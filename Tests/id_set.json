{
    "scripts": [
        {
            "AwsStopInstance": {
                "name": "AwsStopInstance", 
                "depends_on": [
                    "stop-instance"
                ]
            }
        }, 
        {
            "PWFindEvents": {
                "name": "PWFindEvents", 
                "deprecated": true, 
                "depends_on": [
                    "search"
                ], 
                "script_executions": [
                    "search"
                ]
            }
        }, 
        {
            "QRadarClassifier": {
                "name": "QRadarClassifier", 
                "deprecated": true, 
                "depends_on": [
                    "qradar-searches"
                ]
            }
        }, 
        {
            "VolLDRModules": {
                "name": "VolLDRModules"
            }
        }, 
        {
            "CPShowHosts": {
                "name": "CPShowHosts", 
                "deprecated": true, 
                "depends_on": [
                    "checkpoint"
                ], 
                "script_executions": [
                    "checkpoint"
                ]
            }
        }, 
        {
            "PWSensors": {
                "name": "PWSensors", 
                "deprecated": true, 
                "depends_on": [
                    "sensors"
                ], 
                "script_executions": [
                    "sensors"
                ]
            }
        }, 
        {
            "ADListComputers": {
                "name": "ADListComputers", 
                "deprecated": true, 
                "depends_on": [
                    "ad-search"
                ]
            }
        }, 
        {
            "CheckWhitelist": {
                "name": "CheckWhitelist", 
                "deprecated": true, 
                "script_executions": [
                    "getList"
                ]
            }
        }, 
        {
            "VectraHosts": {
                "name": "VectraHosts", 
                "deprecated": true, 
                "depends_on": [
                    "vec-hosts"
                ]
            }
        }, 
        {
            "SetContext": {
                "name": "SetContext", 
                "deprecated": true
            }
        }, 
        {
            "D2Autoruns": {
                "name": "D2Autoruns"
            }
        }, 
        {
            "MathUtil": {
                "name": "MathUtil"
            }
        }, 
        {
            "CBFindHash": {
                "name": "CBFindHash", 
                "deprecated": true, 
                "depends_on": [
                    "cb-binary"
                ]
            }
        }, 
        {
            "SendEmailToManager": {
                "name": "SendEmailToManager", 
                "fromversion": "3.5.0", 
                "depends_on": [
                    "ad-search", 
                    "send-mail"
                ], 
                "script_executions": [
                    "AdSearch", 
                    "addEntitlement"
                ]
            }
        }, 
        {
            "FileCreateAndUpload": {
                "name": "FileCreateAndUpload"
            }
        }, 
        {
            "DecodeMimeHeader": {
                "name": "DecodeMimeHeader"
            }
        }, 
        {
            "WildfireUpload": {
                "name": "WildfireUpload", 
                "deprecated": true, 
                "depends_on": [
                    "wildfire-upload"
                ]
            }
        }, 
        {
            "CYFileRep": {
                "name": "CYFileRep", 
                "depends_on": [
                    "file", 
                    "cy-upload"
                ], 
                "script_executions": [
                    "file", 
                    "getEntry"
                ]
            }
        }, 
        {
            "PanoramaPcaps": {
                "name": "PanoramaPcaps", 
                "deprecated": true, 
                "depends_on": [
                    "panorama"
                ]
            }
        }, 
        {
            "ExtractDomain": {
                "name": "ExtractDomain", 
                "toversion": "3.0.0"
            }
        }, 
        {
            "ExposeUsers": {
                "name": "ExposeUsers", 
                "deprecated": true
            }
        }, 
        {
            "Print": {
                "name": "Print"
            }
        }, 
        {
            "CSIndicators": {
                "name": "CSIndicators", 
                "deprecated": true, 
                "depends_on": [
                    "cs-indicators"
                ]
            }
        }, 
        {
            "PWEventPcapInfo": {
                "name": "PWEventPcapInfo", 
                "deprecated": true, 
                "depends_on": [
                    "event-pcap-info"
                ]
            }
        }, 
        {
            "JiraIssueQuery": {
                "name": "JiraIssueQuery", 
                "deprecated": true, 
                "depends_on": [
                    "jira-issue-query"
                ]
            }
        }, 
        {
            "ADGetAllUsersEmail": {
                "name": "ADGetAllUsersEmail", 
                "deprecated": true, 
                "depends_on": [
                    "ad-search"
                ]
            }
        }, 
        {
            "CuckooDetonateFile": {
                "name": "CuckooDetonateFile", 
                "depends_on": [
                    "cuckoo-create-task-from-file"
                ]
            }
        }, 
        {
            "EPORepoList": {
                "name": "EPORepoList", 
                "deprecated": true, 
                "depends_on": [
                    "epo-command"
                ]
            }
        }, 
        {
            "GrrSetFlows": {
                "name": "GrrSetFlows", 
                "depends_on": [
                    "grr_set_flows"
                ], 
                "script_executions": [
                    "grr_set_flows"
                ]
            }
        }, 
        {
            "VectraGetDetetctionsById": {
                "name": "VectraGetDetetctionsById", 
                "deprecated": true, 
                "depends_on": [
                    "vec-get-detetctions-by-id"
                ]
            }
        }, 
        {
            "CommonD2": {
                "name": "CommonD2"
            }
        }, 
        {
            "FilterByList": {
                "name": "FilterByList", 
                "script_executions": [
                    "getList"
                ]
            }
        }, 
        {
            "ExtractHash": {
                "name": "ExtractHash"
            }
        }, 
        {
            "120c861a-e0ae-417e-8dcf-c3ee1dc15a42": {
                "name": "commentsToContext"
            }
        }, 
        {
            "ConvertXmlFileToJson": {
                "name": "ConvertXmlFileToJson"
            }
        }, 
        {
            "IPExtract": {
                "name": "IPExtract", 
                "deprecated": true
            }
        }, 
        {
            "DBotAverageScore": {
                "name": "DBotAverageScore"
            }
        }, 
        {
            "NessusCreateScan": {
                "name": "NessusCreateScan", 
                "deprecated": true, 
                "depends_on": [
                    "scan-create"
                ]
            }
        }, 
        {
            "StixParser": {
                "name": "StixParser"
            }
        }, 
        {
            "NessusShowEditorTemplates": {
                "name": "NessusShowEditorTemplates", 
                "deprecated": true, 
                "depends_on": [
                    "nessus-get-scans-editors"
                ]
            }
        }, 
        {
            "QrFullSearch": {
                "name": "QrFullSearch", 
                "deprecated": true, 
                "depends_on": [
                    "QrGetSearchResults", 
                    "qr-get-search", 
                    "qr-searches"
                ], 
                "script_executions": [
                    "QrGetSearchResults"
                ]
            }
        }, 
        {
            "FetchFromInstance": {
                "name": "FetchFromInstance", 
                "fromversion": "4.0.0", 
                "deprecated": true
            }
        }, 
        {
            "a6e348f4-1e40-4365-870c-52139c60779a": {
                "name": "OktaGetUser", 
                "deprecated": true, 
                "depends_on": [
                    "okta-get-user"
                ]
            }
        }, 
        {
            "VolConnscan": {
                "name": "VolConnscan"
            }
        }, 
        {
            "840aa9a7-04b2-4505-8238-8fe85f010dde": {
                "name": "OktaActivateUser", 
                "deprecated": true, 
                "depends_on": [
                    "okta-activate-user"
                ]
            }
        }, 
        {
            "CBLiveGetFile": {
                "name": "CBLiveGetFile", 
                "depends_on": [
                    "cb-session-create", 
                    "cb-sensor-info", 
                    "cb-command-create", 
                    "cb-session-info", 
                    "cb-file-get", 
                    "cb-command-info", 
                    "cb-list-sessions"
                ]
            }
        }, 
        {
            "ScheduleGenericPolling": {
                "name": "ScheduleGenericPolling", 
                "fromversion": "4.0.0"
            }
        }, 
        {
            "AddEvidence": {
                "name": "AddEvidence", 
                "fromversion": "2.5.0"
            }
        }, 
        {
            "Ping": {
                "name": "Ping"
            }
        }, 
        {
            "EncodeToAscii": {
                "name": "EncodeToAscii"
            }
        }, 
        {
            "ServiceNowCreateIncident": {
                "name": "ServiceNowCreateIncident", 
                "depends_on": [
                    "servicenow-query-table", 
                    "servicenow-create-record"
                ]
            }
        }, 
        {
            "TriagePhishing": {
                "name": "TriagePhishing", 
                "deprecated": true
            }
        }, 
        {
            "LessThanPercentage": {
                "name": "LessThanPercentage"
            }
        }, 
        {
            "TrendmicroAlertStatus": {
                "name": "TrendmicroAlertStatus", 
                "depends_on": [
                    "trendmicro-alert-status"
                ]
            }
        }, 
        {
            "SandboxDetonateFile": {
                "name": "SandboxDetonateFile", 
                "script_executions": [
                    "CuckooDetonateFile", 
                    "CuckooGetReport", 
                    "CuckooTaskStatus", 
                    "IsIntegrationAvailable", 
                    "getEntry"
                ]
            }
        }, 
        {
            "ParseEmailFiles": {
                "name": "ParseEmailFiles", 
                "script_executions": [
                    "getEntry", 
                    "getFilePath"
                ]
            }
        }, 
        {
            "ConferSetSeverity": {
                "name": "ConferSetSeverity", 
                "depends_on": [
                    "confer"
                ], 
                "script_executions": [
                    "setSeverity"
                ]
            }
        }, 
        {
            "ReverseList": {
                "name": "ReverseList"
            }
        }, 
        {
            "ImpSfListEndpoints": {
                "name": "ImpSfListEndpoints", 
                "depends_on": [
                    "imp-sf-list-endpoints"
                ]
            }
        }, 
        {
            "9364c36f-b1d6-4233-88c2-75008b106c31": {
                "name": "vmray_getResults", 
                "depends_on": [
                    "get_job_sample"
                ], 
                "script_executions": [
                    "get_job_sample", 
                    "get_results", 
                    "scheduleEntry"
                ]
            }
        }, 
        {
            "InviteUser": {
                "name": "InviteUser"
            }
        }, 
        {
            "VectraDetections": {
                "name": "VectraDetections", 
                "deprecated": true, 
                "depends_on": [
                    "vec-detections"
                ]
            }
        }, 
        {
            "StaticAnalyze": {
                "name": "StaticAnalyze"
            }
        }, 
        {
            "GetContextValue": {
                "name": "GetContextValue", 
                "deprecated": true
            }
        }, 
        {
            "TaniumFilterComputersByIndexQueryFileDetails": {
                "name": "TaniumFilterComputersByIndexQueryFileDetails", 
                "depends_on": [
                    "tn-ask-manual-question"
                ]
            }
        }, 
        {
            "D2O365ComplianceSearch": {
                "name": "D2O365ComplianceSearch"
            }
        }, 
        {
            "SearchIncidents": {
                "name": "SearchIncidents"
            }
        }, 
        {
            "CuckooDisplayReport": {
                "name": "CuckooDisplayReport", 
                "depends_on": [
                    "ck-report"
                ], 
                "script_executions": [
                    "getEntry", 
                    "getFilePath"
                ]
            }
        }, 
        {
            "VolPSList": {
                "name": "VolPSList"
            }
        }, 
        {
            "CBLiveProcessList": {
                "name": "CBLiveProcessList", 
                "depends_on": [
                    "cb-command-info", 
                    "cb-command-create"
                ]
            }
        }, 
        {
            "GoogleappsGmailGetMail": {
                "name": "GoogleappsGmailGetMail", 
                "deprecated": true, 
                "depends_on": [
                    "googleapps-gmail-get-mail"
                ]
            }
        }, 
        {
            "PTEnrich": {
                "name": "PTEnrich", 
                "depends_on": [
                    "pt-osint", 
                    "pt-whois", 
                    "pt-malware", 
                    "pt-enrichment", 
                    "pt-get-subdomains", 
                    "pt-ssl-cert", 
                    "pt-passive-dns"
                ]
            }
        }, 
        {
            "ResolveShortenedURL": {
                "name": "ResolveShortenedURL"
            }
        }, 
        {
            "CommonServerUserPython": {
                "name": "CommonServerUserPython"
            }
        }, 
        {
            "5edd0c8e-4e6e-4afe-8f43-67bb9ebc4fd3": {
                "name": "NetwitnessSearch", 
                "depends_on": [
                    "nw-sdk-search"
                ]
            }
        }, 
        {
            "RunSqlQuery": {
                "name": "RunSqlQuery", 
                "deprecated": true, 
                "depends_on": [
                    "query"
                ], 
                "script_executions": [
                    "query"
                ]
            }
        }, 
        {
            "d98506ea-fd06-49d6-8f1e-bb29ab06766e": {
                "name": "VerifyContext", 
                "deprecated": true
            }
        }, 
        {
            "TimeStampToDate": {
                "name": "TimeStampToDate"
            }
        }, 
        {
            "SlackAskUser": {
                "name": "SlackAskUser", 
                "toversion": "3.1.0", 
                "depends_on": [
                    "slack-send"
                ], 
                "script_executions": [
                    "addOneTimeEntitlement"
                ]
            }
        }, 
        {
            "CPShowAccessRulebase": {
                "name": "CPShowAccessRulebase", 
                "deprecated": true, 
                "depends_on": [
                    "checkpoint"
                ], 
                "script_executions": [
                    "checkpoint"
                ]
            }
        }, 
        {
            "VolNetworkConnections": {
                "name": "VolNetworkConnections"
            }
        }, 
        {
            "DemistoDeleteIncident": {
                "name": "DemistoDeleteIncident", 
                "deprecated": true, 
                "depends_on": [
                    "demisto-api-post"
                ]
            }
        }, 
        {
            "SSDeepReputation": {
                "name": "SSDeepReputation", 
                "script_executions": [
                    "findIndicators", 
                    "getContext"
                ]
            }
        }, 
        {
            "GrrGetHunt": {
                "name": "GrrGetHunt", 
                "depends_on": [
                    "grr_get_hunt"
                ], 
                "script_executions": [
                    "grr_get_hunt"
                ]
            }
        }, 
        {
            "findIncidentsWithIndicator": {
                "name": "findIncidentsWithIndicator"
            }
        }, 
        {
            "ExifRead": {
                "name": "ExifRead"
            }
        }, 
        {
            "AlgosecGetTicket": {
                "name": "AlgosecGetTicket", 
                "depends_on": [
                    "algosec-get-ticket"
                ]
            }
        }, 
        {
            "IncapGetDomainApproverEmail": {
                "name": "IncapGetDomainApproverEmail", 
                "depends_on": [
                    "incap-get-domain-approver-email"
                ]
            }
        }, 
        {
            "ElasticSearchDisplay": {
                "name": "ElasticSearchDisplay", 
                "depends_on": [
                    "search"
                ]
            }
        }, 
        {
            "ContextGetIps": {
                "name": "ContextGetIps"
            }
        }, 
        {
            "D2Hardware": {
                "name": "D2Hardware"
            }
        }, 
        {
            "82764532-0a4f-4b59-8cf9-fe1a00cabdae": {
                "name": "OktaSearch", 
                "deprecated": true, 
                "depends_on": [
                    "okta-search"
                ]
            }
        }, 
        {
            "TrendmicroSecurityProfileRetrieveAll": {
                "name": "TrendmicroSecurityProfileRetrieveAll", 
                "depends_on": [
                    "trendmicro-security-profile-retrieve-all"
                ]
            }
        }, 
        {
            "PanoramaConfig": {
                "name": "PanoramaConfig", 
                "deprecated": true, 
                "depends_on": [
                    "panorama"
                ]
            }
        }, 
        {
            "RepopulateFiles": {
                "name": "RepopulateFiles", 
                "script_executions": [
                    "getEntries"
                ]
            }
        }, 
        {
            "SendMessageToOnlineUsers": {
                "name": "SendMessageToOnlineUsers"
            }
        }, 
        {
            "SetIncidentCustomFields": {
                "name": "SetIncidentCustomFields"
            }
        }, 
        {
            "CEFParser": {
                "name": "CEFParser"
            }
        }, 
        {
            "ADSetNewPassword": {
                "name": "ADSetNewPassword", 
                "deprecated": true, 
                "depends_on": [
                    "ad-set-new-password"
                ]
            }
        }, 
        {
            "misp_upload_sample": {
                "name": "misp_upload_sample", 
                "depends_on": [
                    "internal-misp-upload-sample"
                ], 
                "script_executions": [
                    "getFilePath"
                ]
            }
        }, 
        {
            "IsValueInArray": {
                "name": "IsValueInArray"
            }
        }, 
        {
            "displayhtml": {
                "name": "DisplayHTML"
            }
        }, 
        {
            "VectraClassifier": {
                "name": "VectraClassifier", 
                "deprecated": true, 
                "depends_on": [
                    "vec-health"
                ]
            }
        }, 
        {
            "JSONtoCSV": {
                "name": "JSONtoCSV", 
                "script_executions": [
                    "getEntry"
                ]
            }
        }, 
        {
            "ConferIncidentDetails": {
                "name": "ConferIncidentDetails", 
                "depends_on": [
                    "confer"
                ]
            }
        }, 
        {
            "ParseJSON": {
                "name": "ParseJSON"
            }
        }, 
        {
            "ScheduleCommand": {
                "name": "ScheduleCommand"
            }
        }, 
        {
            "XBTimeline": {
                "name": "XBTimeline", 
                "depends_on": [
                    "xb-timeline"
                ]
            }
        }, 
        {
            "EmailAskUser": {
                "name": "EmailAskUser", 
                "toversion": "3.1.0"
            }
        }, 
        {
            "IncidentSet": {
                "name": "IncidentSet", 
                "toversion": "3.5.0", 
                "script_executions": [
                    "setIncident", 
                    "setOwner", 
                    "setPlaybook", 
                    "setStage"
                ]
            }
        }, 
        {
            "DataIPReputation": {
                "name": "DataIPReputation", 
                "deprecated": true
            }
        }, 
        {
            "URLSSLVerification": {
                "name": "URLSSLVerification"
            }
        }, 
        {
            "EmailDomainSquattingReputation": {
                "name": "EmailDomainSquattingReputation"
            }
        }, 
        {
            "XBUser": {
                "name": "XBUser", 
                "depends_on": [
                    "xb-user"
                ]
            }
        }, 
        {
            "SNUpdateTicket": {
                "name": "SNUpdateTicket", 
                "deprecated": true, 
                "depends_on": [
                    "servicenow-incident-update"
                ]
            }
        }, 
        {
            "ticksToTime": {
                "name": "ticksToTime"
            }
        }, 
        {
            "dbbdc2e4-6105-4ee9-8e83-563a4b991a89": {
                "name": "VirustotalIsMalicious", 
                "deprecated": true, 
                "depends_on": [
                    "file"
                ], 
                "script_executions": [
                    "file"
                ]
            }
        }, 
        {
            "TopMaliciousRatioIndicators": {
                "name": "TopMaliciousRatioIndicators", 
                "fromversion": "4.0.0", 
                "script_executions": [
                    "findIndicators", 
                    "maliciousRatio"
                ]
            }
        }, 
        {
            "SetMultipleValues": {
                "name": "SetMultipleValues"
            }
        }, 
        {
            "PanoramaCommit": {
                "name": "PanoramaCommit", 
                "deprecated": true, 
                "depends_on": [
                    "panorama"
                ]
            }
        }, 
        {
            "CloseInvestigation": {
                "name": "CloseInvestigation", 
                "deprecated": true
            }
        }, 
        {
            "CrowdStrikeUrlParse": {
                "name": "CrowdStrikeUrlParse"
            }
        }, 
        {
            "MarkRelatedIncidents": {
                "name": "MarkRelatedIncidents"
            }
        }, 
        {
            "DemistoSendInvite": {
                "name": "DemistoSendInvite", 
                "depends_on": [
                    "demisto-api-post", 
                    "demisto-api-get"
                ]
            }
        }, 
        {
            "CommonIntegrationPython": {
                "name": "CommonIntegrationPython", 
                "deprecated": true
            }
        }, 
        {
            "RunDockerCommand": {
                "name": "RunDockerCommand"
            }
        }, 
        {
            "GoogleappsGmailSearch": {
                "name": "GoogleappsGmailSearch", 
                "deprecated": true, 
                "depends_on": [
                    "googleapps-gmail-search"
                ]
            }
        }, 
        {
            "EPODetermineRepository": {
                "name": "EPODetermineRepository", 
                "deprecated": true
            }
        }, 
        {
            "emailFieldTriggered": {
                "name": "emailFieldTriggered"
            }
        }, 
        {
            "TrendMicroGetPolicyID": {
                "name": "TrendMicroGetPolicyID", 
                "depends_on": [
                    "trendmicro-security-profile-retrieve-all"
                ], 
                "script_executions": [
                    "TrendmicroSecurityProfileRetrieveAll"
                ]
            }
        }, 
        {
            "AquatoneDiscover": {
                "name": "AquatoneDiscover"
            }
        }, 
        {
            "ExtractDomainFromURL": {
                "name": "ExtractDomainFromURL", 
                "deprecated": true
            }
        }, 
        {
            "NetwitnessSAUpdateIncident": {
                "name": "NetwitnessSAUpdateIncident", 
                "deprecated": true, 
                "depends_on": [
                    "nw-update-incident"
                ]
            }
        }, 
        {
            "UnzipFile": {
                "name": "UnzipFile", 
                "script_executions": [
                    "getEntries", 
                    "getFilePath"
                ]
            }
        }, 
        {
            "NetwitnessSAGetAvailableAssignees": {
                "name": "NetwitnessSAGetAvailableAssignees", 
                "depends_on": [
                    "nw-get-available-assignees"
                ]
            }
        }, 
        {
            "QualysCreateIncidentFromReport": {
                "name": "QualysCreateIncidentFromReport", 
                "depends_on": [
                    "qualys-host-list"
                ], 
                "script_executions": [
                    "getIncidents"
                ]
            }
        }, 
        {
            "CuckooDetonateURL": {
                "name": "CuckooDetonateURL", 
                "depends_on": [
                    "cuckoo-create-task-from-url"
                ]
            }
        }, 
        {
            "UserEnrichAD": {
                "name": "UserEnrichAD", 
                "depends_on": [
                    "ad-search"
                ], 
                "script_executions": [
                    "ADGetUser"
                ]
            }
        }, 
        {
            "WordTokenizer": {
                "name": "WordTokenizer"
            }
        }, 
        {
            "da8594b8-0b57-4cb2-8578-94754bb577c6": {
                "name": "NetwitnessSAListIncidents", 
                "depends_on": [
                    "nw-list-incidents"
                ]
            }
        }, 
        {
            "IsContextSet": {
                "name": "IsContextSet", 
                "deprecated": true
            }
        }, 
        {
            "Set": {
                "name": "Set"
            }
        }, 
        {
            "ArcherCreateSecurityIncident": {
                "name": "ArcherCreateSecurityIncident", 
                "depends_on": [
                    "archer-create-record"
                ]
            }
        }, 
        {
            "VolMalfindDumpAgent": {
                "name": "VolMalfindDumpAgent"
            }
        }, 
        {
            "TrendmicroSystemEventRetrieve": {
                "name": "TrendmicroSystemEventRetrieve", 
                "depends_on": [
                    "trendmicro-system-event-retrieve"
                ]
            }
        }, 
        {
            "MimecastFindEmail": {
                "name": "MimecastFindEmail", 
                "depends_on": [
                    "mimecast-query"
                ]
            }
        }, 
        {
            "D2Drop": {
                "name": "D2Drop"
            }
        }, 
        {
            "TaniumFindRunningProcesses": {
                "name": "TaniumFindRunningProcesses", 
                "deprecated": true, 
                "depends_on": [
                    "tn-add-question-complex", 
                    "tn-result-data", 
                    "tn-result-info"
                ]
            }
        }, 
        {
            "NessusScanDetails": {
                "name": "NessusScanDetails", 
                "deprecated": true, 
                "depends_on": [
                    "scan-details"
                ]
            }
        }, 
        {
            "CBPCatalogFindHash": {
                "name": "CBPCatalogFindHash", 
                "depends_on": [
                    "cbp-fileCatalog-search"
                ]
            }
        }, 
        {
            "checkValue": {
                "name": "checkValue"
            }
        }, 
        {
            "WhileLoop": {
                "name": "WhileLoop", 
                "deprecated": true
            }
        }, 
        {
            "D2GetSystemLog": {
                "name": "D2GetSystemLog"
            }
        }, 
        {
            "CopyFileD2": {
                "name": "CopyFileD2"
            }
        }, 
        {
            "CheckFilesWildfirePy": {
                "name": "CheckFilesWildfirePy", 
                "depends_on": [
                    "wildfire-upload", 
                    "wildfire-report"
                ], 
                "script_executions": [
                    "getEntries"
                ]
            }
        }, 
        {
            "ADGetGroupMembers": {
                "name": "ADGetGroupMembers", 
                "depends_on": [
                    "ad-search"
                ]
            }
        }, 
        {
            "SCPPullFiles": {
                "name": "SCPPullFiles", 
                "depends_on": [
                    "copy-from"
                ]
            }
        }, 
        {
            "ReadFile": {
                "name": "ReadFile", 
                "script_executions": [
                    "getFilePath"
                ]
            }
        }, 
        {
            "VectraSensors": {
                "name": "VectraSensors", 
                "deprecated": true, 
                "depends_on": [
                    "vec-sensors"
                ]
            }
        }, 
        {
            "QRadarFullSearch": {
                "name": "QRadarFullSearch", 
                "deprecated": true, 
                "depends_on": [
                    "qradar-get-search", 
                    "qradar-get-search-results", 
                    "qradar-searches"
                ]
            }
        }, 
        {
            "CSActors": {
                "name": "CSActors", 
                "deprecated": true, 
                "depends_on": [
                    "cs-actors"
                ]
            }
        }, 
        {
            "NessusGetReport": {
                "name": "NessusGetReport", 
                "deprecated": true, 
                "depends_on": [
                    "scan-report-download", 
                    "scan-export", 
                    "scan-export-status"
                ]
            }
        }, 
        {
            "VolRaw": {
                "name": "VolRaw"
            }
        }, 
        {
            "Base64Encode": {
                "name": "Base64Encode"
            }
        }, 
        {
            "LCMAcknowledgeHost": {
                "name": "LCMAcknowledgeHost", 
                "depends_on": [
                    "lcm-acknowledge-host"
                ], 
                "script_executions": [
                    "LCMHosts"
                ]
            }
        }, 
        {
            "ExtractEmail": {
                "name": "ExtractEmail"
            }
        }, 
        {
            "NexposeVulnExtractor": {
                "name": "NexposeVulnExtractor", 
                "depends_on": [
                    "nexpose"
                ]
            }
        }, 
        {
            "XBTriggeredRules": {
                "name": "XBTriggeredRules", 
                "depends_on": [
                    "xb-triggered-rules"
                ]
            }
        }, 
        {
            "LoadJSON": {
                "name": "LoadJSON"
            }
        }, 
        {
            "CommonUserServer": {
                "name": "CommonUserServer"
            }
        }, 
        {
            "IsMaliciousIndicatorFound": {
                "name": "IsMaliciousIndicatorFound"
            }
        }, 
        {
            "D2ActiveUsers": {
                "name": "D2ActiveUsers"
            }
        }, 
        {
            "BuildEWSQuery": {
                "name": "BuildEWSQuery"
            }
        }, 
        {
            "da330ce7-3a93-430c-8454-03b96cf5184e": {
                "name": "OktaCreateUser", 
                "deprecated": true, 
                "depends_on": [
                    "okta-create-user"
                ]
            }
        }, 
        {
            "JiraIssueUploadFile": {
                "name": "JiraIssueUploadFile", 
                "deprecated": true, 
                "depends_on": [
                    "jira-issue-upload-file"
                ]
            }
        }, 
        {
            "PanoramaDynamicAddressGroup": {
                "name": "PanoramaDynamicAddressGroup", 
                "deprecated": true
            }
        }, 
        {
            "ActiveUsersD2": {
                "name": "ActiveUsersD2"
            }
        }, 
        {
            "ParseExcel": {
                "name": "ParseExcel", 
                "script_executions": [
                    "getFilePath"
                ]
            }
        }, 
        {
            "MatchRegex": {
                "name": "MatchRegex"
            }
        }, 
        {
            "ip_to_host": {
                "name": "IPToHost"
            }
        }, 
        {
            "AlgosecGetNetworkObject": {
                "name": "AlgosecGetNetworkObject", 
                "depends_on": [
                    "algosec-get-network-object"
                ]
            }
        }, 
        {
            "Autoruns": {
                "name": "Autoruns"
            }
        }, 
        {
            "VectraTriage": {
                "name": "VectraTriage", 
                "deprecated": true, 
                "depends_on": [
                    "vec-triage"
                ]
            }
        }, 
        {
            "ATDDetonate": {
                "name": "ATDDetonate", 
                "depends_on": [
                    "atd-get-report", 
                    "atd-file-upload", 
                    "atd-check-status"
                ]
            }
        }, 
        {
            "XBInfo": {
                "name": "XBInfo"
            }
        }, 
        {
            "NetwitnessSACreateIncident": {
                "name": "NetwitnessSACreateIncident", 
                "depends_on": [
                    "nw-create-incident"
                ]
            }
        }, 
        {
            "ExchangeSearchMailbox": {
                "name": "ExchangeSearchMailbox"
            }
        }, 
        {
            "DT": {
                "name": "DT"
            }
        }, 
        {
            "ed24d63f-4134-49c4-82c0-96885a7a1cc3": {
                "name": "VerifyContextFields", 
                "deprecated": true
            }
        }, 
        {
            "5d44a5d9-d91a-4420-801f-755f26b60c47": {
                "name": "cveLatest", 
                "deprecated": true, 
                "depends_on": [
                    "cve-latest"
                ]
            }
        }, 
        {
            "ad7de731-cadc-4f49-81cd-522cd4b7bfa5": {
                "name": "CheckpointFWCreateBackup", 
                "depends_on": [
                    "ssh"
                ], 
                "script_executions": [
                    "ssh"
                ]
            }
        }, 
        {
            "DemistoLogsBundle": {
                "name": "DemistoLogsBundle", 
                "depends_on": [
                    "demisto-api-download"
                ]
            }
        }, 
        {
            "ContextGetEmails": {
                "name": "ContextGetEmails"
            }
        }, 
        {
            "nexpose_create_incidents_from_assets": {
                "name": "NexposeCreateIncidentsFromAssets", 
                "depends_on": [
                    "nexpose-get-asset"
                ], 
                "script_executions": [
                    "getIncidents"
                ]
            }
        }, 
        {
            "bffdcf72-2061-4767-83d5-3ff2a9e8afe7": {
                "name": "BlockIP"
            }
        }, 
        {
            "ExchangeSearch": {
                "name": "ExchangeSearch", 
                "deprecated": true, 
                "depends_on": [
                    "ews-search-mailbox"
                ]
            }
        }, 
        {
            "CPSetRule": {
                "name": "CPSetRule", 
                "deprecated": true, 
                "depends_on": [
                    "checkpoint"
                ], 
                "script_executions": [
                    "checkpoint"
                ]
            }
        }, 
        {
            "VolGetProcWithMalNetConn": {
                "name": "VolGetProcWithMalNetConn"
            }
        }, 
        {
            "ConvertTableToHTML": {
                "name": "ConvertTableToHTML"
            }
        }, 
        {
            "StringLength": {
                "name": "StringLength"
            }
        }, 
        {
            "CuckooGetScreenshot": {
                "name": "CuckooGetScreenshot", 
                "depends_on": [
                    "cuckoo-task-screenshot"
                ]
            }
        }, 
        {
            "VolMalfind": {
                "name": "VolMalfind"
            }
        }, 
        {
            "ExposeModules": {
                "name": "ExposeModules", 
                "deprecated": true
            }
        }, 
        {
            "GrrGetFlows": {
                "name": "GrrGetFlows", 
                "depends_on": [
                    "grr_get_flows"
                ], 
                "script_executions": [
                    "grr_get_flows"
                ]
            }
        }, 
        {
            "IsTrue": {
                "name": "IsTrue"
            }
        }, 
        {
            "SplunkSearchJsonPy": {
                "name": "SplunkSearchJsonPy", 
                "deprecated": true, 
                "depends_on": [
                    "search"
                ], 
                "script_executions": [
                    "search"
                ]
            }
        }, 
        {
            "UnEscapeURLs": {
                "name": "UnEscapeURLs"
            }
        }, 
        {
            "ProofpointDecodeURL": {
                "name": "ProofpointDecodeURL"
            }
        }, 
        {
            "ReadPDFFile": {
                "name": "ReadPDFFile", 
                "script_executions": [
                    "getFilePath"
                ]
            }
        }, 
        {
            "ContextContains": {
                "name": "ContextContains"
            }
        }, 
        {
            "ADIsUserMember": {
                "name": "ADIsUserMember", 
                "deprecated": true, 
                "depends_on": [
                    "ad-search"
                ], 
                "script_executions": [
                    "ADGetUserGroups", 
                    "AdSearch"
                ]
            }
        }, 
        {
            "PanoramaMove": {
                "name": "PanoramaMove", 
                "deprecated": true, 
                "depends_on": [
                    "panorama"
                ]
            }
        }, 
        {
            "ADGetUserGroups": {
                "name": "ADGetUserGroups", 
                "deprecated": true, 
                "depends_on": [
                    "ad-search"
                ]
            }
        }, 
        {
            "ADUserLogonInfo": {
                "name": "ADUserLogonInfo", 
                "deprecated": true, 
                "depends_on": [
                    "ad-search"
                ]
            }
        }, 
        {
            "Osxcollector": {
                "name": "Osxcollector"
            }
        }, 
        {
            "PWObservationPcapInfo": {
                "name": "PWObservationPcapInfo", 
                "deprecated": true, 
                "depends_on": [
                    "observation-pcap-info"
                ]
            }
        }, 
        {
            "QrSearches": {
                "name": "QrSearches", 
                "deprecated": true, 
                "depends_on": [
                    "qr-searches"
                ]
            }
        }, 
        {
            "ExtractIndicatorsFromTextFile": {
                "name": "ExtractIndicatorsFromTextFile"
            }
        }, 
        {
            "CheckIPs": {
                "name": "CheckIPs", 
                "deprecated": true, 
                "script_executions": [
                    "ip"
                ]
            }
        }, 
        {
            "VolDlllist": {
                "name": "VolDlllist"
            }
        }, 
        {
            "FPSetRule": {
                "name": "FPSetRule", 
                "depends_on": [
                    "ssh"
                ], 
                "script_executions": [
                    "ssh"
                ]
            }
        }, 
        {
            "TrendMicroClassifier": {
                "name": "TrendMicroClassifier", 
                "depends_on": [
                    "trendmicro-alert-status"
                ]
            }
        }, 
        {
            "TrendMicroGetHostID": {
                "name": "TrendMicroGetHostID", 
                "depends_on": [
                    "trendmicro-host-retrieve-all"
                ], 
                "script_executions": [
                    "TrendmicroHostRetrieveAll"
                ]
            }
        }, 
        {
            "ExtractDomainFromUrlAndEmail": {
                "name": "ExtractDomainFromUrlAndEmail"
            }
        }, 
        {
            "VectraSettings": {
                "name": "VectraSettings", 
                "deprecated": true, 
                "depends_on": [
                    "vec-settings"
                ]
            }
        }, 
        {
            "GenerateInvestigationSummaryReport": {
                "name": "GenerateInvestigationSummaryReport", 
                "fromversion": "3.5.0"
            }
        }, 
        {
            "DataDomainReputation": {
                "name": "DataDomainReputation", 
                "fromversion": "3.1.0"
            }
        }, 
        {
            "EPORepositoryComplianceCheck": {
                "name": "EPORepositoryComplianceCheck", 
                "deprecated": true, 
                "depends_on": [
                    "epo-command"
                ]
            }
        }, 
        {
            "PWObservations": {
                "name": "PWObservations", 
                "deprecated": true, 
                "depends_on": [
                    "observation-search"
                ]
            }
        }, 
        {
            "DBotPredictTextLabel": {
                "name": "DBotPredictTextLabel", 
                "fromversion": "4.1.0", 
                "script_executions": [
                    "getList"
                ]
            }
        }, 
        {
            "InRange": {
                "name": "InRange"
            }
        }, 
        {
            "IngestCSV": {
                "name": "IngestCSV", 
                "deprecated": true, 
                "script_executions": [
                    "getEntries", 
                    "getFilePath"
                ]
            }
        }, 
        {
            "TrendmicroHostAntimalwareScan": {
                "name": "TrendmicroHostAntimalwareScan", 
                "depends_on": [
                    "trendmicro-host-antimalware-scan"
                ]
            }
        }, 
        {
            "QrGetSearchResults": {
                "name": "QrGetSearchResults", 
                "deprecated": true, 
                "depends_on": [
                    "qr-get-search-results"
                ]
            }
        }, 
        {
            "NessusHostDetails": {
                "name": "NessusHostDetails", 
                "deprecated": true, 
                "depends_on": [
                    "scan-host-details"
                ]
            }
        }, 
        {
            "WhereFieldEquals": {
                "name": "WhereFieldEquals"
            }
        }, 
        {
            "OSQueryUsers": {
                "name": "OSQueryUsers", 
                "depends_on": [
                    "OSQueryBasicQuery"
                ], 
                "script_executions": [
                    "OSQueryBasicQuery"
                ]
            }
        }, 
        {
            "CrowdStrikeStreamingPreProcessing": {
                "name": "CrowdStrikeStreamingPreProcessing", 
                "script_executions": [
                    "addEntries"
                ]
            }
        }, 
        {
            "Strings": {
                "name": "Strings", 
                "script_executions": [
                    "getFilePath"
                ]
            }
        }, 
        {
            "QrOffenses": {
                "name": "QrOffenses", 
                "deprecated": true, 
                "depends_on": [
                    "qr-offenses"
                ]
            }
        }, 
        {
            "LCMHosts": {
                "name": "LCMHosts"
            }
        }, 
        {
            "RegProbeBasic": {
                "name": "RegProbeBasic"
            }
        }, 
        {
            "ContextGetHashes": {
                "name": "ContextGetHashes"
            }
        }, 
        {
            "NexposeEmailParser": {
                "name": "NexposeEmailParser", 
                "depends_on": [
                    "nexpose"
                ]
            }
        }, 
        {
            "7b5c080e-f3b1-411a-83b0-e1f53c21bef8": {
                "name": "WhileNotMdLoop", 
                "deprecated": true
            }
        }, 
        {
            "SlackMirror": {
                "name": "SlackMirror", 
                "deprecated": true, 
                "depends_on": [
                    "slack-mirror-investigation"
                ]
            }
        }, 
        {
            "CheckFiles": {
                "name": "CheckFiles", 
                "deprecated": true, 
                "depends_on": [
                    "file"
                ]
            }
        }, 
        {
            "IsIPInRanges": {
                "name": "IsIPInRanges"
            }
        }, 
        {
            "CBSessions": {
                "name": "CBSessions", 
                "depends_on": [
                    "cb-list-sessions"
                ]
            }
        }, 
        {
            "JSONFileToCSV": {
                "name": "JSONFileToCSV", 
                "script_executions": [
                    "getFilePath"
                ]
            }
        }, 
        {
            "GeneratePassword": {
                "name": "GeneratePassword"
            }
        }, 
        {
            "IncidentSet": {
                "name": "IncidentSet", 
                "fromversion": "3.5.1", 
                "deprecated": true, 
                "script_executions": [
                    "setIncident", 
                    "setOwner", 
                    "setPlaybook", 
                    "setStage"
                ]
            }
        }, 
        {
            "GoogleAuthURL": {
                "name": "GoogleAuthURL"
            }
        }, 
        {
            "DataURLReputation": {
                "name": "DataURLReputation", 
                "toversion": "3.0.1"
            }
        }, 
        {
            "IPReputation": {
                "name": "IPReputation", 
                "script_executions": [
                    "ip"
                ]
            }
        }, 
        {
            "AwsCreateImage": {
                "name": "AwsCreateImage", 
                "depends_on": [
                    "create-image"
                ]
            }
        }, 
        {
            "WildfireReport": {
                "name": "WildfireReport", 
                "deprecated": true, 
                "depends_on": [
                    "wildfire-report"
                ]
            }
        }, 
        {
            "LCMIndicatorsForEntity": {
                "name": "LCMIndicatorsForEntity", 
                "depends_on": [
                    "lcm-indicatorsforentity"
                ]
            }
        }, 
        {
            "hideFieldsOnNewIncident": {
                "name": "hideFieldsOnNewIncident", 
                "fromversion": "3.6.0"
            }
        }, 
        {
            "ImpSfScheduleTask": {
                "name": "ImpSfScheduleTask", 
                "depends_on": [
                    "ImpSfRevokeUnaccessedDevices", 
                    "scheduleEntry"
                ], 
                "script_executions": [
                    "scheduleEntry"
                ]
            }
        }, 
        {
            "ServiceNowUpdateIncident": {
                "name": "ServiceNowUpdateIncident", 
                "depends_on": [
                    "servicenow-query-table", 
                    "servicenow-update-record"
                ]
            }
        }, 
        {
            "DataIPReputation": {
                "name": "DataIPReputation", 
                "toversion": "3.0.1"
            }
        }, 
        {
            "SetDateField": {
                "name": "SetDateField", 
                "script_executions": [
                    "setIncident"
                ]
            }
        }, 
        {
            "ADGetEmailForUser": {
                "name": "ADGetEmailForUser", 
                "deprecated": true, 
                "depends_on": [
                    "ad-search"
                ]
            }
        }, 
        {
            "EmailAskUser": {
                "name": "EmailAskUser", 
                "toversion": "3.6.0", 
                "fromversion": "3.5.0"
            }
        }, 
        {
            "PWEventDetails": {
                "name": "PWEventDetails", 
                "deprecated": true, 
                "depends_on": [
                    "pw-event-get"
                ]
            }
        }, 
        {
            "CheckSenderDomainDistance": {
                "name": "CheckSenderDomainDistance"
            }
        }, 
        {
            "7b02fa0f-94ff-48c7-8350-b4e353702e73": {
                "name": "VMRay", 
                "depends_on": [
                    "upload_sample"
                ], 
                "script_executions": [
                    "getFilePath", 
                    "scheduleEntry", 
                    "upload_sample"
                ]
            }
        }, 
        {
            "PWObservationPcapDownload": {
                "name": "PWObservationPcapDownload", 
                "depends_on": [
                    "observation-pcap-download"
                ]
            }
        }, 
        {
            "b695f044-fbdd-4d4b-89ce-9066cb0e165a": {
                "name": "cveReputation", 
                "depends_on": [
                    "cve-search"
                ]
            }
        }, 
        {
            "ParseEmailHeader": {
                "name": "ParseEmailHeaders", 
                "script_executions": [
                    "getFilePath"
                ]
            }
        }, 
        {
            "IndicatorMaliciousRatioCalculation": {
                "name": "IndicatorMaliciousRatioCalculation", 
                "fromversion": "3.5.0", 
                "script_executions": [
                    "findIndicators", 
                    "getIncidents"
                ]
            }
        }, 
        {
            "BinaryReputationPy": {
                "name": "BinaryReputationPy", 
                "deprecated": true, 
                "depends_on": [
                    "file"
                ], 
                "script_executions": [
                    "file", 
                    "getEntries"
                ]
            }
        }, 
        {
            "ArcherUpdateSecurityIncident": {
                "name": "ArcherUpdateSecurityIncident", 
                "depends_on": [
                    "archer-update-record"
                ]
            }
        }, 
        {
            "IsListExist": {
                "name": "IsListExist", 
                "script_executions": [
                    "getList"
                ]
            }
        }, 
        {
            "CSCountDevicesForIOC": {
                "name": "CSCountDevicesForIOC", 
                "deprecated": true, 
                "depends_on": [
                    "cs-device-count-ioc"
                ]
            }
        }, 
        {
            "LCMSetHostComment": {
                "name": "LCMSetHostComment", 
                "depends_on": [
                    "lcm-set-host-comment"
                ], 
                "script_executions": [
                    "LCMHosts"
                ]
            }
        }, 
        {
            "D2Exec": {
                "name": "D2Exec"
            }
        }, 
        {
            "OSQueryProcesses": {
                "name": "OSQueryProcesses", 
                "depends_on": [
                    "OSQueryBasicQuery"
                ], 
                "script_executions": [
                    "OSQueryBasicQuery"
                ]
            }
        }, 
        {
            "NessusScanStatus": {
                "name": "NessusScanStatus", 
                "deprecated": true, 
                "depends_on": [
                    "scan-details"
                ]
            }
        }, 
        {
            "DemistoLinkIncidents": {
                "name": "DemistoLinkIncidents", 
                "depends_on": [
                    "demisto-api-post"
                ]
            }
        }, 
        {
            "JiraCreateIssue": {
                "name": "JiraCreateIssue", 
                "deprecated": true, 
                "depends_on": [
                    "jira-create-issue"
                ]
            }
        }, 
        {
            "LocateAttachment": {
                "name": "LocateAttachment", 
                "deprecated": true, 
                "script_executions": [
                    "getEntries"
                ]
            }
        }, 
        {
            "ADGetComputerGroups": {
                "name": "ADGetComputerGroups", 
                "deprecated": true, 
                "depends_on": [
                    "ad-search"
                ], 
                "script_executions": [
                    "AdSearch"
                ]
            }
        }, 
        {
            "MapValues": {
                "name": "MapValues"
            }
        }, 
        {
            "QrGetSearch": {
                "name": "QrGetSearch", 
                "deprecated": true, 
                "depends_on": [
                    "qr-get-search"
                ]
            }
        }, 
        {
            "EmailAskUser": {
                "name": "EmailAskUser", 
                "fromversion": "4.0.0"
            }
        }, 
        {
            "AwsGetInstanceInfo": {
                "name": "AwsGetInstanceInfo", 
                "depends_on": [
                    "get-instance-info", 
                    "get-ebs-volume-info", 
                    "get-sg-info"
                ]
            }
        }, 
        {
            "CreateArray": {
                "name": "CreateArray"
            }
        }, 
        {
            "ADListUsers": {
                "name": "ADListUsers", 
                "deprecated": true, 
                "depends_on": [
                    "ad-search"
                ]
            }
        }, 
        {
            "CBPFindRule": {
                "name": "CBPFindRule", 
                "depends_on": [
                    "cbp-fileRule-search"
                ]
            }
        }, 
        {
            "GoogleappsListUsers": {
                "name": "GoogleappsListUsers", 
                "deprecated": true, 
                "depends_on": [
                    "googleapps-list-users"
                ]
            }
        }, 
        {
            "ParseCSV": {
                "name": "ParseCSV", 
                "script_executions": [
                    "getEntries"
                ]
            }
        }, 
        {
            "D2Winpmem": {
                "name": "D2Winpmem"
            }
        }, 
        {
            "AlgosecGetApplications": {
                "name": "AlgosecGetApplications", 
                "depends_on": [
                    "algosec-get-applications"
                ]
            }
        }, 
        {
            "Elasticsearch": {
                "name": "Elasticsearch", 
                "depends_on": [
                    "search"
                ], 
                "script_executions": [
                    "search"
                ]
            }
        }, 
        {
            "EPOUpdateRepository": {
                "name": "EPOUpdateRepository", 
                "deprecated": true, 
                "depends_on": [
                    "epo-command"
                ]
            }
        }, 
        {
            "ZipFile": {
                "name": "ZipFile", 
                "script_executions": [
                    "getFilePath"
                ]
            }
        }, 
        {
            "VectraSummary": {
                "name": "VectraSummary", 
                "deprecated": true, 
                "depends_on": [
                    "vec-health"
                ]
            }
        }, 
        {
            "MattermostAskUser": {
                "name": "MattermostAskUser", 
                "depends_on": [
                    "mattermost-send"
                ], 
                "script_executions": [
                    "addEntitlement"
                ]
            }
        }, 
        {
            "WhoisSummary": {
                "name": "WhoisSummary", 
                "deprecated": true, 
                "depends_on": [
                    "whois"
                ]
            }
        }, 
        {
            "AssignAnalystToIncident": {
                "name": "AssignAnalystToIncident"
            }
        }, 
        {
            "Base64ListToFile": {
                "name": "Base64ListToFile", 
                "script_executions": [
                    "getList"
                ]
            }
        }, 
        {
            "LCMPathFinderScanHost": {
                "name": "LCMPathFinderScanHost", 
                "depends_on": [
                    "lcm-pathfinder-scan"
                ]
            }
        }, 
        {
            "IncapScheduleTask": {
                "name": "IncapScheduleTask", 
                "depends_on": [
                    "scheduleEntry", 
                    "IncapWhitelistCompliance"
                ], 
                "script_executions": [
                    "scheduleEntry"
                ]
            }
        }, 
        {
            "SbQuery": {
                "name": "SbQuery", 
                "depends_on": [
                    "sb-query"
                ]
            }
        }, 
        {
            "GetStringsDistance": {
                "name": "GetStringsDistance"
            }
        }, 
        {
            "CSHuntByIOC": {
                "name": "CSHuntByIOC", 
                "deprecated": true, 
                "depends_on": [
                    "cs-device-ran-on"
                ]
            }
        }, 
        {
            "FireEyeDetonateFile": {
                "name": "FireEyeDetonateFile", 
                "depends_on": [
                    "fe-submit", 
                    "fe-submit-result", 
                    "fe-submit-status"
                ], 
                "script_executions": [
                    "IsIntegrationAvailable"
                ]
            }
        }, 
        {
            "514ec833-c02c-49a3-8ac6-d982198f5fa0": {
                "name": "OktaUpdateUser", 
                "deprecated": true, 
                "depends_on": [
                    "okta-update-user"
                ]
            }
        }, 
        {
            "JoinIfSingleElementOnly": {
                "name": "JoinIfSingleElementOnly"
            }
        }, 
        {
            "PWObservationDetails": {
                "name": "PWObservationDetails", 
                "deprecated": true, 
                "depends_on": [
                    "pw-observation-get"
                ]
            }
        }, 
        {
            "SNOpenTicket": {
                "name": "SNOpenTicket", 
                "deprecated": true, 
                "depends_on": [
                    "servicenow-incident-create"
                ]
            }
        }, 
        {
            "IPInfoQuery": {
                "name": "IPInfoQuery", 
                "deprecated": true, 
                "depends_on": [
                    "ipinfo_field"
                ], 
                "script_executions": [
                    "ip", 
                    "ipinfo_field"
                ]
            }
        }, 
        {
            "RegCollectValues": {
                "name": "RegCollectValues"
            }
        }, 
        {
            "MD5Extract": {
                "name": "MD5Extract", 
                "deprecated": true
            }
        }, 
        {
            "CommonIntegration": {
                "name": "CommonIntegration", 
                "deprecated": true
            }
        }, 
        {
            "CBPBanHash": {
                "name": "CBPBanHash", 
                "depends_on": [
                    "cbp-fileRule-update"
                ]
            }
        }, 
        {
            "URLDecode": {
                "name": "URLDecode"
            }
        }, 
        {
            "AwsRunInstance": {
                "name": "AwsRunInstance", 
                "depends_on": [
                    "run-instance"
                ]
            }
        }, 
        {
            "EPORetrieveCurrentDATVersion": {
                "name": "EPORetrieveCurrentDATVersion", 
                "deprecated": true, 
                "depends_on": [
                    "epo-command"
                ]
            }
        }, 
        {
            "TaniumShowPendingActions": {
                "name": "TaniumShowPendingActions", 
                "deprecated": true, 
                "depends_on": [
                    "tn-get-object"
                ]
            }
        }, 
        {
            "PrintErrorEntry": {
                "name": "PrintErrorEntry", 
                "fromversion": "4.0.0"
            }
        }, 
        {
            "SEPCheckOutdatedEndpoints": {
                "name": "SEPCheckOutdatedEndpoints", 
                "depends_on": [
                    "sep-client-content"
                ]
            }
        }, 
        {
            "URLNumberOfAds": {
                "name": "URLNumberOfAds"
            }
        }, 
        {
            "IncidentToContext": {
                "name": "IncidentToContext", 
                "deprecated": true
            }
        }, 
        {
            "D2Users": {
                "name": "D2Users"
            }
        }, 
        {
            "StripChars": {
                "name": "StripChars"
            }
        }, 
        {
            "RegPathReputationBasicLists": {
                "name": "RegPathReputationBasicLists"
            }
        }, 
        {
            "IsIntegrationAvailable": {
                "name": "IsIntegrationAvailable"
            }
        }, 
        {
            "ExposeIncidentOwner": {
                "name": "ExposeIncidentOwner"
            }
        }, 
        {
            "EmailReputation": {
                "name": "EmailReputation", 
                "script_executions": [
                    "email"
                ]
            }
        }, 
        {
            "AwsCreateVolumeSnapshot": {
                "name": "AwsCreateVolumeSnapshot", 
                "depends_on": [
                    "create-volume-snapshot"
                ]
            }
        }, 
        {
            "CreateEmailHtmlBody": {
                "name": "CreateEmailHtmlBody"
            }
        }, 
        {
            "listExecutedCommands": {
                "name": "listExecutedCommands"
            }
        }, 
        {
            "EPOUpdateEndpoints": {
                "name": "EPOUpdateEndpoints", 
                "deprecated": true, 
                "depends_on": [
                    "epo-command"
                ]
            }
        }, 
        {
            "CheckSender": {
                "name": "CheckSender", 
                "depends_on": [
                    "pipl-search"
                ]
            }
        }, 
        {
            "NessusLaunchScan": {
                "name": "NessusLaunchScan", 
                "deprecated": true, 
                "depends_on": [
                    "scan-launch"
                ]
            }
        }, 
        {
            "ADGetGroupUsers": {
                "name": "ADGetGroupUsers", 
                "deprecated": true, 
                "depends_on": [
                    "ad-search"
                ]
            }
        }, 
        {
            "CPTaskStatus": {
                "name": "CPTaskStatus", 
                "deprecated": true, 
                "depends_on": [
                    "checkpoint"
                ], 
                "script_executions": [
                    "checkpoint"
                ]
            }
        }, 
        {
            "80b5c44c-4eac-4e00-812f-6d409d57be31": {
                "name": "WhoisLookup", 
                "deprecated": true, 
                "depends_on": [
                    "whois"
                ]
            }
        }, 
        {
            "NetwitnessSAAddEventsToIncident": {
                "name": "NetwitnessSAAddEventsToIncident", 
                "depends_on": [
                    "nw-add-events-to-incident"
                ]
            }
        }, 
        {
            "StopScheduledTask": {
                "name": "StopScheduledTask", 
                "script_executions": [
                    "scheduleEntry"
                ]
            }
        }, 
        {
            "SalesforceAskUser": {
                "name": "SalesforceAskUser", 
                "depends_on": [
                    "salesforce-push-comment"
                ], 
                "script_executions": [
                    "addEntitlement"
                ]
            }
        }, 
        {
            "ADListUsersEx": {
                "name": "ADListUsersEx", 
                "deprecated": true, 
                "depends_on": [
                    "ad-search"
                ]
            }
        }, 
        {
            "OSQueryOpenSockets": {
                "name": "OSQueryOpenSockets", 
                "depends_on": [
                    "OSQueryBasicQuery"
                ], 
                "script_executions": [
                    "OSQueryBasicQuery"
                ]
            }
        }, 
        {
            "EsmExample": {
                "name": "EsmExample", 
                "depends_on": [
                    "search"
                ]
            }
        }, 
        {
            "SetSeverityByScore": {
                "name": "SetSeverityByScore", 
                "script_executions": [
                    "IncidentSet"
                ]
            }
        }, 
        {
            "RSAArcherManualFetch": {
                "name": "RSAArcherManualFetch", 
                "depends_on": [
                    "archer-manually-fetch-incident"
                ], 
                "script_executions": [
                    "createNewIncident"
                ]
            }
        }, 
        {
            "CheckpointFWBackupStatus": {
                "name": "CheckpointFWBackupStatus", 
                "depends_on": [
                    "ssh"
                ], 
                "script_executions": [
                    "ssh"
                ]
            }
        }, 
        {
            "VolImageinfo": {
                "name": "VolImageinfo"
            }
        }, 
        {
            "CBPApproveHash": {
                "name": "CBPApproveHash", 
                "depends_on": [
                    "cbp-fileRule-update"
                ]
            }
        }, 
        {
            "ParseEmailFile": {
                "name": "ParseEmailFile", 
                "deprecated": true, 
                "script_executions": [
                    "getEntry", 
                    "getFilePath"
                ]
            }
        }, 
        {
            "GoogleappsRevokeUserRole": {
                "name": "GoogleappsRevokeUserRole", 
                "depends_on": [
                    "googleapps-revoke-user-role"
                ]
            }
        }, 
        {
            "DBotPredictPhishingEvaluation": {
                "name": "DBotPredictPhishingEvaluation", 
                "fromversion": "4.1.0", 
                "script_executions": [
                    "DBotPreparePhishingData", 
                    "setIncident"
                ]
            }
        }, 
        {
            "DemistoUploadFile": {
                "name": "DemistoUploadFile", 
                "depends_on": [
                    "demisto-api-multipart"
                ]
            }
        }, 
        {
            "SNListTickets": {
                "name": "SNListTickets", 
                "deprecated": true, 
                "depends_on": [
                    "servicenow-incidents-query"
                ]
            }
        }, 
        {
            "JiraIssueAddComment": {
                "name": "JiraIssueAddComment", 
                "deprecated": true, 
                "depends_on": [
                    "jira-issue-add-comment"
                ]
            }
        }, 
        {
            "AlgosecCreateTicket": {
                "name": "AlgosecCreateTicket", 
                "depends_on": [
                    "algosec-create-ticket"
                ]
            }
        }, 
        {
            "DeleteContext": {
                "name": "DeleteContext"
            }
        }, 
        {
            "ADGetUsersByEmail": {
                "name": "ADGetUsersByEmail", 
                "deprecated": true, 
                "depends_on": [
                    "ad-search"
                ]
            }
        }, 
        {
            "LanguageDetect": {
                "name": "LanguageDetect"
            }
        }, 
        {
            "IncapGetAppInfo": {
                "name": "IncapGetAppInfo", 
                "depends_on": [
                    "incap-get-app-info"
                ]
            }
        }, 
        {
            "SplunkEmailParser": {
                "name": "SplunkEmailParser", 
                "depends_on": [
                    "search"
                ]
            }
        }, 
        {
            "GetTime": {
                "name": "GetTime"
            }
        }, 
        {
            "PortListenCheck": {
                "name": "PortListenCheck"
            }
        }, 
        {
            "f99a85a6-c572-4c3a-8afd-5b4ac539000a": {
                "name": "WhileNotExistLoop", 
                "deprecated": true
            }
        }, 
        {
            "PanoramaBlockIP": {
                "name": "PanoramaBlockIP", 
                "deprecated": true, 
                "depends_on": [
                    "panorama"
                ]
            }
        }, 
        {
            "IdentifyAttachedEmail": {
                "name": "IdentifyAttachedEmail", 
                "script_executions": [
                    "getEntries"
                ]
            }
        }, 
        {
            "D2Services": {
                "name": "D2Services"
            }
        }, 
        {
            "AlgosecQuery": {
                "name": "AlgosecQuery", 
                "depends_on": [
                    "algosec-query"
                ]
            }
        }, 
        {
            "AwsStartInstance": {
                "name": "AwsStartInstance", 
                "depends_on": [
                    "start-instance"
                ]
            }
        }, 
        {
            "DomainReputation": {
                "name": "DomainReputation", 
                "script_executions": [
                    "domain"
                ]
            }
        }, 
        {
            "GetDuplicatesMlv2": {
                "name": "GetDuplicatesMlv2", 
                "fromversion": "3.5.0", 
                "script_executions": [
                    "findIndicators", 
                    "getIncidents"
                ]
            }
        }, 
        {
            "JIRAPrintIssue": {
                "name": "JIRAPrintIssue", 
                "depends_on": [
                    "jira-get-issue"
                ]
            }
        }, 
        {
            "FPDeleteRule": {
                "name": "FPDeleteRule", 
                "depends_on": [
                    "ssh"
                ], 
                "script_executions": [
                    "ssh"
                ]
            }
        }, 
        {
            "isError": {
                "name": "isError"
            }
        }, 
        {
            "CommonServerPython": {
                "name": "CommonServerPython"
            }
        }, 
        {
            "10cb3486-48f3-4d93-88af-b6be84ffd432": {
                "name": "OktaGetGroups", 
                "deprecated": true, 
                "depends_on": [
                    "okta-get-groups"
                ]
            }
        }, 
        {
            "DocumentationAutomation": {
                "name": "DocumentationAutomation", 
                "script_executions": [
                    "getFilePath"
                ]
            }
        }, 
        {
            "FileReputation": {
                "name": "FileReputation", 
                "script_executions": [
                    "file"
                ]
            }
        }, 
        {
            "AreValuesEqual": {
                "name": "AreValuesEqual"
            }
        }, 
        {
            "LCMDetectedEntities": {
                "name": "LCMDetectedEntities", 
                "depends_on": [
                    "lcm-entities"
                ]
            }
        }, 
        {
            "UtilAnyResults": {
                "name": "UtilAnyResults"
            }
        }, 
        {
            "ExampleJSScript": {
                "name": "ExampleJSScript"
            }
        }, 
        {
            "UnEscapeIPs": {
                "name": "UnEscapeIPs"
            }
        }, 
        {
            "OSQueryLoggedInUsers": {
                "name": "OSQueryLoggedInUsers", 
                "depends_on": [
                    "OSQueryBasicQuery"
                ], 
                "script_executions": [
                    "OSQueryBasicQuery"
                ]
            }
        }, 
        {
            "FindSimilarIncidentsByText": {
                "name": "FindSimilarIncidentsByText"
            }
        }, 
        {
            "IncapWhitelistCompliance": {
                "name": "IncapWhitelistCompliance", 
                "depends_on": [
                    "incap-get-domain-approver-email", 
                    "RemoteExec", 
                    "incap-list-sites", 
                    "SendEmail"
                ], 
                "script_executions": [
                    "RemoteExec", 
                    "SendEmail"
                ]
            }
        }, 
        {
            "c99e196b-e05e-41f2-82cb-6798f33cb653": {
                "name": "cveSearch", 
                "deprecated": true, 
                "depends_on": [
                    "cve-search"
                ]
            }
        }, 
        {
            "5e125fdd-72f1-455f-89fa-e6f9405174a4": {
                "name": "NotInContextVerification"
            }
        }, 
        {
            "ExtractDomain": {
                "name": "ExtractDomain"
            }
        }, 
        {
            "DemistoCreateList": {
                "name": "DemistoCreateList", 
                "depends_on": [
                    "demisto-api-post"
                ]
            }
        }, 
        {
            "ServiceNowQueryIncident": {
                "name": "ServiceNowQueryIncident", 
                "depends_on": [
                    "servicenow-query-table"
                ]
            }
        }, 
        {
            "MimecastQuery": {
                "name": "MimecastQuery", 
                "depends_on": [
                    "mimecast-query"
                ]
            }
        }, 
        {
            "misp_download_sample": {
                "name": "misp_download_sample", 
                "depends_on": [
                    "internal-misp-download-sample"
                ]
            }
        }, 
        {
            "ExchangeDeleteIDsFromContext": {
                "name": "ExchangeDeleteIDsFromContext", 
                "deprecated": true, 
                "depends_on": [
                    "ews-delete-items"
                ]
            }
        }, 
        {
            "DumpJSON": {
                "name": "DumpJSON"
            }
        }, 
        {
            "ADGetGroupComputers": {
                "name": "ADGetGroupComputers", 
                "deprecated": true, 
                "depends_on": [
                    "ad-search"
                ]
            }
        }, 
        {
            "TrendmicroAntiMalwareEventRetrieve": {
                "name": "TrendmicroAntiMalwareEventRetrieve", 
                "depends_on": [
                    "trendmicro-anti-malware-event-retrieve"
                ]
            }
        }, 
        {
            "Sleep": {
                "name": "Sleep"
            }
        }, 
        {
            "AdSearch": {
                "name": "AdSearch", 
                "deprecated": true, 
                "depends_on": [
                    "ad-search"
                ]
            }
        }, 
        {
            "XBNotable": {
                "name": "XBNotable", 
                "depends_on": [
                    "xb-notable"
                ]
            }
        }, 
        {
            "GoogleappsGetUser": {
                "name": "GoogleappsGetUser", 
                "deprecated": true, 
                "depends_on": [
                    "googleapps-get-user"
                ]
            }
        }, 
        {
            "CBLiveFetchFiles": {
                "name": "CBLiveFetchFiles", 
                "depends_on": [
                    "CBLiveGetFile"
                ], 
                "script_executions": [
                    "CBLiveGetFile"
                ]
            }
        }, 
        {
            "JiraIssueAddLink": {
                "name": "JiraIssueAddLink", 
                "deprecated": true, 
                "depends_on": [
                    "jira-issue-add-link"
                ]
            }
        }, 
        {
            "ContextSearchForString": {
                "name": "ContextSearchForString"
            }
        }, 
        {
            "ShowOnMap": {
                "name": "ShowOnMap"
            }
        }, 
        {
            "CBFindIP": {
                "name": "CBFindIP", 
                "depends_on": [
                    "CBSearch"
                ], 
                "script_executions": [
                    "CBSearch"
                ]
            }
        }, 
        {
            "D2Rekall": {
                "name": "D2Rekall"
            }
        }, 
        {
            "CuckooGetReport": {
                "name": "CuckooGetReport", 
                "depends_on": [
                    "cuckoo-get-task-report"
                ]
            }
        }, 
        {
            "BinarySearchPy": {
                "name": "BinarySearchPy", 
                "depends_on": [
                    "cb-process"
                ], 
                "script_executions": [
                    "getEntries"
                ]
            }
        }, 
        {
            "Volatility": {
                "name": "Volatility"
            }
        }, 
        {
            "GrrGetFiles": {
                "name": "GrrGetFiles", 
                "depends_on": [
                    "grr_get_files"
                ], 
                "script_executions": [
                    "grr_get_files"
                ]
            }
        }, 
        {
            "FetchFileD2": {
                "name": "FetchFileD2"
            }
        }, 
        {
            "ToTable": {
                "name": "ToTable"
            }
        }, 
        {
            "XBLockouts": {
                "name": "XBLockouts", 
                "depends_on": [
                    "xb-lockouts"
                ]
            }
        }, 
        {
            "ExchangeAssignRole": {
                "name": "ExchangeAssignRole"
            }
        }, 
        {
            "GrrSetHunts": {
                "name": "GrrSetHunts", 
                "depends_on": [
                    "grr_set_hunts"
                ], 
                "script_executions": [
                    "grr_set_hunts"
                ]
            }
        }, 
        {
            "MaliciousRatioReputation": {
                "name": "MaliciousRatioReputation", 
                "fromversion": "4.0.0", 
                "script_executions": [
                    "findIndicators", 
                    "maliciousRatio"
                ]
            }
        }, 
        {
            "EPOFindSystem": {
                "name": "EPOFindSystem", 
                "depends_on": [
                    "epo-command"
                ]
            }
        }, 
        {
            "TaniumAskQuestionComplex": {
                "name": "TaniumAskQuestionComplex", 
                "deprecated": true, 
                "depends_on": [
                    "tn-add-question-complex", 
                    "tn-result-data", 
                    "tn-result-info"
                ]
            }
        }, 
        {
            "DataURLReputation": {
                "name": "DataURLReputation", 
                "deprecated": true
            }
        }, 
        {
            "DataHashReputation": {
                "name": "DataHashReputation", 
                "toversion": "3.0.1", 
                "depends_on": [
                    "file"
                ]
            }
        }, 
        {
            "GetIndicatorDBotScore": {
                "name": "GetIndicatorDBotScore", 
                "fromversion": "3.5.0", 
                "script_executions": [
                    "getIndicator"
                ]
            }
        }, 
        {
            "HTTPListRedirects": {
                "name": "HTTPListRedirects"
            }
        }, 
        {
            "DataHashReputation": {
                "name": "DataHashReputation", 
                "deprecated": true, 
                "depends_on": [
                    "file"
                ]
            }
        }, 
        {
            "CBEvents": {
                "name": "CBEvents", 
                "depends_on": [
                    "cb-process", 
                    "process-events"
                ]
            }
        }, 
        {
            "Whois": {
                "name": "Whois", 
                "deprecated": true, 
                "depends_on": [
                    "whois"
                ]
            }
        }, 
        {
            "MarkAsNoteByTag": {
                "name": "MarkAsNoteByTag", 
                "script_executions": [
                    "getEntries", 
                    "markAsNote"
                ]
            }
        }, 
        {
            "TaniumApprovePendingActions": {
                "name": "TaniumApprovePendingActions", 
                "deprecated": true, 
                "depends_on": [
                    "tn-add-object", 
                    "tn-get-object"
                ]
            }
        }, 
        {
            "GenericPollingScheduledTask": {
                "name": "GenericPollingScheduledTask"
            }
        }, 
        {
            "NessusListScans": {
                "name": "NessusListScans", 
                "deprecated": true, 
                "depends_on": [
                    "scans-list"
                ]
            }
        }, 
        {
            "TaniumAskQuestion": {
                "name": "TaniumAskQuestion", 
                "deprecated": true, 
                "depends_on": [
                    "tn-result-data", 
                    "tn-result-info"
                ]
            }
        }, 
        {
            "ExportToCSV": {
                "name": "ExportToCSV"
            }
        }, 
        {
            "URLReputation": {
                "name": "URLReputation", 
                "script_executions": [
                    "url"
                ]
            }
        }, 
        {
            "IncidentAddSystem": {
                "name": "IncidentAddSystem"
            }
        }, 
        {
            "FindSimilarIncidents": {
                "name": "FindSimilarIncidents", 
                "script_executions": [
                    "getContext"
                ]
            }
        }, 
        {
            "CPDeleteRule": {
                "name": "CPDeleteRule", 
                "deprecated": true, 
                "depends_on": [
                    "checkpoint"
                ], 
                "script_executions": [
                    "checkpoint"
                ]
            }
        }, 
        {
            "RegexGroups": {
                "name": "RegexGroups"
            }
        }, 
        {
            "RemoteExec": {
                "name": "RemoteExec", 
                "depends_on": [
                    "ssh"
                ]
            }
        }, 
        {
            "PublishEntriesToContext": {
                "name": "PublishEntriesToContext"
            }
        }, 
        {
            "http": {
                "name": "http", 
                "toversion": "3.1.0"
            }
        }, 
        {
            "GoogleappsGetUserRoles": {
                "name": "GoogleappsGetUserRoles", 
                "deprecated": true, 
                "depends_on": [
                    "googleapps-get-user-roles"
                ]
            }
        }, 
        {
            "ExchangeDeleteMail": {
                "name": "ExchangeDeleteMail"
            }
        }, 
        {
            "SbUpload": {
                "name": "SbUpload", 
                "depends_on": [
                    "sb-upload"
                ]
            }
        }, 
        {
            "3dd62013-4fed-43eb-8ae4-91b1b4250599": {
                "name": "OktaSetPassword", 
                "deprecated": true, 
                "depends_on": [
                    "okta-set-password"
                ]
            }
        }, 
        {
            "D2Processes": {
                "name": "D2Processes"
            }
        }, 
        {
            "IncapListSites": {
                "name": "IncapListSites", 
                "depends_on": [
                    "incap-list-sites"
                ]
            }
        }, 
        {
            "ADGetEmailForAllUsers": {
                "name": "ADGetEmailForAllUsers", 
                "deprecated": true, 
                "depends_on": [
                    "ad-search"
                ]
            }
        }, 
        {
            "CuckooTaskStatus": {
                "name": "CuckooTaskStatus", 
                "depends_on": [
                    "cuckoo-view-task"
                ]
            }
        }, 
        {
            "PWEvents": {
                "name": "PWEvents", 
                "deprecated": true, 
                "depends_on": [
                    "search"
                ], 
                "script_executions": [
                    "search"
                ]
            }
        }, 
        {
            "NexposeEmailParserForVuln": {
                "name": "NexposeEmailParserForVuln", 
                "depends_on": [
                    "nexpose"
                ]
            }
        }, 
        {
            "CloseInvestigationAsDuplicate": {
                "name": "CloseInvestigationAsDuplicate", 
                "script_executions": [
                    "linkIncidents"
                ]
            }
        }, 
        {
            "GetDuplicatesMl": {
                "name": "GetDuplicatesMl", 
                "fromversion": "3.5.0", 
                "deprecated": true, 
                "script_executions": [
                    "findIndicators", 
                    "getIncidents"
                ]
            }
        }, 
        {
            "FailedInstances": {
                "name": "FailedInstances", 
                "fromversion": "4.0.0"
            }
        }, 
        {
            "UnPackFile": {
                "name": "UnPackFile", 
                "script_executions": [
                    "getEntries", 
                    "getFilePath"
                ]
            }
        }, 
        {
            "http": {
                "name": "http", 
                "fromversion": "3.5.0"
            }
        }, 
        {
            "DBotPredictPhishingLabel": {
                "name": "DBotPredictPhishingLabel", 
                "fromversion": "4.1.0", 
                "script_executions": [
                    "DBotPredictTextLabel"
                ]
            }
        }, 
        {
            "CPCreateBackup": {
                "name": "CPCreateBackup", 
                "deprecated": true, 
                "depends_on": [
                    "ssh"
                ], 
                "script_executions": [
                    "ssh"
                ]
            }
        }, 
        {
            "ExtractIP": {
                "name": "ExtractIP"
            }
        }, 
        {
            "CheckURLs": {
                "name": "CheckURLs", 
                "deprecated": true, 
                "script_executions": [
                    "url"
                ]
            }
        }, 
        {
            "SplunkPySearch": {
                "name": "SplunkPySearch", 
                "depends_on": [
                    "splunk-search"
                ]
            }
        }, 
        {
            "GrrGetHunts": {
                "name": "GrrGetHunts", 
                "depends_on": [
                    "grr_get_hunts"
                ], 
                "script_executions": [
                    "grr_get_hunts"
                ]
            }
        }, 
        {
            "ImpSfSetEndpointStatus": {
                "name": "ImpSfSetEndpointStatus", 
                "depends_on": [
                    "imp-sf-set-endpoint-status"
                ]
            }
        }, 
        {
            "PCAPMiner": {
                "name": "PCAPMiner", 
                "script_executions": [
                    "getFilePath"
                ]
            }
        }, 
        {
            "D2GetFile": {
                "name": "D2GetFile"
            }
        }, 
        {
            "PagerDutyAssignOnCallUser": {
                "name": "PagerDutyAssignOnCallUser", 
                "depends_on": [
                    "PagerDuty-get-users-on-call-now"
                ]
            }
        }, 
        {
            "ExtractHTMLTables": {
                "name": "ExtractHTMLTables"
            }
        }, 
        {
            "ContainsCreditCardInfo": {
                "name": "ContainsCreditCardInfo"
            }
        }, 
        {
            "CBSearch": {
                "name": "CBSearch"
            }
        }, 
        {
            "DataDomainReputation": {
                "name": "DataDomainReputation", 
                "toversion": "3.0.1"
            }
        }, 
        {
            "DBotClosedIncidentsPercentage": {
                "name": "DBotClosedIncidentsPercentage"
            }
        }, 
        {
            "CBAlerts": {
                "name": "CBAlerts", 
                "depends_on": [
                    "cb-alert"
                ]
            }
        }, 
        {
            "ParseWordDoc": {
                "name": "ParseWordDoc", 
                "script_executions": [
                    "getFilePath"
                ]
            }
        }, 
        {
            "VolJson": {
                "name": "VolJson"
            }
        }, 
        {
            "SlackSend": {
                "name": "SlackSend", 
                "deprecated": true, 
                "depends_on": [
                    "slack-send"
                ]
            }
        }, 
        {
            "ExposeList": {
                "name": "ExposeList", 
                "deprecated": true
            }
        }, 
        {
            "VectraHealth": {
                "name": "VectraHealth", 
                "deprecated": true, 
                "depends_on": [
                    "vec-health"
                ]
            }
        }, 
        {
            "D2ExecuteCommand": {
                "name": "D2ExecuteCommand"
            }
        }, 
        {
            "46e2109c-b735-458e-884f-030229a20830": {
                "name": "SetByIncidentId"
            }
        }, 
        {
            "dfa728bb-8291-4f8c-8185-53fad210f1b5": {
                "name": "VerifyHumanReadableContains"
            }
        }, 
        {
            "ContextGetPathForString": {
                "name": "ContextGetPathForString"
            }
        }, 
        {
            "LCMResolveHost": {
                "name": "LCMResolveHost", 
                "depends_on": [
                    "lcm-resolve-host"
                ]
            }
        }, 
        {
            "IsGreaterThan": {
                "name": "IsGreaterThan"
            }
        }, 
        {
            "SbQuota": {
                "name": "SbQuota", 
                "depends_on": [
                    "sb-quota"
                ]
            }
        }, 
        {
            "ContextFilter": {
                "name": "ContextFilter"
            }
        }, 
        {
            "O365SearchEmails": {
                "name": "O365SearchEmails", 
                "script_executions": [
                    "D2O365ComplianceSearch", 
                    "D2O365SearchAndDelete"
                ]
            }
        }, 
        {
            "AnalyzeOSX": {
                "name": "AnalyzeOSX", 
                "depends_on": [
                    "url", 
                    "Osxcollector", 
                    "file"
                ]
            }
        }, 
        {
            "PWEventPcapDownload": {
                "name": "PWEventPcapDownload", 
                "depends_on": [
                    "event-pcap-download"
                ]
            }
        }, 
        {
            "AnalyzeMemImage": {
                "name": "AnalyzeMemImage"
            }
        }, 
        {
            "8bb47409-fffb-40c4-8601-d5fd20384e26": {
                "name": "SetTime", 
                "script_executions": [
                    "setIncident"
                ]
            }
        }, 
        {
            "JiraGetIssue": {
                "name": "JiraGetIssue", 
                "deprecated": true, 
                "depends_on": [
                    "jira-get-issue"
                ]
            }
        }, 
        {
            "ADExpirePassword": {
                "name": "ADExpirePassword", 
                "deprecated": true, 
                "depends_on": [
                    "ad-expire-password"
                ]
            }
        }, 
        {
            "ImpSfRevokeUnaccessedDevices": {
                "name": "ImpSfRevokeUnaccessedDevices", 
                "depends_on": [
                    "ImpSfSetEndpointStatus", 
                    "ImpSfListEndpoints"
                ], 
                "script_executions": [
                    "ImpSfListEndpoints", 
                    "ImpSfSetEndpointStatus", 
                    "SendEmail"
                ]
            }
        }, 
        {
            "ADGetUser": {
                "name": "ADGetUser", 
                "depends_on": [
                    "ad-search"
                ]
            }
        }, 
        {
            "SendEmail": {
                "name": "SendEmail", 
                "depends_on": [
                    "send-mail"
                ]
            }
        }, 
        {
            "EPOCheckLatestDAT": {
                "name": "EPOCheckLatestDAT", 
                "deprecated": true
            }
        }, 
        {
            "PagerDutyAlertOnIncident": {
                "name": "PagerDutyAlertOnIncident", 
                "depends_on": [
                    "PagerDuty-submit-event"
                ]
            }
        }, 
        {
            "URLExtract": {
                "name": "URLExtract", 
                "deprecated": true
            }
        }, 
        {
            "TaniumDeployAction": {
                "name": "TaniumDeployAction", 
                "deprecated": true, 
                "depends_on": [
                    "tn-deploy-package"
                ]
            }
        }, 
        {
            "SendEmailToManager": {
                "name": "SendEmailToManager", 
                "toversion": "3.1.0", 
                "depends_on": [
                    "ad-search", 
                    "send-mail"
                ], 
                "script_executions": [
                    "AdSearch", 
                    "addOneTimeEntitlement"
                ]
            }
        }, 
        {
            "StringReplace": {
                "name": "StringReplace"
            }
        }, 
        {
            "TextFromHTML": {
                "name": "TextFromHTML"
            }
        }, 
        {
            "CPShowBackupStatus": {
                "name": "CPShowBackupStatus", 
                "deprecated": true, 
                "depends_on": [
                    "ssh"
                ], 
                "script_executions": [
                    "ssh"
                ]
            }
        }, 
        {
            "RunPollingCommand": {
                "name": "RunPollingCommand", 
                "fromversion": "4.0.0"
            }
        }, 
        {
            "CBWatchlists": {
                "name": "CBWatchlists", 
                "depends_on": [
                    "cb-watchlist-get"
                ]
            }
        }, 
        {
            "DamSensorDown": {
                "name": "DamSensorDown", 
                "depends_on": [
                    "dam-get-latest-by-rule"
                ]
            }
        }, 
        {
            "94f72ed9-49c8-40e5-89bb-7c98f914d2cc": {
                "name": "OktaDeactivateUser", 
                "deprecated": true, 
                "depends_on": [
                    "okta-deactivate-user"
                ]
            }
        }, 
        {
            "34f0498c-d3da-4ac3-8cad-a28804bf1f21": {
                "name": "NetwitnessQuery", 
                "depends_on": [
                    "nw-sdk-query"
                ]
            }
        }, 
        {
            "CBSensors": {
                "name": "CBSensors", 
                "depends_on": [
                    "cb-list-sensors"
                ]
            }
        }, 
        {
            "VolRunCmds": {
                "name": "VolRunCmds"
            }
        }, 
        {
            "ADGetComputer": {
                "name": "ADGetComputer", 
                "depends_on": [
                    "ad-search"
                ]
            }
        }, 
        {
            "DemistoUploadFileToIncident": {
                "name": "DemistoUploadFileToIncident", 
                "depends_on": [
                    "demisto-api-multipart"
                ]
            }
        }, 
        {
            "SbDownload": {
                "name": "SbDownload", 
                "depends_on": [
                    "sb-download"
                ]
            }
        }, 
        {
            "OSQueryBasicQuery": {
                "name": "OSQueryBasicQuery", 
                "depends_on": [
                    "RemoteExec"
                ], 
                "script_executions": [
                    "RemoteExec"
                ]
            }
        }, 
        {
            "AggregateIOCs": {
                "name": "AggregateIOCs", 
                "deprecated": true
            }
        }, 
        {
            "LinkIncidentsWithRetry": {
                "name": "LinkIncidentsWithRetry", 
                "script_executions": [
                    "linkIncidents"
                ]
            }
        }, 
        {
            "PDFUnlocker": {
                "name": "PDFUnlocker", 
                "script_executions": [
                    "getFilePath"
                ]
            }
        }, 
        {
            "D2RegQuery": {
                "name": "D2RegQuery"
            }
        }, 
        {
            "ExtractURL": {
                "name": "ExtractURL"
            }
        }, 
        {
            "StringContains": {
                "name": "StringContains"
            }
        }, 
        {
            "CPBlockIP": {
                "name": "CPBlockIP", 
                "deprecated": true, 
                "depends_on": [
                    "checkpoint"
                ], 
                "script_executions": [
                    "checkpoint"
                ]
            }
        }, 
        {
            "TrendmicroSecurityProfileAssignToHost": {
                "name": "TrendmicroSecurityProfileAssignToHost", 
                "depends_on": [
                    "trendmicro-security-profile-assign-to-host"
                ]
            }
        }, 
        {
            "JiraCreateIssue-example": {
                "name": "JiraCreateIssue-example", 
                "depends_on": [
                    "jira-create-issue", 
                    "jira-delete-issue"
                ]
            }
        }, 
        {
            "VolApihooks": {
                "name": "VolApihooks"
            }
        }, 
        {
            "ADGetCommonGroups": {
                "name": "ADGetCommonGroups", 
                "deprecated": true, 
                "depends_on": [
                    "ad-search"
                ], 
                "script_executions": [
                    "ADGetUserGroups"
                ]
            }
        }, 
        {
            "NetwitnessSAGetComponents": {
                "name": "NetwitnessSAGetComponents", 
                "depends_on": [
                    "nw-get-components"
                ]
            }
        }, 
        {
            "QRadarGetCorrelationLogs": {
                "name": "QRadarGetCorrelationLogs", 
                "depends_on": [
                    "qradar-searches"
                ], 
                "script_executions": [
                    "QRadarFullSearch"
                ]
            }
        }, 
        {
            "CountArraySize": {
                "name": "CountArraySize"
            }
        }, 
        {
            "ConvertXmlToJson": {
                "name": "ConvertXmlToJson"
            }
        }, 
        {
            "D2PEDump": {
                "name": "D2PEDump"
            }
        }, 
        {
            "CBPFindComputer": {
                "name": "CBPFindComputer", 
                "depends_on": [
                    "cbp-computer-search"
                ]
            }
        }, 
        {
            "ClassifierNotifyAdmin": {
                "name": "ClassifierNotifyAdmin", 
                "depends_on": [
                    "send-mail"
                ]
            }
        }, 
        {
            "SlackAskUser": {
                "name": "SlackAskUser", 
                "fromversion": "3.5.0", 
                "depends_on": [
                    "slack-send"
                ], 
                "script_executions": [
                    "addEntitlement"
                ]
            }
        }, 
        {
            "Exists": {
                "name": "Exists"
            }
        }, 
        {
            "NetwitnessSAGetEvents": {
                "name": "NetwitnessSAGetEvents", 
                "depends_on": [
                    "nw-get-events"
                ]
            }
        }, 
        {
            "DBotTrainTextClassifier": {
                "name": "DBotTrainTextClassifier", 
                "fromversion": "4.1.0", 
                "script_executions": [
                    "createList", 
                    "getFilePath"
                ]
            }
        }, 
        {
            "CommonServer": {
                "name": "CommonServer"
            }
        }, 
        {
            "LCMDetectedIndicators": {
                "name": "LCMDetectedIndicators", 
                "depends_on": [
                    "lcm-indicators"
                ]
            }
        }, 
        {
            "SplunkSearch": {
                "name": "SplunkSearch", 
                "deprecated": true, 
                "depends_on": [
                    "search"
                ]
            }
        }, 
        {
            "IsIPInSubnet": {
                "name": "IsIPInSubnet", 
                "deprecated": true
            }
        }, 
        {
            "TrendmicroHostRetrieveAll": {
                "name": "TrendmicroHostRetrieveAll", 
                "depends_on": [
                    "trendmicro-host-retrieve-all"
                ]
            }
        }, 
        {
            "getMlFeatures": {
                "name": "getMlFeatures", 
                "fromversion": "3.5.0", 
                "script_executions": [
                    "findIndicators", 
                    "getIncidents"
                ]
            }
        }, 
        {
            "2aa9f737-8c7c-42f5-815f-4d104bb3af06": {
                "name": "SEPScan", 
                "depends_on": [
                    "sep-command-status"
                ]
            }
        }, 
        {
            "PrintContext": {
                "name": "PrintContext"
            }
        }, 
        {
            "D2O365SearchAndDelete": {
                "name": "D2O365SearchAndDelete"
            }
        }, 
        {
            "DBotPreparePhishingData": {
                "name": "DBotPreparePhishingData", 
                "fromversion": "4.1.0", 
                "script_executions": [
                    "WordTokenizer", 
                    "createList", 
                    "getContext", 
                    "getIncidents"
                ]
            }
        }, 
        {
            "QRadarGetOffenseCorrelations": {
                "name": "QRadarGetOffenseCorrelations", 
                "depends_on": [
                    "qradar-searches"
                ], 
                "script_executions": [
                    "QRadarFullSearch"
                ]
            }
        }, 
        {
            "ShowScheduledEntries": {
                "name": "ShowScheduledEntries"
            }
        }, 
        {
            "EmailAskUserResponse": {
                "name": "EmailAskUserResponse"
            }
        }, 
        {
            "IsEmailAddressInternal": {
                "name": "IsEmailAddressInternal"
            }
        }, 
        {
            "DemistoGetIncidentTasksByState": {
                "name": "DemistoGetIncidentTasksByState"
            }
        }, 
        {
            "VectraGetHostById": {
                "name": "VectraGetHostById", 
                "deprecated": true, 
                "depends_on": [
                    "vec-get-host-by-id"
                ]
            }
        }, 
        {
            "DefaultIncidentClassifier": {
                "name": "DefaultIncidentClassifier"
            }
        }, 
        {
            "TestCreateTagTextFile": {
                "name": "TestCreateTagTextFile", 
                "script_executions": [
                    "createList"
                ]
            }
        }, 
        {
            "TestCreateWordFile": {
                "name": "TestCreateWordFile"
            }
        }, 
        {
            "GenerateImageFileEntry": {
                "name": "GenerateImageFileEntry"
            }
        }, 
        {
            "a18ff76e-c462-4daa-8be2-6a1b5308713f": {
                "name": "TestCreateDuplicates"
            }
        }, 
        {
            "c5cb179f-d6d2-4d87-8857-b224689d5b00": {
                "name": "VerifyTreeToFlatObject"
            }
        }, 
        {
            "GenerateUUID": {
                "name": "GenerateUUID"
            }
        }, 
        {
            "TestXml2JSON": {
                "name": "TestXml2JSON"
            }
        }, 
        {
            "3b260f00-772c-4d4e-84ea-e47226637497": {
                "name": "VerifyHumanReadableEquals", 
                "fromversion": "3.6.0"
            }
        }, 
        {
            "ValidateErrorExistence": {
                "name": "ValidateErrorExistence", 
                "script_executions": [
                    "getEntries"
                ]
            }
        }, 
        {
            "CompleteManualTask": {
                "name": "CompleteManualTask", 
                "script_executions": [
                    "DemistoGetIncidentTasksByState", 
                    "taskComplete"
                ]
            }
        }, 
        {
            "GenerateIP": {
                "name": "GenerateIP"
            }
        }, 
        {
            "CarbonBlackResponseFilterSensors": {
                "name": "CarbonBlackResponseFilterSensors"
            }
        }, 
        {
            "RaiseError": {
                "name": "RaiseError"
            }
        }, 
        {
            "GenerateEmail": {
                "name": "GenerateEmail"
            }
        }, 
        {
            "PhishingIncident": {
                "name": "PhishingIncident", 
                "script_executions": [
                    "setIncident"
                ]
            }
        }, 
        {
            "VerifyTableToMarkDown": {
                "name": "VerifyTableToMarkDown"
            }
        }, 
        {
            "TestFormatTableValues": {
                "name": "TestFormatTableValues"
            }
        }, 
        {
            "TestCreateIncidents": {
                "name": "TestCreateIncidents", 
                "script_executions": [
                    "createNewIncident"
                ]
            }
        }, 
        {
            "TestPYCommonServer": {
                "name": "TestPYCommonServer"
            }
        }, 
        {
            "CreateDuplicateIncident": {
                "name": "CreateDuplicateIncident", 
                "script_executions": [
                    "createNewIncident"
                ]
            }
        }, 
        {
            "c0eb84c3-8771-4f9f-833e-1017112d6215": {
                "name": "ThrowException"
            }
        }, 
        {
            "SsdeepReputationTest": {
                "name": "SsdeepReputationTest", 
                "script_executions": [
                    "createNewIndicator", 
                    "findIndicators"
                ]
            }
        }, 
        {
            "CreateBinaryFile": {
                "name": "CreateBinaryFile"
            }
        }, 
        {
            "GetFirstObject": {
                "name": "GetFirstObject"
            }
        },
	{
            "changeremediationslaonsevchange": {
                "name": "ChangeRemediationSLAOnSevChange",
                "fromversion": "4.1.0",
                "script_executions": [
                    "setIncident",
                    "setIncident",
                    "setIncident",
                    "setIncident"
                ]
            }
        },
        {
            "stoptimetoassignonownerchange": {
                "name": "StopTimeToAssignOnOwnerChange",
                "fromversion": "4.1.0",
                "script_executions": [
                    "stopTimer"
                ]
            }
        }
    ], 
    "playbooks": [
        {
            "search_and_delete_emails_-_generic": {
                "name": "Search And Delete Emails - Generic", 
                "fromversion": "3.6.0", 
                "implementing_playbooks": [
                    "Search And Delete Emails - EWS"
                ]
            }
        }, 
        {
            "email_address_enrichment_-_generic": {
                "name": "Email Address Enrichment - Generic", 
                "fromversion": "3.6.0", 
                "implementing_scripts": [
                    "IsEmailAddressInternal", 
                    "EmailReputation", 
                    "ADGetUser", 
                    "Exists", 
                    "EmailDomainSquattingReputation"
                ]
            }
        }, 
        {
            "process_email_-_generic": {
                "name": "Process Email - Generic", 
                "toversion": "3.6.0", 
                "fromversion": "3.6.0", 
                "implementing_scripts": [
                    "Set", 
                    "Exists", 
                    "ParseEmailFiles"
                ], 
                "implementing_commands": [
                    "setIncident", 
                    "rasterize-email"
                ]
            }
        }, 
        {
            "playbook12": {
                "name": "McAfee ePO Endpoint Compliance Playbook", 
                "fromversion": "2.5.0", 
                "implementing_scripts": [
                    "CloseInvestigation", 
                    "IncidentSet", 
                    "commentsToContext"
                ], 
                "implementing_commands": [
                    "epo-update-client-dat", 
                    "servicenow-incidents-query", 
                    "epo-get-latest-dat", 
                    "epo-get-current-dat", 
                    "servicenow-incident-create"
                ]
            }
        }, 
        {
            "get_original_email_-_generic": {
                "name": "Get Original Email - Generic", 
                "fromversion": 4.0, 
                "implementing_playbooks": [
                    "Get Original Email - Gmail", 
                    "Get Original Email - EWS"
                ]
            }
        }, 
        {
            "Detonate URL - Phish.AI": {
                "name": "Detonate URL - Phish.AI", 
                "fromversion": "4.0.0", 
                "implementing_playbooks": [
                    "GenericPolling"
                ], 
                "implementing_commands": [
                    "phish-ai-check-status", 
                    "phish-ai-scan-url"
                ]
            }
        }, 
        {
            "Detonate URL - Cuckoo": {
                "name": "Detonate URL - Cuckoo", 
                "fromversion": "4.0.0", 
                "implementing_scripts": [
                    "Sleep"
                ], 
                "implementing_playbooks": [
                    "GenericPolling"
                ], 
                "implementing_commands": [
                    "cuckoo-view-task", 
                    "cuckoo-get-task-report", 
                    "cuckoo-create-task-from-url"
                ]
            }
        }, 
        {
            "get_file_sample_by_hash_-_generic": {
                "name": "Get File Sample By Hash - Generic", 
                "fromversion": "3.5.0", 
                "implementing_playbooks": [
                    "Get File Sample By Hash - Cylance Protect", 
                    "Get File Sample By Hash - Carbon Black Enterprise Response"
                ]
            }
        }, 
        {
            "search_endpoints_by_hash_-_crowdstrike": {
                "name": "Search Endpoints By Hash - CrowdStrike", 
                "fromversion": "3.5.0", 
                "implementing_commands": [
                    "cs-device-ran-on", 
                    "cs-device-details"
                ]
            }
        }, 
        {
            "get_file_sample_from_path_-_generic": {
                "name": "Get File Sample From Path - Generic", 
                "fromversion": "3.5.0", 
                "implementing_playbooks": [
                    "Get File Sample From Path - Carbon Black Enterprise Response", 
                    "Get File Sample From Path - D2"
                ]
            }
        }, 
        {
            "process_email_-_generic": {
                "name": "Process Email - Generic", 
                "toversion": "3.5.9", 
                "fromversion": "3.5.0", 
                "implementing_scripts": [
                    "Set", 
                    "Exists", 
                    "ParseEmailFiles"
                ], 
                "implementing_commands": [
                    "rasterize-email"
                ]
            }
        }, 
        {
            "Detonate File - Lastline": {
                "name": "Detonate File - Lastline", 
                "fromversion": "4.0.0", 
                "implementing_scripts": [
                    "Set"
                ], 
                "implementing_playbooks": [
                    "GenericPolling"
                ], 
                "implementing_commands": [
                    "lastline-upload-file", 
                    "lastline-get-report"
                ]
            }
        }, 
        {
            "url_enrichment_-_generic": {
                "name": "URL Enrichment - Generic", 
                "toversion": "3.5.1", 
                "fromversion": "3.5.0", 
                "implementing_scripts": [
                    "URLSSLVerification", 
                    "Exists", 
                    "URLReputation"
                ], 
                "implementing_commands": [
                    "rasterize"
                ]
            }
        }, 
        {
            "GenericPolling": {
                "name": "GenericPolling", 
                "fromversion": "4.0.0", 
                "implementing_scripts": [
                    "ScheduleGenericPolling", 
                    "RunPollingCommand", 
                    "PrintErrorEntry"
                ]
            }
        }, 
        {
            "playbook1": {
                "name": "Malware Playbook - Manual", 
                "fromversion": "2.5.0", 
                "implementing_scripts": [
                    "ExposeModules", 
                    "Autoruns", 
                    "Exists"
                ]
            }
        }, 
        {
            "Calculate Severity - Generic": {
                "name": "Calculate Severity - Generic", 
                "fromversion": "3.6.0", 
                "implementing_playbooks": [
                    "Calculate Severity - Indicators DBotScore", 
                    "Calculate Severity - 3rd-party integrations", 
                    "Calculate Severity - Critical assets"
                ], 
                "implementing_commands": [
                    "setIncident"
                ]
            }
        }, 
        {
            "search_endpoints_by_hash_-_carbon_black_protection": {
                "name": "Search Endpoints By Hash - Carbon Black Protection", 
                "fromversion": "3.5.0", 
                "implementing_scripts": [
                    "CBPFindRule", 
                    "Set", 
                    "CBPCatalogFindHash", 
                    "Exists"
                ], 
                "implementing_commands": [
                    "cbp-computer-get"
                ]
            }
        }, 
        {
            "Incident Enrichment": {
                "name": "Incident Enrichment", 
                "fromversion": "2.5.0", 
                "implementing_scripts": [
                    "ExtractURL", 
                    "ExtractHash", 
                    "ExtractIP"
                ], 
                "implementing_playbooks": [
                    "Enrichment Playbook"
                ]
            }
        }, 
        {
            "playbook16": {
                "name": "CrowdStrike Rapid IOC Hunting", 
                "fromversion": "2.5.0", 
                "implementing_scripts": [
                    "Exists", 
                    "SendEmail"
                ], 
                "implementing_commands": [
                    "cs-device-ran-on", 
                    "cs-device-search"
                ]
            }
        }, 
        {
            "CrowdStrike Falcon Sandbox - Detonate file": {
                "name": "CrowdStrike Falcon Sandbox - Detonate file", 
                "toversion": "3.6.0", 
                "fromversion": "3.5.0", 
                "implementing_scripts": [
                    "Set"
                ], 
                "implementing_commands": [
                    "crowdstrike-detonate-file"
                ]
            }
        }, 
        {
            "Enrich McAfee DXL using 3rd party sandbox": {
                "name": "Enrich McAfee DXL using 3rd party sandbox", 
                "implementing_scripts": [
                    "CloseInvestigation", 
                    "Exists"
                ], 
                "implementing_playbooks": [
                    "WildFire - Detonate file"
                ], 
                "implementing_commands": [
                    "dxl-send-event"
                ]
            }
        }, 
        {
            "Get File Sample From Hash - Carbon Black Enterprise Response": {
                "name": "Get File Sample From Hash - Carbon Black Enterprise Response", 
                "toversion": "3.1.0", 
                "fromversion": "2.5.0", 
                "implementing_scripts": [
                    "Exists"
                ], 
                "implementing_commands": [
                    "cb-binary-get"
                ]
            }
        }, 
        {
            "Calculate Severity - Generic": {
                "name": "Calculate Severity - Generic", 
                "toversion": "3.5.1", 
                "fromversion": "3.5.0", 
                "implementing_scripts": [
                    "StringContains", 
                    "Exists"
                ], 
                "implementing_commands": [
                    "setIncident"
                ]
            }
        }, 
        {
            "Tenable.io Scan": {
                "name": "Tenable.io Scan", 
                "fromversion": "4.0.0", 
                "implementing_playbooks": [
                    "GenericPolling"
                ], 
                "implementing_commands": [
                    "tenable-io-launch-scan", 
                    "tenable-io-get-scan-report", 
                    "tenable-io-get-scan-status"
                ]
            }
        }, 
        {
            "block_indicators_-_generic": {
                "name": "Block Indicators - Generic", 
                "fromversion": "4.0.0", 
                "implementing_playbooks": [
                    "Block URL - Generic", 
                    "Block File - Generic", 
                    "Block IP - Generic", 
                    "Block Account - Generic"
                ]
            }
        }, 
        {
            "detonate_url_-_threatgrid": {
                "name": "Detonate URL - ThreatGrid", 
                "fromversion": "4.0.0", 
                "implementing_playbooks": [
                    "GenericPolling"
                ], 
                "implementing_commands": [
                    "threat-grid-upload-sample", 
                    "threat-grid-get-samples-state", 
                    "threat-grid-url-to-file"
                ]
            }
        }, 
        {
            "TrendMicro Malware Alert Playbook": {
                "name": "TrendMicro Malware Alert Playbook", 
                "fromversion": "2.5.0", 
                "implementing_scripts": [
                    "TrendMicroGetPolicyID", 
                    "TrendmicroSecurityProfileAssignToHost", 
                    "TrendmicroAntiMalwareEventRetrieve", 
                    "TrendMicroGetHostID"
                ]
            }
        }, 
        {
            "Google-Vault-Display-Results": {
                "name": "Google Vault - Display Results", 
                "fromversion": "4.0.0", 
                "implementing_scripts": [
                    "PrintErrorEntry"
                ], 
                "implementing_playbooks": [
                    "GenericPolling"
                ], 
                "implementing_commands": [
                    "gvault-get-drive-results", 
                    "gvault-get-groups-results", 
                    "gvault-download-results", 
                    "gvault-export-status", 
                    "gvault-get-mail-results"
                ]
            }
        }, 
        {
            "calculate_severity_-_3rd-party_integrations": {
                "name": "Calculate Severity - 3rd-party integrations", 
                "fromversion": "3.6.0", 
                "implementing_scripts": [
                    "Set"
                ]
            }
        }, 
        {
            "Phishing Investigation - Generic": {
                "name": "Phishing Investigation - Generic", 
                "toversion": "3.5.9", 
                "fromversion": "3.5.0", 
                "implementing_scripts": [
                    "CloseInvestigation", 
                    "AssignAnalystToIncident", 
                    "Set", 
                    "SendEmail"
                ], 
                "implementing_playbooks": [
                    "Detonate File - Generic", 
                    "Extract Indicators - Generic", 
                    "Entity Enrichment - Generic", 
                    "Process Email - Generic", 
                    "Calculate Severity - Generic", 
                    "Email Address Enrichment - Generic"
                ]
            }
        }, 
        {
            "detonate_url_-_joesecurity": {
                "name": "Detonate URL - JoeSecurity", 
                "fromversion": "4.0.0", 
                "implementing_scripts": [
                    "Set"
                ], 
                "implementing_playbooks": [
                    "GenericPolling"
                ], 
                "implementing_commands": [
                    "joe-download-report", 
                    "joe-analysis-submit-url", 
                    "joe-analysis-info"
                ]
            }
        }, 
        {
            "CrowdStrike Falcon Sandbox - Detonate file": {
                "name": "CrowdStrike Falcon Sandbox - Detonate file", 
                "fromversion": "4.0.0", 
                "implementing_scripts": [
                    "Set"
                ], 
                "implementing_playbooks": [
                    "GenericPolling"
                ], 
                "implementing_commands": [
                    "crowdstrike-submit-sample", 
                    "crowdstrike-scan"
                ]
            }
        }, 
        {
            "crowdstrike_endpoint_enrichment": {
                "name": "CrowdStrike Endpoint Enrichment", 
                "fromversion": "3.5.0", 
                "implementing_commands": [
                    "cs-device-search", 
                    "cs-device-details"
                ]
            }
        }, 
        {
            "cve_enrichment_-_generic": {
                "name": "CVE Enrichment - Generic", 
                "fromversion": "3.6.0", 
                "implementing_scripts": [
                    "cveReputation"
                ], 
                "implementing_commands": [
                    "cve-search"
                ]
            }
        }, 
        {
            "get_file_sample_by_hash_-_cylance_protect": {
                "name": "Get File Sample By Hash - Cylance Protect", 
                "fromversion": "3.5.0", 
                "implementing_scripts": [
                    "http", 
                    "UnzipFile", 
                    "Exists"
                ], 
                "implementing_commands": [
                    "cylance-protect-download-threat"
                ]
            }
        }, 
        {
            "dedup_incidents_-_ml": {
                "name": "DeDup incidents - ML", 
                "fromversion": "3.5.0", 
                "implementing_scripts": [
                    "Print", 
                    "CloseInvestigationAsDuplicate", 
                    "GetDuplicatesMl"
                ]
            }
        }, 
        {
            "playbook5": {
                "name": "Phishing Playbook - Automated", 
                "fromversion": "3.5.0", 
                "implementing_scripts": [
                    "Set", 
                    "Exists", 
                    "SendEmail", 
                    "CheckSenderDomainDistance", 
                    "CloseInvestigation", 
                    "ExtractIP", 
                    "IsMaliciousIndicatorFound", 
                    "ExtractURL"
                ], 
                "implementing_playbooks": [
                    "Process Email", 
                    "Enrichment Playbook", 
                    "Hunt for bad IOCs", 
                    "Account Enrichment", 
                    "Detonate File - Generic"
                ]
            }
        }, 
        {
            "TIE - IOC Hunt": {
                "name": "TIE - IOC Hunt", 
                "fromversion": "2.5.0", 
                "implementing_scripts": [
                    "EPOFindSystem", 
                    "Exists"
                ], 
                "implementing_commands": [
                    "tie-file-references"
                ]
            }
        }, 
        {
            "vulnerability_management_-_qualys_Job": {
                "name": "Vulnerability Management - Qualys (Job)", 
                "fromversion": "3.6.0", 
                "implementing_scripts": [
                    "QualysCreateIncidentFromReport", 
                    "Set"
                ], 
                "implementing_commands": [
                    "qualys-report-fetch", 
                    "closeInvestigation", 
                    "qualys-report-list"
                ]
            }
        }, 
        {
            "get_original_email_-_gmail": {
                "name": "Get Original Email - Gmail", 
                "fromversion": 4.0, 
                "implementing_scripts": [
                    "Set", 
                    "DeleteContext"
                ], 
                "implementing_commands": [
                    "gmail-get-attachments", 
                    "gmail-search", 
                    "gmail-get-mail"
                ]
            }
        }, 
        {
            "detonate_url_-_mcafee_atd": {
                "name": "Detonate URL - McAfee ATD", 
                "fromversion": "4.0.0", 
                "implementing_scripts": [
                    "Set"
                ], 
                "implementing_playbooks": [
                    "GenericPolling"
                ], 
                "implementing_commands": [
                    "atd-get-report", 
                    "atd-check-status", 
                    "atd-file-upload"
                ]
            }
        }, 
        {
            "Detonate URL - Lastline": {
                "name": "Detonate URL - Lastline", 
                "fromversion": "4.0.0", 
                "implementing_playbooks": [
                    "GenericPolling"
                ], 
                "implementing_commands": [
                    "lastline-get-report", 
                    "lastline-upload-url"
                ]
            }
        }, 
        {
            "Detonate File - Generic": {
                "name": "Detonate File - Generic", 
                "toversion": "3.6.0", 
                "fromversion": "3.5.0", 
                "implementing_playbooks": [
                    "CrowdStrike Falcon Sandbox - Detonate file", 
                    "WildFire - Detonate file"
                ]
            }
        }, 
        {
            "process_email_-_ews": {
                "name": "Process Email - EWS", 
                "fromversion": "3.6.0", 
                "implementing_scripts": [
                    "Set"
                ], 
                "implementing_commands": [
                    "ews-get-attachment"
                ]
            }
        }, 
        {
            "playbook7": {
                "name": "Hunting C&C Communication Playbook", 
                "fromversion": "2.5.0", 
                "implementing_scripts": [
                    "IsIntegrationAvailable", 
                    "Exists"
                ], 
                "implementing_commands": [
                    "slack-send", 
                    "ExposeModules"
                ]
            }
        }, 
        {
            "get_file_sample_from_path_-_d2": {
                "name": "Get File Sample From Path - D2", 
                "fromversion": "3.5.0", 
                "implementing_scripts": [
                    "IncidentAddSystem", 
                    "FetchFileD2"
                ]
            }
        }, 
        {
            "get_original_email_-_ews": {
                "name": "Get Original Email - EWS", 
                "fromversion": 4.0, 
                "implementing_scripts": [
                    "DeleteContext", 
                    "Set"
                ], 
                "implementing_commands": [
                    "ews-search-mailbox", 
                    "ews-get-attachment", 
                    "ews-get-items"
                ]
            }
        }, 
        {
            "playbook17": {
                "name": "Carbon black Protection Rapid IOC Hunting", 
                "fromversion": "2.5.0", 
                "implementing_scripts": [
                    "CBPFindRule", 
                    "CBPCatalogFindHash", 
                    "Exists"
                ]
            }
        }, 
        {
            "calculate_severity_-_critical_assets": {
                "name": "Calculate Severity - Critical assets", 
                "toversion": "3.6.1", 
                "fromversion": "3.6.0", 
                "implementing_scripts": [
                    "StringContains", 
                    "Set", 
                    "Exists"
                ]
            }
        }, 
        {
            "playbook14": {
                "name": "Checkpoint Firewall Configuration Backup Playbook", 
                "fromversion": "2.5.0", 
                "implementing_scripts": [
                    "UtilAnyResults", 
                    "SendEmail", 
                    "CPShowBackupStatus", 
                    "CloseInvestigation", 
                    "SNOpenTicket", 
                    "SCPPullFiles", 
                    "CPCreateBackup"
                ]
            }
        }, 
        {
            "endpoint_enrichment_-_generic": {
                "name": "Endpoint Enrichment - Generic", 
                "fromversion": "3.5.0", 
                "implementing_scripts": [
                    "EPOFindSystem", 
                    "Exists", 
                    "ADGetComputer"
                ], 
                "implementing_playbooks": [
                    "CrowdStrike Endpoint Enrichment"
                ], 
                "implementing_commands": [
                    "cylance-protect-get-devices", 
                    "cb-sensor-info", 
                    "so-agents-query"
                ]
            }
        }, 
        {
            "access_investigation_-_qradar": {
                "name": "Access Investigation - QRadar", 
                "fromversion": "3.6.0", 
                "implementing_playbooks": [
                    "QRadar - Get offense correlations", 
                    "Access Investigation - Generic"
                ], 
                "implementing_commands": [
                    "setIncident"
                ]
            }
        }, 
        {
            "Google-Vault-Search-Groups": {
                "name": "Google Vault - Search Groups", 
                "fromversion": "4.0.0", 
                "implementing_scripts": [
                    "PrintErrorEntry"
                ], 
                "implementing_playbooks": [
                    "GenericPolling"
                ], 
                "implementing_commands": [
                    "gvault-export-status", 
                    "gvault-download-results", 
                    "gvault-create-export-groups", 
                    "gvault-get-groups-results"
                ]
            }
        }, 
        {
            "DBotCreatePhishingClassifier": {
                "name": "DBot Create Phishing Classifier", 
                "fromversion": "4.1.0", 
                "implementing_scripts": [
                    "DBotTrainTextClassifier", 
                    "Base64ListToFile", 
                    "DBotPredictPhishingEvaluation", 
                    "DBotPreparePhishingData"
                ]
            }
        }, 
        {
            "detonate_url_-_generic": {
                "name": "Detonate URL - Generic", 
                "fromversion": "4.0.0", 
                "implementing_playbooks": [
                    "Detonate URL - CrowdStrike", 
                    "Detonate URL - JoeSecurity", 
                    "Detonate URL - Cuckoo", 
                    "Detonate URL - Lastline", 
                    "Detonate URL - ThreatGrid", 
                    "Detonate URL - McAfee ATD"
                ]
            }
        }, 
        {
            "tenable-sc-scan": {
                "name": "Launch Scan - Tenable.sc", 
                "fromversion": "4.0.0", 
                "implementing_playbooks": [
                    "GenericPolling"
                ], 
                "implementing_commands": [
                    "tenable-sc-get-scan-report", 
                    "tenable-sc-launch-scan"
                ]
            }
        }, 
        {
            "detonate_file_from_url_-_wildfire": {
                "name": "Detonate File From URL - WildFire", 
                "fromversion": "4.0.0", 
                "implementing_playbooks": [
                    "GenericPolling"
                ], 
                "implementing_commands": [
                    "wildfire-upload-file-remote", 
                    "wildfire-report"
                ]
            }
        }, 
        {
            "block_endpoint_-_carbon_black_response": {
                "name": "Block Endpoint - Carbon Black Response", 
                "fromversion": "3.5.0", 
                "implementing_commands": [
                    "cb-sensor-info", 
                    "cb-quarantine-device"
                ]
            }
        }, 
        {
            "close_incident_if_duplicate_found": {
                "name": "DeDup incidents", 
                "fromversion": "3.5.0", 
                "implementing_scripts": [
                    "FindSimilarIncidents", 
                    "CloseInvestigationAsDuplicate"
                ]
            }
        }, 
        {
            "scan_assets_nexpose": {
                "name": "Scan Assets - Nexpose", 
                "fromversion": "4.0.0", 
                "implementing_playbooks": [
                    "GenericPolling"
                ], 
                "implementing_commands": [
                    "nexpose-start-assets-scan", 
                    "nexpose-get-scan"
                ]
            }
        }, 
        {
            "extract_indicators_-_generic": {
                "name": "Extract Indicators - Generic", 
                "fromversion": "3.5.0", 
                "implementing_scripts": [
                    "ExtractHash", 
                    "ExtractDomain", 
                    "ExtractURL", 
                    "ExtractEmail", 
                    "ExtractIP"
                ]
            }
        }, 
        {
            "playbook0": {
                "name": "Default", 
                "toversion": "3.1.0", 
                "fromversion": "2.5.0", 
                "implementing_scripts": [
                    "TrendMicroClassifier", 
                    "Exists", 
                    "IncidentSet", 
                    "SplunkEmailParser", 
                    "QRadarClassifier", 
                    "MapValues", 
                    "Print", 
                    "VectraClassifier", 
                    "NexposeEmailParser"
                ], 
                "implementing_playbooks": [
                    "Enrichment Playbook"
                ]
            }
        }, 
        {
            "dedup_-_generic": {
                "name": "Dedup - Generic", 
                "fromversion": "4.0.0", 
                "implementing_scripts": [
                    "FindSimilarIncidentsByText", 
                    "GetDuplicatesMlv2", 
                    "CloseInvestigationAsDuplicate", 
                    "FindSimilarIncidents"
                ]
            }
        }, 
        {
            "malware_investigation-_generic_-_setup": {
                "name": "Malware Investigation - Generic - Setup", 
                "fromversion": "3.5.0", 
                "implementing_scripts": [
                    "Set"
                ], 
                "implementing_playbooks": [
                    "Get File Sample From Path - Generic", 
                    "Get File Sample By Hash - Generic", 
                    "Search Endpoints By Hash - Generic"
                ]
            }
        }, 
        {
            "block_file_-_carbon_black_response": {
                "name": "Block File - Carbon Black Response", 
                "fromversion": "4.0.0", 
                "implementing_commands": [
                    "cb-get-hash-blacklist", 
                    "cb-block-hash"
                ]
            }
        }, 
        {
            "search_and_delete_emails_-_ews": {
                "name": "Search And Delete Emails - EWS", 
                "fromversion": "3.6.0", 
                "implementing_scripts": [
                    "BuildEWSQuery"
                ], 
                "implementing_commands": [
                    "ews-search-mailboxes", 
                    "ews-delete-items"
                ]
            }
        }, 
        {
            "Detonate File - BitDam": {
                "name": "Detonate File - BitDam", 
                "fromversion": "4.0.0", 
                "implementing_scripts": [
                    "Set"
                ], 
                "implementing_playbooks": [
                    "GenericPolling"
                ], 
                "implementing_commands": [
                    "bitdam-upload-file", 
                    "bitdam-get-verdict"
                ]
            }
        }, 
        {
            "MAR - Endpoint data collection": {
                "name": "MAR - Endpoint data collection", 
                "implementing_scripts": [
                    "EPOFindSystem", 
                    "Exists"
                ], 
                "implementing_commands": [
                    "mar-search-multiple"
                ]
            }
        }, 
        {
            "Google-Vault-Search-Drive": {
                "name": "Google Vault - Search Drive", 
                "fromversion": "4.0.0", 
                "implementing_scripts": [
                    "PrintErrorEntry"
                ], 
                "implementing_playbooks": [
                    "GenericPolling"
                ], 
                "implementing_commands": [
                    "gvault-create-export-drive", 
                    "gvault-get-drive-results", 
                    "gvault-export-status", 
                    "gvault-download-results"
                ]
            }
        }, 
        {
            "process_email_-_add_custom_fields": {
                "name": "Process Email - Add custom fields", 
                "fromversion": "3.6.0", 
                "implementing_scripts": [
                    "IncidentSet"
                ]
            }
        }, 
        {
            "detonate_url_-_crowdstrike": {
                "name": "Detonate URL - CrowdStrike", 
                "fromversion": "4.0.0", 
                "implementing_playbooks": [
                    "GenericPolling"
                ], 
                "implementing_commands": [
                    "crowdstrike-submit-url", 
                    "crowdstrike-scan"
                ]
            }
        }, 
        {
            "ip_enrichment_generic": {
                "name": "IP Enrichment - Generic", 
                "fromversion": "3.6.0", 
                "implementing_scripts": [
                    "IsIPInRanges", 
                    "IPToHost", 
                    "IPReputation"
                ], 
                "implementing_playbooks": [
                    "Endpoint Enrichment - Generic"
                ], 
                "implementing_commands": [
                    "vt-private-get-ip-report"
                ]
            }
        }, 
        {
            "domain_enrichment_generic": {
                "name": "Domain Enrichment - Generic", 
                "toversion": "3.5.1", 
                "fromversion": "3.5.0", 
                "implementing_scripts": [
                    "DomainReputation"
                ]
            }
        }, 
        {
            "QRadarFullSearch": {
                "name": "QRadarFullSearch", 
                "fromversion": "4.0.0", 
                "implementing_playbooks": [
                    "GenericPolling"
                ], 
                "implementing_commands": [
                    "qradar-get-search", 
                    "qradar-get-search-results", 
                    "qradar-searches"
                ]
            }
        }, 
        {
            "Arcsight - Get events related to the Case": {
                "name": "Arcsight - Get events related to the Case", 
                "implementing_scripts": [
                    "IncidentSet", 
                    "Set", 
                    "Exists"
                ], 
                "implementing_commands": [
                    "as-get-security-events", 
                    "as-get-case", 
                    "as-get-case-event-ids"
                ]
            }
        }, 
        {
            "Account Enrichment": {
                "name": "Account Enrichment", 
                "toversion": "3.1.0", 
                "fromversion": "2.5.0", 
                "implementing_scripts": [
                    "ADGetUser", 
                    "Exists"
                ]
            }
        }, 
        {
            "malware_investigation-_generic": {
                "name": "Malware Investigation - Generic", 
                "toversion": "3.6.0", 
                "fromversion": "3.5.0", 
                "implementing_scripts": [
                    "CloseInvestigation", 
                    "AssignAnalystToIncident"
                ], 
                "implementing_playbooks": [
                    "Malware Investigation - Generic - Setup", 
                    "Extract Indicators - Generic", 
                    "Calculate Severity - Generic", 
                    "Entity Enrichment - Generic", 
                    "Detonate File - Generic"
                ]
            }
        }, 
        {
            "QRadar - Get offense correlations ": {
                "name": "QRadar - Get offense correlations ", 
                "toversion": "3.1.0", 
                "implementing_scripts": [
                    "AreValuesEqual", 
                    "QRadarGetCorrelationLogs", 
                    "QRadarGetOffenseCorrelations", 
                    "Exists"
                ]
            }
        }, 
        {
            "QRadar - Get offense correlations ": {
                "name": "QRadar - Get offense correlations", 
                "fromversion": "3.5.0", 
                "implementing_scripts": [
                    "QRadarGetCorrelationLogs", 
                    "QRadarGetOffenseCorrelations"
                ]
            }
        }, 
        {
            "block_ip_-_generic": {
                "name": "Block IP - Generic", 
                "fromversion": "4.0.0", 
                "implementing_scripts": [
                    "PanoramaBlockIP"
                ], 
                "implementing_playbooks": [
                    "Add Indicator to Miner - Palo Alto MineMeld"
                ], 
                "implementing_commands": [
                    "zscaler-blacklist-ip", 
                    "checkpoint-block-ip"
                ]
            }
        }, 
        {
            "vulnerability_handling_-_qualys_-_add _ustom_fields_to_default_layout": {
                "name": "Vulnerability Handling - Qualys - Add custom fields to default layout", 
                "fromversion": "3.6.0", 
                "implementing_scripts": [
                    "IncidentSet"
                ]
            }
        }, 
        {
            "playbook3": {
                "name": "Ransomware Playbook - Manual", 
                "fromversion": "2.5.0"
            }
        }, 
        {
            "Enrich DXL with ATD verdict": {
                "name": "Enrich DXL with ATD verdict", 
                "implementing_scripts": [
                    "CloseInvestigation", 
                    "Exists"
                ], 
                "implementing_playbooks": [
                    "ATD - Detonate File"
                ], 
                "implementing_commands": [
                    "dxl-send-event"
                ]
            }
        }, 
        {
            "Detonate File - SNDBOX": {
                "name": "Detonate File - SNDBOX", 
                "fromversion": "4.0.0", 
                "implementing_scripts": [
                    "Set"
                ], 
                "implementing_playbooks": [
                    "GenericPolling"
                ], 
                "implementing_commands": [
                    "sndbox-analysis-info", 
                    "sndbox-analysis-submit-sample", 
                    "sndbox-download-report"
                ]
            }
        }, 
        {
            "Phishing Investigation - Generic": {
                "name": "Phishing Investigation - Generic",
                "toversion": "4.0.9",
                "fromversion": "4.0.0",
                "implementing_scripts": [
                    "AssignAnalystToIncident",
                    "Set",
                    "SendEmail"
                ],
                "implementing_playbooks": [
                    "Search And Delete Emails - Generic",
                    "Detonate File - Generic",
                    "Extract Indicators From File - Generic",
                    "Entity Enrichment - Generic",
                    "Process Email - Generic",
                    "Block Indicators - Generic",
                    "Email Address Enrichment - Generic",
                    "Calculate Severity - Generic"
                ],
                "implementing_commands": [
                    "closeInvestigation",
                    "send-mail"
                ]
            }
        },
        {
            "playbook2": {
                "name": "Phishing Playbook - Manual", 
                "fromversion": "2.5.0"
            }
        }, 
        {
            "Hunt for bad IOCs": {
                "name": "Hunt for bad IOCs", 
                "fromversion": "2.5.0", 
                "implementing_playbooks": [
                    "CrowdStrike Rapid IOC Hunting", 
                    "Carbon Black Rapid IOC Hunting", 
                    "TIE - IOC Hunt", 
                    "Carbon black Protection Rapid IOC Hunting"
                ]
            }
        }, 
        {
            "extract_indicators_from_file_-_generic": {
                "name": "Extract Indicators From File - Generic", 
                "fromversion": "3.6.0", 
                "implementing_scripts": [
                    "ReadPDFFile", 
                    "Set", 
                    "ExtractIndicatorsFromTextFile"
                ]
            }
        }, 
        {
            "Sentinel One - Endpoint data collection": {
                "name": "Sentinel One - Endpoint data collection", 
                "implementing_scripts": [
                    "Print", 
                    "Exists"
                ], 
                "implementing_commands": [
                    "so-agents-query", 
                    "so-get-agent-processes"
                ]
            }
        }, 
        {
            "process_email_-_generic": {
                "name": "Process Email - Generic", 
                "fromversion": "4.0.0", 
                "implementing_scripts": [
                    "Set", 
                    "Exists", 
                    "ParseEmailFiles"
                ], 
                "implementing_playbooks": [
                    "Get Original Email - Generic"
                ], 
                "implementing_commands": [
                    "setIncident", 
                    "rasterize-email"
                ]
            }
        }, 
        {
            "playbook13": {
                "name": "McAfee ePO Endpoint Connectivity Diagnostics Playbook", 
                "fromversion": "2.5.0", 
                "implementing_scripts": [
                    "CloseInvestigation", 
                    "commentsToContext", 
                    "Ping"
                ], 
                "implementing_commands": [
                    "servicenow-incident-create"
                ]
            }
        }, 
        {
            "vulnerability_handling_-_nexpose": {
                "name": "Vulnerability Handling - Nexpose", 
                "fromversion": "3.6.0", 
                "implementing_playbooks": [
                    "CVE Enrichment - Generic", 
                    "Endpoint Enrichment - Generic", 
                    "Calculate Severity - Generic"
                ], 
                "implementing_commands": [
                    "closeInvestigation", 
                    "nexpose-get-asset-vulnerability", 
                    "nexpose-get-asset", 
                    "setIncident"
                ]
            }
        }, 
        {
            "Calculate Severity - Generic": {
                "name": "Calculate Severity - Generic", 
                "toversion": "3.1.0", 
                "fromversion": "2.5.0", 
                "implementing_scripts": [
                    "Print", 
                    "StringContains", 
                    "Exists"
                ], 
                "implementing_commands": [
                    "setIncident"
                ]
            }
        }, 
        {
            "playbook8": {
                "name": "Lost / Stolen Device Playbook", 
                "fromversion": "2.5.0"
            }
        }, 
        {
            "vulnerability_handling_-_qualys": {
                "name": "Vulnerability Handling - Qualys", 
                "fromversion": "3.6.0", 
                "implementing_scripts": [
                    "CloseInvestigation", 
                    "DisplayHTML"
                ], 
                "implementing_playbooks": [
                    "CVE Enrichment - Generic", 
                    "Vulnerability Handling - Qualys - Add custom fields to default layout", 
                    "Endpoint Enrichment - Generic", 
                    "Calculate Severity - Generic"
                ], 
                "implementing_commands": [
                    "qualys-host-list", 
                    "qualys-vulnerability-list"
                ]
            }
        }, 
        {
            "playbook10": {
                "name": "Rapid IOC Hunting Playbook", 
                "fromversion": "2.5.0", 
                "implementing_scripts": [
                    "ExtractHash", 
                    "Exists", 
                    "ReadFile", 
                    "ExtractIP", 
                    "Print", 
                    "ExtractURL"
                ], 
                "implementing_playbooks": [
                    "Hunt for bad IOCs"
                ]
            }
        }, 
        {
            "search_endpoints_by_hash_-_carbon_black_response": {
                "name": "Search Endpoints By Hash - Carbon Black Response", 
                "fromversion": "3.5.0", 
                "implementing_scripts": [
                    "Set", 
                    "CBFindHash"
                ]
            }
        }, 
        {
            "scan_site_nexpose": {
                "name": "Scan Site - Nexpose", 
                "fromversion": "4.0.0", 
                "implementing_playbooks": [
                    "GenericPolling"
                ], 
                "implementing_commands": [
                    "nexpose-start-site-scan", 
                    "nexpose-get-scan"
                ]
            }
        }, 
        {
            "PanoramaCommitConfiguration": {
                "name": "PanoramaCommitConfiguration", 
                "fromversion": "4.0.0", 
                "implementing_playbooks": [
                    "GenericPolling"
                ], 
                "implementing_commands": [
                    "panorama-push-to-device-group", 
                    "panorama-push-status", 
                    "panorama-commit", 
                    "panorama-commit-status"
                ]
            }
        }, 
        {
            "Failed Login Playbook With Slack": {
                "name": "Failed Login Playbook With Slack", 
                "fromversion": "2.5.0", 
                "implementing_scripts": [
                    "CloseInvestigation", 
                    "IncidentSet", 
                    "ADExpirePassword", 
                    "SlackAskUser"
                ], 
                "implementing_commands": [
                    "slack-send"
                ]
            }
        }, 
        {
            "WildFire - Detonate file": {
                "name": "WildFire - Detonate file", 
                "toversion": "3.1.0", 
                "implementing_scripts": [
                    "Exists"
                ], 
                "implementing_commands": [
                    "wildfire-upload", 
                    "wildfire-report"
                ]
            }
        }, 
        {
            "File Enrichment - Generic": {
                "name": "File Enrichment - Generic", 
                "fromversion": "3.6.0", 
                "implementing_playbooks": [
                    "File Enrichment - File reputation", 
                    "File Enrichment - Virus Total Private API"
                ], 
                "implementing_commands": [
                    "cylance-protect-get-threat", 
                    "pan-appframework-search-by-file-hash"
                ]
            }
        }, 
        {
            "vulnerability_management_-_nexpose_job": {
                "name": "Vulnerability Management - Nexpose (Job)", 
                "fromversion": "3.6.0", 
                "implementing_scripts": [
                    "NexposeCreateIncidentsFromAssets"
                ], 
                "implementing_commands": [
                    "closeInvestigation", 
                    "nexpose-create-assets-report", 
                    "nexpose-search-assets"
                ]
            }
        }, 
        {
            "Archer initiate incident": {
                "name": "Archer initiate incident", 
                "fromversion": "3.5.0", 
                "implementing_commands": [
                    "archer-get-file"
                ]
            }
        }, 
        {
            "block_file_-_generic": {
                "name": "Block File - Generic", 
                "fromversion": "4.0.0", 
                "implementing_playbooks": [
                    "Block File - Carbon Black Response"
                ]
            }
        }, 
        {
            "calculate_severity_-_critical_assets": {
                "name": "Calculate Severity - Critical assets", 
                "fromversion": "4.0.0", 
                "implementing_scripts": [
                    "StringContains", 
                    "Set"
                ]
            }
        }, 
        {
            "add_indicator_to_miner_-_palo_alto_mineMeld": {
                "name": "Add Indicator to Miner - Palo Alto MineMeld", 
                "fromversion": "4.0.0", 
                "implementing_commands": [
                    "minemeld-add-to-miner"
                ]
            }
        }, 
        {
            "domain_enrichment_generic": {
                "name": "Domain Enrichment - Generic", 
                "fromversion": "3.6.0", 
                "implementing_scripts": [
                    "DomainReputation"
                ], 
                "implementing_commands": [
                    "vt-private-get-domain-report"
                ]
            }
        }, 
        {
            "playbook11": {
                "name": "McAfee ePO Repository Compliance Playbook", 
                "fromversion": "2.5.0", 
                "implementing_scripts": [
                    "CloseInvestigation", 
                    "IncidentSet", 
                    "Sleep", 
                    "AreValuesEqual", 
                    "SendEmail"
                ], 
                "implementing_commands": [
                    "epo-update-repository", 
                    "epo-get-latest-dat", 
                    "epo-get-current-dat"
                ]
            }
        }, 
        {
            "url_enrichment_-_generic": {
                "name": "URL Enrichment - Generic", 
                "fromversion": "3.6.0", 
                "implementing_scripts": [
                    "URLSSLVerification", 
                    "Exists", 
                    "URLReputation"
                ], 
                "implementing_commands": [
                    "vt-private-get-url-report", 
                    "rasterize"
                ]
            }
        }, 
        {
            "entity_enrichment_generic": {
                "name": "Entity Enrichment - Generic", 
                "fromversion": "3.6.0", 
                "implementing_playbooks": [
                    "Account Enrichment - Generic", 
                    "Endpoint Enrichment - Generic", 
                    "Email Address Enrichment - Generic", 
                    "URL Enrichment - Generic", 
                    "File Enrichment - Generic", 
                    "Domain Enrichment - Generic", 
                    "IP Enrichment - Generic"
                ]
            }
        }, 
        {
            "search_endpoints_by_hash_-_generic": {
                "name": "Search Endpoints By Hash - Generic", 
                "fromversion": "3.5.0", 
                "implementing_playbooks": [
                    "Search Endpoints By Hash - Carbon Black Response", 
                    "Search Endpoints By Hash - CrowdStrike", 
                    "Search Endpoints By Hash - TIE", 
                    "Search Endpoints By Hash - Carbon Black Protection"
                ]
            }
        }, 
        {
            "malware_investigation-_generic": {
                "name": "Malware Investigation - Generic", 
                "fromversion": "3.6.0", 
                "implementing_scripts": [
                    "CloseInvestigation", 
                    "AssignAnalystToIncident"
                ], 
                "implementing_playbooks": [
                    "Malware Investigation - Generic - Setup", 
                    "Calculate Severity - Generic", 
                    "Entity Enrichment - Generic", 
                    "Detonate File - Generic"
                ]
            }
        }, 
        {
            "calculate_severity_-_indicators_dbotscore": {
                "name": "Calculate Severity - Indicators DBotScore", 
                "fromversion": "3.6.0", 
                "implementing_scripts": [
                    "Set"
                ]
            }
        }, 
        {
            "Detonate File - Cuckoo": {
                "name": "Detonate File - Cuckoo", 
                "fromversion": "4.0.0", 
                "implementing_scripts": [
                    "Sleep"
                ], 
                "implementing_playbooks": [
                    "GenericPolling"
                ], 
                "implementing_commands": [
                    "cuckoo-task-screenshot", 
                    "cuckoo-get-task-report", 
                    "cuckoo-view-task", 
                    "cuckoo-create-task-from-file"
                ]
            }
        }, 
        {
            "Account Enrichment": {
                "name": "Account Enrichment", 
                "fromversion": "3.5.0", 
                "implementing_scripts": [
                    "ADGetUser", 
                    "Exists"
                ]
            }
        }, 
        {
            "entity_enrichment_generic": {
                "name": "Entity Enrichment - Generic", 
                "toversion": "3.5.1", 
                "fromversion": "3.5.0", 
                "implementing_playbooks": [
                    "Account Enrichment - Generic", 
                    "Endpoint Enrichment - Generic", 
                    "DBot Indicator Enrichment - Generic", 
                    "Email Address Enrichment - Generic", 
                    "URL Enrichment - Generic", 
                    "File Enrichment - Generic", 
                    "Domain Enrichment - Generic", 
                    "IP Enrichment - Generic"
                ]
            }
        }, 
        {
            "Phishing Investigation - Generic": {
                "name": "Phishing Investigation - Generic", 
                "toversion": "3.9.9", 
                "fromversion": "3.6.0", 
                "implementing_scripts": [
                    "CloseInvestigation", 
                    "AssignAnalystToIncident", 
                    "Set", 
                    "SendEmail"
                ], 
                "implementing_playbooks": [
                    "Search And Delete Emails - Generic", 
                    "Detonate File - Generic", 
                    "Extract Indicators From File - Generic", 
                    "Process Email - Generic", 
                    "Entity Enrichment - Generic", 
                    "Email Address Enrichment - Generic", 
                    "Calculate Severity - Generic"
                ]
            }
        }, 
        {
            "DBotCreatePhishingClassifierJob": {
                "name": "DBot Create Phishing Classifier Job", 
                "fromversion": "4.1.0", 
                "implementing_scripts": [
                    "DeleteContext"
                ], 
                "implementing_playbooks": [
                    "DBot Create Phishing Classifier"
                ], 
                "implementing_commands": [
                    "closeInvestigation"
                ]
            }
        }, 
        {
            "playbook5": {
                "name": "Phishing Playbook - Automated", 
                "toversion": "3.1.0", 
                "fromversion": "2.5.0", 
                "implementing_scripts": [
                    "Set", 
                    "Exists", 
                    "SendEmail", 
                    "CheckSenderDomainDistance", 
                    "CloseInvestigation", 
                    "ExtractIP", 
                    "IsMaliciousIndicatorFound", 
                    "ExtractURL"
                ], 
                "implementing_playbooks": [
                    "Process Email", 
                    "Detonate files", 
                    "Hunt for bad IOCs", 
                    "Account Enrichment", 
                    "Enrichment Playbook"
                ]
            }
        }, 
        {
            "Demisto_Self-Defense_-_Account_policy_monitoring_playbook": {
                "name": "Demisto Self-Defense - Account policy monitoring playbook", 
                "fromversion": "3.5.0", 
                "implementing_scripts": [
                    "CloseInvestigation"
                ], 
                "implementing_commands": [
                    "TwilioSendSMS", 
                    "slack-send", 
                    "demisto-api-get", 
                    "setIncident"
                ]
            }
        }, 
        {
            "Google-Vault-Search-Mail": {
                "name": "Google Vault - Search Mail", 
                "fromversion": "4.0.0", 
                "implementing_scripts": [
                    "PrintErrorEntry"
                ], 
                "implementing_playbooks": [
                    "GenericPolling"
                ], 
                "implementing_commands": [
                    "gvault-get-mail-results", 
                    "gvault-create-export-mail", 
                    "gvault-export-status", 
                    "gvault-download-results"
                ]
            }
        }, 
        {
            "ATD - Detonate File": {
                "name": "ATD - Detonate File", 
                "toversion": "3.6.0", 
                "implementing_scripts": [
                    "Exists"
                ], 
                "implementing_commands": [
                    "detonate-file"
                ]
            }
        }, 
        {
            "block_account_-_generic": {
                "name": "Block Account - Generic", 
                "fromversion": "4.0.0", 
                "implementing_commands": [
                    "ad-disable-account"
                ]
            }
        }, 
        {
            "file_enrichment_-_virus_total_private_api": {
                "name": "File Enrichment - Virus Total Private API", 
                "fromversion": "3.6.0", 
                "implementing_commands": [
                    "vt-private-check-file-behaviour", 
                    "vt-private-get-file-report"
                ]
            }
        }, 
        {
            "file_enrichment_-_file_reputation": {
                "name": "File Enrichment - File reputation", 
                "fromversion": "3.6.0", 
                "implementing_scripts": [
                    "FileReputation"
                ]
            }
        }, 
        {
            "block_url_-_generic": {
                "name": "Block URL - Generic", 
                "fromversion": "4.0.0", 
                "implementing_playbooks": [
                    "Add Indicator to Miner - Palo Alto MineMeld"
                ], 
                "implementing_commands": [
                    "zscaler-blacklist-url"
                ]
            }
        }, 
        {
            "Process Email": {
                "name": "Process Email", 
                "fromversion": "2.5.0", 
                "implementing_scripts": [
                    "Set", 
                    "Exists", 
                    "ParseEmailFiles"
                ]
            }
        }, 
        {
            "playbook15": {
                "name": "Tanium Demo Playbook", 
                "fromversion": "2.5.0", 
                "implementing_commands": [
                    "tn-deploy-package", 
                    "tn-ask-question", 
                    "tn-get-saved-question"
                ]
            }
        }, 
        {
            "get_file_sample_by_hash_-_carbon_black_enterprise_Response": {
                "name": "Get File Sample By Hash - Carbon Black Enterprise Response", 
                "fromversion": "3.5.0", 
                "implementing_scripts": [
                    "Exists"
                ], 
                "implementing_commands": [
                    "cb-binary-get"
                ]
            }
        }, 
        {
            "Get File Sample From Hash - Cylance Protect": {
                "name": "Get File Sample From Hash - Cylance Protect", 
                "toversion": "3.1.0", 
                "fromversion": "2.5.0", 
                "implementing_scripts": [
                    "http", 
                    "UnzipFile", 
                    "Exists"
                ], 
                "implementing_commands": [
                    "cylance-protect-download-threat"
                ]
            }
        }, 
        {
            "access_investigation_-_generic": {
                "name": "Access Investigation - Generic", 
                "fromversion": "3.6.0", 
                "implementing_scripts": [
                    "AssignAnalystToIncident", 
                    "ADGetUser", 
                    "EmailAskUser"
                ], 
                "implementing_playbooks": [
                    "IP Enrichment - Generic", 
                    "Account Enrichment - Generic"
                ], 
                "implementing_commands": [
                    "closeInvestigation", 
                    "setIncident"
                ]
            }
        }, 
        {
            "search_endpoints_by_hash_-_tie": {
                "name": "Search Endpoints By Hash - TIE", 
                "fromversion": "3.5.0", 
                "implementing_scripts": [
                    "EPOFindSystem"
                ], 
                "implementing_commands": [
                    "tie-file-references"
                ]
            }
        }, 
        {
            "get_file_sample_from_path_-_carbon_black_enterprise_response": {
                "name": "Get File Sample From Path - Carbon Black Enterprise Response", 
                "fromversion": "3.5.0", 
                "implementing_scripts": [
                    "CBLiveGetFile", 
                    "Exists"
                ]
            }
        }, 
        {
            "WildFire - Detonate file": {
                "name": "WildFire - Detonate file", 
                "toversion": "3.6.0", 
                "fromversion": "3.5.0", 
                "implementing_scripts": [
                    "Set"
                ], 
                "implementing_commands": [
                    "wildfire-report", 
                    "detonate-file"
                ]
            }
        }, 
        {
            "Detonate File - Generic": {
                "name": "Detonate File - Generic", 
                "fromversion": "4.0.0", 
                "implementing_playbooks": [
                    "CrowdStrike Falcon Sandbox - Detonate file", 
                    "ATD - Detonate File", 
                    "Detonate File - SNDBOX", 
                    "Detonate File - JoeSecurity", 
                    "Detonate File - Cuckoo", 
                    "Detonate File - Lastline", 
                    "WildFire - Detonate file", 
                    "Detonate File - ThreatGrid"
                ]
            }
        }, 
        {
            "D2 - Endpoint data collection": {
                "name": "D2 - Endpoint data collection", 
                "implementing_scripts": [
                    "D2ExecuteCommand", 
                    "ActiveUsersD2", 
                    "Exists", 
                    "IncidentAddSystem", 
                    "FetchFileD2", 
                    "AreValuesEqual"
                ]
            }
        }, 
        {
            "Enrichment Playbook": {
                "name": "Enrichment Playbook", 
                "fromversion": "2.5.0", 
                "implementing_scripts": [
                    "Print", 
                    "FileReputation", 
                    "IPReputation", 
                    "Exists", 
                    "URLReputation"
                ]
            }
        }, 
        {
            "Office 365 Search and Delete": {
                "name": "Office 365 Search and Delete", 
                "fromversion": "4.0.0", 
                "implementing_playbooks": [
                    "GenericPolling"
                ], 
                "implementing_commands": [
                    "ews-o365-remove-compliance-search", 
                    "ews-o365-purge-compliance-search-results", 
                    "ews-o365-get-compliance-search", 
                    "ews-o365-start-compliance-search"
                ]
            }
        }, 
        {
            "dbot_indicator_enrichment_-_generic": {
                "name": "DBot Indicator Enrichment - Generic", 
                "fromversion": "3.5.0", 
                "implementing_scripts": [
                    "GetIndicatorDBotScore"
                ]
            }
        }, 
        {
            "playbook0": {
                "name": "Default", 
                "fromversion": "3.5.0", 
                "implementing_scripts": [
                    "CloseInvestigation", 
                    "AssignAnalystToIncident"
                ], 
                "implementing_playbooks": [
                    "Extract Indicators - Generic", 
                    "Entity Enrichment - Generic", 
                    "Calculate Severity - Generic"
                ]
            }
        }, 
        {
            "File Enrichment - Generic": {
                "name": "File Enrichment - Generic", 
                "toversion": "3.5.1", 
                "fromversion": "3.5.0", 
                "implementing_scripts": [
                    "FileReputation"
                ]
            }
        }, 
        {
            "ATD - Detonate File": {
                "name": "ATD - Detonate File", 
                "fromversion": "4.0.0", 
                "implementing_scripts": [
                    "Set"
                ], 
                "implementing_playbooks": [
                    "GenericPolling"
                ], 
                "implementing_commands": [
                    "atd-get-report", 
                    "atd-file-upload", 
                    "atd-check-status"
                ]
            }
        }, 
        {
            "account_enrichment_-_generic": {
                "name": "Account Enrichment - Generic", 
                "fromversion": "3.5.0", 
                "implementing_scripts": [
                    "ADGetUser", 
                    "Exists"
                ]
            }
        }, 
        {
            "detonatefile_-_joesecurity": {
                "name": "Detonate File - JoeSecurity", 
                "fromversion": "4.0.0", 
                "implementing_scripts": [
                    "Set"
                ], 
                "implementing_playbooks": [
                    "GenericPolling"
                ], 
                "implementing_commands": [
                    "joe-download-report", 
                    "joe-analysis-info", 
                    "joe-analysis-submit-sample"
                ]
            }
        }, 
        {
            "ip_enrichment_generic": {
                "name": "IP Enrichment - Generic", 
                "toversion": "3.5.1", 
                "fromversion": "3.5.0", 
                "implementing_scripts": [
                    "IsIPInRanges", 
                    "IPReputation", 
                    "Exists"
                ]
            }
        }, 
        {
            "Detonate files": {
                "name": "Detonate files", 
                "toversion": "3.1.0", 
                "fromversion": "2.5.0", 
                "implementing_scripts": [
                    "Print", 
                    "SandboxDetonateFile", 
                    "Exists"
                ]
            }
        }, 
        {
            "detonate_file_from_url_-_joesecurity": {
                "name": "Detonate File From URL - JoeSecurity", 
                "fromversion": "4.0.0", 
                "implementing_playbooks": [
                    "GenericPolling"
                ], 
                "implementing_commands": [
                    "joe-download-report", 
                    "joe-analysis-submit-sample"
                ]
            }
        }, 
        {
            "Carbon Black Rapid IOC Hunting": {
                "name": "Carbon Black Rapid IOC Hunting", 
                "fromversion": "2.5.0", 
                "implementing_scripts": [
                    "CBFindHash", 
                    "Exists"
                ]
            }
        }, 
        {
            "email_address_enrichment_-_generic": {
                "name": "Email Address Enrichment - Generic", 
                "toversion": "3.5.1", 
                "fromversion": "3.5.0", 
                "implementing_scripts": [
                    "IsEmailAddressInternal", 
                    "EmailReputation", 
                    "ADGetUser", 
                    "Exists", 
                    "EmailDomainSquattingReputation"
                ]
            }
        }, 
        {
            "Endpoint data collection": {
                "name": "Endpoint data collection", 
                "implementing_scripts": [
                    "AreValuesEqual"
                ], 
                "implementing_playbooks": [
                    "Sentinel One - Endpoint data collection", 
                    "MAR - Endpoint data collection", 
                    "D2 - Endpoint data collection"
                ]
            }
        }, 
        {
            "Get File Sample From Hash - Generic": {
                "name": "Get File Sample From Hash - Generic", 
                "toversion": "3.1.0", 
                "implementing_playbooks": [
                    "Get File Sample From Hash - Cylance Protect", 
                    "Get File Sample From Hash - Carbon Black Enterprise Response"
                ]
            }
        }, 
        {
            "WildFire - Detonate file": {
                "name": "WildFire - Detonate file", 
                "fromversion": "4.0.0", 
                "implementing_scripts": [
                    "Set"
                ], 
                "implementing_playbooks": [
                    "GenericPolling"
                ], 
                "implementing_commands": [
                    "wildfire-upload", 
                    "wildfire-report"
                ]
            }
        }, 
        {
            "detonate_file_-_threatgrid": {
                "name": "Detonate File - ThreatGrid", 
                "fromversion": "4.0.0", 
                "implementing_scripts": [
                    "Set"
                ], 
                "implementing_playbooks": [
                    "GenericPolling"
                ], 
                "implementing_commands": [
                    "threat-grid-upload-sample", 
                    "threat-grid-get-samples-state"
                ]
            }
        },
	{
            "Phishing Investigation - Generic": {
                "name": "Phishing Investigation - Generic",
                "fromversion": "4.1.0",
                "implementing_scripts": [
                    "AssignAnalystToIncident",
                    "Set",
                    "SendEmail"
                ],
                "implementing_playbooks": [
                    "Search And Delete Emails - Generic",
                    "Detonate File - Generic",
                    "Extract Indicators From File - Generic",
                    "Entity Enrichment - Generic",
                    "Process Email - Generic",
                    "Block Indicators - Generic",
                    "Email Address Enrichment - Generic",
                    "Calculate Severity - Generic"
                ],
                "implementing_commands": [
                    "closeInvestigation",
                    "send-mail"
                ]
            }
        }
    ], 
    "integrations": [
        {
            "Cybereason": {
                "name": "Cybereason", 
                "commands": [
                    "cybereason-query-processes", 
                    "cybereason-is-probe-connected", 
                    "cybereason-query-connections", 
                    "cybereason-isolate-machine", 
                    "cybereason-unisolate-machine", 
                    "cybereason-query-malops", 
                    "cybereason-malop-processes", 
                    "cybereason-add-comment", 
                    "cybereason-update-malop-status"
                ]
            }
        }, 
        {
            "Giphy": {
                "name": "Giphy", 
                "commands": [
                    "giphy"
                ]
            }
        }, 
        {
            "RSA NetWitness Packets and Logs": {
                "name": "RSA NetWitness Packets and Logs", 
                "toversion": "3.1.0", 
                "commands": [
                    "netwitness-msearch", 
                    "netwitness-search", 
                    "netwitness-query", 
                    "netwitness-packets", 
                    "nw-sdk-session", 
                    "nw-sdk-cancel", 
                    "nw-sdk-query", 
                    "nw-sdk-validate", 
                    "nw-sdk-aliases", 
                    "nw-sdk-content", 
                    "nw-sdk-ls", 
                    "nw-sdk-count", 
                    "nw-sdk-timeline", 
                    "nw-sdk-mon", 
                    "nw-sdk-stopMon", 
                    "nw-sdk-msearch", 
                    "nw-sdk-precache", 
                    "nw-sdk-delCache", 
                    "nw-sdk-info", 
                    "nw-sdk-search", 
                    "nw-sdk-language", 
                    "nw-sdk-packets", 
                    "nw-sdk-summary", 
                    "nw-sdk-reconfig", 
                    "nw-sdk-values", 
                    "nw-sdk-xforms", 
                    "nw-database-info", 
                    "nw-database-count", 
                    "nw-database-dbState", 
                    "nw-database-dump", 
                    "nw-database-hashInfo", 
                    "nw-database-resetMax", 
                    "nw-database-optimize", 
                    "nw-database-reconfig", 
                    "nw-database-ls", 
                    "nw-database-timeRoll", 
                    "nw-database-stopMon", 
                    "nw-database-manifest", 
                    "nw-database-wipe", 
                    "nw-database-sizeRoll", 
                    "nw-database-mon", 
                    "nw-decoder-reset", 
                    "nw-decoder-info", 
                    "nw-decoder-reconfig", 
                    "nw-decoder-agg", 
                    "nw-decoder-stop", 
                    "nw-decoder-count", 
                    "nw-decoder-start", 
                    "nw-decoder-meta", 
                    "nw-decoder-ls", 
                    "nw-decoder-stopMon", 
                    "nw-decoder-resetMax", 
                    "nw-decoder-whoAgg", 
                    "nw-decoder-logStats", 
                    "nw-decoder-select", 
                    "nw-decoder-mon", 
                    "nw-index-ls", 
                    "nw-index-mon", 
                    "nw-index-save", 
                    "nw-index-info", 
                    "nw-index-drop", 
                    "nw-index-count", 
                    "nw-index-values", 
                    "nw-index-profile", 
                    "nw-index-stopMon", 
                    "nw-index-inspect", 
                    "nw-index-language", 
                    "nw-index-reconfig", 
                    "nw-index-sizeRoll", 
                    "nw-decoderParsers-ls", 
                    "nw-decoderParsers-mon", 
                    "nw-decoderParsers-feed", 
                    "nw-decoderParsers-info", 
                    "nw-decoderParsers-count", 
                    "nw-decoderParsers-schema", 
                    "nw-decoderParsers-reload", 
                    "nw-decoderParsers-upload", 
                    "nw-decoderParsers-delete", 
                    "nw-decoderParsers-stopMon", 
                    "nw-decoderParsers-devices", 
                    "nw-decoderParsers-content", 
                    "nw-decoderParsers-ipdevice", 
                    "nw-decoderParsers-iptmzone", 
                    "nw-logs-ls", 
                    "nw-logs-mon", 
                    "nw-logs-pull", 
                    "nw-logs-info", 
                    "nw-logs-count", 
                    "nw-logs-stopMon", 
                    "nw-logs-download", 
                    "nw-logs-timeRoll", 
                    "nw-sys-ls", 
                    "nw-sys-mon", 
                    "nw-sys-save", 
                    "nw-sys-info", 
                    "nw-sys-count", 
                    "nw-sys-caCert", 
                    "nw-sys-stopMon", 
                    "nw-sys-shutdown", 
                    "nw-sys-fileEdit", 
                    "nw-sys-peerCert", 
                    "nw-sys-servCert", 
                    "nw-sys-statHist", 
                    "nw-users-ls", 
                    "nw-users-mon", 
                    "nw-users-info", 
                    "nw-users-auths", 
                    "nw-users-count", 
                    "nw-users-delete", 
                    "nw-users-unlock", 
                    "nw-users-stopMon", 
                    "nw-users-addOrMod", 
                    "nw-decoder-import", 
                    "nw-decoder-parsers-upload", 
                    "nw-concentrator-reset", 
                    "nw-concentrator-reconfig", 
                    "nw-concentrator-start", 
                    "nw-concentrator-stop", 
                    "nw-concentrator-count", 
                    "nw-concentrator-edit", 
                    "nw-concentrator-add", 
                    "nw-concentrator-meta", 
                    "nw-concentrator-status", 
                    "nw-concentrator-ls", 
                    "nw-concentrator-resetMax", 
                    "nw-concentrator-stopMon", 
                    "nw-concentrator-delete", 
                    "nw-concentrator-whoAgg", 
                    "nw-concentrator-mon", 
                    "nw-broker-reset", 
                    "nw-broker-start", 
                    "nw-broker-stop", 
                    "nw-broker-count", 
                    "nw-broker-edit", 
                    "nw-broker-add", 
                    "nw-broker-meta", 
                    "nw-broker-status", 
                    "nw-broker-ls", 
                    "nw-broker-resetMax", 
                    "nw-broker-stopMon", 
                    "nw-broker-delete", 
                    "nw-broker-whoAgg", 
                    "nw-broker-mon"
                ]
            }
        }, 
        {
            "ReversingLabs A1000": {
                "name": "ReversingLabs A1000", 
                "commands": [
                    "file", 
                    "reversinglabs-upload", 
                    "reversinglabs-delete", 
                    "reversinglabs-extracted-files", 
                    "reversinglabs-download", 
                    "reversinglabs-analyze", 
                    "reversinglabs-download-unpacked"
                ]
            }
        }, 
        {
            "VMware": {
                "name": "VMware", 
                "commands": [
                    "vmware-get-vms", 
                    "vmware-poweron", 
                    "vmware-poweroff", 
                    "vmware-hard-reboot", 
                    "vmware-suspend", 
                    "vmware-soft-reboot", 
                    "vmware-create-snapshot", 
                    "vmware-revert-snapshot", 
                    "vmware-get-events"
                ]
            }
        }, 
        {
            "RSA Archer": {
                "name": "RSA Archer", 
                "commands": [
                    "archer-create-record", 
                    "archer-update-record", 
                    "archer-get-record", 
                    "archer-search-applications", 
                    "archer-search-records", 
                    "archer-get-application-fields", 
                    "archer-delete-record", 
                    "archer-get-field", 
                    "archer-get-reports", 
                    "archer-execute-statistic-search-by-report", 
                    "archer-get-search-options-by-guid", 
                    "archer-search-records-by-report", 
                    "archer-get-mapping-by-level", 
                    "archer-manually-fetch-incident", 
                    "archer-get-file", 
                    "archer-upload-file", 
                    "archer-add-to-detailed-analysis", 
                    "archer-get-user-id"
                ]
            }
        }, 
        {
            "vmray": {
                "name": "vmray", 
                "commands": [
                    "upload_sample", 
                    "get_results", 
                    "get_job_sample"
                ]
            }
        }, 
        {
            "jira": {
                "name": "jira", 
                "fromversion": "2.6.0", 
                "commands": [
                    "jira-issue-query", 
                    "jira-get-issue", 
                    "jira-create-issue", 
                    "jira-issue-upload-file", 
                    "jira-issue-add-comment", 
                    "jira-issue-add-link", 
                    "jira-edit-issue", 
                    "jira-get-comments", 
                    "jira-delete-issue"
                ]
            }
        }, 
        {
            "Verodin": {
                "name": "Verodin", 
                "commands": [
                    "verodin-get-topology-nodes", 
                    "verodin-get-topology-map", 
                    "verodin-manage-sims-actions", 
                    "verodin-manage-sims-actions-run", 
                    "verodin-get-security-zones", 
                    "verodin-get-security-zone", 
                    "verodin-delete-security-zone", 
                    "verodin-get-sims-of-type", 
                    "verodin-get-sim", 
                    "verodin-delete-sim", 
                    "verodin-get-jobs", 
                    "verodin-get-job", 
                    "verodin-run-job-again", 
                    "verodin-get-job-sim-actions", 
                    "verodin-job-cancel"
                ]
            }
        }, 
        {
            "dnstwist": {
                "name": "dnstwist", 
                "commands": [
                    "dnstwist-domain-variations"
                ]
            }
        }, 
        {
            "EWS": {
                "name": "EWS", 
                "commands": [
                    "ews-get-folder", 
                    "ews-delete-items", 
                    "ews-delete-attachments", 
                    "ews-get-items", 
                    "ews-search-mailbox", 
                    "ews-get-contacts", 
                    "ews-get-searchable-mailboxes", 
                    "ews-search-mailboxes", 
                    "ews-get-attachment", 
                    "ews-find-folders", 
                    "ews-get-attachment-item", 
                    "ews-move-item"
                ]
            }
        }, 
        {
            "OpenPhish": {
                "name": "OpenPhish", 
                "commands": [
                    "url", 
                    "openphish-reload", 
                    "openphish-status"
                ]
            }
        }, 
        {
            "McAfee NSM": {
                "name": "McAfee NSM", 
                "commands": [
                    "nsm-get-sensors", 
                    "nsm-get-domains", 
                    "nsm-get-alerts", 
                    "nsm-update-alerts", 
                    "nsm-get-alert-details", 
                    "nsm-get-ips-policies", 
                    "nsm-get-ips-policy-details", 
                    "nsm-get-attacks"
                ]
            }
        }, 
        {
            "ipinfo": {
                "name": "ipinfo", 
                "commands": [
                    "ip", 
                    "ipinfo_field"
                ]
            }
        }, 
        {
            "Cuckoo Sandbox": {
                "name": "Cuckoo Sandbox", 
                "toversion": "3.1.0", 
                "commands": [
                    "ck-file", 
                    "cuckoo-create-task-from-file", 
                    "ck-report", 
                    "cuckoo-get-task-report", 
                    "ck-list", 
                    "cuckoo-list-tasks", 
                    "ck-url", 
                    "cuckoo-create-task-from-url", 
                    "ck-view", 
                    "cuckoo-view-task", 
                    "ck-del", 
                    "cuckoo-delete-task", 
                    "ck-scrshot", 
                    "cuckoo-task-screenshot", 
                    "ck-machines-list", 
                    "cuckoo-machines-list", 
                    "ck-machine-view", 
                    "cuckoo-machine-view"
                ]
            }
        }, 
        {
            "Moloch": {
                "name": "Moloch", 
                "toversion": "3.1.0", 
                "commands": [
                    "moloch_connections_json", 
                    "moloch_connections_csv", 
                    "moloch_files_json", 
                    "moloch_sessions_json", 
                    "moloch_sessions_csv", 
                    "moloch_sessions_pcap", 
                    "moloch_spigraph_json", 
                    "moloch_spiview_json", 
                    "moloch_unique_json"
                ]
            }
        }, 
        {
            "Demisto REST API": {
                "name": "Demisto REST API", 
                "commands": [
                    "demisto-api-post", 
                    "demisto-api-get", 
                    "demisto-api-put", 
                    "demisto-api-delete", 
                    "demisto-api-download", 
                    "demisto-api-multipart", 
                    "demisto-delete-incidents"
                ]
            }
        }, 
        {
            "Symantec Advanced Threat Protection": {
                "name": "Symantec Advanced Threat Protection", 
                "commands": [
                    "satp-appliances", 
                    "satp-command", 
                    "satp-command-state", 
                    "satp-command-cancel", 
                    "satp-events", 
                    "satp-files", 
                    "satp-incident-events", 
                    "satp-incidents"
                ]
            }
        }, 
        {
            "McAfee Active Response": {
                "name": "McAfee Active Response", 
                "commands": [
                    "mar-search", 
                    "mar-collectors-list", 
                    "mar-search-multiple"
                ]
            }
        }, 
        {
            "Aella Star Light": {
                "name": "Aella Star Light", 
                "commands": [
                    "aella-get-event"
                ]
            }
        }, 
        {
            "Zendesk": {
                "name": "Zendesk", 
                "fromversion": "3.5.0", 
                "commands": [
                    "zendesk-create-ticket", 
                    "zendesk-list-tickets", 
                    "zendesk-ticket-details", 
                    "zendesk-update-ticket", 
                    "zendesk-add-comment", 
                    "zendesk-list-agents", 
                    "zendesk-get-attachment", 
                    "zendesk-clear-cache", 
                    "zendesk-add-user", 
                    "zendesk-get-article"
                ]
            }
        }, 
        {
            "Cisco CloudLock": {
                "name": "Cisco CloudLock", 
                "commands": [
                    "cloudlock-get-users", 
                    "cloudlock-get-user-apps", 
                    "cloudlock-get-activities"
                ]
            }
        }, 
        {
            "carbonblackliveresponse": {
                "name": "carbonblackliveresponse", 
                "commands": [
                    "cb-archive", 
                    "cb-command-cancel", 
                    "cb-command-info", 
                    "cb-file-delete", 
                    "cb-file-get", 
                    "cb-file-info", 
                    "cb-file-upload", 
                    "cb-keepalive", 
                    "cb-list-commands", 
                    "cb-list-files", 
                    "cb-list-sessions", 
                    "cb-session-close", 
                    "cb-session-create", 
                    "cb-session-create-and-wait", 
                    "cb-session-info", 
                    "cb-process-kill", 
                    "cb-directory-listing", 
                    "cb-process-execute", 
                    "cb-memdeump", 
                    "cb-command-create", 
                    "cb-command-create-and-wait", 
                    "cb-terminate-process", 
                    "cb-file-delete-from-endpoint", 
                    "cb-registry-get-values", 
                    "cb-registry-query-value", 
                    "cb-registry-create-key", 
                    "cb-registry-delete-key", 
                    "cb-registry-delete-value", 
                    "cb-registry-set-value", 
                    "cb-process-list", 
                    "cb-get-file-from-endpoint", 
                    "cb-push-file-to-endpoint"
                ]
            }
        }, 
        {
            "Check Point Sandblast Appliance": {
                "name": "Check Point Sandblast Appliance", 
                "toversion": "3.1.0", 
                "commands": [
                    "sb-query", 
                    "sandblast-query", 
                    "sb-upload", 
                    "sandblast-upload", 
                    "sb-download", 
                    "sandblast-download"
                ]
            }
        }, 
        {
            "Pipl": {
                "name": "Pipl", 
                "fromversion": "3.5.0", 
                "commands": [
                    "pipl-search", 
                    "email"
                ]
            }
        }, 
        {
            "Forcepoint": {
                "name": "Forcepoint", 
                "commands": [
                    "fp-add-category", 
                    "fp-list-categories", 
                    "fp-get-category-detailes", 
                    "fp-add-address-to-category", 
                    "fp-delete-categories", 
                    "fp-delete-address-from-category"
                ]
            }
        }, 
        {
            "FireEye HX": {
                "name": "FireEye HX", 
                "commands": [
                    "fireeye-hx-host-containment", 
                    "fireeye-hx-cancel-containment", 
                    "fireeye-hx-get-alerts", 
                    "fireeye-hx-suppress-alert", 
                    "fireeye-hx-get-indicators", 
                    "fireeye-hx-get-indicator", 
                    "fireeye-hx-get-host-information", 
                    "fireeye-hx-get-alert", 
                    "fireeye-hx-file-acquisition", 
                    "fireeye-hx-delete-file-acquisition", 
                    "fireeye-hx-data-acquisition", 
                    "fireeye-hx-delete-data-acquisition", 
                    "fireeye-hx-search", 
                    "fireeye-hx-get-host-set-information"
                ]
            }
        }, 
        {
            "Threat Crowd": {
                "name": "Threat Crowd", 
                "commands": [
                    "threat-crowd-email", 
                    "threat-crowd-domain", 
                    "threat-crowd-ip", 
                    "threat-crowd-antivirus", 
                    "threat-crowd-file"
                ]
            }
        }, 
        {
            "Palo Alto AppFramework": {
                "name": "Palo Alto AppFramework", 
                "commands": [
                    "pan-appframework-query-logs", 
                    "pan-appframework-get-critical-threat-logs", 
                    "pan-appframework-get-social-applications", 
                    "pan-appframework-search-by-file-hash"
                ]
            }
        }, 
        {
            "Phishme Intelligence": {
                "name": "Phishme Intelligence", 
                "commands": [
                    "url", 
                    "file", 
                    "ip", 
                    "phishme-search", 
                    "email"
                ]
            }
        }, 
        {
            "Remedy AR": {
                "name": "Remedy AR", 
                "commands": [
                    "remedy-get-server-details"
                ]
            }
        }, 
        {
            "Intezer": {
                "name": "Intezer", 
                "commands": [
                    "file", 
                    "intezer-upload"
                ]
            }
        }, 
        {
            "AlgoSec": {
                "name": "AlgoSec", 
                "commands": [
                    "algosec-get-ticket", 
                    "algosec-create-ticket", 
                    "algosec-get-applications", 
                    "algosec-get-network-object", 
                    "algosec-query"
                ]
            }
        }, 
        {
            "Zoom": {
                "name": "Zoom", 
                "commands": [
                    "zoom-create-user", 
                    "zoom-create-meeting", 
                    "zoom-fetch-recording", 
                    "zoom-list-users", 
                    "zoom-delete-user"
                ]
            }
        }, 
        {
            "Cuckoo Sandbox": {
                "name": "Cuckoo Sandbox", 
                "fromversion": "3.5.0", 
                "commands": [
                    "ck-file", 
                    "cuckoo-create-task-from-file", 
                    "ck-report", 
                    "cuckoo-get-task-report", 
                    "ck-list", 
                    "cuckoo-list-tasks", 
                    "ck-url", 
                    "cuckoo-create-task-from-url", 
                    "ck-view", 
                    "cuckoo-view-task", 
                    "ck-del", 
                    "cuckoo-delete-task", 
                    "ck-scrshot", 
                    "cuckoo-task-screenshot", 
                    "ck-machines-list", 
                    "cuckoo-machines-list", 
                    "ck-machine-view", 
                    "cuckoo-machine-view"
                ]
            }
        }, 
        {
            "Threat Grid": {
                "name": "Threat Grid", 
                "commands": [
                    "threat-grid-get-samples", 
                    "threat-grid-get-sample-by-id", 
                    "threat-grid-get-sample-state-by-id", 
                    "threat-grid-upload-sample", 
                    "threat-grid-search-submissions", 
                    "threat-grid-get-video-by-id", 
                    "threat-grid-get-analysis-by-id", 
                    "threat-grid-get-processes-by-id", 
                    "threat-grid-get-pcap-by-id", 
                    "threat-grid-get-warnings-by-id", 
                    "threat-grid-get-summary-by-id", 
                    "threat-grid-get-threat-summary-by-id", 
                    "threat-grid-get-html-report-by-id", 
                    "threat-grid-download-sample-by-id", 
                    "threat-grid-get-analysis-iocs", 
                    "threat-grid-download-artifact", 
                    "threat-grid-who-am-i", 
                    "threat-grid-user-get-rate-limit", 
                    "threat-grid-get-specific-feed", 
                    "threat-grid-detonate-file", 
                    "threat-grid-url-to-file", 
                    "threat-grid-organization-get-rate-limit", 
                    "threat-grid-search-ips", 
                    "threat-grid-get-analysis-annotations", 
                    "threat-grid-search-samples", 
                    "threat-grid-search-urls", 
                    "threat-grid-get-samples-state", 
                    "threat-grid-feeds-artifacts", 
                    "threat-grid-feeds-domain", 
                    "threat-grid-feeds-ip", 
                    "threat-grid-feeds-network-stream", 
                    "threat-grid-feeds-path", 
                    "threat-grid-feeds-url", 
                    "threat-grid-get-analysis-artifact", 
                    "threat-grid-get-analysis-artifacts", 
                    "threat-grid-get-analysis-ioc", 
                    "threat-grid-get-analysis-metadata", 
                    "threat-grid-get-analysis-network-stream", 
                    "threat-grid-get-analysis-network-streams", 
                    "threat-grid-get-analysis-process", 
                    "threat-grid-get-analysis-processes"
                ]
            }
        }, 
        {
            "QRadar": {
                "name": "QRadar", 
                "commands": [
                    "qradar-offenses", 
                    "qradar-offense-by-id", 
                    "qradar-searches", 
                    "qradar-get-search", 
                    "qradar-get-search-results", 
                    "qradar-update-offense", 
                    "qradar-get-assets", 
                    "qradar-get-asset-by-id", 
                    "qr-searches", 
                    "qr-get-search", 
                    "qr-get-search-results", 
                    "qr-update-offense", 
                    "qr-get-assets", 
                    "qr-offenses", 
                    "qradar-get-closing-reasons", 
                    "qradar-create-note", 
                    "qradar-get-note", 
                    "qradar-get-reference-by-name", 
                    "qradar-create-reference-set", 
                    "qradar-delete-reference-set", 
                    "qradar-create-reference-set-value", 
                    "qradar-update-reference-set-value", 
                    "qradar-delete-reference-set-value"
                ]
            }
        }, 
        {
            "SplunkPy": {
                "name": "SplunkPy", 
                "commands": [
                    "splunk-results", 
                    "splunk-search", 
                    "splunk-submit-event", 
                    "splunk-get-indexes", 
                    "splunk-notable-event-edit", 
                    "splunk-job-create", 
                    "splunk-parse-raw"
                ]
            }
        }, 
        {
            "TruSTAR": {
                "name": "TruSTAR", 
                "commands": [
                    "trustar-related-indicators", 
                    "trustar-trending-indicators", 
                    "trustar-search-indicators", 
                    "trustar-submit-report", 
                    "trustar-update-report", 
                    "trustar-report-details", 
                    "trustar-delete-report", 
                    "trustar-get-reports", 
                    "trustar-correlated-reports", 
                    "trustar-search-reports", 
                    "trustar-add-to-whitelist", 
                    "trustar-remove-from-whitelist", 
                    "trustar-get-enclaves", 
                    "file", 
                    "ip", 
                    "url", 
                    "domain"
                ]
            }
        }, 
        {
            "LogRhythm": {
                "name": "LogRhythm", 
                "commands": [
                    "lr-add-alarm-comments", 
                    "lr-get-alarm-by-id", 
                    "lr-get-alarm-events-by-id", 
                    "lr-get-alarm-history-by-id", 
                    "lr-update-alarm-status", 
                    "lr-get-alarms"
                ]
            }
        }, 
        {
            "Service Manager": {
                "name": "Service Manager", 
                "commands": [
                    "hpsm-create-incident", 
                    "hpsm-list-incidents", 
                    "hpsm-get-incident-by-id", 
                    "hpsm-list-devices", 
                    "hpsm-get-device"
                ]
            }
        }, 
        {
            "Trend Micro": {
                "name": "Trend Micro", 
                "commands": [
                    "trendmicro-host-retrieve-all", 
                    "trendmicro-system-event-retrieve", 
                    "trendmicro-host-antimalware-scan", 
                    "trendmicro-alert-status", 
                    "trendmicro-security-profile-retrieve-all", 
                    "trendmicro-security-profile-assign-to-host", 
                    "trendmicro-anti-malware-event-retrieve"
                ]
            }
        }, 
        {
            "Netskope": {
                "name": "Netskope", 
                "commands": [
                    "netskope-events", 
                    "netskope-alerts"
                ]
            }
        }, 
        {
            "McAfee Web Gateway": {
                "name": "McAfee Web Gateway", 
                "commands": [
                    "mwg-get-available-lists", 
                    "mwg-get-list", 
                    "mwg-get-list-entry", 
                    "mwg-insert-entry", 
                    "mwg-delete-entry"
                ]
            }
        }, 
        {
            "ArcSight Logger": {
                "name": "ArcSight Logger", 
                "commands": [
                    "as-search-events", 
                    "as-status", 
                    "as-drilldown", 
                    "as-events", 
                    "as-close", 
                    "as-stop", 
                    "as-search"
                ]
            }
        }, 
        {
            "carbonblack-v2": {
                "name": "carbonblack-v2", 
                "fromversion": "3.6.0", 
                "commands": [
                    "cb-alert", 
                    "cb-binary", 
                    "cb-binary-get", 
                    "cb-block-hash", 
                    "cb-get-hash-blacklist", 
                    "cb-get-process", 
                    "cb-get-processes", 
                    "cb-list-sensors", 
                    "cb-process-events", 
                    "cb-quarantine-device", 
                    "cb-sensor-info", 
                    "cb-unblock-hash", 
                    "cb-unquarantine-device", 
                    "cb-version", 
                    "cb-watchlist-del", 
                    "cb-watchlist-get", 
                    "cb-watchlist-new", 
                    "cb-watchlist-set", 
                    "cb-alert-update", 
                    "cb-watchlist"
                ]
            }
        }, 
        {
            "Zscaler": {
                "name": "Zscaler", 
                "commands": [
                    "zscaler-blacklist-url", 
                    "url", 
                    "ip", 
                    "zscaler-undo-blacklist-url", 
                    "zscaler-whitelist-url", 
                    "zscaler-undo-whitelist-url", 
                    "zscaler-undo-whitelist-ip", 
                    "zscaler-whitelist-ip", 
                    "zscaler-undo-blacklist-ip", 
                    "zscaler-blacklist-ip", 
                    "zscaler-category-add-url", 
                    "zscaler-category-add-ip", 
                    "zscaler-category-remove-url", 
                    "zscaler-category-remove-ip", 
                    "zscaler-get-categories", 
                    "zscaler-get-blacklist", 
                    "zscaler-get-whitelist"
                ]
            }
        }, 
        {
            "Check Point Sandblast": {
                "name": "Check Point Sandblast", 
                "toversion": "3.1.0", 
                "commands": [
                    "sb-query", 
                    "sandblast-query", 
                    "sb-upload", 
                    "sandblast-upload", 
                    "sb-download", 
                    "sandblast-download", 
                    "sb-quota", 
                    "sandblast-quota"
                ]
            }
        }, 
        {
            "fireeye": {
                "name": "fireeye", 
                "toversion": "3.1.0", 
                "fromversion": "3.0.0", 
                "commands": [
                    "fe-report", 
                    "fe-submit-status", 
                    "fe-alert", 
                    "fe-submit-result", 
                    "fe-submit", 
                    "fe-config"
                ]
            }
        }, 
        {
            "Awake Security": {
                "name": "Awake Security", 
                "commands": [
                    "awake-query-devices", 
                    "awake-query-activities", 
                    "awake-query-domains", 
                    "awake-pcap-download", 
                    "domain", 
                    "ip", 
                    "email", 
                    "device"
                ]
            }
        }, 
        {
            "Skyformation": {
                "name": "Skyformation", 
                "commands": [
                    "skyformation-get-accounts", 
                    "skyformation-suspend-user", 
                    "skyformation-unsuspend-user"
                ]
            }
        }, 
        {
            "Cisco Spark": {
                "name": "Cisco Spark", 
                "commands": [
                    "cisco-spark-list-people", 
                    "cisco-spark-create-person", 
                    "cisco-spark-get-person-details", 
                    "cisco-spark-update-person", 
                    "cisco-spark-delete-person", 
                    "cisco-spark-get-own-details", 
                    "cisco-spark-list-rooms", 
                    "cisco-spark-create-room", 
                    "cisco-spark-get-room-details", 
                    "cisco-spark-update-room", 
                    "cisco-spark-delete-room", 
                    "cisco-spark-list-memberships", 
                    "cisco-spark-create-membership", 
                    "cisco-spark-get-membership-details", 
                    "cisco-spark-update-membership", 
                    "cisco-spark-delete-membership", 
                    "cisco-spark-list-messages", 
                    "cisco-spark-create-message", 
                    "cisco-spark-get-message-details", 
                    "cisco-spark-delete-message", 
                    "cisco-spark-list-teams", 
                    "cisco-spark-create-team", 
                    "cisco-spark-get-team-details", 
                    "cisco-spark-update-team", 
                    "cisco-spark-delete-team", 
                    "cisco-spark-list-team-memberships", 
                    "cisco-spark-create-team-membership", 
                    "cisco-spark-get-team-membership-details", 
                    "cisco-spark-update-team-membership", 
                    "cisco-spark-delete-team-membership", 
                    "cisco-spark-list-webhooks", 
                    "cisco-spark-create-webhook", 
                    "cisco-spark-get-webhook-details", 
                    "cisco-spark-update-webhook", 
                    "cisco-spark-delete-webhook", 
                    "cisco-spark-list-organizations", 
                    "cisco-spark-get-organization-details", 
                    "cisco-spark-list-licenses", 
                    "cisco-spark-get-license-details", 
                    "cisco-spark-list-roles", 
                    "cisco-spark-get-role-details", 
                    "cisco-spark-send-message-to-person", 
                    "cisco-spark-send-message-to-room"
                ]
            }
        }, 
        {
            "ArcSight ESM": {
                "name": "ArcSight ESM", 
                "commands": [
                    "as-get-all-cases", 
                    "as-get-case", 
                    "as-get-matrix-data", 
                    "as-add-entries", 
                    "as-clear-entries", 
                    "as-get-entries", 
                    "as-get-security-events", 
                    "as-get-case-event-ids", 
                    "as-update-case", 
                    "as-get-all-query-viewers", 
                    "as-case-delete"
                ]
            }
        }, 
        {
            "Rapid7 Nexpose": {
                "name": "Rapid7 Nexpose", 
                "fromversion": "3.6.0", 
                "commands": [
                    "nexpose-get-asset", 
                    "nexpose-get-assets", 
                    "nexpose-search-assets", 
                    "nexpose-get-scan", 
                    "nexpose-get-asset-vulnerability", 
                    "nexpose-create-site", 
                    "nexpose-delete-site", 
                    "nexpose-get-sites", 
                    "nexpose-get-report-templates", 
                    "nexpose-create-assets-report", 
                    "nexpose-create-sites-report", 
                    "nexpose-create-scan-report", 
                    "nexpose-start-site-scan", 
                    "nexpose-start-assets-scan", 
                    "nexpose-stop-scan", 
                    "nexpose-pause-scan", 
                    "nexpose-resume-scan", 
                    "nexpose-get-scans"
                ]
            }
        }, 
        {
            "Cylance Protect v2": {
                "name": "Cylance Protect v2", 
                "commands": [
                    "cylance-protect-get-devices", 
                    "cylance-protect-get-device", 
                    "cylance-protect-update-device", 
                    "cylance-protect-get-device-threats", 
                    "cylance-protect-get-policies", 
                    "cylance-protect-create-zone", 
                    "cylance-protect-get-zones", 
                    "cylance-protect-get-zone", 
                    "cylance-protect-update-zone", 
                    "cylance-protect-get-threat", 
                    "cylance-protect-get-threat-devices", 
                    "cylance-protect-get-indicators-report", 
                    "cylance-protect-get-threats", 
                    "cylance-protect-update-device-threats", 
                    "cylance-protect-get-list", 
                    "cylance-protect-download-threat", 
                    "cylance-protect-add-hash-to-list", 
                    "cylance-protect-delete-hash-from-lists", 
                    "cylance-protect-get-policy-details", 
                    "cylance-protect-delete-devices"
                ]
            }
        }, 
        {
            "Cyber Triage": {
                "name": "Cyber Triage", 
                "commands": [
                    "ct-triage-endpoint"
                ]
            }
        }, 
        {
            "Endgame": {
                "name": "Endgame", 
                "commands": [
                    "endgame-deploy", 
                    "endgame-get-deployment-profiles", 
                    "endgame-get-unmanaged-endpoints", 
                    "endgame-get-endpoint-status", 
                    "endgame-create-sensor-profile", 
                    "endgame-get-investigations", 
                    "endgame-create-investigation", 
                    "endgame-get-sensor", 
                    "endgame-investigation-results", 
                    "endgame-investigation-status"
                ]
            }
        }, 
        {
            "Kenna": {
                "name": "Kenna", 
                "commands": [
                    "kenna-search-vulnerabilities", 
                    "kenna-get-connectors", 
                    "kenna-run-connector", 
                    "kenna-search-fixes", 
                    "kenna-update-asset", 
                    "kenna-update-vulnerability"
                ]
            }
        }, 
        {
            "Cisco Meraki": {
                "name": "Cisco Meraki", 
                "commands": [
                    "meraki-fetch-organizations", 
                    "meraki-get-organization-license-state", 
                    "meraki-fetch-organization-inventory", 
                    "meraki-fetch-networks", 
                    "meraki-fetch-devices", 
                    "meraki-fetch-device-uplink", 
                    "meraki-fetch-ssids", 
                    "meraki-fetch-clients", 
                    "meraki-fetch-firewall-rules", 
                    "meraki-remove-device", 
                    "meraki-get-device", 
                    "meraki-update-device", 
                    "meraki-claim-device", 
                    "meraki-update-firewall-rules"
                ]
            }
        }, 
        {
            "WildFire": {
                "name": "WildFire", 
                "toversion": "3.6.0", 
                "fromversion": "3.5.0", 
                "commands": [
                    "wildfire-report", 
                    "file", 
                    "wildfire-upload", 
                    "detonate-file", 
                    "detonate-file-remote"
                ]
            }
        }, 
        {
            "AWS Sagemaker": {
                "name": "AWS Sagemaker", 
                "commands": [
                    "predict-phishing"
                ]
            }
        }, 
        {
            "VxStream": {
                "name": "VxStream", 
                "commands": [
                    "vx-scan", 
                    "crowdstrike-scan", 
                    "vx-get-environments", 
                    "crowdstrike-get-environments", 
                    "vx-submit-sample", 
                    "crowdstrike-submit-sample", 
                    "vx-search", 
                    "crowdstrike-search", 
                    "vx-result", 
                    "crowdstrike-result", 
                    "vx-detonate-file", 
                    "crowdstrike-detonate-file", 
                    "crowdstrike-submit-url", 
                    "crowdstrike-get-screenshots", 
                    "crowdstrike-detonate-url", 
                    "crowdstrike-submit-file-by-url"
                ]
            }
        }, 
        {
            "DomainTools": {
                "name": "DomainTools", 
                "fromversion": "3.0.0", 
                "commands": [
                    "domain", 
                    "domainSearch", 
                    "reverseIP", 
                    "reverseNameServer", 
                    "reverseWhois", 
                    "whois", 
                    "whoisHistory", 
                    "domainProfile"
                ]
            }
        }, 
        {
            "Jask": {
                "name": "Jask", 
                "commands": [
                    "jask-get-insight-details", 
                    "jask-get-insight-comments", 
                    "jask-get-signal-details", 
                    "jask-get-entity-details", 
                    "jask-get-related-entities", 
                    "jask-get-whitelisted-entities", 
                    "jask-search-insights", 
                    "jask-search-signals", 
                    "jask-search-entities"
                ]
            }
        }, 
        {
            "Server Message Block (SMB)": {
                "name": "Server Message Block (SMB)", 
                "commands": [
                    "smb-download"
                ]
            }
        }, 
        {
            "McAfee ESM-v10": {
                "name": "McAfee ESM-v10", 
                "commands": [
                    "esm-fetch-fields", 
                    "esm-search", 
                    "esm-fetch-alarms", 
                    "esm-get-case-list", 
                    "esm-add-case", 
                    "esm-edit-case", 
                    "esm-get-case-statuses", 
                    "esm-edit-case-status", 
                    "esm-get-case-detail", 
                    "esm-get-case-event-list", 
                    "esm-add-case-status", 
                    "esm-delete-case-status", 
                    "esm-get-organization-list", 
                    "esm-get-user-list", 
                    "esm-acknowledge-alarms", 
                    "esm-unacknowledge-alarms", 
                    "esm-delete-alarms", 
                    "esm-get-alarm-event-details", 
                    "esm-list-alarm-events"
                ]
            }
        }, 
        {
            "nmap": {
                "name": "nmap", 
                "commands": [
                    "nmap-scan"
                ]
            }
        }, 
        {
            "ReversingLabs Titanium Cloud": {
                "name": "ReversingLabs Titanium Cloud", 
                "commands": [
                    "file"
                ]
            }
        }, 
        {
            "Farsight DNSDB": {
                "name": "Farsight DNSDB", 
                "commands": [
                    "dnsdb-rdata", 
                    "dnsdb-rrset"
                ]
            }
        }, 
        {
            "Symantec MSS": {
                "name": "Symantec MSS", 
                "commands": [
                    "symantec-mss-update-incident", 
                    "symantec-mss-get-incident", 
                    "symantec-mss-incidents-list"
                ]
            }
        }, 
        {
            "EWS Mail Sender": {
                "name": "EWS Mail Sender", 
                "commands": [
                    "send-mail"
                ]
            }
        }, 
        {
            "WildFire": {
                "name": "WildFire", 
                "fromversion": "4.0.0", 
                "commands": [
                    "wildfire-report", 
                    "file", 
                    "wildfire-upload", 
                    "detonate-file", 
                    "detonate-file-remote", 
                    "wildfire-upload-file-remote"
                ]
            }
        }, 
        {
            "WildFire": {
                "name": "WildFire", 
                "toversion": "3.1.0", 
                "fromversion": "2.5.0", 
                "commands": [
                    "wildfire-report", 
                    "file", 
                    "wildfire-upload", 
                    "detonate-file", 
                    "detonate-file-remote"
                ]
            }
        }, 
        {
            "AlienVault OTX": {
                "name": "AlienVault OTX", 
                "fromversion": "3.0.1", 
                "commands": [
                    "ip", 
                    "domain", 
                    "ipv6", 
                    "hostname", 
                    "file", 
                    "alienvault-query-file", 
                    "alienvault-search-pulses", 
                    "alienvault-get-pulse-details", 
                    "url"
                ]
            }
        }, 
        {
            "Windows Defender Advanced Threat Protection": {
                "name": "Windows Defender Advanced Threat Protection", 
                "commands": [
                    "microsoft-atp-isolate-machine", 
                    "microsoft-atp-unisolate-machine", 
                    "microsoft-atp-get-machines", 
                    "microsoft-atp-get-file-related-machines", 
                    "microsoft-atp-get-machine-details", 
                    "microsoft-atp-run-antivirus-scan", 
                    "microsoft-atp-list-alerts"
                ]
            }
        }, 
        {
            "Mail Sender (New)": {
                "name": "Mail Sender (New)", 
                "commands": [
                    "send-mail"
                ]
            }
        }, 
        {
            "Attivo Botsink": {
                "name": "Attivo Botsink", 
                "commands": [
                    "attivo-check-user", 
                    "attivo-check-host", 
                    "attivo-run-playbook", 
                    "attivo-deploy-decoy", 
                    "attivo-get-events", 
                    "attivo-list-playbooks", 
                    "attivo-list-hosts", 
                    "attivo-list-users"
                ]
            }
        }, 
        {
            "Sample Incident Generator": {
                "name": "Sample Incident Generator"
            }
        }, 
        {
            "Hybrid Analysis": {
                "name": "Hybrid Analysis", 
                "fromversion": "3.6.1", 
                "commands": [
                    "hybrid-analysis-scan", 
                    "hybrid-analysis-submit-sample", 
                    "hybrid-analysis-search", 
                    "hybrid-analysis-detonate-file"
                ]
            }
        }, 
        {
            "Anomali ThreatStream": {
                "name": "Anomali ThreatStream", 
                "commands": [
                    "threatstream-intelligence", 
                    "domain", 
                    "file", 
                    "threatstream-email-reputation", 
                    "ip"
                ]
            }
        }, 
        {
            "PacketMail": {
                "name": "PacketMail", 
                "commands": [
                    "packetmail-ip"
                ]
            }
        }, 
        {
            "Qualys": {
                "name": "Qualys", 
                "toversion": "3.1.0", 
                "commands": [
                    "qualys-report-list", 
                    "qualys-report-cancel", 
                    "qualys-report-delete", 
                    "qualys-scorecard-launch", 
                    "qualys-report-fetch", 
                    "qualys-vm-scan-list", 
                    "qualys-vm-scan-launch", 
                    "qualys-vm-scan-action", 
                    "qualys-scap-scan-list", 
                    "qualys-pc-scan-launch", 
                    "qualys-pc-scan-manage", 
                    "qualys-schedule-scan-list", 
                    "qualys-ip-list", 
                    "qualys-ip-add", 
                    "qualys-ip-update", 
                    "qualys-virtual-host-list", 
                    "qualys-virtual-host-manage", 
                    "qualys-host-excluded-list", 
                    "qualys-host-excluded-manage", 
                    "qualys-scheduled-report-list", 
                    "qualys-scheduled-report-launch", 
                    "qualys-host-list", 
                    "qualys-pc-scan-list", 
                    "qualys-report-template-list", 
                    "qualys-report-launch-map", 
                    "qualys-report-launch-scan-based-findings", 
                    "qualys-report-launch-host-based-findings", 
                    "qualys-report-launch-patch", 
                    "qualys-report-launch-remediation", 
                    "qualys-report-launch-compliance", 
                    "qualys-report-launch-compliance-policy", 
                    "qualys-vulnerability-list", 
                    "qualys-group-list", 
                    "qualys-vm-scan-fetch", 
                    "qualys-pc-scan-fetch"
                ]
            }
        }, 
        {
            "Cisco Umbrella Investigate": {
                "name": "Cisco Umbrella Investigate", 
                "commands": [
                    "umbrella-domain-categorization", 
                    "investigate-umbrella-domain-categorization", 
                    "umbrella-domain-co-occurrences", 
                    "investigate-umbrella-domain-co-occurrences", 
                    "umbrella-domain-related", 
                    "investigate-umbrella-domain-related", 
                    "umbrella-domain-security", 
                    "investigate-umbrella-domain-security", 
                    "umbrella-domain-dns-history", 
                    "investigate-umbrella-domain-dns-history", 
                    "umbrella-ip-dns-history", 
                    "investigate-umbrella-ip-dns-history", 
                    "investigate-umbrella-ip-malicious-domains", 
                    "umbrella-ip-malicious-domains", 
                    "umbrella-domain-search", 
                    "investigate-umbrella-domain-search", 
                    "domain", 
                    "umbrella-get-related-domains", 
                    "umbrella-get-domain-classifiers", 
                    "umbrella-get-domain-queryvolume", 
                    "umbrella-get-domain-details", 
                    "umbrella-get-domains-for-email-registrar", 
                    "umbrella-get-domains-for-nameserver", 
                    "umbrella-get-whois-for-domain", 
                    "umbrella-get-malicious-domains-for-ip", 
                    "umbrella-get-domains-using-regex", 
                    "umbrella-get-domain-timeline", 
                    "umbrella-get-ip-timeline", 
                    "umbrella-get-url-timeline"
                ]
            }
        }, 
        {
            "Carbon Black Defense": {
                "name": "Carbon Black Defense", 
                "commands": [
                    "cbd-get-devices-status", 
                    "cbd-get-device-status", 
                    "cbd-change-device-status", 
                    "cbd-find-events", 
                    "cbd-find-event", 
                    "cbd-find-processes", 
                    "cbd-get-alert-details", 
                    "cbd-get-policies", 
                    "cbd-get-policy", 
                    "cbd-create-policy", 
                    "cbd-update-policy", 
                    "cbd-delete-policy", 
                    "cbd-add-rule-to-policy", 
                    "cbd-delete-rule-from-policy", 
                    "cbd-update-rule-in-policy", 
                    "cbd-set-policy"
                ]
            }
        }, 
        {
            "Lockpath KeyLight": {
                "name": "Lockpath KeyLight", 
                "toversion": "3.1.0", 
                "commands": [
                    "kl-get-component-list", 
                    "kl-get-component", 
                    "kl-get-component-by-alias", 
                    "kl-get-field-list", 
                    "kl-get-field", 
                    "kl-get-record-count", 
                    "kl-get-record", 
                    "kl-get-records", 
                    "kl-delete-record", 
                    "kl-create-record", 
                    "kl-update-record", 
                    "kl-get-detail-record", 
                    "kl-get-lookup-report-column-fields", 
                    "kl-get-detail-records", 
                    "kl-get-record-attachments", 
                    "kl-get-record-attachment", 
                    "kl-delete-record-attachments"
                ]
            }
        }, 
        {
            "OPSWAT-Metadefender": {
                "name": "OPSWAT-Metadefender", 
                "commands": [
                    "opswat-hash", 
                    "opswat-scan-file", 
                    "opswat-scan-result"
                ]
            }
        }, 
        {
            "ActiveMQ": {
                "name": "ActiveMQ", 
                "commands": [
                    "activemq-send", 
                    "activemq-subscribe"
                ]
            }
        }, 
        {
            "Cisco Email Security Appliance (IronPort)": {
                "name": "Cisco Email Security Appliance (IronPort)", 
                "commands": [
                    "ironport-report"
                ]
            }
        }, 
        {
            "Qualys": {
                "name": "Qualys", 
                "fromversion": "3.5.0", 
                "commands": [
                    "qualys-report-list", 
                    "qualys-report-cancel", 
                    "qualys-report-delete", 
                    "qualys-scorecard-launch", 
                    "qualys-report-fetch", 
                    "qualys-vm-scan-list", 
                    "qualys-vm-scan-launch", 
                    "qualys-vm-scan-action", 
                    "qualys-scap-scan-list", 
                    "qualys-pc-scan-launch", 
                    "qualys-pc-scan-manage", 
                    "qualys-schedule-scan-list", 
                    "qualys-ip-list", 
                    "qualys-ip-add", 
                    "qualys-ip-update", 
                    "qualys-virtual-host-list", 
                    "qualys-virtual-host-manage", 
                    "qualys-host-excluded-list", 
                    "qualys-host-excluded-manage", 
                    "qualys-scheduled-report-list", 
                    "qualys-scheduled-report-launch", 
                    "qualys-host-list", 
                    "qualys-pc-scan-list", 
                    "qualys-report-template-list", 
                    "qualys-report-launch-map", 
                    "qualys-report-launch-scan-based-findings", 
                    "qualys-report-launch-host-based-findings", 
                    "qualys-report-launch-patch", 
                    "qualys-report-launch-remediation", 
                    "qualys-report-launch-compliance", 
                    "qualys-report-launch-compliance-policy", 
                    "qualys-vulnerability-list", 
                    "qualys-group-list", 
                    "qualys-vm-scan-fetch", 
                    "qualys-pc-scan-fetch"
                ]
            }
        }, 
        {
            "IsItPhishing": {
                "name": "IsItPhishing", 
                "commands": [
                    "url"
                ]
            }
        }, 
        {
            "okta": {
                "name": "okta", 
                "toversion": "3.5.1", 
                "fromversion": "3.1.0", 
                "commands": [
                    "okta-unlock-user", 
                    "okta-deactivate-user", 
                    "okta-activate-user", 
                    "okta-get-groups", 
                    "okta-set-password", 
                    "okta-search", 
                    "okta-get-user", 
                    "okta-create-user", 
                    "okta-update-user"
                ]
            }
        }, 
        {
            "AWS - EC2": {
                "name": "AWS - EC2", 
                "commands": [
                    "aws-ec2-describe-instances", 
                    "aws-ec2-describe-images", 
                    "aws-ec2-describe-regions", 
                    "aws-ec2-describe-addresses", 
                    "aws-ec2-describe-snapshots", 
                    "aws-ec2-describe-launch-templates", 
                    "aws-ec2-describe-key-pairs", 
                    "aws-ec2-describe-volumes", 
                    "aws-ec2-describe-vpcs", 
                    "aws-ec2-describe-subnets", 
                    "aws-ec2-describe-security-groups", 
                    "aws-ec2-allocate-address", 
                    "aws-ec2-associate-address", 
                    "aws-ec2-create-snapshot", 
                    "aws-ec2-delete-snapshot", 
                    "aws-ec2-create-image", 
                    "aws-ec2-deregister-image", 
                    "aws-ec2-modify-volume", 
                    "aws-ec2-create-tags", 
                    "aws-ec2-disassociate-address", 
                    "aws-ec2-release-address", 
                    "aws-ec2-start-instances", 
                    "aws-ec2-stop-instances", 
                    "aws-ec2-terminate-instances", 
                    "aws-ec2-create-volume", 
                    "aws-ec2-attach-volume", 
                    "aws-ec2-detach-volume", 
                    "aws-ec2-delete-volume", 
                    "aws-ec2-run-instances", 
                    "aws-ec2-waiter-instance-running", 
                    "aws-ec2-waiter-instance-status-ok", 
                    "aws-ec2-waiter-instance-stopped", 
                    "aws-ec2-waiter-instance-terminated", 
                    "aws-ec2-waiter-image-available", 
                    "aws-ec2-waiter-snapshot_completed", 
                    "aws-ec2-get-latest-ami", 
                    "aws-ec2-create-security-group", 
                    "aws-ec2-delete-security-group", 
                    "aws-ec2-authorize-security-group-ingress-rule", 
                    "aws-ec2-revoke-security-group-ingress-rule", 
                    "aws-ec2-copy-image", 
                    "aws-ec2-copy-snapshot", 
                    "aws-ec2-describe-reserved-instances", 
                    "aws-ec2-monitor-instances", 
                    "aws-ec2-unmonitor-instances", 
                    "aws-ec2-reboot-instances", 
                    "aws-ec2-get-password-data", 
                    "aws-ec2-modify-network-interface-attribute", 
                    "aws-ec2-modify-instance-attribute"
                ]
            }
        }, 
        {
            "Blockade.io": {
                "name": "Blockade.io", 
                "commands": [
                    "blockade-get-indicators", 
                    "blockade-add-indicators"
                ]
            }
        }, 
        {
            "AlphaSOC Network Behavior Analytics": {
                "name": "AlphaSOC Network Behavior Analytics"
            }
        }, 
        {
            "Recorded Future": {
                "name": "Recorded Future", 
                "commands": [
                    "domain", 
                    "ip", 
                    "file", 
                    "recorded-future-get-related-entities"
                ]
            }
        }, 
        {
            "CVE Search": {
                "name": "CVE Search", 
                "commands": [
                    "cve-search", 
                    "cve-latest"
                ]
            }
        }, 
        {
            "SNDBOX": {
                "name": "SNDBOX", 
                "commands": [
                    "sndbox-is-online", 
                    "sndbox-analysis-info", 
                    "sndbox-analysis-submit-sample", 
                    "sndbox-download-report", 
                    "sndbox-detonate-file", 
                    "sndbox-download-sample"
                ]
            }
        }, 
        {
            "Demisto Lock": {
                "name": "Demisto Lock", 
                "commands": [
                    "demisto-lock-get", 
                    "demisto-lock-release", 
                    "demisto-lock-info", 
                    "demisto-lock-release-all"
                ]
            }
        }, 
        {
            "F5 firewall": {
                "name": "F5 firewall", 
                "commands": [
                    "f5-create-policy", 
                    "f5-create-rule", 
                    "f5-list-rules", 
                    "f5-modify-rule", 
                    "f5-del-rule", 
                    "f5-modify-global-policy", 
                    "f5-show-global-policy", 
                    "f5-del-policy", 
                    "f5-list-all-user-sessions"
                ]
            }
        }, 
        {
            "MimecastV2": {
                "name": "MimecastV2", 
                "commands": [
                    "mimecast-query", 
                    "mimecast-list-blocked-sender-policies", 
                    "mimecast-get-policy", 
                    "mimecast-create-policy", 
                    "mimecast-delete-policy", 
                    "mimecast-manage-sender", 
                    "mimecast-list-managed-url", 
                    "mimecast-create-managed-url", 
                    "mimecast-list-messages", 
                    "mimecast-get-attachment-logs", 
                    "mimecast-get-url-logs", 
                    "mimecast-get-impersonation-logs", 
                    "mimecast-url-decode", 
                    "mimecast-discover", 
                    "mimecast-refresh-token", 
                    "mimecast-login", 
                    "mimecast-get-message", 
                    "mimecast-download-attachments"
                ]
            }
        }, 
        {
            "Zendesk": {
                "name": "Zendesk", 
                "toversion": "3.1.0", 
                "commands": [
                    "zendesk-create-ticket", 
                    "zendesk-list-tickets", 
                    "zendesk-ticket-details", 
                    "zendesk-update-ticket", 
                    "zendesk-add-comment", 
                    "zendesk-list-agents", 
                    "zendesk-get-attachment", 
                    "zendesk-clear-cache", 
                    "zendesk-add-user", 
                    "zendesk-get-article"
                ]
            }
        }, 
        {
            "RedCanary": {
                "name": "RedCanary", 
                "commands": [
                    "redcanary-acknowledge-detection", 
                    "redcanary-update-remediation-state", 
                    "redcanary-list-detections", 
                    "redcanary-list-endpoints", 
                    "redcanary-execute-playbook", 
                    "redcanary-get-endpoint", 
                    "redcanary-get-endpoint-detections", 
                    "redcanary-get-detection"
                ]
            }
        }, 
        {
            "Joe Security": {
                "name": "Joe Security", 
                "commands": [
                    "joe-is-online", 
                    "joe-analysis-submit-url", 
                    "joe-detonate-url", 
                    "joe-analysis-info", 
                    "joe-list-analysis", 
                    "joe-analysis-submit-sample", 
                    "joe-download-report", 
                    "joe-detonate-file", 
                    "joe-search", 
                    "joe-download-sample"
                ]
            }
        }, 
        {
            "AWS - CloudTrail": {
                "name": "AWS - CloudTrail", 
                "commands": [
                    "aws-cloudtrail-create-trail", 
                    "aws-cloudtrail-delete-trail", 
                    "aws-cloudtrail-describe-trails", 
                    "aws-cloudtrail-update-trail", 
                    "aws-cloudtrail-start-logging", 
                    "aws-cloudtrail-stop-logging", 
                    "aws-cloudtrail-lookup-events"
                ]
            }
        }, 
        {
            "ThreatExchange": {
                "name": "ThreatExchange", 
                "fromversion": "2.5.0", 
                "commands": [
                    "file", 
                    "ip", 
                    "url", 
                    "domain", 
                    "threatexchange-query", 
                    "threatexchange-members"
                ]
            }
        }, 
        {
            "Dell Secureworks": {
                "name": "Dell Secureworks", 
                "toversion": "3.5.1", 
                "fromversion": "3.1.0", 
                "commands": [
                    "secure-works-create-ticket", 
                    "secure-works-update-ticket", 
                    "secure-works-close-ticket", 
                    "secure-works-add-worklogs-ticket", 
                    "secure-works-get-ticket-count", 
                    "secure-works-get-ticket", 
                    "secure-works-assign-ticket", 
                    "secure-works-get-tickets-updates", 
                    "secure-works-get-tickets-ids"
                ]
            }
        }, 
        {
            "Amazon Web Services": {
                "name": "Amazon Web Services", 
                "fromversion": "1.6.2", 
                "commands": [
                    "aws-run-instance", 
                    "aws-stop-instance", 
                    "aws-create-image", 
                    "aws-start-instance", 
                    "aws-create-volume-snapshot", 
                    "aws-get-instance-info", 
                    "aws-get-sg-info", 
                    "aws-get-ebs-volume-info"
                ]
            }
        }, 
        {
            "ArcSight XML": {
                "name": "ArcSight XML", 
                "commands": [
                    "arcsight-update-case", 
                    "arcsight-fetch-xml"
                ]
            }
        }, 
        {
            "VirusTotal": {
                "name": "VirusTotal", 
                "commands": [
                    "file", 
                    "ip", 
                    "url", 
                    "domain", 
                    "file-scan", 
                    "file-rescan", 
                    "url-scan", 
                    "vt-comments-add", 
                    "vt-file-scan-upload-url", 
                    "vt-comments-get"
                ]
            }
        }, 
        {
            "MxToolBox": {
                "name": "MxToolBox", 
                "commands": [
                    "mxtoolbox"
                ]
            }
        }, 
        {
            "Check Point Sandblast Appliance": {
                "name": "Check Point Sandblast Appliance", 
                "fromversion": "3.5.0", 
                "commands": [
                    "sb-query", 
                    "sandblast-query", 
                    "sb-upload", 
                    "sandblast-upload", 
                    "sb-download", 
                    "sandblast-download"
                ]
            }
        }, 
        {
            "LightCyber Magna": {
                "name": "LightCyber Magna", 
                "commands": [
                    "lcm-version", 
                    "lcm-entities", 
                    "lcm-indicators", 
                    "lcm-hosts", 
                    "lcm-hostbyip", 
                    "lcm-hostbyname", 
                    "lcm-pathfinder-scan", 
                    "lcm-sandbox-report", 
                    "lcm-daily-report", 
                    "lcm-host-artifacts", 
                    "lcm-resolve-host", 
                    "lcm-unresolve-host", 
                    "lcm-set-host-comment", 
                    "lcm-acknowledge-host", 
                    "lcm-resolve-user", 
                    "lcm-unresolve-user", 
                    "lcm-set-user-comment", 
                    "lcm-acknowledge-user", 
                    "lcm-domain", 
                    "lcm-executablebymd5", 
                    "lcm-executablebyname", 
                    "lcm-indicatorsforentity", 
                    "lcm-host-opened-ports", 
                    "lcm-host-suspicious-artifacts", 
                    "lcm-host-processes", 
                    "lcm-host-loaded-modules", 
                    "lcm-host-processes-internet-connections", 
                    "lcm-host-autoruns"
                ]
            }
        }, 
        {
            "Packetsled": {
                "name": "Packetsled", 
                "commands": [
                    "packetsled-get-incidents", 
                    "packetsled-sensors", 
                    "packetsled-get-flows", 
                    "packetsled-get-files", 
                    "packetsled-get-pcaps", 
                    "packetsled-get-events"
                ]
            }
        }, 
        {
            "Censys": {
                "name": "Censys", 
                "commands": [
                    "cen-view", 
                    "cen-search"
                ]
            }
        }, 
        {
            "Imperva Skyfence": {
                "name": "Imperva Skyfence", 
                "commands": [
                    "imp-sf-list-endpoints", 
                    "imp-sf-set-endpoint-status"
                ]
            }
        }, 
        {
            "ProtectWise": {
                "name": "ProtectWise", 
                "fromversion": "3.5.0", 
                "commands": [
                    "sensors", 
                    "protectwise-show-sensors", 
                    "search", 
                    "protectwise-search-events", 
                    "pw-event-get", 
                    "protectwise-event-info", 
                    "observation-search", 
                    "protectwise-search-observations", 
                    "pw-observation-get", 
                    "protectwise-observation-info", 
                    "event-pcap-download", 
                    "protectwise-event-pcap-download", 
                    "event-pcap-info", 
                    "protectwise-event-pcap-info", 
                    "observation-pcap-download", 
                    "protectwise-observation-pcap-download", 
                    "observation-pcap-info", 
                    "protectwise-observation-pcap-info", 
                    "get-token"
                ]
            }
        }, 
        {
            "Palo Alto Minemeld": {
                "name": "Palo Alto Minemeld", 
                "commands": [
                    "minemeld-add-to-miner", 
                    "minemeld-remove-from-miner", 
                    "minemeld-retrieve-miner", 
                    "minemeld-get-indicator-from-miner", 
                    "ip", 
                    "file", 
                    "domain", 
                    "url", 
                    "minemeld-get-all-miners-names"
                ]
            }
        }, 
        {
            "GoogleSafeBrowsing": {
                "name": "GoogleSafeBrowsing", 
                "commands": [
                    "url"
                ]
            }
        }, 
        {
            "Salesforce": {
                "name": "Salesforce", 
                "commands": [
                    "salesforce-search", 
                    "salesforce-query", 
                    "salesforce-get-object", 
                    "salesforce-update-object", 
                    "salesforce-create-object", 
                    "salesforce-push-comment", 
                    "salesforce-get-case", 
                    "salesforce-create-case", 
                    "salesforce-update-case", 
                    "salesforce-get-cases", 
                    "salesforce-close-case", 
                    "salesforce-push-comment-threads", 
                    "salesforce-delete-case"
                ]
            }
        }, 
        {
            "SCADAfence CNM": {
                "name": "SCADAfence CNM", 
                "commands": [
                    "scadafence-getAlerts", 
                    "scadafence-getAsset", 
                    "scadafence-setAlertStatus", 
                    "scadafence-getAssetConnections", 
                    "scadafence-getAssetTraffic", 
                    "scadafence-createAlert", 
                    "scadafence-getAllConnections"
                ]
            }
        }, 
        {
            "HashiCorp Vault": {
                "name": "HashiCorp Vault", 
                "commands": [
                    "hashicorp-list-secrets-engines", 
                    "hashicorp-list-secrets", 
                    "hashicorp-get-secret-metadata", 
                    "hashicorp-delete-secret", 
                    "hashicorp-undelete-secret", 
                    "hashicorp-destroy-secret", 
                    "hashicorp-disable-engine", 
                    "hashicorp-enable-engine", 
                    "hashicorp-list-policies", 
                    "hashicorp-get-policy", 
                    "hashicorp-seal-vault", 
                    "hashicorp-unseal-vault", 
                    "hashicorp-configure-engine", 
                    "hashicorp-reset-configuration", 
                    "hashicorp-create-token"
                ]
            }
        }, 
        {
            "Proofpoint TAP": {
                "name": "Proofpoint TAP", 
                "commands": [
                    "proofpoint-get-events"
                ]
            }
        }, 
        {
            "Threat Grid": {
                "name": "Threat Grid", 
                "toversion": "3.1.0", 
                "commands": [
                    "threat-grid-feeds-ip", 
                    "threat-grid-feeds-domain", 
                    "threat-grid-feeds-url", 
                    "threat-grid-feeds-path", 
                    "threat-grid-feeds-artifacts", 
                    "threat-grid-feeds-network-stream", 
                    "threat-grid-feeds-registry-key", 
                    "threat-grid-get-samples", 
                    "threat-grid-get-sample-by-id", 
                    "threat-grid-get-sample-state-by-id", 
                    "threat-grid-get-samples-state", 
                    "threat-grid-upload-sample", 
                    "threat-grid-search-submissions", 
                    "threat-grid-get-video-by-id", 
                    "threat-grid-get-analysis-by-id", 
                    "threat-grid-get-processes-by-id", 
                    "threat-grid-get-pcap-by-id", 
                    "threat-grid-get-warnings-by-id", 
                    "threat-grid-get-summary-by-id", 
                    "threat-grid-get-threat-summary-by-id", 
                    "threat-grid-get-html-report-by-id", 
                    "threat-grid-download-sample-by-id", 
                    "threat-grid-get-analysis-iocs", 
                    "threat-grid-get-analysis-ioc", 
                    "threat-grid-get-analysis-network-streams", 
                    "threat-grid-get-analysis-artifacts", 
                    "threat-grid-get-analysis-network-stream", 
                    "threat-grid-get-analysis-artifact", 
                    "threat-grid-get-analysis-processes", 
                    "threat-grid-get-analysis-process", 
                    "threat-grid-get-analysis-annotations", 
                    "threat-grid-get-analysis-metadata", 
                    "threat-grid-download-artifact", 
                    "threat-grid-who-am-i", 
                    "threat-grid-user-get-rate-limit", 
                    "threat-grid-get-specific-feed"
                ]
            }
        }, 
        {
            "iDefense": {
                "name": "iDefense", 
                "commands": [
                    "ip", 
                    "domain", 
                    "url", 
                    "idefense-general", 
                    "uuid"
                ]
            }
        }, 
        {
            "FalconIntel": {
                "name": "FalconIntel", 
                "commands": [
                    "file", 
                    "url", 
                    "domain", 
                    "ip", 
                    "cs-actors", 
                    "cs-indicators", 
                    "cs-reports", 
                    "cs-report-pdf"
                ]
            }
        }, 
        {
            "Venafi": {
                "name": "Venafi", 
                "commands": [
                    "venafi-get-certificates", 
                    "venafi-get-certificate-details"
                ]
            }
        }, 
        {
            "CyberArkAIM": {
                "name": "CyberArkAIM", 
                "commands": [
                    "cyber-ark-aim-query", 
                    "list-credentials", 
                    "reset-credentials", 
                    "account-details"
                ]
            }
        }, 
        {
            "Autofocus": {
                "name": "Autofocus", 
                "commands": [
                    "autofocus-search-samples", 
                    "autofocus-search-sessions", 
                    "autofocus-session", 
                    "autofocus-sample-analysis", 
                    "file"
                ]
            }
        }, 
        {
            "AbuseIPDB": {
                "name": "AbuseIPDB", 
                "commands": [
                    "ip", 
                    "abuseipdb-check-cidr-block", 
                    "abuseipdb-report-ip", 
                    "abuseipdb-get-blacklist", 
                    "abuseipdb-get-categories"
                ]
            }
        }, 
        {
            "McAfee Threat Intelligence Exchange": {
                "name": "McAfee Threat Intelligence Exchange", 
                "commands": [
                    "file", 
                    "tie-set-file-reputation", 
                    "tie-file-references"
                ]
            }
        }, 
        {
            "Check Point": {
                "name": "Check Point", 
                "commands": [
                    "checkpoint-show-access-rule-base", 
                    "checkpoint-set-rule", 
                    "checkpoint-task-status", 
                    "checkpoint-show-hosts", 
                    "checkpoint-block-ip", 
                    "checkpoint", 
                    "checkpoint-delete-rule"
                ]
            }
        }, 
        {
            "PagerDuty v2": {
                "name": "PagerDuty v2", 
                "commands": [
                    "PagerDuty-get-all-schedules", 
                    "PagerDuty-get-users-on-call", 
                    "PagerDuty-get-users-on-call-now", 
                    "PagerDuty-incidents", 
                    "PagerDuty-submit-event", 
                    "PagerDuty-get-contact-methods", 
                    "PagerDuty-get-users-notification", 
                    "PagerDuty-resolve-event", 
                    "PagerDuty-acknowledge-event"
                ]
            }
        }, 
        {
            "Gmail": {
                "name": "Gmail", 
                "commands": [
                    "gmail-delete-user", 
                    "gmail-get-tokens-for-user", 
                    "gmail-get-user", 
                    "gmail-get-user-roles", 
                    "gmail-get-attachments", 
                    "gmail-get-mail", 
                    "gmail-search", 
                    "gmail-search-all-mailboxes", 
                    "gmail-list-users", 
                    "gmail-revoke-user-role", 
                    "gmail-create-user", 
                    "gmail-delete-mail", 
                    "gmail-get-thread", 
                    "gmail-move-mail", 
                    "gmail-move-mail-to-mailbox", 
                    "gmail-add-delete-filter", 
                    "gmail-add-filter"
                ]
            }
        }, 
        {
            "Centreon": {
                "name": "Centreon", 
                "commands": [
                    "centreon-get-host-status", 
                    "centreon-get-service-status"
                ]
            }
        }, 
        {
            "RSA NetWitness Endpoint": {
                "name": "RSA NetWitness Endpoint", 
                "commands": [
                    "netwitness-get-machines", 
                    "netwitness-get-machine", 
                    "netwitness-get-machine-iocs", 
                    "netwitness-get-machine-modules", 
                    "netwitness-get-machine-module", 
                    "netwitness-blacklist-ips", 
                    "netwitness-blacklist-domains"
                ]
            }
        }, 
        {
            "PassiveTotal": {
                "name": "PassiveTotal", 
                "commands": [
                    "pt-get-subdomains", 
                    "pt-account", 
                    "pt-monitors", 
                    "pt-passive-dns", 
                    "pt-passive-unique", 
                    "pt-dns-keyword", 
                    "pt-enrichment", 
                    "pt-malware", 
                    "url", 
                    "domain", 
                    "ip", 
                    "pt-osint", 
                    "pt-whois", 
                    "pt-whois-keyword", 
                    "pt-whois-search", 
                    "pt-get-components", 
                    "pt-get-pairs", 
                    "pt-ssl-cert", 
                    "pt-ssl-cert-history", 
                    "pt-ssl-cert-keyword", 
                    "pt-ssl-cert-search"
                ]
            }
        }, 
        {
            "ProtectWise": {
                "name": "ProtectWise", 
                "toversion": "3.1.0", 
                "commands": [
                    "sensors", 
                    "protectwise-show-sensors", 
                    "search", 
                    "protectwise-search-events", 
                    "pw-event-get", 
                    "protectwise-event-info", 
                    "observation-search", 
                    "protectwise-search-observations", 
                    "pw-observation-get", 
                    "protectwise-observation-info", 
                    "event-pcap-download", 
                    "protectwise-event-pcap-download", 
                    "event-pcap-info", 
                    "protectwise-event-pcap-info", 
                    "observation-pcap-download", 
                    "protectwise-observation-pcap-download", 
                    "observation-pcap-info", 
                    "protectwise-observation-pcap-info", 
                    "get-token"
                ]
            }
        }, 
        {
            "SentinelOne": {
                "name": "SentinelOne", 
                "fromversion": "3.1.0", 
                "commands": [
                    "so-activities", 
                    "so-count-by-filters", 
                    "so-agents-count", 
                    "so-agent-decommission", 
                    "so-get-agent", 
                    "so-agents-query", 
                    "so-get-agent-processes", 
                    "so-agent-recommission", 
                    "so-agent-unquarentine", 
                    "so-agent-shutdown", 
                    "so-agent-uninstall", 
                    "so-agents-broadcast", 
                    "so-agents-connect", 
                    "so-agent-quarentine", 
                    "so-agents-decommission", 
                    "so-agents-disconnect", 
                    "so-agents-fetch-logs", 
                    "so-agents-shutdown", 
                    "so-agents-uninstall", 
                    "so-agents-upgrade-software", 
                    "so-create-exclusion-list", 
                    "so-delete-exclusion-list", 
                    "so-get-exclusion-list", 
                    "so-get-exclusion-lists", 
                    "so-update-exclusion-list", 
                    "so-get-groups", 
                    "so-create-group", 
                    "so-get-group", 
                    "so-update-group", 
                    "so-delete-group", 
                    "so-add-agent-to-group", 
                    "so-set-cloud-intelligence", 
                    "so-create-hash", 
                    "so-delete-hash", 
                    "so-get-hash-reputation", 
                    "so-get-hash", 
                    "so-get-hashes", 
                    "so-update-hash", 
                    "so-get-policies", 
                    "so-create-policy", 
                    "so-get-policy", 
                    "so-update-policy", 
                    "so-delete-policy", 
                    "so-get-threat", 
                    "so-get-threats", 
                    "so-threat-summary", 
                    "so-mark-as-threat", 
                    "so-mitigate-threat", 
                    "so-reslove-threats"
                ]
            }
        }, 
        {
            "AMP": {
                "name": "AMP", 
                "commands": [
                    "amp_get_computers", 
                    "amp_get_computer_by_connector", 
                    "amp_get_computer_trajctory", 
                    "amp_move_computer", 
                    "amp_get_computer_actvity", 
                    "amp_get_events", 
                    "amp_get_event_types", 
                    "amp_get_application_blocking", 
                    "amp_get_file_list_by_guid", 
                    "amp_get_simple_custom_detections", 
                    "amp_get_file_list_files", 
                    "amp_get_file_list_files_by_sha", 
                    "amp_set_file_list_files_by_sha", 
                    "amp_delete_file_list_files_by_sha", 
                    "amp_get_groups", 
                    "amp_get_group", 
                    "amp_set_group_policy", 
                    "amp_get_policies", 
                    "amp_get_policy", 
                    "amp_get_version"
                ]
            }
        }, 
        {
            "AWS - SQS": {
                "name": "AWS - SQS", 
                "commands": [
                    "aws-sqs-get-queue-url", 
                    "aws-sqs-list-queues", 
                    "aws-sqs-send-message", 
                    "aws-sqs-create-queue", 
                    "aws-sqs-delete-queue", 
                    "aws-sqs-purge-queue"
                ]
            }
        }, 
        {
            "carbonblackliveresponse": {
                "name": "carbonblackliveresponse", 
                "toversion": "3.6.0", 
                "commands": [
                    "cb-archive", 
                    "cb-command-cancel", 
                    "cb-command-create", 
                    "cb-command-create-and-wait", 
                    "cb-command-info", 
                    "cb-file-delete", 
                    "cb-file-get", 
                    "cb-file-info", 
                    "cb-file-upload", 
                    "cb-keepalive", 
                    "cb-list-commands", 
                    "cb-list-files", 
                    "cb-list-sessions", 
                    "cb-session-close", 
                    "cb-session-create", 
                    "cb-session-create-and-wait", 
                    "cb-session-info", 
                    "cb-terminate-process"
                ]
            }
        }, 
        {
            "AWS - Route53": {
                "name": "AWS - Route53", 
                "commands": [
                    "aws-route53-create-record", 
                    "aws-route53-delete-record", 
                    "aws-route53-list-hosted-zones", 
                    "aws-route53-list-resource-record-sets", 
                    "aws-route53-waiter-resource-record-sets-changed", 
                    "aws-route53-test-dns-answer", 
                    "aws-route53-upsert-record"
                ]
            }
        }, 
        {
            "Tanium": {
                "name": "Tanium", 
                "commands": [
                    "tn-get-package", 
                    "tn-get-all-packages", 
                    "tn-get-object", 
                    "tn-get-all-saved-questions", 
                    "tn-deploy-package", 
                    "tn-ask-question", 
                    "tn-ask-system", 
                    "tn-get-saved-question", 
                    "tn-create-package", 
                    "tn-approve-pending-action", 
                    "tn-get-all-objects", 
                    "tn-get-all-saved-actions", 
                    "tn-get-all-pending-actions", 
                    "tn-get-all-sensors", 
                    "tn-parse-query", 
                    "tn-ask-manual-question", 
                    "tn-get-sensor", 
                    "tn-get-action"
                ]
            }
        }, 
        {
            "FireEye ETP": {
                "name": "FireEye ETP", 
                "commands": [
                    "fireeye-etp-search-messages", 
                    "fireeye-etp-get-message", 
                    "fireeye-etp-get-alerts", 
                    "fireeye-etp-get-alert"
                ]
            }
        }, 
        {
            "InfoArmor VigilanteATI": {
                "name": "InfoArmor VigilanteATI", 
                "commands": [
                    "vigilante-query-infected-host-data", 
                    "vigilante-get-vulnerable-host-data", 
                    "vigilante-query-ecrime-db", 
                    "vigilante-search-leaks", 
                    "vigilante-get-leak", 
                    "vigilante-query-accounts", 
                    "vigilante-query-domains", 
                    "vigilante-watchlist-add-accounts", 
                    "vigilante-watchlist-remove-accounts", 
                    "vigilante-get-watchlist", 
                    "vigilante-account-usage-info"
                ]
            }
        }, 
        {
            "IBM Resilient Systems": {
                "name": "IBM Resilient Systems", 
                "commands": [
                    "rs-search-incidents", 
                    "rs-update-incident", 
                    "rs-incidents-get-members", 
                    "rs-get-incident", 
                    "rs-incidents-update-member", 
                    "rs-get-users", 
                    "rs-close-incident", 
                    "rs-create-incident", 
                    "rs-incident-artifacts", 
                    "rs-incident-attachments", 
                    "rs-related-incidents", 
                    "rs-incidents-get-tasks"
                ]
            }
        }, 
        {
            "AWS - IAM": {
                "name": "AWS - IAM", 
                "commands": [
                    "aws-iam-create-user", 
                    "aws-iam-get-user", 
                    "aws-iam-list-users", 
                    "aws-iam-update-user", 
                    "aws-iam-delete-user", 
                    "aws-iam-update-login-profile", 
                    "aws-iam-create-group", 
                    "aws-iam-list-groups", 
                    "aws-iam-list-groups-for-user", 
                    "aws-iam-add-user-to-group", 
                    "aws-iam-create-access-key", 
                    "aws-iam-update-access-key", 
                    "aws-iam-list-access-keys-for-user", 
                    "aws-iam-list-policies", 
                    "aws-iam-list-roles", 
                    "aws-iam-attach-policy", 
                    "aws-iam-detach-policy", 
                    "aws-iam-delete-login-profile", 
                    "aws-iam-delete-group", 
                    "aws-iam-remove-user-from-group", 
                    "aws-iam-create-login-profile", 
                    "aws-iam-delete-access-key", 
                    "aws-iam-create-instance-profile", 
                    "aws-iam-delete-instance-profile", 
                    "aws-iam-list-instance-profiles", 
                    "aws-iam-add-role-to-instance-profile", 
                    "aws-iam-remove-role-from-instance-profile", 
                    "aws-iam-list-instance-profiles-for-role", 
                    "aws-iam-get-instance-profile", 
                    "aws-iam-get-role", 
                    "aws-iam-delete-role", 
                    "aws-iam-create-role", 
                    "aws-iam-create-policy", 
                    "aws-iam-delete-policy", 
                    "aws-iam-create-policy-version", 
                    "aws-iam-delete-policy-version", 
                    "aws-iam-list-policy-versions", 
                    "aws-iam-get-policy-version", 
                    "aws-iam-set-default-policy-version", 
                    "aws-iam-create-account-alias", 
                    "aws-iam-delete-account-alias"
                ]
            }
        }, 
        {
            "Symantec Endpoint Protection": {
                "name": "Symantec Endpoint Protection", 
                "commands": [
                    "sep-endpoints-info", 
                    "sep-update-content", 
                    "sep-scan", 
                    "sep-groups-info", 
                    "sep-system-info", 
                    "sep-command-status", 
                    "sep-quarantine", 
                    "sep-client-content"
                ]
            }
        }, 
        {
            "SumoLogic": {
                "name": "SumoLogic", 
                "commands": [
                    "search"
                ]
            }
        }, 
        {
            "Pwned": {
                "name": "Pwned", 
                "commands": [
                    "pwned-email", 
                    "pwned-domain", 
                    "email"
                ]
            }
        }, 
        {
            "urlscan.io": {
                "name": "urlscan.io", 
                "toversion": "3.1.0", 
                "commands": [
                    "url", 
                    "ip", 
                    "file", 
                    "urlscan-submit"
                ]
            }
        }, 
        {
            "Lastline": {
                "name": "Lastline", 
                "commands": [
                    "lastline-get", 
                    "url", 
                    "file", 
                    "lastline-upload", 
                    "lastline-upload-url", 
                    "lastline-upload-file", 
                    "lastline-get-report", 
                    "lastline-get-task-list"
                ]
            }
        }, 
        {
            "urlscan.io": {
                "name": "urlscan.io", 
                "fromversion": "3.5.0", 
                "commands": [
                    "urlscan-search", 
                    "urlscan-submit", 
                    "url"
                ]
            }
        }, 
        {
            "OpsGenie": {
                "name": "OpsGenie", 
                "commands": [
                    "opsgenie-get-on-call", 
                    "opsgenie-get-user", 
                    "opsgenie-get-schedules", 
                    "opsgenie-get-schedule-timeline"
                ]
            }
        }, 
        {
            "McAfeeDAM": {
                "name": "McAfeeDAM", 
                "commands": [
                    "dam-get-alert-by-id", 
                    "dam-get-latest-by-rule"
                ]
            }
        }, 
        {
            "okta": {
                "name": "okta", 
                "fromversion": "3.6.0", 
                "commands": [
                    "okta-unlock-user", 
                    "okta-deactivate-user", 
                    "okta-activate-user", 
                    "okta-suspend-user", 
                    "okta-unsuspend-user", 
                    "okta-get-user-factors", 
                    "okta-verify-push-factor", 
                    "okta-reset-factor", 
                    "okta-get-groups", 
                    "okta-set-password", 
                    "okta-search", 
                    "okta-get-user", 
                    "okta-create-user", 
                    "okta-update-user", 
                    "okta-get-failed-logins", 
                    "okta-get-group-assignments", 
                    "okta-get-application-assignments", 
                    "okta-get-application-authentication", 
                    "okta-get-logs", 
                    "okta-add-to-group", 
                    "okta-remove-from-group", 
                    "okta-list-groups", 
                    "okta-get-group-members"
                ]
            }
        }, 
        {
            "Devo": {
                "name": "Devo", 
                "commands": [
                    "devo-query"
                ]
            }
        }, 
        {
            "AWS - Security Hub": {
                "name": "AWS - Security Hub", 
                "commands": [
                    "aws-securityhub-get-findings", 
                    "aws-securityhub-get-master-account", 
                    "aws-securityhub-list-members", 
                    "aws-securityhub-enable-security-hub", 
                    "aws-securityhub-disable-security-hub", 
                    "aws-securityhub-enable-import-findings-for-product", 
                    "aws-securityhub-disable-import-findings-for-product", 
                    "aws-securityhub-list-enabled-products-for-import", 
                    "aws-securityhub-update-finding"
                ]
            }
        }, 
        {
            "Moloch": {
                "name": "Moloch", 
                "fromversion": "3.5.0", 
                "commands": [
                    "moloch_connections_json", 
                    "moloch_connections_csv", 
                    "moloch_files_json", 
                    "moloch_sessions_json", 
                    "moloch_sessions_csv", 
                    "moloch_sessions_pcap", 
                    "moloch_spigraph_json", 
                    "moloch_spiview_json", 
                    "moloch_unique_json"
                ]
            }
        }, 
        {
            "RedLock": {
                "name": "RedLock", 
                "commands": [
                    "redlock-search-alerts", 
                    "redlock-get-alert-details", 
                    "redlock-dismiss-alerts", 
                    "redlock-reopen-alerts", 
                    "redlock-list-alert-filters"
                ]
            }
        }, 
        {
            "Whois": {
                "name": "Whois", 
                "fromversion": "4.1.0", 
                "commands": [
                    "whois"
                ]
            }
        }, 
        {
            "SafeBreach": {
                "name": "SafeBreach", 
                "commands": [
                    "safebreach-rerun", 
                    "safebreach-get-simulation"
                ]
            }
        }, 
        {
            "AlphaSOC Wisdom": {
                "name": "AlphaSOC Wisdom", 
                "commands": [
                    "wisdom-domain-flags", 
                    "wisdom-ip-flags"
                ]
            }
        }, 
        {
            "jamf": {
                "name": "jamf", 
                "commands": [
                    "jamf-get-computers", 
                    "jamf-get-computers-match"
                ]
            }
        }, 
        {
            "CIRCL": {
                "name": "CIRCL", 
                "commands": [
                    "circl-dns-get", 
                    "circl-ssl-list-certificates", 
                    "circl-ssl-query-certificate", 
                    "circl-ssl-get-certificate"
                ]
            }
        }, 
        {
            "Panorama": {
                "name": "Panorama", 
                "fromversion": "3.0.0", 
                "commands": [
                    "panorama", 
                    "panorama-commit", 
                    "panorama-push-to-device-group", 
                    "panorama-list-addresses", 
                    "panorama-get-address", 
                    "panorama-create-address", 
                    "panorama-delete-address", 
                    "panorama-list-address-groups", 
                    "panorama-get-address-group", 
                    "panorama-create-address-group", 
                    "panorama-delete-address-group", 
                    "panorama-edit-address-group", 
                    "panorama-get-custom-url-category", 
                    "panorama-create-custom-url-category", 
                    "panorama-delete-custom-url-category", 
                    "panorama-edit-custom-url-category", 
                    "panorama-get-url-category", 
                    "panorama-get-url-filter", 
                    "panorama-create-url-filter", 
                    "panorama-edit-url-filter", 
                    "panorama-delete-url-filter", 
                    "panorama-create-rule", 
                    "panorama-custom-block-rule", 
                    "panorama-move-rule", 
                    "panorama-edit-rule", 
                    "panorama-delete-rule", 
                    "panorama-list-applications", 
                    "panorama-commit-status", 
                    "panorama-push-status"
                ]
            }
        }, 
        {
            "icebrg": {
                "name": "icebrg", 
                "commands": [
                    "icebrg-search-events", 
                    "icebrg-get-history", 
                    "icebrg-saved-searches", 
                    "icebrg-get-reports", 
                    "icebrg-get-report-indicators", 
                    "icebrg-get-report-assets"
                ]
            }
        }, 
        {
            "EasyVista": {
                "name": "EasyVista", 
                "commands": [
                    "easy-vista-search"
                ]
            }
        }, 
        {
            "ThreatConnect": {
                "name": "ThreatConnect", 
                "commands": [
                    "ip", 
                    "url", 
                    "file", 
                    "tc-owners", 
                    "tc-indicators", 
                    "tc-get-tags", 
                    "tc-tag-indicator", 
                    "tc-get-indicator", 
                    "tc-get-indicators-by-tag", 
                    "tc-add-indicator", 
                    "tc-create-incident", 
                    "tc-fetch-incidents", 
                    "tc-incident-associate-indicator", 
                    "domain", 
                    "tc-get-incident-associate-indicators"
                ]
            }
        }, 
        {
            "BitDam": {
                "name": "BitDam", 
                "commands": [
                    "bitdam-upload-file", 
                    "bitdam-get-verdict"
                ]
            }
        }, 
        {
            "AWS - S3": {
                "name": "AWS - S3", 
                "commands": [
                    "aws-s3-create-bucket", 
                    "aws-s3-delete-bucket", 
                    "aws-s3-list-buckets", 
                    "aws-s3-get-bucket-policy", 
                    "aws-s3-delete-bucket-policy", 
                    "aws-s3-download-file", 
                    "aws-s3-list-bucket-objects", 
                    "aws-s3-put-bucket-policy", 
                    "aws-s3-upload-file"
                ]
            }
        }, 
        {
            "McAfee Advanced Threat Defense": {
                "name": "McAfee Advanced Threat Defense", 
                "toversion": "3.1.0", 
                "fromversion": "2.0.4", 
                "commands": [
                    "atd-file-upload", 
                    "atd-get-task-ids", 
                    "atd-check-status", 
                    "atd-get-report", 
                    "atd-list-analyzer-profiles", 
                    "atd-list-user", 
                    "atd-login"
                ]
            }
        }, 
        {
            "GuardiCore": {
                "name": "GuardiCore", 
                "toversion": "3.1.0", 
                "commands": [
                    "guardicore-get-incidents", 
                    "guardicore-uncommon-domains", 
                    "guardicore-unresolved-domains", 
                    "guardicore-show-endpoint", 
                    "guardicore-dns-requests", 
                    "guardicore-search-endpoint", 
                    "guardicore-misconfigurations", 
                    "guardicore-get-incident", 
                    "guardicore-get-incident-iocs", 
                    "guardicore-get-incident-events", 
                    "guardicore-get-incident-pcap", 
                    "guardicore-get-incident-attachments", 
                    "guardicore-search-network-log"
                ]
            }
        }, 
        {
            "Mimecast": {
                "name": "Mimecast", 
                "fromversion": "1.6.2", 
                "commands": [
                    "mimecast-query"
                ]
            }
        }, 
        {
            "Shodan": {
                "name": "Shodan", 
                "commands": [
                    "search", 
                    "ip"
                ]
            }
        }, 
        {
            "AWS - GuardDuty": {
                "name": "AWS - GuardDuty", 
                "commands": [
                    "aws-gd-create-detector", 
                    "aws-gd-delete-detector", 
                    "aws-gd-get-detector", 
                    "aws-gd-update-detector", 
                    "aws-gd-create-ip-set", 
                    "aws-gd-delete-ip-set", 
                    "aws-gd-list-detectors", 
                    "aws-gd-update-ip-set", 
                    "aws-gd-get-ip-set", 
                    "aws-gd-list-ip-sets", 
                    "aws-gd-create-threatintel-set", 
                    "aws-gd-delete-threatintel-set", 
                    "aws-gd-get-threatintel-set", 
                    "aws-gd-list-threatintel-sets", 
                    "aws-gd-update-threatintel-set", 
                    "aws-gd-list-findings", 
                    "aws-gd-get-findings", 
                    "aws-gd-create-sample-findings", 
                    "aws-gd-archive-findings", 
                    "aws-gd-unarchive-findings", 
                    "aws-gd-update-findings-feedback"
                ]
            }
        }, 
        {
            "Mimecast Authentication": {
                "name": "Mimecast Authentication", 
                "commands": [
                    "mimecast-login", 
                    "mimecast-discover", 
                    "mimecast-refresh-token"
                ]
            }
        }, 
        {
            "malwr": {
                "name": "malwr", 
                "fromversion": "3.0.0", 
                "commands": [
                    "malwr-submit", 
                    "malwr-status", 
                    "malwr-result", 
                    "malwr-detonate"
                ]
            }
        }, 
        {
            "FalconHost": {
                "name": "FalconHost", 
                "fromversion": "2.5.0", 
                "commands": [
                    "cs-upload-ioc", 
                    "cs-get-ioc", 
                    "cs-update-ioc", 
                    "cs-delete-ioc", 
                    "cs-search-iocs", 
                    "cs-device-search", 
                    "cs-device-details", 
                    "cs-device-count-ioc", 
                    "cs-device-ran-on", 
                    "cs-processes-ran-on", 
                    "cs-process-details", 
                    "cs-resolve-detection", 
                    "cs-detection-search", 
                    "cs-detection-details"
                ]
            }
        }, 
        {
            "ServiceNow": {
                "name": "ServiceNow", 
                "commands": [
                    "servicenow-get-ticket", 
                    "servicenow-get", 
                    "servicenow-incident-get", 
                    "servicenow-create-ticket", 
                    "servicenow-create", 
                    "servicenow-incident-create", 
                    "servicenow-update-ticket", 
                    "servicenow-update", 
                    "servicenow-incident-update", 
                    "servicenow-delete-ticket", 
                    "servicenow-add-link", 
                    "servicenow-incident-add-link", 
                    "servicenow-add-comment", 
                    "servicenow-incident-add-comment", 
                    "servicenow-query-tickets", 
                    "servicenow-query", 
                    "servicenow-incidents-query", 
                    "servicenow-upload-file", 
                    "servicenow-incident-upload-file", 
                    "servicenow-get-groups", 
                    "servicenow-get-computer", 
                    "servicenow-get-record", 
                    "servicenow-query-table", 
                    "servicenow-create-record", 
                    "servicenow-update-record", 
                    "servicenow-delete-record", 
                    "servicenow-list-table-fields", 
                    "servicenow-query-computers", 
                    "servicenow-query-groups", 
                    "servicenow-query-users", 
                    "servicenow-get-table-name"
                ]
            }
        }, 
        {
            "Tenable.sc": {
                "name": "Tenable.sc", 
                "commands": [
                    "tenable-sc-list-scans", 
                    "tenable-sc-launch-scan", 
                    "tenable-sc-get-vulnerability", 
                    "tenable-sc-get-scan-status", 
                    "tenable-sc-get-scan-report", 
                    "tenable-sc-list-credentials", 
                    "tenable-sc-list-policies", 
                    "tenable-sc-list-report-definitions", 
                    "tenable-sc-list-repositories", 
                    "tenable-sc-list-zones", 
                    "tenable-sc-create-scan", 
                    "tenable-sc-delete-scan", 
                    "tenable-sc-list-assets", 
                    "tenable-sc-create-asset", 
                    "tenable-sc-get-asset", 
                    "tenable-sc-delete-asset", 
                    "tenable-sc-list-alerts", 
                    "tenable-sc-get-alert", 
                    "tenable-sc-get-device", 
                    "tenable-sc-list-users", 
                    "tenable-sc-get-system-licensing", 
                    "tenable-sc-get-system-information"
                ]
            }
        }, 
        {
            "google-vault": {
                "name": "google-vault", 
                "commands": [
                    "gvault-create-export-mail", 
                    "gvault-create-matter", 
                    "gvault-create-export-drive", 
                    "gvault-matter-update-state", 
                    "gvault-create-export-groups", 
                    "gvault-create-hold", 
                    "gvault-add-heldAccount", 
                    "gvault-remove-heldAccount", 
                    "gvault-delete-hold", 
                    "gvault-list-matters", 
                    "gvault-get-matter", 
                    "gvault-list-holds", 
                    "gvault-export-status", 
                    "gvault-download-results", 
                    "gvault-get-drive-results", 
                    "gvault-get-mail-results", 
                    "gvault-get-groups-results"
                ]
            }
        }, 
        {
            "AlienValut OTX": {
                "name": "AlienValut OTX", 
                "toversion": "3.0.1", 
                "commands": [
                    "ip", 
                    "domain", 
                    "ipv6", 
                    "hostname", 
                    "file", 
                    "alienvault-query-file", 
                    "alienvault-search-pulses", 
                    "alienvault-get-pulse-details", 
                    "url"
                ]
            }
        }, 
        {
            "MISP": {
                "name": "MISP", 
                "commands": [
                    "internal-misp-upload-sample", 
                    "misp-search", 
                    "file", 
                    "url", 
                    "ip", 
                    "internal-misp-download-sample", 
                    "internal-misp-create-event", 
                    "internal-misp-add-attribute"
                ]
            }
        }, 
        {
            "FalconIntel": {
                "name": "FalconIntel", 
                "toversion": "3.1.0", 
                "fromversion": "2.5.0", 
                "commands": [
                    "file", 
                    "url", 
                    "domain", 
                    "ip", 
                    "cs-actors", 
                    "cs-indicators", 
                    "cs-reports", 
                    "cs-report-pdf"
                ]
            }
        }, 
        {
            "Box": {
                "name": "Box", 
                "commands": [
                    "box_get_current_user", 
                    "box_get_users", 
                    "box_update_user", 
                    "box_add_user", 
                    "box_delete_user", 
                    "box_move_folder", 
                    "box_files_get", 
                    "box_initiate", 
                    "box_files_get_info"
                ]
            }
        }, 
        {
            "Remedy On-Demand": {
                "name": "Remedy On-Demand", 
                "commands": [
                    "remedy-incident-create", 
                    "remedy-get-incident", 
                    "remedy-fetch-incidents", 
                    "remedy-incident-update"
                ]
            }
        }, 
        {
            "Rasterize": {
                "name": "Rasterize", 
                "commands": [
                    "rasterize", 
                    "rasterize-email", 
                    "rasterize-image"
                ]
            }
        }, 
        {
            "FortiGate": {
                "name": "FortiGate", 
                "commands": [
                    "fortigate-get-addresses", 
                    "fortigate-get-service-groups", 
                    "fortigate-update-service-group", 
                    "fortigate-delete-service-group", 
                    "fortigate-get-firewall-service", 
                    "fortigate-create-firewall-service", 
                    "fortigate-get-policy", 
                    "fortigate-update-policy", 
                    "fortigate-create-policy", 
                    "fortigate-move-policy", 
                    "fortigate-delete-policy", 
                    "fortigate-get-address-groups", 
                    "fortigate-update-address-group", 
                    "fortigate-create-address-group", 
                    "fortigate-delete-address-group"
                ]
            }
        }, 
        {
            "RTIR": {
                "name": "RTIR", 
                "commands": [
                    "rtir-create-ticket", 
                    "rtir-search-ticket", 
                    "rtir-resolve-ticket", 
                    "rtir-edit-ticket", 
                    "rtir-ticket-history", 
                    "rtir-get-ticket", 
                    "rtir-ticket-attachments", 
                    "rtir-add-comment", 
                    "rtir-add-reply"
                ]
            }
        }, 
        {
            "Tenable.io": {
                "name": "Tenable.io", 
                "commands": [
                    "tenable-io-list-scans", 
                    "tenable-io-launch-scan", 
                    "tenable-io-get-scan-report", 
                    "tenable-io-get-vulnerability-details", 
                    "tenable-io-get-vulnerabilities-by-asset", 
                    "tenable-io-get-scan-status"
                ]
            }
        }, 
        {
            "Stealthwatch Cloud": {
                "name": "Stealthwatch Cloud", 
                "commands": [
                    "sw-show-alert", 
                    "sw-update-alert", 
                    "sw-list-alerts", 
                    "sw-block-domain-or-ip", 
                    "sw-unblock-domain", 
                    "sw-list-blocked-domains", 
                    "sw-list-observations", 
                    "sw-list-sessions"
                ]
            }
        }, 
        {
            "EWS v2": {
                "name": "EWS v2", 
                "commands": [
                    "ews-get-attachment", 
                    "ews-delete-attachment", 
                    "ews-get-searchable-mailboxes", 
                    "ews-search-mailboxes", 
                    "ews-move-item", 
                    "ews-delete-items", 
                    "ews-search-mailbox", 
                    "ews-get-contacts", 
                    "ews-get-out-of-office", 
                    "ews-recover-messages", 
                    "ews-create-folder", 
                    "ews-mark-item-as-junk", 
                    "ews-find-folders", 
                    "ews-get-items-from-folder", 
                    "ews-get-items", 
                    "ews-move-item-between-mailboxes", 
                    "ews-get-folder", 
                    "ews-o365-start-compliance-search", 
                    "ews-o365-get-compliance-search", 
                    "ews-o365-purge-compliance-search-results", 
                    "ews-o365-remove-compliance-search", 
                    "ews-o365-get-compliance-search-purge-status"
                ]
            }
        }, 
        {
            "Lockpath KeyLight": {
                "name": "Lockpath KeyLight", 
                "fromversion": "3.5.0", 
                "commands": [
                    "kl-get-component-list", 
                    "kl-get-component", 
                    "kl-get-component-by-alias", 
                    "kl-get-field-list", 
                    "kl-get-field", 
                    "kl-get-record-count", 
                    "kl-get-record", 
                    "kl-get-records", 
                    "kl-delete-record", 
                    "kl-create-record", 
                    "kl-update-record", 
                    "kl-get-detail-record", 
                    "kl-get-lookup-report-column-fields", 
                    "kl-get-detail-records", 
                    "kl-get-record-attachments", 
                    "kl-get-record-attachment", 
                    "kl-delete-record-attachments"
                ]
            }
        }, 
        {
            "Dell Secureworks": {
                "name": "Dell Secureworks", 
                "fromversion": "3.6.0", 
                "commands": [
                    "secure-works-create-ticket", 
                    "secure-works-update-ticket", 
                    "secure-works-close-ticket", 
                    "secure-works-add-worklogs-ticket", 
                    "secure-works-get-ticket", 
                    "secure-works-assign-ticket", 
                    "secure-works-get-tickets-updates", 
                    "secure-works-get-close-codes", 
                    "secure-works-get-tickets-ids", 
                    "secure-works-get-ticket-count"
                ]
            }
        }, 
        {
            "Luminate": {
                "name": "Luminate", 
                "fromversion": "0.0.0", 
                "commands": [
                    "lum-block-user", 
                    "lum-unblock-user", 
                    "lum-destroy-user-session", 
                    "lum-get-http-access-logs", 
                    "lum-get-ssh-access-logs"
                ]
            }
        }, 
        {
            "VirusTotal - Private API": {
                "name": "VirusTotal - Private API", 
                "commands": [
                    "vt-private-check-file-behaviour", 
                    "vt-private-get-domain-report", 
                    "vt-private-get-file-report", 
                    "vt-private-get-url-report", 
                    "vt-private-get-ip-report", 
                    "vt-private-search-file", 
                    "vt-private-hash-communication", 
                    "vt-private-download-file"
                ]
            }
        }, 
        {
            "Guidance Encase Endpoint": {
                "name": "Guidance Encase Endpoint", 
                "commands": [
                    "encase-copyjob", 
                    "encase-snapshot", 
                    "encase-verifyhash"
                ]
            }
        }, 
        {
            "Incapsula": {
                "name": "Incapsula", 
                "commands": [
                    "incap-add-managed-account", 
                    "incap-list-managed-accounts", 
                    "incap-add-subaccount", 
                    "incap-list-subaccounts", 
                    "incap-get-account-status", 
                    "incap-modify-account-configuration", 
                    "incap-set-account-log-level", 
                    "incap-test-account-s3-connection", 
                    "incap-test-account-sftp-connection", 
                    "incap-set-account-s3-log-storage", 
                    "incap-set-account-sftp-log-storage", 
                    "incap-set-account-default-log-storage", 
                    "incap-get-account-login-token", 
                    "incap-delete-managed-account", 
                    "incap-delete-subaccount", 
                    "incap-get-account-audit-events", 
                    "incap-set-account-default-data-storage-region", 
                    "incap-get-account-default-data-storage-region", 
                    "incap-add-site", 
                    "incap-get-site-status", 
                    "incap-get-domain-approver-email", 
                    "incap-modify-site-configuration", 
                    "incap-modify-site-log-level", 
                    "incap-modify-site-tls-support", 
                    "incap-modify-site-scurity-config", 
                    "incap-modify-site-acl-config", 
                    "incap-modify-site-wl-config", 
                    "incap-delete-site", 
                    "incap-list-sites", 
                    "incap-get-site-report", 
                    "incap-get-site-html-injection-rules", 
                    "incap-add-site-html-injection-rule", 
                    "incap-delete-site-html-injection-rule", 
                    "incap-create-new-csr", 
                    "incap-upload-certificate", 
                    "incap-remove-custom-integration", 
                    "incap-move-site", 
                    "incap-check-compliance", 
                    "incap-set-site-data-storage-region", 
                    "incap-get-site-data-storage-region", 
                    "incap-set-site-data-storage-region-geo-override", 
                    "incap-get-site-data-storage-region-geo-override", 
                    "incap-purge-site-cache", 
                    "incap-modify-cache-mode", 
                    "incap-purge-resources", 
                    "incap-modify-caching-rules", 
                    "incap-set-advanced-caching-settings", 
                    "incap-purge-hostname-from-cache", 
                    "incap-site-get-xray-link", 
                    "incap-list-site-rule-revisions", 
                    "incap-add-site-rule", 
                    "incap-edit-site-rule", 
                    "incap-enable-site-rule", 
                    "incap-delete-site-rule", 
                    "incap-list-site-rules", 
                    "incap-revert-site-rule", 
                    "incap-set-site-rule-priority", 
                    "incap-add-site-datacenter", 
                    "incap-edit-site-datacenter", 
                    "incap-delete-site-datacenter", 
                    "incap-list-site-datacenters", 
                    "incap-add-site-datacenter-server", 
                    "incap-edit-site-datacenter-server", 
                    "incap-delete-site-datacenter-server", 
                    "incap-get-statistics", 
                    "incap-get-visits", 
                    "incap-upload-public-key", 
                    "incap-change-logs-collector-configuration", 
                    "incap-get-infra-protection-statistics", 
                    "incap-get-infra-protection-events", 
                    "incap-add-login-protect", 
                    "incap-edit-login-protect", 
                    "incap-get-login-protect", 
                    "incap-remove-login-protect", 
                    "incap-send-sms-to-user", 
                    "incap-modify-login-protect", 
                    "incap-configure-app", 
                    "incap-get-ip-ranges", 
                    "incap-get-texts", 
                    "incap-get-geo-info", 
                    "incap-get-app-info"
                ]
            }
        }, 
        {
            "XFE": {
                "name": "XFE", 
                "fromversion": "2.5.0", 
                "commands": [
                    "url", 
                    "file", 
                    "ip", 
                    "domain", 
                    "cve-search", 
                    "cve-latest"
                ]
            }
        }, 
        {
            "Cymon": {
                "name": "Cymon", 
                "commands": [
                    "ip", 
                    "domain"
                ]
            }
        }, 
        {
            "McAfee Advanced Threat Defense": {
                "name": "McAfee Advanced Threat Defense", 
                "fromversion": "3.5.0", 
                "commands": [
                    "atd-file-upload", 
                    "atd-get-task-ids", 
                    "atd-get-report", 
                    "atd-list-analyzer-profiles", 
                    "atd-list-user", 
                    "atd-login", 
                    "detonate-file", 
                    "detonate-url", 
                    "atd-check-status"
                ]
            }
        }, 
        {
            "AWS - CloudWatchLogs": {
                "name": "AWS - CloudWatchLogs", 
                "commands": [
                    "aws-logs-create-log-group", 
                    "aws-logs-create-log-stream", 
                    "aws-logs-delete-log-group", 
                    "aws-logs-delete-log-stream", 
                    "aws-logs-filter-log-events", 
                    "aws-logs-describe-log-groups", 
                    "aws-logs-describe-log-streams", 
                    "aws-logs-put-retention-policy", 
                    "aws-logs-delete-retention-policy", 
                    "aws-logs-put-log-events", 
                    "aws-logs-put-metric-filter", 
                    "aws-logs-delete-metric-filter", 
                    "aws-logs-describe-metric-filters"
                ]
            }
        }, 
        {
            "Microsoft Graph": {
                "name": "Microsoft Graph", 
                "commands": [
                    "msg-graph-admin-url", 
                    "msg-search-alerts", 
                    "msg-get-alert-details", 
                    "msg-update-alert", 
                    "msg-get-users", 
                    "msg-get-user"
                ]
            }
        }, 
        {
            "Secdo": {
                "name": "Secdo", 
                "commands": [
                    "secdo-add-IOCs"
                ]
            }
        }, 
        {
            "Preempt": {
                "name": "Preempt", 
                "commands": [
                    "preempt-add-to-watch-list", 
                    "preempt-remove-from-watch-list", 
                    "preempt-get-activities", 
                    "preempt-get-user-endpoints", 
                    "preempt-get-alerts"
                ]
            }
        }, 
        {
            "PostgreSQL": {
                "name": "PostgreSQL", 
                "commands": [
                    "pgsql-query"
                ]
            }
        }, 
        {
            "epo": {
                "name": "epo", 
                "commands": [
                    "epo-help", 
                    "epo-get-latest-dat", 
                    "epo-get-current-dat", 
                    "epo-update-client-dat", 
                    "epo-update-repository", 
                    "epo-get-system-tree-group", 
                    "epo-find-systems", 
                    "epo-command", 
                    "epo-advanced-command", 
                    "epo-wakeup-agent", 
                    "epo-apply-tag", 
                    "epo-clear-tag", 
                    "epo-query-table", 
                    "epo-get-tables", 
                    "epo-find-system", 
                    "epo-get-version"
                ]
            }
        }, 
        {
            "GRR": {
                "name": "GRR", 
                "commands": [
                    "grr-set-flows", 
                    "grr-get-flows", 
                    "grr-get-files", 
                    "grr-get-hunts", 
                    "grr-get-hunt", 
                    "grr-set-hunts", 
                    "grr-get-clients", 
                    "grr_set_flows", 
                    "grr_get_flows", 
                    "grr_get_files", 
                    "grr_get_hunts", 
                    "grr_get_hunt", 
                    "grr_set_hunts"
                ]
            }
        }, 
        {
            "Nessus": {
                "name": "Nessus", 
                "commands": [
                    "nessus-list-scans", 
                    "scans-list", 
                    "nessus-launch-scan", 
                    "scan-launch", 
                    "nessus-scan-details", 
                    "scan-details", 
                    "scan-host-details", 
                    "nessus-scan-host-details", 
                    "nessus-scan-export", 
                    "scan-export", 
                    "scan-report-download", 
                    "nessus-scan-report-download", 
                    "scan-create", 
                    "nessus-scan-create", 
                    "nessus-get-scans-editors", 
                    "scan-export-status", 
                    "nessus-scan-export-status", 
                    "nessus-scan-status"
                ]
            }
        }, 
        {
            "GuardiCore": {
                "name": "GuardiCore", 
                "fromversion": "3.5.0", 
                "commands": [
                    "guardicore-get-incidents", 
                    "guardicore-uncommon-domains", 
                    "guardicore-unresolved-domains", 
                    "guardicore-show-endpoint", 
                    "guardicore-dns-requests", 
                    "guardicore-search-endpoint", 
                    "guardicore-misconfigurations", 
                    "guardicore-get-incident", 
                    "guardicore-get-incident-iocs", 
                    "guardicore-get-incident-events", 
                    "guardicore-get-incident-pcap", 
                    "guardicore-get-incident-attachments", 
                    "guardicore-search-network-log"
                ]
            }
        }, 
        {
            "Digital Shadows": {
                "name": "Digital Shadows", 
                "commands": [
                    "ds-get-breach-reviews", 
                    "ds-snapshot-breach-status", 
                    "ds-find-breach-records", 
                    "ds-get-breach-summary", 
                    "ds-find-breach-usernames", 
                    "ds-get-breach", 
                    "ds-get-breach-records", 
                    "ds-find-data-breaches", 
                    "ds-get-incident", 
                    "ds-get-incident-reviews", 
                    "ds-snapshot-incident-review", 
                    "ds-find-incidents-filtered", 
                    "ds-get-incidents-summary", 
                    "ds-get-apt-report", 
                    "ds-get-intelligence-incident", 
                    "ds-get-intelligence-incident-iocs", 
                    "ds-find-intelligence-incidents", 
                    "ds-find-intelligence-incidents-regional", 
                    "ds-get-intelligence-threat", 
                    "ds-get-intelligence-threat-iocs", 
                    "ds-get-intelligence-threat-activity", 
                    "ds-find-intelligence-threats", 
                    "ds-find-intelligence-threats-regional", 
                    "ds-get-port-reviews", 
                    "ds-snapshot-port-review", 
                    "ds-find-ports", 
                    "ds-find-secure-sockets", 
                    "ds-find-vulnerabilities", 
                    "ds-search", 
                    "ds-get-tags"
                ]
            }
        }, 
        {
            "fireeye": {
                "name": "fireeye", 
                "fromversion": "3.5.0", 
                "commands": [
                    "fe-report", 
                    "fe-submit-status", 
                    "fe-alert", 
                    "fe-submit-result", 
                    "fe-submit", 
                    "fe-config", 
                    "fe-submit-url", 
                    "fe-submit-url-status", 
                    "fe-submit-url-result"
                ]
            }
        }, 
        {
            "RSA NetWitness Packets and Logs": {
                "name": "RSA NetWitness Packets and Logs", 
                "fromversion": "3.5.0", 
                "commands": [
                    "netwitness-msearch", 
                    "netwitness-search", 
                    "netwitness-query", 
                    "netwitness-packets", 
                    "nw-sdk-session", 
                    "nw-sdk-content", 
                    "nw-sdk-summary", 
                    "nw-sdk-values", 
                    "nw-database-dump"
                ]
            }
        }, 
        {
            "RSA NetWitness v11.1": {
                "name": "RSA NetWitness v11.1", 
                "commands": [
                    "netwitness-get-incident", 
                    "netwitness-get-incidents", 
                    "netwitness-update-incident", 
                    "netwitness-delete-incident", 
                    "netwitness-get-alerts"
                ]
            }
        }, 
        {
            "Symantec Messaging Gateway": {
                "name": "Symantec Messaging Gateway", 
                "commands": [
                    "smg-block-email", 
                    "smg-unblock-email", 
                    "smg-block-domain", 
                    "smg-block-ip", 
                    "smg-unblock-ip", 
                    "smg-unblock-domain", 
                    "smg-get-blocked-domains", 
                    "smg-get-blocked-ips"
                ]
            }
        }, 
        {
            "OTRS": {
                "name": "OTRS", 
                "fromversion": "4.1.0", 
                "commands": [
                    "otrs-get-ticket", 
                    "otrs-search-ticket", 
                    "otrs-create-ticket", 
                    "otrs-update-ticket", 
                    "otrs-close-ticket"
                ]
            }
        }, 
        {
            "Check Point Sandblast": {
                "name": "Check Point Sandblast", 
                "fromversion": "3.5.0", 
                "commands": [
                    "sb-query", 
                    "sandblast-query", 
                    "sb-upload", 
                    "sandblast-upload", 
                    "sb-download", 
                    "sandblast-download", 
                    "sb-quota", 
                    "sandblast-quota"
                ]
            }
        }, 
        {
            "Cylance Protect": {
                "name": "Cylance Protect", 
                "fromversion": "2.0.1", 
                "commands": [
                    "cylance-protect-get-list", 
                    "cylance-protect-get-devices", 
                    "cylance-protect-get-threats", 
                    "cylance-protect-download-threat", 
                    "cylance-protect-get-threat-details", 
                    "cylance-protect-device-delete", 
                    "cylance-protect-get-device-threats", 
                    "cylance-protect-update-device-threats", 
                    "cylance-protect-delete-hash-from-lists", 
                    "cylance-protect-update-hash-at-lists", 
                    "cylance-protect-upload-threat", 
                    "cylance-protect-get-threated-devices", 
                    "cylance-protect-get-zones", 
                    "cylance-protect-create-zone", 
                    "cylance-protect-update-zone", 
                    "cylance-protect-get-policies", 
                    "cylance-protect-get-policy-details", 
                    "cp-get-list", 
                    "cp-get-devices", 
                    "cp-get-threats", 
                    "cp-download-threat", 
                    "cp-get-threat-details", 
                    "cp-device-delete", 
                    "cp-get-device-threats", 
                    "cp-update-device-threats", 
                    "cp-delete-hash-from-lists", 
                    "cp-update-hash-at-lists", 
                    "cp-upload-threat", 
                    "cp-get-threated-devices", 
                    "cp-get-zones", 
                    "cp-create-zone", 
                    "cp-update-zone", 
                    "cp-get-policies", 
                    "cp-get-policy-details"
                ]
            }
        }, 
        {
            "TCPIPUtils": {
                "name": "TCPIPUtils", 
                "commands": [
                    "ip"
                ]
            }
        }, 
        {
            "RSA NetWitness Security Analytics": {
                "name": "RSA NetWitness Security Analytics", 
                "fromversion": "2.0.0", 
                "commands": [
                    "nw-list-incidents", 
                    "nw-login", 
                    "nw-get-components", 
                    "nw-get-events", 
                    "nw-get-available-assignees", 
                    "nw-create-incident", 
                    "nw-add-events-to-incident", 
                    "nw-update-incident", 
                    "fetch-incidents", 
                    "nw-get-alerts", 
                    "nw-get-alert-details", 
                    "nw-get-event-details", 
                    "nw-get-incident-details", 
                    "nw-get-alert-original", 
                    "netwitness-im-list-incidents", 
                    "netwitness-im-login", 
                    "netwitness-im-get-components", 
                    "netwitness-im-get-events", 
                    "netwitness-im-get-available-assignees", 
                    "netwitness-im-create-incident", 
                    "netwitness-im-add-events-to-incident", 
                    "netwitness-im-update-incident", 
                    "netwitness-im-get-alerts", 
                    "netwitness-im-get-alert-details", 
                    "netwitness-im-get-event-details", 
                    "netwitness-im-get-incident-details", 
                    "netwitness-im-get-alert-original"
                ]
            }
        }, 
        {
            "Where is the egg?": {
                "name": "Where is the egg?", 
                "fromversion": "3.6.0", 
                "commands": [
                    "clue"
                ]
            }
        }, 
        {
            "jira": {
                "name": "jira", 
                "toversion": "2.5.0", 
                "commands": [
                    "jira-issue-query", 
                    "jira-get-issue", 
                    "jira-create-issue", 
                    "jira-issue-upload-file", 
                    "jira-issue-add-comment", 
                    "jira-issue-add-link"
                ]
            }
        }, 
        {
            "Vectra": {
                "name": "Vectra", 
                "commands": [
                    "vec-detections", 
                    "vectra-detections", 
                    "vec-hosts", 
                    "vectra-hosts", 
                    "vec-settings", 
                    "vectra-settings", 
                    "vec-health", 
                    "vectra-health", 
                    "vec-triage", 
                    "vectra-triage", 
                    "vec-sensors", 
                    "vectra-sensors", 
                    "vec-get-host-by-id", 
                    "vec-get-detetctions-by-id"
                ]
            }
        }, 
        {
            "Twilio": {
                "name": "Twilio", 
                "fromversion": "2.5.0", 
                "commands": [
                    "TwilioSendSMS"
                ]
            }
        }, 
        {
            "PhishTank": {
                "name": "PhishTank", 
                "commands": [
                    "url", 
                    "phishtank-reload", 
                    "phishtank-status"
                ]
            }
        }, 
        {
            "FireEye iSIGHT": {
                "name": "FireEye iSIGHT", 
                "commands": [
                    "ip", 
                    "domain", 
                    "file", 
                    "isight-get-report", 
                    "isight-submit-file"
                ]
            }
        }, 
        {
            "BigFix": {
                "name": "BigFix", 
                "commands": [
                    "bigfix-get-sites", 
                    "bigfix-get-site", 
                    "bigfix-get-patches", 
                    "bigfix-get-endpoints", 
                    "bigfix-get-endpoint", 
                    "bigfix-deploy-patch", 
                    "bigfix-get-patch", 
                    "bigfix-action-delete", 
                    "bigfix-action-status", 
                    "bigfix-action-stop", 
                    "bigfix-query"
                ]
            }
        }, 
        {
            "Phish.AI": {
                "name": "Phish.AI", 
                "fromversion": "4.0.0", 
                "commands": [
                    "phish-ai-scan-url", 
                    "phish-ai-check-status"
                ]
            }
        }, 
        {
            "Koodous": {
                "name": "Koodous", 
                "commands": [
                    "k-check-hash"
                ]
            }
        }, 
        {
            "IntSights": {
                "name": "IntSights", 
                "commands": [
                    "intsights-get-alert-image", 
                    "intsights-get-alert-activities", 
                    "intsights-assign-alert", 
                    "intsights-unassign-alert", 
                    "intsights-send-mail", 
                    "intsights-ask-the-analyst", 
                    "intsights-add-tag-to-alert", 
                    "intsights-remove-tag-from-alert", 
                    "intsights-add-comment-to-alert", 
                    "intsights-update-alert-severity", 
                    "intsights-get-alert-by-id", 
                    "intsights-get-ioc-by-value", 
                    "intsights-get-iocs", 
                    "intsights-get-alerts", 
                    "intsights-alert-takedown-request", 
                    "intsights-get-alert-takedown-status", 
                    "intsights-update-ioc-blocklist-status", 
                    "intsights-get-ioc-blocklist-status", 
                    "intsights-close-alert"
                ]
            }
        }
    ], 
    "TestPlaybooks": [
        {
            "SignalSciences Test": {
                "name": "SignalSciences Test", 
                "implementing_commands": [
                    "sigsci-get-blacklist", 
                    "sigsci-get-whitelist", 
                    "sigsci-blacklist-add-ip", 
                    "sigsci-whitelist-add-ip", 
                    "sigsci-blacklist-remove-ip", 
                    "sigsci-whitelist-remove-ip"
                ]
            }
        }, 
        {
            "Microsoft Graph Test": {
                "name": "Microsoft Graph Test", 
                "implementing_scripts": [
                    "VerifyContext"
                ], 
                "implementing_commands": [
                    "msg-search-alerts", 
                    "msg-update-alert", 
                    "msg-get-alert-details"
                ]
            }
        }, 
        {
            "Mail Sender (New) Test": {
                "name": "Email Sender Python", 
                "implementing_scripts": [
                    "Set", 
                    "FileCreateAndUpload", 
                    "DeleteContext", 
                    "Sleep"
                ], 
                "implementing_commands": [
                    "googleapps-gmail-get-mail", 
                    "googleapps-gmail-search", 
                    "ThrowException", 
                    "send-mail"
                ]
            }
        }, 
        {
            "ThreatExchange-test": {
                "name": "ThreatExchange-test", 
                "implementing_scripts": [
                    "ExtractDomain", 
                    "ExtractHash", 
                    "Exists", 
                    "ExtractIP", 
                    "Print", 
                    "IsMaliciousIndicatorFound", 
                    "VerifyContextFields", 
                    "ExtractURL"
                ], 
                "implementing_commands": [
                    "url", 
                    "ip", 
                    "domain", 
                    "file"
                ]
            }
        }, 
        {
            "PortListenCheck-test": {
                "name": "PortListenCheck-test", 
                "implementing_scripts": [
                    "Print", 
                    "PortListenCheck"
                ]
            }
        }, 
        {
            "Qualys-Test": {
                "name": "Qualys-Test", 
                "implementing_scripts": [
                    "VerifyContext", 
                    "DeleteContext"
                ], 
                "implementing_commands": [
                    "qualys-pc-scan-list", 
                    "qualys-report-template-list", 
                    "qualys-vm-scan-list", 
                    "qualys-scheduled-report-list", 
                    "qualys-report-list"
                ]
            }
        }, 
        {
            "Pipl Test": {
                "name": "Pipl Test", 
                "implementing_scripts": [
                    "VerifyContext"
                ], 
                "implementing_commands": [
                    "pipl-search"
                ]
            }
        }, 
        {
            "Splunk-Test": {
                "name": "Splunk-Test", 
                "implementing_scripts": [
                    "Set", 
                    "DumpJSON", 
                    "StringContains", 
                    "VerifyContext", 
                    "Print", 
                    "IsGreaterThan", 
                    "AreValuesEqual"
                ], 
                "implementing_commands": [
                    "splunk-parse-raw", 
                    "splunk-search", 
                    "splunk-submit-event", 
                    "splunk-get-indexes"
                ]
            }
        }, 
        {
            "67b0f25f-b061-4468-8613-43ab13147173": {
                "name": "CbP-PlayBook", 
                "implementing_scripts": [
                    "VerifyContext", 
                    "DeleteContext"
                ], 
                "implementing_commands": [
                    "cbp-fileUpload-download", 
                    "cbp-connector-search", 
                    "cbp-connector-get", 
                    "cbp-fileAnalysis-createOrUpdate", 
                    "cbp-fileUpload-createOrUpdate", 
                    "cbp-fileUpload-get", 
                    "cbp-fileAnalysis-get"
                ]
            }
        }, 
        {
            "test_url_regex": {
                "name": "Test URL Regex", 
                "implementing_scripts": [
                    "Print", 
                    "VerifyContext", 
                    "DeleteContext"
                ]
            }
        }, 
        {
            "8984405a-4274-470a-8a34-a437d8e2e1c5": {
                "name": "Test - PhishMe", 
                "implementing_scripts": [
                    "CloseInvestigation", 
                    "IsGreaterThan", 
                    "DeleteContext", 
                    "AreValuesEqual"
                ], 
                "implementing_commands": [
                    "url", 
                    "phishme-search", 
                    "email", 
                    "file", 
                    "ip"
                ]
            }
        }, 
        {
            "4078d8b6-37c6-42d7-8324-16096a2feb51": {
                "name": "AWS - Route53 Test Playbook", 
                "implementing_scripts": [
                    "VerifyContext"
                ], 
                "implementing_commands": [
                    "aws-route53-waiter-resource-record-sets-changed", 
                    "aws-route53-test-dns-answer", 
                    "aws-route53-upsert-record", 
                    "aws-route53-create-record", 
                    "aws-route53-delete-record", 
                    "aws-route53-list-resource-record-sets", 
                    "aws-route53-list-hosted-zones"
                ]
            }
        }, 
        {
            "EWS Mail Sender Test": {
                "name": "EWS Mail Sender Test", 
                "implementing_scripts": [
                    "http"
                ], 
                "implementing_commands": [
                    "send-mail"
                ]
            }
        }, 
        {
            "Icebrg Test": {
                "name": "Icebrg Test", 
                "implementing_commands": [
                    "icebrg-get-report-assets", 
                    "icebrg-get-reports", 
                    "icebrg-saved-searches", 
                    "icebrg-search-events", 
                    "icebrg-get-history", 
                    "icebrg-get-report-indicators"
                ]
            }
        }, 
        {
            "tenable-sc-scan-test": {
                "name": "Test tenable scan", 
                "implementing_playbooks": [
                    "Launch Scan - Tenable.sc"
                ]
            }
        }, 
        {
            "VMWare Test": {
                "name": "VMWare Test", 
                "implementing_scripts": [
                    "VerifyContext", 
                    "DeleteContext", 
                    "AreValuesEqual"
                ], 
                "implementing_commands": [
                    "vmware-get-events", 
                    "vmware-poweroff", 
                    "vmware-suspend", 
                    "vmware-hard-reboot", 
                    "vmware-poweron", 
                    "vmware-revert-snapshot", 
                    "vmware-create-snapshot", 
                    "vmware-get-vms"
                ]
            }
        }, 
        {
            "OpenPhish Test Playbook": {
                "name": "OpenPhish Test Playbook", 
                "implementing_scripts": [
                    "Print", 
                    "CloseInvestigation", 
                    "Exists"
                ], 
                "implementing_commands": [
                    "url", 
                    "openphish-status"
                ]
            }
        }, 
        {
            "Intezer Testing": {
                "name": "Intezer Testing", 
                "implementing_scripts": [
                    "VerifyContext", 
                    "DeleteContext", 
                    "http"
                ], 
                "implementing_commands": [
                    "intezer-upload", 
                    "file"
                ]
            }
        }, 
        {
            "test-domain-indicator": {
                "name": "test-domain-indicator", 
                "implementing_scripts": [
                    "Print", 
                    "GetIndicatorDBotScore", 
                    "Sleep"
                ]
            }
        }, 
        {
            "ip_enrichment_generic_test": {
                "name": "IP Enrichment - Generic - Test", 
                "fromversion": "3.5.0", 
                "implementing_scripts": [
                    "DeleteContext", 
                    "VerifyContext", 
                    "Set"
                ], 
                "implementing_playbooks": [
                    "IP Enrichment - Generic"
                ]
            }
        }, 
        {
            "Nessus - Test": {
                "name": "Nessus - Test", 
                "implementing_scripts": [
                    "WhileLoop"
                ], 
                "implementing_commands": [
                    "nessus-scan-status", 
                    "nessus-scan-report-download", 
                    "nessus-scan-create", 
                    "nessus-scan-export", 
                    "nessus-launch-scan", 
                    "nessus-scan-details"
                ]
            }
        }, 
        {
            "d66e5f86-e045-403f-819e-5058aa603c32": {
                "name": "AWS - EC2 Test Playbook actions", 
                "implementing_scripts": [
                    "VerifyContext", 
                    "DeleteContext"
                ], 
                "implementing_commands": [
                    "aws-ec2-create-snapshot", 
                    "aws-ec2-monitor-instances", 
                    "aws-ec2-modify-volume", 
                    "aws-ec2-waiter-instance-terminated", 
                    "aws-ec2-reboot-instances", 
                    "aws-ec2-delete-snapshot", 
                    "aws-ec2-get-latest-ami", 
                    "aws-ec2-associate-address", 
                    "aws-ec2-create-volume", 
                    "aws-ec2-modify-network-interface-attribute", 
                    "aws-ec2-waiter-instance-stopped", 
                    "aws-ec2-describe-instances", 
                    "aws-ec2-delete-security-group", 
                    "aws-ec2-create-image", 
                    "aws-ec2-allocate-address", 
                    "aws-ec2-attach-volume", 
                    "aws-ec2-run-instances", 
                    "aws-ec2-start-instances", 
                    "aws-ec2-disassociate-address", 
                    "aws-ec2-waiter-image-available", 
                    "aws-ec2-modify-instance-attribute", 
                    "aws-ec2-waiter-instance-status-ok", 
                    "aws-ec2-create-security-group", 
                    "aws-ec2-delete-volume", 
                    "aws-ec2-release-address", 
                    "aws-ec2-copy-snapshot", 
                    "aws-ec2-authorize-security-group-ingress-rule", 
                    "aws-ec2-create-tags", 
                    "aws-ec2-deregister-image", 
                    "aws-ec2-unmonitor-instances", 
                    "aws-ec2-detach-volume", 
                    "aws-ec2-revoke-security-group-ingress-rule", 
                    "aws-ec2-waiter-instance-running", 
                    "aws-ec2-terminate-instances", 
                    "aws-ec2-waiter-snapshot_completed", 
                    "aws-ec2-copy-image", 
                    "aws-ec2-stop-instances"
                ]
            }
        }, 
        {
            "Google-Vault-Generic-Test": {
                "name": "Google Vault Generic Test", 
                "implementing_scripts": [
                    "VerifyContext", 
                    "GeneratePassword", 
                    "DeleteContext", 
                    "Sleep"
                ], 
                "implementing_commands": [
                    "gvault-add-heldAccount", 
                    "gvault-get-matter", 
                    "gvault-create-hold", 
                    "gvault-export-status", 
                    "gvault-get-mail-results", 
                    "gvault-remove-heldAccount", 
                    "gvault-get-groups-results", 
                    "gvault-delete-hold", 
                    "gvault-create-export-mail", 
                    "gvault-create-matter", 
                    "gvault-create-export-drive", 
                    "gvault-get-drive-results", 
                    "gvault-create-export-groups"
                ]
            }
        }, 
        {
            "cve_enrichment_-_generic_-_test": {
                "name": "CVE Enrichment - Generic - Test", 
                "fromversion": "3.6.0", 
                "implementing_scripts": [
                    "VerifyContext", 
                    "Set"
                ], 
                "implementing_playbooks": [
                    "CVE Enrichment - Generic"
                ]
            }
        }, 
        {
            "ReadPDFFile-Test": {
                "name": "ReadPDFFile-Test", 
                "implementing_scripts": [
                    "DeleteContext", 
                    "http", 
                    "ReadPDFFile"
                ]
            }
        }, 
        {
            "RegexGroups Test": {
                "name": "RegexGroups Test", 
                "implementing_scripts": [
                    "RaiseError", 
                    "VerifyContext", 
                    "Set", 
                    "DeleteContext"
                ]
            }
        }, 
        {
            "GmailTest": {
                "name": "GmailTest", 
                "implementing_scripts": [
                    "GetTime", 
                    "DeleteContext"
                ], 
                "implementing_commands": [
                    "gmail-add-delete-filter", 
                    "gmail-get-thread", 
                    "gmail-get-tokens-for-user", 
                    "gmail-search-all-mailboxes", 
                    "gmail-get-attachments", 
                    "gmail-list-users", 
                    "gmail-delete-user", 
                    "gmail-create-user", 
                    "gmail-get-mail", 
                    "gmail-move-mail", 
                    "gmail-get-user", 
                    "gmail-search"
                ]
            }
        }, 
        {
            "Extract Indicators From File - test": {
                "name": "Extract Indicators From File - test", 
                "implementing_scripts": [
                    "RaiseError", 
                    "http"
                ], 
                "implementing_playbooks": [
                    "Extract Indicators From File - Generic"
                ]
            }
        }, 
        {
            "Kenna Test": {
                "name": "Kenna Test", 
                "implementing_commands": [
                    "kenna-update-asset", 
                    "kenna-run-connector", 
                    "kenna-search-vulnerabilities", 
                    "kenna-search-fixes", 
                    "kenna-update-vulnerability", 
                    "kenna-get-connectors"
                ]
            }
        }, 
        {
            "3da2e31b-f114-4d7f-8702-117f3b498de9": {
                "name": "AWS - CloudTrail Test Playbook", 
                "implementing_scripts": [
                    "VerifyContext", 
                    "DeleteContext"
                ], 
                "implementing_commands": [
                    "aws-cloudtrail-start-logging", 
                    "aws-cloudtrail-update-trail", 
                    "aws-cloudtrail-describe-trails", 
                    "aws-cloudtrail-lookup-events", 
                    "aws-cloudtrail-delete-trail", 
                    "aws-cloudtrail-create-trail", 
                    "aws-cloudtrail-stop-logging"
                ]
            }
        }, 
        {
            "test_Qradar": {
                "name": "test_Qradar", 
                "implementing_scripts": [
                    "FetchFromInstance", 
                    "DeleteContext"
                ], 
                "implementing_playbooks": [
                    "QRadarFullSearch"
                ], 
                "implementing_commands": [
                    "qradar-delete-reference-set", 
                    "qradar-create-reference-set-value", 
                    "qradar-get-reference-by-name", 
                    "qradar-get-note", 
                    "qradar-offense-by-id", 
                    "qradar-get-assets", 
                    "qradar-create-note", 
                    "qradar-offenses", 
                    "qradar-get-asset-by-id", 
                    "qradar-update-offense", 
                    "qradar-create-reference-set", 
                    "qradar-delete-reference-set-value"
                ]
            }
        }, 
        {
            "Centreon-Test-Playbook": {
                "name": "Centreon-Test-Playbook", 
                "implementing_commands": [
                    "centreon-get-host-status"
                ]
            }
        }, 
        {
            "ssdeepreputationtest": {
                "name": "SsdeepReputationTest", 
                "implementing_scripts": [
                    "VerifyContext", 
                    "DeleteContext", 
                    "Sleep", 
                    "SsdeepReputationTest", 
                    "SSDeepReputation"
                ]
            }
        }, 
        {
            "crowdstrike_falconhost_test": {
                "name": "CrowdStrike FalconHost Test", 
                "implementing_scripts": [
                    "Set", 
                    "VerifyContext", 
                    "DeleteContext"
                ], 
                "implementing_commands": [
                    "cs-device-ran-on", 
                    "cs-device-search", 
                    "cs-device-details"
                ]
            }
        }, 
        {
            "dnstwistTest": {
                "name": "dnstwistTest", 
                "implementing_scripts": [
                    "VerifyContext", 
                    "DeleteContext"
                ], 
                "implementing_commands": [
                    "dnstwist-domain-variations"
                ]
            }
        }, 
        {
            "IPInfoTest": {
                "name": "IPInfoTest", 
                "implementing_scripts": [
                    "VerifyContext", 
                    "DeleteContext"
                ], 
                "implementing_commands": [
                    "ip"
                ]
            }
        }, 
        {
            "Tanium Test Playbook": {
                "name": "Tanium Test Playbook", 
                "fromversion": "2.5.0", 
                "implementing_commands": [
                    "tn-deploy-package", 
                    "tn-ask-question", 
                    "tn-get-saved-question"
                ]
            }
        }, 
        {
            "Netskope Test": {
                "name": "Netskope Test", 
                "implementing_scripts": [
                    "VerifyContext"
                ], 
                "implementing_commands": [
                    "netskope-events", 
                    "netskope-alerts"
                ]
            }
        }, 
        {
            "entity_enrichment_generic_test": {
                "name": "Entity Enrichment - Generic - Test", 
                "fromversion": "3.5.0", 
                "implementing_scripts": [
                    "Set", 
                    "VerifyContext", 
                    "DeleteContext"
                ], 
                "implementing_playbooks": [
                    "Entity Enrichment - Generic"
                ]
            }
        }, 
        {
            "CrowdStrike Falcon Intel v2": {
                "name": "CrowdStrike Falcon Intel v2", 
                "implementing_scripts": [
                    "DeleteContext", 
                    "ThrowException"
                ], 
                "implementing_commands": [
                    "domain", 
                    "url", 
                    "ip", 
                    "cs-actors", 
                    "cs-indicators", 
                    "file", 
                    "cs-reports"
                ]
            }
        }, 
        {
            "search_endpoints_by_hash_-_tie_-_test": {
                "name": "Search Endpoints By Hash - TIE - Test", 
                "fromversion": "3.5.0", 
                "implementing_scripts": [
                    "Set", 
                    "DeleteContext"
                ], 
                "implementing_playbooks": [
                    "Search Endpoints By Hash - TIE"
                ]
            }
        }, 
        {
            "nexpose_test": {
                "name": "Nexpose test", 
                "implementing_scripts": [
                    "GenerateUUID", 
                    "VerifyContext", 
                    "DeleteContext"
                ], 
                "implementing_commands": [
                    "nexpose-start-site-scan", 
                    "nexpose-get-asset", 
                    "nexpose-stop-scan", 
                    "nexpose-delete-site", 
                    "nexpose-get-asset-vulnerability", 
                    "nexpose-create-site", 
                    "nexpose-get-assets", 
                    "nexpose-create-assets-report", 
                    "nexpose-resume-scan", 
                    "nexpose-pause-scan", 
                    "nexpose-search-assets", 
                    "nexpose-get-scans"
                ]
            }
        }, 
        {
            "cisco-ise-test-playbook": {
                "name": "cisco-ise-test-playbook", 
                "implementing_scripts": [
                    "VerifyContext"
                ], 
                "implementing_commands": [
                    "cisco-ise-get-endpoints"
                ]
            }
        }, 
        {
            "CarbonBlackResponseTest": {
                "name": "Carbon Black Response Test", 
                "implementing_scripts": [
                    "CarbonBlackResponseFilterSensors", 
                    "VerifyContext", 
                    "DeleteContext"
                ], 
                "implementing_commands": [
                    "cb-watchlist-new", 
                    "cb-get-processes", 
                    "cb-get-process", 
                    "cb-watchlist-del", 
                    "cb-process-events", 
                    "cb-quarantine-device", 
                    "cb-sensor-info", 
                    "cb-binary", 
                    "cb-binary-get", 
                    "cb-get-hash-blacklist", 
                    "cb-watchlist-set", 
                    "cb-unquarantine-device", 
                    "cb-unblock-hash", 
                    "cb-alert-update", 
                    "cb-block-hash", 
                    "cb-alert"
                ]
            }
        }, 
        {
            "dedup_-_generic_-_test": {
                "name": "Dedup - Generic - Test", 
                "fromversion": "3.5.0", 
                "implementing_scripts": [
                    "VerifyContext", 
                    "CreateDuplicateIncident", 
                    "DeleteContext"
                ], 
                "implementing_playbooks": [
                    "Dedup - Generic"
                ], 
                "implementing_commands": [
                    "setIncident"
                ]
            }
        }, 
        {
            "VxStream Test": {
                "name": "VxStream Test", 
                "implementing_scripts": [
                    "VerifyContext", 
                    "DeleteContext", 
                    "http", 
                    "Exists"
                ], 
                "implementing_commands": [
                    "crowdstrike-detonate-file", 
                    "crowdstrike-get-environments", 
                    "crowdstrike-submit-url", 
                    "crowdstrike-scan", 
                    "crowdstrike-search"
                ]
            }
        }, 
        {
            "PhishTank Testing": {
                "name": "PhishTank Testing", 
                "implementing_scripts": [
                    "DeleteContext", 
                    "VerifyContext", 
                    "Set", 
                    "http", 
                    "ReadFile"
                ], 
                "implementing_commands": [
                    "url"
                ]
            }
        }, 
        {
            "BigFixTest": {
                "name": "BigFixTest", 
                "implementing_scripts": [
                    "VerifyContext", 
                    "DeleteContext"
                ], 
                "implementing_commands": [
                    "bigfix-action-delete", 
                    "bigfix-action-stop", 
                    "bigfix-get-site", 
                    "bigfix-get-sites", 
                    "bigfix-action-status", 
                    "bigfix-get-patches", 
                    "bigfix-get-endpoints", 
                    "bigfix-deploy-patch"
                ]
            }
        }, 
        {
            "Cisco-Meraki-Test": {
                "name": "Cisco-Meraki-Test", 
                "implementing_scripts": [
                    "VerifyContext", 
                    "DeleteContext"
                ], 
                "implementing_commands": [
                    "meraki-get-organization-license-state", 
                    "meraki-fetch-networks", 
                    "meraki-fetch-organizations", 
                    "meraki-fetch-devices", 
                    "meraki-fetch-organization-inventory"
                ]
            }
        }, 
        {
            "url_enrichment_-_generic_test": {
                "name": "Url Enrichment Generic - Test", 
                "fromversion": "3.5.0", 
                "implementing_scripts": [
                    "DeleteContext", 
                    "VerifyContext", 
                    "Set"
                ], 
                "implementing_playbooks": [
                    "URL Enrichment - Generic"
                ], 
                "implementing_commands": [
                    "rasterize"
                ]
            }
        }, 
        {
            "CheckpointFW-test": {
                "name": "CheckpointFW-test", 
                "implementing_scripts": [
                    "VerifyContextFields", 
                    "CheckpointFWBackupStatus", 
                    "DeleteContext", 
                    "Sleep", 
                    "CheckpointFWCreateBackup"
                ], 
                "implementing_commands": [
                    "checkpoint-delete-rule", 
                    "checkpoint-block-ip", 
                    "checkpoint-set-rule", 
                    "checkpoint-show-access-rule-base", 
                    "checkpoint-show-hosts"
                ]
            }
        }, 
        {
            "Test Playbook McAfee ATD": {
                "name": "Test Playbook McAfee ATD", 
                "implementing_scripts": [
                    "FileCreateAndUpload", 
                    "DeleteContext", 
                    "Exists", 
                    "AreValuesEqual"
                ], 
                "implementing_playbooks": [
                    "Detonate URL - McAfee ATD", 
                    "ATD - Detonate File"
                ], 
                "implementing_commands": [
                    "atd-list-analyzer-profiles", 
                    "atd-login", 
                    "atd-list-user"
                ]
            }
        }, 
        {
            "Cisco-Umbrella-Test": {
                "name": "Cisco-Umbrella-Test", 
                "implementing_scripts": [
                    "VerifyContext", 
                    "DeleteContext"
                ], 
                "implementing_commands": [
                    "umbrella-ip-dns-history", 
                    "umbrella-domain-related", 
                    "umbrella-domain-dns-history", 
                    "investigate-umbrella-domain-co-occurrences", 
                    "investigate-umbrella-domain-dns-history", 
                    "umbrella-domain-security", 
                    "investigate-umbrella-domain-search", 
                    "umbrella-domain-search", 
                    "investigate-umbrella-domain-related", 
                    "umbrella-domain-co-occurrences", 
                    "umbrella-domain-categorization"
                ]
            }
        }, 
        {
            "Test Playbook McAfee ePO": {
                "name": "Test Playbook McAfee ePO", 
                "implementing_scripts": [
                    "RaiseError", 
                    "DeleteContext"
                ], 
                "implementing_commands": [
                    "epo-clear-tag", 
                    "epo-get-system-tree-group", 
                    "epo-get-latest-dat", 
                    "epo-update-client-dat", 
                    "epo-advanced-command", 
                    "epo-help", 
                    "epo-find-systems", 
                    "epo-update-repository", 
                    "epo-get-version", 
                    "epo-get-current-dat", 
                    "epo-get-tables", 
                    "epo-apply-tag", 
                    "epo-find-system", 
                    "epo-query-table"
                ]
            }
        }, 
        {
            "grr_test": {
                "name": "GRR Test", 
                "implementing_scripts": [
                    "Set", 
                    "DeleteContext"
                ], 
                "implementing_commands": [
                    "grr-get-hunts", 
                    "grr-get-clients", 
                    "grr-set-hunts", 
                    "grr-set-flows", 
                    "grr-get-flows"
                ]
            }
        }, 
        {
            "RTIR Test": {
                "name": "RTIR Test", 
                "implementing_scripts": [
                    "DeleteContext"
                ], 
                "implementing_commands": [
                    "rtir-edit-ticket", 
                    "rtir-resolve-ticket", 
                    "rtir-create-ticket", 
                    "rtir-get-ticket", 
                    "rtir-search-ticket"
                ]
            }
        }, 
        {
            "GeneratePassword-Test": {
                "name": "GeneratePassword-Test", 
                "implementing_scripts": [
                    "Print", 
                    "GeneratePassword", 
                    "DeleteContext", 
                    "Exists"
                ]
            }
        }, 
        {
            "EWS Public Folders Test": {
                "name": "EWS Public Folders Test", 
                "implementing_commands": [
                    "ews-search-mailbox", 
                    "ews-get-items-from-folder", 
                    "ews-find-folders", 
                    "ews-get-folder"
                ]
            }
        }, 
        {
            "account_enrichment_-_generic_test": {
                "name": "Account Enrichment - Generic Test", 
                "fromversion": "3.5.0", 
                "implementing_scripts": [
                    "DeleteContext", 
                    "VerifyContext", 
                    "Set"
                ], 
                "implementing_playbooks": [
                    "Account Enrichment - Generic"
                ]
            }
        }, 
        {
            "TestStringReplace": {
                "name": "TestStringReplace", 
                "implementing_scripts": [
                    "StringReplace", 
                    "VerifyContextFields", 
                    "DeleteContext"
                ]
            }
        }, 
        {
            "EWSv2_empty_attachment_test": {
                "name": "EWSv2_empty_attachment_test", 
                "implementing_commands": [
                    "ews-get-attachment"
                ]
            }
        }, 
        {
            "search_endpoints_by_hash_-_crowdstrike_-_test": {
                "name": "Search Endpoints By Hash - CrowdStrike - Test", 
                "fromversion": "3.5.0", 
                "implementing_scripts": [
                    "DeleteContext"
                ], 
                "implementing_playbooks": [
                    "Search Endpoints By Hash - CrowdStrike"
                ]
            }
        }, 
        {
            "IBM Resilient Systems Test": {
                "name": "IBM Resilient Systems Test", 
                "implementing_scripts": [
                    "VerifyContext"
                ], 
                "implementing_commands": [
                    "rs-search-incidents", 
                    "rs-related-incidents", 
                    "rs-incidents-get-tasks", 
                    "rs-incident-attachments", 
                    "rs-incident-artifacts"
                ]
            }
        }, 
        {
            "whois_test": {
                "name": "whois_test", 
                "implementing_scripts": [
                    "DeleteContext"
                ], 
                "implementing_commands": [
                    "closeInvestigation", 
                    "whois"
                ]
            }
        }, 
        {
            "c7d68ad5MxToolbox_test": {
                "name": "MxToolbox_test", 
                "implementing_scripts": [
                    "CloseInvestigation", 
                    "Exists", 
                    "ToTable"
                ], 
                "implementing_commands": [
                    "mxtoolbox"
                ]
            }
        }, 
        {
            "Jira-Test": {
                "name": "Jira-Test", 
                "implementing_scripts": [
                    "VerifyContextFields", 
                    "VerifyContext", 
                    "DeleteContext", 
                    "FileCreateAndUpload"
                ], 
                "implementing_commands": [
                    "jira-create-issue", 
                    "jira-issue-upload-file", 
                    "jira-get-comments", 
                    "jira-issue-add-comment", 
                    "jira-edit-issue", 
                    "jira-issue-query", 
                    "jira-delete-issue", 
                    "jira-issue-add-link", 
                    "jira-get-issue"
                ]
            }
        }, 
        {
            "2142f8de-29d5-4288-8426-0db39abe988b": {
                "name": "AWS - EC2 Test Playbook ", 
                "implementing_scripts": [
                    "VerifyContext"
                ], 
                "implementing_commands": [
                    "aws-ec2-describe-regions", 
                    "aws-ec2-describe-volumes", 
                    "aws-ec2-describe-key-pairs", 
                    "aws-ec2-describe-instances", 
                    "aws-ec2-describe-launch-templates", 
                    "aws-ec2-describe-vpcs", 
                    "aws-ec2-describe-security-groups", 
                    "aws-ec2-describe-subnets", 
                    "aws-ec2-describe-snapshots", 
                    "aws-ec2-describe-images", 
                    "aws-ec2-describe-addresses"
                ]
            }
        }, 
        {
            "palo_alto_firewall_test_pb": {
                "name": "palo_alto_firewall_test_pb", 
                "implementing_scripts": [
                    "DeleteContext", 
                    "Sleep"
                ], 
                "implementing_playbooks": [
                    "PanoramaCommitConfiguration"
                ], 
                "implementing_commands": [
                    "panorama-list-applications", 
                    "panorama-create-rule", 
                    "panorama-delete-rule", 
                    "panorama-create-address-group", 
                    "panorama-list-addresses", 
                    "panorama-get-address-group", 
                    "panorama-get-url-category", 
                    "panorama", 
                    "panorama-edit-rule", 
                    "panorama-get-url-filter", 
                    "panorama-list-address-groups", 
                    "panorama-get-custom-url-category", 
                    "panorama-edit-address-group", 
                    "panorama-create-address", 
                    "panorama-delete-address-group", 
                    "panorama-move-rule", 
                    "panorama-delete-address"
                ]
            }
        }, 
        {
            "Google Safe Browsing Test": {
                "name": "Google Safe Browsing Test", 
                "implementing_scripts": [
                    "RaiseError", 
                    "CloseInvestigation"
                ], 
                "implementing_commands": [
                    "url"
                ]
            }
        }, 
        {
            "Tenable.io test": {
                "name": "Tenable.io test", 
                "implementing_scripts": [
                    "DeleteContext"
                ], 
                "implementing_commands": [
                    "tenable-io-get-vulnerabilities-by-asset", 
                    "tenable-io-get-scan-report", 
                    "tenable-io-list-scans", 
                    "tenable-io-get-vulnerability-details", 
                    "tenable-io-get-scan-status"
                ]
            }
        }, 
        {
            "JoeSecurityTestPlaybook": {
                "name": "JoeSecurityTestPlaybook", 
                "implementing_scripts": [
                    "FileCreateAndUpload", 
                    "DeleteContext"
                ], 
                "implementing_commands": [
                    "joe-download-report", 
                    "joe-is-online", 
                    "joe-analysis-info", 
                    "joe-search", 
                    "joe-analysis-submit-sample", 
                    "joe-analysis-submit-url"
                ]
            }
        }, 
        {
            "get_file_sample_by_hash_-_carbon_black_enterprise_Response_-_test": {
                "name": "Get File Sample By Hash - Carbon Black Enterprise Response - Test", 
                "fromversion": "3.5.0", 
                "implementing_scripts": [
                    "Set", 
                    "VerifyContext", 
                    "DeleteContext"
                ], 
                "implementing_playbooks": [
                    "Get File Sample By Hash - Carbon Black Enterprise Response"
                ]
            }
        }, 
        {
            "OTRS Test": {
                "name": "OTRS Test", 
                "implementing_scripts": [
                    "FetchFromInstance"
                ], 
                "implementing_commands": [
                    "otrs-update-ticket", 
                    "otrs-search-ticket", 
                    "otrs-create-ticket", 
                    "otrs-close-ticket", 
                    "otrs-get-ticket"
                ]
            }
        }, 
        {
            "get_original_email_-_gmail_-_test": {
                "name": "Get Original Email - Gmail - Test", 
                "implementing_scripts": [
                    "VerifyContext"
                ], 
                "implementing_playbooks": [
                    "Get Original Email - Gmail"
                ]
            }
        }, 
        {
            "TestHPServiceManager": {
                "name": "TestHPServiceManager", 
                "implementing_scripts": [
                    "VerifyContextFields", 
                    "VerifyContext", 
                    "DeleteContext"
                ], 
                "implementing_commands": [
                    "hpsm-create-incident", 
                    "hpsm-get-device", 
                    "hpsm-list-incidents", 
                    "hpsm-get-incident-by-id"
                ]
            }
        }, 
        {
            "AbuseIPDB Test": {
                "name": "AbuseIPDB Test", 
                "implementing_scripts": [
                    "DeleteContext"
                ], 
                "implementing_commands": [
                    "abuseipdb-check-cidr-block", 
                    "ip", 
                    "abuseipdb-get-blacklist", 
                    "abuseipdb-report-ip"
                ]
            }
        }, 
        {
            "TestIsValueInArray": {
                "name": "TestIsValueInArray", 
                "implementing_scripts": [
                    "CloseInvestigation", 
                    "Set", 
                    "IsValueInArray"
                ]
            }
        }, 
        {
            "GsuiteTest": {
                "name": "test-Gsuite", 
                "implementing_scripts": [
                    "VerifyContextFields"
                ], 
                "implementing_commands": [
                    "googleapps-list-users"
                ]
            }
        }, 
        {
            "efc817d2-6660-4d4f-890d-90513ca1e180": {
                "name": "Cisco Spark Test", 
                "implementing_scripts": [
                    "VerifyContext", 
                    "DeleteContext"
                ], 
                "implementing_commands": [
                    "cisco-spark-send-message-to-person", 
                    "cisco-spark-list-teams", 
                    "cisco-spark-list-people", 
                    "cisco-spark-create-team", 
                    "cisco-spark-delete-team", 
                    "cisco-spark-delete-message", 
                    "cisco-spark-send-message-to-room", 
                    "cisco-spark-list-messages", 
                    "cisco-spark-list-rooms"
                ]
            }
        }, 
        {
            "iDefenseTest": {
                "name": "iDefenseTest", 
                "implementing_scripts": [
                    "Print", 
                    "VerifyContext", 
                    "DeleteContext"
                ], 
                "implementing_commands": [
                    "url", 
                    "ip", 
                    "domain", 
                    "uuid"
                ]
            }
        }, 
        {
            "block_indicators_-_generic_-_test": {
                "name": "Block Indicators - Generic - Test", 
                "implementing_playbooks": [
                    "Block Indicators - Generic"
                ]
            }
        }, 
        {
            "rsa_packets_and_logs_test": {
                "name": "RSA Packets And Logs test", 
                "fromversion": "3.5.0", 
                "implementing_scripts": [
                    "VerifyContext", 
                    "DeleteContext"
                ], 
                "implementing_commands": [
                    "nw-sdk-values", 
                    "netwitness-msearch", 
                    "nw-sdk-content", 
                    "netwitness-query"
                ]
            }
        }, 
        {
            "Google_Vault-Search_And_Display_Results_test": {
                "name": "Google Vault - Search And Display Results test", 
                "implementing_scripts": [
                    "GeneratePassword", 
                    "DeleteContext"
                ], 
                "implementing_playbooks": [
                    "Google Vault - Search Groups", 
                    "Google Vault - Search Mail", 
                    "Google Vault - Display Results", 
                    "Google Vault - Search Drive"
                ]
            }
        }, 
        {
            "URLDecode-Test": {
                "name": "URLDecode-Test", 
                "implementing_scripts": [
                    "URLDecode", 
                    "DeleteContext"
                ]
            }
        }, 
        {
            "Zscaler Test": {
                "name": "Zscaler Test", 
                "implementing_scripts": [
                    "GenerateUUID", 
                    "isError"
                ], 
                "implementing_commands": [
                    "zscaler-blacklist-url", 
                    "zscaler-get-blacklist", 
                    "zscaler-get-categories", 
                    "zscaler-category-add-url"
                ]
            }
        }, 
        {
            "urlscan_malicious_Test": {
                "name": "urlscan_malicious_Test", 
                "implementing_scripts": [
                    "DeleteContext"
                ], 
                "implementing_commands": [
                    "urlscan-search"
                ]
            }
        }, 
        {
            "DemistoUploadFileToIncident Test": {
                "name": "DemistoUploadFileToIncident Test", 
                "implementing_scripts": [
                    "DemistoUploadFileToIncident", 
                    "http"
                ]
            }
        }, 
        {
            "ParseEmailFiles-test": {
                "name": "ParseEmailFiles-test", 
                "implementing_scripts": [
                    "VerifyContext", 
                    "DeleteContext", 
                    "http", 
                    "AreValuesEqual", 
                    "ParseEmailFiles"
                ]
            }
        }, 
        {
            "extract_indicators_-_generic_-_test": {
                "name": "Extract Indicators - Generic - Test", 
                "fromversion": "3.5.0", 
                "implementing_scripts": [
                    "IncidentSet", 
                    "DeleteContext", 
                    "VerifyContext"
                ], 
                "implementing_playbooks": [
                    "Extract Indicators - Generic"
                ]
            }
        }, 
        {
            "listExecutedCommands-Test": {
                "name": "listExecutedCommands-Test", 
                "implementing_scripts": [
                    "Print", 
                    "listExecutedCommands", 
                    "commentsToContext", 
                    "CloseInvestigation", 
                    "AreValuesEqual"
                ]
            }
        }, 
        {
            "Phishing test - Inline": {
                "name": "Phishing test - Inline", 
                "implementing_scripts": [
                    "ScheduleCommand", 
                    "PhishingIncident", 
                    "DeleteContext", 
                    "http"
                ], 
                "implementing_playbooks": [
                    "Phishing Investigation - Generic"
                ]
            }
        }, 
        {
            "Tenable.io Scan Test": {
                "name": "Tenable.io Scan Test", 
                "implementing_scripts": [
                    "DeleteContext"
                ], 
                "implementing_playbooks": [
                    "Tenable.io Scan"
                ]
            }
        }, 
        {
            "AlphaSOC-Wisdom-Test": {
                "name": "AlphaSOC Wisdom Test", 
                "implementing_scripts": [
                    "VerifyContext"
                ], 
                "implementing_commands": [
                    "wisdom-ip-flags", 
                    "wisdom-domain-flags"
                ]
            }
        }, 
        {
            "pyEWS_Test": {
                "name": "pyEWS_Test", 
                "fromversion": "3.5.0", 
                "implementing_scripts": [
                    "VerifyContext", 
                    "DeleteContext"
                ], 
                "implementing_commands": [
                    "Exception", 
                    "ews-get-out-of-office", 
                    "ews-get-searchable-mailboxes", 
                    "ews-find-folders", 
                    "ews-get-items", 
                    "ews-get-contacts", 
                    "ews-get-attachment", 
                    "ews-search-mailboxes"
                ]
            }
        }, 
        {
            "virusTotal-test-playbook": {
                "name": "virusTotal-test-playbook", 
                "implementing_scripts": [
                    "Set", 
                    "VerifyContext", 
                    "DeleteContext", 
                    "Exists"
                ], 
                "implementing_commands": [
                    "url", 
                    "ip", 
                    "domain", 
                    "file"
                ]
            }
        }, 
        {
            "calculate_severity_-_critical_assets_-_test": {
                "name": "Calculate Severity - Critical assets - Test", 
                "implementing_scripts": [
                    "VerifyContext", 
                    "ADGetUser"
                ], 
                "implementing_playbooks": [
                    "Calculate Severity - Critical assets"
                ]
            }
        }, 
        {
            "search_endpoints_by_hash_-_carbon_black_response_-_test": {
                "name": "Search Endpoints By Hash - Carbon Black Response - Test", 
                "fromversion": "3.5.0", 
                "implementing_scripts": [
                    "Set", 
                    "VerifyContext", 
                    "DeleteContext"
                ], 
                "implementing_playbooks": [
                    "Search Endpoints By Hash - Carbon Black Response"
                ]
            }
        }, 
        {
            "5dc848e5-a649-4394-8300-386770d39d75": {
                "name": "TestGetDuplicatesIncidentsByMl", 
                "implementing_scripts": [
                    "VerifyContext", 
                    "DeleteContext", 
                    "GetDuplicatesMl", 
                    "TestCreateDuplicates"
                ]
            }
        }, 
        {
            "LogRhythm-Test-Playbook": {
                "name": "LogRhythm-Test-Playbook", 
                "implementing_commands": [
                    "lr-get-alarms"
                ]
            }
        }, 
        {
            "test_similar_incidents": {
                "name": "Test Similar Incidents", 
                "fromversion": "3.5.0", 
                "implementing_scripts": [
                    "VerifyContext", 
                    "DeleteContext", 
                    "TestCreateDuplicates", 
                    "FindSimilarIncidents"
                ]
            }
        }, 
        {
            "2cddaacb-4e4c-407e-8ef5-d924867b810c": {
                "name": "AWS - CloudWatchLogs Test Playbook_copy", 
                "implementing_scripts": [
                    "GetTime", 
                    "VerifyContext", 
                    "DeleteContext"
                ], 
                "implementing_commands": [
                    "aws-logs-describe-metric-filters", 
                    "aws-logs-create-log-stream", 
                    "aws-logs-put-retention-policy", 
                    "aws-logs-delete-log-group", 
                    "aws-logs-delete-log-stream", 
                    "aws-logs-create-log-group", 
                    "aws-logs-describe-log-streams", 
                    "aws-logs-delete-metric-filter", 
                    "aws-logs-put-log-events", 
                    "aws-logs-describe-log-groups", 
                    "aws-logs-put-metric-filter", 
                    "aws-logs-delete-retention-policy"
                ]
            }
        }, 
        {
            "TestSkyformation": {
                "name": "TestSkyformation", 
                "implementing_scripts": [
                    "TestFail"
                ], 
                "implementing_commands": [
                    "skyformation-get-accounts"
                ]
            }
        }, 
        {
            "EWS test": {
                "name": "EWS test", 
                "implementing_scripts": [
                    "VerifyContext", 
                    "DeleteContext", 
                    "FileCreateAndUpload", 
                    "SendEmail"
                ], 
                "implementing_commands": [
                    "ews-delete-attachments", 
                    "ews-get-searchable-mailboxes", 
                    "ews-search-mailbox", 
                    "ews-find-folders", 
                    "ews-get-items", 
                    "ews-get-folder", 
                    "ews-get-attachment", 
                    "ews-delete-items"
                ]
            }
        }, 
        {
            "ShodanTest": {
                "name": "ShodanTest", 
                "implementing_scripts": [
                    "VerifyContext", 
                    "DeleteContext"
                ], 
                "implementing_commands": [
                    "ip"
                ]
            }
        }, 
        {
            "d8628445-ff86-40f9-857d-50b3f1d295a6": {
                "name": "Sandblast malicious test", 
                "implementing_scripts": [
                    "DeleteContext", 
                    "Exists", 
                    "echo"
                ], 
                "implementing_commands": [
                    "sandblast-query", 
                    "sandblast-upload"
                ]
            }
        }, 
        {
            "minemeld_test": {
                "name": "Palo Alto MineMeld Test", 
                "implementing_scripts": [
                    "DeleteContext"
                ], 
                "implementing_commands": [
                    "minemeld-remove-from-miner", 
                    "ip", 
                    "minemeld-add-to-miner", 
                    "minemeld-retrieve-miner", 
                    "minemeld-get-indicator-from-miner"
                ]
            }
        }, 
        {
            "Archer-Test-Playbook": {
                "name": "Archer-Test-Playbook", 
                "implementing_scripts": [
                    "VerifyContextFields", 
                    "DeleteContext"
                ], 
                "implementing_commands": [
                    "archer-get-application-fields", 
                    "archer-update-record", 
                    "archer-search-records", 
                    "archer-create-record", 
                    "archer-delete-record", 
                    "archer-search-applications", 
                    "archer-get-record"
                ]
            }
        }, 
        {
            "LanguageDetect-Test": {
                "name": "LanguageDetect-Test", 
                "implementing_scripts": [
                    "CloseInvestigation", 
                    "LanguageDetect", 
                    "DeleteContext", 
                    "Sleep", 
                    "Exists"
                ]
            }
        }, 
        {
            "ThreatGridTest": {
                "name": "ThreatGridTest", 
                "implementing_scripts": [
                    "DeleteContext", 
                    "Exists", 
                    "AreValuesEqual"
                ], 
                "implementing_commands": [
                    "threat-grid-get-samples", 
                    "threat-grid-download-sample-by-id", 
                    "threat-grid-organization-get-rate-limit", 
                    "threat-grid-user-get-rate-limit", 
                    "threat-grid-get-threat-summary-by-id", 
                    "threat-grid-who-am-i", 
                    "threat-grid-upload-sample"
                ]
            }
        }, 
        {
            "Detonate URL - Generic Test": {
                "name": "Detonate URL - Generic Test", 
                "fromversion": "4.0.0", 
                "implementing_scripts": [
                    "Set", 
                    "DeleteContext"
                ], 
                "implementing_playbooks": [
                    "Detonate URL - Generic"
                ]
            }
        }, 
        {
            "test-ThreatConnect": {
                "name": "test-ThreatConnect", 
                "implementing_commands": [
                    "tc-owners"
                ]
            }
        }, 
        {
            "TestMatchRegex": {
                "name": "TestMatchRegex", 
                "implementing_scripts": [
                    "DeleteContext", 
                    "MatchRegex"
                ], 
                "implementing_commands": [
                    "closeInvestigation"
                ]
            }
        }, 
        {
            "search_endpoints_by_hash_-_generic_-_test": {
                "name": "Search Endpoints By Hash - Generic - Test", 
                "fromversion": "3.5.0", 
                "implementing_scripts": [
                    "DeleteContext", 
                    "VerifyContext", 
                    "Set"
                ], 
                "implementing_playbooks": [
                    "Search Endpoints By Hash - Generic"
                ]
            }
        }, 
        {
            "Detonate File - SNDBOX - Test": {
                "name": "Detonate File - SNDBOX - Test", 
                "implementing_scripts": [
                    "DeleteContext", 
                    "http"
                ], 
                "implementing_playbooks": [
                    "Detonate File - SNDBOX"
                ]
            }
        }, 
        {
            "CreatePhishingClassifierMLTest": {
                "name": "Create Phishing Classifier ML Test", 
                "implementing_scripts": [
                    "DBotPredictPhishingLabel", 
                    "VerifyContext", 
                    "DeleteContext", 
                    "TestCreateTagTextFile", 
                    "TestCreateIncidents"
                ], 
                "implementing_playbooks": [
                    "DBot Create Phishing Classifier"
                ]
            }
        }, 
        {
            "CirclIntegrationTest": {
                "name": "CIRCL Test", 
                "implementing_scripts": [
                    "VerifyHumanReadableContains", 
                    "PrintErrorEntry", 
                    "isError"
                ], 
                "implementing_commands": [
                    "circl-ssl-get-certificate", 
                    "circl-ssl-list-certificates", 
                    "circl-ssl-query-certificate", 
                    "circl-dns-get"
                ]
            }
        }, 
        {
            "ProofpointDecodeURL-Test": {
                "name": "ProofpointDecodeURL-Test", 
                "implementing_scripts": [
                    "CloseInvestigation", 
                    "ProofpointDecodeURL", 
                    "Sleep", 
                    "AreValuesEqual"
                ]
            }
        }, 
        {
            "FireEye HX Test": {
                "name": "FireEye HX Test", 
                "implementing_scripts": [
                    "DeleteContext"
                ], 
                "implementing_commands": [
                    "fireeye-hx-get-indicators", 
                    "fireeye-hx-get-alert", 
                    "fireeye-hx-file-acquisition", 
                    "fireeye-hx-delete-file-acquisition", 
                    "fireeye-hx-get-alerts", 
                    "fireeye-hx-get-host-information", 
                    "fireeye-hx-get-indicator"
                ]
            }
        }, 
        {
            "hashicorp_test": {
                "name": "hashicorp_test", 
                "implementing_scripts": [
                    "GetTime", 
                    "DeleteContext"
                ], 
                "implementing_commands": [
                    "hashicorp-list-policies", 
                    "hashicorp-disable-engine", 
                    "hashicorp-create-token", 
                    "hashicorp-list-secrets", 
                    "hashicorp-get-secret-metadata", 
                    "hashicorp-configure-engine", 
                    "hashicorp-undelete-secret", 
                    "hashicorp-destroy-secret", 
                    "hashicorp-get-policy", 
                    "hashicorp-enable-engine", 
                    "hashicorp-list-secrets-engines", 
                    "hashicorp-delete-secret", 
                    "hashicorp-reset-configuration"
                ]
            }
        }, 
        {
            "decodemimeheader_-_test": {
                "name": "DecodeMimeHeader - Test", 
                "fromversion": "3.5.0", 
                "implementing_scripts": [
                    "DecodeMimeHeader", 
                    "DeleteContext", 
                    "VerifyContext"
                ]
            }
        }, 
        {
            "XFE Test": {
                "name": "XFE Test", 
                "implementing_scripts": [
                    "VerifyContext", 
                    "DeleteContext", 
                    "Exists", 
                    "AreValuesEqual"
                ], 
                "implementing_commands": [
                    "domain", 
                    "url", 
                    "ip", 
                    "cve-latest", 
                    "cve-search", 
                    "file"
                ]
            }
        }, 
        {
            "Base64 File in List Test": {
                "name": "Base64 File in List Test", 
                "implementing_scripts": [
                    "VerifyContext", 
                    "Base64ListToFile"
                ], 
                "implementing_commands": [
                    "setList"
                ]
            }
        }, 
        {
            "Cybereason Test": {
                "name": "Cybereason Test", 
                "implementing_scripts": [
                    "FetchFromInstance", 
                    "VerifyContext", 
                    "DeleteContext"
                ], 
                "implementing_commands": [
                    "cybereason-malop-processes", 
                    "cybereason-query-connections", 
                    "cybereason-query-processes", 
                    "cybereason-is-probe-connected", 
                    "cybereason-query-malops"
                ]
            }
        }, 
        {
            "ActiveMQ Test": {
                "name": "ActiveMQ Test", 
                "implementing_scripts": [
                    "VerifyContext", 
                    "Sleep"
                ], 
                "implementing_commands": [
                    "activemq-send", 
                    "activemq-subscribe"
                ]
            }
        }, 
        {
            "McAfeeNSMTest": {
                "name": "McAfeeNSMTest", 
                "implementing_commands": [
                    "nsm-get-domains", 
                    "nsm-get-ips-policy-details", 
                    "nsm-update-alerts", 
                    "nsm-get-ips-policies", 
                    "nsm-get-alerts", 
                    "nsm-get-sensors"
                ]
            }
        }, 
        {
            "SNDBOX_Test": {
                "name": "SNDBOX_Test", 
                "implementing_scripts": [
                    "DeleteContext", 
                    "http"
                ], 
                "implementing_commands": [
                    "sndbox-analysis-info", 
                    "sndbox-analysis-submit-sample", 
                    "sndbox-download-sample", 
                    "sndbox-download-report", 
                    "sndbox-is-online"
                ]
            }
        }, 
        {
            "Fortigate Test": {
                "name": "Fortigate Test", 
                "implementing_scripts": [
                    "DeleteContext"
                ], 
                "implementing_commands": [
                    "fortigate-move-policy", 
                    "fortigate-create-firewall-service", 
                    "fortigate-get-service-groups", 
                    "fortigate-get-policy", 
                    "fortigate-get-address-groups", 
                    "fortigate-get-firewall-service", 
                    "fortigate-delete-policy", 
                    "fortigate-get-addresses", 
                    "fortigate-update-service-group", 
                    "fortigate-update-address-group", 
                    "fortigate-delete-address-group", 
                    "fortigate-create-address-group", 
                    "fortigate-create-policy", 
                    "fortigate-update-policy"
                ]
            }
        }, 
        {
            "sep_-_test_endpoint_search": {
                "name": "SEP - Test endpoint search", 
                "fromversion": "3.5.0", 
                "implementing_scripts": [
                    "VerifyContext", 
                    "DeleteContext"
                ], 
                "implementing_commands": [
                    "sep-endpoints-info"
                ]
            }
        }, 
        {
            "awake_security_test_pb": {
                "name": "awake_security_test_pb", 
                "implementing_scripts": [
                    "DeleteContext"
                ], 
                "implementing_commands": [
                    "domain", 
                    "ip", 
                    "awake-query-activities", 
                    "awake-pcap-download", 
                    "awake-query-domains", 
                    "awake-query-devices", 
                    "device", 
                    "email"
                ]
            }
        }, 
        {
            "af2f5a99-d70b-48c1-8c25-519732b733f2": {
                "name": "nmap-test", 
                "implementing_scripts": [
                    "CloseInvestigation", 
                    "Print", 
                    "Exists"
                ], 
                "implementing_commands": [
                    "nmap-scan"
                ]
            }
        }, 
        {
            "Detonate File - No Files test": {
                "name": "Detonate File - No Files test", 
                "implementing_scripts": [
                    "DeleteContext"
                ], 
                "implementing_playbooks": [
                    "Detonate File - Generic"
                ]
            }
        }, 
        {
            "3010a07c-0a85-480c-87db-cf3f09fcbd7c": {
                "name": "ContextGetters-Test", 
                "implementing_scripts": [
                    "ExtractHash", 
                    "IsTrue", 
                    "ContextGetEmails", 
                    "ExtractIP", 
                    "ContextGetHashes", 
                    "ContextGetIps", 
                    "ExtractEmail"
                ]
            }
        }, 
        {
            "test-LinkIncidentsWithRetry": {
                "name": "test-LinkIncidentsWithRetry", 
                "implementing_scripts": [
                    "Print", 
                    "LinkIncidentsWithRetry", 
                    "AreValuesEqual"
                ], 
                "implementing_commands": [
                    "createNewIncident"
                ]
            }
        }, 
        {
            "2e7770c4-8b78-4ee5-84c7-22a9e481b166": {
                "name": "Autofocus_test", 
                "implementing_scripts": [
                    "CloseInvestigation", 
                    "IsMaliciousIndicatorFound", 
                    "AreValuesEqual"
                ], 
                "implementing_commands": [
                    "autofocus-search-sessions", 
                    "file", 
                    "autofocus-search-samples"
                ]
            }
        }, 
        {
            "Remedy-On-Demand-Test": {
                "name": "Remedy-On-Demand-Test", 
                "implementing_scripts": [
                    "Set", 
                    "VerifyContext", 
                    "DeleteContext"
                ], 
                "implementing_commands": [
                    "remedy-get-incident", 
                    "remedy-fetch-incidents", 
                    "remedy-incident-create", 
                    "remedy-incident-update"
                ]
            }
        }, 
        {
            "get_file_sample_from_path_-_generic_-_test": {
                "name": "Get File Sample From Path - Generic - Test", 
                "fromversion": "3.5.0", 
                "implementing_scripts": [
                    "VerifyContext", 
                    "DeleteContext"
                ], 
                "implementing_playbooks": [
                    "Get File Sample From Path - Generic"
                ], 
                "implementing_commands": [
                    "cb-list-sensors"
                ]
            }
        }, 
        {
            "Test ParseCSV": {
                "name": "Test ParseCSV", 
                "implementing_scripts": [
                    "DeleteContext", 
                    "FileCreateAndUpload", 
                    "ParseCSV", 
                    "AreValuesEqual"
                ]
            }
        }, 
        {
            "Preempt Test": {
                "name": "Preempt Test", 
                "implementing_commands": [
                    "preempt-remove-from-watch-list", 
                    "preempt-get-user-endpoints", 
                    "preempt-get-activities", 
                    "preempt-add-to-watch-list"
                ]
            }
        }, 
        {
            "playbook-Cymon_Test": {
                "name": "playbook-Cymon_Test", 
                "implementing_scripts": [
                    "VerifyContext", 
                    "StringContains", 
                    "DeleteContext", 
                    "ValidateErrorExistence"
                ], 
                "implementing_commands": [
                    "ip", 
                    "domain"
                ]
            }
        }, 
        {
            "150778e9-90ca-4c28-873e-f050f2c6d3a3": {
                "name": "HTTPRedirectList Test", 
                "implementing_scripts": [
                    "CloseInvestigation", 
                    "HTTPListRedirects", 
                    "AreValuesEqual"
                ]
            }
        }, 
        {
            "TCPUtils-Test": {
                "name": "Tcpiputlis Test Playbook", 
                "implementing_scripts": [
                    "VerifyContextFields", 
                    "VerifyContext", 
                    "DeleteContext"
                ], 
                "implementing_commands": [
                    "ip"
                ]
            }
        }, 
        {
            "113aca8a-ee52-419f-89a6-150ee232d0d1": {
                "name": "S3 Test", 
                "implementing_scripts": [
                    "DeleteContext"
                ], 
                "implementing_commands": [
                    "aws-s3-create-bucket", 
                    "aws-s3-get-bucket-policy", 
                    "aws-s3-download-file", 
                    "aws-s3-delete-bucket-policy", 
                    "aws-s3-describe-buckets", 
                    "aws-s3-list-bucket-objects", 
                    "aws-s3-set-bucket-policy", 
                    "aws-s3-delete-bucket"
                ]
            }
        }, 
        {
            "buildewsquery_test": {
                "name": "BuildEWSQuery Test", 
                "implementing_scripts": [
                    "BuildEWSQuery", 
                    "VerifyContext"
                ]
            }
        }, 
        {
            "palo_alto_panorama_test_pb": {
                "name": "palo_alto_panorama_test_pb", 
                "implementing_scripts": [
                    "DeleteContext", 
                    "Sleep"
                ], 
                "implementing_commands": [
                    "panorama-list-applications", 
                    "panorama-create-rule", 
                    "panorama-commit", 
                    "panorama-delete-rule", 
                    "panorama-create-address-group", 
                    "panorama-get-address-group", 
                    "panorama-move-rule", 
                    "panorama", 
                    "panorama-edit-rule", 
                    "panorama-get-url-filter", 
                    "panorama-list-address-groups", 
                    "panorama-get-custom-url-category", 
                    "panorama-create-address", 
                    "panorama-delete-address-group", 
                    "panorama-list-addresses", 
                    "panorama-delete-address"
                ]
            }
        }, 
        {
            "okta_test_playbook": {
                "name": "Okta test playbook", 
                "implementing_scripts": [
                    "VerifyContext", 
                    "DeleteContext"
                ], 
                "implementing_commands": [
                    "okta-get-application-authentication", 
                    "okta-list-groups", 
                    "okta-get-application-assignments", 
                    "okta-get-user-factors", 
                    "okta-get-groups", 
                    "okta-suspend-user", 
                    "okta-add-to-group", 
                    "okta-update-user", 
                    "okta-remove-from-group", 
                    "okta-get-failed-logins", 
                    "okta-get-group-members", 
                    "okta-unsuspend-user", 
                    "okta-get-group-assignments"
                ]
            }
        }, 
        {
            "test_delete_context": {
                "name": "Test Delete Context", 
                "implementing_scripts": [
                    "RaiseError", 
                    "Set", 
                    "DeleteContext", 
                    "isError"
                ]
            }
        }, 
        {
            "JiraCreateIssue-example-test": {
                "name": "JiraCreateIssue-example-test", 
                "implementing_scripts": [
                    "JiraCreateIssue-example", 
                    "DeleteContext"
                ], 
                "implementing_commands": [
                    "jira-delete-issue"
                ]
            }
        }, 
        {
            "AttivoBotsinkTest": {
                "name": "AttivoBotsinkTest", 
                "implementing_scripts": [
                    "DeleteContext"
                ], 
                "implementing_commands": [
                    "attivo-list-hosts", 
                    "attivo-list-users", 
                    "attivo-check-user", 
                    "attivo-run-playbook", 
                    "attivo-check-host", 
                    "attivo-get-events", 
                    "attivo-deploy-decoy", 
                    "attivo-list-playbooks"
                ]
            }
        }, 
        {
            "email_test": {
                "name": "Email Address Enrichment - Generic - Test", 
                "implementing_scripts": [
                    "Set", 
                    "VerifyContext", 
                    "DeleteContext"
                ], 
                "implementing_playbooks": [
                    "Email Address Enrichment - Generic"
                ]
            }
        }, 
        {
            "Cisco Umbrella Test": {
                "name": "Cisco Umbrella Test", 
                "implementing_scripts": [
                    "DeleteContext"
                ], 
                "implementing_commands": [
                    "umbrella-ip-dns-history", 
                    "domain", 
                    "umbrella-domain-related", 
                    "umbrella-get-domains-using-regex", 
                    "umbrella-domain-dns-history", 
                    "umbrella-get-url-timeline", 
                    "umbrella-get-domain-classifiers", 
                    "umbrella-get-malicious-domains-for-ip", 
                    "umbrella-get-domains-for-email-registrar", 
                    "umbrella-get-domains-for-nameserver", 
                    "umbrella-domain-categorization", 
                    "umbrella-domain-security", 
                    "umbrella-get-domain-timeline", 
                    "umbrella-get-domain-details", 
                    "umbrella-ip-malicious-domains", 
                    "umbrella-get-related-domains", 
                    "umbrella-get-whois-for-domain", 
                    "umbrella-domain-search", 
                    "umbrella-domain-co-occurrences", 
                    "umbrella-get-ip-timeline", 
                    "umbrella-get-domain-queryvolume"
                ]
            }
        }, 
        {
            "fd93f620-9a2d-4fb6-85d1-151a6a72e46d": {
                "name": "AWS - SQS Test Playbook", 
                "implementing_scripts": [
                    "VerifyContext"
                ], 
                "implementing_commands": [
                    "aws-sqs-purge-queue", 
                    "aws-sqs-list-queues", 
                    "aws-sqs-send-message", 
                    "aws-sqs-get-queue-url", 
                    "aws-sqs-create-queue", 
                    "aws-sqs-delete-queue"
                ]
            }
        }, 
        {
            "RedCanaryTest": {
                "name": "RedCanaryTest", 
                "implementing_scripts": [
                    "DeleteContext"
                ], 
                "implementing_commands": [
                    "redcanary-get-endpoint", 
                    "redcanary-update-remediation-state", 
                    "redcanary-list-detections", 
                    "redcanary-list-endpoints", 
                    "redcanary-acknowledge-detection", 
                    "redcanary-get-endpoint-detections", 
                    "redcanary-get-detection", 
                    "redcanary-execute-playbook"
                ]
            }
        }, 
        {
            "blockip_test_playbook": {
                "name": "blockip_test_playbook", 
                "implementing_scripts": [
                    "BlockIP"
                ]
            }
        }, 
        {
            "block_endpoint_-_carbon_black_response_-_test": {
                "name": "Block Endpoint - Carbon Black Response - Test", 
                "fromversion": "3.5.0", 
                "implementing_scripts": [
                    "DeleteContext", 
                    "VerifyContext", 
                    "Set"
                ], 
                "implementing_playbooks": [
                    "Block Endpoint - Carbon Black Response"
                ], 
                "implementing_commands": [
                    "cb-list-sensors", 
                    "cb-unquarantine-device", 
                    "cb-sensor-info"
                ]
            }
        }, 
        {
            "exporttocsv_script_test": {
                "name": "ExportToCSV script test", 
                "fromversion": "3.6.0", 
                "implementing_scripts": [
                    "DeleteContext", 
                    "ExportToCSV", 
                    "AreValuesEqual", 
                    "ReadFile"
                ]
            }
        }, 
        {
            "get_file_sample_from_path_-_d2_-_test": {
                "name": "Get File Sample From Path - D2 - Test", 
                "fromversion": "3.5.0", 
                "implementing_scripts": [
                    "VerifyContext", 
                    "DeleteContext"
                ], 
                "implementing_playbooks": [
                    "Get File Sample From Path - D2"
                ]
            }
        }, 
        {
            "GetTime-Test": {
                "name": "GetTime-Test", 
                "implementing_scripts": [
                    "GetTime", 
                    "DeleteContext", 
                    "MatchRegex"
                ]
            }
        }, 
        {
            "CreateEmailHtmlBody_test_pb": {
                "name": "CreateEmailHtmlBody_test_pb", 
                "implementing_scripts": [
                    "CreateEmailHtmlBody", 
                    "DeleteContext"
                ], 
                "implementing_commands": [
                    "createList"
                ]
            }
        }, 
        {
            "forcepoint test": {
                "name": "forcepoint test", 
                "implementing_scripts": [
                    "DeleteContext"
                ], 
                "implementing_commands": [
                    "fp-get-category-detailes", 
                    "fp-delete-address-from-category", 
                    "fp-add-address-to-category", 
                    "fp-add-category", 
                    "fp-delete-categories"
                ]
            }
        }, 
        {
            "CrowdStrike Endpoint Enrichment - Test": {
                "name": "CrowdStrike Endpoint Enrichment - Test", 
                "fromversion": "3.5.0", 
                "implementing_scripts": [
                    "DeleteContext", 
                    "PrintErrorEntry"
                ], 
                "implementing_playbooks": [
                    "CrowdStrike Endpoint Enrichment"
                ], 
                "implementing_commands": [
                    "cs-device-search", 
                    "cs-detection-search"
                ]
            }
        }, 
        {
            "endpoint_enrichment_-_generic_test": {
                "name": "Endpoint Enrichment - Generic Test", 
                "fromversion": "3.5.0", 
                "implementing_scripts": [
                    "DeleteContext", 
                    "VerifyContext", 
                    "Set"
                ], 
                "implementing_playbooks": [
                    "Endpoint Enrichment - Generic"
                ]
            }
        }, 
        {
            "TestHttpPlaybook": {
                "name": "TestHttpPlaybook", 
                "implementing_scripts": [
                    "VerifyContextFields", 
                    "DeleteContext", 
                    "http"
                ]
            }
        }, 
        {
            "Test-IsMaliciousIndicatorFound": {
                "name": "Test-IsMaliciousIndicatorFound", 
                "implementing_scripts": [
                    "VerifyContext", 
                    "Sleep", 
                    "IsMaliciousIndicatorFound"
                ], 
                "implementing_commands": [
                    "createNewIndicator"
                ]
            }
        }, 
        {
            "Mimecast test": {
                "name": "Mimecast test", 
                "implementing_scripts": [
                    "FetchFromInstance", 
                    "DeleteContext"
                ], 
                "implementing_commands": [
                    "mimecast-get-impersonation-logs", 
                    "mimecast-query", 
                    "mimecast-download-attachments", 
                    "mimecast-url-decode", 
                    "mimecast-refresh-token", 
                    "mimecast-create-policy", 
                    "mimecast-manage-sender", 
                    "mimecast-get-message", 
                    "mimecast-discover", 
                    "mimecast-list-messages", 
                    "mimecast-create-managed-url", 
                    "mimecast-list-managed-url", 
                    "mimecast-get-attachment-logs", 
                    "mimecast-list-blocked-sender-policies", 
                    "mimecast-login", 
                    "mimecast-delete-policy", 
                    "mimecast-get-policy", 
                    "mimecast-get-url-logs"
                ]
            }
        }, 
        {
            "TestParseCSV": {
                "name": "TestParseCSV", 
                "implementing_scripts": [
                    "Set", 
                    "VerifyContext", 
                    "ParseCSV", 
                    "DeleteContext", 
                    "ExportToCSV"
                ]
            }
        }, 
        {
            "ArcSight Logger test": {
                "name": "ArcSight Logger test", 
                "implementing_scripts": [
                    "DeleteContext", 
                    "Sleep"
                ], 
                "implementing_commands": [
                    "as-search", 
                    "as-close", 
                    "as-drilldown", 
                    "as-search-events", 
                    "as-status", 
                    "as-events"
                ]
            }
        }, 
        {
            "Cylance Protect v2 Test": {
                "name": "Cylance Protect v2 Test", 
                "implementing_scripts": [
                    "VerifyContext", 
                    "DeleteContext"
                ], 
                "implementing_commands": [
                    "cylance-protect-delete-hash-from-lists", 
                    "cylance-protect-download-threat", 
                    "cylance-protect-get-zones", 
                    "cylance-protect-get-devices", 
                    "cylance-protect-get-policies", 
                    "cylance-protect-get-list", 
                    "cylance-protect-get-threat", 
                    "cylance-protect-get-device-threats", 
                    "cylance-protect-get-policy-details", 
                    "cylance-protect-add-hash-to-list"
                ]
            }
        }, 
        {
            "McAfeeESMTest": {
                "name": "McAfeeESMTest", 
                "implementing_scripts": [
                    "GetTime", 
                    "VerifyContext", 
                    "DeleteContext"
                ], 
                "implementing_commands": [
                    "esm-edit-case-status", 
                    "esm-get-case-statuses", 
                    "esm-search", 
                    "esm-add-case-status", 
                    "esm-get-alarm-event-details", 
                    "esm-get-organization-list", 
                    "esm-list-alarm-events", 
                    "esm-delete-case-status", 
                    "esm-edit-case", 
                    "esm-get-user-list", 
                    "esm-get-case-detail", 
                    "esm-add-case", 
                    "esm-fetch-alarms"
                ]
            }
        }, 
        {
            "Detonate File - Generic Test": {
                "name": "Detonate File - Generic Test", 
                "fromversion": "4.0.0", 
                "implementing_scripts": [
                    "DeleteContext", 
                    "http"
                ], 
                "implementing_playbooks": [
                    "Detonate File - Generic"
                ]
            }
        }, 
        {
            "Jask_Test": {
                "name": "Jask Test", 
                "implementing_scripts": [
                    "VerifyContext", 
                    "DeleteContext"
                ], 
                "implementing_commands": [
                    "jask-search-signals", 
                    "jask-search-entities", 
                    "jask-get-entity-details", 
                    "jask-get-insight-details", 
                    "closeInvestigation", 
                    "jask-search-insights", 
                    "jask-get-signal-details", 
                    "jask-get-related-entities", 
                    "jask-get-insight-comments"
                ]
            }
        }, 
        {
            "RSA NetWitness Test": {
                "name": "RSA NetWitness Test", 
                "implementing_commands": [
                    "netwitness-get-incident", 
                    "netwitness-get-incidents"
                ]
            }
        }, 
        {
            "Test_Sagemaker": {
                "name": "Test Sagemaker", 
                "implementing_scripts": [
                    "VerifyContext"
                ], 
                "implementing_commands": [
                    "predict-phishing"
                ]
            }
        }, 
        {
            "ExtractURL Test": {
                "name": "ExtractURL Test", 
                "implementing_scripts": [
                    "Print", 
                    "ExtractURL", 
                    "IsTrue"
                ]
            }
        }, 
        {
            "tenable-sc-test": {
                "name": "Tenable.sc Test", 
                "implementing_scripts": [
                    "GetTime", 
                    "VerifyContext", 
                    "DeleteContext", 
                    "FetchFromInstance"
                ], 
                "implementing_commands": [
                    "tenable-sc-get-asset", 
                    "tenable-sc-list-alerts", 
                    "tenable-sc-get-system-licensing", 
                    "tenable-sc-get-scan-status", 
                    "tenable-sc-list-scans", 
                    "tenable-sc-list-repositories", 
                    "tenable-sc-create-scan", 
                    "tenable-sc-delete-scan", 
                    "tenable-sc-get-scan-report", 
                    "tenable-sc-list-assets", 
                    "tenable-sc-get-vulnerability", 
                    "tenable-sc-get-device", 
                    "tenable-sc-create-asset", 
                    "tenable-sc-get-alert", 
                    "tenable-sc-launch-scan", 
                    "tenable-sc-list-report-definitions", 
                    "tenable-sc-delete-asset", 
                    "tenable-sc-list-credentials", 
                    "tenable-sc-list-policies", 
                    "tenable-sc-list-zones", 
                    "tenable-sc-list-users"
                ]
            }
        }, 
        {
            "ReversingLabsA1000Test": {
                "name": "ReversingLabsA1000Test", 
                "implementing_scripts": [
                    "VerifyContext", 
                    "DeleteContext"
                ], 
                "implementing_commands": [
                    "reversinglabs-download", 
                    "reversinglabs-extracted-files", 
                    "reversinglabs-download-unpacked", 
                    "reversinglabs-analyze", 
                    "file"
                ]
            }
        }, 
        {
            "TestWordFileToIOC": {
                "name": "TestWordFileToIOC", 
                "implementing_scripts": [
                    "TestCreateWordFile", 
                    "ExtractIP", 
                    "VerifyContext", 
                    "ReadFile", 
                    "ParseWordDoc"
                ]
            }
        }, 
        {
            "TestExtractHTMLTables": {
                "name": "TestExtractHTMLTables", 
                "implementing_scripts": [
                    "Print", 
                    "CloseInvestigation", 
                    "ExtractHTMLTables", 
                    "DeleteContext", 
                    "Exists"
                ]
            }
        }, 
        {
            "7ab45104-22aa-4e1b-8062-cadcbb28d87f": {
                "name": "Test - urlscan", 
                "implementing_scripts": [
                    "CloseInvestigation", 
                    "DeleteContext", 
                    "AreValuesEqual"
                ], 
                "implementing_commands": [
                    "url", 
                    "ip", 
                    "urlscan-submit"
                ]
            }
        }, 
        {
            "RasterizeImageTest": {
                "name": "RasterizeImageTest", 
                "implementing_scripts": [
                    "GenerateImageFileEntry", 
                    "DeleteContext"
                ], 
                "implementing_commands": [
                    "rasterize-image", 
                    "closeInvestigation"
                ]
            }
        }, 
        {
            "InfoArmorVigilanteATITest": {
                "name": "InfoArmorVigilanteATITest", 
                "implementing_scripts": [
                    "VerifyContext", 
                    "DeleteContext"
                ], 
                "implementing_commands": [
                    "vigilante-get-leak", 
                    "vigilante-query-infected-host-data", 
                    "vigilante-query-domains", 
                    "vigilante-query-accounts", 
                    "vigilante-watchlist-add-accounts", 
                    "vigilante-watchlist-remove-accounts", 
                    "vigilante-get-watchlist", 
                    "vigilante-query-ecrime-db", 
                    "vigilante-search-leaks"
                ]
            }
        }, 
        {
            "strings-test": {
                "name": "strings-test", 
                "implementing_scripts": [
                    "CreateBinaryFile", 
                    "FileCreateAndUpload", 
                    "Strings", 
                    "PublishEntriesToContext", 
                    "VerifyContext"
                ]
            }
        }, 
        {
            "process_email_-_generic_-_test": {
                "name": "Process Email - Generic - Test", 
                "implementing_scripts": [
                    "VerifyContext", 
                    "DeleteContext", 
                    "http"
                ], 
                "implementing_playbooks": [
                    "Process Email - Generic"
                ]
            }
        }, 
        {
            "97393cfc-2fc4-4dfe-8b6e-af64067fc436": {
                "name": "AWS - S3 Test Playbook", 
                "implementing_scripts": [
                    "VerifyContext"
                ], 
                "implementing_commands": [
                    "aws-s3-create-bucket", 
                    "aws-s3-get-bucket-policy", 
                    "aws-s3-download-file", 
                    "aws-s3-delete-bucket-policy", 
                    "aws-s3-delete-bucket", 
                    "aws-s3-list-buckets", 
                    "aws-s3-list-bucket-objects", 
                    "aws-s3-put-bucket-policy"
                ]
            }
        }, 
        {
            "TestFileCreateAndUpload": {
                "name": "TestFileCreateAndUpload", 
                "implementing_scripts": [
                    "Print", 
                    "FileCreateAndUpload", 
                    "DeleteContext", 
                    "CloseInvestigation"
                ]
            }
        }, 
        {
            "get_original_email_-_ews-_test": {
                "name": "Get Original Email - EWS - Test", 
                "implementing_scripts": [
                    "VerifyContext"
                ], 
                "implementing_playbooks": [
                    "Get Original Email - EWS"
                ]
            }
        }, 
        {
            "Remedy AR Test": {
                "name": "Remedy AR Test", 
                "implementing_scripts": [
                    "VerifyContext", 
                    "DeleteContext"
                ], 
                "implementing_commands": [
                    "remedy-get-server-details"
                ]
            }
        }, 
        {
            "WordTokenizeTest": {
                "name": "WordTokenizeTest", 
                "implementing_scripts": [
                    "VerifyContext", 
                    "WordTokenizer", 
                    "DeleteContext"
                ]
            }
        }, 
        {
            "ExtractDomainTest": {
                "name": "ExtractDomainTest", 
                "implementing_scripts": [
                    "VerifyContext", 
                    "ExtractDomain"
                ]
            }
        }, 
        {
            "TestCommonPython": {
                "name": "TestCommonPython", 
                "implementing_scripts": [
                    "TestPYCommonServer"
                ]
            }
        }, 
        {
            "get_file_sample_by_hash_-_cylance_protect_-_test": {
                "name": "Get File Sample By Hash - Cylance Protect - Test", 
                "fromversion": "3.5.0", 
                "implementing_scripts": [
                    "Set", 
                    "VerifyContext", 
                    "DeleteContext"
                ], 
                "implementing_playbooks": [
                    "Get File Sample By Hash - Cylance Protect"
                ]
            }
        }, 
        {
            "TestPacketsled": {
                "name": "TestPacketsled", 
                "implementing_commands": [
                    "packetsled-get-flows", 
                    "packetsled-get-pcaps", 
                    "packetsled-get-files", 
                    "packetsled-get-incidents"
                ]
            }
        }, 
        {
            "EWS search-mailbox test": {
                "name": "EWS search-mailbox test", 
                "implementing_scripts": [
                    "VerifyContext", 
                    "DeleteContext", 
                    "Sleep"
                ], 
                "implementing_commands": [
                    "ews-search-mailbox", 
                    "ews-move-item", 
                    "send-mail"
                ]
            }
        }, 
        {
            "IntSights Test": {
                "name": "IntSights Test", 
                "implementing_scripts": [
                    "Print", 
                    "VerifyContext", 
                    "DeleteContext", 
                    "Exists", 
                    "IsValueInArray"
                ], 
                "implementing_commands": [
                    "intsights-get-alerts", 
                    "intsights-get-iocs", 
                    "intsights-add-comment-to-alert", 
                    "intsights-add-tag-to-alert", 
                    "intsights-update-alert-severity", 
                    "closeInvestigation", 
                    "intsights-get-alert-activities"
                ]
            }
        }, 
        {
            "SalesforceTestPlaybook": {
                "name": "SalesforceTestPlaybook", 
                "implementing_scripts": [
                    "ContextContains", 
                    "DeleteContext"
                ], 
                "implementing_commands": [
                    "salesforce-update-case", 
                    "salesforce-get-case", 
                    "salesforce-search", 
                    "salesforce-create-case", 
                    "salesforce-delete-case", 
                    "salesforce-push-comment", 
                    "salesforce-get-object", 
                    "salesforce-close-case", 
                    "salesforce-update-object", 
                    "salesforce-query"
                ]
            }
        }, 
        {
            "Wildfire Test": {
                "name": "Wildfire Test", 
                "implementing_scripts": [
                    "VerifyContext", 
                    "DeleteContext"
                ], 
                "implementing_commands": [
                    "wildfire-upload", 
                    "wildfire-upload-file-remote", 
                    "wildfire-report"
                ]
            }
        }, 
        {
            "Vectra-test": {
                "name": "Vectra-test", 
                "implementing_scripts": [
                    "VerifyContext"
                ], 
                "implementing_commands": [
                    "vectra-sensors", 
                    "vectra-settings", 
                    "vectra-hosts", 
                    "vectra-triage", 
                    "vectra-detections"
                ]
            }
        }, 
        {
            "CuckooTest": {
                "name": "CuckooTest", 
                "implementing_scripts": [
                    "DeleteContext", 
                    "http"
                ], 
                "implementing_playbooks": [
                    "Detonate URL - Cuckoo", 
                    "Detonate File - Cuckoo"
                ]
            }
        }, 
        {
            "TextFromHTML_test_playbook": {
                "name": "TextFromHTML Test", 
                "implementing_scripts": [
                    "VerifyContext", 
                    "TextFromHTML"
                ]
            }
        }, 
        {
            "PhishAi-Test": {
                "name": "PhishAi-Test", 
                "implementing_scripts": [
                    "VerifyContext"
                ], 
                "implementing_commands": [
                    "phish-ai-scan-url"
                ]
            }
        }, 
        {
            "Phishing test - attachment": {
                "name": "Phishing test - attachment", 
                "implementing_scripts": [
                    "ScheduleCommand", 
                    "PhishingIncident", 
                    "DeleteContext", 
                    "http"
                ], 
                "implementing_playbooks": [
                    "Phishing Investigation - Generic"
                ]
            }
        }, 
        {
            "search_endpoints_by_hash_-_carbon_black_protection_-_test": {
                "name": "Search Endpoints By Hash - Carbon Black Protection - Test", 
                "fromversion": "3.5.0", 
                "implementing_scripts": [
                    "VerifyContext", 
                    "DeleteContext"
                ], 
                "implementing_playbooks": [
                    "Search Endpoints By Hash - Carbon Black Protection"
                ]
            }
        }, 
        {
            "Test-Detonate URL - Phish.AI": {
                "name": "Test-Detonate URL - Phish.AI", 
                "implementing_playbooks": [
                    "Detonate URL - Phish.AI"
                ]
            }
        }, 
        {
            "ReversingLabsTCTest": {
                "name": "ReversingLabsTCTest", 
                "implementing_scripts": [
                    "VerifyContext", 
                    "DeleteContext"
                ], 
                "implementing_commands": [
                    "file"
                ]
            }
        }, 
        {
            "get_file_sample_from_path_-_carbon_black_enterprise_response_-_test": {
                "name": "Get File Sample From Path - Carbon Black Enterprise Response - Test", 
                "fromversion": "3.5.0", 
                "implementing_scripts": [
                    "VerifyContext", 
                    "DeleteContext"
                ], 
                "implementing_playbooks": [
                    "Get File Sample From Path - Carbon Black Enterprise Response"
                ], 
                "implementing_commands": [
                    "cb-list-sensors"
                ]
            }
        }, 
        {
            "PostgreSQL Test": {
                "name": "PostgreSQL Test", 
                "fromversion": "3.6.0", 
                "implementing_scripts": [
                    "VerifyHumanReadableEquals"
                ], 
                "implementing_commands": [
                    "pgsql-query"
                ]
            }
        }, 
        {
            "DUO Test Playbook": {
                "name": "DUO Test Playbook", 
                "implementing_scripts": [
                    "DeleteContext", 
                    "PrintErrorEntry", 
                    "AreValuesEqual", 
                    "PrintContext"
                ], 
                "implementing_commands": [
                    "duo-preauth"
                ]
            }
        }, 
        {
            "secureworks_test": {
                "name": "Secureworks test", 
                "implementing_scripts": [
                    "VerifyContext", 
                    "DeleteContext"
                ], 
                "implementing_commands": [
                    "secure-works-create-ticket", 
                    "secure-works-get-ticket", 
                    "secure-works-update-ticket", 
                    "secure-works-get-tickets-ids", 
                    "secure-works-get-ticket-count", 
                    "secure-works-close-ticket", 
                    "secure-works-get-tickets-updates"
                ]
            }
        }, 
        {
            "File Enrichment - Generic Test": {
                "name": "File Enrichment - Generic Test", 
                "implementing_scripts": [
                    "VerifyContext", 
                    "Set"
                ], 
                "implementing_playbooks": [
                    "File Enrichment - Generic"
                ]
            }
        }, 
        {
            "JSONtoCSV-Test": {
                "name": "JSONtoCSV-Test", 
                "implementing_scripts": [
                    "JSONFileToCSV", 
                    "LoadJSON", 
                    "ParseCSV", 
                    "JSONtoCSV", 
                    "FileCreateAndUpload", 
                    "DeleteContext"
                ]
            }
        }, 
        {
            "ZipFile-Test": {
                "name": "ZipFile-Test", 
                "implementing_scripts": [
                    "http", 
                    "ZipFile", 
                    "CloseInvestigation", 
                    "Sleep", 
                    "UnzipFile", 
                    "DeleteContext"
                ]
            }
        }, 
        {
            "d5cb69b1-c81c-4f27-8a40-3106c0cb2620": {
                "name": "AWS - IAM Test Playbook", 
                "implementing_scripts": [
                    "VerifyContext", 
                    "Sleep"
                ], 
                "implementing_commands": [
                    "aws-iam-update-user", 
                    "aws-iam-update-access-key", 
                    "aws-iam-get-user", 
                    "aws-iam-remove-user-from-group", 
                    "aws-iam-add-role-to-instance-profile", 
                    "aws-iam-create-instance-profile", 
                    "aws-iam-list-roles", 
                    "aws-iam-attach-policy", 
                    "aws-iam-create-login-profile", 
                    "aws-iam-create-group", 
                    "aws-iam-get-instance-profile", 
                    "aws-iam-list-instance-profiles-for-role", 
                    "aws-iam-update-login-profile", 
                    "aws-iam-list-policies", 
                    "aws-iam-get-role", 
                    "aws-iam-list-access-keys-for-user", 
                    "aws-iam-list-instance-profiles", 
                    "aws-iam-delete-role", 
                    "aws-iam-list-groups", 
                    "aws-iam-remove-role-from-instance-profile", 
                    "aws-iam-delete-user", 
                    "aws-iam-create-role", 
                    "aws-iam-delete-access-key", 
                    "aws-iam-detach-policy", 
                    "aws-iam-create-access-key", 
                    "aws-iam-delete-group", 
                    "aws-iam-create-user", 
                    "aws-iam-delete-login-profile", 
                    "aws-iam-list-groups-for-user", 
                    "aws-iam-add-user-to-group", 
                    "aws-iam-list-users", 
                    "aws-iam-delete-instance-profile"
                ]
            }
        }, 
        {
            "ExposeIncidentOwner-Test": {
                "name": "ExposeIncidentOwner-Test", 
                "implementing_scripts": [
                    "CloseInvestigation", 
                    "AssignAnalystToIncident", 
                    "ExposeIncidentOwner", 
                    "AreValuesEqual"
                ]
            }
        }, 
        {
            "McAfeeWebGatewayTest": {
                "name": "McAfeeWebGatewayTest", 
                "implementing_scripts": [
                    "ContextContains", 
                    "DeleteContext", 
                    "Sleep", 
                    "PrintContext"
                ], 
                "implementing_commands": [
                    "mwg-insert-entry", 
                    "mwg-get-list-entry", 
                    "mwg-get-list", 
                    "mwg-delete-entry", 
                    "mwg-get-available-lists"
                ]
            }
        }, 
        {
            "DemistoLockTest": {
                "name": "DemistoLockTest", 
                "implementing_scripts": [
                    "Set", 
                    "Print", 
                    "DeleteContext", 
                    "Sleep", 
                    "isError"
                ], 
                "implementing_commands": [
                    "closeInvestigation", 
                    "demisto-lock-release-all", 
                    "demisto-lock-release", 
                    "demisto-lock-get", 
                    "demisto-lock-info"
                ]
            }
        }, 
        {
            "Detonate File - BitDam Test": {
                "name": "Detonate File - BitDam Test", 
                "implementing_scripts": [
                    "FileCreateAndUpload", 
                    "DeleteContext"
                ], 
                "implementing_playbooks": [
                    "Detonate File - BitDam"
                ]
            }
        }, 
        {
            "Luminate-TestPlaybook": {
                "name": "Luminate-TestPlaybook", 
                "implementing_scripts": [
                    "VerifyContext"
                ], 
                "implementing_commands": [
                    "lum-block-user", 
                    "lum-destroy-user-session", 
                    "lum-unblock-user", 
                    "lum-get-ssh-access-logs", 
                    "lum-get-http-access-logs"
                ]
            }
        }, 
        {
            "McAfee-MAR_Test": {
                "name": "McAfee-MAR_Test", 
                "implementing_scripts": [
                    "VerifyContext"
                ], 
                "implementing_commands": [
                    "mar-collectors-list", 
                    "mar-search-multiple", 
                    "mar-search"
                ]
            }
        }, 
        {
            "CarbonBlackLiveResponseTest": {
                "name": "Carbon Black Live Response Test", 
                "implementing_scripts": [
                    "TestCreateWordFile", 
                    "DeleteContext", 
                    "Sleep"
                ], 
                "implementing_commands": [
                    "cb-get-file-from-endpoint", 
                    "cb-command-create-and-wait", 
                    "cb-session-create-and-wait", 
                    "cb-keepalive", 
                    "cb-file-delete-from-endpoint", 
                    "cb-push-file-to-endpoint", 
                    "cb-list-sessions", 
                    "cb-session-close"
                ]
            }
        }, 
        {
            "Recorded Future Test": {
                "name": "Recorded Future Test", 
                "implementing_scripts": [
                    "VerifyContext"
                ], 
                "implementing_commands": [
                    "ip", 
                    "domain", 
                    "recorded-future-get-related-entities", 
                    "file"
                ]
            }
        }, 
        {
            "NetWitness Endpoint Test": {
                "name": "NetWitness Endpoint Test", 
                "implementing_scripts": [
                    "DeleteContext"
                ], 
                "implementing_commands": [
                    "netwitness-get-machines", 
                    "netwitness-blacklist-domains", 
                    "netwitness-blacklist-ips", 
                    "netwitness-get-machine-module"
                ]
            }
        }, 
        {
            "DNSDBTest": {
                "name": "DNSDBTest", 
                "implementing_scripts": [
                    "DeleteContext"
                ], 
                "implementing_commands": [
                    "dnsdb-rrset", 
                    "dnsdb-rdata"
                ]
            }
        }, 
        {
            "VerifyHumanReadableFormat": {
                "name": "VerifyHumanReadableFormat", 
                "implementing_scripts": [
                    "VerifyTableToMarkDown", 
                    "VerifyTreeToFlatObject"
                ]
            }
        }, 
        {
            "domain_enrichment_generic_test": {
                "name": "Domain Enrichment Generic - Test", 
                "fromversion": "3.5.0", 
                "implementing_scripts": [
                    "DeleteContext", 
                    "VerifyContext", 
                    "Set"
                ], 
                "implementing_playbooks": [
                    "Domain Enrichment - Generic"
                ]
            }
        }, 
        {
            "Anomali_ThreatStream_Test": {
                "name": "Anomali ThreatStream Test", 
                "fromversion": "3.5.0", 
                "implementing_scripts": [
                    "VerifyContext", 
                    "DeleteContext"
                ], 
                "implementing_commands": [
                    "ip", 
                    "domain", 
                    "threatstream-email-reputation", 
                    "threatstream-intelligence", 
                    "file"
                ]
            }
        }, 
        {
            "ParseExcel-test": {
                "name": "ParseExcel-test", 
                "implementing_scripts": [
                    "ParseExcel", 
                    "DeleteContext", 
                    "http"
                ]
            }
        }, 
        {
            "Zoom_Test": {
                "name": "Zoom_Test", 
                "implementing_scripts": [
                    "Print", 
                    "VerifyContext", 
                    "GenerateEmail", 
                    "DeleteContext"
                ], 
                "implementing_commands": [
                    "zoom-create-meeting", 
                    "zoom-list-users", 
                    "zoom-fetch-recording", 
                    "zoom-create-user", 
                    "zoom-delete-user"
                ]
            }
        }, 
        {
            "DomainTools-Test": {
                "name": "DomainTools-Test", 
                "implementing_scripts": [
                    "VerifyContext", 
                    "NotInContextVerification", 
                    "DeleteContext"
                ], 
                "implementing_commands": [
                    "domain", 
                    "whois", 
                    "reverseWhois", 
                    "reverseNameServer", 
                    "domainSearch", 
                    "domainProfile", 
                    "whoisHistory", 
                    "reverseIP"
                ]
            }
        }, 
        {
            "RedLockTest": {
                "name": "RedLockTest", 
                "implementing_scripts": [
                    "DeleteContext"
                ], 
                "implementing_commands": [
                    "redlock-search-alerts", 
                    "redlock-reopen-alerts", 
                    "redlock-get-alert-details", 
                    "redlock-dismiss-alerts"
                ]
            }
        }, 
        {
            "TruSTAR Test": {
                "name": "TruSTAR Test", 
                "implementing_scripts": [
                    "VerifyContext", 
                    "DeleteContext"
                ], 
                "implementing_commands": [
                    "domain", 
                    "url", 
                    "ip", 
                    "trustar-correlated-reports", 
                    "file", 
                    "trustar-trending-indicators", 
                    "trustar-search-indicators"
                ]
            }
        }, 
        {
            "JoeSecurityTestDetonation": {
                "name": "JoeSecurityTestDetonation", 
                "fromversion": "4.0.0", 
                "implementing_scripts": [
                    "FileCreateAndUpload", 
                    "DeleteContext"
                ], 
                "implementing_playbooks": [
                    "Detonate File - JoeSecurity", 
                    "Detonate File From URL - JoeSecurity", 
                    "Detonate URL - JoeSecurity"
                ]
            }
        }, 
        {
            "Symantec Messaging Gateway Test": {
                "name": "Symantec Messaging Gateway Test", 
                "implementing_scripts": [
                    "GenerateIP", 
                    "VerifyContext", 
                    "GenerateUUID", 
                    "AreValuesEqual"
                ], 
                "implementing_commands": [
                    "smg-unblock-domain", 
                    "smg-block-ip", 
                    "smg-unblock-ip", 
                    "smg-block-domain", 
                    "smg-block-email", 
                    "smg-unblock-email"
                ]
            }
        }, 
        {
            "devo_test_playbook": {
                "name": "Devo test playbook", 
                "implementing_scripts": [
                    "VerifyContext", 
                    "DeleteContext"
                ], 
                "implementing_commands": [
                    "devo-query"
                ]
            }
        }, 
        {
            "Lastline - testplaybook": {
                "name": "Lastline - testplaybook", 
                "implementing_scripts": [
                    "DeleteContext", 
                    "Set", 
                    "http"
                ], 
                "implementing_playbooks": [
                    "Detonate URL - Lastline", 
                    "Detonate File - Lastline"
                ]
            }
        }, 
        {
            "detonate_file_-_generic_test": {
                "name": "Detonate File - Generic Test", 
                "toversion": "3.6.0", 
                "fromversion": "3.5.0", 
                "implementing_scripts": [
                    "DeleteContext", 
                    "http"
                ], 
                "implementing_playbooks": [
                    "Detonate File - Generic"
                ]
            }
        }, 
        {
            "Test CommonServer": {
                "name": "Test CommonServer", 
                "implementing_scripts": [
                    "TestFormatTableValues"
                ]
            }
        }, 
        {
            "Test filters & transformers scripts": {
                "name": "Test filters & transformers scripts", 
                "implementing_scripts": [
                    "RaiseError", 
                    "Print", 
                    "Set"
                ]
            }
        }, 
        {
            "virusTotalPrivateAPI-test-playbook": {
                "name": "virusTotalPrivateAPI-test-playbook", 
                "implementing_scripts": [
                    "VerifyContext", 
                    "StringContains", 
                    "DeleteContext"
                ], 
                "implementing_commands": [
                    "vt-private-get-url-report", 
                    "vt-private-get-file-report", 
                    "vt-private-get-domain-report"
                ]
            }
        }, 
        {
            "SCADAfence_test": {
                "name": "SCADAfence_test", 
                "implementing_scripts": [
                    "VerifyContext", 
                    "DeleteContext"
                ], 
                "implementing_commands": [
                    "scadafence-getAsset", 
                    "scadafence-setAlertStatus", 
                    "scadafence-getAlerts"
                ]
            }
        }, 
        {
            "c19e328d-0cf3-4a94-88b3-df670d984602": {
                "name": "SymantecEndpointProtection Test", 
                "implementing_scripts": [
                    "SEPScan", 
                    "VerifyContext", 
                    "DeleteContext"
                ], 
                "implementing_commands": [
                    "sep-quarantine", 
                    "sep-command-status", 
                    "sep-update-content", 
                    "sep-endpoints-info", 
                    "sep-groups-info", 
                    "sep-client-content", 
                    "sep-system-info"
                ]
            }
        }, 
        {
            "PagerDuty Test": {
                "name": "PagerDuty Test", 
                "implementing_scripts": [
                    "VerifyContext"
                ], 
                "implementing_commands": [
                    "PagerDuty-incidents", 
                    "PagerDuty-get-all-schedules", 
                    "PagerDuty-get-users-on-call-now"
                ]
            }
        }, 
        {
            "pan-appframework-test": {
                "name": "pan-appframework-test", 
                "implementing_scripts": [
                    "VerifyContext", 
                    "DeleteContext"
                ], 
                "implementing_commands": [
                    "pan-appframework-query-logs"
                ]
            }
        }, 
        {
            "TestSafeBreach": {
                "name": "TestSafeBreach", 
                "implementing_commands": [
                    "safebreach-get-simulation", 
                    "safebreach-rerun"
                ]
            }
        }, 
        {
            "ExifReadTest": {
                "name": "ExifReadTest", 
                "implementing_scripts": [
                    "GenerateImageFileEntry", 
                    "ExifRead", 
                    "DeleteContext"
                ], 
                "implementing_commands": [
                    "closeInvestigation"
                ]
            }
        }, 
        {
            "McAfee-TIE Test": {
                "name": "McAfee-TIE Test", 
                "implementing_scripts": [
                    "VerifyContext", 
                    "DeleteContext"
                ], 
                "implementing_commands": [
                    "tie-file-references", 
                    "file", 
                    "tie-set-file-reputation"
                ]
            }
        }, 
        {
            "SymantecMSSTest": {
                "name": "SymantecMSSTest", 
                "implementing_scripts": [
                    "VerifyContext", 
                    "DeleteContext"
                ], 
                "implementing_commands": [
                    "symantec-mss-incidents-list", 
                    "symantec-mss-update-incident", 
                    "symantec-mss-get-incident"
                ]
            }
        }, 
        {
            "SplunkPySearch_Test": {
                "name": "SplunkPySearch_Test", 
                "implementing_scripts": [
                    "SplunkPySearch", 
                    "VerifyHumanReadableContains"
                ]
            }
<<<<<<< HEAD
        },
	{
            "SLA Scripts - Test": {
                "name": "SLA Scripts - Test",
                "implementing_scripts": [
                    "StopTimeToAssignOnOwnerChange",
                    "ChangeRemediationSLAOnSevChange",
                    "Set",
                    "PrintErrorEntry",
                    "DeleteContext"
                ],
                "implementing_commands": [
                    "setIncident",
                    "startTimer",
                    "resetTimer"
                ]
            }
=======
>>>>>>> c4ac6f63
        }
    ]
}<|MERGE_RESOLUTION|>--- conflicted
+++ resolved
@@ -119,7 +119,7 @@
                     "send-mail"
                 ], 
                 "script_executions": [
-                    "AdSearch", 
+                    "AdSearch",
                     "addEntitlement"
                 ]
             }
@@ -430,9 +430,9 @@
                 "name": "SandboxDetonateFile", 
                 "script_executions": [
                     "CuckooDetonateFile", 
-                    "CuckooGetReport", 
-                    "CuckooTaskStatus", 
-                    "IsIntegrationAvailable", 
+                    "CuckooGetReport",
+                    "CuckooTaskStatus",
+                    "IsIntegrationAvailable",
                     "getEntry"
                 ]
             }
@@ -533,7 +533,7 @@
                     "ck-report"
                 ], 
                 "script_executions": [
-                    "getEntry", 
+                    "getEntry",
                     "getFilePath"
                 ]
             }
@@ -852,8 +852,8 @@
                 "toversion": "3.5.0", 
                 "script_executions": [
                     "setIncident", 
-                    "setOwner", 
-                    "setPlaybook", 
+                    "setOwner",
+                    "setPlaybook",
                     "setStage"
                 ]
             }
@@ -1905,9 +1905,9 @@
                 "fromversion": "3.5.1", 
                 "deprecated": true, 
                 "script_executions": [
-                    "setIncident", 
-                    "setOwner", 
-                    "setPlaybook", 
+                    "setIncident",
+                    "setOwner",
+                    "setPlaybook",
                     "setStage"
                 ]
             }
@@ -2035,7 +2035,7 @@
                 ], 
                 "script_executions": [
                     "getFilePath", 
-                    "scheduleEntry", 
+                    "scheduleEntry",
                     "upload_sample"
                 ]
             }
@@ -2069,7 +2069,7 @@
                 "name": "IndicatorMaliciousRatioCalculation", 
                 "fromversion": "3.5.0", 
                 "script_executions": [
-                    "findIndicators", 
+                    "findIndicators",
                     "getIncidents"
                 ]
             }
@@ -2433,7 +2433,7 @@
                     "ipinfo_field"
                 ], 
                 "script_executions": [
-                    "ip", 
+                    "ip",
                     "ipinfo_field"
                 ]
             }
@@ -3001,7 +3001,7 @@
                     "SendEmail"
                 ], 
                 "script_executions": [
-                    "RemoteExec", 
+                    "RemoteExec",
                     "SendEmail"
                 ]
             }
@@ -3749,7 +3749,7 @@
             "O365SearchEmails": {
                 "name": "O365SearchEmails", 
                 "script_executions": [
-                    "D2O365ComplianceSearch", 
+                    "D2O365ComplianceSearch",
                     "D2O365SearchAndDelete"
                 ]
             }
@@ -3812,7 +3812,7 @@
                 ], 
                 "script_executions": [
                     "ImpSfListEndpoints", 
-                    "ImpSfSetEndpointStatus", 
+                    "ImpSfSetEndpointStatus",
                     "SendEmail"
                 ]
             }
@@ -3871,7 +3871,7 @@
                     "send-mail"
                 ], 
                 "script_executions": [
-                    "AdSearch", 
+                    "AdSearch",
                     "addOneTimeEntitlement"
                 ]
             }
@@ -4148,7 +4148,7 @@
                 "name": "DBotTrainTextClassifier", 
                 "fromversion": "4.1.0", 
                 "script_executions": [
-                    "createList", 
+                    "createList",
                     "getFilePath"
                 ]
             }
@@ -4222,9 +4222,9 @@
                 "name": "DBotPreparePhishingData", 
                 "fromversion": "4.1.0", 
                 "script_executions": [
-                    "WordTokenizer", 
-                    "createList", 
-                    "getContext", 
+                    "WordTokenizer",
+                    "createList",
+                    "getContext",
                     "getIncidents"
                 ]
             }
@@ -4403,7 +4403,7 @@
             "SsdeepReputationTest": {
                 "name": "SsdeepReputationTest", 
                 "script_executions": [
-                    "createNewIndicator", 
+                    "createNewIndicator",
                     "findIndicators"
                 ]
             }
@@ -14298,18 +14298,17 @@
                     "symantec-mss-get-incident"
                 ]
             }
-        }, 
+        },
         {
             "SplunkPySearch_Test": {
-                "name": "SplunkPySearch_Test", 
-                "implementing_scripts": [
-                    "SplunkPySearch", 
+                "name": "SplunkPySearch_Test",
+                "implementing_scripts": [
+                    "SplunkPySearch",
                     "VerifyHumanReadableContains"
                 ]
             }
-<<<<<<< HEAD
         },
-	{
+	    {
             "SLA Scripts - Test": {
                 "name": "SLA Scripts - Test",
                 "implementing_scripts": [
@@ -14325,8 +14324,6 @@
                     "resetTimer"
                 ]
             }
-=======
->>>>>>> c4ac6f63
         }
     ]
 }