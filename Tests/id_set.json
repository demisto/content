--- conflicted
+++ resolved
@@ -11599,7 +11599,7 @@
                     "Alexa Test Playbook"
                 ]
             }
-        },
+        }, 
         {
             "Google Resource Manager": {
                 "name": "Google Resource Manager", 
@@ -15538,18 +15538,6 @@
             }
         }, 
         {
-<<<<<<< HEAD
-            "MySQL Test": {
-                "name": "MySQL Test", 
-                "implementing_scripts": [
-                    "PrintErrorEntry", 
-                    "DeleteContext", 
-                    "TestMysqlQuery", 
-                    "PrintContext"
-                ], 
-                "implementing_commands": [
-                    "query"
-=======
             "Alexa Test Playbook": {
                 "name": "Alexa Test Playbook", 
                 "implementing_scripts": [
@@ -15559,7 +15547,7 @@
                     "domain"
                 ]
             }
-        },
+        }, 
         {
             "GoogleResourceManager-Test": {
                 "name": "GoogleResourceManager-Test", 
@@ -15577,7 +15565,20 @@
                     "grm-create-project", 
                     "grm-get-project", 
                     "grm-get-organization"
->>>>>>> 77c5fc77
+                ]
+            }
+        }, 
+        {
+            "MySQL Test": {
+                "name": "MySQL Test", 
+                "implementing_scripts": [
+                    "PrintErrorEntry", 
+                    "DeleteContext", 
+                    "TestMysqlQuery", 
+                    "PrintContext"
+                ], 
+                "implementing_commands": [
+                    "query"
                 ]
             }
         }
