{
    "scripts": [
        {
            "changeremediationslaonsevchange": {
                "name": "ChangeRemediationSLAOnSevChange", 
                "fromversion": "4.1.0", 
                "script_executions": [
                    "setIncident"
                ], 
                "tests": [
                    "SLA Scripts - Test"
                ]
            }
        }, 
        {
            "stoptimetoassignonownerchange": {
                "name": "StopTimeToAssignOnOwnerChange", 
                "fromversion": "4.1.0", 
                "script_executions": [
                    "stopTimer"
                ], 
                "tests": [
                    "SLA Scripts - Test"
                ]
            }
        }, 
        {
            "AwsStopInstance": {
                "name": "AwsStopInstance", 
                "depends_on": [
                    "stop-instance"
                ]
            }
        }, 
        {
            "PWFindEvents": {
                "name": "PWFindEvents", 
                "deprecated": true, 
                "depends_on": [
                    "search"
                ], 
                "script_executions": [
                    "search"
                ], 
                "command_to_integration": {
                    "search": "ProtectWise"
                }
            }
        }, 
        {
            "QRadarClassifier": {
                "name": "QRadarClassifier", 
                "deprecated": true, 
                "depends_on": [
                    "qradar-searches"
                ]
            }
        }, 
        {
            "VolLDRModules": {
                "name": "VolLDRModules"
            }
        }, 
        {
            "CPShowHosts": {
                "name": "CPShowHosts", 
                "deprecated": true, 
                "depends_on": [
                    "checkpoint"
                ], 
                "script_executions": [
                    "checkpoint"
                ]
            }
        }, 
        {
            "PWSensors": {
                "name": "PWSensors", 
                "deprecated": true, 
                "depends_on": [
                    "sensors"
                ], 
                "script_executions": [
                    "sensors"
                ], 
                "command_to_integration": {
                    "sensors": "ProtectWise"
                }
            }
        }, 
        {
            "ADListComputers": {
                "name": "ADListComputers", 
                "deprecated": true, 
                "depends_on": [
                    "ad-search"
                ]
            }
        }, 
        {
            "CheckWhitelist": {
                "name": "CheckWhitelist", 
                "deprecated": true, 
                "script_executions": [
                    "getList"
                ]
            }
        }, 
        {
            "VectraHosts": {
                "name": "VectraHosts", 
                "deprecated": true, 
                "depends_on": [
                    "vec-hosts"
                ]
            }
        }, 
        {
            "SetContext": {
                "name": "SetContext", 
                "deprecated": true
            }
        }, 
        {
            "D2Autoruns": {
                "name": "D2Autoruns"
            }
        }, 
        {
            "MathUtil": {
                "name": "MathUtil"
            }
        }, 
        {
            "CBFindHash": {
                "name": "CBFindHash", 
                "deprecated": true, 
                "depends_on": [
                    "cb-binary"
                ], 
                "tests": [
                    "No test"
                ]
            }
        }, 
        {
            "SendEmailToManager": {
                "name": "SendEmailToManager", 
                "fromversion": "3.5.0", 
                "depends_on": [
                    "ad-search", 
                    "send-mail"
                ], 
                "script_executions": [
                    "AdSearch", 
                    "addEntitlement"
                ]
            }
        }, 
        {
            "FileCreateAndUpload": {
                "name": "FileCreateAndUpload"
            }
        }, 
        {
            "DecodeMimeHeader": {
                "name": "DecodeMimeHeader"
            }
        }, 
        {
            "WildfireUpload": {
                "name": "WildfireUpload", 
                "deprecated": true, 
                "depends_on": [
                    "wildfire-upload"
                ]
            }
        }, 
        {
            "CYFileRep": {
                "name": "CYFileRep", 
                "depends_on": [
                    "file", 
                    "cy-upload"
                ], 
                "script_executions": [
                    "file", 
                    "getEntry"
                ], 
                "command_to_integration": {
                    "file": "cylance"
                }, 
                "tests": [
                    "No test - no instance"
                ]
            }
        }, 
        {
            "PanoramaPcaps": {
                "name": "PanoramaPcaps", 
                "deprecated": true, 
                "depends_on": [
                    "panorama"
                ], 
                "tests": [
                    "palo_alto_firewall_test_pb"
                ]
            }
        }, 
        {
            "ExtractDomain": {
                "name": "ExtractDomain", 
                "toversion": "3.0.0"
            }
        }, 
        {
            "ExposeUsers": {
                "name": "ExposeUsers", 
                "deprecated": true
            }
        }, 
        {
            "Print": {
                "name": "Print"
            }
        }, 
        {
            "CSIndicators": {
                "name": "CSIndicators", 
                "deprecated": true, 
                "depends_on": [
                    "cs-indicators"
                ]
            }
        }, 
        {
            "PWEventPcapInfo": {
                "name": "PWEventPcapInfo", 
                "deprecated": true, 
                "depends_on": [
                    "event-pcap-info"
                ], 
                "command_to_integration": {
                    "event-pcap-info": "ProtectWise"
                }
            }
        }, 
        {
            "JiraIssueQuery": {
                "name": "JiraIssueQuery", 
                "deprecated": true, 
                "depends_on": [
                    "jira-issue-query"
                ]
            }
        }, 
        {
            "ADGetAllUsersEmail": {
                "name": "ADGetAllUsersEmail", 
                "deprecated": true, 
                "depends_on": [
                    "ad-search"
                ]
            }
        }, 
        {
            "CuckooDetonateFile": {
                "name": "CuckooDetonateFile", 
                "depends_on": [
                    "cuckoo-create-task-from-file"
                ], 
                "tests": [
                    "No test"
                ]
            }
        }, 
        {
            "EPORepoList": {
                "name": "EPORepoList", 
                "deprecated": true, 
                "depends_on": [
                    "epo-command"
                ]
            }
        }, 
        {
            "GrrSetFlows": {
                "name": "GrrSetFlows", 
                "depends_on": [
                    "grr_set_flows"
                ], 
                "script_executions": [
                    "grr_set_flows"
                ]
            }
        }, 
        {
            "VectraGetDetetctionsById": {
                "name": "VectraGetDetetctionsById", 
                "deprecated": true, 
                "depends_on": [
                    "vec-get-detetctions-by-id"
                ]
            }
        }, 
        {
            "CommonD2": {
                "name": "CommonD2"
            }
        }, 
        {
            "FilterByList": {
                "name": "FilterByList", 
                "script_executions": [
                    "getList"
                ]
            }
        }, 
        {
            "ExtractHash": {
                "name": "ExtractHash"
            }
        }, 
        {
            "120c861a-e0ae-417e-8dcf-c3ee1dc15a42": {
                "name": "commentsToContext"
            }
        }, 
        {
            "ConvertXmlFileToJson": {
                "name": "ConvertXmlFileToJson"
            }
        }, 
        {
            "IPExtract": {
                "name": "IPExtract", 
                "deprecated": true
            }
        }, 
        {
            "DBotAverageScore": {
                "name": "DBotAverageScore"
            }
        }, 
        {
            "NessusCreateScan": {
                "name": "NessusCreateScan", 
                "deprecated": true, 
                "depends_on": [
                    "scan-create"
                ], 
                "command_to_integration": {
                    "scan-create": "Nessus"
                }
            }
        }, 
        {
            "StixParser": {
                "name": "StixParser"
            }
        }, 
        {
            "NessusShowEditorTemplates": {
                "name": "NessusShowEditorTemplates", 
                "deprecated": true, 
                "depends_on": [
                    "nessus-get-scans-editors"
                ]
            }
        }, 
        {
            "QrFullSearch": {
                "name": "QrFullSearch", 
                "deprecated": true, 
                "depends_on": [
                    "QrGetSearchResults", 
                    "qr-get-search", 
                    "qr-searches"
                ], 
                "script_executions": [
                    "QrGetSearchResults"
                ]
            }
        }, 
        {
            "FetchFromInstance": {
                "name": "FetchFromInstance", 
                "fromversion": "4.0.0", 
                "deprecated": true, 
                "tests": [
                    "No test - cannot create a dummy integration inorder to test that"
                ]
            }
        }, 
        {
            "a6e348f4-1e40-4365-870c-52139c60779a": {
                "name": "OktaGetUser", 
                "deprecated": true, 
                "depends_on": [
                    "okta-get-user"
                ]
            }
        }, 
        {
            "VolConnscan": {
                "name": "VolConnscan"
            }
        }, 
        {
            "840aa9a7-04b2-4505-8238-8fe85f010dde": {
                "name": "OktaActivateUser", 
                "deprecated": true, 
                "depends_on": [
                    "okta-activate-user"
                ]
            }
        }, 
        {
            "CBLiveGetFile": {
                "name": "CBLiveGetFile", 
                "depends_on": [
                    "cb-session-create", 
                    "cb-sensor-info", 
                    "cb-command-create", 
                    "cb-session-info", 
                    "cb-file-get", 
                    "cb-command-info", 
                    "cb-list-sessions"
                ]
            }
        }, 
        {
            "ScheduleGenericPolling": {
                "name": "ScheduleGenericPolling", 
                "fromversion": "4.0.0"
            }
        }, 
        {
            "AddEvidence": {
                "name": "AddEvidence", 
                "fromversion": "2.5.0"
            }
        }, 
        {
            "Ping": {
                "name": "Ping", 
                "tests": [
                    "Ping Test Playbook"
                ]
            }
        }, 
        {
            "EncodeToAscii": {
                "name": "EncodeToAscii"
            }
        }, 
        {
            "ServiceNowCreateIncident": {
                "name": "ServiceNowCreateIncident", 
                "depends_on": [
                    "servicenow-query-table", 
                    "servicenow-create-record"
                ], 
                "command_to_integration": {
                    "servicenow-query-table": "ServiceNow", 
                    "servicenow-create-record": "ServiceNow"
                }, 
                "tests": [
                    "No test - Hibernating instance"
                ]
            }
        }, 
        {
            "TriagePhishing": {
                "name": "TriagePhishing", 
                "deprecated": true
            }
        }, 
        {
            "LessThanPercentage": {
                "name": "LessThanPercentage"
            }
        }, 
        {
            "TrendmicroAlertStatus": {
                "name": "TrendmicroAlertStatus", 
                "depends_on": [
                    "trendmicro-alert-status"
                ]
            }
        }, 
        {
            "SandboxDetonateFile": {
                "name": "SandboxDetonateFile", 
                "script_executions": [
                    "CuckooDetonateFile", 
                    "CuckooGetReport", 
                    "CuckooTaskStatus", 
                    "IsIntegrationAvailable", 
                    "getEntry"
                ], 
                "tests": [
                    "No test"
                ]
            }
        }, 
        {
            "ParseEmailFiles": {
                "name": "ParseEmailFiles", 
                "script_executions": [
                    "getEntry", 
                    "getFilePath"
                ], 
                "tests": [
                    "ParseEmailFiles-test"
                ]
            }
        }, 
        {
            "ConferSetSeverity": {
                "name": "ConferSetSeverity", 
                "depends_on": [
                    "confer"
                ], 
                "script_executions": [
                    "setSeverity"
                ]
            }
        }, 
        {
            "ReverseList": {
                "name": "ReverseList"
            }
        }, 
        {
            "ImpSfListEndpoints": {
                "name": "ImpSfListEndpoints", 
                "depends_on": [
                    "imp-sf-list-endpoints"
                ]
            }
        }, 
        {
            "9364c36f-b1d6-4233-88c2-75008b106c31": {
                "name": "vmray_getResults", 
                "depends_on": [
                    "get_job_sample"
                ], 
                "script_executions": [
                    "get_job_sample", 
                    "get_results", 
                    "scheduleEntry"
                ], 
                "command_to_integration": {
                    "get_job_sample": "VMRay"
                }
            }
        }, 
        {
            "InviteUser": {
                "name": "InviteUser"
            }
        }, 
        {
            "VectraDetections": {
                "name": "VectraDetections", 
                "deprecated": true, 
                "depends_on": [
                    "vec-detections"
                ]
            }
        }, 
        {
            "StaticAnalyze": {
                "name": "StaticAnalyze"
            }
        }, 
        {
            "GetContextValue": {
                "name": "GetContextValue", 
                "deprecated": true
            }
        }, 
        {
            "TaniumFilterComputersByIndexQueryFileDetails": {
                "name": "TaniumFilterComputersByIndexQueryFileDetails", 
                "depends_on": [
                    "tn-ask-manual-question"
                ]
            }
        }, 
        {
            "D2O365ComplianceSearch": {
                "name": "D2O365ComplianceSearch"
            }
        }, 
        {
            "SearchIncidents": {
                "name": "SearchIncidents"
            }
        }, 
        {
            "CuckooDisplayReport": {
                "name": "CuckooDisplayReport", 
                "depends_on": [
                    "ck-report"
                ], 
                "script_executions": [
                    "getEntry", 
                    "getFilePath"
                ]
            }
        }, 
        {
            "VolPSList": {
                "name": "VolPSList"
            }
        }, 
        {
            "CBLiveProcessList": {
                "name": "CBLiveProcessList", 
                "depends_on": [
                    "cb-command-info", 
                    "cb-command-create"
                ]
            }
        }, 
        {
            "GoogleappsGmailGetMail": {
                "name": "GoogleappsGmailGetMail", 
                "deprecated": true, 
                "depends_on": [
                    "googleapps-gmail-get-mail"
                ]
            }
        }, 
        {
            "PTEnrich": {
                "name": "PTEnrich", 
                "depends_on": [
                    "pt-osint", 
                    "pt-whois", 
                    "pt-malware", 
                    "pt-enrichment", 
                    "pt-get-subdomains", 
                    "pt-ssl-cert", 
                    "pt-passive-dns"
                ]
            }
        }, 
        {
            "ResolveShortenedURL": {
                "name": "ResolveShortenedURL", 
                "tests": [
                    "No test"
                ]
            }
        }, 
        {
            "CommonServerUserPython": {
                "name": "CommonServerUserPython"
            }
        }, 
        {
            "5edd0c8e-4e6e-4afe-8f43-67bb9ebc4fd3": {
                "name": "NetwitnessSearch", 
                "depends_on": [
                    "nw-sdk-search"
                ]
            }
        }, 
        {
            "RunSqlQuery": {
                "name": "RunSqlQuery", 
                "deprecated": true, 
                "depends_on": [
                    "query"
                ], 
                "script_executions": [
                    "query"
                ]
            }
        }, 
        {
            "d98506ea-fd06-49d6-8f1e-bb29ab06766e": {
                "name": "VerifyContext", 
                "deprecated": true, 
                "tests": [
                    "No test"
                ]
            }
        }, 
        {
            "TimeStampToDate": {
                "name": "TimeStampToDate"
            }
        }, 
        {
            "SlackAskUser": {
                "name": "SlackAskUser", 
                "toversion": "3.1.0", 
                "depends_on": [
                    "slack-send"
                ], 
                "script_executions": [
                    "addOneTimeEntitlement"
                ]
            }
        }, 
        {
            "CPShowAccessRulebase": {
                "name": "CPShowAccessRulebase", 
                "deprecated": true, 
                "depends_on": [
                    "checkpoint"
                ], 
                "script_executions": [
                    "checkpoint"
                ]
            }
        }, 
        {
            "VolNetworkConnections": {
                "name": "VolNetworkConnections"
            }
        }, 
        {
            "DemistoDeleteIncident": {
                "name": "DemistoDeleteIncident", 
                "deprecated": true, 
                "depends_on": [
                    "demisto-api-post"
                ]
            }
        }, 
        {
            "SSDeepReputation": {
                "name": "SSDeepReputation", 
                "script_executions": [
                    "findIndicators", 
                    "getContext"
                ]
            }
        }, 
        {
            "GrrGetHunt": {
                "name": "GrrGetHunt", 
                "depends_on": [
                    "grr_get_hunt"
                ], 
                "script_executions": [
                    "grr_get_hunt"
                ]
            }
        }, 
        {
            "findIncidentsWithIndicator": {
                "name": "findIncidentsWithIndicator", 
                "tests": [
                    "No test"
                ]
            }
        }, 
        {
            "ExifRead": {
                "name": "ExifRead"
            }
        }, 
        {
            "AlgosecGetTicket": {
                "name": "AlgosecGetTicket", 
                "depends_on": [
                    "algosec-get-ticket"
                ]
            }
        }, 
        {
            "IncapGetDomainApproverEmail": {
                "name": "IncapGetDomainApproverEmail", 
                "depends_on": [
                    "incap-get-domain-approver-email"
                ]
            }
        }, 
        {
            "ElasticSearchDisplay": {
                "name": "ElasticSearchDisplay", 
                "depends_on": [
                    "search"
                ], 
                "command_to_integration": {
                    "search": "elasticsearch"
                }
            }
        }, 
        {
            "ContextGetIps": {
                "name": "ContextGetIps"
            }
        }, 
        {
            "D2Hardware": {
                "name": "D2Hardware"
            }
        }, 
        {
            "82764532-0a4f-4b59-8cf9-fe1a00cabdae": {
                "name": "OktaSearch", 
                "deprecated": true, 
                "depends_on": [
                    "okta-search"
                ]
            }
        }, 
        {
            "TrendmicroSecurityProfileRetrieveAll": {
                "name": "TrendmicroSecurityProfileRetrieveAll", 
                "depends_on": [
                    "trendmicro-security-profile-retrieve-all"
                ]
            }
        }, 
        {
            "PanoramaConfig": {
                "name": "PanoramaConfig", 
                "deprecated": true, 
                "depends_on": [
                    "panorama"
                ], 
                "tests": [
                    "palo_alto_firewall_test_pb"
                ]
            }
        }, 
        {
            "RepopulateFiles": {
                "name": "RepopulateFiles", 
                "script_executions": [
                    "getEntries"
                ]
            }
        }, 
        {
            "SendMessageToOnlineUsers": {
                "name": "SendMessageToOnlineUsers"
            }
        }, 
        {
            "SetIncidentCustomFields": {
                "name": "SetIncidentCustomFields", 
                "deprecated": true, 
                "tests": [
                    "No test - script should be phased out of use"
                ]
            }
        }, 
        {
            "CEFParser": {
                "name": "CEFParser"
            }
        }, 
        {
            "ADSetNewPassword": {
                "name": "ADSetNewPassword", 
                "deprecated": true, 
                "depends_on": [
                    "ad-set-new-password"
                ]
            }
        }, 
        {
            "misp_upload_sample": {
                "name": "misp_upload_sample", 
                "deprecated": true, 
                "script_executions": [
                    "getFilePath"
                ], 
                "tests": [
                    "MISP V2 Test"
                ]
            }
        }, 
        {
            "IsValueInArray": {
                "name": "IsValueInArray"
            }
        }, 
        {
            "displayhtml": {
                "name": "DisplayHTML"
            }
        }, 
        {
            "VectraClassifier": {
                "name": "VectraClassifier", 
                "deprecated": true, 
                "depends_on": [
                    "vec-health"
                ]
            }
        }, 
        {
            "JSONtoCSV": {
                "name": "JSONtoCSV", 
                "script_executions": [
                    "getEntry"
                ], 
                "tests": [
                    "JSONtoCSV-Test"
                ]
            }
        }, 
        {
            "ConferIncidentDetails": {
                "name": "ConferIncidentDetails", 
                "depends_on": [
                    "confer"
                ]
            }
        }, 
        {
            "ParseJSON": {
                "name": "ParseJSON", 
                "tests": [
                    "No test"
                ]
            }
        }, 
        {
            "ScheduleCommand": {
                "name": "ScheduleCommand"
            }
        }, 
        {
            "XBTimeline": {
                "name": "XBTimeline", 
                "depends_on": [
                    "xb-timeline"
                ]
            }
        }, 
        {
            "EmailAskUser": {
                "name": "EmailAskUser", 
                "toversion": "3.1.0"
            }
        }, 
        {
            "IncidentSet": {
                "name": "IncidentSet", 
                "toversion": "3.5.0", 
                "script_executions": [
                    "setIncident", 
                    "setOwner", 
                    "setPlaybook", 
                    "setStage"
                ]
            }
        }, 
        {
            "DataIPReputation": {
                "name": "DataIPReputation", 
                "deprecated": true
            }
        }, 
        {
            "URLSSLVerification": {
                "name": "URLSSLVerification"
            }
        }, 
        {
            "EmailDomainSquattingReputation": {
                "name": "EmailDomainSquattingReputation"
            }
        }, 
        {
            "XBUser": {
                "name": "XBUser", 
                "depends_on": [
                    "xb-user"
                ]
            }
        }, 
        {
            "SNUpdateTicket": {
                "name": "SNUpdateTicket", 
                "deprecated": true, 
                "depends_on": [
                    "servicenow-incident-update"
                ]
            }
        }, 
        {
            "ticksToTime": {
                "name": "ticksToTime"
            }
        }, 
        {
            "dbbdc2e4-6105-4ee9-8e83-563a4b991a89": {
                "name": "VirustotalIsMalicious", 
                "deprecated": true, 
                "depends_on": [
                    "file"
                ], 
                "script_executions": [
                    "file"
                ], 
                "command_to_integration": {
                    "file": "VirusTotal"
                }
            }
        }, 
        {
            "TopMaliciousRatioIndicators": {
                "name": "TopMaliciousRatioIndicators", 
                "fromversion": "4.0.0", 
                "script_executions": [
                    "findIndicators", 
                    "maliciousRatio"
                ]
            }
        }, 
        {
            "SetMultipleValues": {
                "name": "SetMultipleValues"
            }
        }, 
        {
            "PanoramaCommit": {
                "name": "PanoramaCommit", 
                "deprecated": true, 
                "depends_on": [
                    "panorama"
                ], 
                "tests": [
                    "palo_alto_firewall_test_pb"
                ]
            }
        }, 
        {
            "CloseInvestigation": {
                "name": "CloseInvestigation", 
                "deprecated": true
            }
        }, 
        {
            "CrowdStrikeUrlParse": {
                "name": "CrowdStrikeUrlParse"
            }
        }, 
        {
            "MarkRelatedIncidents": {
                "name": "MarkRelatedIncidents"
            }
        }, 
        {
            "DemistoSendInvite": {
                "name": "DemistoSendInvite", 
                "depends_on": [
                    "demisto-api-post", 
                    "demisto-api-get"
                ]
            }
        }, 
        {
            "CommonIntegrationPython": {
                "name": "CommonIntegrationPython", 
                "deprecated": true
            }
        }, 
        {
            "RunDockerCommand": {
                "name": "RunDockerCommand"
            }
        }, 
        {
            "GoogleappsGmailSearch": {
                "name": "GoogleappsGmailSearch", 
                "deprecated": true, 
                "depends_on": [
                    "googleapps-gmail-search"
                ]
            }
        }, 
        {
            "EPODetermineRepository": {
                "name": "EPODetermineRepository", 
                "deprecated": true
            }
        }, 
        {
            "emailFieldTriggered": {
                "name": "emailFieldTriggered"
            }
        }, 
        {
            "TrendMicroGetPolicyID": {
                "name": "TrendMicroGetPolicyID", 
                "depends_on": [
                    "trendmicro-security-profile-retrieve-all"
                ], 
                "script_executions": [
                    "TrendmicroSecurityProfileRetrieveAll"
                ]
            }
        }, 
        {
            "AquatoneDiscover": {
                "name": "AquatoneDiscover"
            }
        }, 
        {
            "ExtractDomainFromURL": {
                "name": "ExtractDomainFromURL", 
                "deprecated": true
            }
        }, 
        {
            "NetwitnessSAUpdateIncident": {
                "name": "NetwitnessSAUpdateIncident", 
                "deprecated": true, 
                "depends_on": [
                    "nw-update-incident"
                ]
            }
        }, 
        {
            "UnzipFile": {
                "name": "UnzipFile", 
                "script_executions": [
                    "getEntries", 
                    "getFilePath"
                ], 
                "tests": [
                    "ZipFile-Test"
                ]
            }
        }, 
        {
            "NetwitnessSAGetAvailableAssignees": {
                "name": "NetwitnessSAGetAvailableAssignees", 
                "depends_on": [
                    "nw-get-available-assignees"
                ]
            }
        }, 
        {
            "QualysCreateIncidentFromReport": {
                "name": "QualysCreateIncidentFromReport", 
                "depends_on": [
                    "qualys-host-list"
                ], 
                "script_executions": [
                    "getIncidents"
                ]
            }
        }, 
        {
            "CuckooDetonateURL": {
                "name": "CuckooDetonateURL", 
                "depends_on": [
                    "cuckoo-create-task-from-url"
                ], 
                "tests": [
                    "No test"
                ]
            }
        }, 
        {
            "UserEnrichAD": {
                "name": "UserEnrichAD", 
                "depends_on": [
                    "ad-search"
                ], 
                "script_executions": [
                    "ADGetUser"
                ]
            }
        }, 
        {
            "WordTokenizer": {
                "name": "WordTokenizer", 
                "tests": [
                    "WordTokenizeTest"
                ]
            }
        }, 
        {
            "da8594b8-0b57-4cb2-8578-94754bb577c6": {
                "name": "NetwitnessSAListIncidents", 
                "depends_on": [
                    "nw-list-incidents"
                ]
            }
        }, 
        {
            "IsContextSet": {
                "name": "IsContextSet", 
                "deprecated": true
            }
        }, 
        {
            "Set": {
                "name": "Set"
            }
        }, 
        {
            "ArcherCreateSecurityIncident": {
                "name": "ArcherCreateSecurityIncident", 
                "depends_on": [
                    "archer-create-record"
                ]
            }
        }, 
        {
            "VolMalfindDumpAgent": {
                "name": "VolMalfindDumpAgent"
            }
        }, 
        {
            "TrendmicroSystemEventRetrieve": {
                "name": "TrendmicroSystemEventRetrieve", 
                "depends_on": [
                    "trendmicro-system-event-retrieve"
                ]
            }
        }, 
        {
            "MimecastFindEmail": {
                "name": "MimecastFindEmail", 
                "depends_on": [
                    "mimecast-query"
                ]
            }
        }, 
        {
            "D2Drop": {
                "name": "D2Drop"
            }
        }, 
        {
            "TaniumFindRunningProcesses": {
                "name": "TaniumFindRunningProcesses", 
                "deprecated": true, 
                "depends_on": [
                    "tn-add-question-complex", 
                    "tn-result-data", 
                    "tn-result-info"
                ]
            }
        }, 
        {
            "NessusScanDetails": {
                "name": "NessusScanDetails", 
                "deprecated": true, 
                "depends_on": [
                    "scan-details"
                ], 
                "command_to_integration": {
                    "scan-details": "Nessus"
                }
            }
        }, 
        {
            "CBPCatalogFindHash": {
                "name": "CBPCatalogFindHash", 
                "depends_on": [
                    "cbp-fileCatalog-search"
                ]
            }
        }, 
        {
            "checkValue": {
                "name": "checkValue"
            }
        }, 
        {
            "WhileLoop": {
                "name": "WhileLoop", 
                "deprecated": true
            }
        }, 
        {
            "D2GetSystemLog": {
                "name": "D2GetSystemLog"
            }
        }, 
        {
            "CopyFileD2": {
                "name": "CopyFileD2"
            }
        }, 
        {
            "CheckFilesWildfirePy": {
                "name": "CheckFilesWildfirePy", 
                "depends_on": [
                    "wildfire-upload", 
                    "wildfire-report"
                ], 
                "script_executions": [
                    "getEntries"
                ]
            }
        }, 
        {
            "ADGetGroupMembers": {
                "name": "ADGetGroupMembers", 
                "depends_on": [
                    "ad-search"
                ]
            }
        }, 
        {
            "SCPPullFiles": {
                "name": "SCPPullFiles", 
                "depends_on": [
                    "copy-from"
                ]
            }
        }, 
        {
            "ReadFile": {
                "name": "ReadFile", 
                "script_executions": [
                    "getFilePath"
                ]
            }
        }, 
        {
            "VectraSensors": {
                "name": "VectraSensors", 
                "deprecated": true, 
                "depends_on": [
                    "vec-sensors"
                ]
            }
        }, 
        {
            "QRadarFullSearch": {
                "name": "QRadarFullSearch", 
                "deprecated": true, 
                "depends_on": [
                    "qradar-get-search", 
                    "qradar-get-search-results", 
                    "qradar-searches"
                ], 
                "tests": [
                    "No test"
                ]
            }
        }, 
        {
            "CSActors": {
                "name": "CSActors", 
                "deprecated": true, 
                "depends_on": [
                    "cs-actors"
                ]
            }
        }, 
        {
            "NessusGetReport": {
                "name": "NessusGetReport", 
                "deprecated": true, 
                "depends_on": [
                    "scan-report-download", 
                    "scan-export", 
                    "scan-export-status"
                ], 
                "command_to_integration": {
                    "scan-report-download": "Nessus", 
                    "scan-export": "Nessus", 
                    "scan-export-status": "Nessus"
                }
            }
        }, 
        {
            "VolRaw": {
                "name": "VolRaw"
            }
        }, 
        {
            "Base64Encode": {
                "name": "Base64Encode"
            }
        }, 
        {
            "LCMAcknowledgeHost": {
                "name": "LCMAcknowledgeHost", 
                "depends_on": [
                    "lcm-acknowledge-host"
                ], 
                "script_executions": [
                    "LCMHosts"
                ]
            }
        }, 
        {
            "ExtractEmail": {
                "name": "ExtractEmail"
            }
        }, 
        {
            "NexposeVulnExtractor": {
                "name": "NexposeVulnExtractor", 
                "depends_on": [
                    "nexpose"
                ]
            }
        }, 
        {
            "XBTriggeredRules": {
                "name": "XBTriggeredRules", 
                "depends_on": [
                    "xb-triggered-rules"
                ]
            }
        }, 
        {
            "LoadJSON": {
                "name": "LoadJSON", 
                "tests": [
                    "JSONtoCSV-Test"
                ]
            }
        }, 
        {
            "CommonUserServer": {
                "name": "CommonUserServer"
            }
        }, 
        {
            "IsMaliciousIndicatorFound": {
                "name": "IsMaliciousIndicatorFound", 
                "tests": [
                    "Test-IsMaliciousIndicatorFound"
                ]
            }
        }, 
        {
            "D2ActiveUsers": {
                "name": "D2ActiveUsers"
            }
        }, 
        {
            "BuildEWSQuery": {
                "name": "BuildEWSQuery", 
                "tests": [
                    "buildewsquery_test"
                ]
            }
        }, 
        {
            "da330ce7-3a93-430c-8454-03b96cf5184e": {
                "name": "OktaCreateUser", 
                "deprecated": true, 
                "depends_on": [
                    "okta-create-user"
                ]
            }
        }, 
        {
            "JiraIssueUploadFile": {
                "name": "JiraIssueUploadFile", 
                "deprecated": true, 
                "depends_on": [
                    "jira-issue-upload-file"
                ]
            }
        }, 
        {
            "PanoramaDynamicAddressGroup": {
                "name": "PanoramaDynamicAddressGroup", 
                "deprecated": true, 
                "tests": [
                    "palo_alto_firewall_test_pb"
                ]
            }
        }, 
        {
            "ActiveUsersD2": {
                "name": "ActiveUsersD2", 
                "tests": [
                    "No test"
                ]
            }
        }, 
        {
            "ParseExcel": {
                "name": "ParseExcel", 
                "script_executions": [
                    "getFilePath"
                ], 
                "tests": [
                    "ParseExcel-test"
                ]
            }
        }, 
        {
            "MatchRegex": {
                "name": "MatchRegex"
            }
        }, 
        {
            "ip_to_host": {
                "name": "IPToHost"
            }
        }, 
        {
            "AlgosecGetNetworkObject": {
                "name": "AlgosecGetNetworkObject", 
                "depends_on": [
                    "algosec-get-network-object"
                ]
            }
        }, 
        {
            "Autoruns": {
                "name": "Autoruns"
            }
        }, 
        {
            "VectraTriage": {
                "name": "VectraTriage", 
                "deprecated": true, 
                "depends_on": [
                    "vec-triage"
                ]
            }
        }, 
        {
            "ATDDetonate": {
                "name": "ATDDetonate", 
                "depends_on": [
                    "atd-get-report", 
                    "atd-file-upload", 
                    "atd-check-status"
                ]
            }
        }, 
        {
            "XBInfo": {
                "name": "XBInfo"
            }
        }, 
        {
            "NetwitnessSACreateIncident": {
                "name": "NetwitnessSACreateIncident", 
                "depends_on": [
                    "nw-create-incident"
                ]
            }
        }, 
        {
            "ExchangeSearchMailbox": {
                "name": "ExchangeSearchMailbox"
            }
        }, 
        {
            "DT": {
                "name": "DT", 
                "tests": [
                    "No tests - script used for testing"
                ]
            }
        }, 
        {
            "ed24d63f-4134-49c4-82c0-96885a7a1cc3": {
                "name": "VerifyContextFields", 
                "deprecated": true
            }
        }, 
        {
            "5d44a5d9-d91a-4420-801f-755f26b60c47": {
                "name": "cveLatest", 
                "deprecated": true, 
                "depends_on": [
                    "cve-latest"
                ]
            }
        }, 
        {
            "ad7de731-cadc-4f49-81cd-522cd4b7bfa5": {
                "name": "CheckpointFWCreateBackup", 
                "depends_on": [
                    "ssh"
                ], 
                "script_executions": [
                    "ssh"
                ]
            }
        }, 
        {
            "DemistoLogsBundle": {
                "name": "DemistoLogsBundle", 
                "depends_on": [
                    "demisto-api-download"
                ]
            }
        }, 
        {
            "ContextGetEmails": {
                "name": "ContextGetEmails"
            }
        }, 
        {
            "nexpose_create_incidents_from_assets": {
                "name": "NexposeCreateIncidentsFromAssets", 
                "depends_on": [
                    "nexpose-get-asset"
                ], 
                "script_executions": [
                    "getIncidents"
                ]
            }
        }, 
        {
            "bffdcf72-2061-4767-83d5-3ff2a9e8afe7": {
                "name": "BlockIP", 
                "tests": [
                    "blockip_test_playbook"
                ]
            }
        }, 
        {
            "ExchangeSearch": {
                "name": "ExchangeSearch", 
                "deprecated": true, 
                "depends_on": [
                    "ews-search-mailbox"
                ]
            }
        }, 
        {
            "CPSetRule": {
                "name": "CPSetRule", 
                "deprecated": true, 
                "depends_on": [
                    "checkpoint"
                ], 
                "script_executions": [
                    "checkpoint"
                ]
            }
        }, 
        {
            "VolGetProcWithMalNetConn": {
                "name": "VolGetProcWithMalNetConn"
            }
        }, 
        {
            "ConvertTableToHTML": {
                "name": "ConvertTableToHTML"
            }
        }, 
        {
            "StringLength": {
                "name": "StringLength"
            }
        }, 
        {
            "CuckooGetScreenshot": {
                "name": "CuckooGetScreenshot", 
                "depends_on": [
                    "cuckoo-task-screenshot"
                ], 
                "tests": [
                    "No test"
                ]
            }
        }, 
        {
            "VolMalfind": {
                "name": "VolMalfind"
            }
        }, 
        {
            "ExposeModules": {
                "name": "ExposeModules", 
                "deprecated": true
            }
        }, 
        {
            "GrrGetFlows": {
                "name": "GrrGetFlows", 
                "depends_on": [
                    "grr_get_flows"
                ], 
                "script_executions": [
                    "grr_get_flows"
                ]
            }
        }, 
        {
            "IsTrue": {
                "name": "IsTrue"
            }
        }, 
        {
            "SplunkSearchJsonPy": {
                "name": "SplunkSearchJsonPy", 
                "deprecated": true, 
                "depends_on": [
                    "search"
                ], 
                "script_executions": [
                    "search"
                ], 
                "command_to_integration": {
                    "search": "splunk"
                }
            }
        }, 
        {
            "UnEscapeURLs": {
                "name": "UnEscapeURLs"
            }
        }, 
        {
            "ProofpointDecodeURL": {
                "name": "ProofpointDecodeURL"
            }
        }, 
        {
            "ContextContains": {
                "name": "ContextContains"
            }
        }, 
        {
            "ADIsUserMember": {
                "name": "ADIsUserMember", 
                "deprecated": true, 
                "depends_on": [
                    "ad-search"
                ], 
                "script_executions": [
                    "ADGetUserGroups", 
                    "AdSearch"
                ]
            }
        }, 
        {
            "PanoramaMove": {
                "name": "PanoramaMove", 
                "deprecated": true, 
                "depends_on": [
                    "panorama"
                ], 
                "tests": [
                    "palo_alto_firewall_test_pb"
                ]
            }
        }, 
        {
            "ADGetUserGroups": {
                "name": "ADGetUserGroups", 
                "deprecated": true, 
                "depends_on": [
                    "ad-search"
                ]
            }
        }, 
        {
            "ADUserLogonInfo": {
                "name": "ADUserLogonInfo", 
                "deprecated": true, 
                "depends_on": [
                    "ad-search"
                ]
            }
        }, 
        {
            "Osxcollector": {
                "name": "Osxcollector"
            }
        }, 
        {
            "PWObservationPcapInfo": {
                "name": "PWObservationPcapInfo", 
                "deprecated": true, 
                "depends_on": [
                    "observation-pcap-info"
                ], 
                "command_to_integration": {
                    "observation-pcap-info": "ProtectWise"
                }
            }
        }, 
        {
            "QrSearches": {
                "name": "QrSearches", 
                "deprecated": true, 
                "depends_on": [
                    "qr-searches"
                ]
            }
        }, 
        {
            "ExtractIndicatorsFromTextFile": {
                "name": "ExtractIndicatorsFromTextFile", 
                "fromversion": "4.1.0", 
                "script_executions": [
                    "extractIndicators", 
                    "getFilePath"
                ], 
                "tests": [
                    "Extract Indicators From File - test"
                ]
            }
        }, 
        {
            "CheckIPs": {
                "name": "CheckIPs", 
                "deprecated": true, 
                "script_executions": [
                    "ip"
                ]
            }
        }, 
        {
            "VolDlllist": {
                "name": "VolDlllist"
            }
        }, 
        {
            "FPSetRule": {
                "name": "FPSetRule", 
                "depends_on": [
                    "ssh"
                ], 
                "script_executions": [
                    "ssh"
                ]
            }
        }, 
        {
            "TrendMicroClassifier": {
                "name": "TrendMicroClassifier", 
                "depends_on": [
                    "trendmicro-alert-status"
                ]
            }
        }, 
        {
            "TrendMicroGetHostID": {
                "name": "TrendMicroGetHostID", 
                "depends_on": [
                    "trendmicro-host-retrieve-all"
                ], 
                "script_executions": [
                    "TrendmicroHostRetrieveAll"
                ]
            }
        }, 
        {
            "ExtractDomainFromUrlAndEmail": {
                "name": "ExtractDomainFromUrlAndEmail"
            }
        }, 
        {
            "VectraSettings": {
                "name": "VectraSettings", 
                "deprecated": true, 
                "depends_on": [
                    "vec-settings"
                ]
            }
        }, 
        {
            "GenerateInvestigationSummaryReport": {
                "name": "GenerateInvestigationSummaryReport", 
                "fromversion": "3.5.0"
            }
        }, 
        {
            "DataDomainReputation": {
                "name": "DataDomainReputation", 
                "fromversion": "3.1.0"
            }
        }, 
        {
            "EPORepositoryComplianceCheck": {
                "name": "EPORepositoryComplianceCheck", 
                "deprecated": true, 
                "depends_on": [
                    "epo-command"
                ]
            }
        }, 
        {
            "PWObservations": {
                "name": "PWObservations", 
                "deprecated": true, 
                "depends_on": [
                    "observation-search"
                ], 
                "command_to_integration": {
                    "observation-search": "ProtectWise"
                }
            }
        }, 
        {
            "DBotPredictTextLabel": {
                "name": "DBotPredictTextLabel", 
                "fromversion": "4.1.0", 
                "script_executions": [
                    "getList"
                ], 
                "tests": [
                    "CreatePhishingClassifierMLTest"
                ]
            }
        }, 
        {
            "InRange": {
                "name": "InRange"
            }
        }, 
        {
            "IngestCSV": {
                "name": "IngestCSV", 
                "deprecated": true, 
                "script_executions": [
                    "getEntries", 
                    "getFilePath"
                ]
            }
        }, 
        {
            "TrendmicroHostAntimalwareScan": {
                "name": "TrendmicroHostAntimalwareScan", 
                "depends_on": [
                    "trendmicro-host-antimalware-scan"
                ]
            }
        }, 
        {
            "QrGetSearchResults": {
                "name": "QrGetSearchResults", 
                "deprecated": true, 
                "depends_on": [
                    "qr-get-search-results"
                ]
            }
        }, 
        {
            "NessusHostDetails": {
                "name": "NessusHostDetails", 
                "deprecated": true, 
                "depends_on": [
                    "scan-host-details"
                ], 
                "command_to_integration": {
                    "scan-host-details": "Nessus"
                }
            }
        }, 
        {
            "WhereFieldEquals": {
                "name": "WhereFieldEquals"
            }
        }, 
        {
            "OSQueryUsers": {
                "name": "OSQueryUsers", 
                "depends_on": [
                    "OSQueryBasicQuery"
                ], 
                "script_executions": [
                    "OSQueryBasicQuery"
                ]
            }
        }, 
        {
            "CrowdStrikeStreamingPreProcessing": {
                "name": "CrowdStrikeStreamingPreProcessing", 
                "script_executions": [
                    "addEntries"
                ]
            }
        }, 
        {
            "Strings": {
                "name": "Strings", 
                "script_executions": [
                    "getFilePath"
                ]
            }
        }, 
        {
            "QrOffenses": {
                "name": "QrOffenses", 
                "deprecated": true, 
                "depends_on": [
                    "qr-offenses"
                ]
            }
        }, 
        {
            "LCMHosts": {
                "name": "LCMHosts"
            }
        }, 
        {
            "RegProbeBasic": {
                "name": "RegProbeBasic"
            }
        }, 
        {
            "ContextGetHashes": {
                "name": "ContextGetHashes"
            }
        }, 
        {
            "NexposeEmailParser": {
                "name": "NexposeEmailParser", 
                "depends_on": [
                    "nexpose"
                ]
            }
        }, 
        {
            "7b5c080e-f3b1-411a-83b0-e1f53c21bef8": {
                "name": "WhileNotMdLoop", 
                "deprecated": true
            }
        }, 
        {
            "SlackMirror": {
                "name": "SlackMirror", 
                "deprecated": true, 
                "depends_on": [
                    "slack-mirror-investigation"
                ]
            }
        }, 
        {
            "CheckFiles": {
                "name": "CheckFiles", 
                "deprecated": true, 
                "depends_on": [
                    "file"
                ]
            }
        }, 
        {
            "IsIPInRanges": {
                "name": "IsIPInRanges"
            }
        }, 
        {
            "CBSessions": {
                "name": "CBSessions", 
                "depends_on": [
                    "cb-list-sessions"
                ]
            }
        }, 
        {
            "JSONFileToCSV": {
                "name": "JSONFileToCSV", 
                "script_executions": [
                    "getFilePath"
                ], 
                "tests": [
                    "JSONtoCSV-Test"
                ]
            }
        }, 
        {
            "GeneratePassword": {
                "name": "GeneratePassword"
            }
        }, 
        {
            "IncidentSet": {
                "name": "IncidentSet", 
                "fromversion": "3.5.1", 
                "deprecated": true, 
                "script_executions": [
                    "setIncident", 
                    "setOwner", 
                    "setPlaybook", 
                    "setStage"
                ]
            }
        }, 
        {
            "GoogleAuthURL": {
                "name": "GoogleAuthURL"
            }
        }, 
        {
            "DataURLReputation": {
                "name": "DataURLReputation", 
                "toversion": "3.0.1"
            }
        }, 
        {
            "IPReputation": {
                "name": "IPReputation", 
                "script_executions": [
                    "ip"
                ]
            }
        }, 
        {
            "AwsCreateImage": {
                "name": "AwsCreateImage", 
                "depends_on": [
                    "create-image"
                ]
            }
        }, 
        {
            "WildfireReport": {
                "name": "WildfireReport", 
                "deprecated": true, 
                "depends_on": [
                    "wildfire-report"
                ]
            }
        }, 
        {
            "LCMIndicatorsForEntity": {
                "name": "LCMIndicatorsForEntity", 
                "depends_on": [
                    "lcm-indicatorsforentity"
                ]
            }
        }, 
        {
            "hideFieldsOnNewIncident": {
                "name": "hideFieldsOnNewIncident", 
                "fromversion": "3.6.0"
            }
        }, 
        {
            "ImpSfScheduleTask": {
                "name": "ImpSfScheduleTask", 
                "depends_on": [
                    "ImpSfRevokeUnaccessedDevices", 
                    "scheduleEntry"
                ], 
                "script_executions": [
                    "scheduleEntry"
                ]
            }
        }, 
        {
            "ServiceNowUpdateIncident": {
                "name": "ServiceNowUpdateIncident", 
                "depends_on": [
                    "servicenow-query-table", 
                    "servicenow-update-record"
                ], 
                "command_to_integration": {
                    "servicenow-query-table": "ServiceNow", 
                    "servicenow-update-record": "ServiceNow"
                }, 
                "tests": [
                    "No test - Hibernating instance"
                ]
            }
        }, 
        {
            "DataIPReputation": {
                "name": "DataIPReputation", 
                "toversion": "3.0.1"
            }
        }, 
        {
            "SetDateField": {
                "name": "SetDateField", 
                "script_executions": [
                    "setIncident"
                ]
            }
        }, 
        {
            "ADGetEmailForUser": {
                "name": "ADGetEmailForUser", 
                "deprecated": true, 
                "depends_on": [
                    "ad-search"
                ]
            }
        }, 
        {
            "EmailAskUser": {
                "name": "EmailAskUser", 
                "toversion": "3.6.0", 
                "fromversion": "3.5.0"
            }
        }, 
        {
            "PWEventDetails": {
                "name": "PWEventDetails", 
                "deprecated": true, 
                "depends_on": [
                    "pw-event-get"
                ]
            }
        }, 
        {
            "CheckSenderDomainDistance": {
                "name": "CheckSenderDomainDistance"
            }
        }, 
        {
            "7b02fa0f-94ff-48c7-8350-b4e353702e73": {
                "name": "VMRay", 
                "depends_on": [
                    "upload_sample"
                ], 
                "script_executions": [
                    "getFilePath", 
                    "scheduleEntry", 
                    "upload_sample"
                ], 
                "command_to_integration": {
                    "upload_sample": "VMRay"
                }
            }
        }, 
        {
            "PWObservationPcapDownload": {
                "name": "PWObservationPcapDownload", 
                "depends_on": [
                    "observation-pcap-download"
                ], 
                "command_to_integration": {
                    "observation-pcap-download": "ProtectWise"
                }
            }
        }, 
        {
            "b695f044-fbdd-4d4b-89ce-9066cb0e165a": {
                "name": "cveReputation", 
                "depends_on": [
                    "cve-search"
                ]
            }
        }, 
        {
            "ParseEmailHeader": {
                "name": "ParseEmailHeaders", 
                "script_executions": [
                    "getFilePath"
                ]
            }
        }, 
        {
            "IndicatorMaliciousRatioCalculation": {
                "name": "IndicatorMaliciousRatioCalculation", 
                "fromversion": "3.5.0", 
                "script_executions": [
                    "findIndicators", 
                    "getIncidents"
                ]
            }
        }, 
        {
            "BinaryReputationPy": {
                "name": "BinaryReputationPy", 
                "deprecated": true, 
                "depends_on": [
                    "file"
                ], 
                "script_executions": [
                    "file", 
                    "getEntries"
                ]
            }
        }, 
        {
            "ArcherUpdateSecurityIncident": {
                "name": "ArcherUpdateSecurityIncident", 
                "depends_on": [
                    "archer-update-record"
                ]
            }
        }, 
        {
            "IsListExist": {
                "name": "IsListExist", 
                "script_executions": [
                    "getList"
                ], 
                "tests": [
                    "No test"
                ]
            }
        }, 
        {
            "CSCountDevicesForIOC": {
                "name": "CSCountDevicesForIOC", 
                "deprecated": true, 
                "depends_on": [
                    "cs-device-count-ioc"
                ]
            }
        }, 
        {
            "LCMSetHostComment": {
                "name": "LCMSetHostComment", 
                "depends_on": [
                    "lcm-set-host-comment"
                ], 
                "script_executions": [
                    "LCMHosts"
                ]
            }
        }, 
        {
            "D2Exec": {
                "name": "D2Exec"
            }
        }, 
        {
            "OSQueryProcesses": {
                "name": "OSQueryProcesses", 
                "depends_on": [
                    "OSQueryBasicQuery"
                ], 
                "script_executions": [
                    "OSQueryBasicQuery"
                ]
            }
        }, 
        {
            "NessusScanStatus": {
                "name": "NessusScanStatus", 
                "deprecated": true, 
                "depends_on": [
                    "scan-details"
                ], 
                "command_to_integration": {
                    "scan-details": "Nessus"
                }
            }
        }, 
        {
            "DemistoLinkIncidents": {
                "name": "DemistoLinkIncidents", 
                "depends_on": [
                    "demisto-api-post"
                ]
            }
        }, 
        {
            "JiraCreateIssue": {
                "name": "JiraCreateIssue", 
                "deprecated": true, 
                "depends_on": [
                    "jira-create-issue"
                ]
            }
        }, 
        {
            "LocateAttachment": {
                "name": "LocateAttachment", 
                "deprecated": true, 
                "script_executions": [
                    "getEntries"
                ]
            }
        }, 
        {
            "ADGetComputerGroups": {
                "name": "ADGetComputerGroups", 
                "deprecated": true, 
                "depends_on": [
                    "ad-search"
                ], 
                "script_executions": [
                    "AdSearch"
                ]
            }
        }, 
        {
            "MapValues": {
                "name": "MapValues"
            }
        }, 
        {
            "QrGetSearch": {
                "name": "QrGetSearch", 
                "deprecated": true, 
                "depends_on": [
                    "qr-get-search"
                ]
            }
        }, 
        {
            "EmailAskUser": {
                "name": "EmailAskUser", 
                "fromversion": "4.0.0"
            }
        }, 
        {
            "AwsGetInstanceInfo": {
                "name": "AwsGetInstanceInfo", 
                "depends_on": [
                    "get-instance-info", 
                    "get-ebs-volume-info", 
                    "get-sg-info"
                ]
            }
        }, 
        {
            "CreateArray": {
                "name": "CreateArray"
            }
        }, 
        {
            "ADListUsers": {
                "name": "ADListUsers", 
                "deprecated": true, 
                "depends_on": [
                    "ad-search"
                ]
            }
        }, 
        {
            "CBPFindRule": {
                "name": "CBPFindRule", 
                "depends_on": [
                    "cbp-fileRule-search"
                ]
            }
        }, 
        {
            "GoogleappsListUsers": {
                "name": "GoogleappsListUsers", 
                "deprecated": true, 
                "depends_on": [
                    "googleapps-list-users"
                ]
            }
        }, 
        {
            "ParseCSV": {
                "name": "ParseCSV", 
                "script_executions": [
                    "getEntries"
                ]
            }
        }, 
        {
            "D2Winpmem": {
                "name": "D2Winpmem"
            }
        }, 
        {
            "AlgosecGetApplications": {
                "name": "AlgosecGetApplications", 
                "depends_on": [
                    "algosec-get-applications"
                ]
            }
        }, 
        {
            "Elasticsearch": {
                "name": "Elasticsearch", 
                "depends_on": [
                    "search"
                ], 
                "script_executions": [
                    "search"
                ], 
                "command_to_integration": {
                    "search": "elasticsearch"
                }
            }
        }, 
        {
            "EPOUpdateRepository": {
                "name": "EPOUpdateRepository", 
                "deprecated": true, 
                "depends_on": [
                    "epo-command"
                ]
            }
        }, 
        {
            "ZipFile": {
                "name": "ZipFile", 
                "script_executions": [
                    "getFilePath"
                ]
            }
        }, 
        {
            "VectraSummary": {
                "name": "VectraSummary", 
                "deprecated": true, 
                "depends_on": [
                    "vec-health"
                ]
            }
        }, 
        {
            "MattermostAskUser": {
                "name": "MattermostAskUser", 
                "depends_on": [
                    "mattermost-send"
                ], 
                "script_executions": [
                    "addEntitlement"
                ]
            }
        }, 
        {
            "WhoisSummary": {
                "name": "WhoisSummary", 
                "deprecated": true, 
                "depends_on": [
                    "whois"
                ]
            }
        }, 
        {
            "AssignAnalystToIncident": {
                "name": "AssignAnalystToIncident"
            }
        }, 
        {
            "Base64ListToFile": {
                "name": "Base64ListToFile", 
                "script_executions": [
                    "getList"
                ]
            }
        }, 
        {
            "LCMPathFinderScanHost": {
                "name": "LCMPathFinderScanHost", 
                "depends_on": [
                    "lcm-pathfinder-scan"
                ]
            }
        }, 
        {
            "IncapScheduleTask": {
                "name": "IncapScheduleTask", 
                "depends_on": [
                    "scheduleEntry", 
                    "IncapWhitelistCompliance"
                ], 
                "script_executions": [
                    "scheduleEntry"
                ]
            }
        }, 
        {
            "SbQuery": {
                "name": "SbQuery", 
                "depends_on": [
                    "sb-query"
                ]
            }
        }, 
        {
            "GetStringsDistance": {
                "name": "GetStringsDistance"
            }
        }, 
        {
            "CSHuntByIOC": {
                "name": "CSHuntByIOC", 
                "deprecated": true, 
                "depends_on": [
                    "cs-device-ran-on"
                ]
            }
        }, 
        {
            "FireEyeDetonateFile": {
                "name": "FireEyeDetonateFile", 
                "depends_on": [
                    "fe-submit", 
                    "fe-submit-result", 
                    "fe-submit-status"
                ], 
                "script_executions": [
                    "IsIntegrationAvailable"
                ], 
                "tests": [
                    "No test"
                ]
            }
        }, 
        {
            "514ec833-c02c-49a3-8ac6-d982198f5fa0": {
                "name": "OktaUpdateUser", 
                "deprecated": true, 
                "depends_on": [
                    "okta-update-user"
                ]
            }
        }, 
        {
            "JoinIfSingleElementOnly": {
                "name": "JoinIfSingleElementOnly"
            }
        }, 
        {
            "PWObservationDetails": {
                "name": "PWObservationDetails", 
                "deprecated": true, 
                "depends_on": [
                    "pw-observation-get"
                ]
            }
        }, 
        {
            "SNOpenTicket": {
                "name": "SNOpenTicket", 
                "deprecated": true, 
                "depends_on": [
                    "servicenow-incident-create"
                ]
            }
        }, 
        {
            "IPInfoQuery": {
                "name": "IPInfoQuery", 
                "deprecated": true, 
                "depends_on": [
                    "ipinfo_field"
                ], 
                "script_executions": [
                    "ip", 
                    "ipinfo_field"
                ]
            }
        }, 
        {
            "RegCollectValues": {
                "name": "RegCollectValues"
            }
        }, 
        {
            "MD5Extract": {
                "name": "MD5Extract", 
                "deprecated": true
            }
        }, 
        {
            "CommonIntegration": {
                "name": "CommonIntegration", 
                "deprecated": true
            }
        }, 
        {
            "CBPBanHash": {
                "name": "CBPBanHash", 
                "depends_on": [
                    "cbp-fileRule-update"
                ]
            }
        }, 
        {
            "URLDecode": {
                "name": "URLDecode", 
                "tests": [
                    "URLDecode-Test"
                ]
            }
        }, 
        {
            "AwsRunInstance": {
                "name": "AwsRunInstance", 
                "depends_on": [
                    "run-instance"
                ]
            }
        }, 
        {
            "EPORetrieveCurrentDATVersion": {
                "name": "EPORetrieveCurrentDATVersion", 
                "deprecated": true, 
                "depends_on": [
                    "epo-command"
                ]
            }
        }, 
        {
            "TaniumShowPendingActions": {
                "name": "TaniumShowPendingActions", 
                "deprecated": true, 
                "depends_on": [
                    "tn-get-object"
                ]
            }
        }, 
        {
            "PrintErrorEntry": {
                "name": "PrintErrorEntry", 
                "fromversion": "4.0.0"
            }
        }, 
        {
            "SEPCheckOutdatedEndpoints": {
                "name": "SEPCheckOutdatedEndpoints", 
                "depends_on": [
                    "sep-client-content"
                ]
            }
        }, 
        {
            "URLNumberOfAds": {
                "name": "URLNumberOfAds"
            }
        }, 
        {
            "IncidentToContext": {
                "name": "IncidentToContext", 
                "deprecated": true
            }
        }, 
        {
            "D2Users": {
                "name": "D2Users"
            }
        }, 
        {
            "StripChars": {
                "name": "StripChars"
            }
        }, 
        {
            "RegPathReputationBasicLists": {
                "name": "RegPathReputationBasicLists"
            }
        }, 
        {
            "IsIntegrationAvailable": {
                "name": "IsIntegrationAvailable"
            }
        }, 
        {
            "ExposeIncidentOwner": {
                "name": "ExposeIncidentOwner"
            }
        }, 
        {
            "EmailReputation": {
                "name": "EmailReputation", 
                "script_executions": [
                    "email"
                ]
            }
        }, 
        {
            "AwsCreateVolumeSnapshot": {
                "name": "AwsCreateVolumeSnapshot", 
                "depends_on": [
                    "create-volume-snapshot"
                ]
            }
        }, 
        {
            "CreateEmailHtmlBody": {
                "name": "CreateEmailHtmlBody", 
                "tests": [
                    "CreateEmailHtmlBody_test_pb"
                ]
            }
        }, 
        {
            "listExecutedCommands": {
                "name": "listExecutedCommands"
            }
        }, 
        {
            "EPOUpdateEndpoints": {
                "name": "EPOUpdateEndpoints", 
                "deprecated": true, 
                "depends_on": [
                    "epo-command"
                ]
            }
        }, 
        {
            "CheckSender": {
                "name": "CheckSender", 
                "depends_on": [
                    "pipl-search"
                ]
            }
        }, 
        {
            "NessusLaunchScan": {
                "name": "NessusLaunchScan", 
                "deprecated": true, 
                "depends_on": [
                    "scan-launch"
                ], 
                "command_to_integration": {
                    "scan-launch": "Nessus"
                }
            }
        }, 
        {
            "ADGetGroupUsers": {
                "name": "ADGetGroupUsers", 
                "deprecated": true, 
                "depends_on": [
                    "ad-search"
                ]
            }
        }, 
        {
            "CPTaskStatus": {
                "name": "CPTaskStatus", 
                "deprecated": true, 
                "depends_on": [
                    "checkpoint"
                ], 
                "script_executions": [
                    "checkpoint"
                ]
            }
        }, 
        {
            "80b5c44c-4eac-4e00-812f-6d409d57be31": {
                "name": "WhoisLookup", 
                "deprecated": true, 
                "depends_on": [
                    "whois"
                ]
            }
        }, 
        {
            "NetwitnessSAAddEventsToIncident": {
                "name": "NetwitnessSAAddEventsToIncident", 
                "depends_on": [
                    "nw-add-events-to-incident"
                ]
            }
        }, 
        {
            "StopScheduledTask": {
                "name": "StopScheduledTask", 
                "script_executions": [
                    "scheduleEntry"
                ]
            }
        }, 
        {
            "SalesforceAskUser": {
                "name": "SalesforceAskUser", 
                "depends_on": [
                    "salesforce-push-comment"
                ], 
                "script_executions": [
                    "addEntitlement"
                ]
            }
        }, 
        {
            "ADListUsersEx": {
                "name": "ADListUsersEx", 
                "deprecated": true, 
                "depends_on": [
                    "ad-search"
                ]
            }
        }, 
        {
            "OSQueryOpenSockets": {
                "name": "OSQueryOpenSockets", 
                "depends_on": [
                    "OSQueryBasicQuery"
                ], 
                "script_executions": [
                    "OSQueryBasicQuery"
                ]
            }
        }, 
        {
            "EsmExample": {
                "name": "EsmExample", 
                "depends_on": [
                    "search"
                ], 
                "command_to_integration": {
                    "search": "esm"
                }
            }
        }, 
        {
            "SetSeverityByScore": {
                "name": "SetSeverityByScore", 
                "script_executions": [
                    "IncidentSet"
                ]
            }
        }, 
        {
            "RSAArcherManualFetch": {
                "name": "RSAArcherManualFetch", 
                "depends_on": [
                    "archer-manually-fetch-incident"
                ], 
                "script_executions": [
                    "createNewIncident"
                ]
            }
        }, 
        {
            "CheckpointFWBackupStatus": {
                "name": "CheckpointFWBackupStatus", 
                "depends_on": [
                    "ssh"
                ], 
                "script_executions": [
                    "ssh"
                ]
            }
        }, 
        {
            "VolImageinfo": {
                "name": "VolImageinfo"
            }
        }, 
        {
            "CBPApproveHash": {
                "name": "CBPApproveHash", 
                "depends_on": [
                    "cbp-fileRule-update"
                ]
            }
        }, 
        {
            "ParseEmailFile": {
                "name": "ParseEmailFile", 
                "deprecated": true, 
                "script_executions": [
                    "getEntry", 
                    "getFilePath"
                ]
            }
        }, 
        {
            "GoogleappsRevokeUserRole": {
                "name": "GoogleappsRevokeUserRole", 
                "depends_on": [
                    "googleapps-revoke-user-role"
                ]
            }
        }, 
        {
            "DBotPredictPhishingEvaluation": {
                "name": "DBotPredictPhishingEvaluation", 
                "fromversion": "4.1.0", 
                "script_executions": [
                    "DBotPreparePhishingData", 
                    "setIncident"
                ], 
                "tests": [
                    "CreatePhishingClassifierMLTest"
                ]
            }
        }, 
        {
            "DemistoUploadFile": {
                "name": "DemistoUploadFile", 
                "depends_on": [
                    "demisto-api-multipart"
                ]
            }
        }, 
        {
            "SNListTickets": {
                "name": "SNListTickets", 
                "deprecated": true, 
                "depends_on": [
                    "servicenow-incidents-query"
                ]
            }
        }, 
        {
            "JiraIssueAddComment": {
                "name": "JiraIssueAddComment", 
                "deprecated": true, 
                "depends_on": [
                    "jira-issue-add-comment"
                ]
            }
        }, 
        {
            "AlgosecCreateTicket": {
                "name": "AlgosecCreateTicket", 
                "depends_on": [
                    "algosec-create-ticket"
                ]
            }
        }, 
        {
            "DeleteContext": {
                "name": "DeleteContext"
            }
        }, 
        {
            "ADGetUsersByEmail": {
                "name": "ADGetUsersByEmail", 
                "deprecated": true, 
                "depends_on": [
                    "ad-search"
                ]
            }
        }, 
        {
            "LanguageDetect": {
                "name": "LanguageDetect"
            }
        }, 
        {
            "IncapGetAppInfo": {
                "name": "IncapGetAppInfo", 
                "depends_on": [
                    "incap-get-app-info"
                ]
            }
        }, 
        {
            "SplunkEmailParser": {
                "name": "SplunkEmailParser", 
                "depends_on": [
                    "search"
                ], 
                "command_to_integration": {
                    "search": "splunk"
                }
            }
        }, 
        {
            "GetTime": {
                "name": "GetTime", 
                "tests": [
                    "GetTime-Test"
                ]
            }
        }, 
        {
            "PortListenCheck": {
                "name": "PortListenCheck"
            }
        }, 
        {
            "f99a85a6-c572-4c3a-8afd-5b4ac539000a": {
                "name": "WhileNotExistLoop", 
                "deprecated": true
            }
        }, 
        {
            "PanoramaBlockIP": {
                "name": "PanoramaBlockIP", 
                "deprecated": true, 
                "depends_on": [
                    "panorama"
                ], 
                "tests": [
                    "palo_alto_firewall_test_pb", 
                    "blockip_test_playbook"
                ]
            }
        }, 
        {
            "IdentifyAttachedEmail": {
                "name": "IdentifyAttachedEmail", 
                "script_executions": [
                    "getEntries"
                ]
            }
        }, 
        {
            "D2Services": {
                "name": "D2Services"
            }
        }, 
        {
            "AlgosecQuery": {
                "name": "AlgosecQuery", 
                "depends_on": [
                    "algosec-query"
                ]
            }
        }, 
        {
            "AwsStartInstance": {
                "name": "AwsStartInstance", 
                "depends_on": [
                    "start-instance"
                ]
            }
        }, 
        {
            "DomainReputation": {
                "name": "DomainReputation", 
                "script_executions": [
                    "domain"
                ]
            }
        }, 
        {
            "GetDuplicatesMlv2": {
                "name": "GetDuplicatesMlv2", 
                "fromversion": "3.5.0", 
                "script_executions": [
                    "findIndicators", 
                    "getIncidents"
                ]
            }
        }, 
        {
            "JIRAPrintIssue": {
                "name": "JIRAPrintIssue", 
                "depends_on": [
                    "jira-get-issue"
                ]
            }
        }, 
        {
            "FPDeleteRule": {
                "name": "FPDeleteRule", 
                "depends_on": [
                    "ssh"
                ], 
                "script_executions": [
                    "ssh"
                ]
            }
        }, 
        {
            "isError": {
                "name": "isError"
            }
        }, 
        {
            "CommonServerPython": {
                "name": "CommonServerPython", 
                "tests": [
                    "TestPYCommonServer"
                ]
            }
        }, 
        {
            "10cb3486-48f3-4d93-88af-b6be84ffd432": {
                "name": "OktaGetGroups", 
                "deprecated": true, 
                "depends_on": [
                    "okta-get-groups"
                ]
            }
        }, 
        {
            "DocumentationAutomation": {
                "name": "DocumentationAutomation", 
                "script_executions": [
                    "getFilePath"
                ], 
                "tests": [
                    "No test - Test not needed"
                ]
            }
        }, 
        {
            "FileReputation": {
                "name": "FileReputation", 
                "script_executions": [
                    "file"
                ]
            }
        }, 
        {
            "AreValuesEqual": {
                "name": "AreValuesEqual"
            }
        }, 
        {
            "LCMDetectedEntities": {
                "name": "LCMDetectedEntities", 
                "depends_on": [
                    "lcm-entities"
                ]
            }
        }, 
        {
            "UtilAnyResults": {
                "name": "UtilAnyResults"
            }
        }, 
        {
            "ExampleJSScript": {
                "name": "ExampleJSScript"
            }
        }, 
        {
            "UnEscapeIPs": {
                "name": "UnEscapeIPs"
            }
        }, 
        {
            "OSQueryLoggedInUsers": {
                "name": "OSQueryLoggedInUsers", 
                "depends_on": [
                    "OSQueryBasicQuery"
                ], 
                "script_executions": [
                    "OSQueryBasicQuery"
                ]
            }
        }, 
        {
            "FindSimilarIncidentsByText": {
                "name": "FindSimilarIncidentsByText"
            }
        }, 
        {
            "IncapWhitelistCompliance": {
                "name": "IncapWhitelistCompliance", 
                "depends_on": [
                    "incap-get-domain-approver-email", 
                    "RemoteExec", 
                    "incap-list-sites", 
                    "SendEmail"
                ], 
                "script_executions": [
                    "RemoteExec", 
                    "SendEmail"
                ]
            }
        }, 
        {
            "c99e196b-e05e-41f2-82cb-6798f33cb653": {
                "name": "cveSearch", 
                "deprecated": true, 
                "depends_on": [
                    "cve-search"
                ]
            }
        }, 
        {
            "5e125fdd-72f1-455f-89fa-e6f9405174a4": {
                "name": "NotInContextVerification"
            }
        }, 
        {
            "ExtractDomain": {
                "name": "ExtractDomain"
            }
        }, 
        {
            "DemistoCreateList": {
                "name": "DemistoCreateList", 
                "depends_on": [
                    "demisto-api-post"
                ]
            }
        }, 
        {
            "ServiceNowQueryIncident": {
                "name": "ServiceNowQueryIncident", 
                "depends_on": [
                    "servicenow-query-table"
                ], 
                "command_to_integration": {
                    "servicenow-query-table": "ServiceNow"
                }, 
                "tests": [
                    "No test - Hibernating instance"
                ]
            }
        }, 
        {
            "MimecastQuery": {
                "name": "MimecastQuery", 
                "depends_on": [
                    "mimecast-query"
                ]
            }
        }, 
        {
            "misp_download_sample": {
                "name": "misp_download_sample", 
                "deprecated": true, 
                "tests": [
                    "MISP V2 Test"
                ]
            }
        }, 
        {
            "ExchangeDeleteIDsFromContext": {
                "name": "ExchangeDeleteIDsFromContext", 
                "deprecated": true, 
                "depends_on": [
                    "ews-delete-items"
                ]
            }
        }, 
        {
            "DumpJSON": {
                "name": "DumpJSON"
            }
        }, 
        {
            "ADGetGroupComputers": {
                "name": "ADGetGroupComputers", 
                "deprecated": true, 
                "depends_on": [
                    "ad-search"
                ]
            }
        }, 
        {
            "TrendmicroAntiMalwareEventRetrieve": {
                "name": "TrendmicroAntiMalwareEventRetrieve", 
                "depends_on": [
                    "trendmicro-anti-malware-event-retrieve"
                ]
            }
        }, 
        {
            "Sleep": {
                "name": "Sleep"
            }
        }, 
        {
            "AdSearch": {
                "name": "AdSearch", 
                "deprecated": true, 
                "depends_on": [
                    "ad-search"
                ]
            }
        }, 
        {
            "XBNotable": {
                "name": "XBNotable", 
                "depends_on": [
                    "xb-notable"
                ]
            }
        }, 
        {
            "GoogleappsGetUser": {
                "name": "GoogleappsGetUser", 
                "deprecated": true, 
                "depends_on": [
                    "googleapps-get-user"
                ]
            }
        }, 
        {
            "CBLiveFetchFiles": {
                "name": "CBLiveFetchFiles", 
                "depends_on": [
                    "CBLiveGetFile"
                ], 
                "script_executions": [
                    "CBLiveGetFile"
                ]
            }
        }, 
        {
            "JiraIssueAddLink": {
                "name": "JiraIssueAddLink", 
                "deprecated": true, 
                "depends_on": [
                    "jira-issue-add-link"
                ]
            }
        }, 
        {
            "ContextSearchForString": {
                "name": "ContextSearchForString"
            }
        }, 
        {
            "ShowOnMap": {
                "name": "ShowOnMap"
            }
        }, 
        {
            "CBFindIP": {
                "name": "CBFindIP", 
                "depends_on": [
                    "CBSearch"
                ], 
                "script_executions": [
                    "CBSearch"
                ]
            }
        }, 
        {
            "D2Rekall": {
                "name": "D2Rekall"
            }
        }, 
        {
            "CuckooGetReport": {
                "name": "CuckooGetReport", 
                "depends_on": [
                    "cuckoo-get-task-report"
                ], 
                "tests": [
                    "No test"
                ]
            }
        }, 
        {
            "BinarySearchPy": {
                "name": "BinarySearchPy", 
                "depends_on": [
                    "cb-process"
                ], 
                "script_executions": [
                    "getEntries"
                ]
            }
        }, 
        {
            "Volatility": {
                "name": "Volatility"
            }
        }, 
        {
            "GrrGetFiles": {
                "name": "GrrGetFiles", 
                "depends_on": [
                    "grr_get_files"
                ], 
                "script_executions": [
                    "grr_get_files"
                ]
            }
        }, 
        {
            "FetchFileD2": {
                "name": "FetchFileD2"
            }
        }, 
        {
            "ToTable": {
                "name": "ToTable"
            }
        }, 
        {
            "XBLockouts": {
                "name": "XBLockouts", 
                "depends_on": [
                    "xb-lockouts"
                ]
            }
        }, 
        {
            "ExchangeAssignRole": {
                "name": "ExchangeAssignRole"
            }
        }, 
        {
            "GrrSetHunts": {
                "name": "GrrSetHunts", 
                "depends_on": [
                    "grr_set_hunts"
                ], 
                "script_executions": [
                    "grr_set_hunts"
                ]
            }
        }, 
        {
            "MaliciousRatioReputation": {
                "name": "MaliciousRatioReputation", 
                "fromversion": "4.0.0", 
                "script_executions": [
                    "findIndicators", 
                    "maliciousRatio"
                ]
            }
        }, 
        {
            "EPOFindSystem": {
                "name": "EPOFindSystem", 
                "depends_on": [
                    "epo-command"
                ]
            }
        }, 
        {
            "TaniumAskQuestionComplex": {
                "name": "TaniumAskQuestionComplex", 
                "deprecated": true, 
                "depends_on": [
                    "tn-add-question-complex", 
                    "tn-result-data", 
                    "tn-result-info"
                ]
            }
        }, 
        {
            "DataURLReputation": {
                "name": "DataURLReputation", 
                "deprecated": true
            }
        }, 
        {
            "DataHashReputation": {
                "name": "DataHashReputation", 
                "toversion": "3.0.1", 
                "deprecated": true, 
                "depends_on": [
                    "file"
                ]
            }
        }, 
        {
            "GetIndicatorDBotScore": {
                "name": "GetIndicatorDBotScore", 
                "fromversion": "3.5.0", 
                "script_executions": [
                    "getIndicator"
                ]
            }
        }, 
        {
            "HTTPListRedirects": {
                "name": "HTTPListRedirects"
            }
        }, 
        {
            "DataHashReputation": {
                "name": "DataHashReputation", 
                "deprecated": true, 
                "depends_on": [
                    "file"
                ], 
                "tests": [
                    "No test - deprecated old script"
                ]
            }
        }, 
        {
            "CBEvents": {
                "name": "CBEvents", 
                "depends_on": [
                    "cb-process", 
                    "process-events"
                ]
            }
        }, 
        {
            "Whois": {
                "name": "Whois", 
                "deprecated": true, 
                "depends_on": [
                    "whois"
                ]
            }
        }, 
        {
            "MarkAsNoteByTag": {
                "name": "MarkAsNoteByTag", 
                "script_executions": [
                    "getEntries", 
                    "markAsNote"
                ]
            }
        }, 
        {
            "TaniumApprovePendingActions": {
                "name": "TaniumApprovePendingActions", 
                "deprecated": true, 
                "depends_on": [
                    "tn-add-object", 
                    "tn-get-object"
                ]
            }
        }, 
        {
            "GenericPollingScheduledTask": {
                "name": "GenericPollingScheduledTask"
            }
        }, 
        {
            "NessusListScans": {
                "name": "NessusListScans", 
                "deprecated": true, 
                "depends_on": [
                    "scans-list"
                ], 
                "command_to_integration": {
                    "scans-list": "Nessus"
                }
            }
        }, 
        {
            "TaniumAskQuestion": {
                "name": "TaniumAskQuestion", 
                "deprecated": true, 
                "depends_on": [
                    "tn-result-data", 
                    "tn-result-info"
                ]
            }
        }, 
        {
            "ExportToCSV": {
                "name": "ExportToCSV"
            }
        }, 
        {
            "URLReputation": {
                "name": "URLReputation", 
                "script_executions": [
                    "url"
                ]
            }
        }, 
        {
            "IncidentAddSystem": {
                "name": "IncidentAddSystem"
            }
        }, 
        {
            "FindSimilarIncidents": {
                "name": "FindSimilarIncidents", 
                "script_executions": [
                    "getContext"
                ]
            }
        }, 
        {
            "CPDeleteRule": {
                "name": "CPDeleteRule", 
                "deprecated": true, 
                "depends_on": [
                    "checkpoint"
                ], 
                "script_executions": [
                    "checkpoint"
                ]
            }
        }, 
        {
            "RegexGroups": {
                "name": "RegexGroups", 
                "tests": [
                    "RegexGroups Test"
                ]
            }
        }, 
        {
            "RemoteExec": {
                "name": "RemoteExec", 
                "depends_on": [
                    "ssh"
                ]
            }
        }, 
        {
            "PublishEntriesToContext": {
                "name": "PublishEntriesToContext"
            }
        }, 
        {
            "http": {
                "name": "http", 
                "toversion": "3.1.0"
            }
        }, 
        {
            "GoogleappsGetUserRoles": {
                "name": "GoogleappsGetUserRoles", 
                "deprecated": true, 
                "depends_on": [
                    "googleapps-get-user-roles"
                ]
            }
        }, 
        {
            "ExchangeDeleteMail": {
                "name": "ExchangeDeleteMail"
            }
        }, 
        {
            "SbUpload": {
                "name": "SbUpload", 
                "depends_on": [
                    "sb-upload"
                ]
            }
        }, 
        {
            "3dd62013-4fed-43eb-8ae4-91b1b4250599": {
                "name": "OktaSetPassword", 
                "deprecated": true, 
                "depends_on": [
                    "okta-set-password"
                ]
            }
        }, 
        {
            "D2Processes": {
                "name": "D2Processes"
            }
        }, 
        {
            "IncapListSites": {
                "name": "IncapListSites", 
                "depends_on": [
                    "incap-list-sites"
                ]
            }
        }, 
        {
            "ADGetEmailForAllUsers": {
                "name": "ADGetEmailForAllUsers", 
                "deprecated": true, 
                "depends_on": [
                    "ad-search"
                ]
            }
        }, 
        {
            "CuckooTaskStatus": {
                "name": "CuckooTaskStatus", 
                "depends_on": [
                    "cuckoo-view-task"
                ], 
                "tests": [
                    "No test"
                ]
            }
        }, 
        {
            "PWEvents": {
                "name": "PWEvents", 
                "deprecated": true, 
                "depends_on": [
                    "search"
                ], 
                "script_executions": [
                    "search"
                ], 
                "command_to_integration": {
                    "search": "ProtectWise"
                }
            }
        }, 
        {
            "NexposeEmailParserForVuln": {
                "name": "NexposeEmailParserForVuln", 
                "depends_on": [
                    "nexpose"
                ]
            }
        }, 
        {
            "CloseInvestigationAsDuplicate": {
                "name": "CloseInvestigationAsDuplicate", 
                "script_executions": [
                    "linkIncidents"
                ]
            }
        }, 
        {
            "GetDuplicatesMl": {
                "name": "GetDuplicatesMl", 
                "fromversion": "3.5.0", 
                "deprecated": true, 
                "script_executions": [
                    "findIndicators", 
                    "getIncidents"
                ]
            }
        }, 
        {
            "FailedInstances": {
                "name": "FailedInstances", 
                "fromversion": "4.0.0"
            }
        }, 
        {
            "UnPackFile": {
                "name": "UnPackFile", 
                "script_executions": [
                    "getEntries", 
                    "getFilePath"
                ]
            }
        }, 
        {
            "http": {
                "name": "http", 
                "fromversion": "3.5.0"
            }
        }, 
        {
            "DBotPredictPhishingLabel": {
                "name": "DBotPredictPhishingLabel", 
                "fromversion": "4.1.0", 
                "script_executions": [
                    "DBotPredictTextLabel"
                ], 
                "tests": [
                    "CreatePhishingClassifierMLTest"
                ]
            }
        }, 
        {
            "CPCreateBackup": {
                "name": "CPCreateBackup", 
                "deprecated": true, 
                "depends_on": [
                    "ssh"
                ], 
                "script_executions": [
                    "ssh"
                ]
            }
        }, 
        {
            "ExtractIP": {
                "name": "ExtractIP"
            }
        }, 
        {
            "CheckURLs": {
                "name": "CheckURLs", 
                "deprecated": true, 
                "script_executions": [
                    "url"
                ]
            }
        }, 
        {
            "SplunkPySearch": {
                "name": "SplunkPySearch", 
                "depends_on": [
                    "splunk-search"
                ]
            }
        }, 
        {
            "GrrGetHunts": {
                "name": "GrrGetHunts", 
                "depends_on": [
                    "grr_get_hunts"
                ], 
                "script_executions": [
                    "grr_get_hunts"
                ]
            }
        }, 
        {
            "ImpSfSetEndpointStatus": {
                "name": "ImpSfSetEndpointStatus", 
                "depends_on": [
                    "imp-sf-set-endpoint-status"
                ]
            }
        }, 
        {
            "PCAPMiner": {
                "name": "PCAPMiner", 
                "script_executions": [
                    "getFilePath"
                ]
            }
        }, 
        {
            "D2GetFile": {
                "name": "D2GetFile"
            }
        }, 
        {
            "PagerDutyAssignOnCallUser": {
                "name": "PagerDutyAssignOnCallUser", 
                "depends_on": [
                    "PagerDuty-get-users-on-call-now"
                ]
            }
        }, 
        {
            "ExtractHTMLTables": {
                "name": "ExtractHTMLTables"
            }
        }, 
        {
            "ContainsCreditCardInfo": {
                "name": "ContainsCreditCardInfo"
            }
        }, 
        {
            "CBSearch": {
                "name": "CBSearch"
            }
        }, 
        {
            "DataDomainReputation": {
                "name": "DataDomainReputation", 
                "toversion": "3.0.1"
            }
        }, 
        {
            "DBotClosedIncidentsPercentage": {
                "name": "DBotClosedIncidentsPercentage"
            }
        }, 
        {
            "CybereasonPreProcessingExample": {
                "name": "CybereasonPreProcessingExample", 
                "script_executions": [
                    "getIncidents", 
                    "setIncident"
                ], 
                "tests": [
                    "No test"
                ]
            }
        }, 
        {
            "CBAlerts": {
                "name": "CBAlerts", 
                "depends_on": [
                    "cb-alert"
                ]
            }
        }, 
        {
            "ParseWordDoc": {
                "name": "ParseWordDoc", 
                "script_executions": [
                    "getFilePath"
                ]
            }
        }, 
        {
            "VolJson": {
                "name": "VolJson"
            }
        }, 
        {
            "SlackSend": {
                "name": "SlackSend", 
                "deprecated": true, 
                "depends_on": [
                    "slack-send"
                ]
            }
        }, 
        {
            "ExposeList": {
                "name": "ExposeList", 
                "deprecated": true
            }
        }, 
        {
            "VectraHealth": {
                "name": "VectraHealth", 
                "deprecated": true, 
                "depends_on": [
                    "vec-health"
                ]
            }
        }, 
        {
            "D2ExecuteCommand": {
                "name": "D2ExecuteCommand"
            }
        }, 
        {
            "46e2109c-b735-458e-884f-030229a20830": {
                "name": "SetByIncidentId", 
                "tests": [
                    "No test"
                ]
            }
        }, 
        {
            "dfa728bb-8291-4f8c-8185-53fad210f1b5": {
                "name": "VerifyHumanReadableContains"
            }
        }, 
        {
            "ContextGetPathForString": {
                "name": "ContextGetPathForString"
            }
        }, 
        {
            "LCMResolveHost": {
                "name": "LCMResolveHost", 
                "depends_on": [
                    "lcm-resolve-host"
                ]
            }
        }, 
        {
            "IsGreaterThan": {
                "name": "IsGreaterThan"
            }
        }, 
        {
            "SbQuota": {
                "name": "SbQuota", 
                "depends_on": [
                    "sb-quota"
                ]
            }
        }, 
        {
            "ContextFilter": {
                "name": "ContextFilter"
            }
        }, 
        {
            "CopyContextToField": {
                "name": "CopyContextToField", 
                "script_executions": [
                    "getContext", 
                    "getIncidents", 
                    "setIncident"
                ], 
                "tests": [
                    "CopyContextToFieldTest"
                ]
            }
        }, 
        {
            "O365SearchEmails": {
                "name": "O365SearchEmails", 
                "script_executions": [
                    "D2O365ComplianceSearch", 
                    "D2O365SearchAndDelete"
                ]
            }
        }, 
        {
            "AnalyzeOSX": {
                "name": "AnalyzeOSX", 
                "depends_on": [
                    "url", 
                    "file"
                ], 
                "tests": [
                    "No test - need to revisit"
                ]
            }
        }, 
        {
            "PWEventPcapDownload": {
                "name": "PWEventPcapDownload", 
                "depends_on": [
                    "event-pcap-download"
                ], 
                "command_to_integration": {
                    "event-pcap-download": "ProtectWise"
                }
            }
        }, 
        {
            "AnalyzeMemImage": {
                "name": "AnalyzeMemImage"
            }
        }, 
        {
            "8bb47409-fffb-40c4-8601-d5fd20384e26": {
                "name": "SetTime", 
                "script_executions": [
                    "setIncident"
                ]
            }
        }, 
        {
            "JiraGetIssue": {
                "name": "JiraGetIssue", 
                "deprecated": true, 
                "depends_on": [
                    "jira-get-issue"
                ]
            }
        }, 
        {
            "ADExpirePassword": {
                "name": "ADExpirePassword", 
                "deprecated": true, 
                "depends_on": [
                    "ad-expire-password"
                ]
            }
        }, 
        {
            "ImpSfRevokeUnaccessedDevices": {
                "name": "ImpSfRevokeUnaccessedDevices", 
                "depends_on": [
                    "ImpSfSetEndpointStatus", 
                    "ImpSfListEndpoints"
                ], 
                "script_executions": [
                    "ImpSfListEndpoints", 
                    "ImpSfSetEndpointStatus", 
                    "SendEmail"
                ]
            }
        }, 
        {
            "ADGetUser": {
                "name": "ADGetUser", 
                "depends_on": [
                    "ad-search"
                ]
            }
        }, 
        {
            "SendEmail": {
                "name": "SendEmail", 
                "depends_on": [
                    "send-mail"
                ]
            }
        }, 
        {
            "EPOCheckLatestDAT": {
                "name": "EPOCheckLatestDAT", 
                "deprecated": true
            }
        }, 
        {
            "PagerDutyAlertOnIncident": {
                "name": "PagerDutyAlertOnIncident", 
                "depends_on": [
                    "PagerDuty-submit-event"
                ], 
                "tests": [
                    "PagerDuty Test"
                ]
            }
        }, 
        {
            "URLExtract": {
                "name": "URLExtract", 
                "deprecated": true
            }
        }, 
        {
            "AbuseIPDBPopulateIndicators": {
                "name": "AbuseIPDBPopulateIndicators", 
                "depends_on": [
                    "abuseipdb-get-blacklist", 
                    "createNewIndicator"
                ], 
                "command_to_integration": {
                    "createNewIndicator": "Builtin"
                }, 
                "tests": [
                    "AbuseIPDB PopulateIndicators Test"
                ]
            }
        }, 
        {
            "TaniumDeployAction": {
                "name": "TaniumDeployAction", 
                "deprecated": true, 
                "depends_on": [
                    "tn-deploy-package"
                ]
            }
        }, 
        {
            "SendEmailToManager": {
                "name": "SendEmailToManager", 
                "toversion": "3.1.0", 
                "depends_on": [
                    "ad-search", 
                    "send-mail"
                ], 
                "script_executions": [
                    "AdSearch", 
                    "addOneTimeEntitlement"
                ]
            }
        }, 
        {
            "StringReplace": {
                "name": "StringReplace"
            }
        }, 
        {
            "TextFromHTML": {
                "name": "TextFromHTML"
            }
        }, 
        {
            "CPShowBackupStatus": {
                "name": "CPShowBackupStatus", 
                "deprecated": true, 
                "depends_on": [
                    "ssh"
                ], 
                "script_executions": [
                    "ssh"
                ]
            }
        }, 
        {
            "RunPollingCommand": {
                "name": "RunPollingCommand", 
                "fromversion": "4.0.0"
            }
        }, 
        {
            "CBWatchlists": {
                "name": "CBWatchlists", 
                "depends_on": [
                    "cb-watchlist-get"
                ]
            }
        }, 
        {
            "DamSensorDown": {
                "name": "DamSensorDown", 
                "depends_on": [
                    "dam-get-latest-by-rule"
                ]
            }
        }, 
        {
            "94f72ed9-49c8-40e5-89bb-7c98f914d2cc": {
                "name": "OktaDeactivateUser", 
                "deprecated": true, 
                "depends_on": [
                    "okta-deactivate-user"
                ]
            }
        }, 
        {
            "34f0498c-d3da-4ac3-8cad-a28804bf1f21": {
                "name": "NetwitnessQuery", 
                "depends_on": [
                    "nw-sdk-query"
                ]
            }
        }, 
        {
            "CBSensors": {
                "name": "CBSensors", 
                "depends_on": [
                    "cb-list-sensors"
                ]
            }
        }, 
        {
            "VolRunCmds": {
                "name": "VolRunCmds"
            }
        }, 
        {
            "ADGetComputer": {
                "name": "ADGetComputer", 
                "depends_on": [
                    "ad-search"
                ]
            }
        }, 
        {
            "DemistoUploadFileToIncident": {
                "name": "DemistoUploadFileToIncident", 
                "depends_on": [
                    "demisto-api-multipart"
                ], 
                "tests": [
                    "DemistoUploadFileToIncident Test"
                ]
            }
        }, 
        {
            "SbDownload": {
                "name": "SbDownload", 
                "depends_on": [
                    "sb-download"
                ]
            }
        }, 
        {
            "OSQueryBasicQuery": {
                "name": "OSQueryBasicQuery", 
                "depends_on": [
                    "RemoteExec"
                ], 
                "script_executions": [
                    "RemoteExec"
                ]
            }
        }, 
        {
            "AggregateIOCs": {
                "name": "AggregateIOCs", 
                "deprecated": true
            }
        }, 
        {
            "LinkIncidentsWithRetry": {
                "name": "LinkIncidentsWithRetry", 
                "script_executions": [
                    "linkIncidents"
                ]
            }
        }, 
        {
            "PDFUnlocker": {
                "name": "PDFUnlocker", 
                "script_executions": [
                    "getFilePath"
                ]
            }
        }, 
        {
            "D2RegQuery": {
                "name": "D2RegQuery"
            }
        }, 
        {
            "ExtractURL": {
                "name": "ExtractURL"
            }
        }, 
        {
            "StringContains": {
                "name": "StringContains"
            }
        }, 
        {
            "CPBlockIP": {
                "name": "CPBlockIP", 
                "deprecated": true, 
                "depends_on": [
                    "checkpoint"
                ], 
                "script_executions": [
                    "checkpoint"
                ], 
                "tests": [
                    "blockip_test_playbook"
                ]
            }
        }, 
        {
            "TrendmicroSecurityProfileAssignToHost": {
                "name": "TrendmicroSecurityProfileAssignToHost", 
                "depends_on": [
                    "trendmicro-security-profile-assign-to-host"
                ]
            }
        }, 
        {
            "JiraCreateIssue-example": {
                "name": "JiraCreateIssue-example", 
                "depends_on": [
                    "jira-create-issue", 
                    "jira-delete-issue"
                ], 
                "tests": [
                    "JiraCreateIssue-example-test"
                ]
            }
        }, 
        {
            "VolApihooks": {
                "name": "VolApihooks"
            }
        }, 
        {
            "ADGetCommonGroups": {
                "name": "ADGetCommonGroups", 
                "deprecated": true, 
                "depends_on": [
                    "ad-search"
                ], 
                "script_executions": [
                    "ADGetUserGroups"
                ]
            }
        }, 
        {
            "NetwitnessSAGetComponents": {
                "name": "NetwitnessSAGetComponents", 
                "depends_on": [
                    "nw-get-components"
                ]
            }
        }, 
        {
            "QRadarGetCorrelationLogs": {
                "name": "QRadarGetCorrelationLogs", 
                "depends_on": [
                    "qradar-searches"
                ], 
                "script_executions": [
                    "QRadarFullSearch"
                ], 
                "tests": [
                    "No test"
                ]
            }
        }, 
        {
            "CountArraySize": {
                "name": "CountArraySize"
            }
        }, 
        {
            "ConvertXmlToJson": {
                "name": "ConvertXmlToJson"
            }
        }, 
        {
            "D2PEDump": {
                "name": "D2PEDump"
            }
        }, 
        {
            "CBPFindComputer": {
                "name": "CBPFindComputer", 
                "depends_on": [
                    "cbp-computer-search"
                ]
            }
        }, 
        {
            "ClassifierNotifyAdmin": {
                "name": "ClassifierNotifyAdmin", 
                "depends_on": [
                    "send-mail"
                ]
            }
        }, 
        {
            "SlackAskUser": {
                "name": "SlackAskUser", 
                "fromversion": "3.5.0", 
                "depends_on": [
                    "slack-send"
                ], 
                "script_executions": [
                    "addEntitlement"
                ]
            }
        }, 
        {
            "Exists": {
                "name": "Exists"
            }
        }, 
        {
            "NetwitnessSAGetEvents": {
                "name": "NetwitnessSAGetEvents", 
                "depends_on": [
                    "nw-get-events"
                ]
            }
        }, 
        {
            "DBotTrainTextClassifier": {
                "name": "DBotTrainTextClassifier", 
                "fromversion": "4.1.0", 
                "script_executions": [
                    "createList", 
                    "getFilePath"
                ], 
                "tests": [
                    "CreatePhishingClassifierMLTest"
                ]
            }
        }, 
        {
            "CommonServer": {
                "name": "CommonServer"
            }
        }, 
        {
            "LCMDetectedIndicators": {
                "name": "LCMDetectedIndicators", 
                "depends_on": [
                    "lcm-indicators"
                ]
            }
        }, 
        {
            "SplunkSearch": {
                "name": "SplunkSearch", 
                "deprecated": true, 
                "depends_on": [
                    "search"
                ], 
                "command_to_integration": {
                    "search": "splunk"
                }
            }
        }, 
        {
            "IsIPInSubnet": {
                "name": "IsIPInSubnet", 
                "deprecated": true
            }
        }, 
        {
            "TrendmicroHostRetrieveAll": {
                "name": "TrendmicroHostRetrieveAll", 
                "depends_on": [
                    "trendmicro-host-retrieve-all"
                ]
            }
        }, 
        {
            "getMlFeatures": {
                "name": "getMlFeatures", 
                "fromversion": "3.5.0", 
                "script_executions": [
                    "findIndicators", 
                    "getIncidents"
                ]
            }
        }, 
        {
            "2aa9f737-8c7c-42f5-815f-4d104bb3af06": {
                "name": "SEPScan", 
                "depends_on": [
                    "sep-command-status"
                ]
            }
        }, 
        {
            "PrintContext": {
                "name": "PrintContext"
            }
        }, 
        {
            "D2O365SearchAndDelete": {
                "name": "D2O365SearchAndDelete"
            }
        }, 
        {
            "DBotPreparePhishingData": {
                "name": "DBotPreparePhishingData", 
                "fromversion": "4.1.0", 
                "script_executions": [
                    "WordTokenizer", 
                    "createList", 
                    "getContext", 
                    "getIncidents"
                ], 
                "tests": [
                    "CreatePhishingClassifierMLTest"
                ]
            }
        }, 
        {
            "QRadarGetOffenseCorrelations": {
                "name": "QRadarGetOffenseCorrelations", 
                "depends_on": [
                    "qradar-searches"
                ], 
                "script_executions": [
                    "QRadarFullSearch"
                ], 
                "tests": [
                    "No test"
                ]
            }
        }, 
        {
            "ShowScheduledEntries": {
                "name": "ShowScheduledEntries"
            }
        }, 
        {
            "EmailAskUserResponse": {
                "name": "EmailAskUserResponse"
            }
        }, 
        {
            "IsEmailAddressInternal": {
                "name": "IsEmailAddressInternal"
            }
        }, 
        {
            "DemistoGetIncidentTasksByState": {
                "name": "DemistoGetIncidentTasksByState"
            }
        }, 
        {
            "VectraGetHostById": {
                "name": "VectraGetHostById", 
                "deprecated": true, 
                "depends_on": [
                    "vec-get-host-by-id"
                ]
            }
        }, 
        {
            "DefaultIncidentClassifier": {
                "name": "DefaultIncidentClassifier"
            }
        }, 
        {
            "TestCreateTagTextFile": {
                "name": "TestCreateTagTextFile", 
                "script_executions": [
                    "createList"
                ]
            }
        }, 
        {
            "TestCreateWordFile": {
                "name": "TestCreateWordFile"
            }
        }, 
        {
            "GenerateImageFileEntry": {
                "name": "GenerateImageFileEntry"
            }
        }, 
        {
            "a18ff76e-c462-4daa-8be2-6a1b5308713f": {
                "name": "TestCreateDuplicates"
            }
        }, 
        {
            "c5cb179f-d6d2-4d87-8857-b224689d5b00": {
                "name": "VerifyTreeToFlatObject"
            }
        }, 
        {
            "GenerateUUID": {
                "name": "GenerateUUID"
            }
        }, 
        {
            "TestXml2JSON": {
                "name": "TestXml2JSON"
            }
        }, 
        {
            "3b260f00-772c-4d4e-84ea-e47226637497": {
                "name": "VerifyHumanReadableEquals", 
                "fromversion": "3.6.0"
            }
        }, 
        {
            "ValidateErrorExistence": {
                "name": "ValidateErrorExistence", 
                "script_executions": [
                    "getEntries"
                ]
            }
        }, 
        {
            "CompleteManualTask": {
                "name": "CompleteManualTask", 
                "script_executions": [
                    "DemistoGetIncidentTasksByState", 
                    "taskComplete"
                ]
            }
        }, 
        {
            "GenerateIP": {
                "name": "GenerateIP"
            }
        }, 
        {
            "CarbonBlackResponseFilterSensors": {
                "name": "CarbonBlackResponseFilterSensors"
            }
        }, 
        {
            "RaiseError": {
                "name": "RaiseError"
            }
        }, 
        {
            "GenerateEmail": {
                "name": "GenerateEmail"
            }
        }, 
        {
            "PhishingIncident": {
                "name": "PhishingIncident", 
                "script_executions": [
                    "setIncident"
                ]
            }
        }, 
        {
            "VerifyTableToMarkDown": {
                "name": "VerifyTableToMarkDown"
            }
        }, 
        {
            "TestFormatTableValues": {
                "name": "TestFormatTableValues"
            }
        }, 
        {
            "TestCreateIncidents": {
                "name": "TestCreateIncidents", 
                "script_executions": [
                    "createNewIncident"
                ]
            }
        }, 
        {
            "TestPYCommonServer": {
                "name": "TestPYCommonServer", 
                "tests": [
                    "Test CommonServer"
                ]
            }
        }, 
        {
            "CreateDuplicateIncident": {
                "name": "CreateDuplicateIncident", 
                "script_executions": [
                    "createNewIncident"
                ]
            }
        }, 
        {
            "c0eb84c3-8771-4f9f-833e-1017112d6215": {
                "name": "ThrowException"
            }
        }, 
        {
            "SsdeepReputationTest": {
                "name": "SsdeepReputationTest", 
                "script_executions": [
                    "createNewIndicator", 
                    "findIndicators"
                ]
            }
        }, 
        {
            "CreateBinaryFile": {
                "name": "CreateBinaryFile"
            }
        }, 
        {
            "GetFirstObject": {
                "name": "GetFirstObject"
            }
        }, 
        {
            "StringContainsArray": {
                "name": "StringContainsArray", 
                "tests": [
                    "StringContainsArray_test"
                ]
            }
        }, 
        {
            "ReadPDFFile": {
                "name": "ReadPDFFile", 
                "toversion": "4.0.9", 
                "fromversion": "3.6.0", 
                "script_executions": [
                    "getFilePath"
                ], 
                "tests": [
                    "ReadPDFFile-Test"
                ]
            }
        }, 
        {
            "ReadPDFFile": {
                "name": "ReadPDFFile", 
                "fromversion": "4.1.0", 
                "script_executions": [
                    "extractIndicators", 
                    "getFilePath"
                ], 
                "tests": [
                    "Extract Indicators From File - test"
                ]
            }
        }, 
        {
            "ExtractIndicatorsFromWordFile": {
                "name": "ExtractIndicatorsFromWordFile", 
                "fromversion": "4.1.0", 
                "script_executions": [
                    "extractIndicators", 
                    "getFilePath"
                ], 
                "tests": [
                    "Extract Indicators From File - test"
                ]
            }
        }, 
        {
            "ExtractIndicatorsFromTextFile": {
                "name": "ExtractIndicatorsFromTextFile", 
                "toversion": "4.0.9", 
                "fromversion": "3.6.0", 
                "script_executions": [
                    "ExtractDomain", 
                    "ExtractEmail", 
                    "ExtractHash", 
                    "ExtractIP", 
                    "ExtractURL", 
                    "getFilePath"
                ], 
                "tests": [
                    "Extract Indicators From File - test"
                ]
            }
        }, 
        {
            "ConvertKeysToTableFieldFormat": {
                "name": "ConvertKeysToTableFieldFormat"
            }
        }
    ], 
    "playbooks": [
        {
            "Phishing Investigation - Generic": {
                "name": "Phishing Investigation - Generic", 
                "fromversion": "4.1.0", 
                "implementing_scripts": [
                    "AssignAnalystToIncident", 
                    "Set", 
                    "SendEmail"
                ], 
                "implementing_playbooks": [
                    "Search And Delete Emails - Generic", 
                    "Detonate File - Generic", 
                    "Extract Indicators From File - Generic", 
                    "Entity Enrichment - Generic", 
                    "Process Email - Generic", 
                    "Block Indicators - Generic", 
                    "Email Address Enrichment - Generic", 
                    "Calculate Severity - Generic"
                ], 
                "implementing_commands": [
                    "closeInvestigation", 
                    "send-mail"
                ], 
                "tests": [
                    "Phishing test - attachment", 
                    "Phishing test - Inline"
                ]
            }
        }, 
        {
            "search_and_delete_emails_-_generic": {
                "name": "Search And Delete Emails - Generic", 
                "fromversion": "3.6.0", 
                "implementing_playbooks": [
                    "Search And Delete Emails - EWS"
                ], 
                "tests": [
                    "No test"
                ]
            }
        }, 
        {
            "email_address_enrichment_-_generic": {
                "name": "Email Address Enrichment - Generic", 
                "fromversion": "3.6.0", 
                "implementing_scripts": [
                    "IsEmailAddressInternal", 
                    "EmailReputation", 
                    "ADGetUser", 
                    "Exists", 
                    "EmailDomainSquattingReputation"
                ]
            }
        }, 
        {
            "process_email_-_generic": {
                "name": "Process Email - Generic", 
                "toversion": "3.6.0", 
                "fromversion": "3.6.0", 
                "implementing_scripts": [
                    "Set", 
                    "Exists", 
                    "ParseEmailFiles"
                ], 
                "implementing_commands": [
                    "setIncident", 
                    "rasterize-email"
                ], 
                "tests": [
                    "Phishing test - attachment", 
                    "Phishing test - Inline"
                ]
            }
        }, 
        {
            "playbook12": {
                "name": "McAfee ePO Endpoint Compliance Playbook", 
                "fromversion": "2.5.0", 
                "implementing_scripts": [
                    "CloseInvestigation", 
                    "IncidentSet", 
                    "commentsToContext"
                ], 
                "implementing_commands": [
                    "epo-update-client-dat", 
                    "servicenow-incidents-query", 
                    "epo-get-latest-dat", 
                    "epo-get-current-dat", 
                    "servicenow-incident-create"
                ], 
                "tests": [
                    "No test"
                ]
            }
        }, 
        {
            "get_original_email_-_generic": {
                "name": "Get Original Email - Generic", 
                "fromversion": 4.0, 
                "implementing_playbooks": [
                    "Get Original Email - Gmail", 
                    "Get Original Email - EWS"
                ], 
                "tests": [
                    "Phishing test - attachment", 
                    "Phishing test - Inline"
                ]
            }
        }, 
        {
            "Detonate URL - Phish.AI": {
                "name": "Detonate URL - Phish.AI", 
                "fromversion": "4.0.0", 
                "implementing_playbooks": [
                    "GenericPolling"
                ], 
                "implementing_commands": [
                    "phish-ai-check-status", 
                    "phish-ai-scan-url"
                ], 
                "tests": [
                    "Test-Detonate URL - Phish.AI"
                ]
            }
        }, 
        {
            "Detonate URL - Cuckoo": {
                "name": "Detonate URL - Cuckoo", 
                "fromversion": "4.0.0", 
                "implementing_scripts": [
                    "Sleep"
                ], 
                "implementing_playbooks": [
                    "GenericPolling"
                ], 
                "implementing_commands": [
                    "cuckoo-view-task", 
                    "cuckoo-get-task-report", 
                    "cuckoo-create-task-from-url"
                ], 
                "tests": [
                    "CuckooTest"
                ]
            }
        }, 
        {
            "get_file_sample_by_hash_-_generic": {
                "name": "Get File Sample By Hash - Generic", 
                "fromversion": "3.5.0", 
                "implementing_playbooks": [
                    "Get File Sample By Hash - Cylance Protect", 
                    "Get File Sample By Hash - Carbon Black Enterprise Response"
                ]
            }
        }, 
        {
            "search_endpoints_by_hash_-_crowdstrike": {
                "name": "Search Endpoints By Hash - CrowdStrike", 
                "fromversion": "3.5.0", 
                "implementing_commands": [
                    "cs-device-ran-on", 
                    "cs-device-details"
                ]
            }
        }, 
        {
            "get_file_sample_from_path_-_generic": {
                "name": "Get File Sample From Path - Generic", 
                "fromversion": "3.5.0", 
                "implementing_playbooks": [
                    "Get File Sample From Path - Carbon Black Enterprise Response", 
                    "Get File Sample From Path - D2"
                ]
            }
        }, 
        {
            "process_email_-_generic": {
                "name": "Process Email - Generic", 
                "toversion": "3.5.9", 
                "fromversion": "3.5.0", 
                "implementing_scripts": [
                    "Set", 
                    "Exists", 
                    "ParseEmailFiles"
                ], 
                "implementing_commands": [
                    "rasterize-email"
                ]
            }
        }, 
        {
            "Detonate File - Lastline": {
                "name": "Detonate File - Lastline", 
                "fromversion": "4.0.0", 
                "implementing_scripts": [
                    "Set"
                ], 
                "implementing_playbooks": [
                    "GenericPolling"
                ], 
                "implementing_commands": [
                    "lastline-upload-file", 
                    "lastline-get-report"
                ], 
                "tests": [
                    "Lastline - testplaybook"
                ]
            }
        }, 
        {
            "url_enrichment_-_generic": {
                "name": "URL Enrichment - Generic", 
                "toversion": "3.5.1", 
                "fromversion": "3.5.0", 
                "implementing_scripts": [
                    "URLSSLVerification", 
                    "Exists", 
                    "URLReputation"
                ], 
                "implementing_commands": [
                    "rasterize"
                ]
            }
        }, 
        {
            "GenericPolling": {
                "name": "GenericPolling", 
                "fromversion": "4.0.0", 
                "implementing_scripts": [
                    "ScheduleGenericPolling", 
                    "RunPollingCommand", 
                    "PrintErrorEntry"
                ]
            }
        }, 
        {
            "playbook1": {
                "name": "Malware Playbook - Manual", 
                "fromversion": "2.5.0", 
                "implementing_scripts": [
                    "ExposeModules", 
                    "Autoruns", 
                    "Exists"
                ], 
                "tests": [
                    "No Tests"
                ]
            }
        }, 
        {
            "Calculate Severity - Generic": {
                "name": "Calculate Severity - Generic", 
                "fromversion": "3.6.0", 
                "implementing_playbooks": [
                    "Calculate Severity - Indicators DBotScore", 
                    "Calculate Severity - 3rd-party integrations", 
                    "Calculate Severity - Critical assets"
                ], 
                "implementing_commands": [
                    "setIncident"
                ]
            }
        }, 
        {
            "search_endpoints_by_hash_-_carbon_black_protection": {
                "name": "Search Endpoints By Hash - Carbon Black Protection", 
                "fromversion": "3.5.0", 
                "implementing_scripts": [
                    "CBPFindRule", 
                    "Set", 
                    "CBPCatalogFindHash", 
                    "Exists"
                ], 
                "implementing_commands": [
                    "cbp-computer-get"
                ]
            }
        }, 
        {
            "Incident Enrichment": {
                "name": "Incident Enrichment", 
                "fromversion": "2.5.0", 
                "implementing_scripts": [
                    "ExtractURL", 
                    "ExtractHash", 
                    "ExtractIP"
                ], 
                "implementing_playbooks": [
                    "Enrichment Playbook"
                ]
            }
        }, 
        {
            "playbook16": {
                "name": "CrowdStrike Rapid IOC Hunting", 
                "fromversion": "2.5.0", 
                "implementing_scripts": [
                    "Exists", 
                    "SendEmail"
                ], 
                "implementing_commands": [
                    "cs-device-ran-on", 
                    "cs-device-search"
                ]
            }
        }, 
        {
            "CrowdStrike Falcon Sandbox - Detonate file": {
                "name": "CrowdStrike Falcon Sandbox - Detonate file", 
                "toversion": "3.6.0", 
                "fromversion": "3.5.0", 
                "implementing_scripts": [
                    "Set"
                ], 
                "implementing_commands": [
                    "crowdstrike-detonate-file"
                ]
            }
        }, 
        {
            "Enrich McAfee DXL using 3rd party sandbox": {
                "name": "Enrich McAfee DXL using 3rd party sandbox", 
                "implementing_scripts": [
                    "CloseInvestigation", 
                    "Exists"
                ], 
                "implementing_playbooks": [
                    "WildFire - Detonate file"
                ], 
                "implementing_commands": [
                    "dxl-send-event"
                ]
            }
        }, 
        {
            "Get File Sample From Hash - Carbon Black Enterprise Response": {
                "name": "Get File Sample From Hash - Carbon Black Enterprise Response", 
                "toversion": "3.1.0", 
                "fromversion": "2.5.0", 
                "implementing_scripts": [
                    "Exists"
                ], 
                "implementing_commands": [
                    "cb-binary-get"
                ]
            }
        }, 
        {
            "Calculate Severity - Generic": {
                "name": "Calculate Severity - Generic", 
                "toversion": "3.5.1", 
                "fromversion": "3.5.0", 
                "implementing_scripts": [
                    "StringContains", 
                    "Exists"
                ], 
                "implementing_commands": [
                    "setIncident"
                ]
            }
        }, 
        {
            "Tenable.io Scan": {
                "name": "Tenable.io Scan", 
                "fromversion": "4.0.0", 
                "implementing_playbooks": [
                    "GenericPolling"
                ], 
                "implementing_commands": [
                    "tenable-io-launch-scan", 
                    "tenable-io-get-scan-report", 
                    "tenable-io-get-scan-status"
                ], 
                "tests": [
                    "Tenable.io Scan Test"
                ]
            }
        }, 
        {
            "block_indicators_-_generic": {
                "name": "Block Indicators - Generic", 
                "fromversion": "4.0.0", 
                "implementing_playbooks": [
                    "Block URL - Generic", 
                    "Block File - Generic", 
                    "Block IP - Generic", 
                    "Block Account - Generic"
                ], 
                "tests": [
                    "block_indicators_-_generic_-_test"
                ]
            }
        }, 
        {
            "detonate_url_-_threatgrid": {
                "name": "Detonate URL - ThreatGrid", 
                "fromversion": "4.0.0", 
                "implementing_playbooks": [
                    "GenericPolling"
                ], 
                "implementing_commands": [
                    "threat-grid-upload-sample", 
                    "threat-grid-get-samples-state", 
                    "threat-grid-url-to-file"
                ], 
                "tests": [
                    "Test-Detonate URL - ThreatGrid"
                ]
            }
        }, 
        {
            "TrendMicro Malware Alert Playbook": {
                "name": "TrendMicro Malware Alert Playbook", 
                "fromversion": "2.5.0", 
                "implementing_scripts": [
                    "TrendMicroGetPolicyID", 
                    "TrendmicroSecurityProfileAssignToHost", 
                    "TrendmicroAntiMalwareEventRetrieve", 
                    "TrendMicroGetHostID"
                ]
            }
        }, 
        {
            "Google-Vault-Display-Results": {
                "name": "Google Vault - Display Results", 
                "fromversion": "4.0.0", 
                "implementing_scripts": [
                    "PrintErrorEntry"
                ], 
                "implementing_playbooks": [
                    "GenericPolling"
                ], 
                "implementing_commands": [
                    "gvault-get-drive-results", 
                    "gvault-get-groups-results", 
                    "gvault-download-results", 
                    "gvault-export-status", 
                    "gvault-get-mail-results"
                ], 
                "tests": [
                    "Google_Vault-Search_And_Display_Results_test"
                ]
            }
        }, 
        {
            "calculate_severity_-_3rd-party_integrations": {
                "name": "Calculate Severity - 3rd-party integrations", 
                "fromversion": "3.6.0", 
                "implementing_scripts": [
                    "Set"
                ]
            }
        }, 
        {
            "Phishing Investigation - Generic": {
                "name": "Phishing Investigation - Generic", 
                "toversion": "3.5.9", 
                "fromversion": "3.5.0", 
                "implementing_scripts": [
                    "CloseInvestigation", 
                    "AssignAnalystToIncident", 
                    "Set", 
                    "SendEmail"
                ], 
                "implementing_playbooks": [
                    "Detonate File - Generic", 
                    "Extract Indicators - Generic", 
                    "Entity Enrichment - Generic", 
                    "Process Email - Generic", 
                    "Calculate Severity - Generic", 
                    "Email Address Enrichment - Generic"
                ]
            }
        }, 
        {
            "detonate_url_-_joesecurity": {
                "name": "Detonate URL - JoeSecurity", 
                "fromversion": "4.0.0", 
                "implementing_scripts": [
                    "Set"
                ], 
                "implementing_playbooks": [
                    "GenericPolling"
                ], 
                "implementing_commands": [
                    "joe-download-report", 
                    "joe-analysis-submit-url", 
                    "joe-analysis-info"
                ]
            }
        }, 
        {
            "CrowdStrike Falcon Sandbox - Detonate file": {
                "name": "CrowdStrike Falcon Sandbox - Detonate file", 
                "fromversion": "4.0.0", 
                "implementing_scripts": [
                    "Set"
                ], 
                "implementing_playbooks": [
                    "GenericPolling"
                ], 
                "implementing_commands": [
                    "crowdstrike-submit-sample", 
                    "crowdstrike-scan"
                ], 
                "tests": [
                    "VxStream Test", 
                    "detonate_file_-_generic_test"
                ]
            }
        }, 
        {
            "crowdstrike_endpoint_enrichment": {
                "name": "CrowdStrike Endpoint Enrichment", 
                "fromversion": "3.5.0", 
                "implementing_commands": [
                    "cs-device-search", 
                    "cs-device-details"
                ], 
                "tests": [
                    "No test"
                ]
            }
        }, 
        {
            "cve_enrichment_-_generic": {
                "name": "CVE Enrichment - Generic", 
                "fromversion": "3.6.0", 
                "implementing_scripts": [
                    "cveReputation"
                ], 
                "implementing_commands": [
                    "cve-search"
                ]
            }
        }, 
        {
            "get_file_sample_by_hash_-_cylance_protect": {
                "name": "Get File Sample By Hash - Cylance Protect", 
                "fromversion": "3.5.0", 
                "implementing_scripts": [
                    "http", 
                    "UnzipFile", 
                    "Exists"
                ], 
                "implementing_commands": [
                    "cylance-protect-download-threat"
                ]
            }
        }, 
        {
            "dedup_incidents_-_ml": {
                "name": "DeDup incidents - ML", 
                "fromversion": "3.5.0", 
                "implementing_scripts": [
                    "Print", 
                    "CloseInvestigationAsDuplicate", 
                    "GetDuplicatesMl"
                ]
            }
        }, 
        {
            "playbook5": {
                "name": "Phishing Playbook - Automated", 
                "fromversion": "3.5.0", 
                "implementing_scripts": [
                    "Set", 
                    "Exists", 
                    "SendEmail", 
                    "CheckSenderDomainDistance", 
                    "CloseInvestigation", 
                    "ExtractIP", 
                    "IsMaliciousIndicatorFound", 
                    "ExtractURL"
                ], 
                "implementing_playbooks": [
                    "Process Email", 
                    "Enrichment Playbook", 
                    "Hunt for bad IOCs", 
                    "Account Enrichment", 
                    "Detonate File - Generic"
                ], 
                "tests": [
                    "No test - Deprecated playbook"
                ]
            }
        }, 
        {
            "TIE - IOC Hunt": {
                "name": "TIE - IOC Hunt", 
                "fromversion": "2.5.0", 
                "implementing_scripts": [
                    "EPOFindSystem", 
                    "Exists"
                ], 
                "implementing_commands": [
                    "tie-file-references"
                ]
            }
        }, 
        {
            "vulnerability_management_-_qualys_Job": {
                "name": "Vulnerability Management - Qualys (Job)", 
                "fromversion": "3.6.0", 
                "implementing_scripts": [
                    "QualysCreateIncidentFromReport", 
                    "Set"
                ], 
                "implementing_commands": [
                    "qualys-report-fetch", 
                    "closeInvestigation", 
                    "qualys-report-list"
                ]
            }
        }, 
        {
            "get_original_email_-_gmail": {
                "name": "Get Original Email - Gmail", 
                "fromversion": 4.0, 
                "implementing_scripts": [
                    "Set", 
                    "DeleteContext"
                ], 
                "implementing_commands": [
                    "gmail-get-attachments", 
                    "gmail-search", 
                    "gmail-get-mail"
                ], 
                "tests": [
                    "No test"
                ]
            }
        }, 
        {
            "detonate_url_-_mcafee_atd": {
                "name": "Detonate URL - McAfee ATD", 
                "fromversion": "4.0.0", 
                "implementing_scripts": [
                    "Set"
                ], 
                "implementing_playbooks": [
                    "GenericPolling"
                ], 
                "implementing_commands": [
                    "atd-get-report", 
                    "atd-check-status", 
                    "atd-file-upload"
                ], 
                "tests": [
                    "Test Playbook McAfee ATD", 
                    "Detonate URL - Generic Test"
                ]
            }
        }, 
        {
            "Detonate URL - Lastline": {
                "name": "Detonate URL - Lastline", 
                "fromversion": "4.0.0", 
                "implementing_playbooks": [
                    "GenericPolling"
                ], 
                "implementing_commands": [
                    "lastline-get-report", 
                    "lastline-upload-url"
                ], 
                "tests": [
                    "Lastline - testplaybook"
                ]
            }
        }, 
        {
            "Detonate File - Generic": {
                "name": "Detonate File - Generic", 
                "toversion": "3.6.0", 
                "fromversion": "3.5.0", 
                "implementing_playbooks": [
                    "CrowdStrike Falcon Sandbox - Detonate file", 
                    "WildFire - Detonate file"
                ]
            }
        }, 
        {
            "process_email_-_ews": {
                "name": "Process Email - EWS", 
                "fromversion": "3.6.0", 
                "implementing_scripts": [
                    "Set"
                ], 
                "implementing_commands": [
                    "ews-get-attachment"
                ], 
                "tests": [
                    "No test"
                ]
            }
        }, 
        {
            "playbook7": {
                "name": "Hunting C&C Communication Playbook", 
                "fromversion": "2.5.0", 
                "implementing_scripts": [
                    "IsIntegrationAvailable", 
                    "Exists"
                ], 
                "implementing_commands": [
                    "slack-send", 
                    "ExposeModules"
                ]
            }
        }, 
        {
            "get_file_sample_from_path_-_d2": {
                "name": "Get File Sample From Path - D2", 
                "fromversion": "3.5.0", 
                "implementing_scripts": [
                    "IncidentAddSystem", 
                    "FetchFileD2"
                ]
            }
        }, 
        {
            "get_original_email_-_ews": {
                "name": "Get Original Email - EWS", 
                "fromversion": 4.0, 
                "implementing_scripts": [
                    "DeleteContext", 
                    "Set"
                ], 
                "implementing_commands": [
                    "ews-search-mailbox", 
                    "ews-get-attachment", 
                    "ews-get-items"
                ], 
                "tests": [
                    "Phishing test - attachment", 
                    "Phishing test - Inline"
                ]
            }
        }, 
        {
            "playbook17": {
                "name": "Carbon black Protection Rapid IOC Hunting", 
                "fromversion": "2.5.0", 
                "implementing_scripts": [
                    "CBPFindRule", 
                    "CBPCatalogFindHash", 
                    "Exists"
                ]
            }
        }, 
        {
            "calculate_severity_-_critical_assets": {
                "name": "Calculate Severity - Critical assets", 
                "toversion": "3.6.1", 
                "fromversion": "3.6.0", 
                "implementing_scripts": [
                    "StringContains", 
                    "Set", 
                    "Exists"
                ]
            }
        }, 
        {
            "playbook14": {
                "name": "Checkpoint Firewall Configuration Backup Playbook", 
                "fromversion": "2.5.0", 
                "implementing_scripts": [
                    "UtilAnyResults", 
                    "SendEmail", 
                    "CPShowBackupStatus", 
                    "CloseInvestigation", 
                    "SNOpenTicket", 
                    "SCPPullFiles", 
                    "CPCreateBackup"
                ]
            }
        }, 
        {
            "endpoint_enrichment_-_generic": {
                "name": "Endpoint Enrichment - Generic", 
                "fromversion": "3.5.0", 
                "implementing_scripts": [
                    "EPOFindSystem", 
                    "Exists", 
                    "ADGetComputer"
                ], 
                "implementing_playbooks": [
                    "CrowdStrike Endpoint Enrichment"
                ], 
                "implementing_commands": [
                    "cylance-protect-get-devices", 
                    "cb-sensor-info", 
                    "so-agents-query"
                ]
            }
        }, 
        {
            "access_investigation_-_qradar": {
                "name": "Access Investigation - QRadar", 
                "fromversion": "3.6.0", 
                "implementing_playbooks": [
                    "QRadar - Get offense correlations", 
                    "Access Investigation - Generic"
                ], 
                "implementing_commands": [
                    "setIncident"
                ], 
                "tests": [
                    "No test"
                ]
            }
        }, 
        {
            "Google-Vault-Search-Groups": {
                "name": "Google Vault - Search Groups", 
                "fromversion": "4.0.0", 
                "implementing_scripts": [
                    "PrintErrorEntry"
                ], 
                "implementing_playbooks": [
                    "GenericPolling"
                ], 
                "implementing_commands": [
                    "gvault-export-status", 
                    "gvault-download-results", 
                    "gvault-create-export-groups", 
                    "gvault-get-groups-results"
                ], 
                "tests": [
                    "Google_Vault-Search_And_Display_Results_test"
                ]
            }
        }, 
        {
            "DBotCreatePhishingClassifier": {
                "name": "DBot Create Phishing Classifier", 
                "fromversion": "4.1.0", 
                "implementing_scripts": [
                    "DBotTrainTextClassifier", 
                    "Base64ListToFile", 
                    "DBotPredictPhishingEvaluation", 
                    "DBotPreparePhishingData"
                ], 
                "tests": [
                    "CreatePhishingClassifierMLTest"
                ]
            }
        }, 
        {
            "detonate_url_-_generic": {
                "name": "Detonate URL - Generic", 
                "fromversion": "4.0.0", 
                "implementing_playbooks": [
                    "Detonate URL - CrowdStrike", 
                    "Detonate URL - JoeSecurity", 
                    "Detonate URL - Cuckoo", 
                    "Detonate URL - Lastline", 
                    "Detonate URL - ThreatGrid", 
                    "Detonate URL - McAfee ATD"
                ], 
                "tests": [
                    "Detonate URL - Generic Test"
                ]
            }
        }, 
        {
            "tenable-sc-scan": {
                "name": "Launch Scan - Tenable.sc", 
                "fromversion": "4.0.0", 
                "implementing_playbooks": [
                    "GenericPolling"
                ], 
                "implementing_commands": [
                    "tenable-sc-get-scan-report", 
                    "tenable-sc-launch-scan"
                ], 
                "tests": [
                    "tenable-sc-test"
                ]
            }
        }, 
        {
            "detonate_file_from_url_-_wildfire": {
                "name": "Detonate File From URL - WildFire", 
                "fromversion": "4.0.0", 
                "implementing_playbooks": [
                    "GenericPolling"
                ], 
                "implementing_commands": [
                    "wildfire-upload-file-remote", 
                    "wildfire-report"
                ]
            }
        }, 
        {
            "block_endpoint_-_carbon_black_response": {
                "name": "Block Endpoint - Carbon Black Response", 
                "fromversion": "3.5.0", 
                "implementing_commands": [
                    "cb-sensor-info", 
                    "cb-quarantine-device"
                ]
            }
        }, 
        {
            "close_incident_if_duplicate_found": {
                "name": "DeDup incidents", 
                "fromversion": "3.5.0", 
                "implementing_scripts": [
                    "FindSimilarIncidents", 
                    "CloseInvestigationAsDuplicate"
                ]
            }
        }, 
        {
            "scan_assets_nexpose": {
                "name": "Scan Assets - Nexpose", 
                "fromversion": "4.0.0", 
                "implementing_playbooks": [
                    "GenericPolling"
                ], 
                "implementing_commands": [
                    "nexpose-start-assets-scan", 
                    "nexpose-get-scan"
                ]
            }
        }, 
        {
            "extract_indicators_-_generic": {
                "name": "Extract Indicators - Generic", 
                "fromversion": "3.5.0", 
                "implementing_scripts": [
                    "ExtractHash", 
                    "ExtractDomain", 
                    "ExtractURL", 
                    "ExtractEmail", 
                    "ExtractIP"
                ]
            }
        }, 
        {
            "playbook0": {
                "name": "Default", 
                "toversion": "3.1.0", 
                "fromversion": "2.5.0", 
                "implementing_scripts": [
                    "TrendMicroClassifier", 
                    "Exists", 
                    "IncidentSet", 
                    "SplunkEmailParser", 
                    "QRadarClassifier", 
                    "MapValues", 
                    "Print", 
                    "VectraClassifier", 
                    "NexposeEmailParser"
                ], 
                "implementing_playbooks": [
                    "Enrichment Playbook"
                ]
            }
        }, 
        {
            "dedup_-_generic": {
                "name": "Dedup - Generic", 
                "fromversion": "4.0.0", 
                "implementing_scripts": [
                    "FindSimilarIncidentsByText", 
                    "GetDuplicatesMlv2", 
                    "CloseInvestigationAsDuplicate", 
                    "FindSimilarIncidents"
                ]
            }
        }, 
        {
            "malware_investigation-_generic_-_setup": {
                "name": "Malware Investigation - Generic - Setup", 
                "fromversion": "3.5.0", 
                "implementing_scripts": [
                    "Set"
                ], 
                "implementing_playbooks": [
                    "Get File Sample From Path - Generic", 
                    "Get File Sample By Hash - Generic", 
                    "Search Endpoints By Hash - Generic"
                ], 
                "tests": [
                    "No test - Deprecated playbook"
                ]
            }
        }, 
        {
            "block_file_-_carbon_black_response": {
                "name": "Block File - Carbon Black Response", 
                "fromversion": "4.0.0", 
                "implementing_commands": [
                    "cb-get-hash-blacklist", 
                    "cb-block-hash"
                ], 
                "tests": [
                    "block_indicators_-_generic_-_test"
                ]
            }
        }, 
        {
            "search_and_delete_emails_-_ews": {
                "name": "Search And Delete Emails - EWS", 
                "fromversion": "3.6.0", 
                "implementing_scripts": [
                    "BuildEWSQuery"
                ], 
                "implementing_commands": [
                    "ews-search-mailboxes", 
                    "ews-delete-items"
                ], 
                "tests": [
                    "No test"
                ]
            }
        }, 
        {
            "Detonate File - BitDam": {
                "name": "Detonate File - BitDam", 
                "fromversion": "4.0.0", 
                "implementing_scripts": [
                    "Set"
                ], 
                "implementing_playbooks": [
                    "GenericPolling"
                ], 
                "implementing_commands": [
                    "bitdam-upload-file", 
                    "bitdam-get-verdict"
                ], 
                "tests": [
                    "Detonate File - BitDam Test"
                ]
            }
        }, 
        {
            "MAR - Endpoint data collection": {
                "name": "MAR - Endpoint data collection", 
                "implementing_scripts": [
                    "EPOFindSystem", 
                    "Exists"
                ], 
                "implementing_commands": [
                    "mar-search-multiple"
                ]
            }
        }, 
        {
            "Google-Vault-Search-Drive": {
                "name": "Google Vault - Search Drive", 
                "fromversion": "4.0.0", 
                "implementing_scripts": [
                    "PrintErrorEntry"
                ], 
                "implementing_playbooks": [
                    "GenericPolling"
                ], 
                "implementing_commands": [
                    "gvault-create-export-drive", 
                    "gvault-get-drive-results", 
                    "gvault-export-status", 
                    "gvault-download-results"
                ], 
                "tests": [
                    "Google_Vault-Search_And_Display_Results_test"
                ]
            }
        }, 
        {
            "process_email_-_add_custom_fields": {
                "name": "Process Email - Add custom fields", 
                "fromversion": "3.6.0", 
                "implementing_scripts": [
                    "IncidentSet"
                ]
            }
        }, 
        {
            "detonate_url_-_crowdstrike": {
                "name": "Detonate URL - CrowdStrike", 
                "fromversion": "4.0.0", 
                "implementing_playbooks": [
                    "GenericPolling"
                ], 
                "implementing_commands": [
                    "crowdstrike-submit-url", 
                    "crowdstrike-scan"
                ]
            }
        }, 
        {
            "ip_enrichment_generic": {
                "name": "IP Enrichment - Generic", 
                "fromversion": "3.6.0", 
                "implementing_scripts": [
                    "IsIPInRanges", 
                    "IPToHost", 
                    "IPReputation"
                ], 
                "implementing_playbooks": [
                    "Endpoint Enrichment - Generic"
                ], 
                "implementing_commands": [
                    "vt-private-get-ip-report"
                ]
            }
        }, 
        {
            "domain_enrichment_generic": {
                "name": "Domain Enrichment - Generic", 
                "toversion": "3.5.1", 
                "fromversion": "3.5.0", 
                "implementing_scripts": [
                    "DomainReputation"
                ]
            }
        }, 
        {
            "QRadarFullSearch": {
                "name": "QRadarFullSearch", 
                "fromversion": "4.0.0", 
                "implementing_playbooks": [
                    "GenericPolling"
                ], 
                "implementing_commands": [
                    "qradar-get-search", 
                    "qradar-get-search-results", 
                    "qradar-searches"
                ], 
                "tests": [
                    "test_Qradar"
                ]
            }
        }, 
        {
            "Arcsight - Get events related to the Case": {
                "name": "Arcsight - Get events related to the Case", 
                "implementing_scripts": [
                    "IncidentSet", 
                    "Set", 
                    "Exists"
                ], 
                "implementing_commands": [
                    "as-get-security-events", 
                    "as-get-case", 
                    "as-get-case-event-ids"
                ]
            }
        }, 
        {
            "Account Enrichment": {
                "name": "Account Enrichment", 
                "toversion": "3.1.0", 
                "fromversion": "2.5.0", 
                "implementing_scripts": [
                    "ADGetUser", 
                    "Exists"
                ]
            }
        }, 
        {
            "malware_investigation-_generic": {
                "name": "Malware Investigation - Generic", 
                "toversion": "3.6.0", 
                "fromversion": "3.5.0", 
                "implementing_scripts": [
                    "CloseInvestigation", 
                    "AssignAnalystToIncident"
                ], 
                "implementing_playbooks": [
                    "Malware Investigation - Generic - Setup", 
                    "Extract Indicators - Generic", 
                    "Calculate Severity - Generic", 
                    "Entity Enrichment - Generic", 
                    "Detonate File - Generic"
                ], 
                "tests": [
                    "No test"
                ]
            }
        }, 
        {
            "QRadar - Get offense correlations ": {
                "name": "QRadar - Get offense correlations ", 
                "toversion": "3.1.0", 
                "implementing_scripts": [
                    "AreValuesEqual", 
                    "QRadarGetCorrelationLogs", 
                    "QRadarGetOffenseCorrelations", 
                    "Exists"
                ]
            }
        }, 
        {
            "QRadar - Get offense correlations ": {
                "name": "QRadar - Get offense correlations", 
                "fromversion": "3.5.0", 
                "implementing_scripts": [
                    "QRadarGetCorrelationLogs", 
                    "QRadarGetOffenseCorrelations"
                ]
            }
        }, 
        {
            "block_ip_-_generic": {
                "name": "Block IP - Generic", 
                "fromversion": "4.0.0", 
                "implementing_scripts": [
                    "PanoramaBlockIP"
                ], 
                "implementing_playbooks": [
                    "Add Indicator to Miner - Palo Alto MineMeld"
                ], 
                "implementing_commands": [
                    "zscaler-blacklist-ip", 
                    "checkpoint-block-ip"
                ], 
                "tests": [
                    "block_indicators_-_generic_-_test"
                ]
            }
        }, 
        {
            "vulnerability_handling_-_qualys_-_add _ustom_fields_to_default_layout": {
                "name": "Vulnerability Handling - Qualys - Add custom fields to default layout", 
                "fromversion": "3.6.0", 
                "implementing_scripts": [
                    "IncidentSet"
                ]
            }
        }, 
        {
            "playbook3": {
                "name": "Ransomware Playbook - Manual", 
                "fromversion": "2.5.0"
            }
        }, 
        {
            "Enrich DXL with ATD verdict": {
                "name": "Enrich DXL with ATD verdict", 
                "implementing_scripts": [
                    "CloseInvestigation", 
                    "Exists"
                ], 
                "implementing_playbooks": [
                    "ATD - Detonate File"
                ], 
                "implementing_commands": [
                    "dxl-send-event"
                ]
            }
        }, 
        {
            "Detonate File - SNDBOX": {
                "name": "Detonate File - SNDBOX", 
                "fromversion": "4.0.0", 
                "implementing_scripts": [
                    "Set"
                ], 
                "implementing_playbooks": [
                    "GenericPolling"
                ], 
                "implementing_commands": [
                    "sndbox-analysis-info", 
                    "sndbox-analysis-submit-sample", 
                    "sndbox-download-report"
                ], 
                "tests": [
                    "Detonate File - SNDBOX - Test"
                ]
            }
        }, 
        {
            "Phishing Investigation - Generic": {
                "name": "Phishing Investigation - Generic", 
                "toversion": "4.0.9", 
                "fromversion": "4.0.0", 
                "implementing_scripts": [
                    "AssignAnalystToIncident", 
                    "Set", 
                    "SendEmail"
                ], 
                "implementing_playbooks": [
                    "Search And Delete Emails - Generic", 
                    "Detonate File - Generic", 
                    "Extract Indicators From File - Generic", 
                    "Entity Enrichment - Generic", 
                    "Process Email - Generic", 
                    "Block Indicators - Generic", 
                    "Email Address Enrichment - Generic", 
                    "Calculate Severity - Generic"
                ], 
                "implementing_commands": [
                    "closeInvestigation", 
                    "send-mail"
                ], 
                "tests": [
                    "Phishing test - attachment", 
                    "Phishing test - Inline"
                ]
            }
        }, 
        {
            "playbook2": {
                "name": "Phishing Playbook - Manual", 
                "fromversion": "2.5.0"
            }
        }, 
        {
            "Hunt for bad IOCs": {
                "name": "Hunt for bad IOCs", 
                "fromversion": "2.5.0", 
                "implementing_playbooks": [
                    "CrowdStrike Rapid IOC Hunting", 
                    "Carbon Black Rapid IOC Hunting", 
                    "TIE - IOC Hunt", 
                    "Carbon black Protection Rapid IOC Hunting"
                ]
            }
        }, 
        {
            "extract_indicators_from_file_-_generic": {
                "name": "Extract Indicators From File - Generic", 
                "fromversion": "4.1.0", 
                "implementing_scripts": [
                    "ExtractIndicatorsFromWordFile", 
                    "Set", 
                    "ReadPDFFile", 
                    "ExtractIndicatorsFromTextFile"
                ], 
                "tests": [
                    "Extract Indicators From File - test"
                ]
            }
        }, 
        {
            "Sentinel One - Endpoint data collection": {
                "name": "Sentinel One - Endpoint data collection", 
                "implementing_scripts": [
                    "Print", 
                    "Exists"
                ], 
                "implementing_commands": [
                    "so-agents-query", 
                    "so-get-agent-processes"
                ]
            }
        }, 
        {
            "process_email_-_generic": {
                "name": "Process Email - Generic", 
                "fromversion": "4.0.0", 
                "implementing_scripts": [
                    "Set", 
                    "Exists", 
                    "ParseEmailFiles"
                ], 
                "implementing_playbooks": [
                    "Get Original Email - Generic"
                ], 
                "implementing_commands": [
                    "setIncident", 
                    "rasterize-email"
                ], 
                "tests": [
                    "No test"
                ]
            }
        }, 
        {
            "playbook13": {
                "name": "McAfee ePO Endpoint Connectivity Diagnostics Playbook", 
                "fromversion": "2.5.0", 
                "implementing_scripts": [
                    "CloseInvestigation", 
                    "commentsToContext", 
                    "Ping"
                ], 
                "implementing_commands": [
                    "servicenow-incident-create"
                ], 
                "tests": [
                    "No test"
                ]
            }
        }, 
        {
            "vulnerability_handling_-_nexpose": {
                "name": "Vulnerability Handling - Nexpose", 
                "fromversion": "3.6.0", 
                "implementing_playbooks": [
                    "CVE Enrichment - Generic", 
                    "Endpoint Enrichment - Generic", 
                    "Calculate Severity - Generic"
                ], 
                "implementing_commands": [
                    "closeInvestigation", 
                    "nexpose-get-asset-vulnerability", 
                    "nexpose-get-asset", 
                    "setIncident"
                ], 
                "tests": [
                    "No test - Should review soon"
                ]
            }
        }, 
        {
            "Calculate Severity - Generic": {
                "name": "Calculate Severity - Generic", 
                "toversion": "3.1.0", 
                "fromversion": "2.5.0", 
                "implementing_scripts": [
                    "Print", 
                    "StringContains", 
                    "Exists"
                ], 
                "implementing_commands": [
                    "setIncident"
                ], 
                "tests": [
                    "No test - tested manually"
                ]
            }
        }, 
        {
            "playbook8": {
                "name": "Lost / Stolen Device Playbook", 
                "fromversion": "2.5.0"
            }
        }, 
        {
            "vulnerability_handling_-_qualys": {
                "name": "Vulnerability Handling - Qualys", 
                "fromversion": "3.6.0", 
                "implementing_scripts": [
                    "CloseInvestigation", 
                    "DisplayHTML"
                ], 
                "implementing_playbooks": [
                    "CVE Enrichment - Generic", 
                    "Vulnerability Handling - Qualys - Add custom fields to default layout", 
                    "Endpoint Enrichment - Generic", 
                    "Calculate Severity - Generic"
                ], 
                "implementing_commands": [
                    "qualys-host-list", 
                    "qualys-vulnerability-list"
                ], 
                "tests": [
                    "No test - Should review soon"
                ]
            }
        }, 
        {
            "playbook10": {
                "name": "Rapid IOC Hunting Playbook", 
                "fromversion": "2.5.0", 
                "implementing_scripts": [
                    "ExtractHash", 
                    "Exists", 
                    "ReadFile", 
                    "ExtractIP", 
                    "Print", 
                    "ExtractURL"
                ], 
                "implementing_playbooks": [
                    "Hunt for bad IOCs"
                ]
            }
        }, 
        {
            "search_endpoints_by_hash_-_carbon_black_response": {
                "name": "Search Endpoints By Hash - Carbon Black Response", 
                "fromversion": "3.5.0", 
                "implementing_scripts": [
                    "Set", 
                    "CBFindHash"
                ]
            }
        }, 
        {
            "scan_site_nexpose": {
                "name": "Scan Site - Nexpose", 
                "fromversion": "4.0.0", 
                "implementing_playbooks": [
                    "GenericPolling"
                ], 
                "implementing_commands": [
                    "nexpose-start-site-scan", 
                    "nexpose-get-scan"
                ]
            }
        }, 
        {
            "PanoramaCommitConfiguration": {
                "name": "PanoramaCommitConfiguration", 
                "fromversion": "4.0.0", 
                "implementing_playbooks": [
                    "GenericPolling"
                ], 
                "implementing_commands": [
                    "panorama-push-to-device-group", 
                    "panorama-push-status", 
                    "panorama-commit", 
                    "panorama-commit-status"
                ], 
                "tests": [
                    "palo_alto_firewall_test_pb"
                ]
            }
        }, 
        {
            "Failed Login Playbook With Slack": {
                "name": "Failed Login Playbook With Slack", 
                "fromversion": "2.5.0", 
                "implementing_scripts": [
                    "CloseInvestigation", 
                    "IncidentSet", 
                    "ADExpirePassword", 
                    "SlackAskUser"
                ], 
                "implementing_commands": [
                    "slack-send"
                ]
            }
        }, 
        {
            "WildFire - Detonate file": {
                "name": "WildFire - Detonate file", 
                "toversion": "3.1.0", 
                "implementing_scripts": [
                    "Exists"
                ], 
                "implementing_commands": [
                    "wildfire-upload", 
                    "wildfire-report"
                ]
            }
        }, 
        {
            "File Enrichment - Generic": {
                "name": "File Enrichment - Generic", 
                "fromversion": "3.6.0", 
                "implementing_playbooks": [
                    "File Enrichment - File reputation", 
                    "File Enrichment - Virus Total Private API"
                ], 
                "implementing_commands": [
                    "cylance-protect-get-threat", 
                    "pan-appframework-search-by-file-hash"
                ]
            }
        }, 
        {
            "vulnerability_management_-_nexpose_job": {
                "name": "Vulnerability Management - Nexpose (Job)", 
                "fromversion": "3.6.0", 
                "implementing_scripts": [
                    "NexposeCreateIncidentsFromAssets"
                ], 
                "implementing_commands": [
                    "closeInvestigation", 
                    "nexpose-create-assets-report", 
                    "nexpose-search-assets"
                ]
            }
        }, 
        {
            "Archer initiate incident": {
                "name": "Archer initiate incident", 
                "fromversion": "3.5.0", 
                "implementing_commands": [
                    "archer-get-file"
                ]
            }
        }, 
        {
            "block_file_-_generic": {
                "name": "Block File - Generic", 
                "fromversion": "4.0.0", 
                "implementing_playbooks": [
                    "Block File - Carbon Black Response"
                ], 
                "tests": [
                    "block_indicators_-_generic_-_test"
                ]
            }
        }, 
        {
            "calculate_severity_-_critical_assets": {
                "name": "Calculate Severity - Critical assets", 
                "fromversion": "4.0.0", 
                "implementing_scripts": [
                    "Set"
                ], 
                "tests": [
                    "calculate_severity_-_critical_assets_-_test"
                ]
            }
        }, 
        {
            "add_indicator_to_miner_-_palo_alto_mineMeld": {
                "name": "Add Indicator to Miner - Palo Alto MineMeld", 
                "fromversion": "4.0.0", 
                "implementing_commands": [
                    "minemeld-add-to-miner"
                ], 
                "tests": [
                    "block_indicators_-_generic_-_test"
                ]
            }
        }, 
        {
            "domain_enrichment_generic": {
                "name": "Domain Enrichment - Generic", 
                "fromversion": "3.6.0", 
                "implementing_scripts": [
                    "DomainReputation"
                ], 
                "implementing_commands": [
                    "vt-private-get-domain-report"
                ]
            }
        }, 
        {
            "playbook11": {
                "name": "McAfee ePO Repository Compliance Playbook", 
                "fromversion": "2.5.0", 
                "implementing_scripts": [
                    "CloseInvestigation", 
                    "IncidentSet", 
                    "Sleep", 
                    "AreValuesEqual", 
                    "SendEmail"
                ], 
                "implementing_commands": [
                    "epo-update-repository", 
                    "epo-get-latest-dat", 
                    "epo-get-current-dat"
                ]
            }
        }, 
        {
            "url_enrichment_-_generic": {
                "name": "URL Enrichment - Generic", 
                "fromversion": "3.6.0", 
                "implementing_scripts": [
                    "URLSSLVerification", 
                    "Exists", 
                    "URLReputation"
                ], 
                "implementing_commands": [
                    "vt-private-get-url-report", 
                    "rasterize"
                ]
            }
        }, 
        {
            "entity_enrichment_generic": {
                "name": "Entity Enrichment - Generic", 
                "fromversion": "3.6.0", 
                "implementing_playbooks": [
                    "Account Enrichment - Generic", 
                    "Endpoint Enrichment - Generic", 
                    "Email Address Enrichment - Generic", 
                    "URL Enrichment - Generic", 
                    "File Enrichment - Generic", 
                    "Domain Enrichment - Generic", 
                    "IP Enrichment - Generic"
                ]
            }
        }, 
        {
            "search_endpoints_by_hash_-_generic": {
                "name": "Search Endpoints By Hash - Generic", 
                "fromversion": "3.5.0", 
                "implementing_playbooks": [
                    "Search Endpoints By Hash - Carbon Black Response", 
                    "Search Endpoints By Hash - CrowdStrike", 
                    "Search Endpoints By Hash - TIE", 
                    "Search Endpoints By Hash - Carbon Black Protection"
                ]
            }
        }, 
        {
            "malware_investigation-_generic": {
                "name": "Malware Investigation - Generic", 
                "fromversion": "3.6.0", 
                "implementing_scripts": [
                    "CloseInvestigation", 
                    "AssignAnalystToIncident"
                ], 
                "implementing_playbooks": [
                    "Malware Investigation - Generic - Setup", 
                    "Calculate Severity - Generic", 
                    "Entity Enrichment - Generic", 
                    "Detonate File - Generic"
                ], 
                "tests": [
                    "No test"
                ]
            }
        }, 
        {
            "calculate_severity_-_indicators_dbotscore": {
                "name": "Calculate Severity - Indicators DBotScore", 
                "fromversion": "3.6.0", 
                "implementing_scripts": [
                    "Set"
                ]
            }
        }, 
        {
            "Detonate File - Cuckoo": {
                "name": "Detonate File - Cuckoo", 
                "fromversion": "4.0.0", 
                "implementing_scripts": [
                    "Sleep"
                ], 
                "implementing_playbooks": [
                    "GenericPolling"
                ], 
                "implementing_commands": [
                    "cuckoo-task-screenshot", 
                    "cuckoo-get-task-report", 
                    "cuckoo-view-task", 
                    "cuckoo-create-task-from-file"
                ], 
                "tests": [
                    "CuckooTest"
                ]
            }
        }, 
        {
            "Account Enrichment": {
                "name": "Account Enrichment", 
                "fromversion": "3.5.0", 
                "implementing_scripts": [
                    "ADGetUser", 
                    "Exists"
                ]
            }
        }, 
        {
            "entity_enrichment_generic": {
                "name": "Entity Enrichment - Generic", 
                "toversion": "3.5.1", 
                "fromversion": "3.5.0", 
                "implementing_playbooks": [
                    "Account Enrichment - Generic", 
                    "Endpoint Enrichment - Generic", 
                    "DBot Indicator Enrichment - Generic", 
                    "Email Address Enrichment - Generic", 
                    "URL Enrichment - Generic", 
                    "File Enrichment - Generic", 
                    "Domain Enrichment - Generic", 
                    "IP Enrichment - Generic"
                ]
            }
        }, 
        {
            "Phishing Investigation - Generic": {
                "name": "Phishing Investigation - Generic", 
                "toversion": "3.9.9", 
                "fromversion": "3.6.0", 
                "implementing_scripts": [
                    "CloseInvestigation", 
                    "AssignAnalystToIncident", 
                    "Set", 
                    "SendEmail"
                ], 
                "implementing_playbooks": [
                    "Search And Delete Emails - Generic", 
                    "Detonate File - Generic", 
                    "Extract Indicators From File - Generic", 
                    "Process Email - Generic", 
                    "Entity Enrichment - Generic", 
                    "Email Address Enrichment - Generic", 
                    "Calculate Severity - Generic"
                ], 
                "tests": [
                    "Phishing test - attachment", 
                    "Phishing test - Inline"
                ]
            }
        }, 
        {
            "DBotCreatePhishingClassifierJob": {
                "name": "DBot Create Phishing Classifier Job", 
                "fromversion": "4.1.0", 
                "implementing_scripts": [
                    "DeleteContext"
                ], 
                "implementing_playbooks": [
                    "DBot Create Phishing Classifier"
                ], 
                "implementing_commands": [
                    "closeInvestigation"
                ], 
                "tests": [
                    "CreatePhishingClassifierMLTest"
                ]
            }
        }, 
        {
            "playbook5": {
                "name": "Phishing Playbook - Automated", 
                "toversion": "3.1.0", 
                "fromversion": "2.5.0", 
                "implementing_scripts": [
                    "Set", 
                    "Exists", 
                    "SendEmail", 
                    "CheckSenderDomainDistance", 
                    "CloseInvestigation", 
                    "ExtractIP", 
                    "IsMaliciousIndicatorFound", 
                    "ExtractURL"
                ], 
                "implementing_playbooks": [
                    "Process Email", 
                    "Detonate files", 
                    "Hunt for bad IOCs", 
                    "Account Enrichment", 
                    "Enrichment Playbook"
                ]
            }
        }, 
        {
            "Demisto_Self-Defense_-_Account_policy_monitoring_playbook": {
                "name": "Demisto Self-Defense - Account policy monitoring playbook", 
                "fromversion": "3.5.0", 
                "implementing_scripts": [
                    "CloseInvestigation"
                ], 
                "implementing_commands": [
                    "TwilioSendSMS", 
                    "slack-send", 
                    "demisto-api-get", 
                    "setIncident"
                ], 
                "tests": [
                    "No test"
                ]
            }
        }, 
        {
            "Google-Vault-Search-Mail": {
                "name": "Google Vault - Search Mail", 
                "fromversion": "4.0.0", 
                "implementing_scripts": [
                    "PrintErrorEntry"
                ], 
                "implementing_playbooks": [
                    "GenericPolling"
                ], 
                "implementing_commands": [
                    "gvault-get-mail-results", 
                    "gvault-create-export-mail", 
                    "gvault-export-status", 
                    "gvault-download-results"
                ], 
                "tests": [
                    "Google_Vault-Search_And_Display_Results_test"
                ]
            }
        }, 
        {
            "ATD - Detonate File": {
                "name": "ATD - Detonate File", 
                "toversion": "3.6.0", 
                "implementing_scripts": [
                    "Exists"
                ], 
                "implementing_commands": [
                    "detonate-file"
                ]
            }
        }, 
        {
            "block_account_-_generic": {
                "name": "Block Account - Generic", 
                "fromversion": "4.0.0", 
                "implementing_commands": [
                    "ad-disable-account"
                ], 
                "tests": [
                    "block_indicators_-_generic_-_test"
                ]
            }
        }, 
        {
            "file_enrichment_-_virus_total_private_api": {
                "name": "File Enrichment - Virus Total Private API", 
                "fromversion": "3.6.0", 
                "implementing_commands": [
                    "vt-private-check-file-behaviour", 
                    "vt-private-get-file-report"
                ]
            }
        }, 
        {
            "file_enrichment_-_file_reputation": {
                "name": "File Enrichment - File reputation", 
                "fromversion": "3.6.0", 
                "implementing_scripts": [
                    "FileReputation"
                ]
            }
        }, 
        {
            "block_url_-_generic": {
                "name": "Block URL - Generic", 
                "fromversion": "4.0.0", 
                "implementing_playbooks": [
                    "Add Indicator to Miner - Palo Alto MineMeld"
                ], 
                "implementing_commands": [
                    "zscaler-blacklist-url"
                ], 
                "tests": [
                    "block_indicators_-_generic_-_test"
                ]
            }
        }, 
        {
            "Process Email": {
                "name": "Process Email", 
                "fromversion": "2.5.0", 
                "implementing_scripts": [
                    "Set", 
                    "Exists", 
                    "ParseEmailFiles"
                ]
            }
        }, 
        {
            "playbook15": {
                "name": "Tanium Demo Playbook", 
                "fromversion": "2.5.0", 
                "implementing_commands": [
                    "tn-deploy-package", 
                    "tn-ask-question", 
                    "tn-get-saved-question"
                ], 
                "tests": [
                    "No test"
                ]
            }
        }, 
        {
            "get_file_sample_by_hash_-_carbon_black_enterprise_Response": {
                "name": "Get File Sample By Hash - Carbon Black Enterprise Response", 
                "fromversion": "3.5.0", 
                "implementing_scripts": [
                    "Exists"
                ], 
                "implementing_commands": [
                    "cb-binary-get"
                ]
            }
        }, 
        {
            "Get File Sample From Hash - Cylance Protect": {
                "name": "Get File Sample From Hash - Cylance Protect", 
                "toversion": "3.1.0", 
                "fromversion": "2.5.0", 
                "implementing_scripts": [
                    "http", 
                    "UnzipFile", 
                    "Exists"
                ], 
                "implementing_commands": [
                    "cylance-protect-download-threat"
                ]
            }
        }, 
        {
            "access_investigation_-_generic": {
                "name": "Access Investigation - Generic", 
                "fromversion": "3.6.0", 
                "implementing_scripts": [
                    "AssignAnalystToIncident", 
                    "ADGetUser", 
                    "EmailAskUser"
                ], 
                "implementing_playbooks": [
                    "IP Enrichment - Generic", 
                    "Account Enrichment - Generic"
                ], 
                "implementing_commands": [
                    "closeInvestigation", 
                    "setIncident"
                ], 
                "tests": [
                    "No test"
                ]
            }
        }, 
        {
            "search_endpoints_by_hash_-_tie": {
                "name": "Search Endpoints By Hash - TIE", 
                "fromversion": "3.5.0", 
                "implementing_scripts": [
                    "EPOFindSystem"
                ], 
                "implementing_commands": [
                    "tie-file-references"
                ]
            }
        }, 
        {
            "get_file_sample_from_path_-_carbon_black_enterprise_response": {
                "name": "Get File Sample From Path - Carbon Black Enterprise Response", 
                "fromversion": "3.5.0", 
                "implementing_scripts": [
                    "CBLiveGetFile", 
                    "Exists"
                ]
            }
        }, 
        {
            "WildFire - Detonate file": {
                "name": "WildFire - Detonate file", 
                "toversion": "3.6.0", 
                "fromversion": "3.5.0", 
                "implementing_scripts": [
                    "Set"
                ], 
                "implementing_commands": [
                    "wildfire-report", 
                    "detonate-file"
                ]
            }
        }, 
        {
            "Detonate File - Generic": {
                "name": "Detonate File - Generic", 
                "fromversion": "4.0.0", 
                "implementing_playbooks": [
                    "CrowdStrike Falcon Sandbox - Detonate file", 
                    "Detonate File - HybridAnalysis", 
                    "ATD - Detonate File", 
                    "WildFire - Detonate file", 
                    "Detonate File - Cuckoo", 
                    "Detonate File - Lastline", 
                    "Detonate File - JoeSecurity", 
                    "Detonate File - SNDBOX", 
                    "Detonate File - ThreatGrid"
                ], 
                "tests": [
                    "Detonate File - Generic Test"
                ]
            }
        }, 
        {
            "D2 - Endpoint data collection": {
                "name": "D2 - Endpoint data collection", 
                "implementing_scripts": [
                    "D2ExecuteCommand", 
                    "ActiveUsersD2", 
                    "Exists", 
                    "IncidentAddSystem", 
                    "FetchFileD2", 
                    "AreValuesEqual"
                ]
            }
        }, 
        {
            "Enrichment Playbook": {
                "name": "Enrichment Playbook", 
                "fromversion": "2.5.0", 
                "implementing_scripts": [
                    "Print", 
                    "FileReputation", 
                    "IPReputation", 
                    "Exists", 
                    "URLReputation"
                ]
            }
        }, 
        {
            "Office 365 Search and Delete": {
                "name": "Office 365 Search and Delete", 
                "fromversion": "4.0.0", 
                "implementing_playbooks": [
                    "GenericPolling"
                ], 
                "implementing_commands": [
                    "ews-o365-remove-compliance-search", 
                    "ews-o365-purge-compliance-search-results", 
                    "ews-o365-get-compliance-search", 
                    "ews-o365-start-compliance-search"
                ], 
                "tests": [
                    "No test"
                ]
            }
        }, 
        {
            "dbot_indicator_enrichment_-_generic": {
                "name": "DBot Indicator Enrichment - Generic", 
                "fromversion": "3.5.0", 
                "implementing_scripts": [
                    "GetIndicatorDBotScore"
                ]
            }
        }, 
        {
            "playbook0": {
                "name": "Default", 
                "fromversion": "3.5.0", 
                "implementing_scripts": [
                    "AssignAnalystToIncident"
                ], 
                "implementing_playbooks": [
                    "Extract Indicators - Generic", 
                    "Entity Enrichment - Generic", 
                    "Calculate Severity - Generic"
                ], 
                "implementing_commands": [
                    "closeInvestigation"
                ], 
                "tests": [
                    "No test"
                ]
            }
        }, 
        {
            "File Enrichment - Generic": {
                "name": "File Enrichment - Generic", 
                "toversion": "3.5.1", 
                "fromversion": "3.5.0", 
                "implementing_scripts": [
                    "FileReputation"
                ]
            }
        }, 
        {
            "ATD - Detonate File": {
                "name": "ATD - Detonate File", 
                "fromversion": "4.0.0", 
                "implementing_scripts": [
                    "Set"
                ], 
                "implementing_playbooks": [
                    "GenericPolling"
                ], 
                "implementing_commands": [
                    "atd-get-report", 
                    "atd-file-upload", 
                    "atd-check-status"
                ], 
                "tests": [
                    "Test Playbook McAfee ATD", 
                    "Detonate File - Generic Test"
                ]
            }
        }, 
        {
            "account_enrichment_-_generic": {
                "name": "Account Enrichment - Generic", 
                "fromversion": "3.5.0", 
                "implementing_scripts": [
                    "ADGetUser", 
                    "Exists"
                ]
            }
        }, 
        {
            "detonatefile_-_joesecurity": {
                "name": "Detonate File - JoeSecurity", 
                "fromversion": "4.0.0", 
                "implementing_scripts": [
                    "Set"
                ], 
                "implementing_playbooks": [
                    "GenericPolling"
                ], 
                "implementing_commands": [
                    "joe-download-report", 
                    "joe-analysis-info", 
                    "joe-analysis-submit-sample"
                ]
            }
        }, 
        {
            "ip_enrichment_generic": {
                "name": "IP Enrichment - Generic", 
                "toversion": "3.5.1", 
                "fromversion": "3.5.0", 
                "implementing_scripts": [
                    "IsIPInRanges", 
                    "IPReputation", 
                    "Exists"
                ]
            }
        }, 
        {
            "Detonate files": {
                "name": "Detonate files", 
                "toversion": "3.1.0", 
                "fromversion": "2.5.0", 
                "implementing_scripts": [
                    "Print", 
                    "SandboxDetonateFile", 
                    "Exists"
                ]
            }
        }, 
        {
            "detonate_file_from_url_-_joesecurity": {
                "name": "Detonate File From URL - JoeSecurity", 
                "fromversion": "4.0.0", 
                "implementing_playbooks": [
                    "GenericPolling"
                ], 
                "implementing_commands": [
                    "joe-download-report", 
                    "joe-analysis-submit-sample"
                ]
            }
        }, 
        {
            "Carbon Black Rapid IOC Hunting": {
                "name": "Carbon Black Rapid IOC Hunting", 
                "fromversion": "2.5.0", 
                "implementing_scripts": [
                    "CBFindHash", 
                    "Exists"
                ]
            }
        }, 
        {
            "email_address_enrichment_-_generic": {
                "name": "Email Address Enrichment - Generic", 
                "toversion": "3.5.1", 
                "fromversion": "3.5.0", 
                "implementing_scripts": [
                    "IsEmailAddressInternal", 
                    "EmailReputation", 
                    "ADGetUser", 
                    "Exists", 
                    "EmailDomainSquattingReputation"
                ]
            }
        }, 
        {
            "Endpoint data collection": {
                "name": "Endpoint data collection", 
                "implementing_scripts": [
                    "AreValuesEqual"
                ], 
                "implementing_playbooks": [
                    "Sentinel One - Endpoint data collection", 
                    "MAR - Endpoint data collection", 
                    "D2 - Endpoint data collection"
                ]
            }
        }, 
        {
            "Get File Sample From Hash - Generic": {
                "name": "Get File Sample From Hash - Generic", 
                "toversion": "3.1.0", 
                "implementing_playbooks": [
                    "Get File Sample From Hash - Cylance Protect", 
                    "Get File Sample From Hash - Carbon Black Enterprise Response"
                ]
            }
        }, 
        {
            "WildFire - Detonate file": {
                "name": "WildFire - Detonate file", 
                "fromversion": "4.0.0", 
                "implementing_scripts": [
                    "Set"
                ], 
                "implementing_playbooks": [
                    "GenericPolling"
                ], 
                "implementing_commands": [
                    "wildfire-upload", 
                    "wildfire-report"
                ], 
                "tests": [
                    "Wildfire Test"
                ]
            }
        }, 
        {
            "detonate_file_-_threatgrid": {
                "name": "Detonate File - ThreatGrid", 
                "fromversion": "4.0.0", 
                "implementing_scripts": [
                    "Set"
                ], 
                "implementing_playbooks": [
                    "GenericPolling"
                ], 
                "implementing_commands": [
                    "threat-grid-upload-sample", 
                    "threat-grid-get-samples-state"
                ], 
                "tests": [
                    "Detonate File - Generic Test"
                ]
            }
        }, 
        {
            "extract_indicators_from_file_-_generic": {
                "name": "Extract Indicators From File - Generic", 
                "toversion": "4.0.9", 
                "fromversion": "3.6.0", 
                "implementing_scripts": [
                    "ReadPDFFile", 
                    "Set", 
                    "ExtractIndicatorsFromTextFile"
                ], 
                "tests": [
                    "Extract Indicators From File - test"
                ]
            }
        }, 
        {
            "Detonate File - HybridAnalysis": {
                "name": "Detonate File - HybridAnalysis", 
                "fromversion": "4.0.0", 
                "implementing_playbooks": [
                    "GenericPolling"
                ], 
                "implementing_commands": [
                    "hybrid-analysis-submit-sample", 
                    "hybrid-analysis-scan"
                ], 
                "tests": [
                    "Detonate File - HybridAnalysis - Test"
                ]
            }
        }
    ], 
    "integrations": [
        {
            "Cybereason": {
                "name": "Cybereason", 
                "commands": [
                    "cybereason-query-processes", 
                    "cybereason-is-probe-connected", 
                    "cybereason-query-connections", 
                    "cybereason-isolate-machine", 
                    "cybereason-unisolate-machine", 
                    "cybereason-query-malops", 
                    "cybereason-malop-processes", 
                    "cybereason-add-comment", 
                    "cybereason-update-malop-status", 
                    "cybereason-prevent-file", 
                    "cybereason-unprevent-file", 
                    "cybereason-query-file", 
                    "cybereason-query-domain", 
                    "cybereason-query-user"
                ], 
                "tests": [
                    "Cybereason Test"
                ]
            }
        }, 
        {
            "Giphy": {
                "name": "Giphy", 
                "commands": [
                    "giphy"
                ]
            }
        }, 
        {
            "RSA NetWitness Packets and Logs": {
                "name": "RSA NetWitness Packets and Logs", 
                "toversion": "3.1.0", 
                "commands": [
                    "netwitness-msearch", 
                    "netwitness-search", 
                    "netwitness-query", 
                    "netwitness-packets", 
                    "nw-sdk-session", 
                    "nw-sdk-cancel", 
                    "nw-sdk-query", 
                    "nw-sdk-validate", 
                    "nw-sdk-aliases", 
                    "nw-sdk-content", 
                    "nw-sdk-ls", 
                    "nw-sdk-count", 
                    "nw-sdk-timeline", 
                    "nw-sdk-mon", 
                    "nw-sdk-stopMon", 
                    "nw-sdk-msearch", 
                    "nw-sdk-precache", 
                    "nw-sdk-delCache", 
                    "nw-sdk-info", 
                    "nw-sdk-search", 
                    "nw-sdk-language", 
                    "nw-sdk-packets", 
                    "nw-sdk-summary", 
                    "nw-sdk-reconfig", 
                    "nw-sdk-values", 
                    "nw-sdk-xforms", 
                    "nw-database-info", 
                    "nw-database-count", 
                    "nw-database-dbState", 
                    "nw-database-dump", 
                    "nw-database-hashInfo", 
                    "nw-database-resetMax", 
                    "nw-database-optimize", 
                    "nw-database-reconfig", 
                    "nw-database-ls", 
                    "nw-database-timeRoll", 
                    "nw-database-stopMon", 
                    "nw-database-manifest", 
                    "nw-database-wipe", 
                    "nw-database-sizeRoll", 
                    "nw-database-mon", 
                    "nw-decoder-reset", 
                    "nw-decoder-info", 
                    "nw-decoder-reconfig", 
                    "nw-decoder-agg", 
                    "nw-decoder-stop", 
                    "nw-decoder-count", 
                    "nw-decoder-start", 
                    "nw-decoder-meta", 
                    "nw-decoder-ls", 
                    "nw-decoder-stopMon", 
                    "nw-decoder-resetMax", 
                    "nw-decoder-whoAgg", 
                    "nw-decoder-logStats", 
                    "nw-decoder-select", 
                    "nw-decoder-mon", 
                    "nw-index-ls", 
                    "nw-index-mon", 
                    "nw-index-save", 
                    "nw-index-info", 
                    "nw-index-drop", 
                    "nw-index-count", 
                    "nw-index-values", 
                    "nw-index-profile", 
                    "nw-index-stopMon", 
                    "nw-index-inspect", 
                    "nw-index-language", 
                    "nw-index-reconfig", 
                    "nw-index-sizeRoll", 
                    "nw-decoderParsers-ls", 
                    "nw-decoderParsers-mon", 
                    "nw-decoderParsers-feed", 
                    "nw-decoderParsers-info", 
                    "nw-decoderParsers-count", 
                    "nw-decoderParsers-schema", 
                    "nw-decoderParsers-reload", 
                    "nw-decoderParsers-upload", 
                    "nw-decoderParsers-delete", 
                    "nw-decoderParsers-stopMon", 
                    "nw-decoderParsers-devices", 
                    "nw-decoderParsers-content", 
                    "nw-decoderParsers-ipdevice", 
                    "nw-decoderParsers-iptmzone", 
                    "nw-logs-ls", 
                    "nw-logs-mon", 
                    "nw-logs-pull", 
                    "nw-logs-info", 
                    "nw-logs-count", 
                    "nw-logs-stopMon", 
                    "nw-logs-download", 
                    "nw-logs-timeRoll", 
                    "nw-sys-ls", 
                    "nw-sys-mon", 
                    "nw-sys-save", 
                    "nw-sys-info", 
                    "nw-sys-count", 
                    "nw-sys-caCert", 
                    "nw-sys-stopMon", 
                    "nw-sys-shutdown", 
                    "nw-sys-fileEdit", 
                    "nw-sys-peerCert", 
                    "nw-sys-servCert", 
                    "nw-sys-statHist", 
                    "nw-users-ls", 
                    "nw-users-mon", 
                    "nw-users-info", 
                    "nw-users-auths", 
                    "nw-users-count", 
                    "nw-users-delete", 
                    "nw-users-unlock", 
                    "nw-users-stopMon", 
                    "nw-users-addOrMod", 
                    "nw-decoder-import", 
                    "nw-decoder-parsers-upload", 
                    "nw-concentrator-reset", 
                    "nw-concentrator-reconfig", 
                    "nw-concentrator-start", 
                    "nw-concentrator-stop", 
                    "nw-concentrator-count", 
                    "nw-concentrator-edit", 
                    "nw-concentrator-add", 
                    "nw-concentrator-meta", 
                    "nw-concentrator-status", 
                    "nw-concentrator-ls", 
                    "nw-concentrator-resetMax", 
                    "nw-concentrator-stopMon", 
                    "nw-concentrator-delete", 
                    "nw-concentrator-whoAgg", 
                    "nw-concentrator-mon", 
                    "nw-broker-reset", 
                    "nw-broker-start", 
                    "nw-broker-stop", 
                    "nw-broker-count", 
                    "nw-broker-edit", 
                    "nw-broker-add", 
                    "nw-broker-meta", 
                    "nw-broker-status", 
                    "nw-broker-ls", 
                    "nw-broker-resetMax", 
                    "nw-broker-stopMon", 
                    "nw-broker-delete", 
                    "nw-broker-whoAgg", 
                    "nw-broker-mon"
                ]
            }
        }, 
        {
            "ReversingLabs A1000": {
                "name": "ReversingLabs A1000", 
                "commands": [
                    "file", 
                    "reversinglabs-upload", 
                    "reversinglabs-delete", 
                    "reversinglabs-extracted-files", 
                    "reversinglabs-download", 
                    "reversinglabs-analyze", 
                    "reversinglabs-download-unpacked"
                ]
            }
        }, 
        {
            "VMware": {
                "name": "VMware", 
                "commands": [
                    "vmware-get-vms", 
                    "vmware-poweron", 
                    "vmware-poweroff", 
                    "vmware-hard-reboot", 
                    "vmware-suspend", 
                    "vmware-soft-reboot", 
                    "vmware-create-snapshot", 
                    "vmware-revert-snapshot", 
                    "vmware-get-events"
                ]
            }
        }, 
        {
            "RSA Archer": {
                "name": "RSA Archer", 
                "commands": [
                    "archer-create-record", 
                    "archer-update-record", 
                    "archer-get-record", 
                    "archer-search-applications", 
                    "archer-search-records", 
                    "archer-get-application-fields", 
                    "archer-delete-record", 
                    "archer-get-field", 
                    "archer-get-reports", 
                    "archer-execute-statistic-search-by-report", 
                    "archer-get-search-options-by-guid", 
                    "archer-search-records-by-report", 
                    "archer-get-mapping-by-level", 
                    "archer-manually-fetch-incident", 
                    "archer-get-file", 
                    "archer-upload-file", 
                    "archer-add-to-detailed-analysis", 
                    "archer-get-user-id"
                ]
            }
        }, 
        {
            "vmray": {
                "name": "vmray", 
                "commands": [
                    "upload_sample", 
                    "get_results", 
                    "get_job_sample"
                ]
            }
        }, 
        {
            "jira": {
                "name": "jira", 
                "fromversion": "2.6.0", 
                "commands": [
                    "jira-issue-query", 
                    "jira-get-issue", 
                    "jira-create-issue", 
                    "jira-issue-upload-file", 
                    "jira-issue-add-comment", 
                    "jira-issue-add-link", 
                    "jira-edit-issue", 
                    "jira-get-comments", 
                    "jira-delete-issue"
                ]
            }
        }, 
        {
            "Verodin": {
                "name": "Verodin", 
                "commands": [
                    "verodin-get-topology-nodes", 
                    "verodin-get-topology-map", 
                    "verodin-manage-sims-actions", 
                    "verodin-manage-sims-actions-run", 
                    "verodin-get-security-zones", 
                    "verodin-get-security-zone", 
                    "verodin-delete-security-zone", 
                    "verodin-get-sims-of-type", 
                    "verodin-get-sim", 
                    "verodin-delete-sim", 
                    "verodin-get-jobs", 
                    "verodin-get-job", 
                    "verodin-run-job-again", 
                    "verodin-get-job-sim-actions", 
                    "verodin-job-cancel"
                ]
            }
        }, 
        {
            "dnstwist": {
                "name": "dnstwist", 
                "commands": [
                    "dnstwist-domain-variations"
                ]
            }
        }, 
        {
            "EWS": {
                "name": "EWS", 
                "commands": [
                    "ews-get-folder", 
                    "ews-delete-items", 
                    "ews-delete-attachments", 
                    "ews-get-items", 
                    "ews-search-mailbox", 
                    "ews-get-contacts", 
                    "ews-get-searchable-mailboxes", 
                    "ews-search-mailboxes", 
                    "ews-get-attachment", 
                    "ews-find-folders", 
                    "ews-get-attachment-item", 
                    "ews-move-item"
                ], 
                "tests": [
                    "No test"
                ]
            }
        }, 
        {
            "OpenPhish": {
                "name": "OpenPhish", 
                "commands": [
                    "url", 
                    "openphish-reload", 
                    "openphish-status"
                ]
            }
        }, 
        {
            "McAfee NSM": {
                "name": "McAfee NSM", 
                "commands": [
                    "nsm-get-sensors", 
                    "nsm-get-domains", 
                    "nsm-get-alerts", 
                    "nsm-update-alerts", 
                    "nsm-get-alert-details", 
                    "nsm-get-ips-policies", 
                    "nsm-get-ips-policy-details", 
                    "nsm-get-attacks"
                ]
            }
        }, 
        {
            "ipinfo": {
                "name": "ipinfo", 
                "commands": [
                    "ip", 
                    "ipinfo_field"
                ]
            }
        }, 
        {
            "Cuckoo Sandbox": {
                "name": "Cuckoo Sandbox", 
                "toversion": "3.1.0", 
                "commands": [
                    "ck-file", 
                    "cuckoo-create-task-from-file", 
                    "ck-report", 
                    "cuckoo-get-task-report", 
                    "ck-list", 
                    "cuckoo-list-tasks", 
                    "ck-url", 
                    "cuckoo-create-task-from-url", 
                    "ck-view", 
                    "cuckoo-view-task", 
                    "ck-del", 
                    "cuckoo-delete-task", 
                    "ck-scrshot", 
                    "cuckoo-task-screenshot", 
                    "ck-machines-list", 
                    "cuckoo-machines-list", 
                    "ck-machine-view", 
                    "cuckoo-machine-view"
                ]
            }
        }, 
        {
            "Moloch": {
                "name": "Moloch", 
                "toversion": "3.1.0", 
                "commands": [
                    "moloch_connections_json", 
                    "moloch_connections_csv", 
                    "moloch_files_json", 
                    "moloch_sessions_json", 
                    "moloch_sessions_csv", 
                    "moloch_sessions_pcap", 
                    "moloch_spigraph_json", 
                    "moloch_spiview_json", 
                    "moloch_unique_json"
                ]
            }
        }, 
        {
            "Demisto REST API": {
                "name": "Demisto REST API", 
                "commands": [
                    "demisto-api-post", 
                    "demisto-api-get", 
                    "demisto-api-put", 
                    "demisto-api-delete", 
                    "demisto-api-download", 
                    "demisto-api-multipart", 
                    "demisto-delete-incidents"
                ]
            }
        }, 
        {
            "Symantec Advanced Threat Protection": {
                "name": "Symantec Advanced Threat Protection", 
                "commands": [
                    "satp-appliances", 
                    "satp-command", 
                    "satp-command-state", 
                    "satp-command-cancel", 
                    "satp-events", 
                    "satp-files", 
                    "satp-incident-events", 
                    "satp-incidents"
                ]
            }
        }, 
        {
            "McAfee Active Response": {
                "name": "McAfee Active Response", 
                "commands": [
                    "mar-search", 
                    "mar-collectors-list", 
                    "mar-search-multiple"
                ]
            }
        }, 
        {
            "Aella Star Light": {
                "name": "Aella Star Light", 
                "commands": [
                    "aella-get-event"
                ], 
                "tests": [
                    "No test"
                ]
            }
        }, 
        {
            "Zendesk": {
                "name": "Zendesk", 
                "fromversion": "3.5.0", 
                "commands": [
                    "zendesk-create-ticket", 
                    "zendesk-list-tickets", 
                    "zendesk-ticket-details", 
                    "zendesk-update-ticket", 
                    "zendesk-add-comment", 
                    "zendesk-list-agents", 
                    "zendesk-get-attachment", 
                    "zendesk-clear-cache", 
                    "zendesk-add-user", 
                    "zendesk-get-article"
                ]
            }
        }, 
        {
            "Cisco CloudLock": {
                "name": "Cisco CloudLock", 
                "commands": [
                    "cloudlock-get-users", 
                    "cloudlock-get-user-apps", 
                    "cloudlock-get-activities"
                ]
            }
        }, 
        {
            "carbonblackliveresponse": {
                "name": "carbonblackliveresponse", 
                "commands": [
                    "cb-archive", 
                    "cb-command-cancel", 
                    "cb-command-info", 
                    "cb-file-delete", 
                    "cb-file-get", 
                    "cb-file-info", 
                    "cb-file-upload", 
                    "cb-keepalive", 
                    "cb-list-commands", 
                    "cb-list-files", 
                    "cb-list-sessions", 
                    "cb-session-close", 
                    "cb-session-create", 
                    "cb-session-create-and-wait", 
                    "cb-session-info", 
                    "cb-process-kill", 
                    "cb-directory-listing", 
                    "cb-process-execute", 
                    "cb-memdeump", 
                    "cb-command-create", 
                    "cb-command-create-and-wait", 
                    "cb-terminate-process", 
                    "cb-file-delete-from-endpoint", 
                    "cb-registry-get-values", 
                    "cb-registry-query-value", 
                    "cb-registry-create-key", 
                    "cb-registry-delete-key", 
                    "cb-registry-delete-value", 
                    "cb-registry-set-value", 
                    "cb-process-list", 
                    "cb-get-file-from-endpoint", 
                    "cb-push-file-to-endpoint"
                ], 
                "tests": [
                    "CarbonBlackLiveResponseTest"
                ]
            }
        }, 
        {
            "Check Point Sandblast Appliance": {
                "name": "Check Point Sandblast Appliance", 
                "toversion": "3.1.0", 
                "commands": [
                    "sb-query", 
                    "sandblast-query", 
                    "sb-upload", 
                    "sandblast-upload", 
                    "sb-download", 
                    "sandblast-download"
                ]
            }
        }, 
        {
            "Pipl": {
                "name": "Pipl", 
                "fromversion": "3.5.0", 
                "commands": [
                    "pipl-search", 
                    "email"
                ]
            }
        }, 
        {
            "Forcepoint": {
                "name": "Forcepoint", 
                "commands": [
                    "fp-add-category", 
                    "fp-list-categories", 
                    "fp-get-category-detailes", 
                    "fp-add-address-to-category", 
                    "fp-delete-categories", 
                    "fp-delete-address-from-category"
                ]
            }
        }, 
        {
            "FireEye HX": {
                "name": "FireEye HX", 
                "commands": [
                    "fireeye-hx-host-containment", 
                    "fireeye-hx-cancel-containment", 
                    "fireeye-hx-get-alerts", 
                    "fireeye-hx-suppress-alert", 
                    "fireeye-hx-get-indicators", 
                    "fireeye-hx-get-indicator", 
                    "fireeye-hx-get-host-information", 
                    "fireeye-hx-get-alert", 
                    "fireeye-hx-file-acquisition", 
                    "fireeye-hx-delete-file-acquisition", 
                    "fireeye-hx-data-acquisition", 
                    "fireeye-hx-delete-data-acquisition", 
                    "fireeye-hx-search", 
                    "fireeye-hx-get-host-set-information", 
                    "fireeye-hx-create-indicator", 
                    "fireeye-hx-append-conditions"
                ], 
                "tests": [
                    "FireEye HX Test"
                ]
            }
        }, 
        {
            "Threat Crowd": {
                "name": "Threat Crowd", 
                "commands": [
                    "threat-crowd-email", 
                    "threat-crowd-domain", 
                    "threat-crowd-ip", 
                    "threat-crowd-antivirus", 
                    "threat-crowd-file"
                ]
            }
        }, 
        {
            "Palo Alto AppFramework": {
                "name": "Palo Alto AppFramework", 
                "commands": [
                    "pan-appframework-query-logs", 
                    "pan-appframework-get-critical-threat-logs", 
                    "pan-appframework-get-social-applications", 
                    "pan-appframework-search-by-file-hash"
                ]
            }
        }, 
        {
            "Phishme Intelligence": {
                "name": "Phishme Intelligence", 
                "commands": [
                    "url", 
                    "file", 
                    "ip", 
                    "phishme-search", 
                    "email"
                ], 
                "tests": [
                    "No tests"
                ]
            }
        }, 
        {
            "Remedy AR": {
                "name": "Remedy AR", 
                "commands": [
                    "remedy-get-server-details"
                ]
            }
        }, 
        {
            "Intezer": {
                "name": "Intezer", 
                "commands": [
                    "file", 
                    "intezer-upload"
                ]
            }
        }, 
        {
            "AlgoSec": {
                "name": "AlgoSec", 
                "commands": [
                    "algosec-get-ticket", 
                    "algosec-create-ticket", 
                    "algosec-get-applications", 
                    "algosec-get-network-object", 
                    "algosec-query"
                ]
            }
        }, 
        {
            "Zoom": {
                "name": "Zoom", 
                "commands": [
                    "zoom-create-user", 
                    "zoom-create-meeting", 
                    "zoom-fetch-recording", 
                    "zoom-list-users", 
                    "zoom-delete-user"
                ]
            }
        }, 
        {
            "Cuckoo Sandbox": {
                "name": "Cuckoo Sandbox", 
                "fromversion": "3.5.0", 
                "commands": [
                    "ck-file", 
                    "cuckoo-create-task-from-file", 
                    "ck-report", 
                    "cuckoo-get-task-report", 
                    "ck-list", 
                    "cuckoo-list-tasks", 
                    "ck-url", 
                    "cuckoo-create-task-from-url", 
                    "ck-view", 
                    "cuckoo-view-task", 
                    "ck-del", 
                    "cuckoo-delete-task", 
                    "ck-scrshot", 
                    "cuckoo-task-screenshot", 
                    "ck-machines-list", 
                    "cuckoo-machines-list", 
                    "ck-machine-view", 
                    "cuckoo-machine-view"
                ], 
                "tests": [
                    "No test"
                ]
            }
        }, 
        {
            "Threat Grid": {
                "name": "Threat Grid", 
                "commands": [
                    "threat-grid-get-samples", 
                    "threat-grid-get-sample-by-id", 
                    "threat-grid-get-sample-state-by-id", 
                    "threat-grid-upload-sample", 
                    "threat-grid-search-submissions", 
                    "threat-grid-get-video-by-id", 
                    "threat-grid-get-analysis-by-id", 
                    "threat-grid-get-processes-by-id", 
                    "threat-grid-get-pcap-by-id", 
                    "threat-grid-get-warnings-by-id", 
                    "threat-grid-get-summary-by-id", 
                    "threat-grid-get-threat-summary-by-id", 
                    "threat-grid-get-html-report-by-id", 
                    "threat-grid-download-sample-by-id", 
                    "threat-grid-get-analysis-iocs", 
                    "threat-grid-download-artifact", 
                    "threat-grid-who-am-i", 
                    "threat-grid-user-get-rate-limit", 
                    "threat-grid-get-specific-feed", 
                    "threat-grid-detonate-file", 
                    "threat-grid-url-to-file", 
                    "threat-grid-organization-get-rate-limit", 
                    "threat-grid-search-ips", 
                    "threat-grid-get-analysis-annotations", 
                    "threat-grid-search-samples", 
                    "threat-grid-search-urls", 
                    "threat-grid-get-samples-state", 
                    "threat-grid-feeds-artifacts", 
                    "threat-grid-feeds-domain", 
                    "threat-grid-feeds-ip", 
                    "threat-grid-feeds-network-stream", 
                    "threat-grid-feeds-path", 
                    "threat-grid-feeds-url", 
                    "threat-grid-get-analysis-artifact", 
                    "threat-grid-get-analysis-artifacts", 
                    "threat-grid-get-analysis-ioc", 
                    "threat-grid-get-analysis-metadata", 
                    "threat-grid-get-analysis-network-stream", 
                    "threat-grid-get-analysis-network-streams", 
                    "threat-grid-get-analysis-process", 
                    "threat-grid-get-analysis-processes"
                ], 
                "tests": [
                    "ThreatGridTest"
                ]
            }
        }, 
        {
            "QRadar": {
                "name": "QRadar", 
                "commands": [
                    "qradar-offenses", 
                    "qradar-offense-by-id", 
                    "qradar-searches", 
                    "qradar-get-search", 
                    "qradar-get-search-results", 
                    "qradar-update-offense", 
                    "qradar-get-assets", 
                    "qradar-get-asset-by-id", 
                    "qr-searches", 
                    "qr-get-search", 
                    "qr-get-search-results", 
                    "qr-update-offense", 
                    "qr-get-assets", 
                    "qr-offenses", 
                    "qradar-get-closing-reasons", 
                    "qradar-create-note", 
                    "qradar-get-note", 
                    "qradar-get-reference-by-name", 
                    "qradar-create-reference-set", 
                    "qradar-delete-reference-set", 
                    "qradar-create-reference-set-value", 
                    "qradar-update-reference-set-value", 
                    "qradar-delete-reference-set-value"
                ], 
                "tests": [
                    "test_Qradar"
                ]
            }
        }, 
        {
            "SplunkPy": {
                "name": "SplunkPy", 
                "commands": [
                    "splunk-results", 
                    "splunk-search", 
                    "splunk-submit-event", 
                    "splunk-get-indexes", 
                    "splunk-notable-event-edit", 
                    "splunk-job-create", 
                    "splunk-parse-raw"
                ]
            }
        }, 
        {
            "TruSTAR": {
                "name": "TruSTAR", 
                "commands": [
                    "trustar-related-indicators", 
                    "trustar-trending-indicators", 
                    "trustar-search-indicators", 
                    "trustar-submit-report", 
                    "trustar-update-report", 
                    "trustar-report-details", 
                    "trustar-delete-report", 
                    "trustar-get-reports", 
                    "trustar-correlated-reports", 
                    "trustar-search-reports", 
                    "trustar-add-to-whitelist", 
                    "trustar-remove-from-whitelist", 
                    "trustar-get-enclaves", 
                    "file", 
                    "ip", 
                    "url", 
                    "domain"
                ]
            }
        }, 
        {
            "LogRhythm": {
                "name": "LogRhythm", 
                "commands": [
                    "lr-add-alarm-comments", 
                    "lr-get-alarm-by-id", 
                    "lr-get-alarm-events-by-id", 
                    "lr-get-alarm-history-by-id", 
                    "lr-update-alarm-status", 
                    "lr-get-alarms"
                ]
            }
        }, 
        {
            "Service Manager": {
                "name": "Service Manager", 
                "commands": [
                    "hpsm-create-incident", 
                    "hpsm-list-incidents", 
                    "hpsm-get-incident-by-id", 
                    "hpsm-list-devices", 
                    "hpsm-get-device"
                ]
            }
        }, 
        {
            "Trend Micro": {
                "name": "Trend Micro", 
                "commands": [
                    "trendmicro-host-retrieve-all", 
                    "trendmicro-system-event-retrieve", 
                    "trendmicro-host-antimalware-scan", 
                    "trendmicro-alert-status", 
                    "trendmicro-security-profile-retrieve-all", 
                    "trendmicro-security-profile-assign-to-host", 
                    "trendmicro-anti-malware-event-retrieve"
                ]
            }
        }, 
        {
            "Netskope": {
                "name": "Netskope", 
                "commands": [
                    "netskope-events", 
                    "netskope-alerts"
                ], 
                "tests": [
                    "Netskope Test"
                ]
            }
        }, 
        {
            "McAfee Web Gateway": {
                "name": "McAfee Web Gateway", 
                "commands": [
                    "mwg-get-available-lists", 
                    "mwg-get-list", 
                    "mwg-get-list-entry", 
                    "mwg-insert-entry", 
                    "mwg-delete-entry"
                ], 
                "tests": [
                    "McAfeeWebGatewayTest"
                ]
            }
        }, 
        {
            "ArcSight Logger": {
                "name": "ArcSight Logger", 
                "commands": [
                    "as-search-events", 
                    "as-status", 
                    "as-drilldown", 
                    "as-events", 
                    "as-close", 
                    "as-stop", 
                    "as-search"
                ]
            }
        }, 
        {
            "carbonblack-v2": {
                "name": "carbonblack-v2", 
                "fromversion": "3.6.0", 
                "commands": [
                    "cb-alert", 
                    "cb-binary", 
                    "cb-binary-get", 
                    "cb-block-hash", 
                    "cb-get-hash-blacklist", 
                    "cb-get-process", 
                    "cb-get-processes", 
                    "cb-list-sensors", 
                    "cb-process-events", 
                    "cb-quarantine-device", 
                    "cb-sensor-info", 
                    "cb-unblock-hash", 
                    "cb-unquarantine-device", 
                    "cb-version", 
                    "cb-watchlist-del", 
                    "cb-watchlist-get", 
                    "cb-watchlist-new", 
                    "cb-watchlist-set", 
                    "cb-alert-update", 
                    "cb-watchlist"
                ], 
                "tests": [
                    "CarbonBlackResponseTest"
                ]
            }
        }, 
        {
            "Zscaler": {
                "name": "Zscaler", 
                "commands": [
                    "zscaler-blacklist-url", 
                    "url", 
                    "ip", 
                    "zscaler-undo-blacklist-url", 
                    "zscaler-whitelist-url", 
                    "zscaler-undo-whitelist-url", 
                    "zscaler-undo-whitelist-ip", 
                    "zscaler-whitelist-ip", 
                    "zscaler-undo-blacklist-ip", 
                    "zscaler-blacklist-ip", 
                    "zscaler-category-add-url", 
                    "zscaler-category-add-ip", 
                    "zscaler-category-remove-url", 
                    "zscaler-category-remove-ip", 
                    "zscaler-get-categories", 
                    "zscaler-get-blacklist", 
                    "zscaler-get-whitelist"
                ], 
                "tests": [
                    "Zscaler Test"
                ]
            }
        }, 
        {
            "Check Point Sandblast": {
                "name": "Check Point Sandblast", 
                "toversion": "3.1.0", 
                "commands": [
                    "sb-query", 
                    "sandblast-query", 
                    "sb-upload", 
                    "sandblast-upload", 
                    "sb-download", 
                    "sandblast-download", 
                    "sb-quota", 
                    "sandblast-quota"
                ]
            }
        }, 
        {
            "fireeye": {
                "name": "fireeye", 
                "toversion": "3.1.0", 
                "fromversion": "3.0.0", 
                "commands": [
                    "fe-report", 
                    "fe-submit-status", 
                    "fe-alert", 
                    "fe-submit-result", 
                    "fe-submit", 
                    "fe-config"
                ]
            }
        }, 
        {
            "Awake Security": {
                "name": "Awake Security", 
                "commands": [
                    "awake-query-devices", 
                    "awake-query-activities", 
                    "awake-query-domains", 
                    "awake-pcap-download", 
                    "domain", 
                    "ip", 
                    "email", 
                    "device"
                ], 
                "tests": [
                    "awake_security_test_pb"
                ]
            }
        }, 
        {
            "Skyformation": {
                "name": "Skyformation", 
                "commands": [
                    "skyformation-get-accounts", 
                    "skyformation-suspend-user", 
                    "skyformation-unsuspend-user"
                ]
            }
        }, 
        {
            "Cisco Spark": {
                "name": "Cisco Spark", 
                "commands": [
                    "cisco-spark-list-people", 
                    "cisco-spark-create-person", 
                    "cisco-spark-get-person-details", 
                    "cisco-spark-update-person", 
                    "cisco-spark-delete-person", 
                    "cisco-spark-get-own-details", 
                    "cisco-spark-list-rooms", 
                    "cisco-spark-create-room", 
                    "cisco-spark-get-room-details", 
                    "cisco-spark-update-room", 
                    "cisco-spark-delete-room", 
                    "cisco-spark-list-memberships", 
                    "cisco-spark-create-membership", 
                    "cisco-spark-get-membership-details", 
                    "cisco-spark-update-membership", 
                    "cisco-spark-delete-membership", 
                    "cisco-spark-list-messages", 
                    "cisco-spark-create-message", 
                    "cisco-spark-get-message-details", 
                    "cisco-spark-delete-message", 
                    "cisco-spark-list-teams", 
                    "cisco-spark-create-team", 
                    "cisco-spark-get-team-details", 
                    "cisco-spark-update-team", 
                    "cisco-spark-delete-team", 
                    "cisco-spark-list-team-memberships", 
                    "cisco-spark-create-team-membership", 
                    "cisco-spark-get-team-membership-details", 
                    "cisco-spark-update-team-membership", 
                    "cisco-spark-delete-team-membership", 
                    "cisco-spark-list-webhooks", 
                    "cisco-spark-create-webhook", 
                    "cisco-spark-get-webhook-details", 
                    "cisco-spark-update-webhook", 
                    "cisco-spark-delete-webhook", 
                    "cisco-spark-list-organizations", 
                    "cisco-spark-get-organization-details", 
                    "cisco-spark-list-licenses", 
                    "cisco-spark-get-license-details", 
                    "cisco-spark-list-roles", 
                    "cisco-spark-get-role-details", 
                    "cisco-spark-send-message-to-person", 
                    "cisco-spark-send-message-to-room"
                ]
            }
        }, 
        {
            "ArcSight ESM": {
                "name": "ArcSight ESM", 
                "commands": [
                    "as-get-all-cases", 
                    "as-get-case", 
                    "as-get-matrix-data", 
                    "as-add-entries", 
                    "as-clear-entries", 
                    "as-get-entries", 
                    "as-get-security-events", 
                    "as-get-case-event-ids", 
                    "as-update-case", 
                    "as-get-all-query-viewers", 
                    "as-case-delete"
                ], 
                "tests": [
                    "No test"
                ]
            }
        }, 
        {
            "Rapid7 Nexpose": {
                "name": "Rapid7 Nexpose", 
                "fromversion": "3.6.0", 
                "commands": [
                    "nexpose-get-asset", 
                    "nexpose-get-assets", 
                    "nexpose-search-assets", 
                    "nexpose-get-scan", 
                    "nexpose-get-asset-vulnerability", 
                    "nexpose-create-site", 
                    "nexpose-delete-site", 
                    "nexpose-get-sites", 
                    "nexpose-get-report-templates", 
                    "nexpose-create-assets-report", 
                    "nexpose-create-sites-report", 
                    "nexpose-create-scan-report", 
                    "nexpose-start-site-scan", 
                    "nexpose-start-assets-scan", 
                    "nexpose-stop-scan", 
                    "nexpose-pause-scan", 
                    "nexpose-resume-scan", 
                    "nexpose-get-scans"
                ]
            }
        }, 
        {
            "Cylance Protect v2": {
                "name": "Cylance Protect v2", 
                "commands": [
                    "cylance-protect-get-devices", 
                    "cylance-protect-get-device", 
                    "cylance-protect-update-device", 
                    "cylance-protect-get-device-threats", 
                    "cylance-protect-get-policies", 
                    "cylance-protect-create-zone", 
                    "cylance-protect-get-zones", 
                    "cylance-protect-get-zone", 
                    "cylance-protect-update-zone", 
                    "cylance-protect-get-threat", 
                    "cylance-protect-get-threat-devices", 
                    "cylance-protect-get-indicators-report", 
                    "cylance-protect-get-threats", 
                    "cylance-protect-update-device-threats", 
                    "cylance-protect-get-list", 
                    "cylance-protect-download-threat", 
                    "cylance-protect-add-hash-to-list", 
                    "cylance-protect-delete-hash-from-lists", 
                    "cylance-protect-get-policy-details", 
                    "cylance-protect-delete-devices"
                ], 
                "tests": [
                    "Cylance Protect v2 Test"
                ]
            }
        }, 
        {
            "Cyber Triage": {
                "name": "Cyber Triage", 
                "commands": [
                    "ct-triage-endpoint"
                ]
            }
        }, 
        {
            "Endgame": {
                "name": "Endgame", 
                "commands": [
                    "endgame-deploy", 
                    "endgame-get-deployment-profiles", 
                    "endgame-get-unmanaged-endpoints", 
                    "endgame-get-endpoint-status", 
                    "endgame-create-sensor-profile", 
                    "endgame-get-investigations", 
                    "endgame-create-investigation", 
                    "endgame-get-sensor", 
                    "endgame-investigation-results", 
                    "endgame-investigation-status"
                ]
            }
        }, 
        {
            "Kenna": {
                "name": "Kenna", 
                "commands": [
                    "kenna-search-vulnerabilities", 
                    "kenna-get-connectors", 
                    "kenna-run-connector", 
                    "kenna-search-fixes", 
                    "kenna-update-asset", 
                    "kenna-update-vulnerability"
                ]
            }
        }, 
        {
            "Cisco Meraki": {
                "name": "Cisco Meraki", 
                "commands": [
                    "meraki-fetch-organizations", 
                    "meraki-get-organization-license-state", 
                    "meraki-fetch-organization-inventory", 
                    "meraki-fetch-networks", 
                    "meraki-fetch-devices", 
                    "meraki-fetch-device-uplink", 
                    "meraki-fetch-ssids", 
                    "meraki-fetch-clients", 
                    "meraki-fetch-firewall-rules", 
                    "meraki-remove-device", 
                    "meraki-get-device", 
                    "meraki-update-device", 
                    "meraki-claim-device", 
                    "meraki-update-firewall-rules"
                ], 
                "tests": [
                    "Cisco-Meraki-Test"
                ]
            }
        }, 
        {
            "WildFire": {
                "name": "WildFire", 
                "toversion": "3.6.0", 
                "fromversion": "3.5.0", 
                "commands": [
                    "wildfire-report", 
                    "file", 
                    "wildfire-upload", 
                    "detonate-file", 
                    "detonate-file-remote"
                ]
            }
        }, 
        {
            "AWS Sagemaker": {
                "name": "AWS Sagemaker", 
                "commands": [
                    "predict-phishing"
                ], 
                "tests": [
                    "Test_Sagemaker"
                ]
            }
        }, 
        {
            "VxStream": {
                "name": "VxStream", 
                "commands": [
                    "vx-scan", 
                    "crowdstrike-scan", 
                    "vx-get-environments", 
                    "crowdstrike-get-environments", 
                    "vx-submit-sample", 
                    "crowdstrike-submit-sample", 
                    "vx-search", 
                    "crowdstrike-search", 
                    "vx-result", 
                    "crowdstrike-result", 
                    "vx-detonate-file", 
                    "crowdstrike-detonate-file", 
                    "crowdstrike-submit-url", 
                    "crowdstrike-get-screenshots", 
                    "crowdstrike-detonate-url", 
                    "crowdstrike-submit-file-by-url"
                ], 
                "tests": [
                    "VxStream Test", 
                    "detonate_file_-_generic_test", 
                    "detonate_url_-_generic_test"
                ]
            }
        }, 
        {
            "DomainTools": {
                "name": "DomainTools", 
                "fromversion": "3.0.0", 
                "commands": [
                    "domain", 
                    "domainSearch", 
                    "reverseIP", 
                    "reverseNameServer", 
                    "reverseWhois", 
                    "whois", 
                    "whoisHistory", 
                    "domainProfile"
                ]
            }
        }, 
        {
            "Jask": {
                "name": "Jask", 
                "commands": [
                    "jask-get-insight-details", 
                    "jask-get-insight-comments", 
                    "jask-get-signal-details", 
                    "jask-get-entity-details", 
                    "jask-get-related-entities", 
                    "jask-get-whitelisted-entities", 
                    "jask-search-insights", 
                    "jask-search-signals", 
                    "jask-search-entities"
                ]
            }
        }, 
        {
            "Server Message Block (SMB)": {
                "name": "Server Message Block (SMB)", 
                "commands": [
                    "smb-download"
                ], 
                "tests": [
                    "No test"
                ]
            }
        }, 
        {
            "McAfee ESM-v10": {
                "name": "McAfee ESM-v10", 
                "commands": [
                    "esm-fetch-fields", 
                    "esm-search", 
                    "esm-fetch-alarms", 
                    "esm-get-case-list", 
                    "esm-add-case", 
                    "esm-edit-case", 
                    "esm-get-case-statuses", 
                    "esm-edit-case-status", 
                    "esm-get-case-detail", 
                    "esm-get-case-event-list", 
                    "esm-add-case-status", 
                    "esm-delete-case-status", 
                    "esm-get-organization-list", 
                    "esm-get-user-list", 
                    "esm-acknowledge-alarms", 
                    "esm-unacknowledge-alarms", 
                    "esm-delete-alarms", 
                    "esm-get-alarm-event-details", 
                    "esm-list-alarm-events"
                ]
            }
        }, 
        {
            "nmap": {
                "name": "nmap", 
                "commands": [
                    "nmap-scan"
                ]
            }
        }, 
        {
            "ReversingLabs Titanium Cloud": {
                "name": "ReversingLabs Titanium Cloud", 
                "commands": [
                    "file"
                ]
            }
        }, 
        {
            "Farsight DNSDB": {
                "name": "Farsight DNSDB", 
                "commands": [
                    "dnsdb-rdata", 
                    "dnsdb-rrset"
                ]
            }
        }, 
        {
            "Symantec MSS": {
                "name": "Symantec MSS", 
                "commands": [
                    "symantec-mss-update-incident", 
                    "symantec-mss-get-incident", 
                    "symantec-mss-incidents-list"
                ], 
                "tests": [
                    "SymantecMSSTest"
                ]
            }
        }, 
        {
            "EWS Mail Sender": {
                "name": "EWS Mail Sender", 
                "commands": [
                    "send-mail"
                ], 
                "tests": [
                    "EWS Mail Sender Test"
                ]
            }
        }, 
        {
            "WildFire": {
                "name": "WildFire", 
                "fromversion": "4.0.0", 
                "commands": [
                    "wildfire-report", 
                    "file", 
                    "wildfire-upload", 
                    "detonate-file", 
                    "detonate-file-remote", 
                    "wildfire-upload-file-remote"
                ], 
                "tests": [
                    "Wildfire Test"
                ]
            }
        }, 
        {
            "WildFire": {
                "name": "WildFire", 
                "toversion": "3.1.0", 
                "fromversion": "2.5.0", 
                "commands": [
                    "wildfire-report", 
                    "file", 
                    "wildfire-upload", 
                    "detonate-file", 
                    "detonate-file-remote"
                ]
            }
        }, 
        {
            "AlienVault OTX": {
                "name": "AlienVault OTX", 
                "fromversion": "3.0.1", 
                "commands": [
                    "ip", 
                    "domain", 
                    "ipv6", 
                    "hostname", 
                    "file", 
                    "alienvault-query-file", 
                    "alienvault-search-pulses", 
                    "alienvault-get-pulse-details", 
                    "url"
                ]
            }
        }, 
        {
            "Windows Defender Advanced Threat Protection": {
                "name": "Windows Defender Advanced Threat Protection", 
                "commands": [
                    "microsoft-atp-isolate-machine", 
                    "microsoft-atp-unisolate-machine", 
                    "microsoft-atp-get-machines", 
                    "microsoft-atp-get-file-related-machines", 
                    "microsoft-atp-get-machine-details", 
                    "microsoft-atp-run-antivirus-scan", 
                    "microsoft-atp-list-alerts", 
                    "microsoft-atp-update-alert"
                ], 
                "tests": [
                    "No test"
                ]
            }
        }, 
        {
            "Mail Sender (New)": {
                "name": "Mail Sender (New)", 
                "commands": [
                    "send-mail"
                ]
            }
        }, 
        {
            "Attivo Botsink": {
                "name": "Attivo Botsink", 
                "commands": [
                    "attivo-check-user", 
                    "attivo-check-host", 
                    "attivo-run-playbook", 
                    "attivo-deploy-decoy", 
                    "attivo-get-events", 
                    "attivo-list-playbooks", 
                    "attivo-list-hosts", 
                    "attivo-list-users"
                ], 
                "tests": [
                    "AttivoBotsinkTest"
                ]
            }
        }, 
        {
            "Sample Incident Generator": {
                "name": "Sample Incident Generator"
            }
        }, 
        {
            "Hybrid Analysis": {
                "name": "Hybrid Analysis", 
                "fromversion": "3.6.1", 
                "commands": [
                    "hybrid-analysis-scan", 
                    "hybrid-analysis-submit-sample", 
                    "hybrid-analysis-search", 
                    "hybrid-analysis-detonate-file", 
                    "hybrid-analysis-get-report-status"
                ], 
                "tests": [
                    "Detonate File - HybridAnalysis - Test"
                ]
            }
        }, 
        {
            "Anomali ThreatStream": {
                "name": "Anomali ThreatStream", 
                "commands": [
                    "threatstream-intelligence", 
                    "domain", 
                    "file", 
                    "threatstream-email-reputation", 
                    "ip"
                ]
            }
        }, 
        {
            "PacketMail": {
                "name": "PacketMail", 
                "commands": [
                    "packetmail-ip"
                ]
            }
        }, 
        {
            "Qualys": {
                "name": "Qualys", 
                "toversion": "3.1.0", 
                "commands": [
                    "qualys-report-list", 
                    "qualys-report-cancel", 
                    "qualys-report-delete", 
                    "qualys-scorecard-launch", 
                    "qualys-report-fetch", 
                    "qualys-vm-scan-list", 
                    "qualys-vm-scan-launch", 
                    "qualys-vm-scan-action", 
                    "qualys-scap-scan-list", 
                    "qualys-pc-scan-launch", 
                    "qualys-pc-scan-manage", 
                    "qualys-schedule-scan-list", 
                    "qualys-ip-list", 
                    "qualys-ip-add", 
                    "qualys-ip-update", 
                    "qualys-virtual-host-list", 
                    "qualys-virtual-host-manage", 
                    "qualys-host-excluded-list", 
                    "qualys-host-excluded-manage", 
                    "qualys-scheduled-report-list", 
                    "qualys-scheduled-report-launch", 
                    "qualys-host-list", 
                    "qualys-pc-scan-list", 
                    "qualys-report-template-list", 
                    "qualys-report-launch-map", 
                    "qualys-report-launch-scan-based-findings", 
                    "qualys-report-launch-host-based-findings", 
                    "qualys-report-launch-patch", 
                    "qualys-report-launch-remediation", 
                    "qualys-report-launch-compliance", 
                    "qualys-report-launch-compliance-policy", 
                    "qualys-vulnerability-list", 
                    "qualys-group-list", 
                    "qualys-vm-scan-fetch", 
                    "qualys-pc-scan-fetch"
                ]
            }
        }, 
        {
            "Cisco Umbrella Investigate": {
                "name": "Cisco Umbrella Investigate", 
                "commands": [
                    "umbrella-domain-categorization", 
                    "investigate-umbrella-domain-categorization", 
                    "umbrella-domain-co-occurrences", 
                    "investigate-umbrella-domain-co-occurrences", 
                    "umbrella-domain-related", 
                    "investigate-umbrella-domain-related", 
                    "umbrella-domain-security", 
                    "investigate-umbrella-domain-security", 
                    "umbrella-domain-dns-history", 
                    "investigate-umbrella-domain-dns-history", 
                    "umbrella-ip-dns-history", 
                    "investigate-umbrella-ip-dns-history", 
                    "investigate-umbrella-ip-malicious-domains", 
                    "umbrella-ip-malicious-domains", 
                    "umbrella-domain-search", 
                    "investigate-umbrella-domain-search", 
                    "domain", 
                    "umbrella-get-related-domains", 
                    "umbrella-get-domain-classifiers", 
                    "umbrella-get-domain-queryvolume", 
                    "umbrella-get-domain-details", 
                    "umbrella-get-domains-for-email-registrar", 
                    "umbrella-get-domains-for-nameserver", 
                    "umbrella-get-whois-for-domain", 
                    "umbrella-get-malicious-domains-for-ip", 
                    "umbrella-get-domains-using-regex", 
                    "umbrella-get-domain-timeline", 
                    "umbrella-get-ip-timeline", 
                    "umbrella-get-url-timeline"
                ], 
                "tests": [
                    "Cisco Umbrella Test"
                ]
            }
        }, 
        {
            "Carbon Black Defense": {
                "name": "Carbon Black Defense", 
                "commands": [
                    "cbd-get-devices-status", 
                    "cbd-get-device-status", 
                    "cbd-change-device-status", 
                    "cbd-find-events", 
                    "cbd-find-event", 
                    "cbd-find-processes", 
                    "cbd-get-alert-details", 
                    "cbd-get-policies", 
                    "cbd-get-policy", 
                    "cbd-create-policy", 
                    "cbd-update-policy", 
                    "cbd-delete-policy", 
                    "cbd-add-rule-to-policy", 
                    "cbd-delete-rule-from-policy", 
                    "cbd-update-rule-in-policy", 
                    "cbd-set-policy"
                ], 
                "tests": [
                    "No test"
                ]
            }
        }, 
        {
            "Lockpath KeyLight": {
                "name": "Lockpath KeyLight", 
                "toversion": "3.1.0", 
                "commands": [
                    "kl-get-component-list", 
                    "kl-get-component", 
                    "kl-get-component-by-alias", 
                    "kl-get-field-list", 
                    "kl-get-field", 
                    "kl-get-record-count", 
                    "kl-get-record", 
                    "kl-get-records", 
                    "kl-delete-record", 
                    "kl-create-record", 
                    "kl-update-record", 
                    "kl-get-detail-record", 
                    "kl-get-lookup-report-column-fields", 
                    "kl-get-detail-records", 
                    "kl-get-record-attachments", 
                    "kl-get-record-attachment", 
                    "kl-delete-record-attachments"
                ]
            }
        }, 
        {
            "OPSWAT-Metadefender": {
                "name": "OPSWAT-Metadefender", 
                "commands": [
                    "opswat-hash", 
                    "opswat-scan-file", 
                    "opswat-scan-result"
                ]
            }
        }, 
        {
            "ActiveMQ": {
                "name": "ActiveMQ", 
                "commands": [
                    "activemq-send", 
                    "activemq-subscribe"
                ], 
                "tests": [
                    "ActiveMQ Test"
                ]
            }
        }, 
        {
            "Cisco Email Security Appliance (IronPort)": {
                "name": "Cisco Email Security Appliance (IronPort)", 
                "commands": [
                    "ironport-report"
                ]
            }
        }, 
        {
            "Qualys": {
                "name": "Qualys", 
                "fromversion": "3.5.0", 
                "commands": [
                    "qualys-report-list", 
                    "qualys-report-cancel", 
                    "qualys-report-delete", 
                    "qualys-scorecard-launch", 
                    "qualys-report-fetch", 
                    "qualys-vm-scan-list", 
                    "qualys-vm-scan-launch", 
                    "qualys-vm-scan-action", 
                    "qualys-scap-scan-list", 
                    "qualys-pc-scan-launch", 
                    "qualys-pc-scan-manage", 
                    "qualys-schedule-scan-list", 
                    "qualys-ip-list", 
                    "qualys-ip-add", 
                    "qualys-ip-update", 
                    "qualys-virtual-host-list", 
                    "qualys-virtual-host-manage", 
                    "qualys-host-excluded-list", 
                    "qualys-host-excluded-manage", 
                    "qualys-scheduled-report-list", 
                    "qualys-scheduled-report-launch", 
                    "qualys-host-list", 
                    "qualys-pc-scan-list", 
                    "qualys-report-template-list", 
                    "qualys-report-launch-map", 
                    "qualys-report-launch-scan-based-findings", 
                    "qualys-report-launch-host-based-findings", 
                    "qualys-report-launch-patch", 
                    "qualys-report-launch-remediation", 
                    "qualys-report-launch-compliance", 
                    "qualys-report-launch-compliance-policy", 
                    "qualys-vulnerability-list", 
                    "qualys-group-list", 
                    "qualys-vm-scan-fetch", 
                    "qualys-pc-scan-fetch"
                ]
            }
        }, 
        {
            "IsItPhishing": {
                "name": "IsItPhishing", 
                "commands": [
                    "url"
                ]
            }
        }, 
        {
            "okta": {
                "name": "okta", 
                "toversion": "3.5.1", 
                "fromversion": "3.1.0", 
                "commands": [
                    "okta-unlock-user", 
                    "okta-deactivate-user", 
                    "okta-activate-user", 
                    "okta-get-groups", 
                    "okta-set-password", 
                    "okta-search", 
                    "okta-get-user", 
                    "okta-create-user", 
                    "okta-update-user"
                ]
            }
        }, 
        {
            "AWS - EC2": {
                "name": "AWS - EC2", 
                "commands": [
                    "aws-ec2-describe-instances", 
                    "aws-ec2-describe-images", 
                    "aws-ec2-describe-regions", 
                    "aws-ec2-describe-addresses", 
                    "aws-ec2-describe-snapshots", 
                    "aws-ec2-describe-launch-templates", 
                    "aws-ec2-describe-key-pairs", 
                    "aws-ec2-describe-volumes", 
                    "aws-ec2-describe-vpcs", 
                    "aws-ec2-describe-subnets", 
                    "aws-ec2-describe-security-groups", 
                    "aws-ec2-allocate-address", 
                    "aws-ec2-associate-address", 
                    "aws-ec2-create-snapshot", 
                    "aws-ec2-delete-snapshot", 
                    "aws-ec2-create-image", 
                    "aws-ec2-deregister-image", 
                    "aws-ec2-modify-volume", 
                    "aws-ec2-create-tags", 
                    "aws-ec2-disassociate-address", 
                    "aws-ec2-release-address", 
                    "aws-ec2-start-instances", 
                    "aws-ec2-stop-instances", 
                    "aws-ec2-terminate-instances", 
                    "aws-ec2-create-volume", 
                    "aws-ec2-attach-volume", 
                    "aws-ec2-detach-volume", 
                    "aws-ec2-delete-volume", 
                    "aws-ec2-run-instances", 
                    "aws-ec2-waiter-instance-running", 
                    "aws-ec2-waiter-instance-status-ok", 
                    "aws-ec2-waiter-instance-stopped", 
                    "aws-ec2-waiter-instance-terminated", 
                    "aws-ec2-waiter-image-available", 
                    "aws-ec2-waiter-snapshot_completed", 
                    "aws-ec2-get-latest-ami", 
                    "aws-ec2-create-security-group", 
                    "aws-ec2-delete-security-group", 
                    "aws-ec2-authorize-security-group-ingress-rule", 
                    "aws-ec2-revoke-security-group-ingress-rule", 
                    "aws-ec2-copy-image", 
                    "aws-ec2-copy-snapshot", 
                    "aws-ec2-describe-reserved-instances", 
                    "aws-ec2-monitor-instances", 
                    "aws-ec2-unmonitor-instances", 
                    "aws-ec2-reboot-instances", 
                    "aws-ec2-get-password-data", 
                    "aws-ec2-modify-network-interface-attribute", 
                    "aws-ec2-modify-instance-attribute"
                ], 
                "tests": [
                    "No Tests"
                ]
            }
        }, 
        {
            "Blockade.io": {
                "name": "Blockade.io", 
                "commands": [
                    "blockade-get-indicators", 
                    "blockade-add-indicators"
                ]
            }
        }, 
        {
            "AlphaSOC Network Behavior Analytics": {
                "name": "AlphaSOC Network Behavior Analytics"
            }
        }, 
        {
            "Recorded Future": {
                "name": "Recorded Future", 
                "commands": [
                    "domain", 
                    "ip", 
                    "file", 
                    "recorded-future-get-related-entities"
                ]
            }
        }, 
        {
            "CVE Search": {
                "name": "CVE Search", 
                "commands": [
                    "cve-search", 
                    "cve-latest"
                ]
            }
        }, 
        {
            "SNDBOX": {
                "name": "SNDBOX", 
                "commands": [
                    "sndbox-is-online", 
                    "sndbox-analysis-info", 
                    "sndbox-analysis-submit-sample", 
                    "sndbox-download-report", 
                    "sndbox-detonate-file", 
                    "sndbox-download-sample"
                ], 
                "tests": [
                    "SNDBOX_Test"
                ]
            }
        }, 
        {
            "Demisto Lock": {
                "name": "Demisto Lock", 
                "commands": [
                    "demisto-lock-get", 
                    "demisto-lock-release", 
                    "demisto-lock-info", 
                    "demisto-lock-release-all"
                ]
            }
        }, 
        {
            "F5 firewall": {
                "name": "F5 firewall", 
                "commands": [
                    "f5-create-policy", 
                    "f5-create-rule", 
                    "f5-list-rules", 
                    "f5-modify-rule", 
                    "f5-del-rule", 
                    "f5-modify-global-policy", 
                    "f5-show-global-policy", 
                    "f5-del-policy", 
                    "f5-list-all-user-sessions"
                ]
            }
        }, 
        {
            "MimecastV2": {
                "name": "MimecastV2", 
                "commands": [
                    "mimecast-query", 
                    "mimecast-list-blocked-sender-policies", 
                    "mimecast-get-policy", 
                    "mimecast-create-policy", 
                    "mimecast-delete-policy", 
                    "mimecast-manage-sender", 
                    "mimecast-list-managed-url", 
                    "mimecast-create-managed-url", 
                    "mimecast-list-messages", 
                    "mimecast-get-attachment-logs", 
                    "mimecast-get-url-logs", 
                    "mimecast-get-impersonation-logs", 
                    "mimecast-url-decode", 
                    "mimecast-discover", 
                    "mimecast-refresh-token", 
                    "mimecast-login", 
                    "mimecast-get-message", 
                    "mimecast-download-attachments"
                ], 
                "tests": [
                    "Mimecast test"
                ]
            }
        }, 
        {
            "Zendesk": {
                "name": "Zendesk", 
                "toversion": "3.1.0", 
                "commands": [
                    "zendesk-create-ticket", 
                    "zendesk-list-tickets", 
                    "zendesk-ticket-details", 
                    "zendesk-update-ticket", 
                    "zendesk-add-comment", 
                    "zendesk-list-agents", 
                    "zendesk-get-attachment", 
                    "zendesk-clear-cache", 
                    "zendesk-add-user", 
                    "zendesk-get-article"
                ]
            }
        }, 
        {
            "RedCanary": {
                "name": "RedCanary", 
                "commands": [
                    "redcanary-acknowledge-detection", 
                    "redcanary-update-remediation-state", 
                    "redcanary-list-detections", 
                    "redcanary-list-endpoints", 
                    "redcanary-execute-playbook", 
                    "redcanary-get-endpoint", 
                    "redcanary-get-endpoint-detections", 
                    "redcanary-get-detection"
                ], 
                "tests": [
                    "RedCanaryTest"
                ]
            }
        }, 
        {
            "Joe Security": {
                "name": "Joe Security", 
                "commands": [
                    "joe-is-online", 
                    "joe-analysis-submit-url", 
                    "joe-detonate-url", 
                    "joe-analysis-info", 
                    "joe-list-analysis", 
                    "joe-analysis-submit-sample", 
                    "joe-download-report", 
                    "joe-detonate-file", 
                    "joe-search", 
                    "joe-download-sample"
                ], 
                "tests": [
                    "JoeSecurityTestPlaybook", 
                    "JoeSecurityTestDetonation"
                ]
            }
        }, 
        {
            "AWS - CloudTrail": {
                "name": "AWS - CloudTrail", 
                "commands": [
                    "aws-cloudtrail-create-trail", 
                    "aws-cloudtrail-delete-trail", 
                    "aws-cloudtrail-describe-trails", 
                    "aws-cloudtrail-update-trail", 
                    "aws-cloudtrail-start-logging", 
                    "aws-cloudtrail-stop-logging", 
                    "aws-cloudtrail-lookup-events"
                ], 
                "tests": [
                    "No test"
                ]
            }
        }, 
        {
            "ThreatExchange": {
                "name": "ThreatExchange", 
                "fromversion": "2.5.0", 
                "commands": [
                    "file", 
                    "ip", 
                    "url", 
                    "domain", 
                    "threatexchange-query", 
                    "threatexchange-members"
                ]
            }
        }, 
        {
            "Dell Secureworks": {
                "name": "Dell Secureworks", 
                "toversion": "3.5.1", 
                "fromversion": "3.1.0", 
                "commands": [
                    "secure-works-create-ticket", 
                    "secure-works-update-ticket", 
                    "secure-works-close-ticket", 
                    "secure-works-add-worklogs-ticket", 
                    "secure-works-get-ticket-count", 
                    "secure-works-get-ticket", 
                    "secure-works-assign-ticket", 
                    "secure-works-get-tickets-updates", 
                    "secure-works-get-tickets-ids"
                ]
            }
        }, 
        {
            "Amazon Web Services": {
                "name": "Amazon Web Services", 
                "fromversion": "1.6.2", 
                "commands": [
                    "aws-run-instance", 
                    "aws-stop-instance", 
                    "aws-create-image", 
                    "aws-start-instance", 
                    "aws-create-volume-snapshot", 
                    "aws-get-instance-info", 
                    "aws-get-sg-info", 
                    "aws-get-ebs-volume-info"
                ], 
                "tests": [
                    "No test"
                ]
            }
        }, 
        {
            "ArcSight XML": {
                "name": "ArcSight XML", 
                "commands": [
                    "arcsight-update-case", 
                    "arcsight-fetch-xml"
                ], 
                "tests": [
                    "No test"
                ]
            }
        }, 
        {
            "VirusTotal": {
                "name": "VirusTotal", 
                "commands": [
                    "file", 
                    "ip", 
                    "url", 
                    "domain", 
                    "file-scan", 
                    "file-rescan", 
                    "url-scan", 
                    "vt-comments-add", 
                    "vt-file-scan-upload-url", 
                    "vt-comments-get"
                ], 
                "tests": [
                    "virusTotal-test-playbook"
                ]
            }
        }, 
        {
            "MxToolBox": {
                "name": "MxToolBox", 
                "commands": [
                    "mxtoolbox"
                ]
            }
        }, 
        {
            "Check Point Sandblast Appliance": {
                "name": "Check Point Sandblast Appliance", 
                "fromversion": "3.5.0", 
                "commands": [
                    "sb-query", 
                    "sandblast-query", 
                    "sb-upload", 
                    "sandblast-upload", 
                    "sb-download", 
                    "sandblast-download"
                ]
            }
        }, 
        {
            "LightCyber Magna": {
                "name": "LightCyber Magna", 
                "commands": [
                    "lcm-version", 
                    "lcm-entities", 
                    "lcm-indicators", 
                    "lcm-hosts", 
                    "lcm-hostbyip", 
                    "lcm-hostbyname", 
                    "lcm-pathfinder-scan", 
                    "lcm-sandbox-report", 
                    "lcm-daily-report", 
                    "lcm-host-artifacts", 
                    "lcm-resolve-host", 
                    "lcm-unresolve-host", 
                    "lcm-set-host-comment", 
                    "lcm-acknowledge-host", 
                    "lcm-resolve-user", 
                    "lcm-unresolve-user", 
                    "lcm-set-user-comment", 
                    "lcm-acknowledge-user", 
                    "lcm-domain", 
                    "lcm-executablebymd5", 
                    "lcm-executablebyname", 
                    "lcm-indicatorsforentity", 
                    "lcm-host-opened-ports", 
                    "lcm-host-suspicious-artifacts", 
                    "lcm-host-processes", 
                    "lcm-host-loaded-modules", 
                    "lcm-host-processes-internet-connections", 
                    "lcm-host-autoruns"
                ]
            }
        }, 
        {
            "Packetsled": {
                "name": "Packetsled", 
                "commands": [
                    "packetsled-get-incidents", 
                    "packetsled-sensors", 
                    "packetsled-get-flows", 
                    "packetsled-get-files", 
                    "packetsled-get-pcaps", 
                    "packetsled-get-events"
                ]
            }
        }, 
        {
            "Censys": {
                "name": "Censys", 
                "commands": [
                    "cen-view", 
                    "cen-search"
                ]
            }
        }, 
        {
            "Imperva Skyfence": {
                "name": "Imperva Skyfence", 
                "commands": [
                    "imp-sf-list-endpoints", 
                    "imp-sf-set-endpoint-status"
                ]
            }
        }, 
        {
            "ProtectWise": {
                "name": "ProtectWise", 
                "fromversion": "3.5.0", 
                "commands": [
                    "sensors", 
                    "protectwise-show-sensors", 
                    "search", 
                    "protectwise-search-events", 
                    "pw-event-get", 
                    "protectwise-event-info", 
                    "observation-search", 
                    "protectwise-search-observations", 
                    "pw-observation-get", 
                    "protectwise-observation-info", 
                    "event-pcap-download", 
                    "protectwise-event-pcap-download", 
                    "event-pcap-info", 
                    "protectwise-event-pcap-info", 
                    "observation-pcap-download", 
                    "protectwise-observation-pcap-download", 
                    "observation-pcap-info", 
                    "protectwise-observation-pcap-info", 
                    "get-token"
                ]
            }
        }, 
        {
            "Palo Alto Minemeld": {
                "name": "Palo Alto Minemeld", 
                "commands": [
                    "minemeld-add-to-miner", 
                    "minemeld-remove-from-miner", 
                    "minemeld-retrieve-miner", 
                    "minemeld-get-indicator-from-miner", 
                    "ip", 
                    "file", 
                    "domain", 
                    "url", 
                    "minemeld-get-all-miners-names"
                ], 
                "tests": [
                    "minemeld_test"
                ]
            }
        }, 
        {
            "GoogleSafeBrowsing": {
                "name": "GoogleSafeBrowsing", 
                "commands": [
                    "url"
                ]
            }
        }, 
        {
            "Salesforce": {
                "name": "Salesforce", 
                "commands": [
                    "salesforce-search", 
                    "salesforce-query", 
                    "salesforce-get-object", 
                    "salesforce-update-object", 
                    "salesforce-create-object", 
                    "salesforce-push-comment", 
                    "salesforce-get-case", 
                    "salesforce-create-case", 
                    "salesforce-update-case", 
                    "salesforce-get-cases", 
                    "salesforce-close-case", 
                    "salesforce-push-comment-threads", 
                    "salesforce-delete-case"
                ]
            }
        }, 
        {
            "SCADAfence CNM": {
                "name": "SCADAfence CNM", 
                "commands": [
                    "scadafence-getAlerts", 
                    "scadafence-getAsset", 
                    "scadafence-setAlertStatus", 
                    "scadafence-getAssetConnections", 
                    "scadafence-getAssetTraffic", 
                    "scadafence-createAlert", 
                    "scadafence-getAllConnections"
                ], 
                "tests": [
                    "SCADAfence_test"
                ]
            }
        }, 
        {
            "HashiCorp Vault": {
                "name": "HashiCorp Vault", 
                "commands": [
                    "hashicorp-list-secrets-engines", 
                    "hashicorp-list-secrets", 
                    "hashicorp-get-secret-metadata", 
                    "hashicorp-delete-secret", 
                    "hashicorp-undelete-secret", 
                    "hashicorp-destroy-secret", 
                    "hashicorp-disable-engine", 
                    "hashicorp-enable-engine", 
                    "hashicorp-list-policies", 
                    "hashicorp-get-policy", 
                    "hashicorp-seal-vault", 
                    "hashicorp-unseal-vault", 
                    "hashicorp-configure-engine", 
                    "hashicorp-reset-configuration", 
                    "hashicorp-create-token"
                ], 
                "tests": [
                    "hashicorp_test"
                ]
            }
        }, 
        {
            "Proofpoint TAP": {
                "name": "Proofpoint TAP", 
                "commands": [
                    "proofpoint-get-events"
                ]
            }
        }, 
        {
            "Threat Grid": {
                "name": "Threat Grid", 
                "toversion": "3.1.0", 
                "commands": [
                    "threat-grid-feeds-ip", 
                    "threat-grid-feeds-domain", 
                    "threat-grid-feeds-url", 
                    "threat-grid-feeds-path", 
                    "threat-grid-feeds-artifacts", 
                    "threat-grid-feeds-network-stream", 
                    "threat-grid-feeds-registry-key", 
                    "threat-grid-get-samples", 
                    "threat-grid-get-sample-by-id", 
                    "threat-grid-get-sample-state-by-id", 
                    "threat-grid-get-samples-state", 
                    "threat-grid-upload-sample", 
                    "threat-grid-search-submissions", 
                    "threat-grid-get-video-by-id", 
                    "threat-grid-get-analysis-by-id", 
                    "threat-grid-get-processes-by-id", 
                    "threat-grid-get-pcap-by-id", 
                    "threat-grid-get-warnings-by-id", 
                    "threat-grid-get-summary-by-id", 
                    "threat-grid-get-threat-summary-by-id", 
                    "threat-grid-get-html-report-by-id", 
                    "threat-grid-download-sample-by-id", 
                    "threat-grid-get-analysis-iocs", 
                    "threat-grid-get-analysis-ioc", 
                    "threat-grid-get-analysis-network-streams", 
                    "threat-grid-get-analysis-artifacts", 
                    "threat-grid-get-analysis-network-stream", 
                    "threat-grid-get-analysis-artifact", 
                    "threat-grid-get-analysis-processes", 
                    "threat-grid-get-analysis-process", 
                    "threat-grid-get-analysis-annotations", 
                    "threat-grid-get-analysis-metadata", 
                    "threat-grid-download-artifact", 
                    "threat-grid-who-am-i", 
                    "threat-grid-user-get-rate-limit", 
                    "threat-grid-get-specific-feed"
                ]
            }
        }, 
        {
            "iDefense": {
                "name": "iDefense", 
                "commands": [
                    "ip", 
                    "domain", 
                    "url", 
                    "idefense-general", 
                    "uuid"
                ]
            }
        }, 
        {
            "FalconIntel": {
                "name": "FalconIntel", 
                "commands": [
                    "file", 
                    "url", 
                    "domain", 
                    "ip", 
                    "cs-actors", 
                    "cs-indicators", 
                    "cs-reports", 
                    "cs-report-pdf"
                ]
            }
        }, 
        {
            "Venafi": {
                "name": "Venafi", 
                "commands": [
                    "venafi-get-certificates", 
                    "venafi-get-certificate-details"
                ], 
                "tests": [
                    "No test - no instance"
                ]
            }
        }, 
        {
            "CyberArkAIM": {
                "name": "CyberArkAIM", 
                "commands": [
                    "cyber-ark-aim-query", 
                    "list-credentials", 
                    "reset-credentials", 
                    "account-details"
                ]
            }
        }, 
        {
            "Autofocus": {
                "name": "Autofocus", 
                "commands": [
                    "autofocus-search-samples", 
                    "autofocus-search-sessions", 
                    "autofocus-session", 
                    "autofocus-sample-analysis", 
                    "file"
                ]
            }
        }, 
        {
            "AbuseIPDB": {
                "name": "AbuseIPDB", 
                "commands": [
                    "ip", 
                    "abuseipdb-check-cidr-block", 
                    "abuseipdb-report-ip", 
                    "abuseipdb-get-blacklist", 
                    "abuseipdb-get-categories"
                ], 
                "tests": [
                    "AbuseIPDB Test"
                ]
            }
        }, 
        {
            "McAfee Threat Intelligence Exchange": {
                "name": "McAfee Threat Intelligence Exchange", 
                "commands": [
                    "file", 
                    "tie-set-file-reputation", 
                    "tie-file-references"
                ]
            }
        }, 
        {
            "Check Point": {
                "name": "Check Point", 
                "commands": [
                    "checkpoint-show-access-rule-base", 
                    "checkpoint-set-rule", 
                    "checkpoint-task-status", 
                    "checkpoint-show-hosts", 
                    "checkpoint-block-ip", 
                    "checkpoint", 
                    "checkpoint-delete-rule"
                ]
            }
        }, 
        {
            "PagerDuty v2": {
                "name": "PagerDuty v2", 
                "commands": [
                    "PagerDuty-get-all-schedules", 
                    "PagerDuty-get-users-on-call", 
                    "PagerDuty-get-users-on-call-now", 
                    "PagerDuty-incidents", 
                    "PagerDuty-submit-event", 
                    "PagerDuty-get-contact-methods", 
                    "PagerDuty-get-users-notification", 
                    "PagerDuty-resolve-event", 
                    "PagerDuty-acknowledge-event"
                ], 
                "tests": [
                    "PagerDuty Test"
                ]
            }
        }, 
        {
            "Gmail": {
                "name": "Gmail", 
                "commands": [
                    "gmail-delete-user", 
                    "gmail-get-tokens-for-user", 
                    "gmail-get-user", 
                    "gmail-get-user-roles", 
                    "gmail-get-attachments", 
                    "gmail-get-mail", 
                    "gmail-search", 
                    "gmail-search-all-mailboxes", 
                    "gmail-list-users", 
                    "gmail-revoke-user-role", 
                    "gmail-create-user", 
                    "gmail-delete-mail", 
                    "gmail-get-thread", 
                    "gmail-move-mail", 
                    "gmail-move-mail-to-mailbox", 
                    "gmail-add-delete-filter", 
                    "gmail-add-filter"
                ], 
                "tests": [
                    "Gmail Convert Html Test", 
                    "GmailTest"
                ]
            }
        }, 
        {
            "Centreon": {
                "name": "Centreon", 
                "commands": [
                    "centreon-get-host-status", 
                    "centreon-get-service-status"
                ], 
                "tests": [
                    "Centreon-Test-Playbook"
                ]
            }
        }, 
        {
            "RSA NetWitness Endpoint": {
                "name": "RSA NetWitness Endpoint", 
                "commands": [
                    "netwitness-get-machines", 
                    "netwitness-get-machine", 
                    "netwitness-get-machine-iocs", 
                    "netwitness-get-machine-modules", 
                    "netwitness-get-machine-module", 
                    "netwitness-blacklist-ips", 
                    "netwitness-blacklist-domains"
                ], 
                "tests": [
                    "NetWitness Endpoint Test"
                ]
            }
        }, 
        {
            "PassiveTotal": {
                "name": "PassiveTotal", 
                "commands": [
                    "pt-get-subdomains", 
                    "pt-account", 
                    "pt-monitors", 
                    "pt-passive-dns", 
                    "pt-passive-unique", 
                    "pt-dns-keyword", 
                    "pt-enrichment", 
                    "pt-malware", 
                    "url", 
                    "domain", 
                    "ip", 
                    "pt-osint", 
                    "pt-whois", 
                    "pt-whois-keyword", 
                    "pt-whois-search", 
                    "pt-get-components", 
                    "pt-get-pairs", 
                    "pt-ssl-cert", 
                    "pt-ssl-cert-history", 
                    "pt-ssl-cert-keyword", 
                    "pt-ssl-cert-search"
                ]
            }
        }, 
        {
            "ProtectWise": {
                "name": "ProtectWise", 
                "toversion": "3.1.0", 
                "commands": [
                    "sensors", 
                    "protectwise-show-sensors", 
                    "search", 
                    "protectwise-search-events", 
                    "pw-event-get", 
                    "protectwise-event-info", 
                    "observation-search", 
                    "protectwise-search-observations", 
                    "pw-observation-get", 
                    "protectwise-observation-info", 
                    "event-pcap-download", 
                    "protectwise-event-pcap-download", 
                    "event-pcap-info", 
                    "protectwise-event-pcap-info", 
                    "observation-pcap-download", 
                    "protectwise-observation-pcap-download", 
                    "observation-pcap-info", 
                    "protectwise-observation-pcap-info", 
                    "get-token"
                ]
            }
        }, 
        {
            "SentinelOne": {
                "name": "SentinelOne", 
                "fromversion": "3.1.0", 
                "commands": [
                    "so-activities", 
                    "so-count-by-filters", 
                    "so-agents-count", 
                    "so-agent-decommission", 
                    "so-get-agent", 
                    "so-agents-query", 
                    "so-get-agent-processes", 
                    "so-agent-recommission", 
                    "so-agent-unquarentine", 
                    "so-agent-shutdown", 
                    "so-agent-uninstall", 
                    "so-agents-broadcast", 
                    "so-agents-connect", 
                    "so-agent-quarentine", 
                    "so-agents-decommission", 
                    "so-agents-disconnect", 
                    "so-agents-fetch-logs", 
                    "so-agents-shutdown", 
                    "so-agents-uninstall", 
                    "so-agents-upgrade-software", 
                    "so-create-exclusion-list", 
                    "so-delete-exclusion-list", 
                    "so-get-exclusion-list", 
                    "so-get-exclusion-lists", 
                    "so-update-exclusion-list", 
                    "so-get-groups", 
                    "so-create-group", 
                    "so-get-group", 
                    "so-update-group", 
                    "so-delete-group", 
                    "so-add-agent-to-group", 
                    "so-set-cloud-intelligence", 
                    "so-create-hash", 
                    "so-delete-hash", 
                    "so-get-hash-reputation", 
                    "so-get-hash", 
                    "so-get-hashes", 
                    "so-update-hash", 
                    "so-get-policies", 
                    "so-create-policy", 
                    "so-get-policy", 
                    "so-update-policy", 
                    "so-delete-policy", 
                    "so-get-threat", 
                    "so-get-threats", 
                    "so-threat-summary", 
                    "so-mark-as-threat", 
                    "so-mitigate-threat", 
                    "so-reslove-threats"
                ]
            }
        }, 
        {
            "AMP": {
                "name": "AMP", 
                "commands": [
                    "amp_get_computers", 
                    "amp_get_computer_by_connector", 
                    "amp_get_computer_trajctory", 
                    "amp_move_computer", 
                    "amp_get_computer_actvity", 
                    "amp_get_events", 
                    "amp_get_event_types", 
                    "amp_get_application_blocking", 
                    "amp_get_file_list_by_guid", 
                    "amp_get_simple_custom_detections", 
                    "amp_get_file_list_files", 
                    "amp_get_file_list_files_by_sha", 
                    "amp_set_file_list_files_by_sha", 
                    "amp_delete_file_list_files_by_sha", 
                    "amp_get_groups", 
                    "amp_get_group", 
                    "amp_set_group_policy", 
                    "amp_get_policies", 
                    "amp_get_policy", 
                    "amp_get_version"
                ]
            }
        }, 
        {
            "AWS - SQS": {
                "name": "AWS - SQS", 
                "commands": [
                    "aws-sqs-get-queue-url", 
                    "aws-sqs-list-queues", 
                    "aws-sqs-send-message", 
                    "aws-sqs-create-queue", 
                    "aws-sqs-delete-queue", 
                    "aws-sqs-purge-queue"
                ], 
                "tests": [
                    "No test"
                ]
            }
        }, 
        {
            "carbonblackliveresponse": {
                "name": "carbonblackliveresponse", 
                "toversion": "3.6.0", 
                "commands": [
                    "cb-archive", 
                    "cb-command-cancel", 
                    "cb-command-create", 
                    "cb-command-create-and-wait", 
                    "cb-command-info", 
                    "cb-file-delete", 
                    "cb-file-get", 
                    "cb-file-info", 
                    "cb-file-upload", 
                    "cb-keepalive", 
                    "cb-list-commands", 
                    "cb-list-files", 
                    "cb-list-sessions", 
                    "cb-session-close", 
                    "cb-session-create", 
                    "cb-session-create-and-wait", 
                    "cb-session-info", 
                    "cb-terminate-process"
                ]
            }
        }, 
        {
            "AWS - Route53": {
                "name": "AWS - Route53", 
                "commands": [
                    "aws-route53-create-record", 
                    "aws-route53-delete-record", 
                    "aws-route53-list-hosted-zones", 
                    "aws-route53-list-resource-record-sets", 
                    "aws-route53-waiter-resource-record-sets-changed", 
                    "aws-route53-test-dns-answer", 
                    "aws-route53-upsert-record"
                ]
            }
        }, 
        {
            "Tanium": {
                "name": "Tanium", 
                "commands": [
                    "tn-get-package", 
                    "tn-get-all-packages", 
                    "tn-get-object", 
                    "tn-get-all-saved-questions", 
                    "tn-deploy-package", 
                    "tn-ask-question", 
                    "tn-ask-system", 
                    "tn-get-saved-question", 
                    "tn-create-package", 
                    "tn-approve-pending-action", 
                    "tn-get-all-objects", 
                    "tn-get-all-saved-actions", 
                    "tn-get-all-pending-actions", 
                    "tn-get-all-sensors", 
                    "tn-parse-query", 
                    "tn-ask-manual-question", 
                    "tn-get-sensor", 
                    "tn-get-action"
                ]
            }
        }, 
        {
            "FireEye ETP": {
                "name": "FireEye ETP", 
                "commands": [
                    "fireeye-etp-search-messages", 
                    "fireeye-etp-get-message", 
                    "fireeye-etp-get-alerts", 
                    "fireeye-etp-get-alert"
                ]
            }
        }, 
        {
            "InfoArmor VigilanteATI": {
                "name": "InfoArmor VigilanteATI", 
                "commands": [
                    "vigilante-query-infected-host-data", 
                    "vigilante-get-vulnerable-host-data", 
                    "vigilante-query-ecrime-db", 
                    "vigilante-search-leaks", 
                    "vigilante-get-leak", 
                    "vigilante-query-accounts", 
                    "vigilante-query-domains", 
                    "vigilante-watchlist-add-accounts", 
                    "vigilante-watchlist-remove-accounts", 
                    "vigilante-get-watchlist", 
                    "vigilante-account-usage-info"
                ], 
                "tests": [
                    "InfoArmorVigilanteATITest"
                ]
            }
        }, 
        {
            "IBM Resilient Systems": {
                "name": "IBM Resilient Systems", 
                "commands": [
                    "rs-search-incidents", 
                    "rs-update-incident", 
                    "rs-incidents-get-members", 
                    "rs-get-incident", 
                    "rs-incidents-update-member", 
                    "rs-get-users", 
                    "rs-close-incident", 
                    "rs-create-incident", 
                    "rs-incident-artifacts", 
                    "rs-incident-attachments", 
                    "rs-related-incidents", 
                    "rs-incidents-get-tasks"
                ]
            }
        }, 
        {
            "AWS - IAM": {
                "name": "AWS - IAM", 
                "commands": [
                    "aws-iam-create-user", 
                    "aws-iam-get-user", 
                    "aws-iam-list-users", 
                    "aws-iam-update-user", 
                    "aws-iam-delete-user", 
                    "aws-iam-update-login-profile", 
                    "aws-iam-create-group", 
                    "aws-iam-list-groups", 
                    "aws-iam-list-groups-for-user", 
                    "aws-iam-add-user-to-group", 
                    "aws-iam-create-access-key", 
                    "aws-iam-update-access-key", 
                    "aws-iam-list-access-keys-for-user", 
                    "aws-iam-list-policies", 
                    "aws-iam-list-roles", 
                    "aws-iam-attach-policy", 
                    "aws-iam-detach-policy", 
                    "aws-iam-delete-login-profile", 
                    "aws-iam-delete-group", 
                    "aws-iam-remove-user-from-group", 
                    "aws-iam-create-login-profile", 
                    "aws-iam-delete-access-key", 
                    "aws-iam-create-instance-profile", 
                    "aws-iam-delete-instance-profile", 
                    "aws-iam-list-instance-profiles", 
                    "aws-iam-add-role-to-instance-profile", 
                    "aws-iam-remove-role-from-instance-profile", 
                    "aws-iam-list-instance-profiles-for-role", 
                    "aws-iam-get-instance-profile", 
                    "aws-iam-get-role", 
                    "aws-iam-delete-role", 
                    "aws-iam-create-role", 
                    "aws-iam-create-policy", 
                    "aws-iam-delete-policy", 
                    "aws-iam-create-policy-version", 
                    "aws-iam-delete-policy-version", 
                    "aws-iam-list-policy-versions", 
                    "aws-iam-get-policy-version", 
                    "aws-iam-set-default-policy-version", 
                    "aws-iam-create-account-alias", 
                    "aws-iam-delete-account-alias"
                ], 
                "tests": [
                    "No Tests"
                ]
            }
        }, 
        {
            "Symantec Endpoint Protection": {
                "name": "Symantec Endpoint Protection", 
                "commands": [
                    "sep-endpoints-info", 
                    "sep-update-content", 
                    "sep-scan", 
                    "sep-groups-info", 
                    "sep-system-info", 
                    "sep-command-status", 
                    "sep-quarantine", 
                    "sep-client-content"
                ], 
                "tests": [
                    "sep_-_test_endpoint_search"
                ]
            }
        }, 
        {
            "SumoLogic": {
                "name": "SumoLogic", 
                "commands": [
                    "search"
                ], 
                "tests": [
                    "No test"
                ]
            }
        }, 
        {
            "Pwned": {
                "name": "Pwned", 
                "commands": [
                    "pwned-email", 
                    "pwned-domain", 
                    "email", 
                    "domain"
                ], 
                "tests": [
                    "Pwned test"
                ]
            }
        }, 
        {
            "urlscan.io": {
                "name": "urlscan.io", 
                "toversion": "3.1.0", 
                "commands": [
                    "url", 
                    "ip", 
                    "file", 
                    "urlscan-submit"
                ]
            }
        }, 
        {
            "Lastline": {
                "name": "Lastline", 
                "commands": [
                    "lastline-get", 
                    "url", 
                    "file", 
                    "lastline-upload", 
                    "lastline-upload-url", 
                    "lastline-upload-file", 
                    "lastline-get-report", 
                    "lastline-get-task-list"
                ], 
                "tests": [
                    "Lastline - testplaybook", 
                    "Detonate URL - Generic Test", 
                    "Detonate File - Generic Test"
                ]
            }
        }, 
        {
            "urlscan.io": {
                "name": "urlscan.io", 
                "fromversion": "3.5.0", 
                "commands": [
                    "urlscan-search", 
                    "urlscan-submit", 
                    "url"
                ], 
                "tests": [
                    "urlscan_malicious_Test"
                ]
            }
        }, 
        {
            "OpsGenie": {
                "name": "OpsGenie", 
                "commands": [
                    "opsgenie-get-on-call", 
                    "opsgenie-get-user", 
                    "opsgenie-get-schedules", 
                    "opsgenie-get-schedule-timeline"
                ]
            }
        }, 
        {
            "McAfeeDAM": {
                "name": "McAfeeDAM", 
                "commands": [
                    "dam-get-alert-by-id", 
                    "dam-get-latest-by-rule"
                ]
            }
        }, 
        {
            "okta": {
                "name": "okta", 
                "fromversion": "3.6.0", 
                "commands": [
                    "okta-unlock-user", 
                    "okta-deactivate-user", 
                    "okta-activate-user", 
                    "okta-suspend-user", 
                    "okta-unsuspend-user", 
                    "okta-get-user-factors", 
                    "okta-verify-push-factor", 
                    "okta-reset-factor", 
                    "okta-get-groups", 
                    "okta-set-password", 
                    "okta-search", 
                    "okta-get-user", 
                    "okta-create-user", 
                    "okta-update-user", 
                    "okta-get-failed-logins", 
                    "okta-get-group-assignments", 
                    "okta-get-application-assignments", 
                    "okta-get-application-authentication", 
                    "okta-get-logs", 
                    "okta-add-to-group", 
                    "okta-remove-from-group", 
                    "okta-list-groups", 
                    "okta-get-group-members"
                ]
            }
        }, 
        {
            "Devo": {
                "name": "Devo", 
                "commands": [
                    "devo-query"
                ], 
                "tests": [
                    "devo_test_playbook"
                ]
            }
        }, 
        {
            "AWS - Security Hub": {
                "name": "AWS - Security Hub", 
                "commands": [
                    "aws-securityhub-get-findings", 
                    "aws-securityhub-get-master-account", 
                    "aws-securityhub-list-members", 
                    "aws-securityhub-enable-security-hub", 
                    "aws-securityhub-disable-security-hub", 
                    "aws-securityhub-enable-import-findings-for-product", 
                    "aws-securityhub-disable-import-findings-for-product", 
                    "aws-securityhub-list-enabled-products-for-import", 
                    "aws-securityhub-update-finding"
                ], 
                "tests": [
                    "No Tests"
                ]
            }
        }, 
        {
            "Moloch": {
                "name": "Moloch", 
                "fromversion": "3.5.0", 
                "commands": [
                    "moloch_connections_json", 
                    "moloch_connections_csv", 
                    "moloch_files_json", 
                    "moloch_sessions_json", 
                    "moloch_sessions_csv", 
                    "moloch_sessions_pcap", 
                    "moloch_spigraph_json", 
                    "moloch_spiview_json", 
                    "moloch_unique_json"
                ]
            }
        }, 
        {
            "RedLock": {
                "name": "RedLock", 
                "commands": [
                    "redlock-search-alerts", 
                    "redlock-get-alert-details", 
                    "redlock-dismiss-alerts", 
                    "redlock-reopen-alerts", 
                    "redlock-list-alert-filters"
                ]
            }
        }, 
        {
            "Whois": {
                "name": "Whois", 
                "fromversion": "4.1.0", 
                "commands": [
                    "whois"
                ], 
                "tests": [
                    "whois_test"
                ]
            }
        }, 
        {
            "SafeBreach": {
                "name": "SafeBreach", 
                "commands": [
                    "safebreach-rerun", 
                    "safebreach-get-simulation"
                ]
            }
        }, 
        {
            "AlphaSOC Wisdom": {
                "name": "AlphaSOC Wisdom", 
                "commands": [
                    "wisdom-domain-flags", 
                    "wisdom-ip-flags"
                ]
            }
        }, 
        {
            "jamf": {
                "name": "jamf", 
                "commands": [
                    "jamf-get-computers", 
                    "jamf-get-computers-match"
                ]
            }
        }, 
        {
            "CIRCL": {
                "name": "CIRCL", 
                "commands": [
                    "circl-dns-get", 
                    "circl-ssl-list-certificates", 
                    "circl-ssl-query-certificate", 
                    "circl-ssl-get-certificate"
                ], 
                "tests": [
                    "CirclIntegrationTest"
                ]
            }
        }, 
        {
            "Panorama": {
                "name": "Panorama", 
                "fromversion": "3.0.0", 
                "commands": [
                    "panorama", 
                    "panorama-commit", 
                    "panorama-push-to-device-group", 
                    "panorama-list-addresses", 
                    "panorama-get-address", 
                    "panorama-create-address", 
                    "panorama-delete-address", 
                    "panorama-list-address-groups", 
                    "panorama-get-address-group", 
                    "panorama-create-address-group", 
                    "panorama-delete-address-group", 
                    "panorama-edit-address-group", 
                    "panorama-get-custom-url-category", 
                    "panorama-create-custom-url-category", 
                    "panorama-delete-custom-url-category", 
                    "panorama-edit-custom-url-category", 
                    "panorama-get-url-category", 
                    "panorama-get-url-filter", 
                    "panorama-create-url-filter", 
                    "panorama-edit-url-filter", 
                    "panorama-delete-url-filter", 
                    "panorama-create-rule", 
                    "panorama-custom-block-rule", 
                    "panorama-move-rule", 
                    "panorama-edit-rule", 
                    "panorama-delete-rule", 
                    "panorama-list-applications", 
                    "panorama-commit-status", 
                    "panorama-push-status"
                ], 
                "tests": [
                    "palo_alto_firewall_test_pb", 
                    "palo_alto_panorama_test_pb"
                ]
            }
        }, 
        {
            "icebrg": {
                "name": "icebrg", 
                "commands": [
                    "icebrg-search-events", 
                    "icebrg-get-history", 
                    "icebrg-saved-searches", 
                    "icebrg-get-reports", 
                    "icebrg-get-report-indicators", 
                    "icebrg-get-report-assets"
                ], 
                "tests": [
                    "Icebrg Test"
                ]
            }
        }, 
        {
            "EasyVista": {
                "name": "EasyVista", 
                "commands": [
                    "easy-vista-search"
                ]
            }
        }, 
        {
            "ThreatConnect": {
                "name": "ThreatConnect", 
                "commands": [
                    "ip", 
                    "url", 
                    "file", 
                    "tc-owners", 
                    "tc-indicators", 
                    "tc-get-tags", 
                    "tc-tag-indicator", 
                    "tc-get-indicator", 
                    "tc-get-indicators-by-tag", 
                    "tc-add-indicator", 
                    "tc-create-incident", 
                    "tc-fetch-incidents", 
                    "tc-incident-associate-indicator", 
                    "domain", 
                    "tc-get-incident-associate-indicators", 
                    "tc-update-indicator", 
                    "tc-delete-indicator-tag", 
                    "tc-delete-indicator", 
                    "tc-create-campaign", 
                    "tc-create-event", 
                    "tc-create-threat", 
                    "tc-delete-group"
                ], 
                "tests": [
                    "test-ThreatConnect"
                ]
            }
        }, 
        {
            "BitDam": {
                "name": "BitDam", 
                "commands": [
                    "bitdam-upload-file", 
                    "bitdam-get-verdict"
                ], 
                "tests": [
                    "Detonate File - BitDam Test"
                ]
            }
        }, 
        {
            "AWS - S3": {
                "name": "AWS - S3", 
                "commands": [
                    "aws-s3-create-bucket", 
                    "aws-s3-delete-bucket", 
                    "aws-s3-list-buckets", 
                    "aws-s3-get-bucket-policy", 
                    "aws-s3-delete-bucket-policy", 
                    "aws-s3-download-file", 
                    "aws-s3-list-bucket-objects", 
                    "aws-s3-put-bucket-policy", 
                    "aws-s3-upload-file"
                ], 
                "tests": [
                    "No Tests"
                ]
            }
        }, 
        {
            "McAfee Advanced Threat Defense": {
                "name": "McAfee Advanced Threat Defense", 
                "toversion": "3.1.0", 
                "fromversion": "2.0.4", 
                "commands": [
                    "atd-file-upload", 
                    "atd-get-task-ids", 
                    "atd-check-status", 
                    "atd-get-report", 
                    "atd-list-analyzer-profiles", 
                    "atd-list-user", 
                    "atd-login"
                ]
            }
        }, 
        {
            "GuardiCore": {
                "name": "GuardiCore", 
                "toversion": "3.1.0", 
                "commands": [
                    "guardicore-get-incidents", 
                    "guardicore-uncommon-domains", 
                    "guardicore-unresolved-domains", 
                    "guardicore-show-endpoint", 
                    "guardicore-dns-requests", 
                    "guardicore-search-endpoint", 
                    "guardicore-misconfigurations", 
                    "guardicore-get-incident", 
                    "guardicore-get-incident-iocs", 
                    "guardicore-get-incident-events", 
                    "guardicore-get-incident-pcap", 
                    "guardicore-get-incident-attachments", 
                    "guardicore-search-network-log"
                ]
            }
        }, 
        {
            "Mimecast": {
                "name": "Mimecast", 
                "fromversion": "1.6.2", 
                "commands": [
                    "mimecast-query"
                ], 
                "tests": [
                    "No test"
                ]
            }
        }, 
        {
            "Shodan": {
                "name": "Shodan", 
                "commands": [
                    "search", 
                    "ip"
                ], 
                "tests": [
                    "ShodanTest"
                ]
            }
        }, 
        {
            "AWS - GuardDuty": {
                "name": "AWS - GuardDuty", 
                "commands": [
                    "aws-gd-create-detector", 
                    "aws-gd-delete-detector", 
                    "aws-gd-get-detector", 
                    "aws-gd-update-detector", 
                    "aws-gd-create-ip-set", 
                    "aws-gd-delete-ip-set", 
                    "aws-gd-list-detectors", 
                    "aws-gd-update-ip-set", 
                    "aws-gd-get-ip-set", 
                    "aws-gd-list-ip-sets", 
                    "aws-gd-create-threatintel-set", 
                    "aws-gd-delete-threatintel-set", 
                    "aws-gd-get-threatintel-set", 
                    "aws-gd-list-threatintel-sets", 
                    "aws-gd-update-threatintel-set", 
                    "aws-gd-list-findings", 
                    "aws-gd-get-findings", 
                    "aws-gd-create-sample-findings", 
                    "aws-gd-archive-findings", 
                    "aws-gd-unarchive-findings", 
                    "aws-gd-update-findings-feedback"
                ], 
                "tests": [
                    "No test"
                ]
            }
        }, 
        {
            "Mimecast Authentication": {
                "name": "Mimecast Authentication", 
                "commands": [
                    "mimecast-login", 
                    "mimecast-discover", 
                    "mimecast-refresh-token"
                ], 
                "tests": [
                    "No test"
                ]
            }
        }, 
        {
            "malwr": {
                "name": "malwr", 
                "fromversion": "3.0.0", 
                "commands": [
                    "malwr-submit", 
                    "malwr-status", 
                    "malwr-result", 
                    "malwr-detonate"
                ]
            }
        }, 
        {
            "FalconHost": {
                "name": "FalconHost", 
                "fromversion": "2.5.0", 
                "commands": [
                    "cs-upload-ioc", 
                    "cs-get-ioc", 
                    "cs-update-ioc", 
                    "cs-delete-ioc", 
                    "cs-search-iocs", 
                    "cs-device-search", 
                    "cs-device-details", 
                    "cs-device-count-ioc", 
                    "cs-device-ran-on", 
                    "cs-processes-ran-on", 
                    "cs-process-details", 
                    "cs-resolve-detection", 
                    "cs-detection-search", 
                    "cs-detection-details"
                ], 
                "tests": [
                    "CrowdStrike Endpoint Enrichment - Test", 
                    "crowdstrike_falconhost_test"
                ]
            }
        }, 
        {
            "ServiceNow": {
                "name": "ServiceNow", 
                "commands": [
                    "servicenow-get-ticket", 
                    "servicenow-get", 
                    "servicenow-incident-get", 
                    "servicenow-create-ticket", 
                    "servicenow-create", 
                    "servicenow-incident-create", 
                    "servicenow-update-ticket", 
                    "servicenow-update", 
                    "servicenow-incident-update", 
                    "servicenow-delete-ticket", 
                    "servicenow-add-link", 
                    "servicenow-incident-add-link", 
                    "servicenow-add-comment", 
                    "servicenow-incident-add-comment", 
                    "servicenow-query-tickets", 
                    "servicenow-query", 
                    "servicenow-incidents-query", 
                    "servicenow-upload-file", 
                    "servicenow-incident-upload-file", 
                    "servicenow-get-groups", 
                    "servicenow-get-computer", 
                    "servicenow-get-record", 
                    "servicenow-query-table", 
                    "servicenow-create-record", 
                    "servicenow-update-record", 
                    "servicenow-delete-record", 
                    "servicenow-list-table-fields", 
                    "servicenow-query-computers", 
                    "servicenow-query-groups", 
                    "servicenow-query-users", 
                    "servicenow-get-table-name"
                ], 
                "tests": [
                    "No test - Hibernating instance"
                ]
            }
        }, 
        {
            "Tenable.sc": {
                "name": "Tenable.sc", 
                "commands": [
                    "tenable-sc-list-scans", 
                    "tenable-sc-launch-scan", 
                    "tenable-sc-get-vulnerability", 
                    "tenable-sc-get-scan-status", 
                    "tenable-sc-get-scan-report", 
                    "tenable-sc-list-credentials", 
                    "tenable-sc-list-policies", 
                    "tenable-sc-list-report-definitions", 
                    "tenable-sc-list-repositories", 
                    "tenable-sc-list-zones", 
                    "tenable-sc-create-scan", 
                    "tenable-sc-delete-scan", 
                    "tenable-sc-list-assets", 
                    "tenable-sc-create-asset", 
                    "tenable-sc-get-asset", 
                    "tenable-sc-delete-asset", 
                    "tenable-sc-list-alerts", 
                    "tenable-sc-get-alert", 
                    "tenable-sc-get-device", 
                    "tenable-sc-list-users", 
                    "tenable-sc-get-system-licensing", 
                    "tenable-sc-get-system-information"
                ], 
                "tests": [
                    "tenable-sc-test"
                ]
            }
        }, 
        {
            "google-vault": {
                "name": "google-vault", 
                "commands": [
                    "gvault-create-export-mail", 
                    "gvault-create-matter", 
                    "gvault-create-export-drive", 
                    "gvault-matter-update-state", 
                    "gvault-create-export-groups", 
                    "gvault-create-hold", 
                    "gvault-add-heldAccount", 
                    "gvault-remove-heldAccount", 
                    "gvault-delete-hold", 
                    "gvault-list-matters", 
                    "gvault-get-matter", 
                    "gvault-list-holds", 
                    "gvault-export-status", 
                    "gvault-download-results", 
                    "gvault-get-drive-results", 
                    "gvault-get-mail-results", 
                    "gvault-get-groups-results"
                ], 
                "tests": [
                    "Google-Vault-Generic-Test"
                ]
            }
        }, 
        {
            "AlienValut OTX": {
                "name": "AlienValut OTX", 
                "toversion": "3.0.1", 
                "commands": [
                    "ip", 
                    "domain", 
                    "ipv6", 
                    "hostname", 
                    "file", 
                    "alienvault-query-file", 
                    "alienvault-search-pulses", 
                    "alienvault-get-pulse-details", 
                    "url"
                ]
            }
        }, 
        {
            "MISP": {
                "name": "MISP", 
                "commands": [
                    "internal-misp-upload-sample", 
                    "misp-search", 
                    "file", 
                    "url", 
                    "ip", 
                    "internal-misp-download-sample", 
                    "internal-misp-create-event", 
                    "internal-misp-add-attribute"
                ]
            }
        }, 
        {
            "FalconIntel": {
                "name": "FalconIntel", 
                "toversion": "3.1.0", 
                "fromversion": "2.5.0", 
                "commands": [
                    "file", 
                    "url", 
                    "domain", 
                    "ip", 
                    "cs-actors", 
                    "cs-indicators", 
                    "cs-reports", 
                    "cs-report-pdf"
                ]
            }
        }, 
        {
            "Box": {
                "name": "Box", 
                "commands": [
                    "box_get_current_user", 
                    "box_get_users", 
                    "box_update_user", 
                    "box_add_user", 
                    "box_delete_user", 
                    "box_move_folder", 
                    "box_files_get", 
                    "box_initiate", 
                    "box_files_get_info"
                ], 
                "tests": [
                    "No test"
                ]
            }
        }, 
        {
            "Remedy On-Demand": {
                "name": "Remedy On-Demand", 
                "commands": [
                    "remedy-incident-create", 
                    "remedy-get-incident", 
                    "remedy-fetch-incidents", 
                    "remedy-incident-update"
                ]
            }
        }, 
        {
            "Rasterize": {
                "name": "Rasterize", 
                "commands": [
                    "rasterize", 
                    "rasterize-email", 
                    "rasterize-image"
                ]
            }
        }, 
        {
            "FortiGate": {
                "name": "FortiGate", 
                "commands": [
                    "fortigate-get-addresses", 
                    "fortigate-get-service-groups", 
                    "fortigate-update-service-group", 
                    "fortigate-delete-service-group", 
                    "fortigate-get-firewall-service", 
                    "fortigate-create-firewall-service", 
                    "fortigate-get-policy", 
                    "fortigate-update-policy", 
                    "fortigate-create-policy", 
                    "fortigate-move-policy", 
                    "fortigate-delete-policy", 
                    "fortigate-get-address-groups", 
                    "fortigate-update-address-group", 
                    "fortigate-create-address-group", 
                    "fortigate-delete-address-group"
                ], 
                "tests": [
                    "Fortigate Test"
                ]
            }
        }, 
        {
            "RTIR": {
                "name": "RTIR", 
                "commands": [
                    "rtir-create-ticket", 
                    "rtir-search-ticket", 
                    "rtir-resolve-ticket", 
                    "rtir-edit-ticket", 
                    "rtir-ticket-history", 
                    "rtir-get-ticket", 
                    "rtir-ticket-attachments", 
                    "rtir-add-comment", 
                    "rtir-add-reply"
                ], 
                "tests": [
                    "RTIR Test"
                ]
            }
        }, 
        {
            "Tenable.io": {
                "name": "Tenable.io", 
                "commands": [
                    "tenable-io-list-scans", 
                    "tenable-io-launch-scan", 
                    "tenable-io-get-scan-report", 
                    "tenable-io-get-vulnerability-details", 
                    "tenable-io-get-vulnerabilities-by-asset", 
                    "tenable-io-get-scan-status"
                ], 
                "tests": [
                    "Tenable.io test"
                ]
            }
        }, 
        {
            "Stealthwatch Cloud": {
                "name": "Stealthwatch Cloud", 
                "commands": [
                    "sw-show-alert", 
                    "sw-update-alert", 
                    "sw-list-alerts", 
                    "sw-block-domain-or-ip", 
                    "sw-unblock-domain", 
                    "sw-list-blocked-domains", 
                    "sw-list-observations", 
                    "sw-list-sessions"
                ], 
                "tests": [
                    "No test"
                ]
            }
        }, 
        {
            "EWS v2": {
                "name": "EWS v2", 
                "commands": [
                    "ews-get-attachment", 
                    "ews-delete-attachment", 
                    "ews-get-searchable-mailboxes", 
                    "ews-search-mailboxes", 
                    "ews-move-item", 
                    "ews-delete-items", 
                    "ews-search-mailbox", 
                    "ews-get-contacts", 
                    "ews-get-out-of-office", 
                    "ews-recover-messages", 
                    "ews-create-folder", 
                    "ews-mark-item-as-junk", 
                    "ews-find-folders", 
                    "ews-get-items-from-folder", 
                    "ews-get-items", 
                    "ews-move-item-between-mailboxes", 
                    "ews-get-folder", 
                    "ews-o365-start-compliance-search", 
                    "ews-o365-get-compliance-search", 
                    "ews-o365-purge-compliance-search-results", 
                    "ews-o365-remove-compliance-search", 
                    "ews-o365-get-compliance-search-purge-status", 
                    "ews-get-autodiscovery-config"
                ], 
                "tests": [
                    "pyEWS_Test", 
                    "EWS search-mailbox test"
                ]
            }
        }, 
        {
            "Lockpath KeyLight": {
                "name": "Lockpath KeyLight", 
                "fromversion": "3.5.0", 
                "commands": [
                    "kl-get-component-list", 
                    "kl-get-component", 
                    "kl-get-component-by-alias", 
                    "kl-get-field-list", 
                    "kl-get-field", 
                    "kl-get-record-count", 
                    "kl-get-record", 
                    "kl-get-records", 
                    "kl-delete-record", 
                    "kl-create-record", 
                    "kl-update-record", 
                    "kl-get-detail-record", 
                    "kl-get-lookup-report-column-fields", 
                    "kl-get-detail-records", 
                    "kl-get-record-attachments", 
                    "kl-get-record-attachment", 
                    "kl-delete-record-attachments"
                ]
            }
        }, 
        {
            "Dell Secureworks": {
                "name": "Dell Secureworks", 
                "fromversion": "3.6.0", 
                "commands": [
                    "secure-works-create-ticket", 
                    "secure-works-update-ticket", 
                    "secure-works-close-ticket", 
                    "secure-works-add-worklogs-ticket", 
                    "secure-works-get-ticket", 
                    "secure-works-assign-ticket", 
                    "secure-works-get-tickets-updates", 
                    "secure-works-get-close-codes", 
                    "secure-works-get-tickets-ids", 
                    "secure-works-get-ticket-count"
                ], 
                "tests": [
                    "secureworks_test"
                ]
            }
        }, 
        {
            "Luminate": {
                "name": "Luminate", 
                "fromversion": "0.0.0", 
                "commands": [
                    "lum-block-user", 
                    "lum-unblock-user", 
                    "lum-destroy-user-session", 
                    "lum-get-http-access-logs", 
                    "lum-get-ssh-access-logs"
                ], 
                "tests": [
                    "Luminate-TestPlaybook"
                ]
            }
        }, 
        {
            "VirusTotal - Private API": {
                "name": "VirusTotal - Private API", 
                "commands": [
                    "vt-private-check-file-behaviour", 
                    "vt-private-get-domain-report", 
                    "vt-private-get-file-report", 
                    "vt-private-get-url-report", 
                    "vt-private-get-ip-report", 
                    "vt-private-search-file", 
                    "vt-private-hash-communication", 
                    "vt-private-download-file"
                ], 
                "tests": [
                    "virusTotalPrivateAPI-test-playbook"
                ]
            }
        }, 
        {
            "Guidance Encase Endpoint": {
                "name": "Guidance Encase Endpoint", 
                "commands": [
                    "encase-copyjob", 
                    "encase-snapshot", 
                    "encase-verifyhash"
                ]
            }
        }, 
        {
            "Incapsula": {
                "name": "Incapsula", 
                "commands": [
                    "incap-add-managed-account", 
                    "incap-list-managed-accounts", 
                    "incap-add-subaccount", 
                    "incap-list-subaccounts", 
                    "incap-get-account-status", 
                    "incap-modify-account-configuration", 
                    "incap-set-account-log-level", 
                    "incap-test-account-s3-connection", 
                    "incap-test-account-sftp-connection", 
                    "incap-set-account-s3-log-storage", 
                    "incap-set-account-sftp-log-storage", 
                    "incap-set-account-default-log-storage", 
                    "incap-get-account-login-token", 
                    "incap-delete-managed-account", 
                    "incap-delete-subaccount", 
                    "incap-get-account-audit-events", 
                    "incap-set-account-default-data-storage-region", 
                    "incap-get-account-default-data-storage-region", 
                    "incap-add-site", 
                    "incap-get-site-status", 
                    "incap-get-domain-approver-email", 
                    "incap-modify-site-configuration", 
                    "incap-modify-site-log-level", 
                    "incap-modify-site-tls-support", 
                    "incap-modify-site-scurity-config", 
                    "incap-modify-site-acl-config", 
                    "incap-modify-site-wl-config", 
                    "incap-delete-site", 
                    "incap-list-sites", 
                    "incap-get-site-report", 
                    "incap-get-site-html-injection-rules", 
                    "incap-add-site-html-injection-rule", 
                    "incap-delete-site-html-injection-rule", 
                    "incap-create-new-csr", 
                    "incap-upload-certificate", 
                    "incap-remove-custom-integration", 
                    "incap-move-site", 
                    "incap-check-compliance", 
                    "incap-set-site-data-storage-region", 
                    "incap-get-site-data-storage-region", 
                    "incap-set-site-data-storage-region-geo-override", 
                    "incap-get-site-data-storage-region-geo-override", 
                    "incap-purge-site-cache", 
                    "incap-modify-cache-mode", 
                    "incap-purge-resources", 
                    "incap-modify-caching-rules", 
                    "incap-set-advanced-caching-settings", 
                    "incap-purge-hostname-from-cache", 
                    "incap-site-get-xray-link", 
                    "incap-list-site-rule-revisions", 
                    "incap-add-site-rule", 
                    "incap-edit-site-rule", 
                    "incap-enable-site-rule", 
                    "incap-delete-site-rule", 
                    "incap-list-site-rules", 
                    "incap-revert-site-rule", 
                    "incap-set-site-rule-priority", 
                    "incap-add-site-datacenter", 
                    "incap-edit-site-datacenter", 
                    "incap-delete-site-datacenter", 
                    "incap-list-site-datacenters", 
                    "incap-add-site-datacenter-server", 
                    "incap-edit-site-datacenter-server", 
                    "incap-delete-site-datacenter-server", 
                    "incap-get-statistics", 
                    "incap-get-visits", 
                    "incap-upload-public-key", 
                    "incap-change-logs-collector-configuration", 
                    "incap-get-infra-protection-statistics", 
                    "incap-get-infra-protection-events", 
                    "incap-add-login-protect", 
                    "incap-edit-login-protect", 
                    "incap-get-login-protect", 
                    "incap-remove-login-protect", 
                    "incap-send-sms-to-user", 
                    "incap-modify-login-protect", 
                    "incap-configure-app", 
                    "incap-get-ip-ranges", 
                    "incap-get-texts", 
                    "incap-get-geo-info", 
                    "incap-get-app-info"
                ]
            }
        }, 
        {
            "XFE": {
                "name": "XFE", 
                "fromversion": "2.5.0", 
                "commands": [
                    "url", 
                    "file", 
                    "ip", 
                    "domain", 
                    "cve-search", 
                    "cve-latest"
                ]
            }
        }, 
        {
            "Cymon": {
                "name": "Cymon", 
                "commands": [
                    "ip", 
                    "domain"
                ]
            }
        }, 
        {
            "ThreatMiner": {
                "name": "ThreatMiner", 
                "commands": [
                    "domain", 
                    "ip", 
                    "file"
                ], 
                "tests": [
                    "ThreatMiner-Test"
                ]
            }
        }, 
        {
            "McAfee Advanced Threat Defense": {
                "name": "McAfee Advanced Threat Defense", 
                "fromversion": "3.5.0", 
                "commands": [
                    "atd-file-upload", 
                    "atd-get-task-ids", 
                    "atd-get-report", 
                    "atd-list-analyzer-profiles", 
                    "atd-list-user", 
                    "atd-login", 
                    "detonate-file", 
                    "detonate-url", 
                    "atd-check-status"
                ], 
                "tests": [
                    "Test Playbook McAfee ATD"
                ]
            }
        }, 
        {
            "AWS - CloudWatchLogs": {
                "name": "AWS - CloudWatchLogs", 
                "commands": [
                    "aws-logs-create-log-group", 
                    "aws-logs-create-log-stream", 
                    "aws-logs-delete-log-group", 
                    "aws-logs-delete-log-stream", 
                    "aws-logs-filter-log-events", 
                    "aws-logs-describe-log-groups", 
                    "aws-logs-describe-log-streams", 
                    "aws-logs-put-retention-policy", 
                    "aws-logs-delete-retention-policy", 
                    "aws-logs-put-log-events", 
                    "aws-logs-put-metric-filter", 
                    "aws-logs-delete-metric-filter", 
                    "aws-logs-describe-metric-filters"
                ], 
                "tests": [
                    "No test"
                ]
            }
        }, 
        {
            "Microsoft Graph": {
                "name": "Microsoft Graph", 
                "commands": [
                    "msg-search-alerts", 
                    "msg-get-alert-details", 
                    "msg-update-alert", 
                    "msg-get-users", 
                    "msg-get-user"
                ]
            }
        }, 
        {
            "Secdo": {
                "name": "Secdo", 
                "commands": [
                    "secdo-add-IOCs"
                ]
            }
        }, 
        {
            "Preempt": {
                "name": "Preempt", 
                "commands": [
                    "preempt-add-to-watch-list", 
                    "preempt-remove-from-watch-list", 
                    "preempt-get-activities", 
                    "preempt-get-user-endpoints", 
                    "preempt-get-alerts"
                ]
            }
        }, 
        {
            "PostgreSQL": {
                "name": "PostgreSQL", 
                "commands": [
                    "pgsql-query"
                ]
            }
        }, 
        {
            "epo": {
                "name": "epo", 
                "commands": [
                    "epo-help", 
                    "epo-get-latest-dat", 
                    "epo-get-current-dat", 
                    "epo-update-client-dat", 
                    "epo-update-repository", 
                    "epo-get-system-tree-group", 
                    "epo-find-systems", 
                    "epo-command", 
                    "epo-advanced-command", 
                    "epo-wakeup-agent", 
                    "epo-apply-tag", 
                    "epo-clear-tag", 
                    "epo-query-table", 
                    "epo-get-tables", 
                    "epo-find-system", 
                    "epo-get-version"
                ], 
                "tests": [
                    "Test Playbook McAfee ePO"
                ]
            }
        }, 
        {
            "GRR": {
                "name": "GRR", 
                "commands": [
                    "grr-set-flows", 
                    "grr-get-flows", 
                    "grr-get-files", 
                    "grr-get-hunts", 
                    "grr-get-hunt", 
                    "grr-set-hunts", 
                    "grr-get-clients", 
                    "grr_set_flows", 
                    "grr_get_flows", 
                    "grr_get_files", 
                    "grr_get_hunts", 
                    "grr_get_hunt", 
                    "grr_set_hunts"
                ]
            }
        }, 
        {
            "Nessus": {
                "name": "Nessus", 
                "commands": [
                    "nessus-list-scans", 
                    "scans-list", 
                    "nessus-launch-scan", 
                    "scan-launch", 
                    "nessus-scan-details", 
                    "scan-details", 
                    "scan-host-details", 
                    "nessus-scan-host-details", 
                    "nessus-scan-export", 
                    "scan-export", 
                    "scan-report-download", 
                    "nessus-scan-report-download", 
                    "scan-create", 
                    "nessus-scan-create", 
                    "nessus-get-scans-editors", 
                    "scan-export-status", 
                    "nessus-scan-export-status", 
                    "nessus-scan-status"
                ]
            }
        }, 
        {
            "GuardiCore": {
                "name": "GuardiCore", 
                "fromversion": "3.5.0", 
                "commands": [
                    "guardicore-get-incidents", 
                    "guardicore-uncommon-domains", 
                    "guardicore-unresolved-domains", 
                    "guardicore-show-endpoint", 
                    "guardicore-dns-requests", 
                    "guardicore-search-endpoint", 
                    "guardicore-misconfigurations", 
                    "guardicore-get-incident", 
                    "guardicore-get-incident-iocs", 
                    "guardicore-get-incident-events", 
                    "guardicore-get-incident-pcap", 
                    "guardicore-get-incident-attachments", 
                    "guardicore-search-network-log"
                ]
            }
        }, 
        {
            "Digital Shadows": {
                "name": "Digital Shadows", 
                "commands": [
                    "ds-get-breach-reviews", 
                    "ds-snapshot-breach-status", 
                    "ds-find-breach-records", 
                    "ds-get-breach-summary", 
                    "ds-find-breach-usernames", 
                    "ds-get-breach", 
                    "ds-get-breach-records", 
                    "ds-find-data-breaches", 
                    "ds-get-incident", 
                    "ds-get-incident-reviews", 
                    "ds-snapshot-incident-review", 
                    "ds-find-incidents-filtered", 
                    "ds-get-incidents-summary", 
                    "ds-get-apt-report", 
                    "ds-get-intelligence-incident", 
                    "ds-get-intelligence-incident-iocs", 
                    "ds-find-intelligence-incidents", 
                    "ds-find-intelligence-incidents-regional", 
                    "ds-get-intelligence-threat", 
                    "ds-get-intelligence-threat-iocs", 
                    "ds-get-intelligence-threat-activity", 
                    "ds-find-intelligence-threats", 
                    "ds-find-intelligence-threats-regional", 
                    "ds-get-port-reviews", 
                    "ds-snapshot-port-review", 
                    "ds-find-ports", 
                    "ds-find-secure-sockets", 
                    "ds-find-vulnerabilities", 
                    "ds-search", 
                    "ds-get-tags"
                ]
            }
        }, 
        {
            "fireeye": {
                "name": "fireeye", 
                "fromversion": "3.5.0", 
                "commands": [
                    "fe-report", 
                    "fe-submit-status", 
                    "fe-alert", 
                    "fe-submit-result", 
                    "fe-submit", 
                    "fe-config", 
                    "fe-submit-url", 
                    "fe-submit-url-status", 
                    "fe-submit-url-result"
                ]
            }
        }, 
        {
            "RSA NetWitness Packets and Logs": {
                "name": "RSA NetWitness Packets and Logs", 
                "fromversion": "3.5.0", 
                "commands": [
                    "netwitness-msearch", 
                    "netwitness-search", 
                    "netwitness-query", 
                    "netwitness-packets", 
                    "nw-sdk-session", 
                    "nw-sdk-content", 
                    "nw-sdk-summary", 
                    "nw-sdk-values", 
                    "nw-database-dump"
                ]
            }
        }, 
        {
            "RSA NetWitness v11.1": {
                "name": "RSA NetWitness v11.1", 
                "commands": [
                    "netwitness-get-incident", 
                    "netwitness-get-incidents", 
                    "netwitness-update-incident", 
                    "netwitness-delete-incident", 
                    "netwitness-get-alerts"
                ], 
                "tests": [
                    "RSA NetWitness Test"
                ]
            }
        }, 
        {
            "Symantec Messaging Gateway": {
                "name": "Symantec Messaging Gateway", 
                "commands": [
                    "smg-block-email", 
                    "smg-unblock-email", 
                    "smg-block-domain", 
                    "smg-block-ip", 
                    "smg-unblock-ip", 
                    "smg-unblock-domain", 
                    "smg-get-blocked-domains", 
                    "smg-get-blocked-ips"
                ]
            }
        }, 
        {
            "OTRS": {
                "name": "OTRS", 
                "fromversion": "4.1.0", 
                "commands": [
                    "otrs-get-ticket", 
                    "otrs-search-ticket", 
                    "otrs-create-ticket", 
                    "otrs-update-ticket", 
                    "otrs-close-ticket"
                ], 
                "tests": [
                    "OTRS Test"
                ]
            }
        }, 
        {
            "Check Point Sandblast": {
                "name": "Check Point Sandblast", 
                "fromversion": "3.5.0", 
                "commands": [
                    "sb-query", 
                    "sandblast-query", 
                    "sb-upload", 
                    "sandblast-upload", 
                    "sb-download", 
                    "sandblast-download", 
                    "sb-quota", 
                    "sandblast-quota"
                ]
            }
        }, 
        {
            "Cylance Protect": {
                "name": "Cylance Protect", 
                "fromversion": "2.0.1", 
                "commands": [
                    "cylance-protect-get-list", 
                    "cylance-protect-get-devices", 
                    "cylance-protect-get-threats", 
                    "cylance-protect-download-threat", 
                    "cylance-protect-get-threat-details", 
                    "cylance-protect-device-delete", 
                    "cylance-protect-get-device-threats", 
                    "cylance-protect-update-device-threats", 
                    "cylance-protect-delete-hash-from-lists", 
                    "cylance-protect-update-hash-at-lists", 
                    "cylance-protect-upload-threat", 
                    "cylance-protect-get-threated-devices", 
                    "cylance-protect-get-zones", 
                    "cylance-protect-create-zone", 
                    "cylance-protect-update-zone", 
                    "cylance-protect-get-policies", 
                    "cylance-protect-get-policy-details", 
                    "cp-get-list", 
                    "cp-get-devices", 
                    "cp-get-threats", 
                    "cp-download-threat", 
                    "cp-get-threat-details", 
                    "cp-device-delete", 
                    "cp-get-device-threats", 
                    "cp-update-device-threats", 
                    "cp-delete-hash-from-lists", 
                    "cp-update-hash-at-lists", 
                    "cp-upload-threat", 
                    "cp-get-threated-devices", 
                    "cp-get-zones", 
                    "cp-create-zone", 
                    "cp-update-zone", 
                    "cp-get-policies", 
                    "cp-get-policy-details"
                ]
            }
        }, 
        {
            "TCPIPUtils": {
                "name": "TCPIPUtils", 
                "commands": [
                    "ip"
                ]
            }
        }, 
        {
            "RSA NetWitness Security Analytics": {
                "name": "RSA NetWitness Security Analytics", 
                "fromversion": "2.0.0", 
                "commands": [
                    "nw-list-incidents", 
                    "nw-login", 
                    "nw-get-components", 
                    "nw-get-events", 
                    "nw-get-available-assignees", 
                    "nw-create-incident", 
                    "nw-add-events-to-incident", 
                    "nw-update-incident", 
                    "fetch-incidents", 
                    "nw-get-alerts", 
                    "nw-get-alert-details", 
                    "nw-get-event-details", 
                    "nw-get-incident-details", 
                    "nw-get-alert-original", 
                    "netwitness-im-list-incidents", 
                    "netwitness-im-login", 
                    "netwitness-im-get-components", 
                    "netwitness-im-get-events", 
                    "netwitness-im-get-available-assignees", 
                    "netwitness-im-create-incident", 
                    "netwitness-im-add-events-to-incident", 
                    "netwitness-im-update-incident", 
                    "netwitness-im-get-alerts", 
                    "netwitness-im-get-alert-details", 
                    "netwitness-im-get-event-details", 
                    "netwitness-im-get-incident-details", 
                    "netwitness-im-get-alert-original"
                ]
            }
        }, 
        {
            "Where is the egg?": {
                "name": "Where is the egg?", 
                "fromversion": "3.6.0", 
                "commands": [
                    "clue"
                ], 
                "tests": [
                    "No test"
                ]
            }
        }, 
        {
            "jira": {
                "name": "jira", 
                "toversion": "2.5.0", 
                "commands": [
                    "jira-issue-query", 
                    "jira-get-issue", 
                    "jira-create-issue", 
                    "jira-issue-upload-file", 
                    "jira-issue-add-comment", 
                    "jira-issue-add-link"
                ]
            }
        }, 
        {
            "Vectra": {
                "name": "Vectra", 
                "commands": [
                    "vec-detections", 
                    "vectra-detections", 
                    "vec-hosts", 
                    "vectra-hosts", 
                    "vec-settings", 
                    "vectra-settings", 
                    "vec-health", 
                    "vectra-health", 
                    "vec-triage", 
                    "vectra-triage", 
                    "vec-sensors", 
                    "vectra-sensors", 
                    "vec-get-host-by-id", 
                    "vec-get-detetctions-by-id"
                ], 
                "tests": [
                    "No test"
                ]
            }
        }, 
        {
            "Twilio": {
                "name": "Twilio", 
                "fromversion": "2.5.0", 
                "commands": [
                    "TwilioSendSMS"
                ]
            }
        }, 
        {
            "PhishTank": {
                "name": "PhishTank", 
                "commands": [
                    "url", 
                    "phishtank-reload", 
                    "phishtank-status"
                ]
            }
        }, 
        {
            "FireEye iSIGHT": {
                "name": "FireEye iSIGHT", 
                "commands": [
                    "ip", 
                    "domain", 
                    "file", 
                    "isight-get-report", 
                    "isight-submit-file"
                ], 
                "tests": [
                    "No test"
                ]
            }
        }, 
        {
            "BigFix": {
                "name": "BigFix", 
                "commands": [
                    "bigfix-get-sites", 
                    "bigfix-get-site", 
                    "bigfix-get-patches", 
                    "bigfix-get-endpoints", 
                    "bigfix-get-endpoint", 
                    "bigfix-deploy-patch", 
                    "bigfix-get-patch", 
                    "bigfix-action-delete", 
                    "bigfix-action-status", 
                    "bigfix-action-stop", 
                    "bigfix-query"
                ]
            }
        }, 
        {
            "Phish.AI": {
                "name": "Phish.AI", 
                "fromversion": "4.0.0", 
                "commands": [
                    "phish-ai-scan-url", 
                    "phish-ai-check-status"
                ], 
                "tests": [
                    "PhishAi-Test"
                ]
            }
        }, 
        {
            "Koodous": {
                "name": "Koodous", 
                "commands": [
                    "k-check-hash"
                ]
            }
        }, 
        {
            "IntSights": {
                "name": "IntSights", 
                "commands": [
                    "intsights-get-alert-image", 
                    "intsights-get-alert-activities", 
                    "intsights-assign-alert", 
                    "intsights-unassign-alert", 
                    "intsights-send-mail", 
                    "intsights-ask-the-analyst", 
                    "intsights-add-tag-to-alert", 
                    "intsights-remove-tag-from-alert", 
                    "intsights-add-comment-to-alert", 
                    "intsights-update-alert-severity", 
                    "intsights-get-alert-by-id", 
                    "intsights-get-ioc-by-value", 
                    "intsights-get-iocs", 
                    "intsights-get-alerts", 
                    "intsights-alert-takedown-request", 
                    "intsights-get-alert-takedown-status", 
                    "intsights-update-ioc-blocklist-status", 
                    "intsights-get-ioc-blocklist-status", 
                    "intsights-close-alert"
                ], 
                "tests": [
                    "IntSights Test"
                ]
            }
        }, 
        {
            "MISP V2": {
                "name": "MISP V2", 
                "commands": [
                    "misp-search", 
                    "file", 
                    "url", 
                    "ip", 
                    "internal-misp-create-event", 
                    "misp-create-event", 
                    "internal-misp-add-attribute", 
                    "misp-download-sample", 
                    "misp-add-attribute", 
                    "misp-upload-sample", 
                    "misp-delete-event", 
                    "misp-add-tag"
                ], 
                "tests": [
                    "MISP V2 Test"
                ]
            }
        }, 
        {
            "MaxMind GeoIP2": {
                "name": "MaxMind GeoIP2", 
                "commands": [
                    "ip"
                ], 
                "tests": [
                    "MaxMind Test"
                ]
            }
        }, 
        {
            "Alexa Rank Indicator": {
                "name": "Alexa Rank Indicator", 
                "fromversion": "3.5.0", 
                "commands": [
                    "domain"
                ], 
                "tests": [
                    "Alexa Test Playbook"
                ]
            }
        },
        {
            "Google Resource Manager": {
                "name": "Google Resource Manager", 
                "commands": [
                    "grm-create-project", 
                    "grm-get-project", 
                    "grm-list-projects", 
                    "grm-update-project", 
                    "grm-search-organizations", 
                    "grm-get-organization", 
                    "grm-delete-project", 
                    "grm-undelete-project"
                ], 
                "tests": [
                    "GoogleResourceManager-Test"
                ]
            }
        }
    ], 
    "TestPlaybooks": [
        {
            "SignalSciences Test": {
                "name": "SignalSciences Test", 
                "implementing_commands": [
                    "sigsci-get-blacklist", 
                    "sigsci-get-whitelist", 
                    "sigsci-blacklist-add-ip", 
                    "sigsci-whitelist-add-ip", 
                    "sigsci-blacklist-remove-ip", 
                    "sigsci-whitelist-remove-ip"
                ]
            }
        }, 
        {
            "Microsoft Graph Test": {
                "name": "Microsoft Graph Test", 
                "implementing_scripts": [
                    "VerifyContext"
                ], 
                "implementing_commands": [
                    "msg-search-alerts", 
                    "msg-update-alert", 
                    "msg-get-alert-details"
                ]
            }
        }, 
        {
            "Mail Sender (New) Test": {
                "name": "Email Sender Python", 
                "implementing_scripts": [
                    "Set", 
                    "RaiseError", 
                    "DeleteContext", 
                    "Sleep", 
                    "FileCreateAndUpload"
                ], 
                "implementing_commands": [
                    "googleapps-gmail-get-mail", 
                    "googleapps-gmail-search", 
                    "ThrowException", 
                    "send-mail"
                ]
            }
        }, 
        {
            "ThreatExchange-test": {
                "name": "ThreatExchange-test", 
                "implementing_scripts": [
                    "ExtractDomain", 
                    "ExtractHash", 
                    "Exists", 
                    "ExtractIP", 
                    "Print", 
                    "IsMaliciousIndicatorFound", 
                    "VerifyContextFields", 
                    "ExtractURL"
                ], 
                "implementing_commands": [
                    "url", 
                    "ip", 
                    "domain", 
                    "file"
                ]
            }
        }, 
        {
            "PortListenCheck-test": {
                "name": "PortListenCheck-test", 
                "implementing_scripts": [
                    "Print", 
                    "PortListenCheck"
                ]
            }
        }, 
        {
            "Qualys-Test": {
                "name": "Qualys-Test", 
                "implementing_scripts": [
                    "VerifyContext", 
                    "DeleteContext"
                ], 
                "implementing_commands": [
                    "qualys-pc-scan-list", 
                    "qualys-report-template-list", 
                    "qualys-vm-scan-list", 
                    "qualys-scheduled-report-list", 
                    "qualys-report-list"
                ]
            }
        }, 
        {
            "Pipl Test": {
                "name": "Pipl Test", 
                "implementing_scripts": [
                    "VerifyContext"
                ], 
                "implementing_commands": [
                    "pipl-search"
                ]
            }
        }, 
        {
            "Splunk-Test": {
                "name": "Splunk-Test", 
                "implementing_scripts": [
                    "Set", 
                    "DumpJSON", 
                    "StringContains", 
                    "VerifyContext", 
                    "Print", 
                    "IsGreaterThan", 
                    "AreValuesEqual"
                ], 
                "implementing_commands": [
                    "splunk-parse-raw", 
                    "splunk-search", 
                    "splunk-submit-event", 
                    "splunk-get-indexes"
                ]
            }
        }, 
        {
            "67b0f25f-b061-4468-8613-43ab13147173": {
                "name": "CbP-PlayBook", 
                "implementing_scripts": [
                    "VerifyContext", 
                    "DeleteContext"
                ], 
                "implementing_commands": [
                    "cbp-fileUpload-download", 
                    "cbp-connector-search", 
                    "cbp-connector-get", 
                    "cbp-fileAnalysis-createOrUpdate", 
                    "cbp-fileUpload-createOrUpdate", 
                    "cbp-fileUpload-get", 
                    "cbp-fileAnalysis-get"
                ]
            }
        }, 
        {
            "test_url_regex": {
                "name": "Test URL Regex", 
                "implementing_scripts": [
                    "Print", 
                    "VerifyContext", 
                    "DeleteContext"
                ]
            }
        }, 
        {
            "8984405a-4274-470a-8a34-a437d8e2e1c5": {
                "name": "Test - PhishMe", 
                "implementing_scripts": [
                    "CloseInvestigation", 
                    "IsGreaterThan", 
                    "DeleteContext", 
                    "AreValuesEqual"
                ], 
                "implementing_commands": [
                    "url", 
                    "phishme-search", 
                    "email", 
                    "file", 
                    "ip"
                ]
            }
        }, 
        {
            "4078d8b6-37c6-42d7-8324-16096a2feb51": {
                "name": "AWS - Route53 Test Playbook", 
                "implementing_scripts": [
                    "VerifyContext"
                ], 
                "implementing_commands": [
                    "aws-route53-waiter-resource-record-sets-changed", 
                    "aws-route53-test-dns-answer", 
                    "aws-route53-upsert-record", 
                    "aws-route53-create-record", 
                    "aws-route53-delete-record", 
                    "aws-route53-list-resource-record-sets", 
                    "aws-route53-list-hosted-zones"
                ]
            }
        }, 
        {
            "EWS Mail Sender Test": {
                "name": "EWS Mail Sender Test", 
                "implementing_scripts": [
                    "http"
                ], 
                "implementing_commands": [
                    "send-mail"
                ]
            }
        }, 
        {
            "Icebrg Test": {
                "name": "Icebrg Test", 
                "implementing_commands": [
                    "icebrg-get-report-assets", 
                    "icebrg-get-reports", 
                    "icebrg-saved-searches", 
                    "icebrg-search-events", 
                    "icebrg-get-history", 
                    "icebrg-get-report-indicators"
                ]
            }
        }, 
        {
            "tenable-sc-scan-test": {
                "name": "Test tenable scan", 
                "implementing_playbooks": [
                    "Launch Scan - Tenable.sc"
                ]
            }
        }, 
        {
            "VMWare Test": {
                "name": "VMWare Test", 
                "implementing_scripts": [
                    "VerifyContext", 
                    "DeleteContext", 
                    "AreValuesEqual"
                ], 
                "implementing_commands": [
                    "vmware-get-events", 
                    "vmware-poweroff", 
                    "vmware-suspend", 
                    "vmware-hard-reboot", 
                    "vmware-poweron", 
                    "vmware-revert-snapshot", 
                    "vmware-create-snapshot", 
                    "vmware-get-vms"
                ]
            }
        }, 
        {
            "OpenPhish Test Playbook": {
                "name": "OpenPhish Test Playbook", 
                "implementing_scripts": [
                    "Print", 
                    "CloseInvestigation", 
                    "Exists"
                ], 
                "implementing_commands": [
                    "url", 
                    "openphish-status"
                ]
            }
        }, 
        {
            "Intezer Testing": {
                "name": "Intezer Testing", 
                "implementing_scripts": [
                    "VerifyContext", 
                    "DeleteContext", 
                    "http"
                ], 
                "implementing_commands": [
                    "intezer-upload", 
                    "file"
                ]
            }
        }, 
        {
            "test-domain-indicator": {
                "name": "test-domain-indicator", 
                "implementing_scripts": [
                    "Print", 
                    "GetIndicatorDBotScore", 
                    "Sleep"
                ]
            }
        }, 
        {
            "ip_enrichment_generic_test": {
                "name": "IP Enrichment - Generic - Test", 
                "fromversion": "3.5.0", 
                "implementing_scripts": [
                    "DeleteContext", 
                    "VerifyContext", 
                    "Set"
                ], 
                "implementing_playbooks": [
                    "IP Enrichment - Generic"
                ]
            }
        }, 
        {
            "Nessus - Test": {
                "name": "Nessus - Test", 
                "implementing_scripts": [
                    "WhileLoop"
                ], 
                "implementing_commands": [
                    "nessus-scan-status", 
                    "nessus-scan-report-download", 
                    "nessus-scan-create", 
                    "nessus-scan-export", 
                    "nessus-launch-scan", 
                    "nessus-scan-details"
                ]
            }
        }, 
        {
            "d66e5f86-e045-403f-819e-5058aa603c32": {
                "name": "AWS - EC2 Test Playbook actions", 
                "implementing_scripts": [
                    "VerifyContext", 
                    "DeleteContext"
                ], 
                "implementing_commands": [
                    "aws-ec2-create-snapshot", 
                    "aws-ec2-monitor-instances", 
                    "aws-ec2-modify-volume", 
                    "aws-ec2-waiter-instance-terminated", 
                    "aws-ec2-reboot-instances", 
                    "aws-ec2-delete-snapshot", 
                    "aws-ec2-get-latest-ami", 
                    "aws-ec2-associate-address", 
                    "aws-ec2-create-volume", 
                    "aws-ec2-modify-network-interface-attribute", 
                    "aws-ec2-waiter-instance-stopped", 
                    "aws-ec2-describe-instances", 
                    "aws-ec2-delete-security-group", 
                    "aws-ec2-create-image", 
                    "aws-ec2-allocate-address", 
                    "aws-ec2-attach-volume", 
                    "aws-ec2-run-instances", 
                    "aws-ec2-start-instances", 
                    "aws-ec2-disassociate-address", 
                    "aws-ec2-waiter-image-available", 
                    "aws-ec2-modify-instance-attribute", 
                    "aws-ec2-waiter-instance-status-ok", 
                    "aws-ec2-create-security-group", 
                    "aws-ec2-delete-volume", 
                    "aws-ec2-release-address", 
                    "aws-ec2-copy-snapshot", 
                    "aws-ec2-authorize-security-group-ingress-rule", 
                    "aws-ec2-create-tags", 
                    "aws-ec2-deregister-image", 
                    "aws-ec2-unmonitor-instances", 
                    "aws-ec2-detach-volume", 
                    "aws-ec2-revoke-security-group-ingress-rule", 
                    "aws-ec2-waiter-instance-running", 
                    "aws-ec2-terminate-instances", 
                    "aws-ec2-waiter-snapshot_completed", 
                    "aws-ec2-copy-image", 
                    "aws-ec2-stop-instances"
                ]
            }
        }, 
        {
            "CopyContextToFieldTest": {
                "name": "CopyContextToFieldTest", 
                "implementing_scripts": [
                    "Set", 
                    "PrintErrorEntry", 
                    "CopyContextToField"
                ]
            }
        }, 
        {
            "Google-Vault-Generic-Test": {
                "name": "Google Vault Generic Test", 
                "implementing_scripts": [
                    "VerifyContext", 
                    "GeneratePassword", 
                    "DeleteContext", 
                    "Sleep"
                ], 
                "implementing_commands": [
                    "gvault-add-heldAccount", 
                    "gvault-get-matter", 
                    "gvault-create-hold", 
                    "gvault-export-status", 
                    "gvault-get-mail-results", 
                    "gvault-remove-heldAccount", 
                    "gvault-get-groups-results", 
                    "gvault-delete-hold", 
                    "gvault-create-export-mail", 
                    "gvault-create-matter", 
                    "gvault-create-export-drive", 
                    "gvault-get-drive-results", 
                    "gvault-create-export-groups"
                ]
            }
        }, 
        {
            "cve_enrichment_-_generic_-_test": {
                "name": "CVE Enrichment - Generic - Test", 
                "fromversion": "3.6.0", 
                "implementing_scripts": [
                    "VerifyContext", 
                    "Set"
                ], 
                "implementing_playbooks": [
                    "CVE Enrichment - Generic"
                ]
            }
        }, 
        {
            "ReadPDFFile-Test": {
                "name": "ReadPDFFile-Test", 
                "implementing_scripts": [
                    "DeleteContext", 
                    "http", 
                    "ReadPDFFile"
                ]
            }
        }, 
        {
            "RegexGroups Test": {
                "name": "RegexGroups Test", 
                "implementing_scripts": [
                    "RaiseError", 
                    "VerifyContext", 
                    "Set", 
                    "DeleteContext"
                ]
            }
        }, 
        {
            "GmailTest": {
                "name": "GmailTest", 
                "implementing_scripts": [
                    "GetTime", 
                    "DeleteContext"
                ], 
                "implementing_commands": [
                    "gmail-add-delete-filter", 
                    "gmail-get-thread", 
                    "gmail-get-tokens-for-user", 
                    "gmail-search-all-mailboxes", 
                    "gmail-get-attachments", 
                    "gmail-list-users", 
                    "gmail-delete-user", 
                    "gmail-create-user", 
                    "gmail-get-mail", 
                    "gmail-move-mail", 
                    "gmail-get-user", 
                    "gmail-search"
                ]
            }
        }, 
        {
            "Extract Indicators From File - test": {
                "name": "Extract Indicators From File - test", 
                "implementing_scripts": [
                    "PrintErrorEntry", 
                    "DeleteContext", 
                    "http"
                ], 
                "implementing_playbooks": [
                    "Extract Indicators From File - Generic"
                ]
            }
        }, 
        {
            "Kenna Test": {
                "name": "Kenna Test", 
                "implementing_commands": [
                    "kenna-update-asset", 
                    "kenna-run-connector", 
                    "kenna-search-vulnerabilities", 
                    "kenna-search-fixes", 
                    "kenna-update-vulnerability", 
                    "kenna-get-connectors"
                ]
            }
        }, 
        {
            "3da2e31b-f114-4d7f-8702-117f3b498de9": {
                "name": "AWS - CloudTrail Test Playbook", 
                "implementing_scripts": [
                    "VerifyContext", 
                    "DeleteContext"
                ], 
                "implementing_commands": [
                    "aws-cloudtrail-start-logging", 
                    "aws-cloudtrail-update-trail", 
                    "aws-cloudtrail-describe-trails", 
                    "aws-cloudtrail-lookup-events", 
                    "aws-cloudtrail-delete-trail", 
                    "aws-cloudtrail-create-trail", 
                    "aws-cloudtrail-stop-logging"
                ]
            }
        }, 
        {
            "test_Qradar": {
                "name": "test_Qradar", 
                "implementing_scripts": [
                    "FetchFromInstance", 
                    "DeleteContext"
                ], 
                "implementing_playbooks": [
                    "QRadarFullSearch"
                ], 
                "implementing_commands": [
                    "qradar-delete-reference-set", 
                    "qradar-create-reference-set-value", 
                    "qradar-get-reference-by-name", 
                    "qradar-get-note", 
                    "qradar-offense-by-id", 
                    "qradar-get-assets", 
                    "qradar-create-note", 
                    "qradar-offenses", 
                    "qradar-get-asset-by-id", 
                    "qradar-update-offense", 
                    "qradar-create-reference-set", 
                    "qradar-delete-reference-set-value"
                ]
            }
        }, 
        {
            "Centreon-Test-Playbook": {
                "name": "Centreon-Test-Playbook", 
                "implementing_commands": [
                    "centreon-get-host-status"
                ]
            }
        }, 
        {
            "ssdeepreputationtest": {
                "name": "SsdeepReputationTest", 
                "implementing_scripts": [
                    "VerifyContext", 
                    "DeleteContext", 
                    "Sleep", 
                    "SsdeepReputationTest", 
                    "SSDeepReputation"
                ]
            }
        }, 
        {
            "crowdstrike_falconhost_test": {
                "name": "CrowdStrike FalconHost Test", 
                "implementing_scripts": [
                    "Set", 
                    "VerifyContext", 
                    "DeleteContext"
                ], 
                "implementing_commands": [
                    "cs-device-ran-on", 
                    "cs-device-search", 
                    "cs-device-details"
                ]
            }
        }, 
        {
            "dnstwistTest": {
                "name": "dnstwistTest", 
                "implementing_scripts": [
                    "VerifyContext", 
                    "DeleteContext"
                ], 
                "implementing_commands": [
                    "dnstwist-domain-variations"
                ]
            }
        }, 
        {
            "IPInfoTest": {
                "name": "IPInfoTest", 
                "implementing_scripts": [
                    "VerifyContext", 
                    "DeleteContext"
                ], 
                "implementing_commands": [
                    "ip"
                ]
            }
        }, 
        {
            "Tanium Test Playbook": {
                "name": "Tanium Test Playbook", 
                "fromversion": "2.5.0", 
                "implementing_commands": [
                    "tn-deploy-package", 
                    "tn-ask-question", 
                    "tn-get-saved-question"
                ]
            }
        }, 
        {
            "Netskope Test": {
                "name": "Netskope Test", 
                "implementing_scripts": [
                    "VerifyContext"
                ], 
                "implementing_commands": [
                    "netskope-events", 
                    "netskope-alerts"
                ]
            }
        }, 
        {
            "entity_enrichment_generic_test": {
                "name": "Entity Enrichment - Generic - Test", 
                "fromversion": "3.5.0", 
                "implementing_scripts": [
                    "Set", 
                    "VerifyContext", 
                    "DeleteContext"
                ], 
                "implementing_playbooks": [
                    "Entity Enrichment - Generic"
                ]
            }
        }, 
        {
            "CrowdStrike Falcon Intel v2": {
                "name": "CrowdStrike Falcon Intel v2", 
                "implementing_scripts": [
                    "RaiseError", 
                    "DeleteContext"
                ], 
                "implementing_commands": [
                    "domain", 
                    "url", 
                    "ip", 
                    "cs-actors", 
                    "cs-indicators", 
                    "file", 
                    "cs-reports"
                ]
            }
        }, 
        {
            "search_endpoints_by_hash_-_tie_-_test": {
                "name": "Search Endpoints By Hash - TIE - Test", 
                "fromversion": "3.5.0", 
                "implementing_scripts": [
                    "Set", 
                    "DeleteContext"
                ], 
                "implementing_playbooks": [
                    "Search Endpoints By Hash - TIE"
                ]
            }
        }, 
        {
            "nexpose_test": {
                "name": "Nexpose test", 
                "implementing_scripts": [
                    "GenerateUUID", 
                    "VerifyContext", 
                    "DeleteContext"
                ], 
                "implementing_commands": [
                    "nexpose-start-site-scan", 
                    "nexpose-get-asset", 
                    "nexpose-stop-scan", 
                    "nexpose-delete-site", 
                    "nexpose-get-asset-vulnerability", 
                    "nexpose-create-site", 
                    "nexpose-get-assets", 
                    "nexpose-create-assets-report", 
                    "nexpose-resume-scan", 
                    "nexpose-pause-scan", 
                    "nexpose-search-assets", 
                    "nexpose-get-scans"
                ]
            }
        }, 
        {
            "cisco-ise-test-playbook": {
                "name": "cisco-ise-test-playbook", 
                "implementing_scripts": [
                    "VerifyContext"
                ], 
                "implementing_commands": [
                    "cisco-ise-get-endpoints"
                ]
            }
        }, 
        {
            "CarbonBlackResponseTest": {
                "name": "Carbon Black Response Test", 
                "implementing_scripts": [
                    "CarbonBlackResponseFilterSensors", 
                    "VerifyContext", 
                    "DeleteContext"
                ], 
                "implementing_commands": [
                    "cb-watchlist-new", 
                    "cb-get-processes", 
                    "cb-get-process", 
                    "cb-watchlist-del", 
                    "cb-process-events", 
                    "cb-quarantine-device", 
                    "cb-sensor-info", 
                    "cb-binary", 
                    "cb-binary-get", 
                    "cb-get-hash-blacklist", 
                    "cb-watchlist-set", 
                    "cb-unquarantine-device", 
                    "cb-unblock-hash", 
                    "cb-alert-update", 
                    "cb-block-hash", 
                    "cb-alert"
                ]
            }
        }, 
        {
            "dedup_-_generic_-_test": {
                "name": "Dedup - Generic - Test", 
                "fromversion": "3.5.0", 
                "implementing_scripts": [
                    "VerifyContext", 
                    "CreateDuplicateIncident", 
                    "DeleteContext"
                ], 
                "implementing_playbooks": [
                    "Dedup - Generic"
                ], 
                "implementing_commands": [
                    "setIncident"
                ]
            }
        }, 
        {
            "VxStream Test": {
                "name": "VxStream Test", 
                "implementing_scripts": [
                    "VerifyContext", 
                    "DeleteContext", 
                    "http", 
                    "Exists"
                ], 
                "implementing_commands": [
                    "crowdstrike-detonate-file", 
                    "crowdstrike-get-environments", 
                    "crowdstrike-submit-url", 
                    "crowdstrike-scan", 
                    "crowdstrike-search"
                ]
            }
        }, 
        {
            "PhishTank Testing": {
                "name": "PhishTank Testing", 
                "implementing_scripts": [
                    "DeleteContext", 
                    "VerifyContext", 
                    "Set", 
                    "http", 
                    "ReadFile"
                ], 
                "implementing_commands": [
                    "url"
                ]
            }
        }, 
        {
            "BigFixTest": {
                "name": "BigFixTest", 
                "implementing_scripts": [
                    "VerifyContext", 
                    "DeleteContext"
                ], 
                "implementing_commands": [
                    "bigfix-action-delete", 
                    "bigfix-action-stop", 
                    "bigfix-get-site", 
                    "bigfix-get-sites", 
                    "bigfix-action-status", 
                    "bigfix-get-patches", 
                    "bigfix-get-endpoints", 
                    "bigfix-deploy-patch"
                ]
            }
        }, 
        {
            "Cisco-Meraki-Test": {
                "name": "Cisco-Meraki-Test", 
                "implementing_scripts": [
                    "VerifyContext", 
                    "DeleteContext"
                ], 
                "implementing_commands": [
                    "meraki-get-organization-license-state", 
                    "meraki-fetch-networks", 
                    "meraki-fetch-organizations", 
                    "meraki-fetch-devices", 
                    "meraki-fetch-organization-inventory"
                ]
            }
        }, 
        {
            "url_enrichment_-_generic_test": {
                "name": "Url Enrichment Generic - Test", 
                "fromversion": "3.5.0", 
                "implementing_scripts": [
                    "DeleteContext", 
                    "VerifyContext", 
                    "Set"
                ], 
                "implementing_playbooks": [
                    "URL Enrichment - Generic"
                ], 
                "implementing_commands": [
                    "rasterize"
                ]
            }
        }, 
        {
            "CheckpointFW-test": {
                "name": "CheckpointFW-test", 
                "implementing_scripts": [
                    "VerifyContextFields", 
                    "CheckpointFWBackupStatus", 
                    "DeleteContext", 
                    "Sleep", 
                    "CheckpointFWCreateBackup"
                ], 
                "implementing_commands": [
                    "checkpoint-delete-rule", 
                    "checkpoint-block-ip", 
                    "checkpoint-set-rule", 
                    "checkpoint-show-access-rule-base", 
                    "checkpoint-show-hosts"
                ]
            }
        }, 
        {
            "Test Playbook McAfee ATD": {
                "name": "Test Playbook McAfee ATD", 
                "implementing_scripts": [
                    "FileCreateAndUpload", 
                    "DeleteContext", 
                    "Exists", 
                    "AreValuesEqual"
                ], 
                "implementing_playbooks": [
                    "Detonate URL - McAfee ATD", 
                    "ATD - Detonate File"
                ], 
                "implementing_commands": [
                    "atd-list-analyzer-profiles", 
                    "atd-login", 
                    "atd-list-user"
                ]
            }
        }, 
        {
            "Cisco-Umbrella-Test": {
                "name": "Cisco-Umbrella-Test", 
                "implementing_scripts": [
                    "VerifyContext", 
                    "DeleteContext"
                ], 
                "implementing_commands": [
                    "umbrella-ip-dns-history", 
                    "umbrella-domain-related", 
                    "umbrella-domain-dns-history", 
                    "investigate-umbrella-domain-co-occurrences", 
                    "investigate-umbrella-domain-dns-history", 
                    "umbrella-domain-security", 
                    "investigate-umbrella-domain-search", 
                    "umbrella-domain-search", 
                    "investigate-umbrella-domain-related", 
                    "umbrella-domain-co-occurrences", 
                    "umbrella-domain-categorization"
                ]
            }
        }, 
        {
            "Test Playbook McAfee ePO": {
                "name": "Test Playbook McAfee ePO", 
                "implementing_scripts": [
                    "RaiseError", 
                    "DeleteContext"
                ], 
                "implementing_commands": [
                    "epo-clear-tag", 
                    "epo-get-system-tree-group", 
                    "epo-get-latest-dat", 
                    "epo-update-client-dat", 
                    "epo-advanced-command", 
                    "epo-help", 
                    "epo-find-systems", 
                    "epo-update-repository", 
                    "epo-get-version", 
                    "epo-get-current-dat", 
                    "epo-get-tables", 
                    "epo-apply-tag", 
                    "epo-find-system", 
                    "epo-query-table"
                ]
            }
        }, 
        {
            "grr_test": {
                "name": "GRR Test", 
                "implementing_scripts": [
                    "Set", 
                    "DeleteContext"
                ], 
                "implementing_commands": [
                    "grr-get-hunts", 
                    "grr-get-clients", 
                    "grr-set-hunts", 
                    "grr-set-flows", 
                    "grr-get-flows"
                ]
            }
        }, 
        {
            "RTIR Test": {
                "name": "RTIR Test", 
                "implementing_scripts": [
                    "DeleteContext"
                ], 
                "implementing_commands": [
                    "rtir-edit-ticket", 
                    "rtir-resolve-ticket", 
                    "rtir-create-ticket", 
                    "rtir-get-ticket", 
                    "rtir-search-ticket"
                ]
            }
        }, 
        {
            "GeneratePassword-Test": {
                "name": "GeneratePassword-Test", 
                "implementing_scripts": [
                    "Print", 
                    "GeneratePassword", 
                    "DeleteContext", 
                    "Exists"
                ]
            }
        }, 
        {
            "EWS Public Folders Test": {
                "name": "EWS Public Folders Test", 
                "implementing_commands": [
                    "ews-search-mailbox", 
                    "ews-get-items-from-folder", 
                    "ews-find-folders", 
                    "ews-get-folder"
                ]
            }
        }, 
        {
            "account_enrichment_-_generic_test": {
                "name": "Account Enrichment - Generic Test", 
                "fromversion": "3.5.0", 
                "implementing_scripts": [
                    "DeleteContext", 
                    "VerifyContext", 
                    "Set"
                ], 
                "implementing_playbooks": [
                    "Account Enrichment - Generic"
                ]
            }
        }, 
        {
            "TestStringReplace": {
                "name": "TestStringReplace", 
                "implementing_scripts": [
                    "StringReplace", 
                    "VerifyContextFields", 
                    "DeleteContext"
                ]
            }
        }, 
        {
            "EWSv2_empty_attachment_test": {
                "name": "EWSv2_empty_attachment_test", 
                "implementing_commands": [
                    "ews-get-attachment"
                ]
            }
        }, 
        {
            "search_endpoints_by_hash_-_crowdstrike_-_test": {
                "name": "Search Endpoints By Hash - CrowdStrike - Test", 
                "fromversion": "3.5.0", 
                "implementing_scripts": [
                    "DeleteContext"
                ], 
                "implementing_playbooks": [
                    "Search Endpoints By Hash - CrowdStrike"
                ]
            }
        }, 
        {
            "IBM Resilient Systems Test": {
                "name": "IBM Resilient Systems Test", 
                "implementing_scripts": [
                    "VerifyContext"
                ], 
                "implementing_commands": [
                    "rs-search-incidents", 
                    "rs-related-incidents", 
                    "rs-incidents-get-tasks", 
                    "rs-incident-attachments", 
                    "rs-incident-artifacts"
                ]
            }
        }, 
        {
            "whois_test": {
                "name": "whois_test", 
                "implementing_scripts": [
                    "DeleteContext"
                ], 
                "implementing_commands": [
                    "closeInvestigation", 
                    "whois"
                ]
            }
        }, 
        {
            "c7d68ad5MxToolbox_test": {
                "name": "MxToolbox_test", 
                "implementing_scripts": [
                    "CloseInvestigation", 
                    "Exists", 
                    "ToTable"
                ], 
                "implementing_commands": [
                    "mxtoolbox"
                ]
            }
        }, 
        {
            "Jira-Test": {
                "name": "Jira-Test", 
                "implementing_scripts": [
                    "VerifyContextFields", 
                    "VerifyContext", 
                    "DeleteContext", 
                    "FileCreateAndUpload"
                ], 
                "implementing_commands": [
                    "jira-create-issue", 
                    "jira-issue-upload-file", 
                    "jira-get-comments", 
                    "jira-issue-add-comment", 
                    "jira-edit-issue", 
                    "jira-issue-query", 
                    "jira-delete-issue", 
                    "jira-issue-add-link", 
                    "jira-get-issue"
                ]
            }
        }, 
        {
            "2142f8de-29d5-4288-8426-0db39abe988b": {
                "name": "AWS - EC2 Test Playbook ", 
                "implementing_scripts": [
                    "VerifyContext"
                ], 
                "implementing_commands": [
                    "aws-ec2-describe-regions", 
                    "aws-ec2-describe-volumes", 
                    "aws-ec2-describe-key-pairs", 
                    "aws-ec2-describe-instances", 
                    "aws-ec2-describe-launch-templates", 
                    "aws-ec2-describe-vpcs", 
                    "aws-ec2-describe-security-groups", 
                    "aws-ec2-describe-subnets", 
                    "aws-ec2-describe-snapshots", 
                    "aws-ec2-describe-images", 
                    "aws-ec2-describe-addresses"
                ]
            }
        }, 
        {
            "palo_alto_firewall_test_pb": {
                "name": "palo_alto_firewall_test_pb", 
                "implementing_scripts": [
                    "DeleteContext", 
                    "Sleep"
                ], 
                "implementing_playbooks": [
                    "PanoramaCommitConfiguration"
                ], 
                "implementing_commands": [
                    "panorama-list-applications", 
                    "panorama-create-rule", 
                    "panorama-delete-rule", 
                    "panorama-create-address-group", 
                    "panorama-list-addresses", 
                    "panorama-get-address-group", 
                    "panorama-get-url-category", 
                    "panorama", 
                    "panorama-edit-rule", 
                    "panorama-get-url-filter", 
                    "panorama-list-address-groups", 
                    "panorama-get-custom-url-category", 
                    "panorama-edit-address-group", 
                    "panorama-create-address", 
                    "panorama-delete-address-group", 
                    "panorama-move-rule", 
                    "panorama-delete-address"
                ]
            }
        }, 
        {
            "Google Safe Browsing Test": {
                "name": "Google Safe Browsing Test", 
                "implementing_scripts": [
                    "RaiseError", 
                    "CloseInvestigation"
                ], 
                "implementing_commands": [
                    "url"
                ]
            }
        }, 
        {
            "Tenable.io test": {
                "name": "Tenable.io test", 
                "implementing_scripts": [
                    "DeleteContext"
                ], 
                "implementing_commands": [
                    "tenable-io-get-vulnerabilities-by-asset", 
                    "tenable-io-get-scan-report", 
                    "tenable-io-list-scans", 
                    "tenable-io-get-vulnerability-details", 
                    "tenable-io-get-scan-status"
                ]
            }
        }, 
        {
            "JoeSecurityTestPlaybook": {
                "name": "JoeSecurityTestPlaybook", 
                "implementing_scripts": [
                    "FileCreateAndUpload", 
                    "DeleteContext"
                ], 
                "implementing_commands": [
                    "joe-download-report", 
                    "joe-is-online", 
                    "joe-analysis-info", 
                    "joe-search", 
                    "joe-analysis-submit-sample", 
                    "joe-analysis-submit-url"
                ]
            }
        }, 
        {
            "get_file_sample_by_hash_-_carbon_black_enterprise_Response_-_test": {
                "name": "Get File Sample By Hash - Carbon Black Enterprise Response - Test", 
                "fromversion": "3.5.0", 
                "implementing_scripts": [
                    "Set", 
                    "VerifyContext", 
                    "DeleteContext"
                ], 
                "implementing_playbooks": [
                    "Get File Sample By Hash - Carbon Black Enterprise Response"
                ]
            }
        }, 
        {
            "OTRS Test": {
                "name": "OTRS Test", 
                "implementing_scripts": [
                    "FetchFromInstance"
                ], 
                "implementing_commands": [
                    "otrs-update-ticket", 
                    "otrs-search-ticket", 
                    "otrs-create-ticket", 
                    "otrs-close-ticket", 
                    "otrs-get-ticket"
                ]
            }
        }, 
        {
            "get_original_email_-_gmail_-_test": {
                "name": "Get Original Email - Gmail - Test", 
                "implementing_scripts": [
                    "VerifyContext"
                ], 
                "implementing_playbooks": [
                    "Get Original Email - Gmail"
                ]
            }
        }, 
        {
            "TestHPServiceManager": {
                "name": "TestHPServiceManager", 
                "implementing_scripts": [
                    "VerifyContextFields", 
                    "VerifyContext", 
                    "DeleteContext"
                ], 
                "implementing_commands": [
                    "hpsm-create-incident", 
                    "hpsm-get-device", 
                    "hpsm-list-incidents", 
                    "hpsm-get-incident-by-id"
                ]
            }
        }, 
        {
            "AbuseIPDB Test": {
                "name": "AbuseIPDB Test", 
                "implementing_scripts": [
                    "DeleteContext"
                ], 
                "implementing_commands": [
                    "abuseipdb-check-cidr-block", 
                    "ip", 
                    "abuseipdb-get-blacklist", 
                    "abuseipdb-report-ip"
                ]
            }
        }, 
        {
            "TestIsValueInArray": {
                "name": "TestIsValueInArray", 
                "implementing_scripts": [
                    "CloseInvestigation", 
                    "Set", 
                    "IsValueInArray"
                ]
            }
        }, 
        {
            "GsuiteTest": {
                "name": "test-Gsuite", 
                "implementing_scripts": [
                    "VerifyContextFields"
                ], 
                "implementing_commands": [
                    "googleapps-list-users"
                ]
            }
        }, 
        {
            "AbuseIPDB PopulateIndicators Test": {
                "name": "AbuseIPDB PopulateIndicators Test", 
                "implementing_scripts": [
                    "AbuseIPDBPopulateIndicators"
                ]
            }
        }, 
        {
            "efc817d2-6660-4d4f-890d-90513ca1e180": {
                "name": "Cisco Spark Test", 
                "implementing_scripts": [
                    "VerifyContext", 
                    "DeleteContext"
                ], 
                "implementing_commands": [
                    "cisco-spark-send-message-to-person", 
                    "cisco-spark-list-teams", 
                    "cisco-spark-list-people", 
                    "cisco-spark-create-team", 
                    "cisco-spark-delete-team", 
                    "cisco-spark-delete-message", 
                    "cisco-spark-send-message-to-room", 
                    "cisco-spark-list-messages", 
                    "cisco-spark-list-rooms"
                ]
            }
        }, 
        {
            "iDefenseTest": {
                "name": "iDefenseTest", 
                "implementing_scripts": [
                    "Print", 
                    "VerifyContext", 
                    "DeleteContext"
                ], 
                "implementing_commands": [
                    "url", 
                    "ip", 
                    "domain", 
                    "uuid"
                ]
            }
        }, 
        {
            "block_indicators_-_generic_-_test": {
                "name": "Block Indicators - Generic - Test", 
                "implementing_playbooks": [
                    "Block Indicators - Generic"
                ]
            }
        }, 
        {
            "rsa_packets_and_logs_test": {
                "name": "RSA Packets And Logs test", 
                "fromversion": "3.5.0", 
                "implementing_scripts": [
                    "VerifyContext", 
                    "DeleteContext"
                ], 
                "implementing_commands": [
                    "nw-sdk-values", 
                    "netwitness-msearch", 
                    "nw-sdk-content", 
                    "netwitness-query"
                ]
            }
        }, 
        {
            "Google_Vault-Search_And_Display_Results_test": {
                "name": "Google Vault - Search And Display Results test", 
                "implementing_scripts": [
                    "GeneratePassword", 
                    "DeleteContext"
                ], 
                "implementing_playbooks": [
                    "Google Vault - Search Groups", 
                    "Google Vault - Search Mail", 
                    "Google Vault - Display Results", 
                    "Google Vault - Search Drive"
                ]
            }
        }, 
        {
            "URLDecode-Test": {
                "name": "URLDecode-Test", 
                "implementing_scripts": [
                    "URLDecode", 
                    "DeleteContext"
                ]
            }
        }, 
        {
            "Zscaler Test": {
                "name": "Zscaler Test", 
                "implementing_scripts": [
                    "GenerateUUID", 
                    "isError"
                ], 
                "implementing_commands": [
                    "zscaler-blacklist-url", 
                    "zscaler-get-blacklist", 
                    "zscaler-get-categories", 
                    "zscaler-category-add-url"
                ]
            }
        }, 
        {
            "urlscan_malicious_Test": {
                "name": "urlscan_malicious_Test", 
                "implementing_scripts": [
                    "DeleteContext"
                ], 
                "implementing_commands": [
                    "urlscan-search"
                ]
            }
        }, 
        {
            "DemistoUploadFileToIncident Test": {
                "name": "DemistoUploadFileToIncident Test", 
                "implementing_scripts": [
                    "DemistoUploadFileToIncident", 
                    "http"
                ]
            }
        }, 
        {
            "ParseEmailFiles-test": {
                "name": "ParseEmailFiles-test", 
                "implementing_scripts": [
                    "VerifyContext", 
                    "DeleteContext", 
                    "http", 
                    "AreValuesEqual", 
                    "ParseEmailFiles"
                ]
            }
        }, 
        {
            "extract_indicators_-_generic_-_test": {
                "name": "Extract Indicators - Generic - Test", 
                "fromversion": "3.5.0", 
                "implementing_scripts": [
                    "IncidentSet", 
                    "DeleteContext", 
                    "VerifyContext"
                ], 
                "implementing_playbooks": [
                    "Extract Indicators - Generic"
                ]
            }
        }, 
        {
            "listExecutedCommands-Test": {
                "name": "listExecutedCommands-Test", 
                "implementing_scripts": [
                    "Print", 
                    "listExecutedCommands", 
                    "commentsToContext", 
                    "CloseInvestigation", 
                    "AreValuesEqual"
                ]
            }
        }, 
        {
            "Phishing test - Inline": {
                "name": "Phishing test - Inline", 
                "implementing_scripts": [
                    "ScheduleCommand", 
                    "PhishingIncident", 
                    "DeleteContext", 
                    "http"
                ], 
                "implementing_playbooks": [
                    "Phishing Investigation - Generic"
                ]
            }
        }, 
        {
            "Tenable.io Scan Test": {
                "name": "Tenable.io Scan Test", 
                "implementing_scripts": [
                    "DeleteContext"
                ], 
                "implementing_playbooks": [
                    "Tenable.io Scan"
                ]
            }
        }, 
        {
            "AlphaSOC-Wisdom-Test": {
                "name": "AlphaSOC Wisdom Test", 
                "implementing_scripts": [
                    "VerifyContext"
                ], 
                "implementing_commands": [
                    "wisdom-ip-flags", 
                    "wisdom-domain-flags"
                ]
            }
        }, 
        {
            "pyEWS_Test": {
                "name": "pyEWS_Test", 
                "fromversion": "3.5.0", 
                "implementing_scripts": [
                    "VerifyContext", 
                    "DeleteContext"
                ], 
                "implementing_commands": [
                    "Exception", 
                    "ews-get-out-of-office", 
                    "ews-get-searchable-mailboxes", 
                    "ews-find-folders", 
                    "ews-get-items", 
                    "ews-get-contacts", 
                    "ews-get-attachment", 
                    "ews-search-mailboxes"
                ]
            }
        }, 
        {
            "SplunkPySearch_Test": {
                "name": "SplunkPySearch_Test", 
                "implementing_scripts": [
                    "SplunkPySearch", 
                    "VerifyHumanReadableContains"
                ]
            }
        }, 
        {
            "virusTotal-test-playbook": {
                "name": "virusTotal-test-playbook", 
                "implementing_scripts": [
                    "Set", 
                    "VerifyContext", 
                    "DeleteContext", 
                    "Exists"
                ], 
                "implementing_commands": [
                    "url", 
                    "ip", 
                    "domain", 
                    "file"
                ]
            }
        }, 
        {
            "calculate_severity_-_critical_assets_-_test": {
                "name": "Calculate Severity - Critical assets - Test", 
                "implementing_scripts": [
                    "VerifyContext", 
                    "ADGetUser"
                ], 
                "implementing_playbooks": [
                    "Calculate Severity - Critical assets"
                ]
            }
        }, 
        {
            "search_endpoints_by_hash_-_carbon_black_response_-_test": {
                "name": "Search Endpoints By Hash - Carbon Black Response - Test", 
                "fromversion": "3.5.0", 
                "implementing_scripts": [
                    "Set", 
                    "VerifyContext", 
                    "DeleteContext"
                ], 
                "implementing_playbooks": [
                    "Search Endpoints By Hash - Carbon Black Response"
                ]
            }
        }, 
        {
            "5dc848e5-a649-4394-8300-386770d39d75": {
                "name": "TestGetDuplicatesIncidentsByMl", 
                "implementing_scripts": [
                    "VerifyContext", 
                    "DeleteContext", 
                    "GetDuplicatesMl", 
                    "TestCreateDuplicates"
                ]
            }
        }, 
        {
            "LogRhythm-Test-Playbook": {
                "name": "LogRhythm-Test-Playbook", 
                "implementing_commands": [
                    "lr-get-alarms"
                ]
            }
        }, 
        {
            "test_similar_incidents": {
                "name": "Test Similar Incidents", 
                "fromversion": "3.5.0", 
                "implementing_scripts": [
                    "VerifyContext", 
                    "DeleteContext", 
                    "TestCreateDuplicates", 
                    "FindSimilarIncidents"
                ]
            }
        }, 
        {
            "2cddaacb-4e4c-407e-8ef5-d924867b810c": {
                "name": "AWS - CloudWatchLogs Test Playbook_copy", 
                "implementing_scripts": [
                    "GetTime", 
                    "VerifyContext", 
                    "DeleteContext"
                ], 
                "implementing_commands": [
                    "aws-logs-describe-metric-filters", 
                    "aws-logs-create-log-stream", 
                    "aws-logs-put-retention-policy", 
                    "aws-logs-delete-log-group", 
                    "aws-logs-delete-log-stream", 
                    "aws-logs-create-log-group", 
                    "aws-logs-describe-log-streams", 
                    "aws-logs-delete-metric-filter", 
                    "aws-logs-put-log-events", 
                    "aws-logs-describe-log-groups", 
                    "aws-logs-put-metric-filter", 
                    "aws-logs-delete-retention-policy"
                ]
            }
        }, 
        {
            "TestSkyformation": {
                "name": "TestSkyformation", 
                "implementing_scripts": [
                    "TestFail"
                ], 
                "implementing_commands": [
                    "skyformation-get-accounts"
                ]
            }
        }, 
        {
            "EWS test": {
                "name": "EWS test", 
                "implementing_scripts": [
                    "VerifyContext", 
                    "DeleteContext", 
                    "FileCreateAndUpload", 
                    "SendEmail"
                ], 
                "implementing_commands": [
                    "ews-delete-attachments", 
                    "ews-get-searchable-mailboxes", 
                    "ews-search-mailbox", 
                    "ews-find-folders", 
                    "ews-get-items", 
                    "ews-get-folder", 
                    "ews-get-attachment", 
                    "ews-delete-items"
                ]
            }
        }, 
        {
            "ShodanTest": {
                "name": "ShodanTest", 
                "implementing_scripts": [
                    "VerifyContext", 
                    "DeleteContext"
                ], 
                "implementing_commands": [
                    "ip"
                ]
            }
        }, 
        {
            "d8628445-ff86-40f9-857d-50b3f1d295a6": {
                "name": "Sandblast malicious test", 
                "implementing_scripts": [
                    "DeleteContext", 
                    "Exists", 
                    "echo"
                ], 
                "implementing_commands": [
                    "sandblast-query", 
                    "sandblast-upload"
                ]
            }
        }, 
        {
            "minemeld_test": {
                "name": "Palo Alto MineMeld Test", 
                "implementing_scripts": [
                    "DeleteContext"
                ], 
                "implementing_commands": [
                    "minemeld-remove-from-miner", 
                    "ip", 
                    "minemeld-add-to-miner", 
                    "minemeld-retrieve-miner", 
                    "minemeld-get-indicator-from-miner"
                ]
            }
        }, 
        {
            "Archer-Test-Playbook": {
                "name": "Archer-Test-Playbook", 
                "implementing_scripts": [
                    "VerifyContextFields", 
                    "DeleteContext"
                ], 
                "implementing_commands": [
                    "archer-get-application-fields", 
                    "archer-update-record", 
                    "archer-search-records", 
                    "archer-create-record", 
                    "archer-delete-record", 
                    "archer-search-applications", 
                    "archer-get-record"
                ]
            }
        }, 
        {
            "LanguageDetect-Test": {
                "name": "LanguageDetect-Test", 
                "implementing_scripts": [
                    "CloseInvestigation", 
                    "LanguageDetect", 
                    "DeleteContext", 
                    "Sleep", 
                    "Exists"
                ]
            }
        }, 
        {
            "ThreatGridTest": {
                "name": "ThreatGridTest", 
                "implementing_scripts": [
                    "DeleteContext", 
                    "Exists", 
                    "AreValuesEqual"
                ], 
                "implementing_commands": [
                    "threat-grid-get-samples", 
                    "threat-grid-download-sample-by-id", 
                    "threat-grid-organization-get-rate-limit", 
                    "threat-grid-user-get-rate-limit", 
                    "threat-grid-get-threat-summary-by-id", 
                    "threat-grid-who-am-i", 
                    "threat-grid-upload-sample"
                ]
            }
        }, 
        {
            "Detonate URL - Generic Test": {
                "name": "Detonate URL - Generic Test", 
                "fromversion": "4.0.0", 
                "implementing_scripts": [
                    "Set", 
                    "DeleteContext"
                ], 
                "implementing_playbooks": [
                    "Detonate URL - Generic"
                ]
            }
        }, 
        {
            "test-ThreatConnect": {
                "name": "test-ThreatConnect", 
                "implementing_scripts": [
                    "DeleteContext"
                ], 
                "implementing_commands": [
                    "tc-delete-indicator-tag", 
                    "tc-create-incident", 
                    "tc-create-event", 
                    "tc-owners", 
                    "tc-create-campaign", 
                    "tc-tag-indicator", 
                    "tc-create-threat", 
                    "tc-incident-associate-indicator", 
                    "tc-get-tags", 
                    "tc-get-indicators-by-tag", 
                    "tc-delete-indicator", 
                    "tc-indicators", 
                    "tc-delete-group", 
                    "tc-fetch-incidents", 
                    "tc-add-indicator", 
                    "tc-get-indicator", 
                    "tc-update-indicator", 
                    "tc-get-incident-associate-indicators"
                ]
            }
        }, 
        {
            "TestMatchRegex": {
                "name": "TestMatchRegex", 
                "implementing_scripts": [
                    "DeleteContext", 
                    "MatchRegex"
                ], 
                "implementing_commands": [
                    "closeInvestigation"
                ]
            }
        }, 
        {
            "search_endpoints_by_hash_-_generic_-_test": {
                "name": "Search Endpoints By Hash - Generic - Test", 
                "fromversion": "3.5.0", 
                "implementing_scripts": [
                    "DeleteContext", 
                    "VerifyContext", 
                    "Set"
                ], 
                "implementing_playbooks": [
                    "Search Endpoints By Hash - Generic"
                ]
            }
        }, 
        {
            "Detonate File - SNDBOX - Test": {
                "name": "Detonate File - SNDBOX - Test", 
                "implementing_scripts": [
                    "DeleteContext", 
                    "http"
                ], 
                "implementing_playbooks": [
                    "Detonate File - SNDBOX"
                ]
            }
        }, 
        {
            "CreatePhishingClassifierMLTest": {
                "name": "Create Phishing Classifier ML Test", 
                "implementing_scripts": [
                    "DBotPredictPhishingLabel", 
                    "VerifyContext", 
                    "DeleteContext", 
                    "TestCreateTagTextFile", 
                    "TestCreateIncidents"
                ], 
                "implementing_playbooks": [
                    "DBot Create Phishing Classifier"
                ]
            }
        }, 
        {
            "CirclIntegrationTest": {
                "name": "CIRCL Test", 
                "implementing_scripts": [
                    "VerifyHumanReadableContains", 
                    "PrintErrorEntry", 
                    "isError"
                ], 
                "implementing_commands": [
                    "circl-ssl-get-certificate", 
                    "circl-ssl-list-certificates", 
                    "circl-ssl-query-certificate", 
                    "circl-dns-get"
                ]
            }
        }, 
        {
            "ProofpointDecodeURL-Test": {
                "name": "ProofpointDecodeURL-Test", 
                "implementing_scripts": [
                    "CloseInvestigation", 
                    "ProofpointDecodeURL", 
                    "Sleep", 
                    "AreValuesEqual"
                ]
            }
        }, 
        {
            "FireEye HX Test": {
                "name": "FireEye HX Test", 
                "implementing_scripts": [
                    "DeleteContext"
                ], 
                "implementing_commands": [
                    "fireeye-hx-get-indicators", 
                    "fireeye-hx-create-indicator", 
                    "fireeye-hx-get-alert", 
                    "fireeye-hx-delete-file-acquisition", 
                    "fireeye-hx-get-alerts", 
                    "fireeye-hx-get-host-information", 
                    "fireeye-hx-append-conditions", 
                    "fireeye-hx-get-indicator", 
                    "fireeye-hx-file-acquisition"
                ]
            }
        }, 
        {
            "hashicorp_test": {
                "name": "hashicorp_test", 
                "implementing_scripts": [
                    "GetTime", 
                    "DeleteContext"
                ], 
                "implementing_commands": [
                    "hashicorp-list-policies", 
                    "hashicorp-disable-engine", 
                    "hashicorp-create-token", 
                    "hashicorp-list-secrets", 
                    "hashicorp-get-secret-metadata", 
                    "hashicorp-configure-engine", 
                    "hashicorp-undelete-secret", 
                    "hashicorp-destroy-secret", 
                    "hashicorp-get-policy", 
                    "hashicorp-enable-engine", 
                    "hashicorp-list-secrets-engines", 
                    "hashicorp-delete-secret", 
                    "hashicorp-reset-configuration"
                ]
            }
        }, 
        {
            "decodemimeheader_-_test": {
                "name": "DecodeMimeHeader - Test", 
                "fromversion": "3.5.0", 
                "implementing_scripts": [
                    "DecodeMimeHeader", 
                    "DeleteContext", 
                    "VerifyContext"
                ]
            }
        }, 
        {
            "XFE Test": {
                "name": "XFE Test", 
                "implementing_scripts": [
                    "VerifyContext", 
                    "DeleteContext", 
                    "Exists", 
                    "AreValuesEqual"
                ], 
                "implementing_commands": [
                    "domain", 
                    "url", 
                    "ip", 
                    "cve-latest", 
                    "cve-search", 
                    "file"
                ]
            }
        }, 
        {
            "Base64 File in List Test": {
                "name": "Base64 File in List Test", 
                "implementing_scripts": [
                    "VerifyContext", 
                    "Base64ListToFile"
                ], 
                "implementing_commands": [
                    "setList"
                ]
            }
        }, 
        {
            "Cybereason Test": {
                "name": "Cybereason Test", 
                "implementing_scripts": [
                    "FetchFromInstance", 
                    "VerifyContext", 
                    "DeleteContext"
                ], 
                "implementing_commands": [
                    "cybereason-query-user", 
                    "cybereason-malop-processes", 
                    "cybereason-query-file", 
                    "cybereason-query-connections", 
                    "cybereason-is-probe-connected", 
                    "cybereason-query-malops", 
                    "cybereason-query-domain", 
                    "cybereason-query-processes"
                ]
            }
        }, 
        {
            "ActiveMQ Test": {
                "name": "ActiveMQ Test", 
                "implementing_scripts": [
                    "VerifyContext", 
                    "Sleep"
                ], 
                "implementing_commands": [
                    "activemq-send", 
                    "activemq-subscribe"
                ]
            }
        }, 
        {
            "McAfeeNSMTest": {
                "name": "McAfeeNSMTest", 
                "implementing_commands": [
                    "nsm-get-domains", 
                    "nsm-get-ips-policy-details", 
                    "nsm-update-alerts", 
                    "nsm-get-ips-policies", 
                    "nsm-get-alerts", 
                    "nsm-get-sensors"
                ]
            }
        }, 
        {
            "SNDBOX_Test": {
                "name": "SNDBOX_Test", 
                "implementing_scripts": [
                    "DeleteContext", 
                    "http"
                ], 
                "implementing_commands": [
                    "sndbox-analysis-info", 
                    "sndbox-analysis-submit-sample", 
                    "sndbox-download-sample", 
                    "sndbox-download-report", 
                    "sndbox-is-online"
                ]
            }
        }, 
        {
            "Fortigate Test": {
                "name": "Fortigate Test", 
                "implementing_scripts": [
                    "DeleteContext"
                ], 
                "implementing_commands": [
                    "fortigate-move-policy", 
                    "fortigate-create-firewall-service", 
                    "fortigate-get-service-groups", 
                    "fortigate-get-policy", 
                    "fortigate-get-address-groups", 
                    "fortigate-get-firewall-service", 
                    "fortigate-delete-policy", 
                    "fortigate-get-addresses", 
                    "fortigate-update-service-group", 
                    "fortigate-update-address-group", 
                    "fortigate-delete-address-group", 
                    "fortigate-create-address-group", 
                    "fortigate-create-policy", 
                    "fortigate-update-policy"
                ]
            }
        }, 
        {
            "sep_-_test_endpoint_search": {
                "name": "SEP - Test endpoint search", 
                "fromversion": "3.5.0", 
                "implementing_scripts": [
                    "VerifyContext", 
                    "DeleteContext"
                ], 
                "implementing_commands": [
                    "sep-endpoints-info"
                ]
            }
        }, 
        {
            "awake_security_test_pb": {
                "name": "awake_security_test_pb", 
                "implementing_scripts": [
                    "DeleteContext"
                ], 
                "implementing_commands": [
                    "domain", 
                    "ip", 
                    "awake-query-activities", 
                    "awake-pcap-download", 
                    "awake-query-domains", 
                    "awake-query-devices", 
                    "device", 
                    "email"
                ]
            }
        }, 
        {
            "af2f5a99-d70b-48c1-8c25-519732b733f2": {
                "name": "nmap-test", 
                "implementing_scripts": [
                    "CloseInvestigation", 
                    "Print", 
                    "Exists"
                ], 
                "implementing_commands": [
                    "nmap-scan"
                ]
            }
        }, 
        {
            "Detonate File - No Files test": {
                "name": "Detonate File - No Files test", 
                "implementing_scripts": [
                    "DeleteContext"
                ], 
                "implementing_playbooks": [
                    "Detonate File - Generic"
                ]
            }
        }, 
        {
            "3010a07c-0a85-480c-87db-cf3f09fcbd7c": {
                "name": "ContextGetters-Test", 
                "implementing_scripts": [
                    "ExtractHash", 
                    "IsTrue", 
                    "ContextGetEmails", 
                    "ExtractIP", 
                    "ContextGetHashes", 
                    "ContextGetIps", 
                    "ExtractEmail"
                ]
            }
        }, 
        {
            "test-LinkIncidentsWithRetry": {
                "name": "test-LinkIncidentsWithRetry", 
                "implementing_scripts": [
                    "Print", 
                    "LinkIncidentsWithRetry", 
                    "AreValuesEqual"
                ], 
                "implementing_commands": [
                    "createNewIncident"
                ]
            }
        }, 
        {
            "2e7770c4-8b78-4ee5-84c7-22a9e481b166": {
                "name": "Autofocus_test", 
                "implementing_scripts": [
                    "CloseInvestigation", 
                    "IsMaliciousIndicatorFound", 
                    "AreValuesEqual"
                ], 
                "implementing_commands": [
                    "autofocus-search-sessions", 
                    "file", 
                    "autofocus-search-samples"
                ]
            }
        }, 
        {
            "Remedy-On-Demand-Test": {
                "name": "Remedy-On-Demand-Test", 
                "implementing_scripts": [
                    "Set", 
                    "VerifyContext", 
                    "DeleteContext"
                ], 
                "implementing_commands": [
                    "remedy-get-incident", 
                    "remedy-fetch-incidents", 
                    "remedy-incident-create", 
                    "remedy-incident-update"
                ]
            }
        }, 
        {
            "get_file_sample_from_path_-_generic_-_test": {
                "name": "Get File Sample From Path - Generic - Test", 
                "fromversion": "3.5.0", 
                "implementing_scripts": [
                    "VerifyContext", 
                    "DeleteContext"
                ], 
                "implementing_playbooks": [
                    "Get File Sample From Path - Generic"
                ], 
                "implementing_commands": [
                    "cb-list-sensors"
                ]
            }
        }, 
        {
            "Test ParseCSV": {
                "name": "Test ParseCSV", 
                "implementing_scripts": [
                    "DeleteContext", 
                    "FileCreateAndUpload", 
                    "ParseCSV", 
                    "AreValuesEqual"
                ]
            }
        }, 
        {
            "Preempt Test": {
                "name": "Preempt Test", 
                "implementing_commands": [
                    "preempt-remove-from-watch-list", 
                    "preempt-get-user-endpoints", 
                    "preempt-get-activities", 
                    "preempt-add-to-watch-list"
                ]
            }
        }, 
        {
            "playbook-Cymon_Test": {
                "name": "playbook-Cymon_Test", 
                "implementing_scripts": [
                    "VerifyContext", 
                    "StringContains", 
                    "DeleteContext", 
                    "ValidateErrorExistence"
                ], 
                "implementing_commands": [
                    "ip", 
                    "domain"
                ]
            }
        }, 
        {
            "150778e9-90ca-4c28-873e-f050f2c6d3a3": {
                "name": "HTTPRedirectList Test", 
                "implementing_scripts": [
                    "CloseInvestigation", 
                    "HTTPListRedirects", 
                    "AreValuesEqual"
                ]
            }
        }, 
        {
            "TCPUtils-Test": {
                "name": "Tcpiputlis Test Playbook", 
                "implementing_scripts": [
                    "VerifyContextFields", 
                    "VerifyContext", 
                    "DeleteContext"
                ], 
                "implementing_commands": [
                    "ip"
                ]
            }
        }, 
        {
            "113aca8a-ee52-419f-89a6-150ee232d0d1": {
                "name": "S3 Test", 
                "implementing_scripts": [
                    "DeleteContext"
                ], 
                "implementing_commands": [
                    "aws-s3-create-bucket", 
                    "aws-s3-get-bucket-policy", 
                    "aws-s3-download-file", 
                    "aws-s3-delete-bucket-policy", 
                    "aws-s3-describe-buckets", 
                    "aws-s3-list-bucket-objects", 
                    "aws-s3-set-bucket-policy", 
                    "aws-s3-delete-bucket"
                ]
            }
        }, 
        {
            "buildewsquery_test": {
                "name": "BuildEWSQuery Test", 
                "implementing_scripts": [
                    "BuildEWSQuery", 
                    "VerifyContext"
                ]
            }
        }, 
        {
            "palo_alto_panorama_test_pb": {
                "name": "palo_alto_panorama_test_pb", 
                "implementing_scripts": [
                    "DeleteContext", 
                    "Sleep"
                ], 
                "implementing_commands": [
                    "panorama-list-applications", 
                    "panorama-create-rule", 
                    "panorama-commit", 
                    "panorama-delete-rule", 
                    "panorama-create-address-group", 
                    "panorama-get-address-group", 
                    "panorama-move-rule", 
                    "panorama", 
                    "panorama-edit-rule", 
                    "panorama-get-url-filter", 
                    "panorama-list-address-groups", 
                    "panorama-get-custom-url-category", 
                    "panorama-create-address", 
                    "panorama-delete-address-group", 
                    "panorama-list-addresses", 
                    "panorama-delete-address"
                ]
            }
        }, 
        {
            "okta_test_playbook": {
                "name": "Okta test playbook", 
                "implementing_scripts": [
                    "VerifyContext", 
                    "DeleteContext"
                ], 
                "implementing_commands": [
                    "okta-get-application-authentication", 
                    "okta-list-groups", 
                    "okta-get-application-assignments", 
                    "okta-get-user-factors", 
                    "okta-get-groups", 
                    "okta-suspend-user", 
                    "okta-add-to-group", 
                    "okta-update-user", 
                    "okta-remove-from-group", 
                    "okta-get-failed-logins", 
                    "okta-get-group-members", 
                    "okta-unsuspend-user", 
                    "okta-get-group-assignments"
                ]
            }
        }, 
        {
            "test_delete_context": {
                "name": "Test Delete Context", 
                "implementing_scripts": [
                    "RaiseError", 
                    "Set", 
                    "DeleteContext", 
                    "isError"
                ]
            }
        }, 
        {
            "JiraCreateIssue-example-test": {
                "name": "JiraCreateIssue-example-test", 
                "implementing_scripts": [
                    "JiraCreateIssue-example", 
                    "DeleteContext"
                ], 
                "implementing_commands": [
                    "jira-delete-issue"
                ]
            }
        }, 
        {
            "AttivoBotsinkTest": {
                "name": "AttivoBotsinkTest", 
                "implementing_scripts": [
                    "DeleteContext"
                ], 
                "implementing_commands": [
                    "attivo-list-hosts", 
                    "attivo-list-users", 
                    "attivo-check-user", 
                    "attivo-run-playbook", 
                    "attivo-check-host", 
                    "attivo-get-events", 
                    "attivo-deploy-decoy", 
                    "attivo-list-playbooks"
                ]
            }
        }, 
        {
            "email_test": {
                "name": "Email Address Enrichment - Generic - Test", 
                "implementing_scripts": [
                    "Set", 
                    "VerifyContext", 
                    "DeleteContext"
                ], 
                "implementing_playbooks": [
                    "Email Address Enrichment - Generic"
                ]
            }
        }, 
        {
            "Cisco Umbrella Test": {
                "name": "Cisco Umbrella Test", 
                "implementing_scripts": [
                    "DeleteContext"
                ], 
                "implementing_commands": [
                    "umbrella-ip-dns-history", 
                    "domain", 
                    "umbrella-domain-related", 
                    "umbrella-get-domains-using-regex", 
                    "umbrella-domain-dns-history", 
                    "umbrella-get-url-timeline", 
                    "umbrella-get-domain-classifiers", 
                    "umbrella-get-malicious-domains-for-ip", 
                    "umbrella-get-domains-for-email-registrar", 
                    "umbrella-get-domains-for-nameserver", 
                    "umbrella-domain-categorization", 
                    "umbrella-domain-security", 
                    "umbrella-get-domain-timeline", 
                    "umbrella-get-domain-details", 
                    "umbrella-ip-malicious-domains", 
                    "umbrella-get-related-domains", 
                    "umbrella-get-whois-for-domain", 
                    "umbrella-domain-search", 
                    "umbrella-domain-co-occurrences", 
                    "umbrella-get-ip-timeline", 
                    "umbrella-get-domain-queryvolume"
                ]
            }
        }, 
        {
            "fd93f620-9a2d-4fb6-85d1-151a6a72e46d": {
                "name": "AWS - SQS Test Playbook", 
                "implementing_scripts": [
                    "VerifyContext"
                ], 
                "implementing_commands": [
                    "aws-sqs-purge-queue", 
                    "aws-sqs-list-queues", 
                    "aws-sqs-send-message", 
                    "aws-sqs-get-queue-url", 
                    "aws-sqs-create-queue", 
                    "aws-sqs-delete-queue"
                ]
            }
        }, 
        {
            "RedCanaryTest": {
                "name": "RedCanaryTest", 
                "implementing_scripts": [
                    "DeleteContext"
                ], 
                "implementing_commands": [
                    "redcanary-get-endpoint", 
                    "redcanary-update-remediation-state", 
                    "redcanary-list-detections", 
                    "redcanary-list-endpoints", 
                    "redcanary-acknowledge-detection", 
                    "redcanary-get-endpoint-detections", 
                    "redcanary-get-detection", 
                    "redcanary-execute-playbook"
                ]
            }
        }, 
        {
            "blockip_test_playbook": {
                "name": "blockip_test_playbook", 
                "implementing_scripts": [
                    "BlockIP"
                ]
            }
        }, 
        {
            "block_endpoint_-_carbon_black_response_-_test": {
                "name": "Block Endpoint - Carbon Black Response - Test", 
                "fromversion": "3.5.0", 
                "implementing_scripts": [
                    "DeleteContext", 
                    "VerifyContext", 
                    "Set"
                ], 
                "implementing_playbooks": [
                    "Block Endpoint - Carbon Black Response"
                ], 
                "implementing_commands": [
                    "cb-list-sensors", 
                    "cb-unquarantine-device", 
                    "cb-sensor-info"
                ]
            }
        }, 
        {
            "exporttocsv_script_test": {
                "name": "ExportToCSV script test", 
                "fromversion": "3.6.0", 
                "implementing_scripts": [
                    "DeleteContext", 
                    "ExportToCSV", 
                    "AreValuesEqual", 
                    "ReadFile"
                ]
            }
        }, 
        {
            "get_file_sample_from_path_-_d2_-_test": {
                "name": "Get File Sample From Path - D2 - Test", 
                "fromversion": "3.5.0", 
                "implementing_scripts": [
                    "VerifyContext", 
                    "DeleteContext"
                ], 
                "implementing_playbooks": [
                    "Get File Sample From Path - D2"
                ]
            }
        }, 
        {
            "GetTime-Test": {
                "name": "GetTime-Test", 
                "implementing_scripts": [
                    "GetTime", 
                    "DeleteContext", 
                    "MatchRegex"
                ]
            }
        }, 
        {
            "CreateEmailHtmlBody_test_pb": {
                "name": "CreateEmailHtmlBody_test_pb", 
                "implementing_scripts": [
                    "CreateEmailHtmlBody", 
                    "DeleteContext"
                ], 
                "implementing_commands": [
                    "createList"
                ]
            }
        }, 
        {
            "forcepoint test": {
                "name": "forcepoint test", 
                "implementing_scripts": [
                    "DeleteContext"
                ], 
                "implementing_commands": [
                    "fp-get-category-detailes", 
                    "fp-delete-address-from-category", 
                    "fp-add-address-to-category", 
                    "fp-add-category", 
                    "fp-delete-categories"
                ]
            }
        }, 
        {
            "CrowdStrike Endpoint Enrichment - Test": {
                "name": "CrowdStrike Endpoint Enrichment - Test", 
                "fromversion": "3.5.0", 
                "implementing_scripts": [
                    "DeleteContext", 
                    "PrintErrorEntry"
                ], 
                "implementing_playbooks": [
                    "CrowdStrike Endpoint Enrichment"
                ], 
                "implementing_commands": [
                    "cs-device-search", 
                    "cs-detection-search"
                ]
            }
        }, 
        {
            "endpoint_enrichment_-_generic_test": {
                "name": "Endpoint Enrichment - Generic Test", 
                "fromversion": "3.5.0", 
                "implementing_scripts": [
                    "DeleteContext", 
                    "VerifyContext", 
                    "Set"
                ], 
                "implementing_playbooks": [
                    "Endpoint Enrichment - Generic"
                ]
            }
        }, 
        {
            "TestHttpPlaybook": {
                "name": "TestHttpPlaybook", 
                "implementing_scripts": [
                    "VerifyContextFields", 
                    "DeleteContext", 
                    "http"
                ]
            }
        }, 
        {
            "Test-IsMaliciousIndicatorFound": {
                "name": "Test-IsMaliciousIndicatorFound", 
                "implementing_scripts": [
                    "DeleteContext", 
                    "Set", 
                    "Sleep", 
                    "IsMaliciousIndicatorFound"
                ], 
                "implementing_commands": [
                    "createNewIndicator"
                ]
            }
        }, 
        {
            "Mimecast test": {
                "name": "Mimecast test", 
                "implementing_scripts": [
                    "FetchFromInstance", 
                    "DeleteContext"
                ], 
                "implementing_commands": [
                    "mimecast-get-impersonation-logs", 
                    "mimecast-query", 
                    "mimecast-download-attachments", 
                    "mimecast-url-decode", 
                    "mimecast-refresh-token", 
                    "mimecast-create-policy", 
                    "mimecast-manage-sender", 
                    "mimecast-get-message", 
                    "mimecast-discover", 
                    "mimecast-list-messages", 
                    "mimecast-create-managed-url", 
                    "mimecast-list-managed-url", 
                    "mimecast-get-attachment-logs", 
                    "mimecast-list-blocked-sender-policies", 
                    "mimecast-login", 
                    "mimecast-delete-policy", 
                    "mimecast-get-policy", 
                    "mimecast-get-url-logs"
                ]
            }
        }, 
        {
            "TestParseCSV": {
                "name": "TestParseCSV", 
                "implementing_scripts": [
                    "Set", 
                    "VerifyContext", 
                    "ParseCSV", 
                    "DeleteContext", 
                    "ExportToCSV"
                ]
            }
        }, 
        {
            "ArcSight Logger test": {
                "name": "ArcSight Logger test", 
                "implementing_scripts": [
                    "DeleteContext", 
                    "Sleep"
                ], 
                "implementing_commands": [
                    "as-search", 
                    "as-close", 
                    "as-drilldown", 
                    "as-search-events", 
                    "as-status", 
                    "as-events"
                ]
            }
        }, 
        {
            "Cylance Protect v2 Test": {
                "name": "Cylance Protect v2 Test", 
                "implementing_scripts": [
                    "VerifyContext", 
                    "DeleteContext"
                ], 
                "implementing_commands": [
                    "cylance-protect-delete-hash-from-lists", 
                    "cylance-protect-download-threat", 
                    "cylance-protect-get-zones", 
                    "cylance-protect-get-devices", 
                    "cylance-protect-get-policies", 
                    "cylance-protect-get-list", 
                    "cylance-protect-get-threat", 
                    "cylance-protect-get-device-threats", 
                    "cylance-protect-get-policy-details", 
                    "cylance-protect-add-hash-to-list"
                ]
            }
        }, 
        {
            "McAfeeESMTest": {
                "name": "McAfeeESMTest", 
                "implementing_scripts": [
                    "GetTime", 
                    "VerifyContext", 
                    "DeleteContext"
                ], 
                "implementing_commands": [
                    "esm-edit-case-status", 
                    "esm-get-case-statuses", 
                    "esm-search", 
                    "esm-add-case-status", 
                    "esm-get-alarm-event-details", 
                    "esm-get-organization-list", 
                    "esm-list-alarm-events", 
                    "esm-delete-case-status", 
                    "esm-edit-case", 
                    "esm-get-user-list", 
                    "esm-get-case-detail", 
                    "esm-add-case", 
                    "esm-fetch-alarms"
                ]
            }
        }, 
        {
            "Detonate File - Generic Test": {
                "name": "Detonate File - Generic Test", 
                "fromversion": "4.0.0", 
                "implementing_scripts": [
                    "DeleteContext", 
                    "http"
                ], 
                "implementing_playbooks": [
                    "Detonate File - Generic"
                ]
            }
        }, 
        {
            "Jask_Test": {
                "name": "Jask Test", 
                "implementing_scripts": [
                    "VerifyContext", 
                    "DeleteContext"
                ], 
                "implementing_commands": [
                    "jask-search-signals", 
                    "jask-search-entities", 
                    "jask-get-entity-details", 
                    "jask-get-insight-details", 
                    "closeInvestigation", 
                    "jask-search-insights", 
                    "jask-get-signal-details", 
                    "jask-get-related-entities", 
                    "jask-get-insight-comments"
                ]
            }
        }, 
        {
            "RSA NetWitness Test": {
                "name": "RSA NetWitness Test", 
                "implementing_commands": [
                    "netwitness-get-incident", 
                    "netwitness-get-incidents"
                ]
            }
        }, 
        {
            "Test_Sagemaker": {
                "name": "Test Sagemaker", 
                "implementing_scripts": [
                    "VerifyContext"
                ], 
                "implementing_commands": [
                    "predict-phishing"
                ]
            }
        }, 
        {
            "ExtractURL Test": {
                "name": "ExtractURL Test", 
                "implementing_scripts": [
                    "Print", 
                    "ExtractURL", 
                    "IsTrue"
                ]
            }
        }, 
        {
            "tenable-sc-test": {
                "name": "Tenable.sc Test", 
                "implementing_scripts": [
                    "GetTime", 
                    "VerifyContext", 
                    "DeleteContext", 
                    "FetchFromInstance"
                ], 
                "implementing_commands": [
                    "tenable-sc-get-asset", 
                    "tenable-sc-list-alerts", 
                    "tenable-sc-get-system-licensing", 
                    "tenable-sc-get-scan-status", 
                    "tenable-sc-list-scans", 
                    "tenable-sc-list-repositories", 
                    "tenable-sc-create-scan", 
                    "tenable-sc-delete-scan", 
                    "tenable-sc-get-scan-report", 
                    "tenable-sc-list-assets", 
                    "tenable-sc-get-vulnerability", 
                    "tenable-sc-get-device", 
                    "tenable-sc-create-asset", 
                    "tenable-sc-get-alert", 
                    "tenable-sc-launch-scan", 
                    "tenable-sc-list-report-definitions", 
                    "tenable-sc-delete-asset", 
                    "tenable-sc-list-credentials", 
                    "tenable-sc-list-policies", 
                    "tenable-sc-list-zones", 
                    "tenable-sc-list-users"
                ]
            }
        }, 
        {
            "ReversingLabsA1000Test": {
                "name": "ReversingLabsA1000Test", 
                "implementing_scripts": [
                    "VerifyContext", 
                    "DeleteContext"
                ], 
                "implementing_commands": [
                    "reversinglabs-download", 
                    "reversinglabs-extracted-files", 
                    "reversinglabs-download-unpacked", 
                    "reversinglabs-analyze", 
                    "file"
                ]
            }
        }, 
        {
            "TestWordFileToIOC": {
                "name": "TestWordFileToIOC", 
                "implementing_scripts": [
                    "TestCreateWordFile", 
                    "ExtractIP", 
                    "VerifyContext", 
                    "ReadFile", 
                    "ParseWordDoc"
                ]
            }
        }, 
        {
            "TestExtractHTMLTables": {
                "name": "TestExtractHTMLTables", 
                "implementing_scripts": [
                    "Print", 
                    "CloseInvestigation", 
                    "ExtractHTMLTables", 
                    "DeleteContext", 
                    "Exists"
                ]
            }
        }, 
        {
            "7ab45104-22aa-4e1b-8062-cadcbb28d87f": {
                "name": "Test - urlscan", 
                "implementing_scripts": [
                    "CloseInvestigation", 
                    "DeleteContext", 
                    "AreValuesEqual"
                ], 
                "implementing_commands": [
                    "url", 
                    "ip", 
                    "urlscan-submit"
                ]
            }
        }, 
        {
            "RasterizeImageTest": {
                "name": "RasterizeImageTest", 
                "implementing_scripts": [
                    "GenerateImageFileEntry", 
                    "DeleteContext"
                ], 
                "implementing_commands": [
                    "rasterize-image", 
                    "closeInvestigation"
                ]
            }
        }, 
        {
            "InfoArmorVigilanteATITest": {
                "name": "InfoArmorVigilanteATITest", 
                "implementing_scripts": [
                    "VerifyContext", 
                    "DeleteContext"
                ], 
                "implementing_commands": [
                    "vigilante-get-leak", 
                    "vigilante-query-infected-host-data", 
                    "vigilante-query-domains", 
                    "vigilante-query-accounts", 
                    "vigilante-watchlist-add-accounts", 
                    "vigilante-watchlist-remove-accounts", 
                    "vigilante-get-watchlist", 
                    "vigilante-query-ecrime-db", 
                    "vigilante-search-leaks"
                ]
            }
        }, 
        {
            "strings-test": {
                "name": "strings-test", 
                "implementing_scripts": [
                    "CreateBinaryFile", 
                    "FileCreateAndUpload", 
                    "Strings", 
                    "PublishEntriesToContext", 
                    "VerifyContext"
                ]
            }
        }, 
        {
            "process_email_-_generic_-_test": {
                "name": "Process Email - Generic - Test", 
                "implementing_scripts": [
                    "VerifyContext", 
                    "DeleteContext", 
                    "http"
                ], 
                "implementing_playbooks": [
                    "Process Email - Generic"
                ]
            }
        }, 
        {
            "97393cfc-2fc4-4dfe-8b6e-af64067fc436": {
                "name": "AWS - S3 Test Playbook", 
                "implementing_scripts": [
                    "VerifyContext"
                ], 
                "implementing_commands": [
                    "aws-s3-create-bucket", 
                    "aws-s3-get-bucket-policy", 
                    "aws-s3-download-file", 
                    "aws-s3-delete-bucket-policy", 
                    "aws-s3-delete-bucket", 
                    "aws-s3-list-buckets", 
                    "aws-s3-list-bucket-objects", 
                    "aws-s3-put-bucket-policy"
                ]
            }
        }, 
        {
            "TestFileCreateAndUpload": {
                "name": "TestFileCreateAndUpload", 
                "implementing_scripts": [
                    "Print", 
                    "FileCreateAndUpload", 
                    "DeleteContext", 
                    "CloseInvestigation"
                ]
            }
        }, 
        {
            "get_original_email_-_ews-_test": {
                "name": "Get Original Email - EWS - Test", 
                "implementing_scripts": [
                    "VerifyContext"
                ], 
                "implementing_playbooks": [
                    "Get Original Email - EWS"
                ]
            }
        }, 
        {
            "Remedy AR Test": {
                "name": "Remedy AR Test", 
                "implementing_scripts": [
                    "VerifyContext", 
                    "DeleteContext"
                ], 
                "implementing_commands": [
                    "remedy-get-server-details"
                ]
            }
        }, 
        {
            "WordTokenizeTest": {
                "name": "WordTokenizeTest", 
                "implementing_scripts": [
                    "VerifyContext", 
                    "WordTokenizer", 
                    "DeleteContext"
                ]
            }
        }, 
        {
            "ExtractDomainTest": {
                "name": "ExtractDomainTest", 
                "implementing_scripts": [
                    "VerifyContext", 
                    "ExtractDomain"
                ]
            }
        }, 
        {
            "TestCommonPython": {
                "name": "TestCommonPython", 
                "implementing_scripts": [
                    "TestPYCommonServer"
                ]
            }
        }, 
        {
            "get_file_sample_by_hash_-_cylance_protect_-_test": {
                "name": "Get File Sample By Hash - Cylance Protect - Test", 
                "fromversion": "3.5.0", 
                "implementing_scripts": [
                    "Set", 
                    "VerifyContext", 
                    "DeleteContext"
                ], 
                "implementing_playbooks": [
                    "Get File Sample By Hash - Cylance Protect"
                ]
            }
        }, 
        {
            "TestPacketsled": {
                "name": "TestPacketsled", 
                "implementing_commands": [
                    "packetsled-get-flows", 
                    "packetsled-get-pcaps", 
                    "packetsled-get-files", 
                    "packetsled-get-incidents"
                ]
            }
        }, 
        {
            "EWS search-mailbox test": {
                "name": "EWS search-mailbox test", 
                "implementing_scripts": [
                    "VerifyContext", 
                    "DeleteContext", 
                    "Sleep"
                ], 
                "implementing_commands": [
                    "ews-search-mailbox", 
                    "ews-move-item", 
                    "send-mail"
                ]
            }
        }, 
        {
            "IntSights Test": {
                "name": "IntSights Test", 
                "implementing_scripts": [
                    "Print", 
                    "VerifyContext", 
                    "DeleteContext", 
                    "Exists", 
                    "IsValueInArray"
                ], 
                "implementing_commands": [
                    "intsights-get-alerts", 
                    "intsights-get-iocs", 
                    "intsights-add-comment-to-alert", 
                    "intsights-add-tag-to-alert", 
                    "intsights-update-alert-severity", 
                    "closeInvestigation", 
                    "intsights-get-alert-activities"
                ]
            }
        }, 
        {
            "SalesforceTestPlaybook": {
                "name": "SalesforceTestPlaybook", 
                "implementing_scripts": [
                    "ContextContains", 
                    "DeleteContext"
                ], 
                "implementing_commands": [
                    "salesforce-update-case", 
                    "salesforce-get-case", 
                    "salesforce-search", 
                    "salesforce-create-case", 
                    "salesforce-delete-case", 
                    "salesforce-push-comment", 
                    "salesforce-get-object", 
                    "salesforce-close-case", 
                    "salesforce-update-object", 
                    "salesforce-query"
                ]
            }
        }, 
        {
            "Wildfire Test": {
                "name": "Wildfire Test", 
                "implementing_scripts": [
                    "VerifyContext", 
                    "DeleteContext"
                ], 
                "implementing_commands": [
                    "wildfire-upload", 
                    "wildfire-upload-file-remote", 
                    "wildfire-report"
                ]
            }
        }, 
        {
            "Vectra-test": {
                "name": "Vectra-test", 
                "implementing_scripts": [
                    "VerifyContext"
                ], 
                "implementing_commands": [
                    "vectra-sensors", 
                    "vectra-settings", 
                    "vectra-hosts", 
                    "vectra-triage", 
                    "vectra-detections"
                ]
            }
        }, 
        {
            "CuckooTest": {
                "name": "CuckooTest", 
                "implementing_scripts": [
                    "DeleteContext", 
                    "http"
                ], 
                "implementing_playbooks": [
                    "Detonate URL - Cuckoo", 
                    "Detonate File - Cuckoo"
                ]
            }
        }, 
        {
            "TextFromHTML_test_playbook": {
                "name": "TextFromHTML Test", 
                "implementing_scripts": [
                    "VerifyContext", 
                    "TextFromHTML"
                ]
            }
        }, 
        {
            "PhishAi-Test": {
                "name": "PhishAi-Test", 
                "implementing_scripts": [
                    "VerifyContext"
                ], 
                "implementing_commands": [
                    "phish-ai-scan-url"
                ]
            }
        }, 
        {
            "Phishing test - attachment": {
                "name": "Phishing test - attachment", 
                "implementing_scripts": [
                    "ScheduleCommand", 
                    "PhishingIncident", 
                    "DeleteContext", 
                    "http"
                ], 
                "implementing_playbooks": [
                    "Phishing Investigation - Generic"
                ]
            }
        }, 
        {
            "search_endpoints_by_hash_-_carbon_black_protection_-_test": {
                "name": "Search Endpoints By Hash - Carbon Black Protection - Test", 
                "fromversion": "3.5.0", 
                "implementing_scripts": [
                    "VerifyContext", 
                    "DeleteContext"
                ], 
                "implementing_playbooks": [
                    "Search Endpoints By Hash - Carbon Black Protection"
                ]
            }
        }, 
        {
            "Test-Detonate URL - Phish.AI": {
                "name": "Test-Detonate URL - Phish.AI", 
                "implementing_playbooks": [
                    "Detonate URL - Phish.AI"
                ], 
                "tests": [
                    "No test"
                ]
            }
        }, 
        {
            "ReversingLabsTCTest": {
                "name": "ReversingLabsTCTest", 
                "implementing_scripts": [
                    "VerifyContext", 
                    "DeleteContext"
                ], 
                "implementing_commands": [
                    "file"
                ]
            }
        }, 
        {
            "get_file_sample_from_path_-_carbon_black_enterprise_response_-_test": {
                "name": "Get File Sample From Path - Carbon Black Enterprise Response - Test", 
                "fromversion": "3.5.0", 
                "implementing_scripts": [
                    "VerifyContext", 
                    "DeleteContext"
                ], 
                "implementing_playbooks": [
                    "Get File Sample From Path - Carbon Black Enterprise Response"
                ], 
                "implementing_commands": [
                    "cb-list-sensors"
                ]
            }
        }, 
        {
            "PostgreSQL Test": {
                "name": "PostgreSQL Test", 
                "fromversion": "3.6.0", 
                "implementing_scripts": [
                    "VerifyHumanReadableEquals"
                ], 
                "implementing_commands": [
                    "pgsql-query"
                ]
            }
        }, 
        {
            "DUO Test Playbook": {
                "name": "DUO Test Playbook", 
                "implementing_scripts": [
                    "DeleteContext", 
                    "PrintErrorEntry", 
                    "AreValuesEqual", 
                    "PrintContext"
                ], 
                "implementing_commands": [
                    "duo-preauth"
                ]
            }
        }, 
        {
            "secureworks_test": {
                "name": "Secureworks test", 
                "implementing_scripts": [
                    "VerifyContext", 
                    "DeleteContext"
                ], 
                "implementing_commands": [
                    "secure-works-create-ticket", 
                    "secure-works-get-ticket", 
                    "secure-works-update-ticket", 
                    "secure-works-get-tickets-ids", 
                    "secure-works-get-ticket-count", 
                    "secure-works-close-ticket", 
                    "secure-works-get-tickets-updates"
                ]
            }
        }, 
        {
            "File Enrichment - Generic Test": {
                "name": "File Enrichment - Generic Test", 
                "implementing_scripts": [
                    "VerifyContext", 
                    "Set"
                ], 
                "implementing_playbooks": [
                    "File Enrichment - Generic"
                ]
            }
        }, 
        {
            "JSONtoCSV-Test": {
                "name": "JSONtoCSV-Test", 
                "implementing_scripts": [
                    "JSONFileToCSV", 
                    "LoadJSON", 
                    "ParseCSV", 
                    "JSONtoCSV", 
                    "FileCreateAndUpload", 
                    "DeleteContext"
                ]
            }
        }, 
        {
            "ZipFile-Test": {
                "name": "ZipFile-Test", 
                "implementing_scripts": [
                    "http", 
                    "ZipFile", 
                    "CloseInvestigation", 
                    "Sleep", 
                    "UnzipFile", 
                    "DeleteContext"
                ]
            }
        }, 
        {
            "d5cb69b1-c81c-4f27-8a40-3106c0cb2620": {
                "name": "AWS - IAM Test Playbook", 
                "implementing_scripts": [
                    "VerifyContext", 
                    "Sleep"
                ], 
                "implementing_commands": [
                    "aws-iam-update-user", 
                    "aws-iam-update-access-key", 
                    "aws-iam-get-user", 
                    "aws-iam-remove-user-from-group", 
                    "aws-iam-add-role-to-instance-profile", 
                    "aws-iam-create-instance-profile", 
                    "aws-iam-list-roles", 
                    "aws-iam-attach-policy", 
                    "aws-iam-create-login-profile", 
                    "aws-iam-create-group", 
                    "aws-iam-get-instance-profile", 
                    "aws-iam-list-instance-profiles-for-role", 
                    "aws-iam-update-login-profile", 
                    "aws-iam-list-policies", 
                    "aws-iam-get-role", 
                    "aws-iam-list-access-keys-for-user", 
                    "aws-iam-list-instance-profiles", 
                    "aws-iam-delete-role", 
                    "aws-iam-list-groups", 
                    "aws-iam-remove-role-from-instance-profile", 
                    "aws-iam-delete-user", 
                    "aws-iam-create-role", 
                    "aws-iam-delete-access-key", 
                    "aws-iam-detach-policy", 
                    "aws-iam-create-access-key", 
                    "aws-iam-delete-group", 
                    "aws-iam-create-user", 
                    "aws-iam-delete-login-profile", 
                    "aws-iam-list-groups-for-user", 
                    "aws-iam-add-user-to-group", 
                    "aws-iam-list-users", 
                    "aws-iam-delete-instance-profile"
                ]
            }
        }, 
        {
            "ExposeIncidentOwner-Test": {
                "name": "ExposeIncidentOwner-Test", 
                "implementing_scripts": [
                    "CloseInvestigation", 
                    "AssignAnalystToIncident", 
                    "ExposeIncidentOwner", 
                    "AreValuesEqual"
                ]
            }
        }, 
        {
            "McAfeeWebGatewayTest": {
                "name": "McAfeeWebGatewayTest", 
                "implementing_scripts": [
                    "ContextContains", 
                    "DeleteContext", 
                    "Sleep", 
                    "PrintContext"
                ], 
                "implementing_commands": [
                    "mwg-insert-entry", 
                    "mwg-get-list-entry", 
                    "mwg-get-list", 
                    "mwg-delete-entry", 
                    "mwg-get-available-lists"
                ]
            }
        }, 
        {
            "DemistoLockTest": {
                "name": "DemistoLockTest", 
                "implementing_scripts": [
                    "Set", 
                    "Print", 
                    "DeleteContext", 
                    "Sleep", 
                    "isError"
                ], 
                "implementing_commands": [
                    "closeInvestigation", 
                    "demisto-lock-release-all", 
                    "demisto-lock-release", 
                    "demisto-lock-get", 
                    "demisto-lock-info"
                ]
            }
        }, 
        {
            "Detonate File - BitDam Test": {
                "name": "Detonate File - BitDam Test", 
                "implementing_scripts": [
                    "FileCreateAndUpload", 
                    "DeleteContext"
                ], 
                "implementing_playbooks": [
                    "Detonate File - BitDam"
                ]
            }
        }, 
        {
            "Luminate-TestPlaybook": {
                "name": "Luminate-TestPlaybook", 
                "implementing_scripts": [
                    "VerifyContext"
                ], 
                "implementing_commands": [
                    "lum-block-user", 
                    "lum-destroy-user-session", 
                    "lum-unblock-user", 
                    "lum-get-ssh-access-logs", 
                    "lum-get-http-access-logs"
                ]
            }
        }, 
        {
            "McAfee-MAR_Test": {
                "name": "McAfee-MAR_Test", 
                "implementing_scripts": [
                    "VerifyContext"
                ], 
                "implementing_commands": [
                    "mar-collectors-list", 
                    "mar-search-multiple", 
                    "mar-search"
                ]
            }
        }, 
        {
            "CarbonBlackLiveResponseTest": {
                "name": "Carbon Black Live Response Test", 
                "implementing_scripts": [
                    "TestCreateWordFile", 
                    "DeleteContext", 
                    "Sleep"
                ], 
                "implementing_commands": [
                    "cb-get-file-from-endpoint", 
                    "cb-command-create-and-wait", 
                    "cb-session-create-and-wait", 
                    "cb-keepalive", 
                    "cb-file-delete-from-endpoint", 
                    "cb-push-file-to-endpoint", 
                    "cb-list-sessions", 
                    "cb-session-close"
                ]
            }
        }, 
        {
            "Recorded Future Test": {
                "name": "Recorded Future Test", 
                "implementing_scripts": [
                    "VerifyContext"
                ], 
                "implementing_commands": [
                    "ip", 
                    "domain", 
                    "recorded-future-get-related-entities", 
                    "file"
                ]
            }
        }, 
        {
            "NetWitness Endpoint Test": {
                "name": "NetWitness Endpoint Test", 
                "implementing_scripts": [
                    "DeleteContext"
                ], 
                "implementing_commands": [
                    "netwitness-get-machines", 
                    "netwitness-blacklist-domains", 
                    "netwitness-blacklist-ips", 
                    "netwitness-get-machine-module"
                ]
            }
        }, 
        {
            "DNSDBTest": {
                "name": "DNSDBTest", 
                "implementing_scripts": [
                    "DeleteContext"
                ], 
                "implementing_commands": [
                    "dnsdb-rrset", 
                    "dnsdb-rdata"
                ]
            }
        }, 
        {
            "VerifyHumanReadableFormat": {
                "name": "VerifyHumanReadableFormat", 
                "implementing_scripts": [
                    "VerifyTableToMarkDown", 
                    "VerifyTreeToFlatObject"
                ]
            }
        }, 
        {
            "domain_enrichment_generic_test": {
                "name": "Domain Enrichment Generic - Test", 
                "fromversion": "3.5.0", 
                "implementing_scripts": [
                    "DeleteContext", 
                    "VerifyContext", 
                    "Set"
                ], 
                "implementing_playbooks": [
                    "Domain Enrichment - Generic"
                ]
            }
        }, 
        {
            "Anomali_ThreatStream_Test": {
                "name": "Anomali ThreatStream Test", 
                "fromversion": "3.5.0", 
                "implementing_scripts": [
                    "VerifyContext", 
                    "DeleteContext"
                ], 
                "implementing_commands": [
                    "ip", 
                    "domain", 
                    "threatstream-email-reputation", 
                    "threatstream-intelligence", 
                    "file"
                ]
            }
        }, 
        {
            "ParseExcel-test": {
                "name": "ParseExcel-test", 
                "implementing_scripts": [
                    "ParseExcel", 
                    "DeleteContext", 
                    "http"
                ]
            }
        }, 
        {
            "Zoom_Test": {
                "name": "Zoom_Test", 
                "implementing_scripts": [
                    "Print", 
                    "VerifyContext", 
                    "GenerateEmail", 
                    "DeleteContext"
                ], 
                "implementing_commands": [
                    "zoom-create-meeting", 
                    "zoom-list-users", 
                    "zoom-fetch-recording", 
                    "zoom-create-user", 
                    "zoom-delete-user"
                ]
            }
        }, 
        {
            "DomainTools-Test": {
                "name": "DomainTools-Test", 
                "implementing_scripts": [
                    "VerifyContext", 
                    "NotInContextVerification", 
                    "DeleteContext"
                ], 
                "implementing_commands": [
                    "domain", 
                    "whois", 
                    "reverseWhois", 
                    "reverseNameServer", 
                    "domainSearch", 
                    "domainProfile", 
                    "whoisHistory", 
                    "reverseIP"
                ]
            }
        }, 
        {
            "RedLockTest": {
                "name": "RedLockTest", 
                "implementing_scripts": [
                    "DeleteContext", 
                    "Sleep"
                ], 
                "implementing_commands": [
                    "redlock-search-alerts", 
                    "redlock-reopen-alerts", 
                    "redlock-get-alert-details", 
                    "redlock-dismiss-alerts"
                ]
            }
        }, 
        {
            "TruSTAR Test": {
                "name": "TruSTAR Test", 
                "implementing_scripts": [
                    "VerifyContext", 
                    "DeleteContext"
                ], 
                "implementing_commands": [
                    "domain", 
                    "url", 
                    "ip", 
                    "trustar-correlated-reports", 
                    "file", 
                    "trustar-trending-indicators", 
                    "trustar-search-indicators"
                ]
            }
        }, 
        {
            "JoeSecurityTestDetonation": {
                "name": "JoeSecurityTestDetonation", 
                "fromversion": "4.0.0", 
                "implementing_scripts": [
                    "FileCreateAndUpload", 
                    "DeleteContext"
                ], 
                "implementing_playbooks": [
                    "Detonate File - JoeSecurity", 
                    "Detonate File From URL - JoeSecurity", 
                    "Detonate URL - JoeSecurity"
                ]
            }
        }, 
        {
            "Symantec Messaging Gateway Test": {
                "name": "Symantec Messaging Gateway Test", 
                "implementing_scripts": [
                    "GenerateIP", 
                    "VerifyContext", 
                    "GenerateUUID", 
                    "AreValuesEqual"
                ], 
                "implementing_commands": [
                    "smg-unblock-domain", 
                    "smg-block-ip", 
                    "smg-unblock-ip", 
                    "smg-block-domain", 
                    "smg-block-email", 
                    "smg-unblock-email"
                ]
            }
        }, 
        {
            "devo_test_playbook": {
                "name": "Devo test playbook", 
                "implementing_scripts": [
                    "VerifyContext", 
                    "DeleteContext"
                ], 
                "implementing_commands": [
                    "devo-query"
                ]
            }
        }, 
        {
            "Lastline - testplaybook": {
                "name": "Lastline - testplaybook", 
                "implementing_scripts": [
                    "DeleteContext", 
                    "Set", 
                    "http"
                ], 
                "implementing_playbooks": [
                    "Detonate URL - Lastline", 
                    "Detonate File - Lastline"
                ]
            }
        }, 
        {
            "detonate_file_-_generic_test": {
                "name": "Detonate File - Generic Test", 
                "toversion": "3.6.0", 
                "fromversion": "3.5.0", 
                "implementing_scripts": [
                    "DeleteContext", 
                    "http"
                ], 
                "implementing_playbooks": [
                    "Detonate File - Generic"
                ]
            }
        }, 
        {
            "Test CommonServer": {
                "name": "Test CommonServer", 
                "implementing_scripts": [
                    "TestFormatTableValues"
                ]
            }
        }, 
        {
            "Test filters & transformers scripts": {
                "name": "Test filters & transformers scripts", 
                "implementing_scripts": [
                    "RaiseError", 
                    "Print", 
                    "Set"
                ]
            }
        }, 
        {
            "virusTotalPrivateAPI-test-playbook": {
                "name": "virusTotalPrivateAPI-test-playbook", 
                "implementing_scripts": [
                    "VerifyContext", 
                    "StringContains", 
                    "DeleteContext"
                ], 
                "implementing_commands": [
                    "vt-private-get-url-report", 
                    "vt-private-get-file-report", 
                    "vt-private-get-domain-report"
                ]
            }
        }, 
        {
            "SCADAfence_test": {
                "name": "SCADAfence_test", 
                "implementing_scripts": [
                    "VerifyContext", 
                    "DeleteContext"
                ], 
                "implementing_commands": [
                    "scadafence-getAsset", 
                    "scadafence-setAlertStatus", 
                    "scadafence-getAlerts"
                ]
            }
        }, 
        {
            "c19e328d-0cf3-4a94-88b3-df670d984602": {
                "name": "SymantecEndpointProtection Test", 
                "implementing_scripts": [
                    "SEPScan", 
                    "VerifyContext", 
                    "DeleteContext"
                ], 
                "implementing_commands": [
                    "sep-quarantine", 
                    "sep-command-status", 
                    "sep-update-content", 
                    "sep-endpoints-info", 
                    "sep-groups-info", 
                    "sep-client-content", 
                    "sep-system-info"
                ]
            }
        }, 
        {
            "PagerDuty Test": {
                "name": "PagerDuty Test", 
                "implementing_scripts": [
                    "VerifyContext"
                ], 
                "implementing_commands": [
                    "PagerDuty-incidents", 
                    "PagerDuty-get-all-schedules", 
                    "PagerDuty-get-users-on-call-now"
                ]
            }
        }, 
        {
            "pan-appframework-test": {
                "name": "pan-appframework-test", 
                "implementing_scripts": [
                    "VerifyContext", 
                    "DeleteContext"
                ], 
                "implementing_commands": [
                    "pan-appframework-query-logs"
                ]
            }
        }, 
        {
            "TestSafeBreach": {
                "name": "TestSafeBreach", 
                "implementing_commands": [
                    "safebreach-get-simulation", 
                    "safebreach-rerun"
                ]
            }
        }, 
        {
            "ExifReadTest": {
                "name": "ExifReadTest", 
                "implementing_scripts": [
                    "GenerateImageFileEntry", 
                    "ExifRead", 
                    "DeleteContext"
                ], 
                "implementing_commands": [
                    "closeInvestigation"
                ]
            }
        }, 
        {
            "McAfee-TIE Test": {
                "name": "McAfee-TIE Test", 
                "implementing_scripts": [
                    "VerifyContext", 
                    "DeleteContext"
                ], 
                "implementing_commands": [
                    "tie-file-references", 
                    "file", 
                    "tie-set-file-reputation"
                ]
            }
        }, 
        {
            "SymantecMSSTest": {
                "name": "SymantecMSSTest", 
                "implementing_scripts": [
                    "VerifyContext", 
                    "DeleteContext"
                ], 
                "implementing_commands": [
                    "symantec-mss-incidents-list", 
                    "symantec-mss-update-incident", 
                    "symantec-mss-get-incident"
                ]
            }
        }, 
        {
            "MaxMind Test": {
                "name": "MaxMind Test", 
                "implementing_scripts": [
                    "DeleteContext"
                ], 
                "implementing_commands": [
                    "closeInvestigation", 
                    "ip"
                ]
            }
        }, 
        {
            "SLA Scripts - Test": {
                "name": "SLA Scripts - Test", 
                "implementing_scripts": [
                    "StopTimeToAssignOnOwnerChange", 
                    "ChangeRemediationSLAOnSevChange", 
                    "Set", 
                    "PrintErrorEntry", 
                    "DeleteContext"
                ], 
                "implementing_commands": [
                    "setIncident", 
                    "startTimer", 
                    "resetTimer"
                ]
            }
        }, 
        {
            "cveReputation Test": {
                "name": "cveReputation Test", 
                "implementing_scripts": [
                    "VerifyHumanReadableContains", 
                    "cveReputation"
                ]
            }
        }, 
        {
            "MISP V2 Test": {
                "name": "MISP V2 Test", 
                "implementing_scripts": [
                    "DeleteContext", 
                    "http", 
                    "misp_download_sample", 
                    "misp_upload_sample"
                ], 
                "implementing_commands": [
                    "misp-search", 
                    "misp-add-attribute", 
                    "misp-create-event", 
                    "url", 
                    "ip", 
                    "misp-download-sample", 
                    "misp-upload-sample", 
                    "file", 
                    "misp-delete-event"
                ]
            }
        }, 
        {
            "Test-Detonate URL - ThreatGrid": {
                "name": "Test-Detonate URL - ThreatGrid", 
                "implementing_playbooks": [
                    "Detonate URL - ThreatGrid"
                ]
            }
        }, 
        {
            "ParseCSVnullbytesTest": {
                "name": "ParseCSVnullbytesTest", 
                "implementing_scripts": [
                    "ParseCSV", 
                    "FileCreateAndUpload", 
                    "PrintErrorEntry", 
                    "Print", 
                    "DeleteContext", 
                    "AreValuesEqual"
                ]
            }
        }, 
        {
            "Detonate File - HybridAnalysis - Test": {
                "name": "Detonate File - HybridAnalysis - Test", 
                "implementing_scripts": [
                    "DeleteContext", 
                    "http"
                ], 
                "implementing_playbooks": [
                    "Detonate File - HybridAnalysis"
                ]
            }
        }, 
        {
            "StringContainsArray_test": {
                "name": "StringContainsArray_test", 
                "implementing_scripts": [
                    "Set", 
                    "DeleteContext", 
                    "PrintErrorEntry"
                ]
            }
        }, 
        {
            "ConvertKeysToTableFieldFormat_Test": {
                "name": "ConvertKeysToTableFieldFormat Test", 
                "implementing_scripts": [
                    "DeleteContext", 
                    "PrintErrorEntry", 
                    "ConvertKeysToTableFieldFormat", 
                    "ParseJSON", 
                    "isError"
                ]
            }
        }, 
        {
            "Pwned test": {
                "name": "Pwned test", 
                "implementing_scripts": [
                    "DeleteContext"
                ], 
                "implementing_commands": [
                    "domain", 
                    "email"
                ]
            }
        }, 
        {
            "ThreatMiner-Test": {
                "name": "ThreatMiner - Test", 
                "implementing_scripts": [
                    "DeleteContext"
                ], 
                "implementing_commands": [
                    "ip", 
                    "domain", 
                    "file"
                ]
            }
        }, 
        {
            "Ping Test Playbook": {
                "name": "Ping Test Playbook", 
                "implementing_scripts": [
                    "PrintErrorEntry", 
                    "DeleteContext", 
                    "Ping", 
                    "isError", 
                    "PrintContext"
                ]
            }
        }, 
        {
<<<<<<< HEAD
            "Test - PhishMe Intelligence": {
                "name": "Test - PhishMe Intelligence", 
                "implementing_scripts": [
                    "CloseInvestigation", 
                    "IsGreaterThan", 
                    "DeleteContext", 
                    "AreValuesEqual"
                ], 
                "implementing_commands": [
                    "url", 
                    "phishme-search", 
                    "email", 
                    "file", 
                    "ip"
=======
            "Gmail Convert Html Test": {
                "name": "Gmail Convert Html Test", 
                "implementing_scripts": [
                    "DeleteContext", 
                    "PrintErrorEntry", 
                    "PrintContext"
                ], 
                "implementing_commands": [
                    "gmail-search"
                ]
            }
        }, 
        {
            "Get File Sample By Hash - Generic - Test": {
                "name": "Get File Sample By Hash - Generic - Test", 
                "fromversion": "3.5.0", 
                "implementing_scripts": [
                    "DeleteContext", 
                    "VerifyContext", 
                    "Set"
                ], 
                "implementing_playbooks": [
                    "Get File Sample By Hash - Generic"
                ]
            }
        }, 
        {
            "Get File Sample From Hash - Generic - Test": {
                "name": "Get File Sample From Hash - Generic - Test", 
                "toversion": "3.1.0", 
                "implementing_scripts": [
                    "DeleteContext", 
                    "VerifyContext", 
                    "Set"
                ], 
                "implementing_playbooks": [
                    "Get File Sample From Hash - Generic"
                ]
            }
        }, 
        {
            "Alexa Test Playbook": {
                "name": "Alexa Test Playbook", 
                "implementing_scripts": [
                    "DeleteContext"
                ], 
                "implementing_commands": [
                    "domain"
                ]
            }
        },
        {
            "GoogleResourceManager-Test": {
                "name": "GoogleResourceManager-Test", 
                "implementing_scripts": [
                    "GenerateUUID", 
                    "Print", 
                    "DeleteContext"
                ], 
                "implementing_commands": [
                    "grm-search-organizations", 
                    "grm-update-project", 
                    "grm-undelete-project", 
                    "grm-list-projects", 
                    "grm-delete-project", 
                    "grm-create-project", 
                    "grm-get-project", 
                    "grm-get-organization"
>>>>>>> 77c5fc77
                ]
            }
        }
    ]
}<|MERGE_RESOLUTION|>--- conflicted
+++ resolved
@@ -11602,7 +11602,7 @@
                     "Alexa Test Playbook"
                 ]
             }
-        },
+        }, 
         {
             "Google Resource Manager": {
                 "name": "Google Resource Manager", 
@@ -15500,22 +15500,6 @@
             }
         }, 
         {
-<<<<<<< HEAD
-            "Test - PhishMe Intelligence": {
-                "name": "Test - PhishMe Intelligence", 
-                "implementing_scripts": [
-                    "CloseInvestigation", 
-                    "IsGreaterThan", 
-                    "DeleteContext", 
-                    "AreValuesEqual"
-                ], 
-                "implementing_commands": [
-                    "url", 
-                    "phishme-search", 
-                    "email", 
-                    "file", 
-                    "ip"
-=======
             "Gmail Convert Html Test": {
                 "name": "Gmail Convert Html Test", 
                 "implementing_scripts": [
@@ -15566,7 +15550,7 @@
                     "domain"
                 ]
             }
-        },
+        }, 
         {
             "GoogleResourceManager-Test": {
                 "name": "GoogleResourceManager-Test", 
@@ -15584,7 +15568,24 @@
                     "grm-create-project", 
                     "grm-get-project", 
                     "grm-get-organization"
->>>>>>> 77c5fc77
+                ]
+            }
+        }, 
+        {
+            "Test - PhishMe Intelligence": {
+                "name": "Test - PhishMe Intelligence", 
+                "implementing_scripts": [
+                    "CloseInvestigation", 
+                    "IsGreaterThan", 
+                    "DeleteContext", 
+                    "AreValuesEqual"
+                ], 
+                "implementing_commands": [
+                    "url", 
+                    "phishme-search", 
+                    "email", 
+                    "file", 
+                    "ip"
                 ]
             }
         }
