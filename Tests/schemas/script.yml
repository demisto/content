type: map
mapping:
  commonfields:
    type: map
    required: True
    mapping:
      id:
        type: str
        required: True
      version:
        type: int
        required: True
  name:
    type: str
    required: True
  script:
    type: str
    required: True
  type:
    type: str
<<<<<<< HEAD
    required: yes
    enum: ['javascript', 'python', 'powershell']
=======
    required: True
    enum: ['javascript', 'python']
>>>>>>> 689f8fca
  tags:
    type: seq
    required: True
    sequence:
      - type: str
  comment:
    type: str
    required: True
  enabled:
    type: bool
  system:
    type: bool
  deprecated:
    type: bool
  args:
    type: seq
    sequence:
      - include: argument_schema
  scripttarget:
    type: int
  timeout:
    type: text
  dependson:
    type: map
    allowempty: True
  outputs:
    type: seq
    sequence:
      - include: output_schema
  important:
    type: seq
    sequence:
      - include: important_schema
  fromversion:
    type: text
  toversion:
    type: text
  dockerimage:
    type: str
  alt_dockerimages:
    type: seq
    sequence:
    - type: str
  runonce:
    type: bool
  tests:
    type: seq
    sequence:
    - type: str
  sensitive:
    type: bool
  runas:
    type: str
  subtype:
    type: str
    enum: ['python2', 'python3']

# script->args
schema;argument_schema:
  type: map
  mapping:
    name:
      type: str
      required: True
    description:
      type: str
      required: True
    defaultValue:
      type: str
    required:
      type: bool
    default:
      type: bool
    auto:
      type: str
      enum: ['PREDEFINED']
    predefined:
      type: seq
      sequence:
      - type: str
    isArray:
      type: bool
    secret:
      type: bool
    deprecated:
      type: bool

# script->outputs
schema;output_schema:
  type: map
  mapping:
    contentPath:
      type: str
    contextPath:
      type: scalar
    description:
      type: str
      required: True
    type:
      type: str

# script->important
schema;important_schema:
  type: map
  mapping:
    contextPath:
      type: str
      required: True
    description:
      type: str
      required: True
    related:
      type: str<|MERGE_RESOLUTION|>--- conflicted
+++ resolved
@@ -18,13 +18,8 @@
     required: True
   type:
     type: str
-<<<<<<< HEAD
-    required: yes
+    required: True
     enum: ['javascript', 'python', 'powershell']
-=======
-    required: True
-    enum: ['javascript', 'python']
->>>>>>> 689f8fca
   tags:
     type: seq
     required: True
