from __future__ import print_function  # noqa: UP010

import json
import logging
import uuid
import os

integrationContext = {}
is_debug = False  # type: bool
ARGS_COMMAND_PATH = os.path.join(os.path.dirname(__file__), ".args_command.json")

exampleIncidents = [
    {
        "Brand": "Builtin",
        "Category": "Builtin",
        "Contents": {
            "data": [
                {
                    "CustomFields": {},
                    "account": "",
                    "activated": "0001-01-01T00:00:00Z",
                    "attachment": None,
                    "autime": 1550670443962164000,
                    "canvases": None,
                    "category": "",
                    "closeNotes": "",
                    "closeReason": "",
                    "closed": "0001-01-01T00:00:00Z",
                    "closingUserId": "",
                    "created": "2019-02-20T15:47:23.962164+02:00",
                    "details": "",
                    "droppedCount": 0,
                    "dueDate": "2019-03-02T15:47:23.962164+02:00",
                    "hasRole": False,
                    "id": "1",
                    "investigationId": "1",
                    "isPlayground": False,
                    "labels": [
                        {"type": "Instance", "value": "test"},
                        {"type": "Brand", "value": "Manual"},
                    ],
                    "lastOpen": "0001-01-01T00:00:00Z",
                    "linkedCount": 0,
                    "linkedIncidents": None,
                    "modified": "2019-02-20T15:47:27.158969+02:00",
                    "name": "1",
                    "notifyTime": "2019-02-20T15:47:27.156966+02:00",
                    "occurred": "2019-02-20T15:47:23.962163+02:00",
                    "openDuration": 0,
                    "owner": "analyst",
                    "parent": "",
                    "phase": "",
                    "playbookId": "playbook0",
                    "previousRoles": None,
                    "rawCategory": "",
                    "rawCloseReason": "",
                    "rawJSON": "",
                    "rawName": "1",
                    "rawPhase": "",
                    "rawType": "Unclassified",
                    "reason": "",
                    "reminder": "0001-01-01T00:00:00Z",
                    "roles": None,
                    "runStatus": "waiting",
                    "severity": 0,
                    "sla": 0,
                    "sourceBrand": "Manual",
                    "sourceInstance": "amichay",
                    "status": 1,
                    "type": "Unclassified",
                    "version": 6,
                }
            ],
            "total": 1,
        },
        "ContentsFormat": "json",
        "EntryContext": None,
        "Evidence": False,
        "EvidenceID": "",
        "File": "",
        "FileID": "",
        "FileMetadata": None,
        "HumanReadable": None,
        "ID": "",
        "IgnoreAutoExtract": False,
        "ImportantEntryContext": None,
        "Metadata": {
            "brand": "Builtin",
            "category": "",
            "contents": "",
            "contentsSize": 0,
            "created": "2019-02-24T09:44:51.992682+02:00",
            "cronView": False,
            "endingDate": "0001-01-01T00:00:00Z",
            "entryTask": None,
            "errorSource": "",
            "file": "",
            "fileID": "",
            "fileMetadata": None,
            "format": "json",
            "hasRole": False,
            "id": "",
            "instance": "Builtin",
            "investigationId": "7ab2ac46-4142-4af8-8cbe-538efb4e63d6",
            "modified": "0001-01-01T00:00:00Z",
            "note": False,
            "parentContent": '!getIncidents query="id:1"',
            "parentEntryTruncated": False,
            "parentId": "111@7ab2ac46-4142-4af8-8cbe-538efb4e63d6",
            "pinned": False,
            "playbookId": "",
            "previousRoles": None,
            "recurrent": False,
            "reputationSize": 0,
            "reputations": None,
            "roles": None,
            "scheduled": False,
            "startDate": "0001-01-01T00:00:00Z",
            "system": "",
            "tags": None,
            "tagsRaw": None,
            "taskId": "",
            "times": 0,
            "timezoneOffset": 0,
            "type": 1,
            "user": "",
            "version": 0,
        },
        "ModuleName": "InnerServicesModule",
        "Note": False,
        "ReadableContentsFormat": "",
        "System": "",
        "Tags": None,
        "Type": 1,
        "Version": 0,
    }
]
exampleContext = [
    {
        "Brand": "Builtin",
        "Category": "Builtin",
        "Contents": {
            "context": {},
            "id": "1",
            "importantKeys": None,
            "modified": "2019-02-24T09:50:21.798306+02:00",
            "version": 30,
        },
        "ContentsFormat": "json",
        "EntryContext": None,
        "Evidence": False,
        "EvidenceID": "",
        "File": "",
        "FileID": "",
        "FileMetadata": None,
        "HumanReadable": None,
        "ID": "",
        "IgnoreAutoExtract": False,
        "ImportantEntryContext": None,
        "Metadata": {
            "brand": "Builtin",
            "category": "",
            "contents": "",
            "contentsSize": 0,
            "created": "2019-02-24T09:50:28.652202+02:00",
            "cronView": False,
            "endingDate": "0001-01-01T00:00:00Z",
            "entryTask": None,
            "errorSource": "",
            "file": "",
            "fileID": "",
            "fileMetadata": None,
            "format": "json",
            "hasRole": False,
            "id": "",
            "instance": "Builtin",
            "investigationId": "7ab2ac46-4142-4af8-8cbe-538efb4e63d6",
            "modified": "0001-01-01T00:00:00Z",
            "note": False,
            "parentContent": '!getContext id="1"',
            "parentEntryTruncated": False,
            "parentId": "120@7ab2ac46-4142-4af8-8cbe-538efb4e63d6",
            "pinned": False,
            "playbookId": "",
            "previousRoles": None,
            "recurrent": False,
            "reputationSize": 0,
            "reputations": None,
            "roles": None,
            "scheduled": False,
            "startDate": "0001-01-01T00:00:00Z",
            "system": "",
            "tags": None,
            "tagsRaw": None,
            "taskId": "",
            "times": 0,
            "timezoneOffset": 0,
            "type": 0,
            "user": "",
            "version": 0,
        },
        "ModuleName": "InnerServicesModule",
        "Note": False,
        "ReadableContentsFormat": "",
        "System": "",
        "Tags": None,
        "Type": 0,
        "Version": 0,
    }
]
exampleUsers = [
    {
        "Brand": "Builtin",
        "Category": "Builtin",
        "Contents": [
            {
                "accUser": False,
                "addedSharedDashboards": None,
                "canPostTicket": False,
                "dashboards": None,
                "defaultAdmin": True,
                "disableHyperSearch": False,
                "editorStyle": "",
                "email": "admintest@demisto.com",
                "helpSnippetDisabled": False,
                "homepage": "",
                "id": "admin",
                "image": "data:image/png;base64,iVBORw0KGgoAAAANSUhEUgAAAJAAAACQCAYAAADnRuK4AAAACXBIWXMAAB"
                "YlAAAWJQFJUiTwAAAFeElEQVR42u2dO1MbVxSAj2whIZAQHlWksSrcwKAMVWjYNLhiRjOkSYXyC7"
                "z5BfE/iNKmYWlchRnNyE2oRKO0y5DGaiI3pokcbRYNelopCDNOeGmlXS269/v6BcH9dPace+4jM"
                "hwOhwIwJk/4FwACAQIBAgECASAQIBAgECAQAAIBAgECAQIBIBAgECAQIBAAAgECAQIBAgECASAQIB"
                "AgECAQAAIBAgECAQIBIBAEQfSxfJBK74NY7ZrYg4ac9huMzD1sRDOSj2XFTKzLciQW6meJhH3AlN1"
                "viNmqyknvHDM8ko7E5PXCppiJdT0Fsto1+e6iggkTsh9fFStl6JUDIY9/HHZqUrw80ycC2f2GGE5Zn"
                "GGX0feRP559K9mnKfUjkNmqIk8AFNvTj0JTF8juN0iYA6LUqasvkNV5x0gHxPtPF1P/nVOfB7IfmON"
                "JR2JSWtoRY+6LmR/QgluRw05NaWmnHoEeen1ZKWPm5WkOu1rIE0oEeoh8LDvz8hhOWZvZdHphyINAyI"
                "NAyEMOpCe6z6oTgZCHCCRy1Zy1Ou9uTBNsz61IIf5CCvOryINAN6kPXMm7x3fmHye9cznpnUuxfSal1I"
                "4vzUbkUeQVVh+4kmsejZS8nvYbkmseSX3gThzpvmweIY8KAuXdY08D6Qy7knePJ5KHNUyKCGS1a2OVza"
                "f9hljtGvJoL9AEXX2vzyKPgkn0JGuKvDxrtqry0+XvmKJiDjQNkAeBAIEAgXxme24llGdBEYEK8RehPAu"
                "qCDS/KhvRjOfnNqIZ3/tiCDSjlFI7kvZwuEA6EpNSaodRR6Arsk9TYi/vjRSJNqIZsZf3pr5zE4FmRKK"
                "DpHFrcrw9tyIHSQN5AkKZ9UCF+VVyGyIQIBAgEAACAQIBAgECASAQIBAg0AiUunVGBYHu5qHFXAW3IpX"
                "eB0ZmRph6LywXzdy7K8IZduVr5y0jQwS6I8KwGjAw0iFcvDJ1gXLRDGuSAyKMw0lDSaKLi1uhfFtUx0"
                "ys6SFQLpqR4uIWI+4j+/FVfSKQyNUCsIOkwcj7wEY0I8VkOF9ILpybcV4l1kKN5qELdA1XXo7O8ydJ"
                "ycezYs6vh77O+9EI9FiJ/PnzxK+XSno39LtNlcuBdEls7eU9ZeUR4ZzowDhIGlrsEkEgn1HpuioEC"
                "qGc9usoYXIgDfOdSnpXu92vRCAf+GFhU14vbGr5tyPQhPmOlTJm/pI8BAqB50+SUlp6KbkxzihCIM"
                "3ZnluR0tJLped3SKID4lViTemZZSJQgOgyOYhAASTLlfSu9vkOAnmkOewq3wydFLrxQBINCAQIBAik"
                "CXa/IdmPb8a6ufAhrHZNsh/fiK3JslztkujmsCu5v36R958uRETkx8WvxEys+/Kzi5dn8n3rNxG5"
                "anXYz75RvnrTSqDmsCuGU76xaH8/vipWypjoZxfcihx2/hvRdJgC0OoVZl5Ub93xcdipieGUpTnG"
                "Vd7XUv5fHpGrC37Niyo5kBLytKq3DvI1J71zMZyyp3vl6wNXDKd87562w05NzJa6EmnxCvNy6/Ko"
                "bQu73xDDKY98b72qfTQtIlAumhn5MAfn31fSfRWa1a55kicdiSnbR9Mmia4PXMm7x552vd5WoX1"
                "eaY2C6gvttavC8n//6mkf/ucV2m2V1n3osPBMy2bqOCJcJ9rjiKcy2nbjvb6KvODn5CQCPfLqzGx"
                "R06GR0mWi4tbWq1a1H49kNdyfNLyH4Go0LSrtBAooApNl0oLgQKq0HSptBAogApNp0oLgXys0HSst"
                "BDIpwqN/WEINHaFJiLaVloI5EOFJiJsLkQg8Bu29QACAQIBAgECASAQIBAgECAQAAIBAgECAQIBIB"
                "AgECAQIBAAAgECAQLBLPMPFxalhUpzvrEAAAAASUVORK5CYII=",
                # noqa E501
                "investigationPage": "",
                "lastLogin": "0001-01-01T00:00:00Z",
                "name": "Admin Dude",
                "notify": ["mattermost", "email", "slack"],
                "phone": "+650-123456",
                "playgroundCleared": False,
                "playgroundId": "818df1a9-98dc-46df-84dc-dbd2fffc0fda",
                "preferences": {
                    "userPreferencesIncidentTableQueries": {
                        "Open Jobs in the last 7 days": {
                            "picker": {"predefinedRange": {"id": "7", "name": "Last 7 days"}},
                            "query": "-status:closed category:job",
                        },
                        "Open incidents in the last 7 days": {
                            "isDefault": True,
                            "picker": {"predefinedRange": {"id": "7", "name": "Last 7 days"}},
                            "query": "-status:closed -category:job",
                        },
                    },
                    "userPreferencesWarRoomFilter": {
                        "categories": [
                            "chats",
                            "incidentInfo",
                            "commandAndResults",
                            "notes",
                        ],
                        "fromTime": "0001-01-01T00:00:00Z",
                        "pageSize": 0,
                        "tagsAndOperator": False,
                        "usersAndOperator": False,
                    },
                    "userPreferencesWarRoomFilterExpanded": False,
                    "userPreferencesWarRoomFilterMap": {
                        "Chats only": {
                            "categories": ["chats"],
                            "fromTime": "0001-01-01T00:00:00Z",
                            "pageSize": 0,
                            "tagsAndOperator": False,
                            "usersAndOperator": False,
                        },
                        "Default Filter": {
                            "categories": [
                                "chats",
                                "incidentInfo",
                                "commandAndResults",
                                "notes",
                            ],
                            "fromTime": "0001-01-01T00:00:00Z",
                            "pageSize": 0,
                            "tagsAndOperator": False,
                            "usersAndOperator": False,
                        },
                        "Playbook results": {
                            "categories": [
                                "playbookTaskResult",
                                "playbookErrors",
                                "justFound",
                            ],
                            "fromTime": "0001-01-01T00:00:00Z",
                            "pageSize": 0,
                            "tagsAndOperator": False,
                            "usersAndOperator": False,
                        },
                    },
                    "userPreferencesWarRoomFilterOpen": True,
                },
                "roles": {"demisto": ["Administrator"]},
                "theme": "",
                "username": "admin",
                "wasAssigned": False,
            }
        ],
        "ContentsFormat": "json",
        "EntryContext": {
            "DemistoUsers": [
                {
                    "email": "admintest@demisto.com",
                    "name": "Admin Dude",
                    "phone": "+650-123456",
                    "roles": ["demisto: [Administrator]"],
                    "username": "admin",
                }
            ]
        },
        "Evidence": False,
        "EvidenceID": "",
        "File": "",
        "FileID": "",
        "FileMetadata": None,
        "HumanReadable": "## Users\nUsername|Email|Name|Phone|Roles\n-|-|-|-|-\nadmin|admintest@demisto.com|Admin Dude|"
        "\\+650-123456|demisto: \\[Administrator\\]\n",
        # noqa E501
        "ID": "",
        "IgnoreAutoExtract": False,
        "ImportantEntryContext": None,
        "Metadata": {
            "brand": "Builtin",
            "category": "",
            "contents": "",
            "contentsSize": 0,
            "created": "2019-02-24T09:50:28.686449+02:00",
            "cronView": False,
            "endingDate": "0001-01-01T00:00:00Z",
            "entryTask": None,
            "errorSource": "",
            "file": "",
            "fileID": "",
            "fileMetadata": None,
            "format": "json",
            "hasRole": False,
            "id": "",
            "instance": "Builtin",
            "investigationId": "7ab2ac46-4142-4af8-8cbe-538efb4e63d6",
            "modified": "0001-01-01T00:00:00Z",
            "note": False,
            "parentContent": '!getUsers online="False"',
            "parentEntryTruncated": False,
            "parentId": "120@7ab2ac46-4142-4af8-8cbe-538efb4e63d6",
            "pinned": False,
            "playbookId": "",
            "previousRoles": None,
            "recurrent": False,
            "reputationSize": 0,
            "reputations": None,
            "roles": None,
            "scheduled": False,
            "startDate": "0001-01-01T00:00:00Z",
            "system": "",
            "tags": None,
            "tagsRaw": None,
            "taskId": "",
            "times": 0,
            "timezoneOffset": 0,
            "type": 1,
            "user": "",
            "version": 0,
        },
        "ModuleName": "InnerServicesModule",
        "Note": False,
        "ReadableContentsFormat": "",
        "System": "",
        "Tags": None,
        "Type": 1,
        "Version": 0,
    }
]
exampleDemistoUrls = {
    "evidenceBoard": "https://test-address:8443/#/EvidenceBoard/7ab2ac46-4142-4af8-8cbe-538efb4e63d6",
    "investigation": "https://test-address:8443/#/Details/7ab2ac46-4142-4af8-8cbe-538efb4e63d6",
    "relatedIncidents": "https://test-address:8443/#/Cluster/7ab2ac46-4142-4af8-8cbe-538efb4e63d6",
    "server": "https://test-address:8443",
    "warRoom": "https://test-address:8443/#/WarRoom/7ab2ac46-4142-4af8-8cbe-538efb4e63d6",
    "workPlan": "https://test-address:8443/#/WorkPlan/7ab2ac46-4142-4af8-8cbe-538efb4e63d6",
}
exampleAutoFocusApiKey = "1234"

callingContext = {}  # type: dict

contentSecrets = {
    "WildFire-Reports": {"token": "<ReplaceWithToken>"},
    "AutoFocusTagsFeed": {"api_key": "<ReplaceWithApiKey>"},
    "Http_Connector": {"token": "<ReplaceWithToken>", "url": "<ReplaceWithURL>"},
}


def initialize():
    """Runs some initializations to the demisto object. Should not be used in integration code"""


def params():
    """(Integration only)
    Retrieves the integration parameters object

    Returns:
      dict: Integrations parameters object

    """
    demisto_params = os.getenv("DEMISTO_PARAMS")
    if demisto_params:
        try:
            return json.loads(demisto_params)
        except json.JSONDecodeError:
            return {}
    return {}


def args():
    """Retrieves a command / script arguments object

    Returns:
      dict: Arguments object

    """
    if os.path.exists(ARGS_COMMAND_PATH):
        with open(ARGS_COMMAND_PATH) as f:
            try:
                args = json.load(f)
            except json.JSONDecodeError:
                return {}
            args.pop("cmd", None)
            return args
    return {}


def command():
    """(Integration only)
       Retrieves the integration command that is being run

    Returns:
      str: Integrations command name

    """
    if os.path.exists(ARGS_COMMAND_PATH):
        with open(ARGS_COMMAND_PATH) as f:
            try:
                return json.load(f)["cmd"]
            except json.JSONDecodeError:
                return ""
            except KeyError:
                return ""
    return ""


def log(msg):
    """Prints a message to the current incidents war room log

    Args:
      msg (str): The message to be logged

    Returns:
      None: No data returned
    """
    logging.getLogger().info(msg)


def get(obj, field, defaultParam=None):
    """Extracts field value from nested object

    Args:
      obj (dict): The object to extract the field from
      field (str): The field to extract from the object, given in dot notation
      defaultParam (object): The default value to return in case the field doesn't exist in obj

    Returns:
      str: The value of the extracted field

    """
    parts = field.split(".")
    for part in parts:
        if obj and part in obj:
            obj = obj[part]
        else:
            return defaultParam
    return obj


def gets(obj, field):
    """Extracts field value from nested object

    Args:
      obj (dict): The object to extract the field from
      field (str): The field to extract from the object, given in dot notation

    Returns:
      str: The value of the extracted field

    """
    return str(get(obj, field))


def context():
    """Retrieves the context data object of the current incident

    Returns:
      dict: Context data object

    """
    return {}


def uniqueFile():
    """Generate a unique file name based upon a random UUID

    Returns:
      str: Random UUID

    """
    return str(uuid.uuid4())


def getLastRun():
    """(Integration only)
    Retrieves the LastRun object

    Returns:
      dict: LastRun object

    """
    return {"lastRun": "2018-10-24T14:13:20+00:00"}


def setLastRun(obj):
    """(Integration only)
    Stores given object in the LastRun object

    Args:
      obj (dict): The object to store

    Returns:
      None: No data returned

    """
    return


def info(msg, *args):
    """Prints a message to the server logs in info level

    Args:
      msg (str): The message to be logged
      args (dict): Additional arguments to log

    Returns:
      None: No data returned

    """
    logging.getLogger().info(msg, *args)


def error(msg, *args):
    """Prints a message to the server logs in error level

    Args:
      msg (str): The message to be logged
      args (dict): Additional arguments to log

    Returns:
      None: No data returned

    """
    # print to stdout so pytest fail if not mocked
    print(msg, *args)  # noqa: T201


def debug(msg, *args):
    """Prints a message to the server logs in debug level

    Args:
      msg (str): The message to be logged
      args (dict): Additional arguments to log

    Returns:
      None: No data returned

    """
    logging.getLogger().info(msg, *args)


def getAllSupportedCommands():
    """(Script only)
    Retrieves all available integration commands and scripts

    Returns:
      dict: Object of all available integrations and scripts

    """
    return {}


def results(results):
    """Outputs entries to the war-room

    Args:
      results (Union[list, dict]): The entry object or array of entry objects to output

    Returns:
      None: No data returned

    An example of results argument:
    ```
    {
        Type: EntryType.NOTE,
        Contents: data,
        ContentsFormat: EntryFormat.JSON,
        HumanReadable: md,
        ReadableContentsFormat: EntryFormat.MARKDOWN,
        EntryContext: context,
        Tags: [tag1, tag2]
    }
    ```
    """
    if isinstance(results, dict) and results.get("contents"):
        results = results.get("contents")
    log("demisto results: {}".format(json.dumps(results, indent=4, sort_keys=True)))    # noqa: UP032


def credentials(credentials):
    """(Integration only)
    For integrations that support fetching credentials. Send the fetched credentials to the server.

    Args:
      credentials (list): List of credential objects

    Returns:
      None: No data returned

    """
    log("credentials: {}".format(credentials))  # noqa: UP032


def getFilePath(id):
    """Retrieves file path and name, given file entry ID

    Args:
      id (str): File entry ID to get details of

    Returns:
      dict: Object contains file ID, path and name

    """
    return {"id": id, "path": "test/test.txt", "name": "test.txt"}


def investigation():
    """Retrieves the ID of the investigation in which being run in


    Returns:
      dict: Object contains the investigation ID

    """
    return {"id": "1"}


def executeCommand(command, args):
    """(Script only)
    Executes given integration command / script and arguments

    Args:
      command (str): Integration command name or script name to run
      args (dict): Integration command / script arguments

    Returns:
      Union[dict, list]: Command execution response wrapped in Demisto entry object

    """
    commands = {
        "getIncidents": exampleIncidents,
        "getContext": exampleContext,
        "getUsers": exampleUsers,
    }
    if commands.get(command):
        return commands.get(command)

    return ""

<<<<<<< HEAD
def executeCommandBatch(commands_list:list[dict[str,any]]):
    """(Script only)
    Execute list of commands in the following format {"command_name":args}

=======
def executeCommandBatch(commands_list):
    """(Script only)
    Execute list of commands in the following format {"command_name":args}
    Example:
    [{"get-endpoint-data":{"endpoint_hostname":"example"}},
    {"get-user-data":{"user_email":"example@gmail.com"}}]
>>>>>>> 2a9b9e93
    Args:
      commands_list (list[dict[str,any]]): list of dicts each represent a command.

    Returns:
      list[Union[dict, list]]: list of the Command execution response wrapped in Demisto entry object.

    """
    results = []
    commands = {
        "getIncidents": exampleIncidents,
        "getContext": exampleContext,
        "getUsers": exampleUsers,
    }
    for command_dict in commands_list:
<<<<<<< HEAD
        for command in command_dict.keys():
=======
        for command in command_dict:
>>>>>>> 2a9b9e93
            if commands.get(command):
                results.append(commands.get(command))
    if results:
        return results
    return ""


def getParam(param):
    """(Integration only)
    Extracts given parameter from the integration parameters object

    Args:
      param (str): Integration parameter to get value of

    Returns:
      str: Integration parameter value

    """
    return params().get(param)


def getArg(arg):
    """Extracts given argument from the arguments object

    Args:
      arg (str): Argument to get value of

    Returns:
      str: Argument value

    """
    return args().get(arg)


def setIntegrationContext(context):
    """(Integration only)
    Stores given object in the IntegrationContext object

    Args:
      context (dict): The object to store

    Returns:
      None: No data returned

    """
    global integrationContext
    integrationContext = context


def getIntegrationContext():
    """(Integration only)
    Retrieves the IntegrationContext object

    Returns:
      dict: IntegrationContext object

    """
    return integrationContext


def setIntegrationContextVersioned(context, version=-1, sync=False):
    """(Integration only)
    Stores given object in the IntegrationContext object in given version

    Args:
      context (dict): The object to store
      version (int): The context version to set. If the version is older than the current, an error will be thrown. (Default value = -1)  # noqa
      sync (bool): Whether to save the context to the DB right away.
    If false, the context will be saved at the end of the command. (Default value = False)

    Returns:
      None: No data returned

    """  # noqa: E501
    global integrationContext
    integrationContext = context


def getIntegrationContextVersioned(refresh=False):
    """(Integration only)
    Retrieves the versioned IntegrationContext object

    Args:
      refresh (bool): Whether to get the integration context straight from the DB and not from the instance memory.
       (Default value = False) # noqa

    Returns:
      dict: IntegrationContext versioned object

    """
    return integrationContext


def incidents(incidents=None):
    """In script, retrieves the `Incidents` list from the context
    In integration, used to return incidents to the server.

    Args:
      incidents (list): In integration only, list of incident objects (Default value = None).

    Returns:
      list: List containing the current incident object.

    """
    if incidents is None:
        return exampleIncidents[0]["Contents"]["data"]  # type: ignore[index]
    else:
        return results({"Type": 1, "Contents": json.dumps(incidents), "ContentsFormat": "json"})


def incident():
    """Retrieves the current incident and all its fields (e.g. name, type).
    The incident custom fields will be populated as a `dict` under the CustomFields attribute
    (for example the `filename` custom field can be retrieved using `demisto.incident()['CustomFields'].get('filename')`).

    demisto.incident gets the data from the script on the beginning of the execution,
    hence if updating the incident context during script execution,
    it won't be reflected when calling demisto.incident, which will return stale context data.

    Returns:
      dict: dict representing an incident object

    """
    return incidents()[0]


def setContext(contextPath, value):
    """(Script only)
    Sets given value in path in the context data

    Args:
      contextPath (str): The context data path to set the value in
      value (str): The value to set in the context data path

    Returns:
      dict: Object contains operation result status

    """
    return {"status": True}


def demistoUrls():
    """Retrieves the following URLs related to the incident.
        - evidenceBoard
        - investigation
        - relatedIncidents
        - server
        - warRoom
        - workPlan
    You can use these URLs when you send notifications outside the system
    over email or slack and would like to include a link to the incident.


    Returns:
      dict: Object contains server URLs with page as key and URL as value

    """
    return exampleDemistoUrls


def getAutoFocusApiKey():
    """Retrieves the AutoFocus API Key related to this Cortex XSOAR License.
    You can use this API Key in all AutoFocus integrations and Feeds.
    This command is not available on tenants.


    Returns:
      str: String containing the API Key

    """
    return exampleAutoFocusApiKey


def dt(obj=None, trnsfrm=None):
    """Extracts field from object using DT language syntax

    Args:
      obj (dict): The object to look in for the requested field (Default value = None)
      trnsfrm (str): The field to get value of (Default value = None)

    Returns:
      str: The field value in the object

    """
    return ""


def addEntry(id, entry, username=None, email=None, footer=None):
    """(Integration only)
    Adds an entry to a mirrored investigation war room

    Args:
      id (str): Incident ID to add the entry in
      entry (str): The text to add in the entry
      username (str): The username of the user to be the entry creator (Default value = None)
      email (str): The email address of the user to be the entry creator (Default value = None)
      footer (str): The email address of the user to be the entry creator (Default value = None)

    Returns:
      None: No data returned

    """
    return ""


def mirrorInvestigation(id, mirrorType, autoClose=False):
    """(Integration only)
    Marks an investigation as mirrored

    Args:
      id (str): Incident ID to mirror
      mirrorType (str): Contains mirror type and mirror direction separated by colon, e.g. all:both
      autoClose (bool): Whether to close the investigation when the mirrored channel is closed/archived
       (Default value = False)

    Returns:
      None: No data returned

    """
    return ""


def updateModuleHealth(data, is_error=False):
    """(Integration only)
    Updated integration module health with given message

    Args:
      data (Union[str, dict]): Either the message to display in the integration module health,
        or a dictionary containing the "eventsPulled" field (number).
      is_error (bool): Whether or not to display it as an error message in the fetch history.

    Returns:
      None: No data returned

    """
    return ""


def directMessage(message, username=None, email=None, anyoneCanOpenIncidents=None):
    """(Integration only)
    Executes command provided in direct message to messaging bot

    Args:
      message (str): The message sent in personal context
      username (str): The username of the user that sent the direct message (Default value = None)
      email (str): The email address of the user that sent the direct message (Default value = None)
      anyoneCanOpenIncidents (bool): Whether external users can create incidents or not (Default value = None)

    Returns:
      str: Server response to command executed in the direct message

    """
    return ""


def createIncidents(incidents, lastRun=None, userID=None):
    """(Integration only)
    Creates incident in long running execution

    Args:
      incidents (list): List of incident objects to create, with the following optional keys:
            - name (str)
            - type (str) - If not provided, an Unclassified incident will be created
            - labels (list) - List of {"type": _, "value": _} objects
            - rawJSON (str) - Will be omitted after the classification & mapping step
            - occurred (str)
            - details (str)
            - severity (int)
      lastRun (dict): the LastRun object to set (Default value = None)
      userID (str): The user associated with the request (Default value = None)

    Returns:
      Union[list, dict]: Created incident object

    """
    return []


def findUser(username=None, email=None):
    """(Integration only)
    Looks up for a user in the system

    Args:
      username (str): The username of the user to search for (Default value = None)
      email (str): The email address of the user to search for (Default value = None)

    Returns:
      dict: Object representing the user found

    """
    return {}


def handleEntitlementForUser(incidentID, guid, email, content, taskID=""):
    """(Integration only)
    Sends request to server to process entitlement response given from messaging client

    Args:
      incidentID (str): The incident ID in which the question was sent in
      guid (str): The entitlement UUID which identifies the question
      email (str): The email address of the user that responded
      content (str): The content of the response
      taskID (str): The playbook task ID to mark as complete (Default value = "")

    Returns:
      None: No data returned

    """
    return {}


def demistoVersion():
    """Retrieves server version and build number

    Returns:
      dict: Objects contains server version and build number

    """
    return {"version": "5.5.0", "buildNumber": "12345"}


def integrationInstance():
    """(Integration only)
    Retrieves the integration instance name in which ran in

    Returns:
      str: The integration instance name

    """
    return ""


def createIndicators(indicators_batch, noUpdate=False):
    """(Integration only)
    Creates indicators from given indicator objects batch

    Args:
      indicators_batch (list): List of indicators objects to create
      noUpdate (bool): No update on fetched feed (no new indicators to fetch), Available from Server version 6.5.0.

    Returns:
      None: No data returned

    """
    return ""


def searchIndicators(
    fromDate="", query="", size=100, page=0, toDate="", value="", searchAfter=None, populateFields=None, **kwargs
):
    """Searches for indicators according to given query.
    If using Elasticsearch with Cortex XSOAR 6.1 or later,
    the searchAfter argument must be used instead of the page argument.

    Args:
      fromdate (str): The start date to search from (Default value = '')
      query (str): Indicator search query (Default value = '')
      size (int): Limit the number of returned results (Default value = 100)
      page (int): Response paging (Default value = 0)
      todate (str): The end date to search until to (Default value = '')
      value (str): The indicator value to search (Default value = '')
      searchAfter (list): Use the last searchIndicators() outputs for search batch (Default value = None)
      populateFields (str): Comma separated fields to filter (e.g. "value,type")

    Returns:
      dict: Object contains the search results

    You can searchIndicators one batch at a time, without needing to load all indicators at once, by adding the argument
    searchAfter after the demisto.executeCommand.
    When you run a search for the query type:IP, the return value includes searchAfter
    ```
    >>> demisto.executeCommand(searchIndicators, "query": 'type:IP', "size" :1000})
    {
        "iocs": [],
        "searchAfter": [1596106239679, dd7aa6abfcb3adf793922618005b2ad5],
        "total": 7432
    }
    ```
    You can then use the returned value of searchAfter to iterate over all batches.
    ```
    >>> res = demisto.executeCommand("searchIndicators", {"query" : 'type:IP', "size" : 1000})
    >>> search_after_title = 'searchAfter'
    >>> while search_after_title in res and res[search_after_title] is not None:
    >>>     demisto.results(res)
    >>>     res = demisto.executeCommand("searchIndicators",
    >>>                                 {"query" : 'type:IP', "size" : 1000, "searchAfter" : res[search_after_title]})
    ```
    """
    return {}


def getIndexHash():
    """(Integration only)
    Retrieves the hashed value of the tenant in which ran in

    Returns:
      str: Hashed value of tenant name

    """
    return ""


def getLicenseID():
    """Retrieves the ID of the license used in the server

    Returns:
      str: The license ID

    """
    return ""


def mapObject(obj, mapper, mapper_type):
    """Mapping an object using chosen mapper

    Returns:
      dict: the obj after mapping

    """
    return obj


def getModules():
    return {}


def get_incidents():
    return {}


def internalHttpRequest(method, uri, body=None):
    """Run an internal HTTP request to the XSOAR server. The request runs with the permissions of the
    executing user, when a command is being executed manually (such as via the War Room or when browsing a widget).
    When run via a playbook, will run with a readonly user with limited permissions isolated to the current incident only.
    Available for both Integrations and Scripts starting from Server version 6.1.

    Args:
        method (str): HTTP method such as: GET or POST
        uri (str): Server uri to request. For example: "/contentpacks/marketplace/HelloWorld".
        body Optional[str]: Optional body for a POST request. Defaults to None.

    Returns:
        dict: dict cotainnig the following fields:
        * statusCode (int): HTTP status code such as 200
        * status (str): HTTP status line such as: "200 OK"
        * body (str): response body
        * headers (dict): dict of headers. Each key is a header name with an array of values.
          For example: `"headers": {"Content-Type": ["text/plain; charset=utf-8"]}`
    """
    return {
        "statusCode": 404,
        "status": "404 Not Found",
        "body": "This is a mock. Your request was not found.",
        "headers": {
            "X-Xss-Protection": ["1; mode=block"],
            "X-Content-Type-Options": ["nosniff"],
            "Strict-Transport-Security": ["max-age=10886400000000000; includeSubDomains"],
            "Date": ["Wed, 27 Jan 2021 17:11:16 GMT"],
            "X-Frame-Options": ["DENY"],
            "Content-Type": ["text/plain; charset=utf-8"],
        },
    }


def parentEntry():
    """
    Retrieves information regarding the war room entry from which the method runs

    Returns:
      dict: information regarding the current war room entry

    """
    return {}


def getLastMirrorRun():
    """(Integration only)
    Retrieves the LastMirrorRun object

    Returns:
      dict: LastMirrorRun object

    """
    return {}


def setLastMirrorRun(obj):
    """(Integration only)
    Stores given object in the LastMirrorRun object

    Args:
      obj (dict): The object to store

    Returns:
      None: No data returned

    """
    return


def searchRelationships(args):
    """
    Retrieves Indicators Relationship data according to given filters.
    Args:
      args (dict): The relationships filter object.
        A dictionary with the following keys:
        - size (int)
        - relationshipNames (List[str])
        - entities (List[str])
        - entityTypes (List[str])
        - excludedEntities (List[str])
        - query (str)
        - fromDate (str)
        - toDate (str)
        - searchAfter (List[str])
        - searchBefore (List[str])
        - sort (List[Dict[str, Any]])

    Returns:
       (dict): The Relationship Search response.

    Example (partial results):
    ```
    >>> demisto.searchRelationships({"entities": ["8.8.8.8", "google.com"], "size": 2})
        {
        "total": 2,
        "data": [
            {
                "id": "27",
                "entityA": "8.8.8.8",
                "entityAFamily": "Indicator",
                "entityAType": "IP",
                "name": "contains",
                "reverseName": "part-of",
                "entityB": "1.1.1.1",
                "entityBFamily": "Indicator",
                "entityBType": "IP",
                "type": "IndicatorToIndicator",
                "createdInSystem": "2022-04-04T16:29:04.417942+03:00",
                "sources": [
                    {
                        "reliability": "C - Fairly reliable",
                    }
                ]
            },
            {
                "id": "26",
                "entityA": "google.com",
                "entityAFamily": "Indicator",
                "entityAType": "Domain",
                "name": "related-to",
                "reverseName": "related-to",
                "entityB": "bing.com",
                "entityBFamily": "Indicator",
                "entityBType": "Domain",
                "type": "IndicatorToIndicator",
                "createdInSystem": "2022-04-04T16:23:39.863033+03:00",
                "updatedInSystemBySource": "2022-04-04T16:23:39.862853+03:00",
                "sources": [
                    {
                        "reliability": "C - Fairly reliable",
                    }
                ]
            }
        ],
        "SearchAfter": [
            " \u0001\u0016q-\u0006`Uy'p",
            "26"
        ],
        "SearchBefore": [
            " \u0001\u0016q-\u0012\u0001\u0004n\u0013p",
            "27"
        ]
    }
    ```
    """
    return {"data": []}


def _apiCall(name=None, params=None, data=None, headers=None, method=None, path=None, timeout=None, response_data_type=None):
    """
    Special apiCall to internal xdr api. Only available to OOB content.

    Args:
        name: name of the api (currently only wfReportIncorrectVerdict is supported)
        params: url query args to pass. Use a dictionary such as: `{"key":"value"}
        data: POST data as a string. Make sure to json.dumps.
        headers: headers to pass. Use a dictionary such as: `{"key":"value"}`
        method: HTTP method to use.
        path: path to append to the base url.
        timeout: The amount of time (in seconds) that a request will wait for a client to send data before the request is aborted.
        response_data_type: The type of the response. should be None unless the response value is binary then it should be 'bin'.

        *Note if data is empty then a GET request is performed instead of a POST.

    Returns:
        dict: The response of the api call

    """
    return {}


def getLicenseCustomField(key):
    """
    Get a custom field from content XSOAR configuration (can only be run in system integrations)

    Args:
        key (str): The key name inside the content object to search for.

    Returns:
        str: the value stored in content object that matced the given key.
    """

    return get(contentSecrets, key)


def setAssetsLastRun(obj):
    """(Integration only)
    Stores given object in the AssetsLastRun object
    Args:
      obj (dict): The object to store
    Returns:
      None: No data returned
    """
    return


def getAssetsLastRun():
    return {"lastRun": "2018-10-24T14:13:20+00:00"}


def isTimeSensitive():
    """
    This function will indicate whether the command reputation (auto-enrichment) is called as auto-extract=inline.
    So for default the function return False.
    """
    return False




def _platformAPICall(path=None, method=None, params=None, data=None, timeout=None):
    """
    Special platform API call to interact with the platform's backend services. Only available to OOB content.
    Args:
        path: path to append to the base url
        method: HTTP method to use (GET, POST, PUT, DELETE, etc.)
        params: url query args to pass. Use a dictionary such as: `{"key":"value"}`
        data: POST data as a dict.
        timeout: The amount of time (in seconds) that a request will wait for a client to send data before the request is aborted
        *Note if data is empty then a GET request is performed instead of a POST.
    Returns:
        dict: The response of the api call
    """
    return {}<|MERGE_RESOLUTION|>--- conflicted
+++ resolved
@@ -708,19 +708,12 @@
 
     return ""
 
-<<<<<<< HEAD
-def executeCommandBatch(commands_list:list[dict[str,any]]):
-    """(Script only)
-    Execute list of commands in the following format {"command_name":args}
-
-=======
 def executeCommandBatch(commands_list):
     """(Script only)
     Execute list of commands in the following format {"command_name":args}
     Example:
     [{"get-endpoint-data":{"endpoint_hostname":"example"}},
     {"get-user-data":{"user_email":"example@gmail.com"}}]
->>>>>>> 2a9b9e93
     Args:
       commands_list (list[dict[str,any]]): list of dicts each represent a command.
 
@@ -735,11 +728,7 @@
         "getUsers": exampleUsers,
     }
     for command_dict in commands_list:
-<<<<<<< HEAD
-        for command in command_dict.keys():
-=======
         for command in command_dict:
->>>>>>> 2a9b9e93
             if commands.get(command):
                 results.append(commands.get(command))
     if results:
