from __future__ import print_function  # noqa: UP010

import json
import logging
import uuid
import os

integrationContext = {}
is_debug = False  # type: bool
ARGS_COMMAND_PATH = os.path.join(os.path.dirname(__file__), ".args_command.json")

exampleIncidents = [
    {
        "Brand": "Builtin",
        "Category": "Builtin",
        "Contents": {
            "data": [
                {
                    "CustomFields": {},
                    "account": "",
                    "activated": "0001-01-01T00:00:00Z",
                    "attachment": None,
                    "autime": 1550670443962164000,
                    "canvases": None,
                    "category": "",
                    "closeNotes": "",
                    "closeReason": "",
                    "closed": "0001-01-01T00:00:00Z",
                    "closingUserId": "",
                    "created": "2019-02-20T15:47:23.962164+02:00",
                    "details": "",
                    "droppedCount": 0,
                    "dueDate": "2019-03-02T15:47:23.962164+02:00",
                    "hasRole": False,
                    "id": "1",
                    "investigationId": "1",
                    "isPlayground": False,
                    "labels": [
                        {"type": "Instance", "value": "test"},
                        {"type": "Brand", "value": "Manual"},
                    ],
                    "lastOpen": "0001-01-01T00:00:00Z",
                    "linkedCount": 0,
                    "linkedIncidents": None,
                    "modified": "2019-02-20T15:47:27.158969+02:00",
                    "name": "1",
                    "notifyTime": "2019-02-20T15:47:27.156966+02:00",
                    "occurred": "2019-02-20T15:47:23.962163+02:00",
                    "openDuration": 0,
                    "owner": "analyst",
                    "parent": "",
                    "phase": "",
                    "playbookId": "playbook0",
                    "previousRoles": None,
                    "rawCategory": "",
                    "rawCloseReason": "",
                    "rawJSON": "",
                    "rawName": "1",
                    "rawPhase": "",
                    "rawType": "Unclassified",
                    "reason": "",
                    "reminder": "0001-01-01T00:00:00Z",
                    "roles": None,
                    "runStatus": "waiting",
                    "severity": 0,
                    "sla": 0,
                    "sourceBrand": "Manual",
                    "sourceInstance": "amichay",
                    "status": 1,
                    "type": "Unclassified",
                    "version": 6,
                }
            ],
            "total": 1,
        },
        "ContentsFormat": "json",
        "EntryContext": None,
        "Evidence": False,
        "EvidenceID": "",
        "File": "",
        "FileID": "",
        "FileMetadata": None,
        "HumanReadable": None,
        "ID": "",
        "IgnoreAutoExtract": False,
        "ImportantEntryContext": None,
        "Metadata": {
            "brand": "Builtin",
            "category": "",
            "contents": "",
            "contentsSize": 0,
            "created": "2019-02-24T09:44:51.992682+02:00",
            "cronView": False,
            "endingDate": "0001-01-01T00:00:00Z",
            "entryTask": None,
            "errorSource": "",
            "file": "",
            "fileID": "",
            "fileMetadata": None,
            "format": "json",
            "hasRole": False,
            "id": "",
            "instance": "Builtin",
            "investigationId": "7ab2ac46-4142-4af8-8cbe-538efb4e63d6",
            "modified": "0001-01-01T00:00:00Z",
            "note": False,
            "parentContent": '!getIncidents query="id:1"',
            "parentEntryTruncated": False,
            "parentId": "111@7ab2ac46-4142-4af8-8cbe-538efb4e63d6",
            "pinned": False,
            "playbookId": "",
            "previousRoles": None,
            "recurrent": False,
            "reputationSize": 0,
            "reputations": None,
            "roles": None,
            "scheduled": False,
            "startDate": "0001-01-01T00:00:00Z",
            "system": "",
            "tags": None,
            "tagsRaw": None,
            "taskId": "",
            "times": 0,
            "timezoneOffset": 0,
            "type": 1,
            "user": "",
            "version": 0,
        },
        "ModuleName": "InnerServicesModule",
        "Note": False,
        "ReadableContentsFormat": "",
        "System": "",
        "Tags": None,
        "Type": 1,
        "Version": 0,
    }
]
exampleContext = [
    {
        "Brand": "Builtin",
        "Category": "Builtin",
        "Contents": {
            "context": {},
            "id": "1",
            "importantKeys": None,
            "modified": "2019-02-24T09:50:21.798306+02:00",
            "version": 30,
        },
        "ContentsFormat": "json",
        "EntryContext": None,
        "Evidence": False,
        "EvidenceID": "",
        "File": "",
        "FileID": "",
        "FileMetadata": None,
        "HumanReadable": None,
        "ID": "",
        "IgnoreAutoExtract": False,
        "ImportantEntryContext": None,
        "Metadata": {
            "brand": "Builtin",
            "category": "",
            "contents": "",
            "contentsSize": 0,
            "created": "2019-02-24T09:50:28.652202+02:00",
            "cronView": False,
            "endingDate": "0001-01-01T00:00:00Z",
            "entryTask": None,
            "errorSource": "",
            "file": "",
            "fileID": "",
            "fileMetadata": None,
            "format": "json",
            "hasRole": False,
            "id": "",
            "instance": "Builtin",
            "investigationId": "7ab2ac46-4142-4af8-8cbe-538efb4e63d6",
            "modified": "0001-01-01T00:00:00Z",
            "note": False,
            "parentContent": '!getContext id="1"',
            "parentEntryTruncated": False,
            "parentId": "120@7ab2ac46-4142-4af8-8cbe-538efb4e63d6",
            "pinned": False,
            "playbookId": "",
            "previousRoles": None,
            "recurrent": False,
            "reputationSize": 0,
            "reputations": None,
            "roles": None,
            "scheduled": False,
            "startDate": "0001-01-01T00:00:00Z",
            "system": "",
            "tags": None,
            "tagsRaw": None,
            "taskId": "",
            "times": 0,
            "timezoneOffset": 0,
            "type": 0,
            "user": "",
            "version": 0,
        },
        "ModuleName": "InnerServicesModule",
        "Note": False,
        "ReadableContentsFormat": "",
        "System": "",
        "Tags": None,
        "Type": 0,
        "Version": 0,
    }
]
exampleUsers = [
    {
        "Brand": "Builtin",
        "Category": "Builtin",
        "Contents": [
            {
                "accUser": False,
                "addedSharedDashboards": None,
                "canPostTicket": False,
                "dashboards": None,
                "defaultAdmin": True,
                "disableHyperSearch": False,
                "editorStyle": "",
                "email": "admintest@demisto.com",
                "helpSnippetDisabled": False,
                "homepage": "",
                "id": "admin",
                "image": "data:image/png;base64,iVBORw0KGgoAAAANSUhEUgAAAJAAAACQCAYAAADnRuK4AAAACXBIWXMAAB"
                "YlAAAWJQFJUiTwAAAFeElEQVR42u2dO1MbVxSAj2whIZAQHlWksSrcwKAMVWjYNLhiRjOkSYXyC7"
                "z5BfE/iNKmYWlchRnNyE2oRKO0y5DGaiI3pokcbRYNelopCDNOeGmlXS269/v6BcH9dPace+4jM"
                "hwOhwIwJk/4FwACAQIBAgECASAQIBAgECAQAAIBAgECAQIBIBAgECAQIBAAAgECAQIBAgECASAQIB"
                "AgECAQAAIBAgECAQIBIBAEQfSxfJBK74NY7ZrYg4ac9huMzD1sRDOSj2XFTKzLciQW6meJhH3AlN1"
                "viNmqyknvHDM8ko7E5PXCppiJdT0Fsto1+e6iggkTsh9fFStl6JUDIY9/HHZqUrw80ycC2f2GGE5Zn"
                "GGX0feRP559K9mnKfUjkNmqIk8AFNvTj0JTF8juN0iYA6LUqasvkNV5x0gHxPtPF1P/nVOfB7IfmON"
                "JR2JSWtoRY+6LmR/QgluRw05NaWmnHoEeen1ZKWPm5WkOu1rIE0oEeoh8LDvz8hhOWZvZdHphyINAyI"
                "NAyEMOpCe6z6oTgZCHCCRy1Zy1Ou9uTBNsz61IIf5CCvOryINAN6kPXMm7x3fmHye9cznpnUuxfSal1I"
                "4vzUbkUeQVVh+4kmsejZS8nvYbkmseSX3gThzpvmweIY8KAuXdY08D6Qy7knePJ5KHNUyKCGS1a2OVza"
                "f9hljtGvJoL9AEXX2vzyKPgkn0JGuKvDxrtqry0+XvmKJiDjQNkAeBAIEAgXxme24llGdBEYEK8RehPAu"
                "qCDS/KhvRjOfnNqIZ3/tiCDSjlFI7kvZwuEA6EpNSaodRR6Arsk9TYi/vjRSJNqIZsZf3pr5zE4FmRKK"
                "DpHFrcrw9tyIHSQN5AkKZ9UCF+VVyGyIQIBAgEAACAQIBAgECASAQIBAg0AiUunVGBYHu5qHFXAW3IpX"
                "eB0ZmRph6LywXzdy7K8IZduVr5y0jQwS6I8KwGjAw0iFcvDJ1gXLRDGuSAyKMw0lDSaKLi1uhfFtUx0"
                "ys6SFQLpqR4uIWI+4j+/FVfSKQyNUCsIOkwcj7wEY0I8VkOF9ILpybcV4l1kKN5qELdA1XXo7O8ydJ"
                "ycezYs6vh77O+9EI9FiJ/PnzxK+XSno39LtNlcuBdEls7eU9ZeUR4ZzowDhIGlrsEkEgn1HpuioEC"
                "qGc9usoYXIgDfOdSnpXu92vRCAf+GFhU14vbGr5tyPQhPmOlTJm/pI8BAqB50+SUlp6KbkxzihCIM"
                "3ZnluR0tJLped3SKID4lViTemZZSJQgOgyOYhAASTLlfSu9vkOAnmkOewq3wydFLrxQBINCAQIBAik"
                "CXa/IdmPb8a6ufAhrHZNsh/fiK3JslztkujmsCu5v36R958uRETkx8WvxEys+/Kzi5dn8n3rNxG5"
                "anXYz75RvnrTSqDmsCuGU76xaH8/vipWypjoZxfcihx2/hvRdJgC0OoVZl5Ub93xcdipieGUpTnG"
                "Vd7XUv5fHpGrC37Niyo5kBLytKq3DvI1J71zMZyyp3vl6wNXDKd87562w05NzJa6EmnxCvNy6/Ko"
                "bQu73xDDKY98b72qfTQtIlAumhn5MAfn31fSfRWa1a55kicdiSnbR9Mmia4PXMm7x552vd5WoX1"
                "eaY2C6gvttavC8n//6mkf/ucV2m2V1n3osPBMy2bqOCJcJ9rjiKcy2nbjvb6KvODn5CQCPfLqzGx"
                "R06GR0mWi4tbWq1a1H49kNdyfNLyH4Go0LSrtBAooApNl0oLgQKq0HSptBAogApNp0oLgXys0HSst"
                "BDIpwqN/WEINHaFJiLaVloI5EOFJiJsLkQg8Bu29QACAQIBAgECASAQIBAgECAQAAIBAgECAQIBIB"
                "AgECAQIBAAAgECAQLBLPMPFxalhUpzvrEAAAAASUVORK5CYII=",
                # noqa E501
                "investigationPage": "",
                "lastLogin": "0001-01-01T00:00:00Z",
                "name": "Admin Dude",
                "notify": ["mattermost", "email", "slack"],
                "phone": "+650-123456",
                "playgroundCleared": False,
                "playgroundId": "818df1a9-98dc-46df-84dc-dbd2fffc0fda",
                "preferences": {
                    "userPreferencesIncidentTableQueries": {
                        "Open Jobs in the last 7 days": {
                            "picker": {"predefinedRange": {"id": "7", "name": "Last 7 days"}},
                            "query": "-status:closed category:job",
                        },
                        "Open incidents in the last 7 days": {
                            "isDefault": True,
                            "picker": {"predefinedRange": {"id": "7", "name": "Last 7 days"}},
                            "query": "-status:closed -category:job",
                        },
                    },
                    "userPreferencesWarRoomFilter": {
                        "categories": [
                            "chats",
                            "incidentInfo",
                            "commandAndResults",
                            "notes",
                        ],
                        "fromTime": "0001-01-01T00:00:00Z",
                        "pageSize": 0,
                        "tagsAndOperator": False,
                        "usersAndOperator": False,
                    },
                    "userPreferencesWarRoomFilterExpanded": False,
                    "userPreferencesWarRoomFilterMap": {
                        "Chats only": {
                            "categories": ["chats"],
                            "fromTime": "0001-01-01T00:00:00Z",
                            "pageSize": 0,
                            "tagsAndOperator": False,
                            "usersAndOperator": False,
                        },
                        "Default Filter": {
                            "categories": [
                                "chats",
                                "incidentInfo",
                                "commandAndResults",
                                "notes",
                            ],
                            "fromTime": "0001-01-01T00:00:00Z",
                            "pageSize": 0,
                            "tagsAndOperator": False,
                            "usersAndOperator": False,
                        },
                        "Playbook results": {
                            "categories": [
                                "playbookTaskResult",
                                "playbookErrors",
                                "justFound",
                            ],
                            "fromTime": "0001-01-01T00:00:00Z",
                            "pageSize": 0,
                            "tagsAndOperator": False,
                            "usersAndOperator": False,
                        },
                    },
                    "userPreferencesWarRoomFilterOpen": True,
                },
                "roles": {"demisto": ["Administrator"]},
                "theme": "",
                "username": "admin",
                "wasAssigned": False,
            }
        ],
        "ContentsFormat": "json",
        "EntryContext": {
            "DemistoUsers": [
                {
                    "email": "admintest@demisto.com",
                    "name": "Admin Dude",
                    "phone": "+650-123456",
                    "roles": ["demisto: [Administrator]"],
                    "username": "admin",
                }
            ]
        },
        "Evidence": False,
        "EvidenceID": "",
        "File": "",
        "FileID": "",
        "FileMetadata": None,
        "HumanReadable": "## Users\nUsername|Email|Name|Phone|Roles\n-|-|-|-|-\nadmin|admintest@demisto.com|Admin Dude|"
        "\\+650-123456|demisto: \\[Administrator\\]\n",
        # noqa E501
        "ID": "",
        "IgnoreAutoExtract": False,
        "ImportantEntryContext": None,
        "Metadata": {
            "brand": "Builtin",
            "category": "",
            "contents": "",
            "contentsSize": 0,
            "created": "2019-02-24T09:50:28.686449+02:00",
            "cronView": False,
            "endingDate": "0001-01-01T00:00:00Z",
            "entryTask": None,
            "errorSource": "",
            "file": "",
            "fileID": "",
            "fileMetadata": None,
            "format": "json",
            "hasRole": False,
            "id": "",
            "instance": "Builtin",
            "investigationId": "7ab2ac46-4142-4af8-8cbe-538efb4e63d6",
            "modified": "0001-01-01T00:00:00Z",
            "note": False,
            "parentContent": '!getUsers online="False"',
            "parentEntryTruncated": False,
            "parentId": "120@7ab2ac46-4142-4af8-8cbe-538efb4e63d6",
            "pinned": False,
            "playbookId": "",
            "previousRoles": None,
            "recurrent": False,
            "reputationSize": 0,
            "reputations": None,
            "roles": None,
            "scheduled": False,
            "startDate": "0001-01-01T00:00:00Z",
            "system": "",
            "tags": None,
            "tagsRaw": None,
            "taskId": "",
            "times": 0,
            "timezoneOffset": 0,
            "type": 1,
            "user": "",
            "version": 0,
        },
        "ModuleName": "InnerServicesModule",
        "Note": False,
        "ReadableContentsFormat": "",
        "System": "",
        "Tags": None,
        "Type": 1,
        "Version": 0,
    }
]
exampleDemistoUrls = {
    "evidenceBoard": "https://test-address:8443/#/EvidenceBoard/7ab2ac46-4142-4af8-8cbe-538efb4e63d6",
    "investigation": "https://test-address:8443/#/Details/7ab2ac46-4142-4af8-8cbe-538efb4e63d6",
    "relatedIncidents": "https://test-address:8443/#/Cluster/7ab2ac46-4142-4af8-8cbe-538efb4e63d6",
    "server": "https://test-address:8443",
    "warRoom": "https://test-address:8443/#/WarRoom/7ab2ac46-4142-4af8-8cbe-538efb4e63d6",
    "workPlan": "https://test-address:8443/#/WorkPlan/7ab2ac46-4142-4af8-8cbe-538efb4e63d6",
}
exampleAutoFocusApiKey = "1234"

callingContext = {}  # type: dict

contentSecrets = {
    "WildFire-Reports": {"token": "<ReplaceWithToken>"},
    "AutoFocusTagsFeed": {"api_key": "<ReplaceWithApiKey>"},
    "Http_Connector": {"token": "<ReplaceWithToken>", "url": "<ReplaceWithURL>"},
}


def initialize():
    """Runs some initializations to the demisto object. Should not be used in integration code"""


def params():
    """(Integration only)
    Retrieves the integration parameters object

    Returns:
      dict: Integrations parameters object

    """
    demisto_params = os.getenv("DEMISTO_PARAMS")
    if demisto_params:
        try:
            return json.loads(demisto_params)
        except json.JSONDecodeError:
            return {}
    return {}


def args():
    """Retrieves a command / script arguments object

    Returns:
      dict: Arguments object

    """
    if os.path.exists(ARGS_COMMAND_PATH):
        with open(ARGS_COMMAND_PATH) as f:
            try:
                args = json.load(f)
            except json.JSONDecodeError:
                return {}
            args.pop("cmd", None)
            return args
    return {}


def command():
    """(Integration only)
       Retrieves the integration command that is being run

    Returns:
      str: Integrations command name

    """
    if os.path.exists(ARGS_COMMAND_PATH):
        with open(ARGS_COMMAND_PATH) as f:
            try:
                return json.load(f)["cmd"]
            except json.JSONDecodeError:
                return ""
            except KeyError:
                return ""
    return ""


def log(msg):
    """Prints a message to the current incidents war room log

    Args:
      msg (str): The message to be logged

    Returns:
      None: No data returned
    """
    logging.getLogger().info(msg)


def get(obj, field, defaultParam=None):
    """Extracts field value from nested object

    Args:
      obj (dict): The object to extract the field from
      field (str): The field to extract from the object, given in dot notation
      defaultParam (object): The default value to return in case the field doesn't exist in obj

    Returns:
      str: The value of the extracted field

    """
    parts = field.split(".")
    for part in parts:
        if obj and part in obj:
            obj = obj[part]
        else:
            return defaultParam
    return obj


def gets(obj, field):
    """Extracts field value from nested object

    Args:
      obj (dict): The object to extract the field from
      field (str): The field to extract from the object, given in dot notation

    Returns:
      str: The value of the extracted field

    """
    return str(get(obj, field))


def context():
    """Retrieves the context data object of the current incident

    Returns:
      dict: Context data object

    """
    return {}


def uniqueFile():
    """Generate a unique file name based upon a random UUID

    Returns:
      str: Random UUID

    """
    return str(uuid.uuid4())


def getLastRun():
    """(Integration only)
    Retrieves the LastRun object

    Returns:
      dict: LastRun object

    """
    return {"lastRun": "2018-10-24T14:13:20+00:00"}


def setLastRun(obj):
    """(Integration only)
    Stores given object in the LastRun object

    Args:
      obj (dict): The object to store

    Returns:
      None: No data returned

    """
    return


def info(msg, *args):
    """Prints a message to the server logs in info level

    Args:
      msg (str): The message to be logged
      args (dict): Additional arguments to log

    Returns:
      None: No data returned

    """
    logging.getLogger().info(msg, *args)


def error(msg, *args):
    """Prints a message to the server logs in error level

    Args:
      msg (str): The message to be logged
      args (dict): Additional arguments to log

    Returns:
      None: No data returned

    """
    # print to stdout so pytest fail if not mocked
    print(msg, *args)  # noqa: T201


def debug(msg, *args):
    """Prints a message to the server logs in debug level

    Args:
      msg (str): The message to be logged
      args (dict): Additional arguments to log

    Returns:
      None: No data returned

    """
    logging.getLogger().info(msg, *args)


def getAllSupportedCommands():
    """(Script only)
    Retrieves all available integration commands and scripts

    Returns:
      dict: Object of all available integrations and scripts

    """
    return {}


def results(results):
    """Outputs entries to the war-room

    Args:
      results (Union[list, dict]): The entry object or array of entry objects to output

    Returns:
      None: No data returned

    An example of results argument:
    ```
    {
        Type: EntryType.NOTE,
        Contents: data,
        ContentsFormat: EntryFormat.JSON,
        HumanReadable: md,
        ReadableContentsFormat: EntryFormat.MARKDOWN,
        EntryContext: context,
        Tags: [tag1, tag2]
    }
    ```
    """
    if isinstance(results, dict) and results.get("contents"):
        results = results.get("contents")
    log("demisto results: {}".format(json.dumps(results, indent=4, sort_keys=True)))    # noqa: UP032


def credentials(credentials):
    """(Integration only)
    For integrations that support fetching credentials. Send the fetched credentials to the server.

    Args:
      credentials (list): List of credential objects

    Returns:
      None: No data returned

    """
    log("credentials: {}".format(credentials))  # noqa: UP032


def getFilePath(id):
    """Retrieves file path and name, given file entry ID

    Args:
      id (str): File entry ID to get details of

    Returns:
      dict: Object contains file ID, path and name

    """
    return {"id": id, "path": "test/test.txt", "name": "test.txt"}


def investigation():
    """Retrieves the ID of the investigation in which being run in


    Returns:
      dict: Object contains the investigation ID

    """
    return {"id": "1"}


def executeCommand(command, args):
    """(Script only)
    Executes given integration command / script and arguments

    Args:
      command (str): Integration command name or script name to run
      args (dict): Integration command / script arguments

    Returns:
      Union[dict, list]: Command execution response wrapped in Demisto entry object

    """
    commands = {
        "getIncidents": exampleIncidents,
        "getContext": exampleContext,
        "getUsers": exampleUsers,
    }
    if commands.get(command):
        return commands.get(command)

    return ""


def getParam(param):
    """(Integration only)
    Extracts given parameter from the integration parameters object

    Args:
      param (str): Integration parameter to get value of

    Returns:
      str: Integration parameter value

    """
    return params().get(param)


def getArg(arg):
    """Extracts given argument from the arguments object

    Args:
      arg (str): Argument to get value of

    Returns:
      str: Argument value

    """
    return args().get(arg)


def setIntegrationContext(context):
    """(Integration only)
    Stores given object in the IntegrationContext object

    Args:
      context (dict): The object to store

    Returns:
      None: No data returned

    """
    global integrationContext
    integrationContext = context


def getIntegrationContext():
    """(Integration only)
    Retrieves the IntegrationContext object

    Returns:
      dict: IntegrationContext object

    """
    return integrationContext


def setIntegrationContextVersioned(context, version=-1, sync=False):
    """(Integration only)
    Stores given object in the IntegrationContext object in given version

    Args:
      context (dict): The object to store
      version (int): The context version to set. If the version is older than the current, an error will be thrown. (Default value = -1)  # noqa
      sync (bool): Whether to save the context to the DB right away.
    If false, the context will be saved at the end of the command. (Default value = False)

    Returns:
      None: No data returned

    """  # noqa: E501
    global integrationContext
    integrationContext = context


def getIntegrationContextVersioned(refresh=False):
    """(Integration only)
    Retrieves the versioned IntegrationContext object

    Args:
      refresh (bool): Whether to get the integration context straight from the DB and not from the instance memory.
       (Default value = False) # noqa

    Returns:
      dict: IntegrationContext versioned object

    """
    return integrationContext


def incidents(incidents=None):
    """In script, retrieves the `Incidents` list from the context
    In integration, used to return incidents to the server.

    Args:
      incidents (list): In integration only, list of incident objects (Default value = None).

    Returns:
      list: List containing the current incident object.

    """
    if incidents is None:
        return exampleIncidents[0]["Contents"]["data"]  # type: ignore[index]
    else:
        return results({"Type": 1, "Contents": json.dumps(incidents), "ContentsFormat": "json"})


def incident():
    """Retrieves the current incident and all its fields (e.g. name, type).
    The incident custom fields will be populated as a `dict` under the CustomFields attribute
    (for example the `filename` custom field can be retrieved using `demisto.incident()['CustomFields'].get('filename')`).

    demisto.incident gets the data from the script on the beginning of the execution,
    hence if updating the incident context during script execution,
    it won't be reflected when calling demisto.incident, which will return stale context data.

    Returns:
      dict: dict representing an incident object

    """
    return incidents()[0]


def setContext(contextPath, value):
    """(Script only)
    Sets given value in path in the context data

    Args:
      contextPath (str): The context data path to set the value in
      value (str): The value to set in the context data path

    Returns:
      dict: Object contains operation result status

    """
    return {"status": True}


def demistoUrls():
    """Retrieves the following URLs related to the incident.
        - evidenceBoard
        - investigation
        - relatedIncidents
        - server
        - warRoom
        - workPlan
    You can use these URLs when you send notifications outside the system
    over email or slack and would like to include a link to the incident.


    Returns:
      dict: Object contains server URLs with page as key and URL as value

    """
    return exampleDemistoUrls


def getAutoFocusApiKey():
    """Retrieves the AutoFocus API Key related to this Cortex XSOAR License.
    You can use this API Key in all AutoFocus integrations and Feeds.
    This command is not available on tenants.


    Returns:
      str: String containing the API Key

    """
    return exampleAutoFocusApiKey


def dt(obj=None, trnsfrm=None):
    """Extracts field from object using DT language syntax

    Args:
      obj (dict): The object to look in for the requested field (Default value = None)
      trnsfrm (str): The field to get value of (Default value = None)

    Returns:
      str: The field value in the object

    """
    return ""


def addEntry(id, entry, username=None, email=None, footer=None):
    """(Integration only)
    Adds an entry to a mirrored investigation war room

    Args:
      id (str): Incident ID to add the entry in
      entry (str): The text to add in the entry
      username (str): The username of the user to be the entry creator (Default value = None)
      email (str): The email address of the user to be the entry creator (Default value = None)
      footer (str): The email address of the user to be the entry creator (Default value = None)

    Returns:
      None: No data returned

    """
    return ""


def mirrorInvestigation(id, mirrorType, autoClose=False):
    """(Integration only)
    Marks an investigation as mirrored

    Args:
      id (str): Incident ID to mirror
      mirrorType (str): Contains mirror type and mirror direction separated by colon, e.g. all:both
      autoClose (bool): Whether to close the investigation when the mirrored channel is closed/archived
       (Default value = False)

    Returns:
      None: No data returned

    """
    return ""


def updateModuleHealth(data, is_error=False):
    """(Integration only)
    Updated integration module health with given message

    Args:
      data (Union[str, dict]): Either the message to display in the integration module health,
        or a dictionary containing the "eventsPulled" field (number).
      is_error (bool): Whether or not to display it as an error message in the fetch history.

    Returns:
      None: No data returned

    """
    return ""


def directMessage(message, username=None, email=None, anyoneCanOpenIncidents=None):
    """(Integration only)
    Executes command provided in direct message to messaging bot

    Args:
      message (str): The message sent in personal context
      username (str): The username of the user that sent the direct message (Default value = None)
      email (str): The email address of the user that sent the direct message (Default value = None)
      anyoneCanOpenIncidents (bool): Whether external users can create incidents or not (Default value = None)

    Returns:
      str: Server response to command executed in the direct message

    """
    return ""


def createIncidents(incidents, lastRun=None, userID=None):
    """(Integration only)
    Creates incident in long running execution

    Args:
      incidents (list): List of incident objects to create, with the following optional keys:
            - name (str)
            - type (str) - If not provided, an Unclassified incident will be created
            - labels (list) - List of {"type": _, "value": _} objects
            - rawJSON (str) - Will be omitted after the classification & mapping step
            - occurred (str)
            - details (str)
            - severity (int)
      lastRun (dict): the LastRun object to set (Default value = None)
      userID (str): The user associated with the request (Default value = None)

    Returns:
      Union[list, dict]: Created incident object

    """
    return []


def findUser(username=None, email=None):
    """(Integration only)
    Looks up for a user in the system

    Args:
      username (str): The username of the user to search for (Default value = None)
      email (str): The email address of the user to search for (Default value = None)

    Returns:
      dict: Object representing the user found

    """
    return {}


def handleEntitlementForUser(incidentID, guid, email, content, taskID=""):
    """(Integration only)
    Sends request to server to process entitlement response given from messaging client

    Args:
      incidentID (str): The incident ID in which the question was sent in
      guid (str): The entitlement UUID which identifies the question
      email (str): The email address of the user that responded
      content (str): The content of the response
      taskID (str): The playbook task ID to mark as complete (Default value = "")

    Returns:
      None: No data returned

    """
    return {}


def demistoVersion():
    """Retrieves server version and build number

    Returns:
      dict: Objects contains server version and build number

    """
    return {"version": "5.5.0", "buildNumber": "12345"}


def integrationInstance():
    """(Integration only)
    Retrieves the integration instance name in which ran in

    Returns:
      str: The integration instance name

    """
    return ""


def createIndicators(indicators_batch, noUpdate=False):
    """(Integration only)
    Creates indicators from given indicator objects batch

    Args:
      indicators_batch (list): List of indicators objects to create
      noUpdate (bool): No update on fetched feed (no new indicators to fetch), Available from Server version 6.5.0.

    Returns:
      None: No data returned

    """
    return ""


def searchIndicators(
    fromDate="", query="", size=100, page=0, toDate="", value="", searchAfter=None, populateFields=None, **kwargs
):
    """Searches for indicators according to given query.
    If using Elasticsearch with Cortex XSOAR 6.1 or later,
    the searchAfter argument must be used instead of the page argument.

    Args:
      fromdate (str): The start date to search from (Default value = '')
      query (str): Indicator search query (Default value = '')
      size (int): Limit the number of returned results (Default value = 100)
      page (int): Response paging (Default value = 0)
      todate (str): The end date to search until to (Default value = '')
      value (str): The indicator value to search (Default value = '')
      searchAfter (list): Use the last searchIndicators() outputs for search batch (Default value = None)
      populateFields (str): Comma separated fields to filter (e.g. "value,type")

    Returns:
      dict: Object contains the search results

    You can searchIndicators one batch at a time, without needing to load all indicators at once, by adding the argument
    searchAfter after the demisto.executeCommand.
    When you run a search for the query type:IP, the return value includes searchAfter
    ```
    >>> demisto.executeCommand(searchIndicators, "query": 'type:IP', "size" :1000})
    {
        "iocs": [],
        "searchAfter": [1596106239679, dd7aa6abfcb3adf793922618005b2ad5],
        "total": 7432
    }
    ```
    You can then use the returned value of searchAfter to iterate over all batches.
    ```
    >>> res = demisto.executeCommand("searchIndicators", {"query" : 'type:IP', "size" : 1000})
    >>> search_after_title = 'searchAfter'
    >>> while search_after_title in res and res[search_after_title] is not None:
    >>>     demisto.results(res)
    >>>     res = demisto.executeCommand("searchIndicators",
    >>>                                 {"query" : 'type:IP', "size" : 1000, "searchAfter" : res[search_after_title]})
    ```
    """
    return {}


def getIndexHash():
    """(Integration only)
    Retrieves the hashed value of the tenant in which ran in

    Returns:
      str: Hashed value of tenant name

    """
    return ""


def getLicenseID():
    """Retrieves the ID of the license used in the server

    Returns:
      str: The license ID

    """
    return ""


def mapObject(obj, mapper, mapper_type):
    """Mapping an object using chosen mapper

    Returns:
      dict: the obj after mapping

    """
    return obj


def getModules():
    return {}


def get_incidents():
    return {}


def internalHttpRequest(method, uri, body=None):
    """Run an internal HTTP request to the XSOAR server. The request runs with the permissions of the
    executing user, when a command is being executed manually (such as via the War Room or when browsing a widget).
    When run via a playbook, will run with a readonly user with limited permissions isolated to the current incident only.
    Available for both Integrations and Scripts starting from Server version 6.1.

    Args:
        method (str): HTTP method such as: GET or POST
        uri (str): Server uri to request. For example: "/contentpacks/marketplace/HelloWorld".
        body Optional[str]: Optional body for a POST request. Defaults to None.

    Returns:
        dict: dict cotainnig the following fields:
        * statusCode (int): HTTP status code such as 200
        * status (str): HTTP status line such as: "200 OK"
        * body (str): response body
        * headers (dict): dict of headers. Each key is a header name with an array of values.
          For example: `"headers": {"Content-Type": ["text/plain; charset=utf-8"]}`
    """
    return {
        "statusCode": 404,
        "status": "404 Not Found",
        "body": "This is a mock. Your request was not found.",
        "headers": {
            "X-Xss-Protection": ["1; mode=block"],
            "X-Content-Type-Options": ["nosniff"],
            "Strict-Transport-Security": ["max-age=10886400000000000; includeSubDomains"],
            "Date": ["Wed, 27 Jan 2021 17:11:16 GMT"],
            "X-Frame-Options": ["DENY"],
            "Content-Type": ["text/plain; charset=utf-8"],
        },
    }


def parentEntry():
    """
    Retrieves information regarding the war room entry from which the method runs

    Returns:
      dict: information regarding the current war room entry

    """
    return {}


def getLastMirrorRun():
    """(Integration only)
    Retrieves the LastMirrorRun object

    Returns:
      dict: LastMirrorRun object

    """
    return {}


def setLastMirrorRun(obj):
    """(Integration only)
    Stores given object in the LastMirrorRun object

    Args:
      obj (dict): The object to store

    Returns:
      None: No data returned

    """
    return


def searchRelationships(args):
    """
    Retrieves Indicators Relationship data according to given filters.
    Args:
      args (dict): The relationships filter object.
        A dictionary with the following keys:
        - size (int)
        - relationshipNames (List[str])
        - entities (List[str])
        - entityTypes (List[str])
        - excludedEntities (List[str])
        - query (str)
        - fromDate (str)
        - toDate (str)
        - searchAfter (List[str])
        - searchBefore (List[str])
        - sort (List[Dict[str, Any]])

    Returns:
       (dict): The Relationship Search response.

    Example (partial results):
    ```
    >>> demisto.searchRelationships({"entities": ["8.8.8.8", "google.com"], "size": 2})
        {
        "total": 2,
        "data": [
            {
                "id": "27",
                "entityA": "8.8.8.8",
                "entityAFamily": "Indicator",
                "entityAType": "IP",
                "name": "contains",
                "reverseName": "part-of",
                "entityB": "1.1.1.1",
                "entityBFamily": "Indicator",
                "entityBType": "IP",
                "type": "IndicatorToIndicator",
                "createdInSystem": "2022-04-04T16:29:04.417942+03:00",
                "sources": [
                    {
                        "reliability": "C - Fairly reliable",
                    }
                ]
            },
            {
                "id": "26",
                "entityA": "google.com",
                "entityAFamily": "Indicator",
                "entityAType": "Domain",
                "name": "related-to",
                "reverseName": "related-to",
                "entityB": "bing.com",
                "entityBFamily": "Indicator",
                "entityBType": "Domain",
                "type": "IndicatorToIndicator",
                "createdInSystem": "2022-04-04T16:23:39.863033+03:00",
                "updatedInSystemBySource": "2022-04-04T16:23:39.862853+03:00",
                "sources": [
                    {
                        "reliability": "C - Fairly reliable",
                    }
                ]
            }
        ],
        "SearchAfter": [
            " \u0001\u0016q-\u0006`Uy'p",
            "26"
        ],
        "SearchBefore": [
            " \u0001\u0016q-\u0012\u0001\u0004n\u0013p",
            "27"
        ]
    }
    ```
    """
    return {"data": []}


def _apiCall(name=None, params=None, data=None, headers=None, method=None, path=None, timeout=None, response_data_type=None):
    """
    Special apiCall to internal xdr api. Only available to OOB content.

    Args:
        name: name of the api (currently only wfReportIncorrectVerdict is supported)
        params: url query args to pass. Use a dictionary such as: `{"key":"value"}
        data: POST data as a string. Make sure to json.dumps.
        headers: headers to pass. Use a dictionary such as: `{"key":"value"}`
        method: HTTP method to use.
        path: path to append to the base url.
        timeout: The amount of time (in seconds) that a request will wait for a client to send data before the request is aborted.
        response_data_type: The type of the response. should be None unless the response value is binary then it should be 'bin'.

        *Note if data is empty then a GET request is performed instead of a POST.

    Returns:
        dict: The response of the api call

    """
    return {}


def getLicenseCustomField(key):
    """
    Get a custom field from content XSOAR configuration (can only be run in system integrations)

    Args:
        key (str): The key name inside the content object to search for.

    Returns:
        str: the value stored in content object that matced the given key.
    """

    return get(contentSecrets, key)


def setAssetsLastRun(obj):
    """(Integration only)
    Stores given object in the AssetsLastRun object
    Args:
      obj (dict): The object to store
    Returns:
      None: No data returned
    """
    return


def getAssetsLastRun():
    return {"lastRun": "2018-10-24T14:13:20+00:00"}


def isTimeSensitive():
    """
    This function will indicate whether the command reputation (auto-enrichment) is called as auto-extract=inline.
    So for default the function return False.
    """
    return False




def _platformAPICall(path=None, method=None, params=None, data=None, timeout=None):
    """
    Special platform API call to interact with the platform's backend services. Only available to OOB content.
    Args:
        path: path to append to the base url
        method: HTTP method to use (GET, POST, PUT, DELETE, etc.)
        params: url query args to pass. Use a dictionary such as: `{"key":"value"}`
<<<<<<< HEAD
        data: POST data as a string. Make sure to json.dumps.
=======
        data: POST data as a dict.
>>>>>>> 7f82ca45
        timeout: The amount of time (in seconds) that a request will wait for a client to send data before the request is aborted
        *Note if data is empty then a GET request is performed instead of a POST.
    Returns:
        dict: The response of the api call
    """
    return {}<|MERGE_RESOLUTION|>--- conflicted
+++ resolved
@@ -1350,11 +1350,7 @@
         path: path to append to the base url
         method: HTTP method to use (GET, POST, PUT, DELETE, etc.)
         params: url query args to pass. Use a dictionary such as: `{"key":"value"}`
-<<<<<<< HEAD
-        data: POST data as a string. Make sure to json.dumps.
-=======
         data: POST data as a dict.
->>>>>>> 7f82ca45
         timeout: The amount of time (in seconds) that a request will wait for a client to send data before the request is aborted
         *Note if data is empty then a GET request is performed instead of a POST.
     Returns:
