import json
import logging

integrationContext = {}

exampleIncidents = [
    {
        "Brand": "Builtin",
        "Category": "Builtin",
        "Contents": {
            "data": [
                {
                    "CustomFields": {},
                    "account": "",
                    "activated": "0001-01-01T00:00:00Z",
                    "attachment": None,
                    "autime": 1550670443962164000,
                    "canvases": None,
                    "category": "",
                    "closeNotes": "",
                    "closeReason": "",
                    "closed": "0001-01-01T00:00:00Z",
                    "closingUserId": "",
                    "created": "2019-02-20T15:47:23.962164+02:00",
                    "details": "",
                    "droppedCount": 0,
                    "dueDate": "2019-03-02T15:47:23.962164+02:00",
                    "hasRole": False,
                    "id": "1",
                    "investigationId": "1",
                    "isPlayground": False,
                    "labels": [
                        {"type": "Instance", "value": "test"},
                        {"type": "Brand", "value": "Manual"},
                    ],
                    "lastOpen": "0001-01-01T00:00:00Z",
                    "linkedCount": 0,
                    "linkedIncidents": None,
                    "modified": "2019-02-20T15:47:27.158969+02:00",
                    "name": "1",
                    "notifyTime": "2019-02-20T15:47:27.156966+02:00",
                    "occurred": "2019-02-20T15:47:23.962163+02:00",
                    "openDuration": 0,
                    "owner": "analyst",
                    "parent": "",
                    "phase": "",
                    "playbookId": "playbook0",
                    "previousRoles": None,
                    "rawCategory": "",
                    "rawCloseReason": "",
                    "rawJSON": "",
                    "rawName": "1",
                    "rawPhase": "",
                    "rawType": "Unclassified",
                    "reason": "",
                    "reminder": "0001-01-01T00:00:00Z",
                    "roles": None,
                    "runStatus": "waiting",
                    "severity": 0,
                    "sla": 0,
                    "sourceBrand": "Manual",
                    "sourceInstance": "amichay",
                    "status": 1,
                    "type": "Unclassified",
                    "version": 6,
                }
            ],
            "total": 1,
        },
        "ContentsFormat": "json",
        "EntryContext": None,
        "Evidence": False,
        "EvidenceID": "",
        "File": "",
        "FileID": "",
        "FileMetadata": None,
        "HumanReadable": None,
        "ID": "",
        "IgnoreAutoExtract": False,
        "ImportantEntryContext": None,
        "Metadata": {
            "brand": "Builtin",
            "category": "",
            "contents": "",
            "contentsSize": 0,
            "created": "2019-02-24T09:44:51.992682+02:00",
            "cronView": False,
            "endingDate": "0001-01-01T00:00:00Z",
            "entryTask": None,
            "errorSource": "",
            "file": "",
            "fileID": "",
            "fileMetadata": None,
            "format": "json",
            "hasRole": False,
            "id": "",
            "instance": "Builtin",
            "investigationId": "7ab2ac46-4142-4af8-8cbe-538efb4e63d6",
            "modified": "0001-01-01T00:00:00Z",
            "note": False,
            "parentContent": '!getIncidents query="id:1"',
            "parentEntryTruncated": False,
            "parentId": "111@7ab2ac46-4142-4af8-8cbe-538efb4e63d6",
            "pinned": False,
            "playbookId": "",
            "previousRoles": None,
            "recurrent": False,
            "reputationSize": 0,
            "reputations": None,
            "roles": None,
            "scheduled": False,
            "startDate": "0001-01-01T00:00:00Z",
            "system": "",
            "tags": None,
            "tagsRaw": None,
            "taskId": "",
            "times": 0,
            "timezoneOffset": 0,
            "type": 1,
            "user": "",
            "version": 0,
        },
        "ModuleName": "InnerServicesModule",
        "Note": False,
        "ReadableContentsFormat": "",
        "System": "",
        "Tags": None,
        "Type": 1,
        "Version": 0,
    }
]
exampleContext = [
    {
        "Brand": "Builtin",
        "Category": "Builtin",
        "Contents": {
            "context": {},
            "id": "1",
            "importantKeys": None,
            "modified": "2019-02-24T09:50:21.798306+02:00",
            "version": 30,
        },
        "ContentsFormat": "json",
        "EntryContext": None,
        "Evidence": False,
        "EvidenceID": "",
        "File": "",
        "FileID": "",
        "FileMetadata": None,
        "HumanReadable": None,
        "ID": "",
        "IgnoreAutoExtract": False,
        "ImportantEntryContext": None,
        "Metadata": {
            "brand": "Builtin",
            "category": "",
            "contents": "",
            "contentsSize": 0,
            "created": "2019-02-24T09:50:28.652202+02:00",
            "cronView": False,
            "endingDate": "0001-01-01T00:00:00Z",
            "entryTask": None,
            "errorSource": "",
            "file": "",
            "fileID": "",
            "fileMetadata": None,
            "format": "json",
            "hasRole": False,
            "id": "",
            "instance": "Builtin",
            "investigationId": "7ab2ac46-4142-4af8-8cbe-538efb4e63d6",
            "modified": "0001-01-01T00:00:00Z",
            "note": False,
            "parentContent": '!getContext id="1"',
            "parentEntryTruncated": False,
            "parentId": "120@7ab2ac46-4142-4af8-8cbe-538efb4e63d6",
            "pinned": False,
            "playbookId": "",
            "previousRoles": None,
            "recurrent": False,
            "reputationSize": 0,
            "reputations": None,
            "roles": None,
            "scheduled": False,
            "startDate": "0001-01-01T00:00:00Z",
            "system": "",
            "tags": None,
            "tagsRaw": None,
            "taskId": "",
            "times": 0,
            "timezoneOffset": 0,
            "type": 0,
            "user": "",
            "version": 0,
        },
        "ModuleName": "InnerServicesModule",
        "Note": False,
        "ReadableContentsFormat": "",
        "System": "",
        "Tags": None,
        "Type": 0,
        "Version": 0,
    }
]
exampleUsers = [
    {
        "Brand": "Builtin",
        "Category": "Builtin",
        "Contents": [
            {
                "accUser": False,
                "addedSharedDashboards": None,
                "canPostTicket": False,
                "dashboards": None,
                "defaultAdmin": True,
                "disableHyperSearch": False,
                "editorStyle": "",
                "email": "admintest@demisto.com",
                "helpSnippetDisabled": False,
                "homepage": "",
                "id": "admin",
                "image": "data:image/png;base64,iVBORw0KGgoAAAANSUhEUgAAAJAAAACQCAYAAADnRuK4AAAACXBIWXMAABYlAAAWJQFJUiTwAAAFeElEQVR42u2dO1MbVxSAj2whIZAQHlWksSrcwKAMVWjYNLhiRjOkSYXyC7z5BfE/iNKmYWlchRnNyE2oRKO0y5DGaiI3pokcbRYNelopCDNOeGmlXS269/v6BcH9dPace+4jMhwOhwIwJk/4FwACAQIBAgECASAQIBAgECAQAAIBAgECAQIBIBAgECAQIBAAAgECAQIBAgECASAQIBAgECAQAAIBAgECAQIBIBAEQfSxfJBK74NY7ZrYg4ac9huMzD1sRDOSj2XFTKzLciQW6meJhH3AlN1viNmqyknvHDM8ko7E5PXCppiJdT0Fsto1+e6iggkTsh9fFStl6JUDIY9/HHZqUrw80ycC2f2GGE5ZnGGX0feRP559K9mnKfUjkNmqIk8AFNvTj0JTF8juN0iYA6LUqasvkNV5x0gHxPtPF1P/nVOfB7IfmONJR2JSWtoRY+6LmR/QgluRw05NaWmnHoEeen1ZKWPm5WkOu1rIE0oEeoh8LDvz8hhOWZvZdHphyINAyINAyEMOpCe6z6oTgZCHCCRy1Zy1Ou9uTBNsz61IIf5CCvOryINAN6kPXMm7x3fmHye9cznpnUuxfSal1I4vzUbkUeQVVh+4kmsejZS8nvYbkmseSX3gThzpvmweIY8KAuXdY08D6Qy7knePJ5KHNUyKCGS1a2OVzaf9hljtGvJoL9AEXX2vzyKPgkn0JGuKvDxrtqry0+XvmKJiDjQNkAeBAIEAgXxme24llGdBEYEK8RehPAuqCDS/KhvRjOfnNqIZ3/tiCDSjlFI7kvZwuEA6EpNSaodRR6Arsk9TYi/vjRSJNqIZsZf3pr5zE4FmRKKDpHFrcrw9tyIHSQN5AkKZ9UCF+VVyGyIQIBAgEAACAQIBAgECASAQIBAg0AiUunVGBYHu5qHFXAW3IpXeB0ZmRph6LywXzdy7K8IZduVr5y0jQwS6I8KwGjAw0iFcvDJ1gXLRDGuSAyKMw0lDSaKLi1uhfFtUx0ys6SFQLpqR4uIWI+4j+/FVfSKQyNUCsIOkwcj7wEY0I8VkOF9ILpybcV4l1kKN5qELdA1XXo7O8ydJycezYs6vh77O+9EI9FiJ/PnzxK+XSno39LtNlcuBdEls7eU9ZeUR4ZzowDhIGlrsEkEgn1HpuioECqGc9usoYXIgDfOdSnpXu92vRCAf+GFhU14vbGr5tyPQhPmOlTJm/pI8BAqB50+SUlp6KbkxzihCIM3ZnluR0tJLped3SKID4lViTemZZSJQgOgyOYhAASTLlfSu9vkOAnmkOewq3wydFLrxQBINCAQIBAikCXa/IdmPb8a6ufAhrHZNsh/fiK3JslztkujmsCu5v36R958uRETkx8WvxEys+/Kzi5dn8n3rNxG5anXYz75RvnrTSqDmsCuGU76xaH8/vipWypjoZxfcihx2/hvRdJgC0OoVZl5Ub93xcdipieGUpTnGVd7XUv5fHpGrC37Niyo5kBLytKq3DvI1J71zMZyyp3vl6wNXDKd87562w05NzJa6EmnxCvNy6/KobQu73xDDKY98b72qfTQtIlAumhn5MAfn31fSfRWa1a55kicdiSnbR9Mmia4PXMm7x552vd5WoX1eaY2C6gvttavC8n//6mkf/ucV2m2V1n3osPBMy2bqOCJcJ9rjiKcy2nbjvb6KvODn5CQCPfLqzGxVR06GR0mWi4tbWq1a1H49kNdyfNLyH4Go0LSrtBAooApNl0oLgQKq0HSptBAogApNp0oLgXys0HSstBDIpwqN/WEINHaFJiLaVloI5EOFJiJsLkQg8Bu29QACAQIBAgECASAQIBAgECAQAAIBAgECAQIBIBAgECAQIBAAAgECAQLBLPMPFxalhUpzvrEAAAAASUVORK5CYII=",  # noqa E501
                "investigationPage": "",
                "lastLogin": "0001-01-01T00:00:00Z",
                "name": "Admin Dude",
                "notify": ["mattermost", "email", "slack"],
                "phone": "+650-123456",
                "playgroundCleared": False,
                "playgroundId": "818df1a9-98dc-46df-84dc-dbd2fffc0fda",
                "preferences": {
                    "userPreferencesIncidentTableQueries": {
                        "Open Jobs in the last 7 days": {
                            "picker": {
                                "predefinedRange": {"id": "7", "name": "Last 7 days"}
                            },
                            "query": "-status:closed category:job",
                        },
                        "Open incidents in the last 7 days": {
                            "isDefault": True,
                            "picker": {
                                "predefinedRange": {"id": "7", "name": "Last 7 days"}
                            },
                            "query": "-status:closed -category:job",
                        },
                    },
                    "userPreferencesWarRoomFilter": {
                        "categories": [
                            "chats",
                            "incidentInfo",
                            "commandAndResults",
                            "notes",
                        ],
                        "fromTime": "0001-01-01T00:00:00Z",
                        "pageSize": 0,
                        "tagsAndOperator": False,
                        "usersAndOperator": False,
                    },
                    "userPreferencesWarRoomFilterExpanded": False,
                    "userPreferencesWarRoomFilterMap": {
                        "Chats only": {
                            "categories": ["chats"],
                            "fromTime": "0001-01-01T00:00:00Z",
                            "pageSize": 0,
                            "tagsAndOperator": False,
                            "usersAndOperator": False,
                        },
                        "Default Filter": {
                            "categories": [
                                "chats",
                                "incidentInfo",
                                "commandAndResults",
                                "notes",
                            ],
                            "fromTime": "0001-01-01T00:00:00Z",
                            "pageSize": 0,
                            "tagsAndOperator": False,
                            "usersAndOperator": False,
                        },
                        "Playbook results": {
                            "categories": [
                                "playbookTaskResult",
                                "playbookErrors",
                                "justFound",
                            ],
                            "fromTime": "0001-01-01T00:00:00Z",
                            "pageSize": 0,
                            "tagsAndOperator": False,
                            "usersAndOperator": False,
                        },
                    },
                    "userPreferencesWarRoomFilterOpen": True,
                },
                "roles": {"demisto": ["Administrator"]},
                "theme": "",
                "username": "admin",
                "wasAssigned": False,
            }
        ],
        "ContentsFormat": "json",
        "EntryContext": {
            "DemistoUsers": [
                {
                    "email": "admintest@demisto.com",
                    "name": "Admin Dude",
                    "phone": "+650-123456",
                    "roles": ["demisto: [Administrator]"],
                    "username": "admin",
                }
            ]
        },
        "Evidence": False,
        "EvidenceID": "",
        "File": "",
        "FileID": "",
        "FileMetadata": None,
        "HumanReadable": "## Users\nUsername|Email|Name|Phone|Roles\n-|-|-|-|-\nadmin|admintest@demisto.com|Admin Dude|\\+650-123456|demisto: \\[Administrator\\]\n",  # noqa E501
        "ID": "",
        "IgnoreAutoExtract": False,
        "ImportantEntryContext": None,
        "Metadata": {
            "brand": "Builtin",
            "category": "",
            "contents": "",
            "contentsSize": 0,
            "created": "2019-02-24T09:50:28.686449+02:00",
            "cronView": False,
            "endingDate": "0001-01-01T00:00:00Z",
            "entryTask": None,
            "errorSource": "",
            "file": "",
            "fileID": "",
            "fileMetadata": None,
            "format": "json",
            "hasRole": False,
            "id": "",
            "instance": "Builtin",
            "investigationId": "7ab2ac46-4142-4af8-8cbe-538efb4e63d6",
            "modified": "0001-01-01T00:00:00Z",
            "note": False,
            "parentContent": '!getUsers online="False"',
            "parentEntryTruncated": False,
            "parentId": "120@7ab2ac46-4142-4af8-8cbe-538efb4e63d6",
            "pinned": False,
            "playbookId": "",
            "previousRoles": None,
            "recurrent": False,
            "reputationSize": 0,
            "reputations": None,
            "roles": None,
            "scheduled": False,
            "startDate": "0001-01-01T00:00:00Z",
            "system": "",
            "tags": None,
            "tagsRaw": None,
            "taskId": "",
            "times": 0,
            "timezoneOffset": 0,
            "type": 1,
            "user": "",
            "version": 0,
        },
        "ModuleName": "InnerServicesModule",
        "Note": False,
        "ReadableContentsFormat": "",
        "System": "",
        "Tags": None,
        "Type": 1,
        "Version": 0,
    }
]
exampleDemistoUrls = {
    "evidenceBoard": "https://test-address:8443/#/EvidenceBoard/7ab2ac46-4142-4af8-8cbe-538efb4e63d6",
    "investigation": "https://test-address:8443/#/Details/7ab2ac46-4142-4af8-8cbe-538efb4e63d6",
    "relatedIncidents": "https://test-address:8443/#/Cluster/7ab2ac46-4142-4af8-8cbe-538efb4e63d6",
    "server": "https://test-address:8443",
    "warRoom": "https://test-address:8443/#/WarRoom/7ab2ac46-4142-4af8-8cbe-538efb4e63d6",
    "workPlan": "https://test-address:8443/#/WorkPlan/7ab2ac46-4142-4af8-8cbe-538efb4e63d6",
}


def params():
    return {}


def args():
    return {}


def command():
    return ""


def log(msg):
    logging.getLogger().info(msg)


def get(obj, field):
    """ Get the field from the given dict using dot notation """
    parts = field.split(".")
    for part in parts:
        if obj and part in obj:
            obj = obj[part]
        else:
            return None
    return obj


def gets(obj, field):
    return str(get(obj, field))


def context():
    return {}


def uniqueFile():
    return "4fa3f70d-2d5d-4482-ab73-43dc24063a18"


def getLastRun():
    return {"lastRun": "2018-10-24T14:13:20+00:00"}


def setLastRun(obj):
    return None


def info(*args):
    log(args)


def error(*args):
    # print to stdout so pytest fail if not mocked
    print(args)


def debug(*args):
    log(args)


def getAllSupportedCommands():
    return {}


def results(results):
    if type(results) is dict and results.get("contents"):
        results = results.get("contents")
    log("demisto results: {}".format(json.dumps(results, indent=4, sort_keys=True)))


def credentials(credentials):
    log("credentials: {}".format(credentials))


def getFilePath(id):
    return {'id': id, 'path': 'test/test.txt', 'name': 'test.txt'}


def investigation():
    return {"id": "1"}


def executeCommand(command, args):
    commands = {
        "getIncidents": exampleIncidents,
        "getContext": exampleContext,
        "getUsers": exampleUsers,
    }
    if commands.get(command):
        return commands.get(command)

    return ""


def getParam(param):
    return params().get(param)


def getArg(arg):
    return args().get(arg)


def setIntegrationContext(context):
    global integrationContext
    integrationContext = context


def getIntegrationContext():
    return integrationContext


def incidents(incidents=None):
<<<<<<< HEAD
    if incidents is None:
        return {
            "name": "incident_1",
            "playbookName": "XDR Demo"
        }

    return results(
        {"Type": 1, "Contents": json.dumps(incidents), "ContentsFormat": "json"}
    )
=======
    """
    In Scripts this returns the `Incidents` list from the context

    In integrations this is used to return incidents to the server

    Arguments:
        incidents {list with objects} -- List with incident objects

    Returns:
        [type] -- [description]
    """
    return exampleIncidents[0]['Contents']['data']
>>>>>>> 6813b023


def setContext(contextPath, value):
    return {"status": True}


def demistoUrls():
    return exampleDemistoUrls


def appendContext(key, data, dedup=False):
    return None


def dt(obj=None, trnsfrm=None):
    return ""<|MERGE_RESOLUTION|>--- conflicted
+++ resolved
@@ -490,17 +490,6 @@
 
 
 def incidents(incidents=None):
-<<<<<<< HEAD
-    if incidents is None:
-        return {
-            "name": "incident_1",
-            "playbookName": "XDR Demo"
-        }
-
-    return results(
-        {"Type": 1, "Contents": json.dumps(incidents), "ContentsFormat": "json"}
-    )
-=======
     """
     In Scripts this returns the `Incidents` list from the context
 
@@ -512,8 +501,12 @@
     Returns:
         [type] -- [description]
     """
-    return exampleIncidents[0]['Contents']['data']
->>>>>>> 6813b023
+    if incidents is None:
+        return exampleIncidents[0]['Contents']['data']
+    else:
+        return results(
+            {"Type": 1, "Contents": json.dumps(incidents), "ContentsFormat": "json"}
+        )
 
 
 def setContext(contextPath, value):
