from __future__ import print_function

import argparse
import logging
import os
import uuid
import json
import ast
import subprocess
import sys
import zipfile
from datetime import datetime
from enum import IntEnum
from time import sleep
from threading import Thread
from distutils.version import LooseVersion

from demisto_sdk.commands.validate.validate_manager import ValidateManager
from paramiko.client import SSHClient, AutoAddPolicy
import demisto_client
from ruamel import yaml

from demisto_sdk.commands.common.tools import print_error, print_warning, print_color, LOG_COLORS, run_threads_list, \
    run_command, get_yaml, str2bool, format_version, find_type
from demisto_sdk.commands.common.constants import RUN_ALL_TESTS_FORMAT, FileType
from Tests.test_integration import __get_integration_config, __test_integration_instance, \
    __disable_integrations_instances
from Tests.test_content import extract_filtered_tests, ParallelPrintsManager
from Tests.update_content_data import update_content
from Tests.Marketplace.search_and_install_packs import search_and_install_packs_and_their_dependencies, \
    install_all_content_packs, upload_zipped_packs
from Tests.test_content import get_server_numeric_version, get_json_file

from Tests.tools import update_server_configuration

MARKET_PLACE_MACHINES = ('master',)
SKIPPED_PACKS = ['NonSupported', 'ApiModules']
DOCKER_HARDENING_CONFIGURATION = {
    'docker.cpu.limit': '1.0',
    'docker.run.internal.asuser': 'true',
    'limit.docker.cpu': 'true',
    'python.pass.extra.keys': '--memory=1g##--memory-swap=-1##--pids-limit=256##--ulimit=nofile=1024:8192'
}
MARKET_PLACE_CONFIGURATION = {
    'content.pack.verify': 'false',
    'marketplace.initial.sync.delay': '0',
    'content.pack.ignore.missing.warnings.contentpack': 'true'
}
ID_SET_PATH = './Tests/id_set.json'


class Running(IntEnum):
    CIRCLECI_RUN = 0
    WITH_OTHER_SERVER = 1
    WITH_LOCAL_SERVER = 2


class Build:
    # START CHANGE ON LOCAL RUN #
    content_path = '{}/project'.format(os.getenv('HOME'))
    test_pack_target = '{}/project/Tests'.format(os.getenv('HOME'))
    key_file_path = 'Use in case of running with non local server'
    run_environment = Running.CIRCLECI_RUN
    env_results_path = './env_results.json'
    DEFAULT_SERVER_VERSION = '99.99.98'

    #  END CHANGE ON LOCAL RUN  #

    def __init__(self, options):
        self.git_sha1 = options.git_sha1
        self.branch_name = options.branch
        self.ci_build_number = options.build_number
        self.is_nightly = options.is_nightly
        self.ami_env = options.ami_env
        self.servers, self.server_numeric_version = self.get_servers(options.ami_env)
        self.secret_conf = get_json_file(options.secret)
        self.username = options.user if options.user else self.secret_conf.get('username')
        self.password = options.password if options.password else self.secret_conf.get('userPassword')
        self.servers = [Server(server_url, self.username, self.password) for server_url in self.servers]
        self.is_private = options.is_private
        conf = get_json_file(options.conf)
        self.tests = conf['tests']
        self.skipped_integrations_conf = conf['skipped_integrations']

    @staticmethod
    def get_servers(ami_env):
        env_conf = Build.get_env_conf()
        servers = Build.determine_servers_urls(env_conf, ami_env)
        if Build.run_environment == Running.CIRCLECI_RUN:
            server_numeric_version = get_server_numeric_version(ami_env)
        else:
            server_numeric_version = Build.DEFAULT_SERVER_VERSION
        return servers, server_numeric_version

    @staticmethod
    def get_env_conf():
        if Build.run_environment == Running.CIRCLECI_RUN:
            return get_json_file(Build.env_results_path)

        elif Build.run_environment == Running.WITH_LOCAL_SERVER:
            # START CHANGE ON LOCAL RUN #
            return [{
                "InstanceDNS": "http://localhost:8080",
                "Role": "Demisto Marketplace"  # e.g. 'Demisto Marketplace'
            }]
        elif Build.run_environment == Running.WITH_OTHER_SERVER:
            return [{
                "InstanceDNS": "DNS NANE",  # without http prefix
                "Role": "DEMISTO EVN"  # e.g. 'Demisto Marketplace'
            }]
        #  END CHANGE ON LOCAL RUN  #

    @staticmethod
    def determine_servers_urls(env_results, ami_env):
        """
        Arguments:
            env_results: (dict)
                env_results.json in server
            ami_env: (str)
                The amazon machine image environment whose IP we should connect to.

        Returns:
            (lst): The server url list to connect to
        """

        instances_dns = [env.get('InstanceDNS') for env in env_results if ami_env in env.get('Role', '')]

        server_urls = []
        for dns in instances_dns:
            server_url = dns if not dns or dns.startswith('http') else f'https://{dns}'
            server_urls.append(server_url)
        return server_urls


class Server:

    def __init__(self, host, user_name, password):
        self.__ssh_client = None
        self.__client = None
        self.host = host
        self.user_name = user_name
        self.password = password

    def __str__(self):
        return self.host

    @property
    def client(self):
        if self.__client is None:
            self.__client = demisto_client.configure(self.host, verify_ssl=False, username=self.user_name,
                                                     password=self.password)
        return self.__client

    def add_server_configuration(self, config_dict, error_msg, restart=False):
        update_server_configuration(self.client, config_dict, error_msg)

        if restart:
            self.exec_command('sudo systemctl restart demisto')

    def exec_command(self, command):
        if self.__ssh_client is None:
            self.__init_ssh()
        self.__ssh_client.exec_command(command)

    def __init_ssh(self):
        self.__ssh_client = SimpleSSH(host=self.host.replace('https://', '').replace('http://', ''),
                                      key_file_path=Build.key_file_path, user='ec2-user')


<<<<<<< HEAD
class SimpleSSH(SSHClient):
    logging.getLogger("paramiko").setLevel(logging.WARNING)

    def __init__(self, host, user='ec2-user', port=22, key_file_path='~/.ssh/id_rsa'):
        self.run_environment = Build.run_environment
        if self.run_environment in [Running.CIRCLECI_RUN, Running.WITH_OTHER_SERVER]:
            super().__init__()
            self.load_system_host_keys()
            self.set_missing_host_key_policy(AutoAddPolicy())
            if self.run_environment == Running.CIRCLECI_RUN:
                self.connect(hostname=host, username=user, timeout=60.0)
            elif self.run_environment == Running.WITH_OTHER_SERVER:
                if key_file_path.startswith('~'):
                    key_file_path = key_file_path.replace('~', os.getenv('HOME'), 1)
                    self.connect(hostname=host, port=port, username=user, key_filename=key_file_path, timeout=60.0)
=======
def get_id_set(id_set_path) -> dict:
    """
    Used to collect the ID set so it can be passed to the Build class on init.

    :return: ID set as a dict if it exists.
    """
    if os.path.isfile(id_set_path):
        return get_json_file(id_set_path)


class Build:
    # START CHANGE ON LOCAL RUN #
    content_path = '{}/project'.format(os.getenv('HOME'))
    test_pack_target = '{}/project/Tests'.format(os.getenv('HOME'))
    key_file_path = 'Use in case of running with non local server'
    run_environment = Running.CIRCLECI_RUN
    env_results_path = './env_results.json'
    DEFAULT_SERVER_VERSION = '99.99.98'

    #  END CHANGE ON LOCAL RUN  #

    def __init__(self, options):
        self.git_sha1 = options.git_sha1
        self.branch_name = options.branch
        self.ci_build_number = options.build_number
        self.is_nightly = options.is_nightly
        self.ami_env = options.ami_env
        self.servers, self.server_numeric_version = self.get_servers(options.ami_env)
        self.secret_conf = get_json_file(options.secret)
        self.username = options.user if options.user else self.secret_conf.get('username')
        self.password = options.password if options.password else self.secret_conf.get('userPassword')
        self.servers = [Server(server_url, self.username, self.password) for server_url in self.servers]
        self.is_private = options.is_private
        conf = get_json_file(options.conf)
        self.tests = conf['tests']
        self.skipped_integrations_conf = conf['skipped_integrations']
        id_set_path = options.id_set_path if options.id_set_path else ID_SET_PATH
        self.id_set = get_id_set(id_set_path)
        self.test_pack_path = options.test_pack_path if options.test_pack_path else None
        self.tests_to_run = self.fetch_tests_list(options.tests_to_run)
        self.content_root = options.content_root
        self.pack_ids_to_install = self.fetch_pack_ids_to_install(options.pack_ids_to_install)

    @staticmethod
    def fetch_tests_list(tests_to_run_path: str):
        """
        Fetches the test list from the filter.

        :param tests_to_run_path: Path to location of test filter.
        :return: List of tests if there are any, otherwise empty list.
        """
        tests_to_run = []
        with open(tests_to_run_path, "r") as filter_file:
            tests_from_file = filter_file.readlines()
            for test_from_file in tests_from_file:
                test_clean = test_from_file.rstrip()
                tests_to_run.append(test_clean)
        return tests_to_run

    @staticmethod
    def fetch_pack_ids_to_install(packs_to_install_path: str):
        """
        Fetches the test list from the filter.

        :param packs_to_install_path: Path to location of pack IDs to install file.
        :return: List of Pack IDs if there are any, otherwise empty list.
        """
        tests_to_run = []
        with open(packs_to_install_path, "r") as filter_file:
            tests_from_file = filter_file.readlines()
            for test_from_file in tests_from_file:
                test_clean = test_from_file.rstrip()
                tests_to_run.append(test_clean)
        return tests_to_run
>>>>>>> 798a109d

    def exec_command(self, command, *_other):
        if self.run_environment in [Running.CIRCLECI_RUN, Running.WITH_OTHER_SERVER]:
            _, _stdout, _stderr = super(SimpleSSH, self).exec_command(command)
            return _stdout.read(), _stderr.read()
        else:
            return run_command(command, is_silenced=False), None


def options_handler():
    parser = argparse.ArgumentParser(description='Utility for instantiating and testing integration instances')
    parser.add_argument('-u', '--user', help='The username for the login', required=True)
    parser.add_argument('-p', '--password', help='The password for the login', required=True)
    parser.add_argument('--ami_env', help='The AMI environment for the current run. Options are '
                                          '"Server Master", "Demisto GA", "Demisto one before GA", "Demisto two before '
                                          'GA". The server url is determined by the AMI environment.')
    parser.add_argument('-g', '--git_sha1', help='commit sha1 to compare changes with')
    parser.add_argument('-c', '--conf', help='Path to conf file', required=True)
    parser.add_argument('-s', '--secret', help='Path to secret conf file')
    parser.add_argument('-n', '--is-nightly', type=str2bool, help='Is nightly build')
    parser.add_argument('-pr', '--is_private', type=str2bool, help='Is private build')
    parser.add_argument('--branch', help='GitHub branch name', required=True)
    parser.add_argument('--build-number', help='CI job number where the instances were created', required=True)
    parser.add_argument('--test_pack_path', help='Path to where the test pack will be saved.',
                        default='/home/runner/work/content-private/content-private/content/artifacts/packs')
    parser.add_argument('--content_root', help='Path to the content root.',
                        default='/home/runner/work/content-private/content-private/content')
    parser.add_argument('--id_set_path', help='Path to the ID set.')
    parser.add_argument('-l', '--tests_to_run', help='Path to the Test Filter.',
                        default='./Tests/filter_file.txt')
    parser.add_argument('-pl', '--pack_ids_to_install', help='Path to the packs to install file.',
                        default='./Tests/content_packs_to_install.txt')
    options = parser.parse_args()

    return options


def check_test_version_compatible_with_server(test, server_version, prints_manager):
    """
    Checks if a given test is compatible wis the given server version.
    Arguments:
        test: (dict)
            Test playbook object from content conf.json. May contain the following fields: "playbookID",
            "integrations", "instance_names", "timeout", "nightly", "fromversion", "toversion.
        server_version: (int)
            The server numerical version.
        prints_manager: (ParallelPrintsManager)
            Print manager object.
    Returns:
        (bool) True if test is compatible with server version or False otherwise.
    """
    test_from_version = format_version(test.get('fromversion', '0.0.0'))
    test_to_version = format_version(test.get('toversion', '99.99.99'))
    server_version = format_version(server_version)

    if not (LooseVersion(test_from_version) <= LooseVersion(server_version) <= LooseVersion(test_to_version)):
        warning_message = 'Test Playbook: {} was ignored in the content installation test due to version mismatch ' \
                          '(test versions: {}-{}, server version: {})'.format(test.get('playbookID'),
                                                                              test_from_version,
                                                                              test_to_version,
                                                                              server_version)
        prints_manager.add_print_job(warning_message, print_warning, 0)
        return False
    return True


def filter_tests_with_incompatible_version(tests, server_version, prints_manager):
    """
    Filter all tests with incompatible version to the given server.
    Arguments:
        tests: (list)
            List of test objects.
        server_version: (int)
            The server numerical version.
        prints_manager: (ParallelPrintsManager)
            Print manager object.

    Returns:
        (lst): List of filtered tests (compatible version)
    """

    filtered_tests = [test for test in tests if
                      check_test_version_compatible_with_server(test, server_version, prints_manager)]
    prints_manager.execute_thread_prints(0)
    return filtered_tests


def configure_integration_instance(integration, client, prints_manager, placeholders_map):
    """
    Configure an instance for an integration

    Arguments:
        integration: (dict)
            Integration object whose params key-values are set
        client: (demisto_client)
            The client to connect to
        prints_manager: (ParallelPrintsManager)
            Print manager object
        placeholders_map: (dict)
             Dict that holds the real values to be replaced for each placeholder.

    Returns:
        (dict): Configured integration instance
    """
    integration_name = integration.get('name')
    prints_manager.add_print_job('Configuring instance for integration "{}"\n'.format(integration_name),
                                 print_color, 0, LOG_COLORS.GREEN)
    prints_manager.execute_thread_prints(0)
    integration_instance_name = integration.get('instance_name', '')
    integration_params = change_placeholders_to_values(placeholders_map, integration.get('params'))
    is_byoi = integration.get('byoi', True)
    validate_test = integration.get('validate_test', True)

    integration_configuration = __get_integration_config(client, integration_name, prints_manager)
    prints_manager.execute_thread_prints(0)
    if not integration_configuration:
        return None

    # In the integration configuration in content-test-conf conf.json, the test_validate flag was set to false
    if not validate_test:
        skipping_configuration_message = \
            "Skipping configuration for integration: {} (it has test_validate set to false)".format(integration_name)
        prints_manager.add_print_job(skipping_configuration_message, print_warning, 0)
        prints_manager.execute_thread_prints(0)
        return None
    module_instance = set_integration_instance_parameters(integration_configuration, integration_params,
                                                          integration_instance_name, is_byoi, client, prints_manager)
    return module_instance


def filepath_to_integration_name(integration_file_path):
    """Load an integration file and return the integration name.

    Args:
        integration_file_path (str): The path to an integration yml file.

    Returns:
        (str): The name of the integration.
    """
    integration_yaml = get_yaml(integration_file_path)
    integration_name = integration_yaml.get('name')
    return integration_name


def get_integration_names_from_files(integration_files_list):
    integration_names_list = [filepath_to_integration_name(path) for path in integration_files_list]
    return [name for name in integration_names_list if name]  # remove empty values


def get_new_and_modified_integration_files(build):
    """Return 2 lists - list of new integrations and list of modified integrations since the commit of the git_sha1.

    Args:
        git_sha1 (str): The git sha of the commit against which we will run the 'git diff' command.

    Returns:
        (tuple): Returns a tuple of two lists, the file paths of the new integrations and modified integrations.
    """
    # get changed yaml files (filter only added and modified files)
    file_validator = ValidateManager()
    file_validator.branch_name = build.branch_name
    modified_files, added_files, _, _, _ = file_validator.get_modified_and_added_files('...', 'origin/master')

    new_integration_files = [
        file_path for file_path in added_files if
        find_type(file_path) in [FileType.INTEGRATION, FileType.BETA_INTEGRATION]
    ]

    modified_integration_files = [
        file_path for file_path in modified_files if
        isinstance(file_path, str) and find_type(file_path) in [FileType.INTEGRATION, FileType.BETA_INTEGRATION]
    ]

    return new_integration_files, modified_integration_files


def is_content_update_in_progress(client, prints_manager, thread_index):
    """Make request to check if content is updating.

    Args:
        client (demisto_client): The configured client to use.
        prints_manager (ParallelPrintsManager): Print manager object
        thread_index (int): The thread index

    Returns:
        (str): Returns the request response data which is 'true' if updating and 'false' if not.
    """
    host = client.api_client.configuration.host
    prints_manager.add_print_job(
        '\nMaking "Get" request to server - "{}" to check if content is installing.'.format(host), print,
        thread_index)

    # make request to check if content is updating
    response_data, status_code, _ = demisto_client.generic_request_func(self=client, path='/content/updating',
                                                                        method='GET', accept='application/json')

    if status_code >= 300 or status_code < 200:
        result_object = ast.literal_eval(response_data)
        message = result_object.get('message', '')
        msg = "Failed to check if content is installing - with status code " + str(status_code) + '\n' + message
        prints_manager.add_print_job(msg, print_error, thread_index)
        return 'request unsuccessful'

    return response_data


def get_content_version_details(client, ami_name, prints_manager, thread_index):
    """Make request for details about the content installed on the demisto instance.

    Args:
        client (demisto_client): The configured client to use.
        ami_name (string): the role name of the machine
        prints_manager (ParallelPrintsManager): Print manager object
        thread_index (int): The thread index

    Returns:
        (tuple): The release version and asset ID of the content installed on the demisto instance.
    """
    host = client.api_client.configuration.host
    installed_content_message = '\nMaking "POST" request to server - "{}" to check installed content.'.format(host)
    prints_manager.add_print_job(installed_content_message, print_color, thread_index, LOG_COLORS.GREEN)

    # make request to installed content details
    uri = '/content/installedlegacy' if ami_name in MARKET_PLACE_MACHINES else '/content/installed'
    response_data, status_code, _ = demisto_client.generic_request_func(self=client, path=uri,
                                                                        method='POST')

    try:
        result_object = ast.literal_eval(response_data)
    except ValueError as err:
        print_error('failed to parse response from demisto. response is {}.\nError:\n{}'.format(response_data, err))
        return '', 0

    if status_code >= 300 or status_code < 200:
        message = result_object.get('message', '')
        msg = "Failed to check if installed content details - with status code " + str(status_code) + '\n' + message
        print_error(msg)
    return result_object.get('release', ''), result_object.get('assetId', 0)


def change_placeholders_to_values(placeholders_map, config_item):
    """Replaces placeholders in the object to their real values

    Args:
        placeholders_map: (dict)
             Dict that holds the real values to be replaced for each placeholder.
        config_item: (json object)
            Integration configuration object.

    Returns:
        dict. json object with the real configuration.
    """
    item_as_string = json.dumps(config_item)
    for key, value in placeholders_map.items():
        item_as_string = item_as_string.replace(key, str(value))
    return json.loads(item_as_string)


def set_integration_params(integrations, secret_params, instance_names, placeholders_map):
    """
    For each integration object, fill in the parameter values needed to configure an instance from
    the secret_params taken from our secret configuration file. Because there may be a number of
    configurations for a single integration (if there are values provided in our secret conf for
    multiple different instances of the same integration) then selects the parameter values for the
    configuration of the instance whose instance is in 'instance_names' (will take the last one listed
    in 'secret_params'). Note that this function does not explicitly return the modified 'integrations'
    object but rather it modifies the 'integrations' object since it is passed by reference and not by
    value, so the 'integrations' object that was passed to this function will have been changed once
    this function has completed execution and gone out of scope.

    Arguments:
        integrations: (list of dicts)
            List of integration objects whose 'params' attribute will be populated in this function.
        secret_params: (list of dicts)
            List of secret configuration values for all of our integrations (as well as specific
            instances of said integrations).
        instance_names: (list)
            The names of particular instances of an integration to use the secret_params of as the
            configuration values.
        placeholders_map: (dict)
             Dict that holds the real values to be replaced for each placeholder.

    Returns:
        (bool): True if integrations params were filled with secret configuration values, otherwise false
    """
    for integration in integrations:
        integration_params = [change_placeholders_to_values(placeholders_map, item) for item
                              in secret_params if item['name'] == integration['name']]

        if integration_params:
            matched_integration_params = integration_params[0]
            # if there are more than one integration params, it means that there are configuration
            # values in our secret conf for multiple instances of the given integration and now we
            # need to match the configuration values to the proper instance as specified in the
            # 'instance_names' list argument
            if len(integration_params) != 1:
                found_matching_instance = False
                for item in integration_params:
                    if item.get('instance_name', 'Not Found') in instance_names:
                        matched_integration_params = item
                        found_matching_instance = True

                if not found_matching_instance:
                    optional_instance_names = [optional_integration.get('instance_name', 'None')
                                               for optional_integration in integration_params]
                    failed_match_instance_msg = 'There are {} instances of {}, please select one of them by using' \
                                                ' the instance_name argument in conf.json. The options are:\n{}'
                    print_error(failed_match_instance_msg.format(len(integration_params),
                                                                 integration['name'],
                                                                 '\n'.join(optional_instance_names)))
                    return False

            integration['params'] = matched_integration_params.get('params', {})
            integration['byoi'] = matched_integration_params.get('byoi', True)
            integration['instance_name'] = matched_integration_params.get('instance_name', integration['name'])
            integration['validate_test'] = matched_integration_params.get('validate_test', True)

    return True


def set_module_params(param_conf, integration_params):
    """Configure a parameter object for use in a module instance.

    Each integration parameter is actually an object with many fields that together describe it. E.g. a given
    parameter will have all of the following fields - "name", "display", "value", "hasvalue", "defaultValue",
    etc. This function fills the "value" field for a parameter configuration object and returns it for use in
    a module instance.

    Args:
        param_conf (dict): The parameter configuration object.
        integration_params (dict): The values to use for an integration's parameters to configure an instance.

    Returns:
        (dict): The configured parameter object
    """
    if param_conf['display'] in integration_params or param_conf['name'] in integration_params:
        # param defined in conf
        key = param_conf['display'] if param_conf['display'] in integration_params else param_conf['name']
        if key == 'credentials':
            credentials = integration_params[key]
            param_value = {
                'credential': '',
                'identifier': credentials['identifier'],
                'password': credentials['password'],
                'passwordChanged': False
            }
        else:
            param_value = integration_params[key]

        param_conf['value'] = param_value
        param_conf['hasvalue'] = True
    elif param_conf['defaultValue']:
        # if the parameter doesn't have a value provided in the integration's configuration values
        # but does have a default value then assign it to the parameter for the module instance
        param_conf['value'] = param_conf['defaultValue']
    return param_conf


def __set_server_keys(client, prints_manager, integration_params, integration_name):
    """Adds server configuration keys using the demisto_client.

    Args:
        client (demisto_client): The configured client to use.
        prints_manager (ParallelPrintsManager): Print manager object.
        integration_params (dict): The values to use for an integration's parameters to configure an instance.
        integration_name (str): The name of the integration which the server configurations keys are related to.

    """
    if 'server_keys' not in integration_params:
        return

    prints_manager.add_print_job(f'Setting server keys for integration: {integration_name}',
                                 print_color, 0, LOG_COLORS.GREEN)

    data = {
        'data': {},
        'version': -1
    }

    for key, value in integration_params.get('server_keys').items():
        data['data'][key] = value

    response_data, status_code, _ = demisto_client.generic_request_func(self=client, path='/system/config',
                                                                        method='POST', body=data)

    try:
        result_object = ast.literal_eval(response_data)
    except ValueError as err:
        print_error(
            'failed to parse response from demisto. response is {}.\nError:\n{}'.format(response_data, err))
        return

    if status_code >= 300 or status_code < 200:
        message = result_object.get('message', '')
        msg = "Failed to set server keys " + str(status_code) + '\n' + message
        print_error(msg)


def set_integration_instance_parameters(integration_configuration, integration_params, integration_instance_name,
                                        is_byoi, client, prints_manager):
    """Set integration module values for integration instance creation

    The integration_configuration and integration_params should match, in that
    they are for the same integration

    Arguments:
        integration_configuration: (dict)
            dictionary of the integration configuration parameters/keys that need
            filling to instantiate an instance of a given integration
        integration_params: (dict)
            values for a given integration taken from the configuration file in
            which the secret values are stored to configure instances of various
            integrations
        integration_instance_name: (str)
            The name of the integration instance being configured if there is one
            provided in the conf.json
        is_byoi: (bool)
            If the integration is byoi or not
        client: (demisto_client)
            The client to connect to
        prints_manager: (ParallelPrintsManager)
            Print manager object

    Returns:
        (dict): The configured module instance to send to the Demisto server for
        instantiation.
    """
    module_configuration = integration_configuration.get('configuration', {})
    if not module_configuration:
        module_configuration = []

    if 'integrationInstanceName' in integration_params:
        instance_name = integration_params['integrationInstanceName']
    else:
        instance_name = '{}_test_{}'.format(integration_instance_name.replace(' ', '_'), str(uuid.uuid4()))

    # define module instance
    module_instance = {
        'brand': integration_configuration['name'],
        'category': integration_configuration['category'],
        'configuration': integration_configuration,
        'data': [],
        'enabled': "true",
        'engine': '',
        'id': '',
        'isIntegrationScript': is_byoi,
        'name': instance_name,
        'passwordProtected': False,
        'version': 0
    }

    # set server keys
    __set_server_keys(client, prints_manager, integration_params, integration_configuration['name'])

    # set module params
    for param_conf in module_configuration:
        configured_param = set_module_params(param_conf, integration_params)
        module_instance['data'].append(configured_param)

    return module_instance


def group_integrations(integrations, skipped_integrations_conf, new_integrations_names, modified_integrations_names):
    """
    Filter integrations into their respective lists - new, modified or unchanged. if it's on the skip list, then
    skip if random tests were chosen then we may be configuring integrations that are neither new or modified.

    Args:
        integrations (list): The integrations to categorize.
        skipped_integrations_conf (dict): Integrations that are on the skip list.
        new_integrations_names (list): The names of new integrations.
        modified_integrations_names (list): The names of modified integrations.

    Returns:
        (tuple): Lists of integrations objects as well as an Integration-to-Status dictionary useful for logs.
    """
    new_integrations = []
    modified_integrations = []
    unchanged_integrations = []
    integration_to_status = {}
    for integration in integrations:
        integration_name = integration.get('name', '')
        if integration_name in skipped_integrations_conf.keys():
            continue

        if integration_name in new_integrations_names:
            new_integrations.append(integration)
        elif integration_name in modified_integrations_names:
            modified_integrations.append(integration)
            integration_to_status[integration_name] = 'Modified Integration'
        else:
            unchanged_integrations.append(integration)
            integration_to_status[integration_name] = 'Unchanged Integration'
    return new_integrations, modified_integrations, unchanged_integrations, integration_to_status


def get_integrations_for_test(test, skipped_integrations_conf):
    """Return a list of integration objects that are necessary for a test (excluding integrations on the skip list).

    Args:
        test (dict): Test dictionary from the conf.json file containing the playbookID, integrations and
            instance names.
        skipped_integrations_conf (dict): Skipped integrations dictionary with integration names as keys and
            the skip reason as values.

    Returns:
        (list): List of integration objects to configure.
    """
    integrations_conf = test.get('integrations', [])

    if not isinstance(integrations_conf, list):
        integrations_conf = [integrations_conf]

    integrations = [
        {'name': integration, 'params': {}} for
        integration in integrations_conf if integration not in skipped_integrations_conf
    ]
    return integrations


def update_content_on_demisto_instance(client, server, ami_name, prints_manager, thread_index):
    """Try to update the content

    Args:
        client (demisto_client): The configured client to use.
        server (str): The server url to pass to Tests/update_content_data.py
        prints_manager (ParallelPrintsManager): Print manager object
        thread_index (int): The thread index
    """
    content_zip_path = 'artifacts/all_content.zip'
    update_content(content_zip_path, server=server, client=client)

    # Check if content update has finished installing
    sleep_interval = 20
    updating_content = is_content_update_in_progress(client, prints_manager, thread_index)
    while updating_content.lower() == 'true':
        sleep(sleep_interval)
        updating_content = is_content_update_in_progress(client, prints_manager, thread_index)

    if updating_content.lower() == 'request unsuccessful':
        # since the request to check if content update installation finished didn't work, can't use that mechanism
        # to check and just try sleeping for 30 seconds instead to allow for content update installation to complete
        sleep(30)
    else:
        # check that the content installation updated
        # verify the asset id matches the circleci build number / asset_id in the content-descriptor.json
        release, asset_id = get_content_version_details(client, ami_name, prints_manager, thread_index)
        with open('content-descriptor.json', 'r') as cd_file:
            cd_json = json.loads(cd_file.read())
            cd_release = cd_json.get('release')
            cd_asset_id = cd_json.get('assetId')
        if release == cd_release and asset_id == cd_asset_id:
            prints_manager.add_print_job('Content Update Successfully Installed!', print_color, thread_index,
                                         LOG_COLORS.GREEN)
        else:
            err_details = 'Attempted to install content with release "{}" and assetId '.format(cd_release)
            err_details += '"{}" but release "{}" and assetId "{}" were '.format(cd_asset_id, release, asset_id)
            err_details += 'retrieved from the instance post installation.'
            prints_manager.add_print_job(
                'Content Update to version: {} was Unsuccessful:\n{}'.format(release, err_details),
                print_error, thread_index)
            prints_manager.execute_thread_prints(thread_index)

            if ami_name not in MARKET_PLACE_MACHINES:
                os._exit(1)


def report_tests_status(preupdate_fails, postupdate_fails, preupdate_success, postupdate_success,
                        new_integrations_names, prints_manager):
    """Prints errors and/or warnings if there are any and returns whether whether testing was successful or not.

    Args:
        preupdate_fails (set): List of tuples of integrations that failed the "Test" button prior to content
            being updated on the demisto instance where each tuple is comprised of the integration name and the
            name of the instance that was configured for that integration which failed.
        postupdate_fails (set): List of tuples of integrations that failed the "Test" button after content was
            updated on the demisto instance where each tuple is comprised of the integration name and the name
            of the instance that was configured for that integration which failed.
        preupdate_success (set): List of tuples of integrations that succeeded the "Test" button prior to content
            being updated on the demisto instance where each tuple is comprised of the integration name and the
            name of the instance that was configured for that integration which failed.
        postupdate_success (set): List of tuples of integrations that succeeded the "Test" button after content was
            updated on the demisto instance where each tuple is comprised of the integration name and the name
            of the instance that was configured for that integration which failed.
        new_integrations_names (list): List of the names of integrations that are new since the last official
            content release and that will only be present on the demisto instance after the content update is
            performed.
        prints_manager: (ParallelPrintsManager)
            Print manager object

    Returns:
        (bool): False if there were integration instances that succeeded prior to the content update and then
            failed after content was updated, otherwise True.
    """
    testing_status = True

    # a "Test" can be either successful both before and after content update(succeeded_pre_and_post variable),
    # fail on one of them(mismatched_statuses variable), or on both(failed_pre_and_post variable)
    succeeded_pre_and_post = preupdate_success.intersection(postupdate_success)
    if succeeded_pre_and_post:
        succeeded_message = '\nIntegration instances that had ("Test" Button) succeeded' \
                            ' both before and after the content update'
        prints_manager.add_print_job(succeeded_message, print_color, 0, LOG_COLORS.GREEN)
        for instance_name, integration_of_instance in succeeded_pre_and_post:
            prints_manager.add_print_job(
                'Integration: "{}", Instance: "{}"'.format(integration_of_instance, instance_name),
                print_color, 0, LOG_COLORS.GREEN)

    failed_pre_and_post = preupdate_fails.intersection(postupdate_fails)
    mismatched_statuses = postupdate_fails - preupdate_fails
    failed_only_after_update = []
    failed_but_is_new = []
    for instance_name, integration_of_instance in mismatched_statuses:
        if integration_of_instance in new_integrations_names:
            failed_but_is_new.append((instance_name, integration_of_instance))
        else:
            failed_only_after_update.append((instance_name, integration_of_instance))

    # warnings but won't fail the build step
    if failed_but_is_new:
        prints_manager.add_print_job('New Integrations ("Test" Button) Failures', print_warning, 0)
        for instance_name, integration_of_instance in failed_but_is_new:
            prints_manager.add_print_job(
                'Integration: "{}", Instance: "{}"'.format(integration_of_instance, instance_name), print_warning, 0)
    if failed_pre_and_post:
        failure_category = '\nIntegration instances that had ("Test" Button) failures' \
                           ' both before and after the content update'
        prints_manager.add_print_job(failure_category, print_warning, 0)
        for instance_name, integration_of_instance in failed_pre_and_post:
            prints_manager.add_print_job(
                'Integration: "{}", Instance: "{}"'.format(integration_of_instance, instance_name), print_warning, 0)

    # fail the step if there are instances that only failed after content was updated
    if failed_only_after_update:
        testing_status = False
        failure_category = '\nIntegration instances that had ("Test" Button) failures' \
                           ' only after content was updated. This indicates that your' \
                           ' updates introduced breaking changes to the integration.'
        prints_manager.add_print_job(failure_category, print_error, 0)
        for instance_name, integration_of_instance in failed_only_after_update:
            prints_manager.add_print_job(
                'Integration: "{}", Instance: "{}"'.format(integration_of_instance, instance_name), print_error, 0)

    prints_manager.execute_thread_prints(0)

    return testing_status


def set_marketplace_gcp_bucket_for_build(client, prints_manager, branch_name, ci_build_number, is_nightly, is_private):
    """Sets custom marketplace GCP bucket based on branch name and build number

    Args:
        client (demisto_client): The configured client to use.
        prints_manager (ParallelPrintsManager): Print manager object
        branch_name (str): GitHub branch name
        ci_build_number (str): CI build number

    Returns:
        response_data: The response data
        status_code: The response status code
    """
    host = client.api_client.configuration.host
    installed_content_message = \
        '\nMaking "POST" request to server - "{}" to set GCP bucket server configuration.'.format(host)
    prints_manager.add_print_job(installed_content_message, print_color, 0, LOG_COLORS.GREEN)

    # make request to update server configs
    # disable-secrets-detection-start
    server_configuration = {
        'content.pack.verify': 'false',
        'marketplace.initial.sync.delay': '0',
        'content.pack.ignore.missing.warnings.contentpack': 'true'
    }
    if is_private:
        server_configuration['marketplace.bootstrap.bypass.url'] = 'https://storage.googleapis.com/marketplace-ci-build'
        server_configuration['marketplace.gcp.path'] = 'content/builds/{}/{}/content/packs'.format(branch_name,
                                                                                                   ci_build_number)
        server_configuration['jobs.marketplacepacks.schedule'] = '1m'
        server_configuration[
            'marketplace.premium.gateway.service.url'] = 'https://xsoar-premium-content-team-gateway.demisto.works'
    elif not is_nightly:
        server_configuration['marketplace.bootstrap.bypass.url'] = \
            'https://storage.googleapis.com/marketplace-ci-build/content/builds/{}/{}'.format(
                branch_name, ci_build_number)
    error_msg = "Failed to set GCP bucket server config - with status code "
    # disable-secrets-detection-end
    return update_server_configuration(client, server_configuration, error_msg)


def set_docker_hardening_for_build(client, prints_manager):
    """Sets docker hardening configuration

    Args:
        client (demisto_client): The configured client to use.
        prints_manager (ParallelPrintsManager): Print manager object

    Returns:
        response_data: The response data
        status_code: The response status code
    """
    host = client.api_client.configuration.host
    installed_content_message = \
        '\nMaking "POST" request to server - "{}" to set docker hardening server configuration.'.format(host)
    prints_manager.add_print_job(installed_content_message, print_color, 0, LOG_COLORS.GREEN)

    # make request to update server configs
    server_configuration = {
        'docker.cpu.limit': '1.0',
        'docker.run.internal.asuser': 'true',
        'limit.docker.cpu': 'true',
        'python.pass.extra.keys': '--memory=1g##--memory-swap=-1##--pids-limit=256##--ulimit=nofile=1024:8192'
    }
    error_msg = "Failed to set docker hardening server config - with status code "

    return update_server_configuration(client, server_configuration, error_msg)


def configure_servers_and_restart(build, prints_manager):
    if LooseVersion(build.server_numeric_version) >= LooseVersion('5.5.0'):
        configurations = DOCKER_HARDENING_CONFIGURATION
        configure_types = ['docker hardening']
        if LooseVersion(build.server_numeric_version) >= LooseVersion('6.0.0'):
            configure_types.append('marketplace')
            configurations.update(MARKET_PLACE_CONFIGURATION)

        error_msg = 'failed to set {} configurations'.format(' and '.join(configure_types))
        manual_restart = Build.run_environment == Running.WITH_LOCAL_SERVER
        for server in build.servers:
            server.add_server_configuration(configurations, error_msg=error_msg, restart=not manual_restart)

        if manual_restart:
            input('restart your server and then press enter.')
        else:
            prints_manager.add_print_job('Done restarting servers.\nSleeping for 1 minute...', print_warning, 0)
            prints_manager.execute_thread_prints(0)
            sleep(60)


def restart_server(server):
    try:
        print('Restarting servers to apply server config ...')

        # copy from .demisto_bashrc stop_server && start_server
        command = 'sudo systemctl restart demisto'
        SimpleSSH(host=server.replace('https://', '').replace('http://', ''), key_file_path=Build.key_file_path,
                  user='ec2-user').exec_command(command)
    except Exception as error:
        print_error(f'New SSH restart demisto failed with error: {str(error)}')
        print(error.__traceback__)
        restart_server_legacy(server)


def restart_server_legacy(server):
    try:
        ssh_string = 'ssh -o StrictHostKeyChecking=no -o UserKnownHostsFile=/dev/null {}@{} ' \
                     '"sudo systemctl restart demisto"'
        subprocess.check_output(
            ssh_string.format('ec2-user', server.replace('https://', '')), shell=True)
    except subprocess.CalledProcessError as exc:
        print(exc.output)


def get_tests(server_numeric_version, prints_manager, tests):
    if Build.run_environment == Running.CIRCLECI_RUN:
        filtered_tests, filter_configured, run_all_tests = extract_filtered_tests()
        if run_all_tests:
            # skip test button testing
            skipped_instance_test_message = 'Not running instance tests when {} is turned on'.format(
                RUN_ALL_TESTS_FORMAT)
            prints_manager.add_print_job(skipped_instance_test_message, print_warning, 0)
            tests_for_iteration = []
        elif filter_configured and filtered_tests:
            tests_for_iteration = [test for test in tests if test.get('playbookID', '') in filtered_tests]
        else:
            tests_for_iteration = tests

        tests_for_iteration = filter_tests_with_incompatible_version(tests_for_iteration, server_numeric_version,
                                                                     prints_manager)
        prints_manager.execute_thread_prints(0)

        return tests_for_iteration
    else:
        # START CHANGE ON LOCAL RUN #
        return [
            {
                "playbookID": "Docker Hardening Test",
                "fromversion": "5.0.0"
            },
            {
                "integrations": "SplunkPy",
                "playbookID": "SplunkPy-Test-V2",
                "memory_threshold": 500,
                "instance_names": "use_default_handler"
            }
        ]
        #  END CHANGE ON LOCAL RUN  #


def get_changed_integrations(build, prints_manager):
    new_integrations_files, modified_integrations_files = get_new_and_modified_integration_files(
        build) if not build.is_private else ([], [])
    new_integrations_names, modified_integrations_names = [], []

    if new_integrations_files:
        new_integrations_names = get_integration_names_from_files(new_integrations_files)
        new_integrations_names_message = \
            'New Integrations Since Last Release:\n{}\n'.format('\n'.join(new_integrations_names))
        prints_manager.add_print_job(new_integrations_names_message, print_warning, 0)

    if modified_integrations_files:
        modified_integrations_names = get_integration_names_from_files(modified_integrations_files)
        modified_integrations_names_message = \
            'Updated Integrations Since Last Release:\n{}\n'.format('\n'.join(modified_integrations_names))
        prints_manager.add_print_job(modified_integrations_names_message, print_warning, 0)
    prints_manager.execute_thread_prints(0)
    return new_integrations_names, modified_integrations_names


def get_pack_ids_to_install():
    if Build.run_environment == Running.CIRCLECI_RUN:
        with open('./Tests/content_packs_to_install.txt', 'r') as packs_stream:
            pack_ids = packs_stream.readlines()
            return [pack_id.rstrip('\n') for pack_id in pack_ids]
    else:
        # START CHANGE ON LOCAL RUN #
        return [
            'SplunkPy'
        ]
        #  END CHANGE ON LOCAL RUN  #


def nightly_install_packs(build, threads_print_manager, install_method=install_all_content_packs, pack_path=None):
    threads_list = []

    # For each server url we install pack/ packs
    for thread_index, server in enumerate(build.servers):
        kwargs = {'client': server.client, 'host': server.host,
                  'prints_manager': threads_print_manager,
                  'thread_index': thread_index}
        if pack_path:
            kwargs['pack_path'] = pack_path
        threads_list.append(Thread(target=install_method, kwargs=kwargs))
    run_threads_list(threads_list)


def install_nightly_pack(build, prints_manager):
    threads_print_manager = ParallelPrintsManager(len(build.servers))
    nightly_install_packs(build, threads_print_manager, install_method=install_all_content_packs)
    create_nightly_test_pack()
    nightly_install_packs(build, threads_print_manager, install_method=upload_zipped_packs,
                          pack_path=f'{Build.test_pack_target}/test_pack.zip')

    prints_manager.add_print_job('Sleeping for 45 seconds...', print_warning, 0, include_timestamp=True)
    prints_manager.execute_thread_prints(0)
    sleep(45)


def install_packs(build, prints_manager, pack_ids=None):
    pack_ids = get_pack_ids_to_install() if pack_ids is None else pack_ids
    installed_content_packs_successfully = True
    for server in build.servers:
        try:
            _, flag = search_and_install_packs_and_their_dependencies(pack_ids, server.client,
                                                                      prints_manager)
            if not flag:
                raise Exception('Failed to search and install packs.')
        except Exception as exc:
            prints_manager.add_print_job(str(exc), print_error, 0)
            prints_manager.execute_thread_prints(0)
            installed_content_packs_successfully = False

    return installed_content_packs_successfully


def configure_server_instances(build: Build, tests_for_iteration, all_new_integrations, modified_integrations,
                               prints_manager):
    all_module_instances = []
    brand_new_integrations = []
    testing_client = build.servers[0].client
    for test in tests_for_iteration:
        integrations = get_integrations_for_test(test, build.skipped_integrations_conf)

        integrations_names = [i.get('name') for i in integrations]
        prints_manager.add_print_job('All Integrations for test "{}":'.format(test.get('playbookID')), print_warning, 0)
        prints_manager.add_print_job(integrations_names, print_warning, 0)

        new_integrations, modified_integrations, unchanged_integrations, integration_to_status = group_integrations(
            integrations, build.skipped_integrations_conf, all_new_integrations, modified_integrations
        )

        instance_names_conf = test.get('instance_names', [])
        if not isinstance(instance_names_conf, list):
            instance_names_conf = [instance_names_conf]

        integrations_names = [i.get('name') for i in integrations]
        prints_manager.add_print_job('All Integrations for test "{}":'.format(test.get('playbookID')), print_warning, 0)
        prints_manager.add_print_job(integrations_names, print_warning, 0)

        integrations_msg = '\n'.join(['"{}" - {}'.format(key, val) for key, val in integration_to_status.items()])
        prints_manager.add_print_job('{}\n'.format(integrations_msg), print_warning, 0)

        integrations_to_configure = modified_integrations[:]
        integrations_to_configure.extend(unchanged_integrations)
        placeholders_map = {'%%SERVER_HOST%%': build.servers[0]}
        new_ints_params_set = set_integration_params(new_integrations, build.secret_conf['integrations'],
                                                     instance_names_conf,
                                                     placeholders_map)
        ints_to_configure_params_set = set_integration_params(integrations_to_configure,
                                                              build.secret_conf['integrations'],
                                                              instance_names_conf, placeholders_map)
        if not new_ints_params_set:
            prints_manager.add_print_job(
                'failed setting parameters for integrations "{}"'.format('\n'.join(new_integrations)), print_error, 0)
        if not ints_to_configure_params_set:
            prints_manager.add_print_job(
                'failed setting parameters for integrations\n "{}"'.format(integrations_to_configure), print_error, 0)
        if not (new_ints_params_set and ints_to_configure_params_set):
            continue
        prints_manager.execute_thread_prints(0)

        module_instances = []
        for integration in integrations_to_configure:
            placeholders_map = {'%%SERVER_HOST%%': build.servers[0]}
            module_instance = configure_integration_instance(integration, testing_client, prints_manager,
                                                             placeholders_map)
            if module_instance:
                module_instances.append(module_instance)

        all_module_instances.extend(module_instances)
        for integration in new_integrations:
            placeholders_map = {'%%SERVER_HOST%%': build.servers[0]}
            module_instance = configure_integration_instance(integration, testing_client, prints_manager,
                                                             placeholders_map)
            if module_instance:
                module_instances.append(module_instance)

        brand_new_integrations.extend(module_instances)
    return all_module_instances, brand_new_integrations


def instance_testing(build: Build, all_module_instances, prints_manager, pre_update):
    update_status = 'Pre' if pre_update else 'Post'
    failed_tests = set()
    successful_tests = set()
    # Test all module instances (of modified + unchanged integrations) pre-updating content
    if all_module_instances:
        # only print start message if there are instances to configure
        prints_manager.add_print_job(f'Start of Instance Testing ("Test" button) ({update_status}-update)',
                                     print_warning, 0)
    else:
        prints_manager.add_print_job(f'No integrations to configure for the chosen tests. ({update_status}-update)',
                                     print_warning, 0)
    prints_manager.execute_thread_prints(0)

    testing_client = build.servers[0].client
    for instance in all_module_instances:
        integration_of_instance = instance.get('brand', '')
        instance_name = instance.get('name', '')
        msg = 'Testing ("Test" button) for instance "{}" of integration "{}".'.format(instance_name,
                                                                                      integration_of_instance)
        prints_manager.add_print_job(msg, print_color, 0, LOG_COLORS.GREEN)
        prints_manager.execute_thread_prints(0)
        # If there is a failure, __test_integration_instance will print it
        success, _ = __test_integration_instance(testing_client, instance, prints_manager)
        prints_manager.execute_thread_prints(0)
        if not success:
            failed_tests.add((instance_name, integration_of_instance))
        else:
            successful_tests.add((instance_name, integration_of_instance))

    return successful_tests, failed_tests


def update_content_till_v6(build: Build):
    threads_list = []
    threads_prints_manager = ParallelPrintsManager(len(build.servers))
    # For each server url we install content
    for thread_index, server in enumerate(build.servers):
        t = Thread(target=update_content_on_demisto_instance,
                   kwargs={'client': server.client, 'server': server.host, 'ami_name': build.ami_env,
                           'prints_manager': threads_prints_manager,
                           'thread_index': thread_index})
        threads_list.append(t)

    run_threads_list(threads_list)


def disable_instances(build: Build, all_module_instances, prints_manager):
    __disable_integrations_instances(build.servers[0].client, all_module_instances, prints_manager)
    prints_manager.execute_thread_prints(0)


def create_nightly_test_pack():
    test_pack_zip(Build.content_path, Build.test_pack_target)


def test_files(content_path):
    packs_root = f'{content_path}/Packs'
    packs = filter(lambda x: x.is_dir(), os.scandir(packs_root))
    for pack_dir in packs:
        if pack_dir in SKIPPED_PACKS:
            continue
        playbooks_root = f'{pack_dir.path}/TestPlaybooks'
        if os.path.isdir(playbooks_root):
            for playbook_path, playbook in get_test_playbooks_in_dir(playbooks_root):
                yield playbook_path, playbook
            if os.path.isdir(f'{playbooks_root}/NonCircleTests'):
                for playbook_path, playbook in get_test_playbooks_in_dir(f'{playbooks_root}/NonCircleTests'):
                    yield playbook_path, playbook


def get_test_playbooks_in_dir(path):
    playbooks = filter(lambda x: x.is_file(), os.scandir(path))
    for playbook in playbooks:
        yield playbook.path, playbook


def test_pack_metadata():
    now = datetime.now().isoformat().split('.')[0]
    now = f'{now}Z'
    metadata = {
        "name": "nightly test",
        "id": str(uuid.uuid4()),
        "description": "nightly test pack (all test playbooks and scripts).",
        "created": now,
        "updated": now,
        "legacy": True,
        "support": "Cortex XSOAR",
        "supportDetails": {},
        "author": "Cortex XSOAR",
        "authorImage": "",
        "certification": "certified",
        "price": 0,
        "serverMinVersion": "6.0.0",
        "serverLicense": "",
        "currentVersion": "1.0.0",
        "general": [],
        "tags": [],
        "categories": [
            "Forensics & Malware Analysis"
        ],
        "contentItems": {},
        "integrations": [],
        "useCases": [],
        "keywords": [],
        "dependencies": {}
    }
    return json.dumps(metadata, indent=4)


def test_pack_zip(content_path, target):
    with zipfile.ZipFile(f'{target}/test_pack.zip', 'w', zipfile.ZIP_DEFLATED) as zip_file:
        zip_file.writestr('test_pack/metadata.json', test_pack_metadata())
        for test_path, test in test_files(content_path):
            if not test_path.endswith('.yml'):
                continue
            test = test.name
            with open(test_path, 'r') as test_file:
                if not (test.startswith('playbook-') or test.startswith('script-')):
                    test_type = find_type(_dict=yaml.safe_load(test_file), file_type='yml').value
                    test_file.seek(0)
                    test_target = f'test_pack/TestPlaybooks/{test_type}-{test}'
                else:
                    test_target = f'test_pack/TestPlaybooks/{test}'
                zip_file.writestr(test_target, test_file.read())


def get_non_added_packs_ids(build: Build):
    """

    :param build: the build object
    :return: all non added packs i.e. unchanged packs (dependencies) and modified packs
    """
    compare_against = 'origin/master{}'.format('' if not build.branch_name == 'master' else '~1')
    added_files = run_command(f'git diff --name-only --diff-filter=A '
                              f'{compare_against}..refs/heads/{build.branch_name} -- Packs/*/pack_metadata.json')
    added_files = filter(lambda x: x, added_files.split('\n'))
    added_pack_ids = map(lambda x: x.split('/')[1], added_files)
    return set(get_pack_ids_to_install()) - set(added_pack_ids)


def set_marketplace_url(servers, branch_name, ci_build_number):
    url_suffix = f'{branch_name}/{ci_build_number}'
    config_path = 'marketplace.bootstrap.bypass.url'
    config = {config_path: f'https://storage.googleapis.com/marketplace-ci-build/content/builds/{url_suffix}'}
    for server in servers:
        server.add_server_configuration(config, 'failed to configure marketplace custom url ', True)
    sleep(60)


def main():
    build = Build(options_handler())

    prints_manager = ParallelPrintsManager(1)

    configure_servers_and_restart(build, prints_manager)
    installed_content_packs_successfully = False

    if LooseVersion(build.server_numeric_version) >= LooseVersion('6.0.0'):
        if build.is_nightly:
            install_nightly_pack(build, prints_manager)
            installed_content_packs_successfully = True
        else:
            if not build.is_private:
                pack_ids = get_non_added_packs_ids(build)
                installed_content_packs_successfully = install_packs(build, prints_manager, pack_ids=pack_ids)
    else:
        installed_content_packs_successfully = True

    tests_for_iteration = get_tests(build.server_numeric_version, prints_manager, build.tests)
    new_integrations, modified_integrations = get_changed_integrations(build, prints_manager)
    all_module_instances, brand_new_integrations = \
        configure_server_instances(build, tests_for_iteration, new_integrations, modified_integrations, prints_manager)
    successful_tests_pre, failed_tests_pre = instance_testing(build, all_module_instances, prints_manager,
                                                              pre_update=True)
    if LooseVersion(build.server_numeric_version) < LooseVersion('6.0.0'):
        update_content_till_v6(build)
    elif not build.is_nightly:
        set_marketplace_url(build.servers, build.branch_name, build.ci_build_number)
        installed_content_packs_successfully = install_packs(build,
                                                             prints_manager) and installed_content_packs_successfully

    all_module_instances.extend(brand_new_integrations)
    successful_tests_post, failed_tests_post = instance_testing(build, all_module_instances, prints_manager,
                                                                pre_update=False)
    disable_instances(build, all_module_instances, prints_manager)

    success = report_tests_status(failed_tests_pre, failed_tests_post, successful_tests_pre, successful_tests_post,
                                  new_integrations, prints_manager)
    if not success or not installed_content_packs_successfully:
        sys.exit(2)


if __name__ == '__main__':
    main()<|MERGE_RESOLUTION|>--- conflicted
+++ resolved
@@ -25,11 +25,11 @@
 from demisto_sdk.commands.common.constants import RUN_ALL_TESTS_FORMAT, FileType
 from Tests.test_integration import __get_integration_config, __test_integration_instance, \
     __disable_integrations_instances
-from Tests.test_content import extract_filtered_tests, ParallelPrintsManager
+from Tests.test_content import extract_filtered_tests, ParallelPrintsManager, \
+    get_server_numeric_version
 from Tests.update_content_data import update_content
 from Tests.Marketplace.search_and_install_packs import search_and_install_packs_and_their_dependencies, \
     install_all_content_packs, upload_zipped_packs
-from Tests.test_content import get_server_numeric_version, get_json_file
 
 from Tests.tools import update_server_configuration
 
@@ -55,119 +55,6 @@
     WITH_LOCAL_SERVER = 2
 
 
-class Build:
-    # START CHANGE ON LOCAL RUN #
-    content_path = '{}/project'.format(os.getenv('HOME'))
-    test_pack_target = '{}/project/Tests'.format(os.getenv('HOME'))
-    key_file_path = 'Use in case of running with non local server'
-    run_environment = Running.CIRCLECI_RUN
-    env_results_path = './env_results.json'
-    DEFAULT_SERVER_VERSION = '99.99.98'
-
-    #  END CHANGE ON LOCAL RUN  #
-
-    def __init__(self, options):
-        self.git_sha1 = options.git_sha1
-        self.branch_name = options.branch
-        self.ci_build_number = options.build_number
-        self.is_nightly = options.is_nightly
-        self.ami_env = options.ami_env
-        self.servers, self.server_numeric_version = self.get_servers(options.ami_env)
-        self.secret_conf = get_json_file(options.secret)
-        self.username = options.user if options.user else self.secret_conf.get('username')
-        self.password = options.password if options.password else self.secret_conf.get('userPassword')
-        self.servers = [Server(server_url, self.username, self.password) for server_url in self.servers]
-        self.is_private = options.is_private
-        conf = get_json_file(options.conf)
-        self.tests = conf['tests']
-        self.skipped_integrations_conf = conf['skipped_integrations']
-
-    @staticmethod
-    def get_servers(ami_env):
-        env_conf = Build.get_env_conf()
-        servers = Build.determine_servers_urls(env_conf, ami_env)
-        if Build.run_environment == Running.CIRCLECI_RUN:
-            server_numeric_version = get_server_numeric_version(ami_env)
-        else:
-            server_numeric_version = Build.DEFAULT_SERVER_VERSION
-        return servers, server_numeric_version
-
-    @staticmethod
-    def get_env_conf():
-        if Build.run_environment == Running.CIRCLECI_RUN:
-            return get_json_file(Build.env_results_path)
-
-        elif Build.run_environment == Running.WITH_LOCAL_SERVER:
-            # START CHANGE ON LOCAL RUN #
-            return [{
-                "InstanceDNS": "http://localhost:8080",
-                "Role": "Demisto Marketplace"  # e.g. 'Demisto Marketplace'
-            }]
-        elif Build.run_environment == Running.WITH_OTHER_SERVER:
-            return [{
-                "InstanceDNS": "DNS NANE",  # without http prefix
-                "Role": "DEMISTO EVN"  # e.g. 'Demisto Marketplace'
-            }]
-        #  END CHANGE ON LOCAL RUN  #
-
-    @staticmethod
-    def determine_servers_urls(env_results, ami_env):
-        """
-        Arguments:
-            env_results: (dict)
-                env_results.json in server
-            ami_env: (str)
-                The amazon machine image environment whose IP we should connect to.
-
-        Returns:
-            (lst): The server url list to connect to
-        """
-
-        instances_dns = [env.get('InstanceDNS') for env in env_results if ami_env in env.get('Role', '')]
-
-        server_urls = []
-        for dns in instances_dns:
-            server_url = dns if not dns or dns.startswith('http') else f'https://{dns}'
-            server_urls.append(server_url)
-        return server_urls
-
-
-class Server:
-
-    def __init__(self, host, user_name, password):
-        self.__ssh_client = None
-        self.__client = None
-        self.host = host
-        self.user_name = user_name
-        self.password = password
-
-    def __str__(self):
-        return self.host
-
-    @property
-    def client(self):
-        if self.__client is None:
-            self.__client = demisto_client.configure(self.host, verify_ssl=False, username=self.user_name,
-                                                     password=self.password)
-        return self.__client
-
-    def add_server_configuration(self, config_dict, error_msg, restart=False):
-        update_server_configuration(self.client, config_dict, error_msg)
-
-        if restart:
-            self.exec_command('sudo systemctl restart demisto')
-
-    def exec_command(self, command):
-        if self.__ssh_client is None:
-            self.__init_ssh()
-        self.__ssh_client.exec_command(command)
-
-    def __init_ssh(self):
-        self.__ssh_client = SimpleSSH(host=self.host.replace('https://', '').replace('http://', ''),
-                                      key_file_path=Build.key_file_path, user='ec2-user')
-
-
-<<<<<<< HEAD
 class SimpleSSH(SSHClient):
     logging.getLogger("paramiko").setLevel(logging.WARNING)
 
@@ -183,7 +70,50 @@
                 if key_file_path.startswith('~'):
                     key_file_path = key_file_path.replace('~', os.getenv('HOME'), 1)
                     self.connect(hostname=host, port=port, username=user, key_filename=key_file_path, timeout=60.0)
-=======
+
+    def exec_command(self, command, *_other):
+        if self.run_environment in [Running.CIRCLECI_RUN, Running.WITH_OTHER_SERVER]:
+            _, _stdout, _stderr = super(SimpleSSH, self).exec_command(command)
+            return _stdout.read(), _stderr.read()
+        else:
+            return run_command(command, is_silenced=False), None
+
+
+class Server:
+
+    def __init__(self, host, user_name, password):
+        self.__ssh_client = None
+        self.__client = None
+        self.host = host
+        self.user_name = user_name
+        self.password = password
+
+    def __str__(self):
+        return self.host
+
+    @property
+    def client(self):
+        if self.__client is None:
+            self.__client = demisto_client.configure(self.host, verify_ssl=False, username=self.user_name,
+                                                     password=self.password)
+        return self.__client
+
+    def add_server_configuration(self, config_dict, error_msg, restart=False):
+        update_server_configuration(self.client, config_dict, error_msg)
+
+        if restart:
+            self.exec_command('sudo systemctl restart demisto')
+
+    def exec_command(self, command):
+        if self.__ssh_client is None:
+            self.__init_ssh()
+        self.__ssh_client.exec_command(command)
+
+    def __init_ssh(self):
+        self.__ssh_client = SimpleSSH(host=self.host.replace('https://', '').replace('http://', ''),
+                                      key_file_path=Build.key_file_path, user='ec2-user')
+
+
 def get_id_set(id_set_path) -> dict:
     """
     Used to collect the ID set so it can be passed to the Build class on init.
@@ -258,14 +188,16 @@
                 test_clean = test_from_file.rstrip()
                 tests_to_run.append(test_clean)
         return tests_to_run
->>>>>>> 798a109d
-
-    def exec_command(self, command, *_other):
-        if self.run_environment in [Running.CIRCLECI_RUN, Running.WITH_OTHER_SERVER]:
-            _, _stdout, _stderr = super(SimpleSSH, self).exec_command(command)
-            return _stdout.read(), _stderr.read()
+
+    @staticmethod
+    def get_servers(ami_env):
+        env_conf = get_env_conf()
+        servers = determine_servers_urls(env_conf, ami_env)
+        if Build.run_environment == Running.CIRCLECI_RUN:
+            server_numeric_version = get_server_numeric_version(ami_env)
         else:
-            return run_command(command, is_silenced=False), None
+            server_numeric_version = Build.DEFAULT_SERVER_VERSION
+        return servers, server_numeric_version
 
 
 def options_handler():
@@ -974,6 +906,50 @@
     error_msg = "Failed to set docker hardening server config - with status code "
 
     return update_server_configuration(client, server_configuration, error_msg)
+
+
+def get_env_conf():
+    if Build.run_environment == Running.CIRCLECI_RUN:
+        return get_json_file(Build.env_results_path)
+
+    elif Build.run_environment == Running.WITH_LOCAL_SERVER:
+        # START CHANGE ON LOCAL RUN #
+        return [{
+            "InstanceDNS": "http://localhost:8080",
+            "Role": "Demisto Marketplace"  # e.g. 'Demisto Marketplace'
+        }]
+    elif Build.run_environment == Running.WITH_OTHER_SERVER:
+        return [{
+            "InstanceDNS": "DNS NANE",  # without http prefix
+            "Role": "DEMISTO EVN"  # e.g. 'Demisto Marketplace'
+        }]
+    #  END CHANGE ON LOCAL RUN  #
+
+
+def determine_servers_urls(env_results, ami_env):
+    """
+    Arguments:
+        env_results: (dict)
+            env_results.json in server
+        ami_env: (str)
+            The amazon machine image environment whose IP we should connect to.
+
+    Returns:
+        (lst): The server url list to connect to
+    """
+
+    instances_dns = [env.get('InstanceDNS') for env in env_results if ami_env in env.get('Role', '')]
+
+    server_urls = []
+    for dns in instances_dns:
+        server_url = dns if not dns or dns.startswith('http') else f'https://{dns}'
+        server_urls.append(server_url)
+    return server_urls
+
+
+def get_json_file(path):
+    with open(path, 'r') as json_file:
+        return json.loads(json_file.read())
 
 
 def configure_servers_and_restart(build, prints_manager):
