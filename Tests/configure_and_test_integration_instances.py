--- conflicted
+++ resolved
@@ -25,11 +25,7 @@
 from demisto_sdk.commands.test_content.constants import SSH_USER
 from demisto_sdk.commands.test_content.mock_server import MITMProxy, run_with_mock, RESULT
 from demisto_sdk.commands.test_content.tools import update_server_configuration, is_redhat_instance
-<<<<<<< HEAD
-from demisto_sdk.commands.validate.validate_manager import ValidateManager
-=======
 from demisto_sdk.commands.validate.old_validate_manager import OldValidateManager
->>>>>>> 5cfcc708
 from packaging.version import Version
 from ruamel import yaml
 
@@ -44,7 +40,6 @@
 from Tests.tools import run_with_proxy_configured
 from Tests.update_content_data import update_content
 
-TEST_XDR_PREFIX = os.getenv("TEST_XDR_PREFIX", "")  # for testing
 MARKET_PLACE_MACHINES = ('master',)
 SKIPPED_PACKS = ['NonSupported', 'ApiModules']
 NO_PROXY = ','.join([
@@ -80,17 +75,10 @@
 XSIAM_SERVER_TYPE = "XSIAM"
 SERVER_TYPES = [XSOAR_SERVER_TYPE, XSOAR_SASS_SERVER_TYPE, XSIAM_SERVER_TYPE]
 MARKETPLACE_TEST_BUCKET = (
-<<<<<<< HEAD
-    f'{TEST_XDR_PREFIX}marketplace-ci-build/content/builds'
-)
-MARKETPLACE_XSIAM_BUCKETS = (
-    f'{TEST_XDR_PREFIX}marketplace-v2-dist-dev/upload-flow/builds-xsiam'
-=======
     'marketplace-ci-build/content/builds'
 )
 MARKETPLACE_XSIAM_BUCKETS = (
     'marketplace-v2-dist-dev/upload-flow/builds-xsiam'
->>>>>>> 5cfcc708
 )
 ARTIFACTS_FOLDER_MPV2 = os.getenv('ARTIFACTS_FOLDER_MPV2', '/builds/xsoar/content/artifacts/marketplacev2')
 ARTIFACTS_FOLDER = os.getenv('ARTIFACTS_FOLDER')
@@ -764,11 +752,7 @@
         url_suffix = f'{quote_plus(branch_name)}/{ci_build_number}/xsoar'
         config_path = 'marketplace.bootstrap.bypass.url'
         config = {config_path:
-<<<<<<< HEAD
-                  f'https://storage.googleapis.com/{TEST_XDR_PREFIX}marketplace-ci-build/content/builds/{url_suffix}'}
-=======
                   f'https://storage.googleapis.com/marketplace-ci-build/content/builds/{url_suffix}'}
->>>>>>> 5cfcc708
         for server in servers:
             server.add_server_configuration(config, 'failed to configure marketplace custom url ', True)
         logging.success('Updated marketplace url and restarted servers')
@@ -1731,11 +1715,7 @@
             test = test.name
             with open(test_path) as test_file:
                 if not (test.startswith(('playbook-', 'script-'))):
-<<<<<<< HEAD
-                    test_type = find_type(_dict=yaml.safe_load(test_file), file_type='yml').value
-=======
                     test_type = find_type(_dict=yaml.safe_load(test_file), file_type='yml', path=test_path).value
->>>>>>> 5cfcc708
                     test_file.seek(0)
                     # we need to convert to the regular filetype if we get a test type, because that what the server expects
                     if test_type == FileType.TEST_PLAYBOOK.value:
@@ -1983,11 +1963,7 @@
     build.configure_servers_and_restart()
     build.disable_instances()
 
-<<<<<<< HEAD
-    if build.is_nightly:
-=======
     if build.is_nightly or build.is_sdk_nightly:
->>>>>>> 5cfcc708
         success = build.install_nightly_pack()
     else:
         packs_to_install_in_pre_update, packs_to_install_in_post_update = get_packs_to_install(build)
