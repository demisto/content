from __future__ import print_function

import argparse
import ast
import json
import logging
import os
import subprocess
import sys
import uuid
import zipfile
from datetime import datetime
from distutils.version import LooseVersion
from enum import IntEnum
from pprint import pformat
from threading import Thread
from time import sleep
from typing import List, Tuple

import demisto_client
from demisto_sdk.commands.test_content.constants import SSH_USER
from ruamel import yaml

from Tests.Marketplace.search_and_install_packs import search_and_install_packs_and_their_dependencies, \
    install_all_content_packs, upload_zipped_packs, install_all_content_packs_for_nightly
from Tests.scripts.utils.log_util import install_logging
from Tests.test_content import extract_filtered_tests, get_server_numeric_version
from Tests.test_integration import __get_integration_config, __test_integration_instance, disable_all_integrations
from Tests.tools import run_with_proxy_configured
from Tests.update_content_data import update_content
from demisto_sdk.commands.common.constants import FileType
from demisto_sdk.commands.common.tools import run_threads_list, run_command, get_yaml, \
    str2bool, format_version, find_type
from demisto_sdk.commands.test_content.mock_server import MITMProxy, run_with_mock, RESULT
from demisto_sdk.commands.test_content.tools import update_server_configuration, is_redhat_instance
from demisto_sdk.commands.validate.validate_manager import ValidateManager

MARKET_PLACE_MACHINES = ('master',)
SKIPPED_PACKS = ['NonSupported', 'ApiModules']
NO_PROXY = ','.join([
    'oproxy.demisto.ninja',
    'oproxy-dev.demisto.ninja',
])
NO_PROXY_CONFIG = {'python.pass.extra.keys': f'--env##no_proxy={NO_PROXY}'}  # noqa: E501
DOCKER_HARDENING_CONFIGURATION = {
    'docker.cpu.limit': '1.0',
    'docker.run.internal.asuser': 'true',
    'limit.docker.cpu': 'true',
    'python.pass.extra.keys': f'--memory=1g##--memory-swap=-1##--pids-limit=256##--ulimit=nofile=1024:8192##--env##no_proxy={NO_PROXY}',    # noqa: E501
    'powershell.pass.extra.keys': f'--env##no_proxy={NO_PROXY}',
}
DOCKER_HARDENING_CONFIGURATION_FOR_PODMAN = {
    'docker.run.internal.asuser': 'true'
}
MARKET_PLACE_CONFIGURATION = {
    'content.pack.verify': 'false',
    'marketplace.initial.sync.delay': '0',
    'content.pack.ignore.missing.warnings.contentpack': 'true'
}
AVOID_DOCKER_IMAGE_VALIDATION = {
    'content.validate.docker.images': 'false'
}
ID_SET_PATH = './artifacts/id_set.json'


class Running(IntEnum):
    CIRCLECI_RUN = 0
    WITH_OTHER_SERVER = 1
    WITH_LOCAL_SERVER = 2


class Server:

    def __init__(self, internal_ip, port, user_name, password):
        self.__ssh_client = None
        self.__client = None
        self.internal_ip = internal_ip
        self.ssh_tunnel_port = port
        self.user_name = user_name
        self.password = password

    def __str__(self):
        return self.internal_ip

    @property
    def client(self):
        if self.__client is None:
            self.__client = self.reconnect_client()

        return self.__client

    def reconnect_client(self):
        self.__client = demisto_client.configure(f'https://localhost:{self.ssh_tunnel_port}',
                                                 verify_ssl=False,
                                                 username=self.user_name,
                                                 password=self.password)
        return self.__client

    def add_server_configuration(self, config_dict, error_msg, restart=False):
        update_server_configuration(self.client, config_dict, error_msg)

        if restart:
            self.exec_command('sudo systemctl restart demisto')

    def exec_command(self, command):
        subprocess.check_output(f'ssh {SSH_USER}@{self.internal_ip} {command}'.split(),
                                stderr=subprocess.STDOUT)


def get_id_set(id_set_path) -> dict:
    """
    Used to collect the ID set so it can be passed to the Build class on init.

    :return: ID set as a dict if it exists.
    """
    if os.path.isfile(id_set_path):
        return get_json_file(id_set_path)


class Build:
    # START CHANGE ON LOCAL RUN #
    content_path = '{}/project'.format(os.getenv('HOME'))
    test_pack_target = '{}/project/Tests'.format(os.getenv('HOME'))
    key_file_path = 'Use in case of running with non local server'
    run_environment = Running.CIRCLECI_RUN
<<<<<<< HEAD
    env_results_path = os.getenv('ENV_RESULTS_PATH')
=======
    env_results_path = './artifacts/env_results.json'
>>>>>>> d5d757c6
    DEFAULT_SERVER_VERSION = '99.99.98'

    #  END CHANGE ON LOCAL RUN  #

    def __init__(self, options):
        self._proxy = None
        self.git_sha1 = options.git_sha1
        self.branch_name = options.branch
        self.ci_build_number = options.build_number
        self.is_nightly = options.is_nightly
        self.ami_env = options.ami_env
        self.server_to_port_mapping, self.server_numeric_version = self.get_servers(options.ami_env)
        self.secret_conf = get_json_file(options.secret)
        self.username = options.user if options.user else self.secret_conf.get('username')
        self.password = options.password if options.password else self.secret_conf.get('userPassword')
        self.servers = [Server(internal_ip,
                               port,
                               self.username,
                               self.password) for internal_ip, port in self.server_to_port_mapping.items()]
        self.is_private = options.is_private
        conf = get_json_file(options.conf)
        self.tests = conf['tests']
        self.skipped_integrations_conf = conf['skipped_integrations']
        self.unmockable_integrations = conf['unmockable_integrations']
        id_set_path = options.id_set_path if options.id_set_path else ID_SET_PATH
        self.id_set = get_id_set(id_set_path)
        self.test_pack_path = options.test_pack_path if options.test_pack_path else None
        self.tests_to_run = self.fetch_tests_list(options.tests_to_run)
        self.content_root = options.content_root
        self.pack_ids_to_install = self.fetch_pack_ids_to_install(options.pack_ids_to_install)
        self.service_account = options.service_account

    @property
    def proxy(self) -> MITMProxy:
        """
        A property method that should create and return a single proxy instance through out the build
        Returns:
            The single proxy instance that should be used in this build.
        """
        if not self._proxy:
            self._proxy = MITMProxy(self.servers[0].internal_ip,
                                    logging_module=logging,
                                    build_number=self.ci_build_number,
                                    branch_name=self.branch_name)
        return self._proxy

    @staticmethod
    def fetch_tests_list(tests_to_run_path: str):
        """
        Fetches the test list from the filter.

        :param tests_to_run_path: Path to location of test filter.
        :return: List of tests if there are any, otherwise empty list.
        """
        tests_to_run = []
        with open(tests_to_run_path, "r") as filter_file:
            tests_from_file = filter_file.readlines()
            for test_from_file in tests_from_file:
                test_clean = test_from_file.rstrip()
                tests_to_run.append(test_clean)
        return tests_to_run

    @staticmethod
    def fetch_pack_ids_to_install(packs_to_install_path: str):
        """
        Fetches the test list from the filter.

        :param packs_to_install_path: Path to location of pack IDs to install file.
        :return: List of Pack IDs if there are any, otherwise empty list.
        """
        tests_to_run = []
        with open(packs_to_install_path, "r") as filter_file:
            tests_from_file = filter_file.readlines()
            for test_from_file in tests_from_file:
                test_clean = test_from_file.rstrip()
                tests_to_run.append(test_clean)
        return tests_to_run

    @staticmethod
    def get_servers(ami_env):
        env_conf = get_env_conf()
        server_to_port_mapping = map_server_to_port(env_conf, ami_env)
        if Build.run_environment == Running.CIRCLECI_RUN:
            server_numeric_version = get_server_numeric_version(ami_env=ami_env)
        else:
            server_numeric_version = Build.DEFAULT_SERVER_VERSION
        return server_to_port_mapping, server_numeric_version


def options_handler():
    parser = argparse.ArgumentParser(description='Utility for instantiating and testing integration instances')
    parser.add_argument('-u', '--user', help='The username for the login', required=True)
    parser.add_argument('-p', '--password', help='The password for the login', required=True)
    parser.add_argument('--ami_env', help='The AMI environment for the current run. Options are '
                                          '"Server Master", "Server 5.0". '
                                          'The server url is determined by the AMI environment.')
    parser.add_argument('-g', '--git_sha1', help='commit sha1 to compare changes with')
    parser.add_argument('-c', '--conf', help='Path to conf file', required=True)
    parser.add_argument('-s', '--secret', help='Path to secret conf file')
    parser.add_argument('-n', '--is-nightly', type=str2bool, help='Is nightly build')
    parser.add_argument('-pr', '--is_private', type=str2bool, help='Is private build')
    parser.add_argument('--branch', help='GitHub branch name', required=True)
    parser.add_argument('--build-number', help='CI job number where the instances were created', required=True)
    parser.add_argument('--test_pack_path', help='Path to where the test pack will be saved.',
                        default='/home/runner/work/content-private/content-private/content/artifacts/packs')
    parser.add_argument('--content_root', help='Path to the content root.',
                        default='/home/runner/work/content-private/content-private/content')
    parser.add_argument('--id_set_path', help='Path to the ID set.')
    parser.add_argument('-l', '--tests_to_run', help='Path to the Test Filter.',
                        default='./artifacts/filter_file.txt')
    parser.add_argument('-pl', '--pack_ids_to_install', help='Path to the packs to install file.',
                        default='./artifacts/content_packs_to_install.txt')
    # disable-secrets-detection-start
    parser.add_argument('-sa', '--service_account',
                        help=("Path to gcloud service account, is for circleCI usage. "
                              "For local development use your personal account and "
                              "authenticate using Google Cloud SDK by running: "
                              "`gcloud auth application-default login` and leave this parameter blank. "
                              "For more information go to: "
                              "https://googleapis.dev/python/google-api-core/latest/auth.html"),
                        required=False)
    # disable-secrets-detection-end
    options = parser.parse_args()

    return options


def check_test_version_compatible_with_server(test, server_version):
    """
    Checks if a given test is compatible wis the given server version.
    Arguments:
        test: (dict)
            Test playbook object from content conf.json. May contain the following fields: "playbookID",
            "integrations", "instance_names", "timeout", "nightly", "fromversion", "toversion.
        server_version: (int)
            The server numerical version.
    Returns:
        (bool) True if test is compatible with server version or False otherwise.
    """
    test_from_version = format_version(test.get('fromversion', '0.0.0'))
    test_to_version = format_version(test.get('toversion', '99.99.99'))
    server_version = format_version(server_version)

    if not (LooseVersion(test_from_version) <= LooseVersion(server_version) <= LooseVersion(test_to_version)):
        playbook_id = test.get('playbookID')
        logging.debug(
            f'Test Playbook: {playbook_id} was ignored in the content installation test due to version mismatch '
            f'(test versions: {test_from_version}-{test_to_version}, server version: {server_version})')
        return False
    return True


def filter_tests_with_incompatible_version(tests, server_version):
    """
    Filter all tests with incompatible version to the given server.
    Arguments:
        tests: (list)
            List of test objects.
        server_version: (int)
            The server numerical version.
    Returns:
        (lst): List of filtered tests (compatible version)
    """

    filtered_tests = [test for test in tests if
                      check_test_version_compatible_with_server(test, server_version)]
    return filtered_tests


def configure_integration_instance(integration, client, placeholders_map):
    """
    Configure an instance for an integration

    Arguments:
        integration: (dict)
            Integration object whose params key-values are set
        client: (demisto_client)
            The client to connect to
        placeholders_map: (dict)
             Dict that holds the real values to be replaced for each placeholder.

    Returns:
        (dict): Configured integration instance
    """
    integration_name = integration.get('name')
    logging.info(f'Configuring instance for integration "{integration_name}"')
    integration_instance_name = integration.get('instance_name', '')
    integration_params = change_placeholders_to_values(placeholders_map, integration.get('params'))
    is_byoi = integration.get('byoi', True)
    validate_test = integration.get('validate_test', True)

    integration_configuration = __get_integration_config(client, integration_name)
    if not integration_configuration:
        return None

    # In the integration configuration in content-test-conf conf.json, the test_validate flag was set to false
    if not validate_test:
        logging.debug(f'Skipping configuration for integration: {integration_name} (it has test_validate set to false)')
        return None
    module_instance = set_integration_instance_parameters(integration_configuration, integration_params,
                                                          integration_instance_name, is_byoi, client)
    return module_instance


def filepath_to_integration_name(integration_file_path):
    """Load an integration file and return the integration name.

    Args:
        integration_file_path (str): The path to an integration yml file.

    Returns:
        (str): The name of the integration.
    """
    integration_yaml = get_yaml(integration_file_path)
    integration_name = integration_yaml.get('name')
    return integration_name


def get_integration_names_from_files(integration_files_list):
    integration_names_list = [filepath_to_integration_name(path) for path in integration_files_list]
    return [name for name in integration_names_list if name]  # remove empty values


def get_new_and_modified_integration_files(branch_name):
    """Return 2 lists - list of new integrations and list of modified integrations since the first commit of the branch.

    Args:
        branch_name: The branch name against which we will run the 'git diff' command.

    Returns:
        (tuple): Returns a tuple of two lists, the file paths of the new integrations and modified integrations.
    """
    # get changed yaml files (filter only added and modified files)
    file_validator = ValidateManager()
    file_validator.branch_name = branch_name
    modified_files, added_files, _, _ = file_validator.get_changed_files_from_git()

    new_integration_files = [
        file_path for file_path in added_files if
        find_type(file_path) in [FileType.INTEGRATION, FileType.BETA_INTEGRATION]
    ]

    modified_integration_files = [
        file_path for file_path in modified_files if
        isinstance(file_path, str) and find_type(file_path) in [FileType.INTEGRATION, FileType.BETA_INTEGRATION]
    ]
    return new_integration_files, modified_integration_files


def is_content_update_in_progress(client):
    """Make request to check if content is updating.

    Args:
        client (demisto_client): The configured client to use.

    Returns:
        (str): Returns the request response data which is 'true' if updating and 'false' if not.
    """
    host = client.api_client.configuration.host
    logging.debug(f'Making "Get" request to server - "{host}" to check if content is installing.')

    # make request to check if content is updating
    response_data, status_code, _ = demisto_client.generic_request_func(self=client, path='/content/updating',
                                                                        method='GET', accept='application/json')

    if status_code >= 300 or status_code < 200:
        result_object = ast.literal_eval(response_data)
        message = result_object.get('message', '')
        logging.error(f"Failed to check if content is installing - with status code {status_code}\n{message}")
        return 'request unsuccessful'

    return response_data


def get_content_version_details(client, ami_name):
    """Make request for details about the content installed on the demisto instance.

    Args:
        client (demisto_client): The configured client to use.
        ami_name (string): the role name of the machine

    Returns:
        (tuple): The release version and asset ID of the content installed on the demisto instance.
    """
    host = client.api_client.configuration.host
    logging.info(f'Making "POST" request to server - "{host}" to check installed content.')

    # make request to installed content details
    uri = '/content/installedlegacy' if ami_name in MARKET_PLACE_MACHINES else '/content/installed'
    response_data, status_code, _ = demisto_client.generic_request_func(self=client, path=uri,
                                                                        method='POST')

    try:
        result_object = ast.literal_eval(response_data)
        logging.debug(f'Response was {response_data}')
    except ValueError:
        logging.exception('failed to parse response from demisto.')
        return '', 0

    if status_code >= 300 or status_code < 200:
        message = result_object.get('message', '')
        logging.error(f'Failed to check if installed content details - with status code {status_code}\n{message}')
    return result_object.get('release', ''), result_object.get('assetId', 0)


def change_placeholders_to_values(placeholders_map, config_item):
    """Replaces placeholders in the object to their real values

    Args:
        placeholders_map: (dict)
             Dict that holds the real values to be replaced for each placeholder.
        config_item: (json object)
            Integration configuration object.

    Returns:
        dict. json object with the real configuration.
    """
    item_as_string = json.dumps(config_item)
    for key, value in placeholders_map.items():
        item_as_string = item_as_string.replace(key, str(value))
    return json.loads(item_as_string)


def set_integration_params(build,
                           integrations,
                           secret_params,
                           instance_names,
                           placeholders_map,
                           logging_module=logging):
    """
    For each integration object, fill in the parameter values needed to configure an instance from
    the secret_params taken from our secret configuration file. Because there may be a number of
    configurations for a single integration (if there are values provided in our secret conf for
    multiple different instances of the same integration) then selects the parameter values for the
    configuration of the instance whose instance is in 'instance_names' (will take the last one listed
    in 'secret_params'). Note that this function does not explicitly return the modified 'integrations'
    object but rather it modifies the 'integrations' object since it is passed by reference and not by
    value, so the 'integrations' object that was passed to this function will have been changed once
    this function has completed execution and gone out of scope.

    Arguments:
        build: Build object
        integrations: (list of dicts)
            List of integration objects whose 'params' attribute will be populated in this function.
        secret_params: (list of dicts)
            List of secret configuration values for all of our integrations (as well as specific
            instances of said integrations).
        instance_names: (list)
            The names of particular instances of an integration to use the secret_params of as the
            configuration values.
        placeholders_map: (dict)
             Dict that holds the real values to be replaced for each placeholder.
        logging_module (Union[ParallelLoggingManager,logging]): The logging module to use

    Returns:
        (bool): True if integrations params were filled with secret configuration values, otherwise false
    """
    for integration in integrations:
        integration_params = [change_placeholders_to_values(placeholders_map, item) for item
                              in secret_params if item['name'] == integration['name']]
        if integration_params:
            matched_integration_params = integration_params[0]
            # if there are more than one integration params, it means that there are configuration
            # values in our secret conf for multiple instances of the given integration and now we
            # need to match the configuration values to the proper instance as specified in the
            # 'instance_names' list argument
            if len(integration_params) != 1:
                found_matching_instance = False
                for item in integration_params:
                    if item.get('instance_name', 'Not Found') in instance_names:
                        matched_integration_params = item
                        found_matching_instance = True

                if not found_matching_instance:
                    optional_instance_names = [optional_integration.get('instance_name', 'None')
                                               for optional_integration in integration_params]
                    failed_match_instance_msg = 'There are {} instances of {}, please select one of them by using' \
                                                ' the instance_name argument in conf.json. The options are:\n{}'
                    logging_module.error(failed_match_instance_msg.format(len(integration_params),
                                                                          integration['name'],
                                                                          '\n'.join(optional_instance_names)))
                    return False

            integration['params'] = matched_integration_params.get('params', {})
            integration['byoi'] = matched_integration_params.get('byoi', True)
            integration['instance_name'] = matched_integration_params.get('instance_name', integration['name'])
            integration['validate_test'] = matched_integration_params.get('validate_test', True)
            if integration['name'] not in build.unmockable_integrations:
                integration['params'].update({'proxy': True})
                logging.debug(
                    f'Configuring integration "{integration["name"]}" with proxy=True')
            else:
                integration['params'].update({'proxy': False})
                logging.debug(
                    f'Configuring integration "{integration["name"]}" with proxy=False')

    return True


def set_module_params(param_conf, integration_params):
    """Configure a parameter object for use in a module instance.

    Each integration parameter is actually an object with many fields that together describe it. E.g. a given
    parameter will have all of the following fields - "name", "display", "value", "hasvalue", "defaultValue",
    etc. This function fills the "value" field for a parameter configuration object and returns it for use in
    a module instance.

    Args:
        param_conf (dict): The parameter configuration object.
        integration_params (dict): The values to use for an integration's parameters to configure an instance.

    Returns:
        (dict): The configured parameter object
    """
    if param_conf['display'] in integration_params or param_conf['name'] in integration_params:
        # param defined in conf
        key = param_conf['display'] if param_conf['display'] in integration_params else param_conf['name']
        if key == 'credentials':
            credentials = integration_params[key]
            param_value = {
                'credential': '',
                'identifier': credentials['identifier'],
                'password': credentials['password'],
                'passwordChanged': False
            }
        else:
            param_value = integration_params[key]

        param_conf['value'] = param_value
        param_conf['hasvalue'] = True
    elif param_conf['defaultValue']:
        # if the parameter doesn't have a value provided in the integration's configuration values
        # but does have a default value then assign it to the parameter for the module instance
        param_conf['value'] = param_conf['defaultValue']
    return param_conf


def __set_server_keys(client, integration_params, integration_name):
    """Adds server configuration keys using the demisto_client.

    Args:
        client (demisto_client): The configured client to use.
        integration_params (dict): The values to use for an integration's parameters to configure an instance.
        integration_name (str): The name of the integration which the server configurations keys are related to.

    """
    if 'server_keys' not in integration_params:
        return

    logging.info(f'Setting server keys for integration: {integration_name}')

    data = {
        'data': {},
        'version': -1
    }

    for key, value in integration_params.get('server_keys').items():
        data['data'][key] = value

    update_server_configuration(
        client=client,
        server_configuration=data,
        error_msg='Failed to set server keys'
    )


def set_integration_instance_parameters(integration_configuration,
                                        integration_params,
                                        integration_instance_name,
                                        is_byoi,
                                        client):
    """Set integration module values for integration instance creation

    The integration_configuration and integration_params should match, in that
    they are for the same integration

    Arguments:
        integration_configuration: (dict)
            dictionary of the integration configuration parameters/keys that need
            filling to instantiate an instance of a given integration
        integration_params: (dict)
            values for a given integration taken from the configuration file in
            which the secret values are stored to configure instances of various
            integrations
        integration_instance_name: (str)
            The name of the integration instance being configured if there is one
            provided in the conf.json
        is_byoi: (bool)
            If the integration is byoi or not
        client: (demisto_client)
            The client to connect to

    Returns:
        (dict): The configured module instance to send to the Demisto server for
        instantiation.
    """
    module_configuration = integration_configuration.get('configuration', {})
    if not module_configuration:
        module_configuration = []

    if 'integrationInstanceName' in integration_params:
        instance_name = integration_params['integrationInstanceName']
    else:
        instance_name = '{}_test_{}'.format(integration_instance_name.replace(' ', '_'), str(uuid.uuid4()))

    # define module instance
    module_instance = {
        'brand': integration_configuration['name'],
        'category': integration_configuration['category'],
        'configuration': integration_configuration,
        'data': [],
        'enabled': "true",
        'engine': '',
        'id': '',
        'isIntegrationScript': is_byoi,
        'name': instance_name,
        'passwordProtected': False,
        'version': 0
    }

    # set server keys
    __set_server_keys(client, integration_params, integration_configuration['name'])

    # set module params
    for param_conf in module_configuration:
        configured_param = set_module_params(param_conf, integration_params)
        module_instance['data'].append(configured_param)

    return module_instance


def group_integrations(integrations, skipped_integrations_conf, new_integrations_names, modified_integrations_names):
    """
    Filter integrations into their respective lists - new, modified or unchanged. if it's on the skip list, then
    skip if random tests were chosen then we may be configuring integrations that are neither new or modified.

    Args:
        integrations (list): The integrations to categorize.
        skipped_integrations_conf (dict): Integrations that are on the skip list.
        new_integrations_names (list): The names of new integrations.
        modified_integrations_names (list): The names of modified integrations.

    Returns:
        (tuple): Lists of integrations objects as well as an Integration-to-Status dictionary useful for logs.
    """
    new_integrations = []
    modified_integrations = []
    unchanged_integrations = []
    integration_to_status = {}
    for integration in integrations:
        integration_name = integration.get('name', '')
        if integration_name in skipped_integrations_conf.keys():
            continue

        if integration_name in new_integrations_names:
            new_integrations.append(integration)
        elif integration_name in modified_integrations_names:
            modified_integrations.append(integration)
            integration_to_status[integration_name] = 'Modified Integration'
        else:
            unchanged_integrations.append(integration)
            integration_to_status[integration_name] = 'Unchanged Integration'
    return new_integrations, modified_integrations, unchanged_integrations, integration_to_status


def get_integrations_for_test(test, skipped_integrations_conf):
    """Return a list of integration objects that are necessary for a test (excluding integrations on the skip list).

    Args:
        test (dict): Test dictionary from the conf.json file containing the playbookID, integrations and
            instance names.
        skipped_integrations_conf (dict): Skipped integrations dictionary with integration names as keys and
            the skip reason as values.

    Returns:
        (list): List of integration objects to configure.
    """
    integrations_conf = test.get('integrations', [])

    if not isinstance(integrations_conf, list):
        integrations_conf = [integrations_conf]

    integrations = [
        {'name': integration, 'params': {}} for
        integration in integrations_conf if integration not in skipped_integrations_conf
    ]
    return integrations


def update_content_on_demisto_instance(client, server, ami_name):
    """Try to update the content

    Args:
        client (demisto_client): The configured client to use.
        server (str): The server url to pass to Tests/update_content_data.py
    """
    content_zip_path = 'artifacts/all_content.zip'
    update_content(content_zip_path, server=server, client=client)

    # Check if content update has finished installing
    sleep_interval = 20
    updating_content = is_content_update_in_progress(client)
    while updating_content.lower() == 'true':
        sleep(sleep_interval)
        updating_content = is_content_update_in_progress(client)

    if updating_content.lower() == 'request unsuccessful':
        # since the request to check if content update installation finished didn't work, can't use that mechanism
        # to check and just try sleeping for 30 seconds instead to allow for content update installation to complete
        logging.debug('Request to install content was unsuccessful, sleeping for 30 seconds and retrying')
        sleep(30)
    else:
        # check that the content installation updated
        # verify the asset id matches the circleci build number / asset_id in the content-descriptor.json
        release, asset_id = get_content_version_details(client, ami_name)
        with open('./artifacts/content-descriptor.json', 'r') as cd_file:
            cd_json = json.loads(cd_file.read())
            cd_release = cd_json.get('release')
            cd_asset_id = cd_json.get('assetId')
        if release == cd_release and asset_id == cd_asset_id:
            logging.success(f'Content Update Successfully Installed on server {server}.')
        else:
            logging.error(
                f'Content Update to version: {release} was Unsuccessful:\nAttempted to install content with release '
                f'"{cd_release}" and assetId "{cd_asset_id}" but release "{release}" and assetId "{asset_id}" '
                f'were retrieved from the instance post installation.')
            if ami_name not in MARKET_PLACE_MACHINES:
                os._exit(1)


def report_tests_status(preupdate_fails, postupdate_fails, preupdate_success, postupdate_success,
                        new_integrations_names):
    """Prints errors and/or warnings if there are any and returns whether whether testing was successful or not.

    Args:
        preupdate_fails (set): List of tuples of integrations that failed the "Test" button prior to content
            being updated on the demisto instance where each tuple is comprised of the integration name and the
            name of the instance that was configured for that integration which failed.
        postupdate_fails (set): List of tuples of integrations that failed the "Test" button after content was
            updated on the demisto instance where each tuple is comprised of the integration name and the name
            of the instance that was configured for that integration which failed.
        preupdate_success (set): List of tuples of integrations that succeeded the "Test" button prior to content
            being updated on the demisto instance where each tuple is comprised of the integration name and the
            name of the instance that was configured for that integration which failed.
        postupdate_success (set): List of tuples of integrations that succeeded the "Test" button after content was
            updated on the demisto instance where each tuple is comprised of the integration name and the name
            of the instance that was configured for that integration which failed.
        new_integrations_names (list): List of the names of integrations that are new since the last official
            content release and that will only be present on the demisto instance after the content update is
            performed.

    Returns:
        (bool): False if there were integration instances that succeeded prior to the content update and then
            failed after content was updated, otherwise True.
    """
    testing_status = True

    # a "Test" can be either successful both before and after content update(succeeded_pre_and_post variable),
    # fail on one of them(mismatched_statuses variable), or on both(failed_pre_and_post variable)
    succeeded_pre_and_post = preupdate_success.intersection(postupdate_success)
    if succeeded_pre_and_post:
        succeeded_pre_and_post_string = "\n".join(
            [f'Integration: "{integration_of_instance}", Instance: "{instance_name}"' for
             instance_name, integration_of_instance in succeeded_pre_and_post])
        logging.success(
            'Integration instances that had ("Test" Button) succeeded both before and after the content update:\n'
            f'{succeeded_pre_and_post_string}')

    failed_pre_and_post = preupdate_fails.intersection(postupdate_fails)
    mismatched_statuses = postupdate_fails - preupdate_fails
    failed_only_after_update = []
    failed_but_is_new = []
    for instance_name, integration_of_instance in mismatched_statuses:
        if integration_of_instance in new_integrations_names:
            failed_but_is_new.append((instance_name, integration_of_instance))
        else:
            failed_only_after_update.append((instance_name, integration_of_instance))

    # warnings but won't fail the build step
    if failed_but_is_new:
        failed_but_is_new_string = "\n".join(
            [f'Integration: "{integration_of_instance}", Instance: "{instance_name}"'
             for instance_name, integration_of_instance in failed_but_is_new])
        logging.warning(f'New Integrations ("Test" Button) Failures:\n{failed_but_is_new_string}')
    if failed_pre_and_post:
        failed_pre_and_post_string = "\n".join(
            [f'Integration: "{integration_of_instance}", Instance: "{instance_name}"'
             for instance_name, integration_of_instance in failed_pre_and_post])
        logging.warning(f'Integration instances that had ("Test" Button) failures '
                        f'both before and after the content update:\n{pformat(failed_pre_and_post_string)}')

    # fail the step if there are instances that only failed after content was updated
    if failed_only_after_update:
        failed_only_after_update_string = "\n".join(
            [f'Integration: "{integration_of_instance}", Instance: "{instance_name}"' for
             instance_name, integration_of_instance in failed_only_after_update])
        testing_status = False
        logging.critical('Integration instances that had ("Test" Button) failures only after content was updated:\n'
                         f'{pformat(failed_only_after_update_string)}.\n'
                         f'This indicates that your updates introduced breaking changes to the integration.')

    return testing_status


def get_env_conf():
    if Build.run_environment == Running.CIRCLECI_RUN:
        return get_json_file(Build.env_results_path)

    elif Build.run_environment == Running.WITH_LOCAL_SERVER:
        # START CHANGE ON LOCAL RUN #
        return [{
            "InstanceDNS": "http://localhost:8080",
            "Role": "Server Master"  # e.g. 'Server Master'
        }]
    elif Build.run_environment == Running.WITH_OTHER_SERVER:
        return [{
            "InstanceDNS": "DNS NANE",  # without http prefix
            "Role": "DEMISTO EVN"  # e.g. 'Server Master'
        }]
    #  END CHANGE ON LOCAL RUN  #


def map_server_to_port(env_results, instance_role):
    """
    Arguments:
        env_results: (dict)
            env_results.json in server
        instance_role: (str)
            The amazon machine image environment whose IP we should connect to.

    Returns:
        (lst): The server url list to connect to
    """

    ip_to_port_map = {env.get('InstanceDNS'): env.get('TunnelPort') for env in env_results if
                      instance_role in env.get('Role', '')}
    return ip_to_port_map


def get_json_file(path):
    with open(path, 'r') as json_file:
        return json.loads(json_file.read())


def configure_servers_and_restart(build):
    manual_restart = Build.run_environment == Running.WITH_LOCAL_SERVER
    for server in build.servers:
        configurations = dict()
        configure_types = []
        if LooseVersion(build.server_numeric_version) <= LooseVersion('5.5.0'):
            configure_types.append('ignore docker image validation')
            configurations.update(AVOID_DOCKER_IMAGE_VALIDATION)
            configurations.update(NO_PROXY_CONFIG)
        if LooseVersion(build.server_numeric_version) >= LooseVersion('5.5.0'):
            if is_redhat_instance(server.internal_ip):
                configurations.update(DOCKER_HARDENING_CONFIGURATION_FOR_PODMAN)
                configurations.update(NO_PROXY_CONFIG)
                configurations['python.pass.extra.keys'] += "##--network=slirp4netns:cidr=192.168.0.0/16"
            else:
                configurations.update(DOCKER_HARDENING_CONFIGURATION)
            configure_types.append('docker hardening')
            if LooseVersion(build.server_numeric_version) >= LooseVersion('6.0.0'):
                configure_types.append('marketplace')
                configurations.update(MARKET_PLACE_CONFIGURATION)

        error_msg = 'failed to set {} configurations'.format(' and '.join(configure_types))
        server.add_server_configuration(configurations, error_msg=error_msg, restart=not manual_restart)

    if manual_restart:
        input('restart your server and then press enter.')
    else:
        logging.info('Done restarting servers. Sleeping for 1 minute')
        sleep(60)


def get_tests(build: Build) -> List[str]:
    """
    Selects the tests from that should be run in this execution and filters those that cannot run in this server version
    Args:
        build: Build object

    Returns:
        Test configurations from conf.json that should be run in this execution
    """
    server_numeric_version: str = build.server_numeric_version
    tests: dict = build.tests
    if Build.run_environment == Running.CIRCLECI_RUN:
        filtered_tests = extract_filtered_tests()
        if build.is_nightly:
            # skip test button testing
            logging.debug('Not running instance tests in nightly flow')
            tests_for_iteration = []
        elif filtered_tests:
            tests_for_iteration = [test for test in tests if test.get('playbookID', '') in filtered_tests]
        else:
            tests_for_iteration = tests

        tests_for_iteration = filter_tests_with_incompatible_version(tests_for_iteration, server_numeric_version)
        return tests_for_iteration
    else:
        # START CHANGE ON LOCAL RUN #
        return [
            {
                "playbookID": "Docker Hardening Test",
                "fromversion": "5.0.0"
            },
            {
                "integrations": "SplunkPy",
                "playbookID": "SplunkPy-Test-V2",
                "memory_threshold": 500,
                "instance_names": "use_default_handler"
            }
        ]
        #  END CHANGE ON LOCAL RUN  #


def get_changed_integrations(build: Build) -> tuple:
    """
    Return 2 lists - list of new integrations and list of modified integrations since the commit of the git_sha1.

    Args:
        build: the build object
    Returns:
        list of new integrations and list of modified integrations
    """
    new_integrations_files, modified_integrations_files = get_new_and_modified_integration_files(
        build.branch_name) if not build.is_private else ([], [])
    new_integrations_names, modified_integrations_names = [], []

    if new_integrations_files:
        new_integrations_names = get_integration_names_from_files(new_integrations_files)
        logging.debug(f'New Integrations Since Last Release:\n{new_integrations_names}')

    if modified_integrations_files:
        modified_integrations_names = get_integration_names_from_files(modified_integrations_files)
        logging.debug(f'Updated Integrations Since Last Release:\n{modified_integrations_names}')
    return new_integrations_names, modified_integrations_names


def get_pack_ids_to_install():
    if Build.run_environment == Running.CIRCLECI_RUN:
        with open('./artifacts/content_packs_to_install.txt', 'r') as packs_stream:
            pack_ids = packs_stream.readlines()
            return [pack_id.rstrip('\n') for pack_id in pack_ids]
    else:
        # START CHANGE ON LOCAL RUN #
        return [
            'SplunkPy'
        ]
        #  END CHANGE ON LOCAL RUN  #


def nightly_install_packs(build, install_method=install_all_content_packs, pack_path=None, service_account=None):
    threads_list = []

    # For each server url we install pack/ packs
    for thread_index, server in enumerate(build.servers):
        kwargs = {'client': server.client, 'host': server.internal_ip}
        if service_account:
            kwargs['service_account'] = service_account
        if pack_path:
            kwargs['pack_path'] = pack_path
        threads_list.append(Thread(target=install_method, kwargs=kwargs))
    run_threads_list(threads_list)


def install_nightly_pack(build):
    nightly_install_packs(build, install_method=install_all_content_packs_for_nightly,
                          service_account=build.service_account)
    create_nightly_test_pack()
    nightly_install_packs(build, install_method=upload_zipped_packs,
                          pack_path=f'{Build.test_pack_target}/test_pack.zip')

    logging.info('Sleeping for 45 seconds while installing nightly packs')
    sleep(45)


def install_packs(build, pack_ids=None):
    pack_ids = get_pack_ids_to_install() if pack_ids is None else pack_ids
    installed_content_packs_successfully = True
    for server in build.servers:
        try:
            _, flag = search_and_install_packs_and_their_dependencies(pack_ids, server.client)
            if not flag:
                raise Exception('Failed to search and install packs.')
        except Exception:
            logging.exception('Failed to search and install packs')
            installed_content_packs_successfully = False

    return installed_content_packs_successfully


def configure_server_instances(build: Build, tests_for_iteration, all_new_integrations, modified_integrations):
    modified_module_instances = []
    new_module_instances = []
    testing_client = build.servers[0].client
    for test in tests_for_iteration:
        integrations = get_integrations_for_test(test, build.skipped_integrations_conf)

        playbook_id = test.get('playbookID')

        new_integrations, modified_integrations, unchanged_integrations, integration_to_status = group_integrations(
            integrations, build.skipped_integrations_conf, all_new_integrations, modified_integrations
        )
        integration_to_status_string = '\n\t\t\t\t\t\t'.join(
            [f'"{key}" - {val}' for key, val in integration_to_status.items()])
        if integration_to_status_string:
            logging.info(f'All Integrations for test "{playbook_id}":\n\t\t\t\t\t\t{integration_to_status_string}')
        else:
            logging.info(f'No Integrations for test "{playbook_id}"')
        instance_names_conf = test.get('instance_names', [])
        if not isinstance(instance_names_conf, list):
            instance_names_conf = [instance_names_conf]

        integrations_to_configure = modified_integrations[:]
        integrations_to_configure.extend(unchanged_integrations)
        placeholders_map = {'%%SERVER_HOST%%': build.servers[0]}
        new_ints_params_set = set_integration_params(build,
                                                     new_integrations,
                                                     build.secret_conf['integrations'],
                                                     instance_names_conf,
                                                     placeholders_map)
        ints_to_configure_params_set = set_integration_params(build,
                                                              integrations_to_configure,
                                                              build.secret_conf['integrations'],
                                                              instance_names_conf, placeholders_map)
        if not new_ints_params_set:
            logging.error(f'failed setting parameters for integrations: {new_integrations}')
        if not ints_to_configure_params_set:
            logging.error(f'failed setting parameters for integrations: {integrations_to_configure}')
        if not (new_ints_params_set and ints_to_configure_params_set):
            continue

        modified_module_instances_for_test, new_module_instances_for_test = configure_modified_and_new_integrations(
            build,
            integrations_to_configure,
            new_integrations,
            testing_client)

        modified_module_instances.extend(modified_module_instances_for_test)
        new_module_instances.extend(new_module_instances_for_test)
    return modified_module_instances, new_module_instances


def configure_modified_and_new_integrations(build: Build,
                                            modified_integrations_to_configure: list,
                                            new_integrations_to_configure: list,
                                            demisto_client: demisto_client) -> tuple:
    """
    Configures old and new integrations in the server configured in the demisto_client.
    Args:
        build: The build object
        modified_integrations_to_configure: Integrations to configure that are already exists
        new_integrations_to_configure: Integrations to configure that were created in this build
        demisto_client: A demisto client

    Returns:
        A tuple with two lists:
        1. List of configured instances of modified integrations
        2. List of configured instances of new integrations
    """
    modified_modules_instances = []
    new_modules_instances = []
    for integration in modified_integrations_to_configure:
        placeholders_map = {'%%SERVER_HOST%%': build.servers[0]}
        module_instance = configure_integration_instance(integration, demisto_client, placeholders_map)
        if module_instance:
            modified_modules_instances.append(module_instance)
    for integration in new_integrations_to_configure:
        placeholders_map = {'%%SERVER_HOST%%': build.servers[0]}
        module_instance = configure_integration_instance(integration, demisto_client, placeholders_map)
        if module_instance:
            new_modules_instances.append(module_instance)
    return modified_modules_instances, new_modules_instances


def instance_testing(build: Build,
                     all_module_instances: list,
                     pre_update: bool,
                     use_mock: bool = True) -> Tuple[set, set]:
    """
    Runs 'test-module' command for the instances detailed in `all_module_instances`
    Args:
        build: An object containing the current build info.
        all_module_instances: The integration instances that should be tested
        pre_update: Whether this instance testing is before or after the content update on the server.
        use_mock: Whether to use mock while testing mockable integrations. Should be used mainly with
        private content build which aren't using the mocks.

    Returns:
        A set of the successful tests containing the instance name and the integration name
        A set of the failed tests containing the instance name and the integration name
    """
    update_status = 'Pre' if pre_update else 'Post'
    failed_tests = set()
    successful_tests = set()
    # Test all module instances (of modified + unchanged integrations) pre-updating content
    if all_module_instances:
        # only print start message if there are instances to configure
        logging.info(f'Start of Instance Testing ("Test" button) ({update_status}-update)')
    else:
        logging.info(f'No integrations to configure for the chosen tests. ({update_status}-update)')
    for instance in all_module_instances:
        integration_of_instance = instance.get('brand', '')
        instance_name = instance.get('name', '')
        # If there is a failure, __test_integration_instance will print it
        if integration_of_instance not in build.unmockable_integrations and use_mock:
            success = test_integration_with_mock(build, instance, pre_update)
        else:
            testing_client = build.servers[0].reconnect_client()
            success, _ = __test_integration_instance(testing_client, instance)
        if not success:
            failed_tests.add((instance_name, integration_of_instance))
        else:
            successful_tests.add((instance_name, integration_of_instance))

    return successful_tests, failed_tests


def test_integration_with_mock(build: Build, instance: dict, pre_update: bool):
    """
    Runs 'test-module' for given integration with mitmproxy
    In case the playback mode fails and this is a pre-update run - a record attempt will be executed.
    Args:
        build: An object containing the current build info.
        instance: A dict containing the instance details
        pre_update: Whether this instance testing is before or after the content update on the server.

    Returns:
        The result of running the 'test-module' command for the given integration.
        If a record was executed - will return the result of the 'test--module' with the record mode only.
    """
    testing_client = build.servers[0].reconnect_client()
    integration_of_instance = instance.get('brand', '')
    logging.debug(f'Integration "{integration_of_instance}" is mockable, running test-module with mitmproxy')
    has_mock_file = build.proxy.has_mock_file(integration_of_instance)
    success = False
    if has_mock_file:
        with run_with_mock(build.proxy, integration_of_instance) as result_holder:
            success, _ = __test_integration_instance(testing_client, instance)
            result_holder[RESULT] = success
            if not success:
                logging.warning(f'Running test-module for "{integration_of_instance}" has failed in playback mode')
    if not success and not pre_update:
        logging.debug(f'Recording a mock file for integration "{integration_of_instance}".')
        with run_with_mock(build.proxy, integration_of_instance, record=True) as result_holder:
            success, _ = __test_integration_instance(testing_client, instance)
            result_holder[RESULT] = success
            if not success:
                logging.debug(f'Record mode for integration "{integration_of_instance}" has failed.')
    return success


def update_content_till_v6(build: Build):
    threads_list = []
    # For each server url we install content
    for thread_index, server in enumerate(build.servers):
        t = Thread(target=update_content_on_demisto_instance,
                   kwargs={'client': server.client, 'server': server.internal_ip, 'ami_name': build.ami_env})
        threads_list.append(t)

    run_threads_list(threads_list)


def disable_instances(build: Build):
    for server in build.servers:
        disable_all_integrations(server.client)


def create_nightly_test_pack():
    test_pack_zip(Build.content_path, Build.test_pack_target)


def test_files(content_path):
    packs_root = f'{content_path}/Packs'
    packs = filter(lambda x: x.is_dir(), os.scandir(packs_root))
    for pack_dir in packs:
        if pack_dir in SKIPPED_PACKS:
            continue
        playbooks_root = f'{pack_dir.path}/TestPlaybooks'
        if os.path.isdir(playbooks_root):
            for playbook_path, playbook in get_test_playbooks_in_dir(playbooks_root):
                yield playbook_path, playbook
            if os.path.isdir(f'{playbooks_root}/NonCircleTests'):
                for playbook_path, playbook in get_test_playbooks_in_dir(f'{playbooks_root}/NonCircleTests'):
                    yield playbook_path, playbook


def get_test_playbooks_in_dir(path):
    playbooks = filter(lambda x: x.is_file(), os.scandir(path))
    for playbook in playbooks:
        yield playbook.path, playbook


def test_pack_metadata():
    now = datetime.now().isoformat().split('.')[0]
    now = f'{now}Z'
    metadata = {
        "name": "nightly test",
        "id": str(uuid.uuid4()),
        "description": "nightly test pack (all test playbooks and scripts).",
        "created": now,
        "updated": now,
        "legacy": True,
        "support": "Cortex XSOAR",
        "supportDetails": {},
        "author": "Cortex XSOAR",
        "authorImage": "",
        "certification": "certified",
        "price": 0,
        "serverMinVersion": "6.0.0",
        "serverLicense": "",
        "currentVersion": "1.0.0",
        "general": [],
        "tags": [],
        "categories": [
            "Forensics & Malware Analysis"
        ],
        "contentItems": {},
        "integrations": [],
        "useCases": [],
        "keywords": [],
        "dependencies": {}
    }
    return json.dumps(metadata, indent=4)


def test_pack_zip(content_path, target):
    with zipfile.ZipFile(f'{target}/test_pack.zip', 'w', zipfile.ZIP_DEFLATED) as zip_file:
        zip_file.writestr('test_pack/metadata.json', test_pack_metadata())
        for test_path, test in test_files(content_path):
            if not test_path.endswith('.yml'):
                continue
            test = test.name
            with open(test_path, 'r') as test_file:
                if not (test.startswith('playbook-') or test.startswith('script-')):
                    test_type = find_type(_dict=yaml.safe_load(test_file), file_type='yml').value
                    test_file.seek(0)
                    test_target = f'test_pack/TestPlaybooks/{test_type}-{test}'
                else:
                    test_target = f'test_pack/TestPlaybooks/{test}'
                zip_file.writestr(test_target, test_file.read())


def get_non_added_packs_ids(build: Build):
    """

    :param build: the build object
    :return: all non added packs i.e. unchanged packs (dependencies) and modified packs
    """
    compare_against = 'origin/master{}'.format('' if not build.branch_name == 'master' else '~1')
    added_files = run_command(f'git diff --name-only --diff-filter=A '
                              f'{compare_against}..refs/heads/{build.branch_name} -- Packs/*/pack_metadata.json')
    added_files = filter(lambda x: x, added_files.split('\n'))
    added_pack_ids = map(lambda x: x.split('/')[1], added_files)
    return set(get_pack_ids_to_install()) - set(added_pack_ids)


def set_marketplace_url(servers, branch_name, ci_build_number):
    url_suffix = f'{branch_name}/{ci_build_number}'
    config_path = 'marketplace.bootstrap.bypass.url'
    config = {config_path: f'https://storage.googleapis.com/marketplace-ci-build/content/builds/{url_suffix}'}
    for server in servers:
        server.add_server_configuration(config, 'failed to configure marketplace custom url ', True)
    logging.success('Updated marketplace url and restarted servers')
    logging.info('sleeping for 60 seconds')
    sleep(60)


@run_with_proxy_configured
def test_integrations_post_update(build: Build, new_module_instances: list, modified_module_instances: list) -> tuple:
    """
    Runs 'test-module on all integrations for post-update check
    Args:
        build: A build object
        new_module_instances: A list containing new integrations instances to run test-module on
        modified_module_instances: A list containing old (existing) integrations instances to run test-module on

    Returns:
        * A list of integration names that have failed the 'test-module' execution post update
        * A list of integration names that have succeeded the 'test-module' execution post update
    """
    modified_module_instances.extend(new_module_instances)
    successful_tests_post, failed_tests_post = instance_testing(build, modified_module_instances, pre_update=False)
    return successful_tests_post, failed_tests_post


def update_content_on_servers(build: Build) -> bool:
    """
    Updates content on the build's server according to the server version
    Args:
        build: Build object

    Returns:
        A boolean that indicates whether the content installation was successful.
        If the server version is lower then 5.9.9 will return the 'installed_content_packs_successfully' parameter as is
        If the server version is higher or equal to 6.0 - will return True if the packs installation was successful
        both before that update and after the update.
    """
    installed_content_packs_successfully = True
    if LooseVersion(build.server_numeric_version) < LooseVersion('6.0.0'):
        update_content_till_v6(build)
    elif not build.is_nightly:
        set_marketplace_url(build.servers, build.branch_name, build.ci_build_number)
        installed_content_packs_successfully = install_packs(build)
    return installed_content_packs_successfully


@run_with_proxy_configured
def configure_and_test_integrations_pre_update(build: Build, new_integrations, modified_integrations) -> tuple:
    """
    Configures integration instances that exist in the current version and for each integration runs 'test-module'.
    Args:
        build: Build object
        new_integrations: A list containing new integrations names
        modified_integrations: A list containing modified integrations names

    Returns:
        A tuple consists of:
        * A list of modified module instances configured
        * A list of new module instances configured
        * A list of integrations that have failed the 'test-module' command execution
        * A list of integrations that have succeeded the 'test-module' command execution
        * A list of new integrations names
    """
    tests_for_iteration = get_tests(build)
    modified_module_instances, new_module_instances = configure_server_instances(build,
                                                                                 tests_for_iteration,
                                                                                 new_integrations,
                                                                                 modified_integrations)
    successful_tests_pre, failed_tests_pre = instance_testing(build, modified_module_instances, pre_update=True)
    return modified_module_instances, new_module_instances, failed_tests_pre, successful_tests_pre


def install_packs_pre_update(build: Build) -> bool:
    """
    Install packs on server according to server version
    Args:
        build: A build object

    Returns:
        A boolean that indicates whether the installation was successful or not
    """
    installed_content_packs_successfully = False
    if LooseVersion(build.server_numeric_version) >= LooseVersion('6.0.0'):
        if build.is_nightly:
            install_nightly_pack(build)
            installed_content_packs_successfully = True
        else:
            if not build.is_private:
                pack_ids = get_non_added_packs_ids(build)
                installed_content_packs_successfully = install_packs(build, pack_ids=pack_ids)
    else:
        installed_content_packs_successfully = True
    return installed_content_packs_successfully


def main():
    install_logging('Install_Content_And_Configure_Integrations_On_Server.log')
    build = Build(options_handler())

    configure_servers_and_restart(build)
    disable_instances(build)
    install_packs_pre_update(build)

    new_integrations, modified_integrations = get_changed_integrations(build)

    pre_update_configuration_results = configure_and_test_integrations_pre_update(build,
                                                                                  new_integrations,
                                                                                  modified_integrations)
    modified_module_instances, new_module_instances, failed_tests_pre, successful_tests_pre = pre_update_configuration_results
    installed_content_packs_successfully = update_content_on_servers(build)

    successful_tests_post, failed_tests_post = test_integrations_post_update(build,
                                                                             new_module_instances,
                                                                             modified_module_instances)

    success = report_tests_status(failed_tests_pre, failed_tests_post, successful_tests_pre, successful_tests_post,
                                  new_integrations)
    if not success or not installed_content_packs_successfully:
        sys.exit(2)


if __name__ == '__main__':
    main()<|MERGE_RESOLUTION|>--- conflicted
+++ resolved
@@ -123,11 +123,7 @@
     test_pack_target = '{}/project/Tests'.format(os.getenv('HOME'))
     key_file_path = 'Use in case of running with non local server'
     run_environment = Running.CIRCLECI_RUN
-<<<<<<< HEAD
-    env_results_path = os.getenv('ENV_RESULTS_PATH')
-=======
-    env_results_path = './artifacts/env_results.json'
->>>>>>> d5d757c6
+    env_results_path = './env_results.json'
     DEFAULT_SERVER_VERSION = '99.99.98'
 
     #  END CHANGE ON LOCAL RUN  #
