from __future__ import print_function

import argparse
import logging
import os
import uuid
import json
import ast
import subprocess
import sys
import zipfile
from datetime import datetime
from enum import IntEnum
from time import sleep
from threading import Thread
from distutils.version import LooseVersion

from demisto_sdk.commands.validate.validate_manager import ValidateManager
from paramiko.client import SSHClient, AutoAddPolicy
import demisto_client
from ruamel import yaml

from demisto_sdk.commands.common.tools import print_error, print_warning, print_color, LOG_COLORS, run_threads_list, \
    run_command, get_yaml, str2bool, format_version, find_type
from demisto_sdk.commands.common.constants import RUN_ALL_TESTS_FORMAT, FileType
from Tests.test_integration import __get_integration_config, __test_integration_instance, \
    __disable_integrations_instances
from Tests.test_content import extract_filtered_tests, ParallelPrintsManager
from Tests.update_content_data import update_content
from Tests.Marketplace.search_and_install_packs import search_and_install_packs_and_their_dependencies, \
    install_all_content_packs, upload_zipped_packs
from Tests.test_content import get_server_numeric_version, get_json_file

from Tests.tools import update_server_configuration

MARKET_PLACE_MACHINES = ('master',)
SKIPPED_PACKS = ['NonSupported', 'ApiModules']
DOCKER_HARDENING_CONFIGURATION = {
    'docker.cpu.limit': '1.0',
    'docker.run.internal.asuser': 'true',
    'limit.docker.cpu': 'true',
    'python.pass.extra.keys': '--memory=1g##--memory-swap=-1##--pids-limit=256##--ulimit=nofile=1024:8192'
}
MARKET_PLACE_CONFIGURATION = {
    'content.pack.verify': 'false',
    'marketplace.initial.sync.delay': '0',
    'content.pack.ignore.missing.warnings.contentpack': 'true'
}
ID_SET_PATH = './Tests/id_set.json'


class Running(IntEnum):
    CIRCLECI_RUN = 0
    WITH_OTHER_SERVER = 1
    WITH_LOCAL_SERVER = 2


class Build:
    # START CHANGE ON LOCAL RUN #
    content_path = '{}/project'.format(os.getenv('HOME'))
    test_pack_target = '{}/project/Tests'.format(os.getenv('HOME'))
    key_file_path = 'Use in case of running with non local server'
    run_environment = Running.CIRCLECI_RUN
    env_results_path = './env_results.json'
    DEFAULT_SERVER_VERSION = '99.99.98'

    #  END CHANGE ON LOCAL RUN  #

    def __init__(self, options):
        self.git_sha1 = options.git_sha1
        self.branch_name = options.branch
        self.ci_build_number = options.build_number
        self.is_nightly = options.is_nightly
        self.ami_env = options.ami_env
        self.servers, self.server_numeric_version = self.get_servers(options.ami_env)
        self.secret_conf = get_json_file(options.secret)
        self.username = options.user if options.user else self.secret_conf.get('username')
        self.password = options.password if options.password else self.secret_conf.get('userPassword')
        self.servers = [Server(server_url, self.username, self.password) for server_url in self.servers]
        self.is_private = options.is_private
        conf = get_json_file(options.conf)
        self.tests = conf['tests']
        self.skipped_integrations_conf = conf['skipped_integrations']

    @staticmethod
    def get_servers(ami_env):
        env_conf = Build.get_env_conf()
        servers = Build.determine_servers_urls(env_conf, ami_env)
        if Build.run_environment == Running.CIRCLECI_RUN:
            server_numeric_version = get_server_numeric_version(ami_env)
        else:
            server_numeric_version = Build.DEFAULT_SERVER_VERSION
        return servers, server_numeric_version

    @staticmethod
    def get_env_conf():
        if Build.run_environment == Running.CIRCLECI_RUN:
            return get_json_file(Build.env_results_path)

        elif Build.run_environment == Running.WITH_LOCAL_SERVER:
            # START CHANGE ON LOCAL RUN #
            return [{
                "InstanceDNS": "http://localhost:8080",
                "Role": "Demisto Marketplace"  # e.g. 'Demisto Marketplace'
            }]
        elif Build.run_environment == Running.WITH_OTHER_SERVER:
            return [{
                "InstanceDNS": "DNS NANE",  # without http prefix
                "Role": "DEMISTO EVN"  # e.g. 'Demisto Marketplace'
            }]
        #  END CHANGE ON LOCAL RUN  #

    @staticmethod
    def determine_servers_urls(env_results, ami_env):
        """
        Arguments:
            env_results: (dict)
                env_results.json in server
            ami_env: (str)
                The amazon machine image environment whose IP we should connect to.

        Returns:
            (lst): The server url list to connect to
        """

        instances_dns = [env.get('InstanceDNS') for env in env_results if ami_env in env.get('Role', '')]

        server_urls = []
        for dns in instances_dns:
            server_url = dns if not dns or dns.startswith('http') else f'https://{dns}'
            server_urls.append(server_url)
        return server_urls


class Server:

    def __init__(self, host, user_name, password):
        self.__ssh_client = None
        self.__client = None
        self.host = host
        self.user_name = user_name
        self.password = password

    def __str__(self):
        return self.host

    @property
    def client(self):
        if self.__client is None:
            self.__client = demisto_client.configure(self.host, verify_ssl=False, username=self.user_name,
                                                     password=self.password)
        return self.__client

    def add_server_configuration(self, config_dict, error_msg, restart=False):
        update_server_configuration(self.client, config_dict, error_msg)

        if restart:
            self.exec_command('sudo systemctl restart demisto')

    def exec_command(self, command):
        if self.__ssh_client is None:
            self.__init_ssh()
        self.__ssh_client.exec_command(command)

    def __init_ssh(self):
        self.__ssh_client = SimpleSSH(host=self.host.replace('https://', '').replace('http://', ''),
                                      key_file_path=Build.key_file_path, user='ec2-user')


<<<<<<< HEAD
class SimpleSSH(SSHClient):
    logging.getLogger("paramiko").setLevel(logging.WARNING)

    def __init__(self, host, user='ec2-user', port=22, key_file_path='~/.ssh/id_rsa'):
        self.run_environment = Build.run_environment
        if self.run_environment in [Running.CIRCLECI_RUN, Running.WITH_OTHER_SERVER]:
            super().__init__()
            self.load_system_host_keys()
            self.set_missing_host_key_policy(AutoAddPolicy())
            if self.run_environment == Running.CIRCLECI_RUN:
                self.connect(hostname=host, username=user, timeout=60.0)
            elif self.run_environment == Running.WITH_OTHER_SERVER:
                if key_file_path.startswith('~'):
                    key_file_path = key_file_path.replace('~', os.getenv('HOME'), 1)
                    self.connect(hostname=host, port=port, username=user, key_filename=key_file_path, timeout=60.0)
=======
def get_id_set(id_set_path) -> dict:
    """
    Used to collect the ID set so it can be passed to the Build class on init.

    :return: ID set as a dict if it exists.
    """
    if os.path.isfile(id_set_path):
        return get_json_file(id_set_path)


class Build:
    # START CHANGE ON LOCAL RUN #
    content_path = '{}/project'.format(os.getenv('HOME'))
    test_pack_target = '{}/project/Tests'.format(os.getenv('HOME'))
    key_file_path = 'Use in case of running with non local server'
    run_environment = Running.CIRCLECI_RUN
    env_results_path = './env_results.json'
    DEFAULT_SERVER_VERSION = '99.99.98'

    #  END CHANGE ON LOCAL RUN  #

    def __init__(self, options):
        self.git_sha1 = options.git_sha1
        self.branch_name = options.branch
        self.ci_build_number = options.build_number
        self.is_nightly = options.is_nightly
        self.ami_env = options.ami_env
        self.servers, self.server_numeric_version = self.get_servers(options.ami_env)
        self.secret_conf = get_json_file(options.secret)
        self.username = options.user if options.user else self.secret_conf.get('username')
        self.password = options.password if options.password else self.secret_conf.get('userPassword')
        self.servers = [Server(server_url, self.username, self.password) for server_url in self.servers]
        self.is_private = options.is_private
        conf = get_json_file(options.conf)
        self.tests = conf['tests']
        self.skipped_integrations_conf = conf['skipped_integrations']
        id_set_path = options.id_set_path if options.id_set_path else ID_SET_PATH
        self.id_set = get_id_set(id_set_path)
        self.test_pack_path = options.test_pack_path if options.test_pack_path else None
        self.tests_to_run = self.fetch_tests_list(options.tests_to_run)
        self.content_root = options.content_root
        self.pack_ids_to_install = self.fetch_pack_ids_to_install(options.pack_ids_to_install)

    @staticmethod
    def fetch_tests_list(tests_to_run_path: str):
        """
        Fetches the test list from the filter.

        :param tests_to_run_path: Path to location of test filter.
        :return: List of tests if there are any, otherwise empty list.
        """
        tests_to_run = []
        with open(tests_to_run_path, "r") as filter_file:
            tests_from_file = filter_file.readlines()
            for test_from_file in tests_from_file:
                test_clean = test_from_file.rstrip()
                tests_to_run.append(test_clean)
        return tests_to_run

    @staticmethod
    def fetch_pack_ids_to_install(packs_to_install_path: str):
        """
        Fetches the test list from the filter.

        :param packs_to_install_path: Path to location of pack IDs to install file.
        :return: List of Pack IDs if there are any, otherwise empty list.
        """
        tests_to_run = []
        with open(packs_to_install_path, "r") as filter_file:
            tests_from_file = filter_file.readlines()
            for test_from_file in tests_from_file:
                test_clean = test_from_file.rstrip()
                tests_to_run.append(test_clean)
        return tests_to_run
>>>>>>> 77fd7faf

    def exec_command(self, command, *_other):
        if self.run_environment in [Running.CIRCLECI_RUN, Running.WITH_OTHER_SERVER]:
            _, _stdout, _stderr = super(SimpleSSH, self).exec_command(command)
            return _stdout.read(), _stderr.read()
        else:
            return run_command(command, is_silenced=False), None


def options_handler():
    parser = argparse.ArgumentParser(description='Utility for instantiating and testing integration instances')
    parser.add_argument('-u', '--user', help='The username for the login', required=True)
    parser.add_argument('-p', '--password', help='The password for the login', required=True)
    parser.add_argument('--ami_env', help='The AMI environment for the current run. Options are '
                                          '"Server Master", "Demisto GA", "Demisto one before GA", "Demisto two before '
                                          'GA". The server url is determined by the AMI environment.')
    parser.add_argument('-g', '--git_sha1', help='commit sha1 to compare changes with')
    parser.add_argument('-c', '--conf', help='Path to conf file', required=True)
    parser.add_argument('-s', '--secret', help='Path to secret conf file')
    parser.add_argument('-n', '--is-nightly', type=str2bool, help='Is nightly build')
    parser.add_argument('-pr', '--is_private', type=str2bool, help='Is private build')
    parser.add_argument('--branch', help='GitHub branch name', required=True)
    parser.add_argument('--build-number', help='CI job number where the instances were created', required=True)
    parser.add_argument('--test_pack_path', help='Path to where the test pack will be saved.',
                        default='/home/runner/work/content-private/content-private/content/artifacts/packs')
    parser.add_argument('--content_root', help='Path to the content root.',
                        default='/home/runner/work/content-private/content-private/content')
    parser.add_argument('--id_set_path', help='Path to the ID set.')
    parser.add_argument('-l', '--tests_to_run', help='Path to the Test Filter.',
                        default='./Tests/filter_file.txt')
    parser.add_argument('-pl', '--pack_ids_to_install', help='Path to the packs to install file.',
                        default='./Tests/content_packs_to_install.txt')
    options = parser.parse_args()

    return options


def check_test_version_compatible_with_server(test, server_version, prints_manager):
    """
    Checks if a given test is compatible wis the given server version.
    Arguments:
        test: (dict)
            Test playbook object from content conf.json. May contain the following fields: "playbookID",
            "integrations", "instance_names", "timeout", "nightly", "fromversion", "toversion.
        server_version: (int)
            The server numerical version.
        prints_manager: (ParallelPrintsManager)
            Print manager object.
    Returns:
        (bool) True if test is compatible with server version or False otherwise.
    """
    test_from_version = format_version(test.get('fromversion', '0.0.0'))
    test_to_version = format_version(test.get('toversion', '99.99.99'))
    server_version = format_version(server_version)

    if not (LooseVersion(test_from_version) <= LooseVersion(server_version) <= LooseVersion(test_to_version)):
        warning_message = 'Test Playbook: {} was ignored in the content installation test due to version mismatch ' \
                          '(test versions: {}-{}, server version: {})'.format(test.get('playbookID'),
                                                                              test_from_version,
                                                                              test_to_version,
                                                                              server_version)
        prints_manager.add_print_job(warning_message, print_warning, 0)
        return False
    return True


def filter_tests_with_incompatible_version(tests, server_version, prints_manager):
    """
    Filter all tests with incompatible version to the given server.
    Arguments:
        tests: (list)
            List of test objects.
        server_version: (int)
            The server numerical version.
        prints_manager: (ParallelPrintsManager)
            Print manager object.

    Returns:
        (lst): List of filtered tests (compatible version)
    """

    filtered_tests = [test for test in tests if
                      check_test_version_compatible_with_server(test, server_version, prints_manager)]
    prints_manager.execute_thread_prints(0)
    return filtered_tests


def configure_integration_instance(integration, client, prints_manager, placeholders_map):
    """
    Configure an instance for an integration

    Arguments:
        integration: (dict)
            Integration object whose params key-values are set
        client: (demisto_client)
            The client to connect to
        prints_manager: (ParallelPrintsManager)
            Print manager object
        placeholders_map: (dict)
             Dict that holds the real values to be replaced for each placeholder.

    Returns:
        (dict): Configured integration instance
    """
    integration_name = integration.get('name')
    prints_manager.add_print_job('Configuring instance for integration "{}"\n'.format(integration_name),
                                 print_color, 0, LOG_COLORS.GREEN)
    prints_manager.execute_thread_prints(0)
    integration_instance_name = integration.get('instance_name', '')
    integration_params = change_placeholders_to_values(placeholders_map, integration.get('params'))
    is_byoi = integration.get('byoi', True)
    validate_test = integration.get('validate_test', True)

    integration_configuration = __get_integration_config(client, integration_name, prints_manager)
    prints_manager.execute_thread_prints(0)
    if not integration_configuration:
        return None

    # In the integration configuration in content-test-conf conf.json, the test_validate flag was set to false
    if not validate_test:
        skipping_configuration_message = \
            "Skipping configuration for integration: {} (it has test_validate set to false)".format(integration_name)
        prints_manager.add_print_job(skipping_configuration_message, print_warning, 0)
        prints_manager.execute_thread_prints(0)
        return None
    module_instance = set_integration_instance_parameters(integration_configuration, integration_params,
                                                          integration_instance_name, is_byoi, client, prints_manager)
    return module_instance


def filepath_to_integration_name(integration_file_path):
    """Load an integration file and return the integration name.

    Args:
        integration_file_path (str): The path to an integration yml file.

    Returns:
        (str): The name of the integration.
    """
    integration_yaml = get_yaml(integration_file_path)
    integration_name = integration_yaml.get('name')
    return integration_name


def get_integration_names_from_files(integration_files_list):
    integration_names_list = [filepath_to_integration_name(path) for path in integration_files_list]
    return [name for name in integration_names_list if name]  # remove empty values


def get_new_and_modified_integration_files(build):
    """Return 2 lists - list of new integrations and list of modified integrations since the commit of the git_sha1.

    Args:
        git_sha1 (str): The git sha of the commit against which we will run the 'git diff' command.

    Returns:
        (tuple): Returns a tuple of two lists, the file paths of the new integrations and modified integrations.
    """
    # get changed yaml files (filter only added and modified files)
    file_validator = ValidateManager()
    file_validator.branch_name = build.branch_name
    modified_files, added_files, _, _, _ = file_validator.get_modified_and_added_files('...', 'origin/master')

    new_integration_files = [
        file_path for file_path in added_files if
        find_type(file_path) in [FileType.INTEGRATION, FileType.BETA_INTEGRATION]
    ]

    modified_integration_files = [
        file_path for file_path in modified_files if
        isinstance(file_path, str) and find_type(file_path) in [FileType.INTEGRATION, FileType.BETA_INTEGRATION]
    ]

    return new_integration_files, modified_integration_files


def is_content_update_in_progress(client, prints_manager, thread_index):
    """Make request to check if content is updating.

    Args:
        client (demisto_client): The configured client to use.
        prints_manager (ParallelPrintsManager): Print manager object
        thread_index (int): The thread index

    Returns:
        (str): Returns the request response data which is 'true' if updating and 'false' if not.
    """
    host = client.api_client.configuration.host
    prints_manager.add_print_job(
        '\nMaking "Get" request to server - "{}" to check if content is installing.'.format(host), print,
        thread_index)

    # make request to check if content is updating
    response_data, status_code, _ = demisto_client.generic_request_func(self=client, path='/content/updating',
                                                                        method='GET', accept='application/json')

    if status_code >= 300 or status_code < 200:
        result_object = ast.literal_eval(response_data)
        message = result_object.get('message', '')
        msg = "Failed to check if content is installing - with status code " + str(status_code) + '\n' + message
        prints_manager.add_print_job(msg, print_error, thread_index)
        return 'request unsuccessful'

    return response_data


def get_content_version_details(client, ami_name, prints_manager, thread_index):
    """Make request for details about the content installed on the demisto instance.

    Args:
        client (demisto_client): The configured client to use.
        ami_name (string): the role name of the machine
        prints_manager (ParallelPrintsManager): Print manager object
        thread_index (int): The thread index

    Returns:
        (tuple): The release version and asset ID of the content installed on the demisto instance.
    """
    host = client.api_client.configuration.host
    installed_content_message = '\nMaking "POST" request to server - "{}" to check installed content.'.format(host)
    prints_manager.add_print_job(installed_content_message, print_color, thread_index, LOG_COLORS.GREEN)

    # make request to installed content details
    uri = '/content/installedlegacy' if ami_name in MARKET_PLACE_MACHINES else '/content/installed'
    response_data, status_code, _ = demisto_client.generic_request_func(self=client, path=uri,
                                                                        method='POST')

    try:
        result_object = ast.literal_eval(response_data)
    except ValueError as err:
        print_error('failed to parse response from demisto. response is {}.\nError:\n{}'.format(response_data, err))
        return '', 0

    if status_code >= 300 or status_code < 200:
        message = result_object.get('message', '')
        msg = "Failed to check if installed content details - with status code " + str(status_code) + '\n' + message
        print_error(msg)
    return result_object.get('release', ''), result_object.get('assetId', 0)


def change_placeholders_to_values(placeholders_map, config_item):
    """Replaces placeholders in the object to their real values

    Args:
        placeholders_map: (dict)
             Dict that holds the real values to be replaced for each placeholder.
        config_item: (json object)
            Integration configuration object.

    Returns:
        dict. json object with the real configuration.
    """
    item_as_string = json.dumps(config_item)
    for key, value in placeholders_map.items():
        item_as_string = item_as_string.replace(key, str(value))
    return json.loads(item_as_string)


def set_integration_params(integrations, secret_params, instance_names, placeholders_map):
    """
    For each integration object, fill in the parameter values needed to configure an instance from
    the secret_params taken from our secret configuration file. Because there may be a number of
    configurations for a single integration (if there are values provided in our secret conf for
    multiple different instances of the same integration) then selects the parameter values for the
    configuration of the instance whose instance is in 'instance_names' (will take the last one listed
    in 'secret_params'). Note that this function does not explicitly return the modified 'integrations'
    object but rather it modifies the 'integrations' object since it is passed by reference and not by
    value, so the 'integrations' object that was passed to this function will have been changed once
    this function has completed execution and gone out of scope.

    Arguments:
        integrations: (list of dicts)
            List of integration objects whose 'params' attribute will be populated in this function.
        secret_params: (list of dicts)
            List of secret configuration values for all of our integrations (as well as specific
            instances of said integrations).
        instance_names: (list)
            The names of particular instances of an integration to use the secret_params of as the
            configuration values.
        placeholders_map: (dict)
             Dict that holds the real values to be replaced for each placeholder.

    Returns:
        (bool): True if integrations params were filled with secret configuration values, otherwise false
    """
    for integration in integrations:
        integration_params = [change_placeholders_to_values(placeholders_map, item) for item
                              in secret_params if item['name'] == integration['name']]

        if integration_params:
            matched_integration_params = integration_params[0]
            # if there are more than one integration params, it means that there are configuration
            # values in our secret conf for multiple instances of the given integration and now we
            # need to match the configuration values to the proper instance as specified in the
            # 'instance_names' list argument
            if len(integration_params) != 1:
                found_matching_instance = False
                for item in integration_params:
                    if item.get('instance_name', 'Not Found') in instance_names:
                        matched_integration_params = item
                        found_matching_instance = True

                if not found_matching_instance:
                    optional_instance_names = [optional_integration.get('instance_name', 'None')
                                               for optional_integration in integration_params]
                    failed_match_instance_msg = 'There are {} instances of {}, please select one of them by using' \
                                                ' the instance_name argument in conf.json. The options are:\n{}'
                    print_error(failed_match_instance_msg.format(len(integration_params),
                                                                 integration['name'],
                                                                 '\n'.join(optional_instance_names)))
                    return False

            integration['params'] = matched_integration_params.get('params', {})
            integration['byoi'] = matched_integration_params.get('byoi', True)
            integration['instance_name'] = matched_integration_params.get('instance_name', integration['name'])
            integration['validate_test'] = matched_integration_params.get('validate_test', True)

    return True


def set_module_params(param_conf, integration_params):
    """Configure a parameter object for use in a module instance.

    Each integration parameter is actually an object with many fields that together describe it. E.g. a given
    parameter will have all of the following fields - "name", "display", "value", "hasvalue", "defaultValue",
    etc. This function fills the "value" field for a parameter configuration object and returns it for use in
    a module instance.

    Args:
        param_conf (dict): The parameter configuration object.
        integration_params (dict): The values to use for an integration's parameters to configure an instance.

    Returns:
        (dict): The configured parameter object
    """
    if param_conf['display'] in integration_params or param_conf['name'] in integration_params:
        # param defined in conf
        key = param_conf['display'] if param_conf['display'] in integration_params else param_conf['name']
        if key == 'credentials':
            credentials = integration_params[key]
            param_value = {
                'credential': '',
                'identifier': credentials['identifier'],
                'password': credentials['password'],
                'passwordChanged': False
            }
        else:
            param_value = integration_params[key]

        param_conf['value'] = param_value
        param_conf['hasvalue'] = True
    elif param_conf['defaultValue']:
        # if the parameter doesn't have a value provided in the integration's configuration values
        # but does have a default value then assign it to the parameter for the module instance
        param_conf['value'] = param_conf['defaultValue']
    return param_conf


def __set_server_keys(client, prints_manager, integration_params, integration_name):
    """Adds server configuration keys using the demisto_client.

    Args:
        client (demisto_client): The configured client to use.
        prints_manager (ParallelPrintsManager): Print manager object.
        integration_params (dict): The values to use for an integration's parameters to configure an instance.
        integration_name (str): The name of the integration which the server configurations keys are related to.

    """
    if 'server_keys' not in integration_params:
        return

    prints_manager.add_print_job(f'Setting server keys for integration: {integration_name}',
                                 print_color, 0, LOG_COLORS.GREEN)

    data = {
        'data': {},
        'version': -1
    }

    for key, value in integration_params.get('server_keys').items():
        data['data'][key] = value

    response_data, status_code, _ = demisto_client.generic_request_func(self=client, path='/system/config',
                                                                        method='POST', body=data)

    try:
        result_object = ast.literal_eval(response_data)
    except ValueError as err:
        print_error(
            'failed to parse response from demisto. response is {}.\nError:\n{}'.format(response_data, err))
        return

    if status_code >= 300 or status_code < 200:
        message = result_object.get('message', '')
        msg = "Failed to set server keys " + str(status_code) + '\n' + message
        print_error(msg)


def set_integration_instance_parameters(integration_configuration, integration_params, integration_instance_name,
                                        is_byoi, client, prints_manager):
    """Set integration module values for integration instance creation

    The integration_configuration and integration_params should match, in that
    they are for the same integration

    Arguments:
        integration_configuration: (dict)
            dictionary of the integration configuration parameters/keys that need
            filling to instantiate an instance of a given integration
        integration_params: (dict)
            values for a given integration taken from the configuration file in
            which the secret values are stored to configure instances of various
            integrations
        integration_instance_name: (str)
            The name of the integration instance being configured if there is one
            provided in the conf.json
        is_byoi: (bool)
            If the integration is byoi or not
        client: (demisto_client)
            The client to connect to
        prints_manager: (ParallelPrintsManager)
            Print manager object

    Returns:
        (dict): The configured module instance to send to the Demisto server for
        instantiation.
    """
    module_configuration = integration_configuration.get('configuration', {})
    if not module_configuration:
        module_configuration = []

    if 'integrationInstanceName' in integration_params:
        instance_name = integration_params['integrationInstanceName']
    else:
        instance_name = '{}_test_{}'.format(integration_instance_name.replace(' ', '_'), str(uuid.uuid4()))

    # define module instance
    module_instance = {
        'brand': integration_configuration['name'],
        'category': integration_configuration['category'],
        'configuration': integration_configuration,
        'data': [],
        'enabled': "true",
        'engine': '',
        'id': '',
        'isIntegrationScript': is_byoi,
        'name': instance_name,
        'passwordProtected': False,
        'version': 0
    }

    # set server keys
    __set_server_keys(client, prints_manager, integration_params, integration_configuration['name'])

    # set module params
    for param_conf in module_configuration:
        configured_param = set_module_params(param_conf, integration_params)
        module_instance['data'].append(configured_param)

    return module_instance


def group_integrations(integrations, skipped_integrations_conf, new_integrations_names, modified_integrations_names):
    """
    Filter integrations into their respective lists - new, modified or unchanged. if it's on the skip list, then
    skip if random tests were chosen then we may be configuring integrations that are neither new or modified.

    Args:
        integrations (list): The integrations to categorize.
        skipped_integrations_conf (dict): Integrations that are on the skip list.
        new_integrations_names (list): The names of new integrations.
        modified_integrations_names (list): The names of modified integrations.

    Returns:
        (tuple): Lists of integrations objects as well as an Integration-to-Status dictionary useful for logs.
    """
    new_integrations = []
    modified_integrations = []
    unchanged_integrations = []
    integration_to_status = {}
    for integration in integrations:
        integration_name = integration.get('name', '')
        if integration_name in skipped_integrations_conf.keys():
            continue

        if integration_name in new_integrations_names:
            new_integrations.append(integration)
        elif integration_name in modified_integrations_names:
            modified_integrations.append(integration)
            integration_to_status[integration_name] = 'Modified Integration'
        else:
            unchanged_integrations.append(integration)
            integration_to_status[integration_name] = 'Unchanged Integration'
    return new_integrations, modified_integrations, unchanged_integrations, integration_to_status


def get_integrations_for_test(test, skipped_integrations_conf):
    """Return a list of integration objects that are necessary for a test (excluding integrations on the skip list).

    Args:
        test (dict): Test dictionary from the conf.json file containing the playbookID, integrations and
            instance names.
        skipped_integrations_conf (dict): Skipped integrations dictionary with integration names as keys and
            the skip reason as values.

    Returns:
        (list): List of integration objects to configure.
    """
    integrations_conf = test.get('integrations', [])

    if not isinstance(integrations_conf, list):
        integrations_conf = [integrations_conf]

    integrations = [
        {'name': integration, 'params': {}} for
        integration in integrations_conf if integration not in skipped_integrations_conf
    ]
    return integrations


def update_content_on_demisto_instance(client, server, ami_name, prints_manager, thread_index):
    """Try to update the content

    Args:
        client (demisto_client): The configured client to use.
        server (str): The server url to pass to Tests/update_content_data.py
        prints_manager (ParallelPrintsManager): Print manager object
        thread_index (int): The thread index
    """
    content_zip_path = 'artifacts/all_content.zip'
    update_content(content_zip_path, server=server, client=client)

    # Check if content update has finished installing
    sleep_interval = 20
    updating_content = is_content_update_in_progress(client, prints_manager, thread_index)
    while updating_content.lower() == 'true':
        sleep(sleep_interval)
        updating_content = is_content_update_in_progress(client, prints_manager, thread_index)

    if updating_content.lower() == 'request unsuccessful':
        # since the request to check if content update installation finished didn't work, can't use that mechanism
        # to check and just try sleeping for 30 seconds instead to allow for content update installation to complete
        sleep(30)
    else:
        # check that the content installation updated
        # verify the asset id matches the circleci build number / asset_id in the content-descriptor.json
        release, asset_id = get_content_version_details(client, ami_name, prints_manager, thread_index)
        with open('content-descriptor.json', 'r') as cd_file:
            cd_json = json.loads(cd_file.read())
            cd_release = cd_json.get('release')
            cd_asset_id = cd_json.get('assetId')
        if release == cd_release and asset_id == cd_asset_id:
            prints_manager.add_print_job('Content Update Successfully Installed!', print_color, thread_index,
                                         LOG_COLORS.GREEN)
        else:
            err_details = 'Attempted to install content with release "{}" and assetId '.format(cd_release)
            err_details += '"{}" but release "{}" and assetId "{}" were '.format(cd_asset_id, release, asset_id)
            err_details += 'retrieved from the instance post installation.'
            prints_manager.add_print_job(
                'Content Update to version: {} was Unsuccessful:\n{}'.format(release, err_details),
                print_error, thread_index)
            prints_manager.execute_thread_prints(thread_index)

            if ami_name not in MARKET_PLACE_MACHINES:
                os._exit(1)


def report_tests_status(preupdate_fails, postupdate_fails, preupdate_success, postupdate_success,
                        new_integrations_names, prints_manager):
    """Prints errors and/or warnings if there are any and returns whether whether testing was successful or not.

    Args:
        preupdate_fails (set): List of tuples of integrations that failed the "Test" button prior to content
            being updated on the demisto instance where each tuple is comprised of the integration name and the
            name of the instance that was configured for that integration which failed.
        postupdate_fails (set): List of tuples of integrations that failed the "Test" button after content was
            updated on the demisto instance where each tuple is comprised of the integration name and the name
            of the instance that was configured for that integration which failed.
        preupdate_success (set): List of tuples of integrations that succeeded the "Test" button prior to content
            being updated on the demisto instance where each tuple is comprised of the integration name and the
            name of the instance that was configured for that integration which failed.
        postupdate_success (set): List of tuples of integrations that succeeded the "Test" button after content was
            updated on the demisto instance where each tuple is comprised of the integration name and the name
            of the instance that was configured for that integration which failed.
        new_integrations_names (list): List of the names of integrations that are new since the last official
            content release and that will only be present on the demisto instance after the content update is
            performed.
        prints_manager: (ParallelPrintsManager)
            Print manager object

    Returns:
        (bool): False if there were integration instances that succeeded prior to the content update and then
            failed after content was updated, otherwise True.
    """
    testing_status = True

    # a "Test" can be either successful both before and after content update(succeeded_pre_and_post variable),
    # fail on one of them(mismatched_statuses variable), or on both(failed_pre_and_post variable)
    succeeded_pre_and_post = preupdate_success.intersection(postupdate_success)
    if succeeded_pre_and_post:
        succeeded_message = '\nIntegration instances that had ("Test" Button) succeeded' \
                            ' both before and after the content update'
        prints_manager.add_print_job(succeeded_message, print_color, 0, LOG_COLORS.GREEN)
        for instance_name, integration_of_instance in succeeded_pre_and_post:
            prints_manager.add_print_job(
                'Integration: "{}", Instance: "{}"'.format(integration_of_instance, instance_name),
                print_color, 0, LOG_COLORS.GREEN)

    failed_pre_and_post = preupdate_fails.intersection(postupdate_fails)
    mismatched_statuses = postupdate_fails - preupdate_fails
    failed_only_after_update = []
    failed_but_is_new = []
    for instance_name, integration_of_instance in mismatched_statuses:
        if integration_of_instance in new_integrations_names:
            failed_but_is_new.append((instance_name, integration_of_instance))
        else:
            failed_only_after_update.append((instance_name, integration_of_instance))

    # warnings but won't fail the build step
    if failed_but_is_new:
        prints_manager.add_print_job('New Integrations ("Test" Button) Failures', print_warning, 0)
        for instance_name, integration_of_instance in failed_but_is_new:
            prints_manager.add_print_job(
                'Integration: "{}", Instance: "{}"'.format(integration_of_instance, instance_name), print_warning, 0)
    if failed_pre_and_post:
        failure_category = '\nIntegration instances that had ("Test" Button) failures' \
                           ' both before and after the content update'
        prints_manager.add_print_job(failure_category, print_warning, 0)
        for instance_name, integration_of_instance in failed_pre_and_post:
            prints_manager.add_print_job(
                'Integration: "{}", Instance: "{}"'.format(integration_of_instance, instance_name), print_warning, 0)

    # fail the step if there are instances that only failed after content was updated
    if failed_only_after_update:
        testing_status = False
        failure_category = '\nIntegration instances that had ("Test" Button) failures' \
                           ' only after content was updated. This indicates that your' \
                           ' updates introduced breaking changes to the integration.'
        prints_manager.add_print_job(failure_category, print_error, 0)
        for instance_name, integration_of_instance in failed_only_after_update:
            prints_manager.add_print_job(
                'Integration: "{}", Instance: "{}"'.format(integration_of_instance, instance_name), print_error, 0)

    prints_manager.execute_thread_prints(0)

    return testing_status


def set_marketplace_gcp_bucket_for_build(client, prints_manager, branch_name, ci_build_number, is_nightly, is_private):
    """Sets custom marketplace GCP bucket based on branch name and build number

    Args:
        client (demisto_client): The configured client to use.
        prints_manager (ParallelPrintsManager): Print manager object
        branch_name (str): GitHub branch name
        ci_build_number (str): CI build number

    Returns:
        response_data: The response data
        status_code: The response status code
    """
    host = client.api_client.configuration.host
    installed_content_message = \
        '\nMaking "POST" request to server - "{}" to set GCP bucket server configuration.'.format(host)
    prints_manager.add_print_job(installed_content_message, print_color, 0, LOG_COLORS.GREEN)

    # make request to update server configs
    # disable-secrets-detection-start
    server_configuration = {
        'content.pack.verify': 'false',
        'marketplace.initial.sync.delay': '0',
        'content.pack.ignore.missing.warnings.contentpack': 'true'
    }
    if is_private:
        server_configuration['marketplace.bootstrap.bypass.url'] = 'https://storage.googleapis.com/marketplace-ci-build'
        server_configuration['marketplace.gcp.path'] = 'content/builds/{}/{}/content/packs'.format(branch_name,
                                                                                                   ci_build_number)
        server_configuration['jobs.marketplacepacks.schedule'] = '1m'
        server_configuration[
            'marketplace.premium.gateway.service.url'] = 'https://xsoar-premium-content-team-gateway.demisto.works'
    elif not is_nightly:
        server_configuration['marketplace.bootstrap.bypass.url'] = \
            'https://storage.googleapis.com/marketplace-ci-build/content/builds/{}/{}'.format(
                branch_name, ci_build_number)
    error_msg = "Failed to set GCP bucket server config - with status code "
    # disable-secrets-detection-end
    return update_server_configuration(client, server_configuration, error_msg)


def set_docker_hardening_for_build(client, prints_manager):
    """Sets docker hardening configuration

    Args:
        client (demisto_client): The configured client to use.
        prints_manager (ParallelPrintsManager): Print manager object

    Returns:
        response_data: The response data
        status_code: The response status code
    """
    host = client.api_client.configuration.host
    installed_content_message = \
        '\nMaking "POST" request to server - "{}" to set docker hardening server configuration.'.format(host)
    prints_manager.add_print_job(installed_content_message, print_color, 0, LOG_COLORS.GREEN)

    # make request to update server configs
    server_configuration = {
        'docker.cpu.limit': '1.0',
        'docker.run.internal.asuser': 'true',
        'limit.docker.cpu': 'true',
        'python.pass.extra.keys': '--memory=1g##--memory-swap=-1##--pids-limit=256##--ulimit=nofile=1024:8192'
    }
    error_msg = "Failed to set docker hardening server config - with status code "

    return update_server_configuration(client, server_configuration, error_msg)


def configure_servers_and_restart(build, prints_manager):
    if LooseVersion(build.server_numeric_version) >= LooseVersion('5.5.0'):
        configurations = DOCKER_HARDENING_CONFIGURATION
        configure_types = ['docker hardening']
        if LooseVersion(build.server_numeric_version) >= LooseVersion('6.0.0'):
            configure_types.append('marketplace')
            configurations.update(MARKET_PLACE_CONFIGURATION)

        error_msg = 'failed to set {} configurations'.format(' and '.join(configure_types))
        manual_restart = Build.run_environment == Running.WITH_LOCAL_SERVER
        for server in build.servers:
            server.add_server_configuration(configurations, error_msg=error_msg, restart=not manual_restart)

        if manual_restart:
            input('restart your server and then press enter.')
        else:
            prints_manager.add_print_job('Done restarting servers.\nSleeping for 1 minute...', print_warning, 0)
            prints_manager.execute_thread_prints(0)
            sleep(60)


def restart_server(server):
    try:
        print('Restarting servers to apply server config ...')

        # copy from .demisto_bashrc stop_server && start_server
        command = 'sudo systemctl restart demisto'
        SimpleSSH(host=server.replace('https://', '').replace('http://', ''), key_file_path=Build.key_file_path,
                  user='ec2-user').exec_command(command)
    except Exception as error:
        print_error(f'New SSH restart demisto failed with error: {str(error)}')
        print(error.__traceback__)
        restart_server_legacy(server)


def restart_server_legacy(server):
    try:
        ssh_string = 'ssh -o StrictHostKeyChecking=no -o UserKnownHostsFile=/dev/null {}@{} ' \
                     '"sudo systemctl restart demisto"'
        subprocess.check_output(
            ssh_string.format('ec2-user', server.replace('https://', '')), shell=True)
    except subprocess.CalledProcessError as exc:
        print(exc.output)


def get_tests(server_numeric_version, prints_manager, tests):
    if Build.run_environment == Running.CIRCLECI_RUN:
        filtered_tests, filter_configured, run_all_tests = extract_filtered_tests()
        if run_all_tests:
            # skip test button testing
            skipped_instance_test_message = 'Not running instance tests when {} is turned on'.format(
                RUN_ALL_TESTS_FORMAT)
            prints_manager.add_print_job(skipped_instance_test_message, print_warning, 0)
            tests_for_iteration = []
        elif filter_configured and filtered_tests:
            tests_for_iteration = [test for test in tests if test.get('playbookID', '') in filtered_tests]
        else:
            tests_for_iteration = tests

        tests_for_iteration = filter_tests_with_incompatible_version(tests_for_iteration, server_numeric_version,
                                                                     prints_manager)
        prints_manager.execute_thread_prints(0)

        return tests_for_iteration
    else:
        # START CHANGE ON LOCAL RUN #
        return [
            {
                "playbookID": "Docker Hardening Test",
                "fromversion": "5.0.0"
            },
            {
                "integrations": "SplunkPy",
                "playbookID": "SplunkPy-Test-V2",
                "memory_threshold": 500,
                "instance_names": "use_default_handler"
            }
        ]
        #  END CHANGE ON LOCAL RUN  #


def get_changed_integrations(build, prints_manager):
    new_integrations_files, modified_integrations_files = get_new_and_modified_integration_files(
        build) if not build.is_private else ([], [])
    new_integrations_names, modified_integrations_names = [], []

    if new_integrations_files:
        new_integrations_names = get_integration_names_from_files(new_integrations_files)
        new_integrations_names_message = \
            'New Integrations Since Last Release:\n{}\n'.format('\n'.join(new_integrations_names))
        prints_manager.add_print_job(new_integrations_names_message, print_warning, 0)

    if modified_integrations_files:
        modified_integrations_names = get_integration_names_from_files(modified_integrations_files)
        modified_integrations_names_message = \
            'Updated Integrations Since Last Release:\n{}\n'.format('\n'.join(modified_integrations_names))
        prints_manager.add_print_job(modified_integrations_names_message, print_warning, 0)
    prints_manager.execute_thread_prints(0)
    return new_integrations_names, modified_integrations_names


def get_pack_ids_to_install():
    if Build.run_environment == Running.CIRCLECI_RUN:
        with open('./Tests/content_packs_to_install.txt', 'r') as packs_stream:
            pack_ids = packs_stream.readlines()
            return [pack_id.rstrip('\n') for pack_id in pack_ids]
    else:
        # START CHANGE ON LOCAL RUN #
        return [
            'SplunkPy'
        ]
        #  END CHANGE ON LOCAL RUN  #


def nightly_install_packs(build, threads_print_manager, install_method=install_all_content_packs, pack_path=None):
    threads_list = []

    # For each server url we install pack/ packs
    for thread_index, server in enumerate(build.servers):
        kwargs = {'client': server.client, 'host': server.host,
                  'prints_manager': threads_print_manager,
                  'thread_index': thread_index}
        if pack_path:
            kwargs['pack_path'] = pack_path
        threads_list.append(Thread(target=install_method, kwargs=kwargs))
    run_threads_list(threads_list)


def install_nightly_pack(build, prints_manager):
    threads_print_manager = ParallelPrintsManager(len(build.servers))
    nightly_install_packs(build, threads_print_manager, install_method=install_all_content_packs)
    create_nightly_test_pack()
    nightly_install_packs(build, threads_print_manager, install_method=upload_zipped_packs,
                          pack_path=f'{Build.test_pack_target}/test_pack.zip')

    prints_manager.add_print_job('Sleeping for 45 seconds...', print_warning, 0, include_timestamp=True)
    prints_manager.execute_thread_prints(0)
    sleep(45)


def install_packs(build, prints_manager, pack_ids=None):
    pack_ids = get_pack_ids_to_install() if pack_ids is None else pack_ids
    installed_content_packs_successfully = True
    for server in build.servers:
        try:
            _, flag = search_and_install_packs_and_their_dependencies(pack_ids, server.client,
                                                                      prints_manager)
            if not flag:
                raise Exception('Failed to search and install packs.')
        except Exception as exc:
            prints_manager.add_print_job(str(exc), print_error, 0)
            prints_manager.execute_thread_prints(0)
            installed_content_packs_successfully = False

    return installed_content_packs_successfully


def configure_server_instances(build: Build, tests_for_iteration, all_new_integrations, modified_integrations,
                               prints_manager):
    all_module_instances = []
    brand_new_integrations = []
    testing_client = build.servers[0].client
    for test in tests_for_iteration:
        integrations = get_integrations_for_test(test, build.skipped_integrations_conf)

        integrations_names = [i.get('name') for i in integrations]
        prints_manager.add_print_job('All Integrations for test "{}":'.format(test.get('playbookID')), print_warning, 0)
        prints_manager.add_print_job(integrations_names, print_warning, 0)

        new_integrations, modified_integrations, unchanged_integrations, integration_to_status = group_integrations(
            integrations, build.skipped_integrations_conf, all_new_integrations, modified_integrations
        )

        instance_names_conf = test.get('instance_names', [])
        if not isinstance(instance_names_conf, list):
            instance_names_conf = [instance_names_conf]

        integrations_names = [i.get('name') for i in integrations]
        prints_manager.add_print_job('All Integrations for test "{}":'.format(test.get('playbookID')), print_warning, 0)
        prints_manager.add_print_job(integrations_names, print_warning, 0)

        integrations_msg = '\n'.join(['"{}" - {}'.format(key, val) for key, val in integration_to_status.items()])
        prints_manager.add_print_job('{}\n'.format(integrations_msg), print_warning, 0)

        integrations_to_configure = modified_integrations[:]
        integrations_to_configure.extend(unchanged_integrations)
        placeholders_map = {'%%SERVER_HOST%%': build.servers[0]}
        new_ints_params_set = set_integration_params(new_integrations, build.secret_conf['integrations'],
                                                     instance_names_conf,
                                                     placeholders_map)
        ints_to_configure_params_set = set_integration_params(integrations_to_configure,
                                                              build.secret_conf['integrations'],
                                                              instance_names_conf, placeholders_map)
        if not new_ints_params_set:
            prints_manager.add_print_job(
                'failed setting parameters for integrations "{}"'.format('\n'.join(new_integrations)), print_error, 0)
        if not ints_to_configure_params_set:
            prints_manager.add_print_job(
                'failed setting parameters for integrations\n "{}"'.format(integrations_to_configure), print_error, 0)
        if not (new_ints_params_set and ints_to_configure_params_set):
            continue
        prints_manager.execute_thread_prints(0)

        module_instances = []
        for integration in integrations_to_configure:
            placeholders_map = {'%%SERVER_HOST%%': build.servers[0]}
            module_instance = configure_integration_instance(integration, testing_client, prints_manager,
                                                             placeholders_map)
            if module_instance:
                module_instances.append(module_instance)

        all_module_instances.extend(module_instances)
        for integration in new_integrations:
            placeholders_map = {'%%SERVER_HOST%%': build.servers[0]}
            module_instance = configure_integration_instance(integration, testing_client, prints_manager,
                                                             placeholders_map)
            if module_instance:
                module_instances.append(module_instance)

        brand_new_integrations.extend(module_instances)
    return all_module_instances, brand_new_integrations


def instance_testing(build: Build, all_module_instances, prints_manager, pre_update):
    update_status = 'Pre' if pre_update else 'Post'
    failed_tests = set()
    successful_tests = set()
    # Test all module instances (of modified + unchanged integrations) pre-updating content
    if all_module_instances:
        # only print start message if there are instances to configure
        prints_manager.add_print_job(f'Start of Instance Testing ("Test" button) ({update_status}-update)',
                                     print_warning, 0)
    else:
        prints_manager.add_print_job(f'No integrations to configure for the chosen tests. ({update_status}-update)',
                                     print_warning, 0)
    prints_manager.execute_thread_prints(0)

    testing_client = build.servers[0].client
    for instance in all_module_instances:
        integration_of_instance = instance.get('brand', '')
        instance_name = instance.get('name', '')
        msg = 'Testing ("Test" button) for instance "{}" of integration "{}".'.format(instance_name,
                                                                                      integration_of_instance)
        prints_manager.add_print_job(msg, print_color, 0, LOG_COLORS.GREEN)
        prints_manager.execute_thread_prints(0)
        # If there is a failure, __test_integration_instance will print it
        success, _ = __test_integration_instance(testing_client, instance, prints_manager)
        prints_manager.execute_thread_prints(0)
        if not success:
            failed_tests.add((instance_name, integration_of_instance))
        else:
            successful_tests.add((instance_name, integration_of_instance))

    return successful_tests, failed_tests


def update_content_till_v6(build: Build):
    threads_list = []
    threads_prints_manager = ParallelPrintsManager(len(build.servers))
    # For each server url we install content
    for thread_index, server in enumerate(build.servers):
        t = Thread(target=update_content_on_demisto_instance,
                   kwargs={'client': server.client, 'server': server.host, 'ami_name': build.ami_env,
                           'prints_manager': threads_prints_manager,
                           'thread_index': thread_index})
        threads_list.append(t)

    run_threads_list(threads_list)


def disable_instances(build: Build, all_module_instances, prints_manager):
    __disable_integrations_instances(build.servers[0].client, all_module_instances, prints_manager)
    prints_manager.execute_thread_prints(0)


def create_nightly_test_pack():
    test_pack_zip(Build.content_path, Build.test_pack_target)


def test_files(content_path):
    packs_root = f'{content_path}/Packs'
    packs = filter(lambda x: x.is_dir(), os.scandir(packs_root))
    for pack_dir in packs:
        if pack_dir in SKIPPED_PACKS:
            continue
        playbooks_root = f'{pack_dir.path}/TestPlaybooks'
        if os.path.isdir(playbooks_root):
            for playbook_path, playbook in get_test_playbooks_in_dir(playbooks_root):
                yield playbook_path, playbook
            if os.path.isdir(f'{playbooks_root}/NonCircleTests'):
                for playbook_path, playbook in get_test_playbooks_in_dir(f'{playbooks_root}/NonCircleTests'):
                    yield playbook_path, playbook


def get_test_playbooks_in_dir(path):
    playbooks = filter(lambda x: x.is_file(), os.scandir(path))
    for playbook in playbooks:
        yield playbook.path, playbook


def test_pack_metadata():
    now = datetime.now().isoformat().split('.')[0]
    now = f'{now}Z'
    metadata = {
        "name": "nightly test",
        "id": str(uuid.uuid4()),
        "description": "nightly test pack (all test playbooks and scripts).",
        "created": now,
        "updated": now,
        "legacy": True,
        "support": "Cortex XSOAR",
        "supportDetails": {},
        "author": "Cortex XSOAR",
        "authorImage": "",
        "certification": "certified",
        "price": 0,
        "serverMinVersion": "6.0.0",
        "serverLicense": "",
        "currentVersion": "1.0.0",
        "general": [],
        "tags": [],
        "categories": [
            "Forensics & Malware Analysis"
        ],
        "contentItems": {},
        "integrations": [],
        "useCases": [],
        "keywords": [],
        "dependencies": {}
    }
    return json.dumps(metadata, indent=4)


def test_pack_zip(content_path, target):
    with zipfile.ZipFile(f'{target}/test_pack.zip', 'w', zipfile.ZIP_DEFLATED) as zip_file:
        zip_file.writestr('test_pack/metadata.json', test_pack_metadata())
        for test_path, test in test_files(content_path):
            if not test_path.endswith('.yml'):
                continue
            test = test.name
            with open(test_path, 'r') as test_file:
                if not (test.startswith('playbook-') or test.startswith('script-')):
                    test_type = find_type(_dict=yaml.safe_load(test_file), file_type='yml').value
                    test_file.seek(0)
                    test_target = f'test_pack/TestPlaybooks/{test_type}-{test}'
                else:
                    test_target = f'test_pack/TestPlaybooks/{test}'
                zip_file.writestr(test_target, test_file.read())


def get_non_added_packs_ids(build: Build):
    """

    :param build: the build object
    :return: all non added packs i.e. unchanged packs (dependencies) and modified packs
    """
    compare_against = 'origin/master{}'.format('' if not build.branch_name == 'master' else '~1')
    added_files = run_command(f'git diff --name-only --diff-filter=A '
                              f'{compare_against}..refs/heads/{build.branch_name} -- Packs/*/pack_metadata.json')
    added_files = filter(lambda x: x, added_files.split('\n'))
    added_pack_ids = map(lambda x: x.split('/')[1], added_files)
    return set(get_pack_ids_to_install()) - set(added_pack_ids)


def set_marketplace_url(servers, branch_name, ci_build_number):
    url_suffix = f'{branch_name}/{ci_build_number}'
    config_path = 'marketplace.bootstrap.bypass.url'
    config = {config_path: f'https://storage.googleapis.com/marketplace-ci-build/content/builds/{url_suffix}'}
    for server in servers:
        server.add_server_configuration(config, 'failed to configure marketplace custom url ', True)
    sleep(60)


def main():
    build = Build(options_handler())

    prints_manager = ParallelPrintsManager(1)

    configure_servers_and_restart(build, prints_manager)
    installed_content_packs_successfully = False

    if LooseVersion(build.server_numeric_version) >= LooseVersion('6.0.0'):
        if build.is_nightly:
            install_nightly_pack(build, prints_manager)
            installed_content_packs_successfully = True
        else:
            if not build.is_private:
                pack_ids = get_non_added_packs_ids(build)
                installed_content_packs_successfully = install_packs(build, prints_manager, pack_ids=pack_ids)
    else:
        installed_content_packs_successfully = True

    tests_for_iteration = get_tests(build.server_numeric_version, prints_manager, build.tests)
    new_integrations, modified_integrations = get_changed_integrations(build, prints_manager)
    all_module_instances, brand_new_integrations = \
        configure_server_instances(build, tests_for_iteration, new_integrations, modified_integrations, prints_manager)
    successful_tests_pre, failed_tests_pre = instance_testing(build, all_module_instances, prints_manager,
                                                              pre_update=True)
    if LooseVersion(build.server_numeric_version) < LooseVersion('6.0.0'):
        update_content_till_v6(build)
    elif not build.is_nightly:
        set_marketplace_url(build.servers, build.branch_name, build.ci_build_number)
        installed_content_packs_successfully = install_packs(build,
                                                             prints_manager) and installed_content_packs_successfully

    all_module_instances.extend(brand_new_integrations)
    successful_tests_post, failed_tests_post = instance_testing(build, all_module_instances, prints_manager,
                                                                pre_update=False)
    disable_instances(build, all_module_instances, prints_manager)

    success = report_tests_status(failed_tests_pre, failed_tests_post, successful_tests_pre, successful_tests_post,
                                  new_integrations, prints_manager)
    if not success or not installed_content_packs_successfully:
        sys.exit(2)


if __name__ == '__main__':
    main()<|MERGE_RESOLUTION|>--- conflicted
+++ resolved
@@ -167,7 +167,6 @@
                                       key_file_path=Build.key_file_path, user='ec2-user')
 
 
-<<<<<<< HEAD
 class SimpleSSH(SSHClient):
     logging.getLogger("paramiko").setLevel(logging.WARNING)
 
@@ -183,82 +182,6 @@
                 if key_file_path.startswith('~'):
                     key_file_path = key_file_path.replace('~', os.getenv('HOME'), 1)
                     self.connect(hostname=host, port=port, username=user, key_filename=key_file_path, timeout=60.0)
-=======
-def get_id_set(id_set_path) -> dict:
-    """
-    Used to collect the ID set so it can be passed to the Build class on init.
-
-    :return: ID set as a dict if it exists.
-    """
-    if os.path.isfile(id_set_path):
-        return get_json_file(id_set_path)
-
-
-class Build:
-    # START CHANGE ON LOCAL RUN #
-    content_path = '{}/project'.format(os.getenv('HOME'))
-    test_pack_target = '{}/project/Tests'.format(os.getenv('HOME'))
-    key_file_path = 'Use in case of running with non local server'
-    run_environment = Running.CIRCLECI_RUN
-    env_results_path = './env_results.json'
-    DEFAULT_SERVER_VERSION = '99.99.98'
-
-    #  END CHANGE ON LOCAL RUN  #
-
-    def __init__(self, options):
-        self.git_sha1 = options.git_sha1
-        self.branch_name = options.branch
-        self.ci_build_number = options.build_number
-        self.is_nightly = options.is_nightly
-        self.ami_env = options.ami_env
-        self.servers, self.server_numeric_version = self.get_servers(options.ami_env)
-        self.secret_conf = get_json_file(options.secret)
-        self.username = options.user if options.user else self.secret_conf.get('username')
-        self.password = options.password if options.password else self.secret_conf.get('userPassword')
-        self.servers = [Server(server_url, self.username, self.password) for server_url in self.servers]
-        self.is_private = options.is_private
-        conf = get_json_file(options.conf)
-        self.tests = conf['tests']
-        self.skipped_integrations_conf = conf['skipped_integrations']
-        id_set_path = options.id_set_path if options.id_set_path else ID_SET_PATH
-        self.id_set = get_id_set(id_set_path)
-        self.test_pack_path = options.test_pack_path if options.test_pack_path else None
-        self.tests_to_run = self.fetch_tests_list(options.tests_to_run)
-        self.content_root = options.content_root
-        self.pack_ids_to_install = self.fetch_pack_ids_to_install(options.pack_ids_to_install)
-
-    @staticmethod
-    def fetch_tests_list(tests_to_run_path: str):
-        """
-        Fetches the test list from the filter.
-
-        :param tests_to_run_path: Path to location of test filter.
-        :return: List of tests if there are any, otherwise empty list.
-        """
-        tests_to_run = []
-        with open(tests_to_run_path, "r") as filter_file:
-            tests_from_file = filter_file.readlines()
-            for test_from_file in tests_from_file:
-                test_clean = test_from_file.rstrip()
-                tests_to_run.append(test_clean)
-        return tests_to_run
-
-    @staticmethod
-    def fetch_pack_ids_to_install(packs_to_install_path: str):
-        """
-        Fetches the test list from the filter.
-
-        :param packs_to_install_path: Path to location of pack IDs to install file.
-        :return: List of Pack IDs if there are any, otherwise empty list.
-        """
-        tests_to_run = []
-        with open(packs_to_install_path, "r") as filter_file:
-            tests_from_file = filter_file.readlines()
-            for test_from_file in tests_from_file:
-                test_clean = test_from_file.rstrip()
-                tests_to_run.append(test_clean)
-        return tests_to_run
->>>>>>> 77fd7faf
 
     def exec_command(self, command, *_other):
         if self.run_environment in [Running.CIRCLECI_RUN, Running.WITH_OTHER_SERVER]:
