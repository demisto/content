
import argparse
import ast
import json
import os
import subprocess
import sys
import uuid
import zipfile
from abc import abstractmethod, ABC
from concurrent.futures import ThreadPoolExecutor, as_completed
from datetime import datetime
from enum import IntEnum
from pprint import pformat
from tempfile import mkdtemp
from time import sleep
from typing import Any
from urllib.parse import quote_plus

import demisto_client
from demisto_sdk.commands.common.constants import FileType
from demisto_sdk.commands.common.tools import run_command, get_yaml, \
    str2bool, format_version, find_type, listdir_fullpath
from demisto_sdk.commands.test_content.TestContentClasses import BuildContext
from demisto_sdk.commands.test_content.constants import SSH_USER
from demisto_sdk.commands.test_content.mock_server import MITMProxy, run_with_mock, RESULT
from demisto_sdk.commands.test_content.tools import update_server_configuration, is_redhat_instance
<<<<<<< HEAD
from demisto_sdk.commands.validate.validate_manager import ValidateManager
=======
from demisto_sdk.commands.validate.old_validate_manager import OldValidateManager
>>>>>>> 6f77591c
from packaging.version import Version
from ruamel import yaml

from Tests.Marketplace.marketplace_constants import Metadata
from Tests.Marketplace.search_and_install_packs import search_and_install_packs_and_their_dependencies, \
    upload_zipped_packs, install_all_content_packs_for_nightly
from Tests.private_build.upload_packs_private import extract_packs_artifacts
from Tests.scripts.utils import logging_wrapper as logging
from Tests.scripts.utils.log_util import install_logging
from Tests.test_content import get_server_numeric_version
from Tests.test_integration import __get_integration_config, test_integration_instance, disable_all_integrations
from Tests.tools import run_with_proxy_configured
from Tests.update_content_data import update_content

TEST_XDR_PREFIX = os.getenv("TEST_XDR_PREFIX", "")  # for testing
MARKET_PLACE_MACHINES = ('master',)
SKIPPED_PACKS = ['NonSupported', 'ApiModules']
NO_PROXY = ','.join([
    'oproxy.demisto.ninja',
    'oproxy-dev.demisto.ninja',
])
NO_PROXY_CONFIG = {'python.pass.extra.keys': f'--env##no_proxy={NO_PROXY}'}  # noqa: E501
DOCKER_HARDENING_CONFIGURATION = {
    'docker.cpu.limit': '1.0',
    'docker.run.internal.asuser': 'true',
    'limit.docker.cpu': 'true',
    'python.pass.extra.keys': f'--memory=1g##--memory-swap=-1##--pids-limit=256##--ulimit=nofile=1024:8192##--env##no_proxy={NO_PROXY}',  # noqa: E501
    'powershell.pass.extra.keys': f'--env##no_proxy={NO_PROXY}',
    'monitoring.pprof': 'true',
    'enable.pprof.memory.dump': 'true',
    'limit.memory.dump.size': '14000',
    'memdump.debug.level': '1',
}
DOCKER_HARDENING_CONFIGURATION_FOR_PODMAN = {
    'docker.run.internal.asuser': 'true'
}
MARKET_PLACE_CONFIGURATION = {
    'content.pack.verify': 'false',
    'marketplace.initial.sync.delay': '0',
    'content.pack.ignore.missing.warnings.contentpack': 'true'
}
AVOID_DOCKER_IMAGE_VALIDATION = {
    'content.validate.docker.images': 'false'
}
ID_SET_PATH = './artifacts/id_set.json'
<<<<<<< HEAD
XSOAR_BUILD_TYPE = "XSOAR"
CLOUD_BUILD_TYPE = "XSIAM"
MARKETPLACE_TEST_BUCKET = (
    f'{TEST_XDR_PREFIX}marketplace-ci-build/content/builds'
)
MARKETPLACE_XSIAM_BUCKETS = (
    f'{TEST_XDR_PREFIX}marketplace-v2-dist-dev/upload-flow/builds-xsiam'
)
ARTIFACTS_FOLDER_MPV2 = os.getenv('ARTIFACTS_FOLDER_MPV2', '/builds/xsoar/content/artifacts/marketplacev2')
ARTIFACTS_FOLDER = os.getenv('ARTIFACTS_FOLDER')
=======
XSOAR_SERVER_TYPE = "XSOAR"
XSOAR_SASS_SERVER_TYPE = "XSOAR SAAS"
XSIAM_SERVER_TYPE = "XSIAM"
SERVER_TYPES = [XSOAR_SERVER_TYPE, XSOAR_SASS_SERVER_TYPE, XSIAM_SERVER_TYPE]
MARKETPLACE_TEST_BUCKET = (
    'marketplace-ci-build/content/builds'
)
MARKETPLACE_XSIAM_BUCKETS = (
    'marketplace-v2-dist-dev/upload-flow/builds-xsiam'
)
ARTIFACTS_FOLDER_MPV2 = os.getenv('ARTIFACTS_FOLDER_MPV2', '/builds/xsoar/content/artifacts/marketplacev2')
ARTIFACTS_FOLDER = os.getenv('ARTIFACTS_FOLDER')
ARTIFACTS_FOLDER_SERVER_TYPE = os.getenv('ARTIFACTS_FOLDER_SERVER_TYPE')
ENV_RESULTS_PATH = os.getenv('ENV_RESULTS_PATH', f'{ARTIFACTS_FOLDER_SERVER_TYPE}/env_results.json')
>>>>>>> 6f77591c
SET_SERVER_KEYS = True


class Running(IntEnum):
    CI_RUN = 0
    WITH_OTHER_SERVER = 1
    WITH_LOCAL_SERVER = 2


def get_custom_user_agent(build_number):
    return f"demisto-py/dev (Build:{build_number})"


class Server:

    def __init__(self):
        self.internal_ip = None
        self.user_name = None
        self.password = None
        self.name = ''
        self.build_number = 'unknown'


class CloudServer(Server):

    def __init__(self, api_key, server_numeric_version, base_url, xdr_auth_id, name, build_number=''):
        super().__init__()
        self.name = name
        self.api_key = api_key
        self.server_numeric_version = server_numeric_version
        self.base_url = base_url
        self.xdr_auth_id = xdr_auth_id
        self.build_number = build_number
        self.__client = None
        # we use client without demisto username
        os.environ.pop('DEMISTO_USERNAME', None)

    def __str__(self):
        return self.name

    @property
    def client(self):
        if self.__client is None:
            self.__client = self.reconnect_client()

        return self.__client

    def reconnect_client(self):
        self.__client = demisto_client.configure(base_url=self.base_url,
                                                 verify_ssl=False,
                                                 api_key=self.api_key,
                                                 auth_id=self.xdr_auth_id)
        custom_user_agent = get_custom_user_agent(self.build_number)
        logging.debug(f"Setting user-agent on client to '{custom_user_agent}'.")
        self.__client.api_client.user_agent = custom_user_agent
        return self.__client


class XSOARServer(Server):

    def __init__(self, internal_ip, user_name, password, build_number=''):
        super().__init__()
        self.__client = None
        self.internal_ip: str = internal_ip
        self.user_name = user_name
        self.password = password
        self.build_number = build_number

    def __str__(self):
        return self.internal_ip

    @property
    def server_numeric_version(self) -> str:
        return get_server_numeric_version(self.client)

    @property
    def client(self):
        if self.__client is None:
            self.__client = self.reconnect_client()

        return self.__client

    def reconnect_client(self):
        self.__client = demisto_client.configure(f'https://{self.internal_ip}',
                                                 verify_ssl=False,
                                                 username=self.user_name,
                                                 password=self.password)
        custom_user_agent = get_custom_user_agent(self.build_number)
        logging.debug(f"Setting user-agent on client to '{custom_user_agent}'.")
        self.__client.api_client.user_agent = custom_user_agent
        return self.__client

    def add_server_configuration(self, config_dict, error_msg, restart=False):
        update_server_configuration(self.client, config_dict, error_msg)

        if restart:
            self.exec_command('sudo systemctl restart demisto')

    def exec_command(self, command):
        subprocess.check_output(f'ssh {SSH_USER}@{self.internal_ip} {command}'.split(),
                                stderr=subprocess.STDOUT)


def get_id_set(id_set_path) -> dict | None:
    """
    Used to collect the ID set so it can be passed to the Build class on init.

    :return: ID set as a dict if it exists.
    """
    if os.path.isfile(id_set_path):
        return get_json_file(id_set_path)
    return None


class Build(ABC):
    # START CHANGE ON LOCAL RUN #
    content_path = f'{os.getenv("HOME")}/project' if os.getenv('CIRCLECI') else os.getenv('CI_PROJECT_DIR')
    test_pack_target = f'{os.getenv("HOME")}/project/Tests' if os.getenv(
        'CIRCLECI') else f'{os.getenv("CI_PROJECT_DIR")}/Tests'  # noqa
    key_file_path = 'Use in case of running with non local server'
    run_environment = Running.CI_RUN
<<<<<<< HEAD
    env_results_path = f'{ARTIFACTS_FOLDER}/env_results.json'
=======
    env_results_path = ENV_RESULTS_PATH
>>>>>>> 6f77591c
    DEFAULT_SERVER_VERSION = '99.99.98'

    #  END CHANGE ON LOCAL RUN  #

    def __init__(self, options):
        self._proxy = None
        self.is_cloud = False
        self.cloud_machine = None
        self.servers = []
        self.server_numeric_version = ''
        self.git_sha1 = options.git_sha1
        self.branch_name = options.branch
        self.ci_build_number = options.build_number
        self.is_nightly = options.is_nightly
        self.is_sdk_nightly = options.sdk_nightly
        self.secret_conf = get_json_file(options.secret)
        self.username = options.user if options.user else self.secret_conf.get('username')
        self.password = options.password if options.password else self.secret_conf.get('userPassword')
        self.is_private = options.is_private
        conf = get_json_file(options.conf)
        self.tests = conf['tests']
        self.skipped_integrations_conf = conf['skipped_integrations']
        self.unmockable_integrations = conf['unmockable_integrations']
        id_set_path = options.id_set_path if options.id_set_path else ID_SET_PATH
        self.id_set = get_id_set(id_set_path)
        self.test_pack_path = options.test_pack_path if options.test_pack_path else None
        self.tests_to_run = self.fetch_tests_list(options.tests_to_run)
        self.content_root = options.content_root
        self.pack_ids_to_install = self.fetch_pack_ids_to_install(options.pack_ids_to_install)
        self.service_account = options.service_account
        self.marketplace_tag_name = None
        self.artifacts_folder = None
        self.marketplace_buckets = None

    @property
    @abstractmethod
    def marketplace_name(self) -> str:
        pass

    @staticmethod
    def fetch_tests_list(tests_to_run_path: str):
        """
        Fetches the test list from the filter. (Parses lines, all test written in the  filter.txt file)

        :param tests_to_run_path: Path to location of test filter.
        :return: List of tests if there are any, otherwise empty list.
        """
        tests_to_run = []
        with open(tests_to_run_path) as filter_file:
            tests_from_file = filter_file.readlines()
            for test_from_file in tests_from_file:
                test_clean = test_from_file.rstrip()
                tests_to_run.append(test_clean)
        return tests_to_run

    @staticmethod
    def fetch_pack_ids_to_install(packs_to_install_path: str):
        """
        Fetches the test list from the filter.

        :param packs_to_install_path: Path to location of pack IDs to install file.
        :return: List of Pack IDs if there are any, otherwise empty list.
        """
        tests_to_run = []
        with open(packs_to_install_path) as filter_file:
            tests_from_file = filter_file.readlines()
            for test_from_file in tests_from_file:
                test_clean = test_from_file.rstrip()
                tests_to_run.append(test_clean)
        return tests_to_run

    @abstractmethod
    def configure_servers_and_restart(self):
        pass

    @abstractmethod
    def install_nightly_pack(self) -> bool:
        raise NotImplementedError

    @abstractmethod
    def test_integrations_post_update(self, new_module_instances: list,
                                      modified_module_instances: list) -> tuple:
        pass

    @abstractmethod
    def configure_and_test_integrations_pre_update(self, new_integrations, modified_integrations) -> tuple:
        pass

    @abstractmethod
    def test_integration_with_mock(self, instance: dict, pre_update: bool):
        pass

    @staticmethod
    def set_marketplace_url(servers, branch_name, ci_build_number, marketplace_name=None, artifacts_folder=None,
                            marketplace_buckets=None) -> bool:
        raise NotImplementedError

    def check_if_new_to_marketplace(self, diff: str) -> bool:
        """
        Args:
            diff: the git diff for pack_metadata file, between master and branch
        Returns:
            (bool): whether new (current) marketplace was added to the pack_metadata or not
        """
        spaced_diff = " ".join(diff.split())
        return (f'+ "{self.marketplace_name}"' in spaced_diff) and f'- "{self.marketplace_name}"' not in spaced_diff

    def disable_instances(self):
        for server in self.servers:
            disable_all_integrations(server.client)

    def get_changed_integrations(self, packs_not_to_install: set[str] | None = None) -> tuple[list[str], list[str]]:
        """
        Return 2 lists - list of new integrations names and list of modified integrations names since the commit of the git_sha1.
        The modified list is exclude the packs_not_to_install and the new list is including it
        in order to ignore the turned non-hidden tests in the pre-update stage.
        Args:
            self: the build object.
            packs_not_to_install (Set[str]): The set of packs names which are turned to non-hidden.
        Returns:
            Tuple[List[str], List[str]]: The list of new integrations names and list of modified integrations names.
        """
        new_integrations_files, modified_integrations_files = get_new_and_modified_integration_files(
            self.branch_name) if not self.is_private else ([], [])
        new_integrations_names, modified_integrations_names = [], []

        if new_integrations_files:
            new_integrations_names = get_integration_names_from_files(new_integrations_files)
            logging.debug(f'New Integrations Since Last Release:\n{new_integrations_names}')

        if modified_integrations_files:
            modified_integrations_names = get_integration_names_from_files(modified_integrations_files)
            logging.debug(f'Updated Integrations Since Last Release:\n{modified_integrations_names}')
        return update_integration_lists(new_integrations_names, packs_not_to_install, modified_integrations_names)

    @abstractmethod
    def concurrently_run_function_on_servers(self, function=None, pack_path=None, service_account=None) -> tuple[bool, list[Any]]:
        raise NotImplementedError

    def install_packs(self, pack_ids: list | None = None, multithreading=True, production_bucket: bool = True) -> bool:
        """
<<<<<<< HEAD
        Install packs using 'pack_ids' or "$ARTIFACTS_FOLDER/content_packs_to_install.txt" file, and their dependencies.
=======
        Install packs using 'pack_ids' or "$ARTIFACTS_FOLDER_SERVER_TYPE/content_packs_to_install.txt" file,
        and their dependencies.
>>>>>>> 6f77591c
        Args:
            pack_ids (list | None, optional): Packs to install on the server.
                If no packs provided, installs packs that were provided by the previous step of the build.
            multithreading (bool): Whether to install packs in parallel or not.
            production_bucket (bool): Whether the installation is using production bucket for packs metadata. Defaults to True.

        Returns:
            bool: Whether packs installed successfully
        """
        pack_ids = self.pack_ids_to_install if pack_ids is None else pack_ids
        logging.info(f"IDs of packs to install: {pack_ids}")
        installed_content_packs_successfully = True
        for server in self.servers:
            try:
                hostname = self.cloud_machine if self.is_cloud else ''
<<<<<<< HEAD
=======
                multithreading = False if self.is_cloud else multithreading
>>>>>>> 6f77591c
                _, flag = search_and_install_packs_and_their_dependencies(pack_ids=pack_ids,
                                                                          client=server.client,
                                                                          hostname=hostname,
                                                                          multithreading=multithreading,
                                                                          production_bucket=production_bucket)
                if not flag:
                    raise Exception('Failed to search and install packs.')
            except Exception:
                logging.exception('Failed to search and install packs')
                installed_content_packs_successfully = False

        return installed_content_packs_successfully

    def get_tests(self) -> list[dict]:
        """
        Selects the tests from that should be run in this execution and filters those that cannot run in this server version
        Args:
            self: Build object

        Returns:
            Test configurations from conf.json that should be run in this execution
        """
        server_numeric_version: str = self.server_numeric_version
        tests: dict = self.tests
        tests_for_iteration: list[dict]
        if Build.run_environment == Running.CI_RUN:
            filtered_tests = BuildContext._extract_filtered_tests()
            if self.is_nightly:
                # skip test button testing
                logging.debug('Not running instance tests in nightly flow')
                tests_for_iteration = []
            else:
                # if not filtered_tests in cloud, we not running tests at all
                if self.is_cloud and not filtered_tests:
                    tests_for_iteration = []
                else:
                    tests_for_iteration = list(filter(lambda test: test.get('playbookID', '') in filtered_tests, tests))
            tests_for_iteration = filter_tests_with_incompatible_version(tests_for_iteration, server_numeric_version)
            return tests_for_iteration

        # START CHANGE ON LOCAL RUN #
        return [
            {
                "playbookID": "Docker Hardening Test",
                "fromversion": "5.0.0"
            },
            {
                "integrations": "SplunkPy",
                "playbookID": "SplunkPy-Test-V2",
                "memory_threshold": 500,
                "instance_names": "use_default_handler"
            }
        ]
        #  END CHANGE ON LOCAL RUN  #

    def configure_server_instances(self, tests_for_iteration, all_new_integrations, modified_integrations):
        modified_module_instances = []
        new_module_instances = []
        testing_client = self.servers[0].client
        for test in tests_for_iteration:
            integrations = get_integrations_for_test(test, self.skipped_integrations_conf)

            playbook_id = test.get('playbookID')

            new_integrations, modified_integrations, unchanged_integrations, integration_to_status = group_integrations(
                integrations, self.skipped_integrations_conf, all_new_integrations, modified_integrations
            )
            integration_to_status_string = '\n\t\t\t\t\t\t'.join(
                [f'"{key}" - {val}' for key, val in integration_to_status.items()])
            if integration_to_status_string:
                logging.info(f'All Integrations for test "{playbook_id}":\n\t\t\t\t\t\t{integration_to_status_string}')
            else:
                logging.info(f'No Integrations for test "{playbook_id}"')
            instance_names_conf = test.get('instance_names', [])
            if not isinstance(instance_names_conf, list):
                instance_names_conf = [instance_names_conf]

            integrations_to_configure = modified_integrations[:]
            integrations_to_configure.extend(unchanged_integrations)
            placeholders_map = {'%%SERVER_HOST%%': self.servers[0]}
            new_ints_params_set = set_integration_params(self,
                                                         new_integrations,
                                                         self.secret_conf['integrations'],
                                                         instance_names_conf,
                                                         placeholders_map)
            ints_to_configure_params_set = set_integration_params(self,
                                                                  integrations_to_configure,
                                                                  self.secret_conf['integrations'],
                                                                  instance_names_conf, placeholders_map)
            if not new_ints_params_set:
                logging.error(f'failed setting parameters for integrations: {new_integrations}')
            if not ints_to_configure_params_set:
                logging.error(f'failed setting parameters for integrations: {integrations_to_configure}')
            if not (new_ints_params_set and ints_to_configure_params_set):
                continue

            modified_module_instances_for_test, new_module_instances_for_test = self.configure_modified_and_new_integrations(
                integrations_to_configure,
                new_integrations,
                testing_client)

            modified_module_instances.extend(modified_module_instances_for_test)
            new_module_instances.extend(new_module_instances_for_test)
        return modified_module_instances, new_module_instances

    def configure_modified_and_new_integrations(self,
                                                modified_integrations_to_configure: list,
                                                new_integrations_to_configure: list,
                                                demisto_client_: demisto_client) -> tuple:
        """
        Configures old and new integrations in the server configured in the demisto_client.
        Args:
            self: The build object
            modified_integrations_to_configure: Integrations to configure that are already exists
            new_integrations_to_configure: Integrations to configure that were created in this build
            demisto_client_: A demisto client

        Returns:
            A tuple with two lists:
            1. List of configured instances of modified integrations
            2. List of configured instances of new integrations
        """
        modified_modules_instances = []
        new_modules_instances = []
        for integration in modified_integrations_to_configure:
            placeholders_map = {'%%SERVER_HOST%%': self.servers[0]}
            module_instance = configure_integration_instance(integration, demisto_client_, placeholders_map)
            if module_instance:
                modified_modules_instances.append(module_instance)
        for integration in new_integrations_to_configure:
            placeholders_map = {'%%SERVER_HOST%%': self.servers[0]}
            module_instance = configure_integration_instance(integration, demisto_client_, placeholders_map)
            if module_instance:
                new_modules_instances.append(module_instance)
        return modified_modules_instances, new_modules_instances

    def instance_testing(self,
                         all_module_instances: list,
                         pre_update: bool,
                         use_mock: bool = True,
                         first_call: bool = True) -> tuple[set, set]:
        """
        Runs 'test-module' command for the instances detailed in `all_module_instances`
        Args:
            self: An object containing the current build info.
            all_module_instances: The integration instances that should be tested
            pre_update: Whether this instance testing is before or after the content update on the server.
            use_mock: Whether to use mock while testing mockable integrations. Should be used mainly with
            private content build which aren't using the mocks.
            first_call: indicates if its the first time the function is called from the same place

        Returns:
            A set of the successful tests containing the instance name and the integration name
            A set of the failed tests containing the instance name and the integration name
        """
        update_status = 'Pre' if pre_update else 'Post'
        failed_tests = set()
        successful_tests = set()
        # Test all module instances (of modified + unchanged integrations) pre-updating content
        if all_module_instances:
            # only print start message if there are instances to configure
            logging.info(f'Start of Instance Testing ("Test" button) ({update_status}-update)')
        else:
            logging.info(f'No integrations to configure for the chosen tests. ({update_status}-update)')
        failed_instances = []
        for instance in all_module_instances:
            integration_of_instance = instance.get('brand', '')
            instance_name = instance.get('name', '')
            # If there is a failure, test_integration_instance will print it
            if integration_of_instance not in self.unmockable_integrations and use_mock:
                success = self.test_integration_with_mock(instance, pre_update)
            else:
                testing_client = self.servers[0].reconnect_client()
                success, _ = test_integration_instance(testing_client, instance)
            if not success:
                failed_tests.add((instance_name, integration_of_instance))
                failed_instances.append(instance)
            else:
                successful_tests.add((instance_name, integration_of_instance))

        # in case some tests failed post update, wait a 15 secs, runs the tests again
        if failed_instances and not pre_update and first_call:
            logging.info("some post-update tests failed, sleeping for 15 seconds, then running the failed tests again")
            sleep(15)
            _, failed_tests = self.instance_testing(failed_instances, pre_update=False, first_call=False)

        return successful_tests, failed_tests

    def update_content_on_servers(self) -> bool:
        """
        Changes marketplace bucket to new one that was created for current branch.
        Updates content on the build's server according to the server version.
        Args:
            self: Build object

        Returns:
            A boolean that indicates whether the content installation was successful.
            If the server version is lower then 5.9.9 will return the 'installed_content_packs_successfully' parameter as is
            If the server version is higher or equal to 6.0 - will return True if the packs installation was successful
            both before that update and after the update.
        """
        installed_content_packs_successfully = self.set_marketplace_url(self.servers, self.branch_name, self.ci_build_number,
                                                                        self.marketplace_tag_name, self.artifacts_folder,
                                                                        self.marketplace_buckets)
        installed_content_packs_successfully &= self.install_packs(production_bucket=False)
        return installed_content_packs_successfully

    def create_and_upload_test_pack(self, packs_to_install: list = None):
        """Creates and uploads a test pack that contains the test playbook of the specified packs to install list.

        Args:
            packs_to_install (list): The packs to install list from the artifacts.
        """
        packs_to_install = packs_to_install or []
        create_test_pack(packs_to_install)

        for server in self.servers:
            upload_zipped_packs(client=server.client,
                                host=server.name or server.internal_ip,
                                pack_path=f'{Build.test_pack_target}/test_pack.zip')


class XSOARBuild(Build):
    DEFAULT_SERVER_VERSION = "6.99.99"

    def __init__(self, options):
        super().__init__(options)
        self.ami_env = options.ami_env
<<<<<<< HEAD
        servers_list, self.server_numeric_version = self.get_servers(options.ami_env)
        self.servers = [XSOARServer(internal_ip,
                                    self.username,
                                    self.password,
                                    self.ci_build_number) for internal_ip in servers_list]
=======
        self.servers = [XSOARServer(internal_ip,
                                    self.username,
                                    self.password,
                                    self.ci_build_number) for internal_ip in self.get_servers(options.ami_env)]
        self.server_numeric_version = self.servers[0].server_numeric_version if self.run_environment == Running.CI_RUN \
            else self.DEFAULT_SERVER_VERSION
>>>>>>> 6f77591c

    @property
    def proxy(self) -> MITMProxy:
        """
        A property method that should create and return a single proxy instance through out the build
        Returns:
            The single proxy instance that should be used in this build.
        """
        if not self._proxy:
            self._proxy = MITMProxy(self.servers[0].internal_ip,
                                    logging_module=logging,
                                    build_number=self.ci_build_number,
                                    branch_name=self.branch_name)
        return self._proxy

    @property
    def marketplace_name(self) -> str:
        return 'xsoar'

    def configure_servers_and_restart(self):
        manual_restart = Build.run_environment == Running.WITH_LOCAL_SERVER
        for server in self.servers:
            configurations = {}
            if is_redhat_instance(server.internal_ip):
                configurations.update(DOCKER_HARDENING_CONFIGURATION_FOR_PODMAN)
                configurations.update(NO_PROXY_CONFIG)
                configurations['python.pass.extra.keys'] += "##--network=slirp4netns:cidr=192.168.0.0/16"
            else:
                configurations.update(DOCKER_HARDENING_CONFIGURATION)
            configure_types = ['docker hardening', 'marketplace']
            configurations.update(MARKET_PLACE_CONFIGURATION)

            error_msg = f"failed to set {' and '.join(configure_types)} configurations"
            server.add_server_configuration(configurations, error_msg=error_msg, restart=not manual_restart)

        if manual_restart:
            input('restart your server and then press enter.')
        else:
            logging.info('Done restarting servers. Sleeping for 1 minute')
            sleep(60)

    def install_nightly_pack(self) -> bool:
        """
        Installs all existing packs in master
        Collects all existing test playbooks, saves them to test_pack.zip
        Uploads test_pack.zip to server
        Args:
            self: A build object
        """
        # Install all existing packs with latest version
<<<<<<< HEAD
        success, results = self.concurrently_run_function_on_servers(function=install_all_content_packs_for_nightly,
                                                                     service_account=self.service_account)
=======
        success, results = self.concurrently_run_function_on_servers(
            function=install_all_content_packs_for_nightly,
            service_account=self.service_account,
            packs_to_install=self.pack_ids_to_install
        )
>>>>>>> 6f77591c
        success &= all(results)
        # creates zip file test_pack.zip witch contains all existing TestPlaybooks
        create_test_pack()
        # uploads test_pack.zip to all servers
        upload_success, upload_results = self.concurrently_run_function_on_servers(function=upload_zipped_packs,
                                                                                   pack_path=f'{Build.test_pack_target}'
                                                                                             '/test_pack.zip')
        success &= upload_success and all(upload_results)

        logging.info('Sleeping for 45 seconds while installing nightly packs')
        sleep(45)
        if success:
            logging.success("Finished installing nightly packs")
        else:
            logging.error("Failed to install nightly packs")
        return success

    @run_with_proxy_configured
    def test_integrations_post_update(self, new_module_instances: list,
                                      modified_module_instances: list) -> tuple:
        """
        Runs 'test-module on all integrations for post-update check
        Args:
            self: A build object
            new_module_instances: A list containing new integrations instances to run test-module on
            modified_module_instances: A list containing old (existing) integrations instances to run test-module on

        Returns:
            * A list of integration names that have failed the 'test-module' execution post update
            * A list of integration names that have succeeded the 'test-module' execution post update
        """
        modified_module_instances.extend(new_module_instances)
        successful_tests_post, failed_tests_post = self.instance_testing(modified_module_instances, pre_update=False)
        return successful_tests_post, failed_tests_post

    @run_with_proxy_configured
    def configure_and_test_integrations_pre_update(self, new_integrations, modified_integrations) -> tuple:
        """
        Configures integration instances that exist in the current version and for each integration runs 'test-module'.
        Args:
            self: Build object
            new_integrations: A list containing new integrations names
            modified_integrations: A list containing modified integrations names

        Returns:
            A tuple consists of:
            * A list of modified module instances configured
            * A list of new module instances configured
            * A list of integrations that have failed the 'test-module' command execution
            * A list of integrations that have succeeded the 'test-module' command execution
            * A list of new integrations names
        """
        tests_for_iteration = self.get_tests()
        modified_module_instances, new_module_instances = self.configure_server_instances(
            tests_for_iteration,
            new_integrations,
            modified_integrations)
        successful_tests_pre, failed_tests_pre = self.instance_testing(modified_module_instances, pre_update=True)
        return modified_module_instances, new_module_instances, failed_tests_pre, successful_tests_pre

    def test_integration_with_mock(self, instance: dict, pre_update: bool):
        """
        Runs 'test-module' for given integration with mitmproxy
        In case the playback mode fails and this is a pre-update run - a record attempt will be executed.
        Args:
            instance: A dict containing the instance details
            pre_update: Whether this instance testing is before or after the content update on the server.

        Returns:
            The result of running the 'test-module' command for the given integration.
            If a record was executed - will return the result of the 'test--module' with the record mode only.
        """
        testing_client = self.servers[0].reconnect_client()
        integration_of_instance = instance.get('brand', '')
        logging.debug(f'Integration "{integration_of_instance}" is mockable, running test-module with mitmproxy')
        has_mock_file = self.proxy.has_mock_file(integration_of_instance)
        success = False
        if has_mock_file:
            with run_with_mock(self.proxy, integration_of_instance) as result_holder:
                success, _ = test_integration_instance(testing_client, instance)
                result_holder[RESULT] = success
                if not success:
                    logging.warning(f'Running test-module for "{integration_of_instance}" has failed in playback mode')
        if not success and not pre_update:
            logging.debug(f'Recording a mock file for integration "{integration_of_instance}".')
            with run_with_mock(self.proxy, integration_of_instance, record=True) as result_holder:
                success, _ = test_integration_instance(testing_client, instance)
                result_holder[RESULT] = success
                if not success:
                    logging.debug(f'Record mode for integration "{integration_of_instance}" has failed.')
        return success

    @staticmethod
    def set_marketplace_url(servers, branch_name, ci_build_number, marketplace_name=None, artifacts_folder=None,
                            marketplace_buckets=None):
        url_suffix = f'{quote_plus(branch_name)}/{ci_build_number}/xsoar'
        config_path = 'marketplace.bootstrap.bypass.url'
        config = {config_path:
<<<<<<< HEAD
                  f'https://storage.googleapis.com/{TEST_XDR_PREFIX}marketplace-ci-build/content/builds/{url_suffix}'}
=======
                  f'https://storage.googleapis.com/marketplace-ci-build/content/builds/{url_suffix}'}
>>>>>>> 6f77591c
        for server in servers:
            server.add_server_configuration(config, 'failed to configure marketplace custom url ', True)
        logging.success('Updated marketplace url and restarted servers')
        logging.info('sleeping for 120 seconds')
        sleep(120)
        return True

    @staticmethod
    def get_servers(ami_env):
        env_conf = get_env_conf()
<<<<<<< HEAD
        servers = get_servers(env_conf, ami_env)
        if Build.run_environment == Running.CI_RUN:
            server_numeric_version = get_server_numeric_version(ami_env)
        else:
            server_numeric_version = Build.DEFAULT_SERVER_VERSION
        return servers, server_numeric_version

    def concurrently_run_function_on_servers(self, function=None, pack_path=None, service_account=None) -> tuple[bool, list[Any]]:
=======
        return get_servers(env_conf, ami_env)

    def concurrently_run_function_on_servers(
        self, function=None, pack_path=None, service_account=None, packs_to_install=None
    ) -> tuple[bool, list[Any]]:
>>>>>>> 6f77591c
        if not function:
            raise Exception('Install method was not provided.')

        with ThreadPoolExecutor(max_workers=len(self.servers)) as executor:
            kwargs = {}
            if service_account:
                kwargs['service_account'] = service_account
            if pack_path:
                kwargs['pack_path'] = pack_path
<<<<<<< HEAD
=======
            if packs_to_install:
                kwargs["pack_ids_to_install"] = packs_to_install
>>>>>>> 6f77591c

            futures = [
                executor.submit(
                    function,
                    client=server.client,
                    host=server.internal_ip,
                    **kwargs
                )
                for server in self.servers
            ]

            # Wait for all tasks to complete
            results: list[Any] = []
            success = True
            for future in as_completed(futures):
                try:
                    results.append(future.result())
                except Exception as e:
                    logging.exception(f'Failed to run function with error: {str(e)}')
                    success = False
            return success, results


class CloudBuild(Build):

    def __init__(self, options):
        global SET_SERVER_KEYS
        SET_SERVER_KEYS = False
        super().__init__(options)
        self.is_cloud = True
        self.cloud_machine = options.cloud_machine
        self.api_key, self.server_numeric_version, self.base_url, self.xdr_auth_id =\
            self.get_cloud_configuration(options.cloud_machine, options.cloud_servers_path,
                                         options.cloud_servers_api_keys)
        self.servers = [CloudServer(self.api_key, self.server_numeric_version, self.base_url, self.xdr_auth_id,
                                    self.cloud_machine, self.ci_build_number)]
        self.marketplace_tag_name: str = options.marketplace_name
        self.artifacts_folder = options.artifacts_folder
        self.marketplace_buckets = options.marketplace_buckets

    @staticmethod
    def get_cloud_configuration(cloud_machine, cloud_servers_path, cloud_servers_api_keys_path):
        logging.info('getting cloud configuration')

        cloud_servers = get_json_file(cloud_servers_path)
        conf = cloud_servers.get(cloud_machine)
        cloud_servers_api_keys = get_json_file(cloud_servers_api_keys_path)
        api_key = cloud_servers_api_keys.get(cloud_machine)
        return api_key, conf.get('demisto_version'), conf.get('base_url'), conf.get('x-xdr-auth-id')

    @property
    def marketplace_name(self) -> str:
        return self.marketplace_tag_name

    def configure_servers_and_restart(self):
        # No need of this step in cloud.
        pass

    def test_integration_with_mock(self, instance: dict, pre_update: bool):
        # No need of this step in CLOUD.
        pass

    def install_nightly_pack(self) -> bool:
        """
        Installs packs from content_packs_to_install.txt file
        Collects all existing test playbooks, saves them to test_pack.zip
        Uploads test_pack.zip to server
        """
        success = self.install_packs(multithreading=False, production_bucket=True)
        if not success:
            logging.error("Failed to install nightly packs")

        # creates zip file test_pack.zip witch contains all existing TestPlaybooks
        create_test_pack()
        # uploads test_pack.zip to all servers (we have only one cloud server)
        upload_success = True
        for server in self.servers:
            upload_success &= upload_zipped_packs(client=server.client,
                                                  host=server.name,
                                                  pack_path=f'{Build.test_pack_target}/test_pack.zip')
        if not upload_success:
            logging.error("Failed to upload test pack to cloud servers")
        success &= upload_success

        logging.info('Sleeping for 45 seconds while installing nightly packs')
        sleep(45)
        if success:
            logging.success("Finished installing nightly packs")
        else:
            logging.error("Failed to install nightly packs")
        return success

    def test_integrations_post_update(self, new_module_instances: list,
                                      modified_module_instances: list) -> tuple:
        """
        Runs 'test-module on all integrations for post-update check
        Args:
            self: A build object
            new_module_instances: A list containing new integrations instances to run test-module on
            modified_module_instances: A list containing old (existing) integrations instances to run test-module on

        Returns:
            * A list of integration names that have failed the 'test-module' execution post update
            * A list of integration names that have succeeded the 'test-module' execution post update
        """
        modified_module_instances.extend(new_module_instances)
        successful_tests_post, failed_tests_post = self.instance_testing(modified_module_instances, pre_update=False,
                                                                         use_mock=False)
        return successful_tests_post, failed_tests_post

    def configure_and_test_integrations_pre_update(self, new_integrations, modified_integrations) -> tuple:
        """
        Configures integration instances that exist in the current version and for each integration runs 'test-module'.
        Args:
            self: Build object
            new_integrations: A list containing new integrations names
            modified_integrations: A list containing modified integrations names

        Returns:
            A tuple consists of:
            * A list of modified module instances configured
            * A list of new module instances configured
            * A list of integrations that have failed the 'test-module' command execution
            * A list of integrations that have succeeded the 'test-module' command execution
            * A list of new integrations names
        """
        tests_for_iteration = self.get_tests()
        modified_module_instances, new_module_instances = self.configure_server_instances(
            tests_for_iteration,
            new_integrations,
            modified_integrations)
        successful_tests_pre, failed_tests_pre = self.instance_testing(modified_module_instances,
                                                                       pre_update=True,
                                                                       use_mock=False)
        return modified_module_instances, new_module_instances, failed_tests_pre, successful_tests_pre

    @staticmethod
    def set_marketplace_url(servers, branch_name, ci_build_number, marketplace_name='marketplacev2',
                            artifacts_folder=ARTIFACTS_FOLDER_MPV2,
                            marketplace_buckets=MARKETPLACE_XSIAM_BUCKETS):
        from Tests.Marketplace.search_and_uninstall_pack import sync_marketplace
        logging.info('Copying custom build bucket to cloud_instance_bucket.')
        marketplace_name = marketplace_name
        from_bucket = f'{MARKETPLACE_TEST_BUCKET}/{branch_name}/{ci_build_number}/{marketplace_name}/content'
        output_file = f'{artifacts_folder}/Copy_custom_bucket_to_cloud_machine.log'
        success = True
        for server in servers:
            to_bucket = f'{marketplace_buckets}/{server.name}'
            cmd = f'gsutil -m cp -r gs://{from_bucket} gs://{to_bucket}/'
            with open(output_file, "w") as outfile:
                try:
                    subprocess.run(cmd.split(), stdout=outfile, stderr=outfile, check=True)
                    logging.info('Finished copying successfully.')
                except subprocess.CalledProcessError as exc:
                    logging.exception(f'Failed to copy custom build bucket to cloud_instance_bucket. {exc}')
                    success = False

            success &= sync_marketplace(server.client)

        if success:
            logging.info('Finished copying successfully.')
        else:
            logging.error('Failed to copy or sync marketplace bucket.')
        sleep_time = 120
        logging.info(f'sleeping for {sleep_time} seconds')
        sleep(sleep_time)
        return success

    def concurrently_run_function_on_servers(self, function=None, pack_path=None, service_account=None) -> tuple[bool, list[Any]]:
        # no need to run this concurrently since we have only one server
        pass


def options_handler(args=None):
    parser = argparse.ArgumentParser(description='Utility for instantiating and testing integration instances')
    parser.add_argument('-u', '--user', help='The username for the login', required=True)
    parser.add_argument('-p', '--password', help='The password for the login', required=True)
    parser.add_argument('--ami_env', help='The AMI environment for the current run. Options are '
                                          '"Server Master", "Server 6.0". '
                                          'The server url is determined by the AMI environment.')
    parser.add_argument('-g', '--git_sha1', help='commit sha1 to compare changes with')
    parser.add_argument('-c', '--conf', help='Path to conf file', required=True)
    parser.add_argument('-s', '--secret', help='Path to secret conf file')
    parser.add_argument('-n', '--is-nightly', type=str2bool, help='Is nightly build')
    parser.add_argument('-sn', '--sdk-nightly', type=str2bool, help='Is SDK nightly build')
    parser.add_argument('-pr', '--is_private', type=str2bool, help='Is private build')
    parser.add_argument('--branch', help='GitHub branch name', required=True)
    parser.add_argument('--build-number', help='CI job number where the instances were created', required=True)
    parser.add_argument('--test_pack_path', help='Path to where the test pack will be saved.', required=True)
    parser.add_argument('--content_root', help='Path to the content root.', required=True)
    parser.add_argument('--id_set_path', help='Path to the ID set.')
    parser.add_argument('-l', '--tests_to_run', help='Path to the Test Filter.',
                        default='./filter_file.txt')
    parser.add_argument('-pl', '--pack_ids_to_install', help='Path to the packs to install file.',
<<<<<<< HEAD
                        default='./artifacts/content_packs_to_install.txt')
    parser.add_argument('--build_object_type', help='Build type running: XSOAR or XSIAM')
=======
                        default='./content_packs_to_install.txt')
    parser.add_argument('--server-type', help=f'Server type running, choices: {",".join(SERVER_TYPES)}',
                        default=Build.run_environment)
>>>>>>> 6f77591c
    parser.add_argument('--cloud_machine', help='cloud machine to use, if it is cloud build.')
    parser.add_argument('--cloud_servers_path', help='Path to secret cloud server metadata file.')
    parser.add_argument('--cloud_servers_api_keys', help='Path to file with cloud Servers api keys.')
    parser.add_argument('--marketplace_name', help='the name of the marketplace to use.')
    parser.add_argument('--artifacts_folder', help='the artifacts folder to use.')
    parser.add_argument('--marketplace_buckets', help='the path to the marketplace buckets.')
    # disable-secrets-detection-start
    parser.add_argument('-sa', '--service_account',
                        help=("Path to gcloud service account, is for circleCI usage. "
                              "For local development use your personal account and "
                              "authenticate using Google Cloud SDK by running: "
                              "`gcloud auth application-default login` and leave this parameter blank. "
                              "For more information go to: "
                              "https://googleapis.dev/python/google-api-core/latest/auth.html"),
                        required=False)
    # disable-secrets-detection-end
    options = parser.parse_args(args)

    return options


def check_test_version_compatible_with_server(test, server_version):
    """
    Checks if a given test is compatible wis the given server version.
    Arguments:
        test: (dict)
            Test playbook object from content conf.json. May contain the following fields: "playbookID",
            "integrations", "instance_names", "timeout", "nightly", "fromversion", "toversion.
        server_version: (int)
            The server numerical version.
    Returns:
        (bool) True if test is compatible with server version or False otherwise.
    """
    test_from_version = format_version(test.get('fromversion', '0.0.0'))
    test_to_version = format_version(test.get('toversion', '99.99.99'))
    server_version = format_version(server_version)

    if not Version(test_from_version) <= Version(server_version) <= Version(test_to_version):
        playbook_id = test.get('playbookID')
        logging.debug(
            f'Test Playbook: {playbook_id} was ignored in the content installation test due to version mismatch '
            f'(test versions: {test_from_version}-{test_to_version}, server version: {server_version})')
        return False
    return True


def filter_tests_with_incompatible_version(tests, server_version):
    """
    Filter all tests with incompatible version to the given server.
    Arguments:
        tests: (list)
            List of test objects.
        server_version: (int)
            The server numerical version.
    Returns:
        (lst): List of filtered tests (compatible version)
    """

    filtered_tests = [test for test in tests if
                      check_test_version_compatible_with_server(test, server_version)]
    return filtered_tests


def configure_integration_instance(integration, client, placeholders_map):
    """
    Configure an instance for an integration

    Arguments:
        integration: (dict)
            Integration object whose params key-values are set
        client: (demisto_client)
            The client to connect to
        placeholders_map: (dict)
             Dict that holds the real values to be replaced for each placeholder.

    Returns:
        (dict): Configured integration instance
    """
    integration_name = integration.get('name')
    logging.info(f'Configuring instance for integration "{integration_name}"')
    integration_instance_name = integration.get('instance_name', '')
    integration_params = change_placeholders_to_values(placeholders_map, integration.get('params'))
    is_byoi = integration.get('byoi', True)
    validate_test = integration.get('validate_test', True)

    integration_configuration = __get_integration_config(client, integration_name)
    if not integration_configuration:
        return None

    # In the integration configuration in content-test-conf conf.json, the test_validate flag was set to false
    if not validate_test:
        logging.debug(f'Skipping configuration for integration: {integration_name} (it has test_validate set to false)')
        return None
    module_instance = set_integration_instance_parameters(integration_configuration, integration_params,
                                                          integration_instance_name, is_byoi, client)
    return module_instance


def filepath_to_integration_name(integration_file_path):
    """Load an integration file and return the integration name.

    Args:
        integration_file_path (str): The path to an integration yml file.

    Returns:
        (str): The name of the integration.
    """
    integration_yaml = get_yaml(integration_file_path)
    integration_name = integration_yaml.get('name')
    return integration_name


def get_integration_names_from_files(integration_files_list):
    integration_names_list = [filepath_to_integration_name(path) for path in integration_files_list]
    return [name for name in integration_names_list if name]  # remove empty values


def get_new_and_modified_integration_files(branch_name):
    """Return 2 lists - list of new integrations and list of modified integrations since the first commit of the branch.

    Args:
        branch_name: The branch name against which we will run the 'git diff' command.

    Returns:
        (tuple): Returns a tuple of two lists, the file paths of the new integrations and modified integrations.
    """
    # get changed yaml files (filter only added and modified files)
    file_validator = OldValidateManager(skip_dependencies=True)
    file_validator.branch_name = branch_name
    modified_files, added_files, _, _, _ = file_validator.get_changed_files_from_git()

    new_integration_files = [
        file_path for file_path in added_files if
        find_type(file_path) in [FileType.INTEGRATION, FileType.BETA_INTEGRATION]
    ]

    modified_integration_files = [
        file_path for file_path in modified_files if
        isinstance(file_path, str) and find_type(file_path) in [FileType.INTEGRATION, FileType.BETA_INTEGRATION]
    ]
    return new_integration_files, modified_integration_files


def is_content_update_in_progress(client):
    """Make request to check if content is updating.

    Args:
        client (demisto_client): The configured client to use.

    Returns:
        (str): Returns the request response data which is 'true' if updating and 'false' if not.
    """
    host = client.api_client.configuration.host
    logging.debug(f'Making "Get" request to server - "{host}" to check if content is installing.')

    # make request to check if content is updating
    response_data, status_code, _ = demisto_client.generic_request_func(self=client, path='/content/updating',
                                                                        method='GET', accept='application/json')

    if status_code >= 300 or status_code < 200:
        result_object = ast.literal_eval(response_data)
        message = result_object.get('message', '')
        logging.error(f"Failed to check if content is installing - with status code {status_code}\n{message}")
        return 'request unsuccessful'

    return response_data


def get_content_version_details(client, ami_name):
    """Make request for details about the content installed on the demisto instance.

    Args:
        client (demisto_client): The configured client to use.
        ami_name (string): the role name of the machine

    Returns:
        (tuple): The release version and asset ID of the content installed on the demisto instance.
    """
    host = client.api_client.configuration.host
    logging.info(f'Making "POST" request to server - "{host}" to check installed content.')

    # make request to installed content details
    uri = '/content/installedlegacy' if ami_name in MARKET_PLACE_MACHINES else '/content/installed'
    response_data, status_code, _ = demisto_client.generic_request_func(self=client, path=uri,
                                                                        method='POST')

    try:
        result_object = ast.literal_eval(response_data)
        logging.debug(f'Response was {response_data}')
    except ValueError:
        logging.exception('failed to parse response from demisto.')
        return '', 0

    if status_code >= 300 or status_code < 200:
        message = result_object.get('message', '')
        logging.error(f'Failed to check if installed content details - with status code {status_code}\n{message}')
    return result_object.get('release', ''), result_object.get('assetId', 0)


def change_placeholders_to_values(placeholders_map, config_item):
    """Replaces placeholders in the object to their real values

    Args:
        placeholders_map: (dict)
             Dict that holds the real values to be replaced for each placeholder.
        config_item: (json object)
            Integration configuration object.

    Returns:
        dict. json object with the real configuration.
    """
    item_as_string = json.dumps(config_item)
    for key, value in placeholders_map.items():
        item_as_string = item_as_string.replace(key, str(value))
    return json.loads(item_as_string)


def set_integration_params(build,
                           integrations,
                           secret_params,
                           instance_names,
                           placeholders_map,
                           logging_module=logging):
    """
    For each integration object, fill in the parameter values needed to configure an instance from
    the secret_params taken from our secret configuration file. Because there may be a number of
    configurations for a single integration (if there are values provided in our secret conf for
    multiple different instances of the same integration) then selects the parameter values for the
    configuration of the instance whose instance is in 'instance_names' (will take the last one listed
    in 'secret_params'). Note that this function does not explicitly return the modified 'integrations'
    object but rather it modifies the 'integrations' object since it is passed by reference and not by
    value, so the 'integrations' object that was passed to this function will have been changed once
    this function has completed execution and gone out of scope.

    Arguments:
        build: Build object
        integrations: (list of dicts)
            List of integration objects whose 'params' attribute will be populated in this function.
        secret_params: (list of dicts)
            List of secret configuration values for all of our integrations (as well as specific
            instances of said integrations).
        instance_names: (list)
            The names of particular instances of an integration to use the secret_params of as the
            configuration values.
        placeholders_map: (dict)
             Dict that holds the real values to be replaced for each placeholder.
        logging_module (Union[ParallelLoggingManager,logging]): The logging module to use

    Returns:
        (bool): True if integrations params were filled with secret configuration values, otherwise false
    """
    for integration in integrations:
        integration_params = [change_placeholders_to_values(placeholders_map, item) for item
                              in secret_params if item['name'] == integration['name']]
        if integration['name'] == "Core REST API" and build.is_cloud:
            integration_params[0]['params'] = {  # type: ignore
                "url": build.base_url,
                "creds_apikey": {
                    "identifier": str(build.xdr_auth_id),
                    "password": build.api_key,
                },
                "auth_method": "Standard",
                "insecure": True,
                "proxy": False,
            }

        if integration_params:
            matched_integration_params = integration_params[0]
            # if there are more than one integration params, it means that there are configuration
            # values in our secret conf for multiple instances of the given integration and now we
            # need to match the configuration values to the proper instance as specified in the
            # 'instance_names' list argument
            if len(integration_params) != 1:
                found_matching_instance = False
                for item in integration_params:
                    if item.get('instance_name', 'Not Found') in instance_names:
                        matched_integration_params = item
                        found_matching_instance = True

                if not found_matching_instance:
                    optional_instance_names = [optional_integration.get('instance_name', 'None')
                                               for optional_integration in integration_params]
                    failed_match_instance_msg = 'There are {} instances of {}, please select one of them by using' \
                                                ' the instance_name argument in conf.json. The options are:\n{}'
                    logging_module.error(failed_match_instance_msg.format(len(integration_params),
                                                                          integration['name'],
                                                                          '\n'.join(optional_instance_names)))
                    return False

            integration['params'] = matched_integration_params.get('params', {})
            integration['byoi'] = matched_integration_params.get('byoi', True)
            integration['instance_name'] = matched_integration_params.get('instance_name', integration['name'])
            integration['validate_test'] = matched_integration_params.get('validate_test', True)
            if integration['name'] not in build.unmockable_integrations:
                integration['params'].update({'proxy': True})
                logging.debug(
                    f'Configuring integration "{integration["name"]}" with proxy=True')
            else:
                integration['params'].update({'proxy': False})
                logging.debug(
                    f'Configuring integration "{integration["name"]}" with proxy=False')

    return True


def set_module_params(param_conf, integration_params):
    """Configure a parameter object for use in a module instance.

    Each integration parameter is actually an object with many fields that together describe it. E.g. a given
    parameter will have all of the following fields - "name", "display", "value", "hasvalue", "defaultValue",
    etc. This function fills the "value" field for a parameter configuration object and returns it for use in
    a module instance.

    Args:
        param_conf (dict): The parameter configuration object.
        integration_params (dict): The values to use for an integration's parameters to configure an instance.

    Returns:
        (dict): The configured parameter object
    """
    if param_conf['display'] in integration_params or param_conf['name'] in integration_params:
        # param defined in conf
        key = param_conf['display'] if param_conf['display'] in integration_params else param_conf['name']
        if key == 'credentials' or key == "creds_apikey":
            credentials = integration_params[key]
            param_value = {
                'credential': '',
                'identifier': credentials.get('identifier', ''),
                'password': credentials['password'],
                'passwordChanged': False
            }
        else:
            param_value = integration_params[key]

        param_conf['value'] = param_value
        param_conf['hasvalue'] = True
    elif param_conf['defaultValue']:
        # if the parameter doesn't have a value provided in the integration's configuration values
        # but does have a default value then assign it to the parameter for the module instance
        param_conf['value'] = param_conf['defaultValue']
    return param_conf


def __set_server_keys(client, integration_params, integration_name):
    """Adds server configuration keys using the demisto_client.

    Args:
        client (demisto_client): The configured client to use.
        integration_params (dict): The values to use for an integration's parameters to configure an instance.
        integration_name (str): The name of the integration which the server configurations keys are related to.

    """
    if 'server_keys' not in integration_params or not SET_SERVER_KEYS:
        return

    logging.info(f'Setting server keys for integration: {integration_name}')

    data: dict = {
        'data': {},
        'version': -1
    }

    for key, value in integration_params.get('server_keys').items():
        data['data'][key] = value

    update_server_configuration(
        client=client,
        server_configuration=data,
        error_msg='Failed to set server keys'
    )


def set_integration_instance_parameters(integration_configuration,
                                        integration_params,
                                        integration_instance_name,
                                        is_byoi,
                                        client):
    """Set integration module values for integration instance creation

    The integration_configuration and integration_params should match, in that
    they are for the same integration

    Arguments:
        integration_configuration: (dict)
            dictionary of the integration configuration parameters/keys that need
            filling to instantiate an instance of a given integration
        integration_params: (dict)
            values for a given integration taken from the configuration file in
            which the secret values are stored to configure instances of various
            integrations
        integration_instance_name: (str)
            The name of the integration instance being configured if there is one
            provided in the conf.json
        is_byoi: (bool)
            If the integration is byoi or not
        client: (demisto_client)
            The client to connect to

    Returns:
        (dict): The configured module instance to send to the Demisto server for
        instantiation.
    """
    module_configuration = integration_configuration.get('configuration', {})
    if not module_configuration:
        module_configuration = []

    if 'integrationInstanceName' in integration_params:
        instance_name = integration_params['integrationInstanceName']
    else:
        instance_name = '{}_test_{}'.format(integration_instance_name.replace(' ', '_'), str(uuid.uuid4()))

    # define module instance
    module_instance = {
        'brand': integration_configuration['name'],
        'category': integration_configuration['category'],
        'configuration': integration_configuration,
        'data': [],
        'enabled': "true",
        'engine': '',
        'id': '',
        'isIntegrationScript': is_byoi,
        'name': instance_name,
        'passwordProtected': False,
        'version': 0
    }

    # set server keys
    __set_server_keys(client, integration_params, integration_configuration['name'])

    # set module params
    for param_conf in module_configuration:
        configured_param = set_module_params(param_conf, integration_params)
        module_instance['data'].append(configured_param)

    return module_instance


def group_integrations(integrations, skipped_integrations_conf, new_integrations_names, modified_integrations_names):
    """
    Filter integrations into their respective lists - new, modified or unchanged. if it's on the skip list, then
    skip if random tests were chosen then we may be configuring integrations that are neither new or modified.

    Args:
        integrations (list): The integrations to categorize.
        skipped_integrations_conf (dict): Integrations that are on the skip list.
        new_integrations_names (list): The names of new integrations.
        modified_integrations_names (list): The names of modified integrations.

    Returns:
        (tuple): Lists of integrations objects as well as an Integration-to-Status dictionary useful for logs.
    """
    new_integrations = []
    modified_integrations = []
    unchanged_integrations = []
    integration_to_status = {}
    for integration in integrations:
        integration_name = integration.get('name', '')
        if integration_name in skipped_integrations_conf:
            continue

        if integration_name in new_integrations_names:
            new_integrations.append(integration)
        elif integration_name in modified_integrations_names:
            modified_integrations.append(integration)
            integration_to_status[integration_name] = 'Modified Integration'
        else:
            unchanged_integrations.append(integration)
            integration_to_status[integration_name] = 'Unchanged Integration'
    return new_integrations, modified_integrations, unchanged_integrations, integration_to_status


def get_integrations_for_test(test, skipped_integrations_conf):
    """Return a list of integration objects that are necessary for a test (excluding integrations on the skip list).

    Args:
        test (dict): Test dictionary from the conf.json file containing the playbookID, integrations and
            instance names.
        skipped_integrations_conf (dict): Skipped integrations dictionary with integration names as keys and
            the skip reason as values.

    Returns:
        (list): List of integration objects to configure.
    """
    integrations_conf = test.get('integrations', [])

    if not isinstance(integrations_conf, list):
        integrations_conf = [integrations_conf]

    integrations = [
        {'name': integration, 'params': {}} for
        integration in integrations_conf if integration not in skipped_integrations_conf
    ]
    return integrations


def update_content_on_demisto_instance(client, server, ami_name):
    """Try to update the content

    Args:
        client (demisto_client): The configured client to use.
        server (str): The server url to pass to Tests/update_content_data.py
    """
    content_zip_path = 'artifacts/all_content.zip'
    update_content(content_zip_path, server=server, client=client)

    # Check if content update has finished installing
    sleep_interval = 20
    updating_content = is_content_update_in_progress(client)
    while updating_content.lower() == 'true':
        sleep(sleep_interval)
        updating_content = is_content_update_in_progress(client)

    if updating_content.lower() == 'request unsuccessful':
        # since the request to check if content update installation finished didn't work, can't use that mechanism
        # to check and just try sleeping for 30 seconds instead to allow for content update installation to complete
        logging.debug('Request to install content was unsuccessful, sleeping for 30 seconds and retrying')
        sleep(30)
    else:
        # check that the content installation updated
        # verify the asset id matches the circleci build number / asset_id in the content-descriptor.json
        release, asset_id = get_content_version_details(client, ami_name)
        logging.info(f'Content Release Version: {release}')
        with open('./artifacts/content-descriptor.json') as cd_file:
            cd_json = json.loads(cd_file.read())
            cd_release = cd_json.get('release')
            cd_asset_id = cd_json.get('assetId')
        if release == cd_release and asset_id == cd_asset_id:
            logging.success(f'Content Update Successfully Installed on server {server}.')
        else:
            logging.error(
                f'Content Update to version: {release} was Unsuccessful:\nAttempted to install content with release '
                f'"{cd_release}" and assetId "{cd_asset_id}" but release "{release}" and assetId "{asset_id}" '
                f'were retrieved from the instance post installation.')
            if ami_name not in MARKET_PLACE_MACHINES:
                sys.exit(1)


def report_tests_status(preupdate_fails, postupdate_fails, preupdate_success, postupdate_success,
                        new_integrations_names, build=None):
    """Prints errors and/or warnings if there are any and returns whether whether testing was successful or not.

    Args:
        preupdate_fails (set): List of tuples of integrations that failed the "Test" button prior to content
            being updated on the demisto instance where each tuple is comprised of the integration name and the
            name of the instance that was configured for that integration which failed.
        postupdate_fails (set): List of tuples of integrations that failed the "Test" button after content was
            updated on the demisto instance where each tuple is comprised of the integration name and the name
            of the instance that was configured for that integration which failed.
        preupdate_success (set): List of tuples of integrations that succeeded the "Test" button prior to content
            being updated on the demisto instance where each tuple is comprised of the integration name and the
            name of the instance that was configured for that integration which failed.
        postupdate_success (set): List of tuples of integrations that succeeded the "Test" button after content was
            updated on the demisto instance where each tuple is comprised of the integration name and the name
            of the instance that was configured for that integration which failed.
        new_integrations_names (list): List of the names of integrations that are new since the last official
            content release and that will only be present on the demisto instance after the content update is
            performed.
        build: Build object

    Returns:
        (bool): False if there were integration instances that succeeded prior to the content update and then
            failed after content was updated, otherwise True.
    """
    testing_status = True

    # a "Test" can be either successful both before and after content update(succeeded_pre_and_post variable),
    # fail on one of them(mismatched_statuses variable), or on both(failed_pre_and_post variable)
    succeeded_pre_and_post = preupdate_success.intersection(postupdate_success)
    if succeeded_pre_and_post:
        succeeded_pre_and_post_string = "\n".join(
            [f'Integration: "{integration_of_instance}", Instance: "{instance_name}"' for
             instance_name, integration_of_instance in succeeded_pre_and_post])
        logging.success(
            'Integration instances that had ("Test" Button) succeeded both before and after the content update:\n'
            f'{succeeded_pre_and_post_string}')

    failed_pre_and_post = preupdate_fails.intersection(postupdate_fails)
    mismatched_statuses = postupdate_fails - preupdate_fails
    failed_only_after_update = []
    failed_but_is_new = []
    for instance_name, integration_of_instance in mismatched_statuses:
        if integration_of_instance in new_integrations_names:
            failed_but_is_new.append((instance_name, integration_of_instance))
        else:
            failed_only_after_update.append((instance_name, integration_of_instance))

    # warnings but won't fail the build step
    if failed_but_is_new:
        failed_but_is_new_string = "\n".join(
            [f'Integration: "{integration_of_instance}", Instance: "{instance_name}"'
             for instance_name, integration_of_instance in failed_but_is_new])
        logging.warning(f'New Integrations ("Test" Button) Failures:\n{failed_but_is_new_string}')
    if failed_pre_and_post:
        failed_pre_and_post_string = "\n".join(
            [f'Integration: "{integration_of_instance}", Instance: "{instance_name}"'
             for instance_name, integration_of_instance in failed_pre_and_post])
        logging.warning(f'Integration instances that had ("Test" Button) failures '
                        f'both before and after the content update'
                        f'(No need to handle ERROR messages for these "test-module" failures):'
                        f'\n{pformat(failed_pre_and_post_string)}.')
    # fail the step if there are instances that only failed after content was updated
    if failed_only_after_update:
        failed_only_after_update_string = "\n".join(
            [f'Integration: "{integration_of_instance}", Instance: "{instance_name}"' for
             instance_name, integration_of_instance in failed_only_after_update])
        testing_status = False
        logging.critical('Integration instances that had ("Test" Button) failures only after content was updated:\n'
                         f'{pformat(failed_only_after_update_string)}.\n'
                         f'This indicates that your updates introduced breaking changes to the integration.')
    else:
        # creating this file to indicates that this instance passed post update tests,
        # uses this file in XSOAR destroy instances
        if build and build.__class__ == XSOARBuild:
            with open(f"{ARTIFACTS_FOLDER}/is_post_update_passed_{build.ami_env.replace(' ', '')}.txt", 'a'):
                pass

    return testing_status


def get_env_conf():
    if Build.run_environment == Running.CI_RUN:
        return get_json_file(Build.env_results_path)

    if Build.run_environment == Running.WITH_LOCAL_SERVER:
        # START CHANGE ON LOCAL RUN #
        return [{
            "InstanceDNS": "http://localhost:8080",
            "Role": "Server Master"  # e.g. 'Server Master'
        }]
    if Build.run_environment == Running.WITH_OTHER_SERVER:
        return [{
            "InstanceDNS": "DNS NANE",  # without http prefix
            "Role": "DEMISTO EVN"  # e.g. 'Server Master'
        }]

    #  END CHANGE ON LOCAL RUN  #
    return None


def get_servers(env_results, instance_role):
    """
    Arguments:
        env_results: (dict)
            env_results.json in server
        instance_role: (str)
            The amazon machine image environment whose IP we should connect to.

    Returns:
        (lst): The server url list to connect to
    """

    return [env.get('InstanceDNS') for env in env_results if instance_role in env.get('Role')]


def get_json_file(path):
    with open(path) as json_file:
        return json.loads(json_file.read())


def create_test_pack(packs: list = None):
    packs = packs or []
    test_pack_zip(Build.content_path, Build.test_pack_target, packs)


def test_files(content_path, packs_to_install: list = None):
    packs_root = f'{content_path}/Packs'
    packs_to_install = packs_to_install or []

    # if is given a list of packs to install then collect the test playbook only for those packs (in commit/push build)
    if packs_to_install:
        packs = filter(lambda x: x.is_dir() and x.name in packs_to_install, os.scandir(packs_root))
    else:
        # else collect the test playbooks for all content packs (in nightly)
        packs = filter(lambda x: x.is_dir(), os.scandir(packs_root))

    for pack_dir in packs:
        if pack_dir in SKIPPED_PACKS:
            continue
        playbooks_root = f'{pack_dir.path}/TestPlaybooks'
        if os.path.isdir(playbooks_root):
            for playbook_path, playbook in get_test_playbooks_in_dir(playbooks_root):
                yield playbook_path, playbook
            if os.path.isdir(f'{playbooks_root}/NonCircleTests'):
                for playbook_path, playbook in get_test_playbooks_in_dir(f'{playbooks_root}/NonCircleTests'):
                    yield playbook_path, playbook


def get_test_playbooks_in_dir(path):
    playbooks = filter(lambda x: x.is_file(), os.scandir(path))
    for playbook in playbooks:
        yield playbook.path, playbook


def test_pack_metadata():
    now = datetime.now().isoformat().split('.')[0]
    now = f'{now}Z'
    metadata = {
        "name": "test pack",
        "id": str(uuid.uuid4()),
        "description": "test pack (all test playbooks and scripts).",
        "created": now,
        "updated": now,
        "legacy": True,
        "support": "Cortex XSOAR",
        "supportDetails": {},
        "author": "Cortex XSOAR",
        "authorImage": "",
        "certification": "certified",
        "price": 0,
        "serverMinVersion": "6.0.0",
        "serverLicense": "",
        "currentVersion": "1.0.0",
        "general": [],
        "tags": [],
        "categories": [
            "Forensics & Malware Analysis"
        ],
        "contentItems": {},
        "integrations": [],
        "useCases": [],
        "keywords": [],
        "dependencies": {}
    }
    return json.dumps(metadata, indent=4)


def test_pack_zip(content_path, target, packs: list = None):
    """
    Iterates over all TestPlaybooks folders and adds all files from there to test_pack.zip' file.
    """
    packs = packs or []
    with zipfile.ZipFile(f'{target}/test_pack.zip', 'w', zipfile.ZIP_DEFLATED) as zip_file:
        zip_file.writestr('test_pack/metadata.json', test_pack_metadata())
        for test_path, test in test_files(content_path, packs):
            if not test_path.endswith('.yml'):
                continue
            test = test.name
            with open(test_path) as test_file:
                if not (test.startswith(('playbook-', 'script-'))):
<<<<<<< HEAD
                    test_type = find_type(_dict=yaml.safe_load(test_file), file_type='yml').value
=======
                    test_type = find_type(_dict=yaml.safe_load(test_file), file_type='yml', path=test_path).value
>>>>>>> 6f77591c
                    test_file.seek(0)
                    # we need to convert to the regular filetype if we get a test type, because that what the server expects
                    if test_type == FileType.TEST_PLAYBOOK.value:
                        test_type = FileType.PLAYBOOK.value
                    if test_type == FileType.TEST_SCRIPT.value:
                        test_type = FileType.SCRIPT.value
                    test_target = f'test_pack/TestPlaybooks/{test_type}-{test}'
                else:
                    test_target = f'test_pack/TestPlaybooks/{test}'
                zip_file.writestr(test_target, test_file.read())


def get_non_added_packs_ids(build: Build):
    """
    In this step we want to get only updated packs (not new packs).
    :param build: the build object
    :return: all non added packs i.e. unchanged packs (dependencies) and modified packs
    """
    compare_against = (
        'master~1' if build.branch_name == 'master' else 'origin/master'
    )
    added_files = run_command(f'git diff --name-only --diff-filter=A '
                              f'{compare_against}..refs/heads/{build.branch_name} -- Packs/*/pack_metadata.json')
    if os.getenv('CONTRIB_BRANCH'):
        added_contrib_files = run_command(
            'git status -uall --porcelain -- Packs/*/pack_metadata.json | grep "?? "').replace('?? ', '')
        added_files = added_files if not added_contrib_files else '\n'.join([added_files, added_contrib_files])

    added_files = filter(lambda x: x, added_files.split('\n'))
    added_pack_ids = (x.split('/')[1] for x in added_files)
    # build.pack_ids_to_install contains new packs and modified. added_pack_ids contains new packs only.
    return set(build.pack_ids_to_install) - set(added_pack_ids)


def run_git_diff(pack_name: str, build: Build) -> str:
    """
    Run git diff command with the specific pack id.
    Args:
        pack_name (str): The pack name.
        build (Build): The build object.
    Returns:
        (str): The git diff output.
    """
    compare_against = (
        f"origin/master{'' if build.branch_name != 'master' else '~1'}"
    )
    return run_command(f'git diff {compare_against}..{build.branch_name} -- Packs/{pack_name}/pack_metadata.json')


def check_hidden_field_changed(pack_name: str, build: Build) -> bool:
    """
    Check if pack turned from hidden to non-hidden.
    Args:
        pack_name (str): The pack name.
        build (Build): The build object.
    Returns:
        (bool): True if the pack transformed to non-hidden.
    """
    diff = run_git_diff(pack_name, build)
    return any('"hidden": false' in diff_line and diff_line.split()[0].startswith('+') for diff_line in diff.splitlines())


def get_turned_non_hidden_packs(modified_packs_names: set[str], build: Build) -> set[str]:
    """
    Return a set of packs which turned from hidden to non-hidden.
    Args:
        modified_packs_names (Set[str]): The set of packs to install.
        build (Build): The build object.
    Returns:
        (Set[str]): The set of packs names which are turned non-hidden.
    """
    hidden_packs = set()
    for pack_name in modified_packs_names:
        # check if the pack turned from hidden to non-hidden.
        if check_hidden_field_changed(pack_name, build):
            hidden_packs.add(pack_name)
    return hidden_packs


def create_build_object() -> Build:
    options = options_handler()
    logging.info(f'Server type: {options.server_type}')
    if options.server_type == XSOAR_SERVER_TYPE:
        return XSOARBuild(options)
<<<<<<< HEAD
    elif options.build_object_type == CLOUD_BUILD_TYPE:
=======
    elif options.server_type in [XSIAM_SERVER_TYPE, XSOAR_SASS_SERVER_TYPE]:
>>>>>>> 6f77591c
        return CloudBuild(options)
    else:
        raise Exception(f"Wrong Server type {options.server_type}.")


def packs_names_to_integrations_names(turned_non_hidden_packs_names: set[str]) -> list[str]:
    """
    Convert packs names to the integrations names contained in it.
    Args:
        turned_non_hidden_packs_names (Set[str]): The turned non-hidden pack names (e.g. "AbnormalSecurity")
    Returns:
        List[str]: The turned non-hidden integrations names list.
    """
    hidden_integrations = []
    hidden_integrations_paths = [f'Packs/{pack_name}/Integrations' for pack_name in turned_non_hidden_packs_names]
    # extract integration names within the turned non-hidden packs.
    for hidden_integrations_path in hidden_integrations_paths:
        if os.path.exists(hidden_integrations_path):
            pack_integrations_paths = listdir_fullpath(hidden_integrations_path)
            for integration_path in pack_integrations_paths:
                hidden_integrations.append(integration_path.split("/")[-1])
    hidden_integrations_names = [integration for integration in hidden_integrations if
                                 not str(integration).startswith('.')]
    return hidden_integrations_names


def update_integration_lists(new_integrations_names: list[str], packs_not_to_install: set[str] | None,
                             modified_integrations_names: list[str]) -> tuple[list[str], list[str]]:
    """
    Add the turned non-hidden integrations names to the new integrations names list and
     remove it from modified integrations names.
    Args:
        new_integrations_names (List[str]): The new integration name (e.g. "AbnormalSecurity").
        packs_not_to_install (Set[str]): The turned non-hidden packs names.
        modified_integrations_names (List[str]): The modified integration name (e.g. "AbnormalSecurity").
    Returns:
        Tuple[List[str], List[str]]: The updated lists after filtering the turned non-hidden integrations.
    """
    if not packs_not_to_install:
        return new_integrations_names, modified_integrations_names

    hidden_integrations_names = packs_names_to_integrations_names(packs_not_to_install)
    # update the new integration and the modified integration with the non-hidden integrations.
    for hidden_integration_name in hidden_integrations_names:
        if hidden_integration_name in modified_integrations_names:
            modified_integrations_names.remove(hidden_integration_name)
            new_integrations_names.append(hidden_integration_name)
    return list(set(new_integrations_names)), modified_integrations_names


def filter_new_to_marketplace_packs(build: Build, modified_pack_names: set[str]) -> set[str]:
    """
    Return a set of packs that is new to the marketplace.
    Args:
        build (Build): The build object.
        modified_pack_names (Set[str]): The set of packs to install.
    Returns:
        (Set[str]): The set of the pack names that should not be installed.
    """
    first_added_to_marketplace = set()
    for pack_name in modified_pack_names:
        diff = run_git_diff(pack_name, build)
        if build.check_if_new_to_marketplace(diff):
            first_added_to_marketplace.add(pack_name)
    return first_added_to_marketplace


def get_packs_to_install(build: Build) -> tuple[set[str], set[str]]:
    """
    Return a set of packs to install only in the pre-update, and set to install in post-update.
    Args:
        build (Build): The build object.
    Returns:
        (Set[str]): The set of the pack names that should not be installed.
        (Set[str]): The set of the pack names that should be installed only in post update. (non-hidden packs or packs
                                                that new to current marketplace)
    """
    modified_packs_names = get_non_added_packs_ids(build)

    non_hidden_packs = get_turned_non_hidden_packs(modified_packs_names, build)

    packs_with_higher_min_version = get_packs_with_higher_min_version(set(build.pack_ids_to_install),
                                                                      build.server_numeric_version)
    # packs to install used in post update
    build.pack_ids_to_install = list(set(build.pack_ids_to_install) - packs_with_higher_min_version)

    first_added_to_marketplace = filter_new_to_marketplace_packs(
        build, modified_packs_names - non_hidden_packs - packs_with_higher_min_version
    )

    packs_not_to_install_in_pre_update = set().union(*[packs_with_higher_min_version,
                                                       non_hidden_packs, first_added_to_marketplace])
    packs_to_install_in_pre_update = modified_packs_names - packs_not_to_install_in_pre_update
    return packs_to_install_in_pre_update, non_hidden_packs


def get_packs_with_higher_min_version(packs_names: set[str],
                                      server_numeric_version: str) -> set[str]:
    """
    Return a set of packs that have higher min version than the server version.

    Args:
        packs_names (Set[str]): A set of packs to install.
        server_numeric_version (str): The server version.

    Returns:
        (Set[str]): The set of the packs names that supposed to be not installed because
                    their min version is greater than the server version.
    """
    extract_content_packs_path = mkdtemp()
<<<<<<< HEAD
    packs_artifacts_path = f'{ARTIFACTS_FOLDER}/content_packs.zip'
=======
    packs_artifacts_path = f'{ARTIFACTS_FOLDER_SERVER_TYPE}/content_packs.zip'
>>>>>>> 6f77591c
    extract_packs_artifacts(packs_artifacts_path, extract_content_packs_path)

    packs_with_higher_version = set()
    for pack_name in packs_names:
        pack_metadata = get_json_file(f"{extract_content_packs_path}/{pack_name}/metadata.json")
        server_min_version = pack_metadata.get(Metadata.SERVER_MIN_VERSION,
                                               pack_metadata.get('server_min_version', Metadata.SERVER_DEFAULT_MIN_VERSION))

        if 'Master' not in server_numeric_version and Version(server_numeric_version) < Version(server_min_version):
            packs_with_higher_version.add(pack_name)
            logging.info(f"Found pack '{pack_name}' with min version {server_min_version} that is "
                         f"higher than server version {server_numeric_version}")

    return packs_with_higher_version


def main():
    """
    This step in the build is doing different things for branch build and nightly.
    The flow for custom branch build is:
        1. Add server config and restart servers (only in xsoar).
        2. Disable all enabled integrations.
        3. Finds only modified (not new) packs and install them, same version as in production.
            (before the update in this branch).
        4. Finds all the packs that should not be installed, like turned hidden -> non-hidden packs names
           or packs with higher min version than the server version,
           or existing packs that were added to a new marketplace.
        5. Compares master to commit_sha and return two lists - new integrations and modified in the current branch.
           Filter the lists, add the turned non-hidden to the new integrations list and remove it from the modified list
           This filter purpose is to ignore the turned-hidden integration tests in the pre-update step. (#CIAC-3009)
        6. Configures integration instances (same version as in production) for the modified packs
            and runs `test-module` (pre-update).
        7. Changes marketplace bucket to the new one that was created in create-instances workflow.
        8. Installs all (new and modified) packs from current branch.
        9. After updating packs from branch, runs `test-module` for both new and modified integrations,
            to check that modified integrations was not broken. (post-update).
        10. Upload the test playbooks of packs from the packs to install list.
        11. Prints results.
    The flow for nightly:
        1. Add server config and restart servers (only in xsoar).
        2. Disable all enabled integrations.
        3. Upload all test playbooks that currently in master.
        4. In XSOAR:Install all existing packs, in cloud: install only requested packs.
    """
    install_logging('Install_Content_And_Configure_Integrations_On_Server.log', logger=logging)
    build = create_build_object()
    logging.info(f"Build Number: {build.ci_build_number}")

    build.configure_servers_and_restart()
    build.disable_instances()

<<<<<<< HEAD
    if build.is_nightly:
=======
    if build.is_nightly or build.is_sdk_nightly:
>>>>>>> 6f77591c
        success = build.install_nightly_pack()
    else:
        packs_to_install_in_pre_update, packs_to_install_in_post_update = get_packs_to_install(build)
        logging.info("Installing packs in pre-update step")
        build.install_packs(pack_ids=packs_to_install_in_pre_update)  # type: ignore[arg-type]
        new_integrations_names, modified_integrations_names = build.get_changed_integrations(
            packs_to_install_in_post_update)
        pre_update_configuration_results = build.configure_and_test_integrations_pre_update(new_integrations_names,
                                                                                            modified_integrations_names)
        modified_module_instances, new_module_instances, failed_tests_pre, successful_tests_pre = pre_update_configuration_results
        logging.info("Installing packs in post-update step")
        success = build.update_content_on_servers()
        successful_tests_post, failed_tests_post = build.test_integrations_post_update(new_module_instances,
                                                                                       modified_module_instances)
        if not os.getenv('BUCKET_UPLOAD'):  # Don't need to upload test playbooks in upload flow
            build.create_and_upload_test_pack(packs_to_install=build.pack_ids_to_install)
        success &= report_tests_status(failed_tests_pre, failed_tests_post, successful_tests_pre, successful_tests_post,
                                       new_integrations_names, build)

    if not success:
        logging.error('Failed to configure and test integration instances.')
        sys.exit(2)

    logging.success('Finished configuring and testing integration instances.')


if __name__ == '__main__':
    main()<|MERGE_RESOLUTION|>--- conflicted
+++ resolved
@@ -25,11 +25,7 @@
 from demisto_sdk.commands.test_content.constants import SSH_USER
 from demisto_sdk.commands.test_content.mock_server import MITMProxy, run_with_mock, RESULT
 from demisto_sdk.commands.test_content.tools import update_server_configuration, is_redhat_instance
-<<<<<<< HEAD
-from demisto_sdk.commands.validate.validate_manager import ValidateManager
-=======
 from demisto_sdk.commands.validate.old_validate_manager import OldValidateManager
->>>>>>> 6f77591c
 from packaging.version import Version
 from ruamel import yaml
 
@@ -44,7 +40,6 @@
 from Tests.tools import run_with_proxy_configured
 from Tests.update_content_data import update_content
 
-TEST_XDR_PREFIX = os.getenv("TEST_XDR_PREFIX", "")  # for testing
 MARKET_PLACE_MACHINES = ('master',)
 SKIPPED_PACKS = ['NonSupported', 'ApiModules']
 NO_PROXY = ','.join([
@@ -75,18 +70,6 @@
     'content.validate.docker.images': 'false'
 }
 ID_SET_PATH = './artifacts/id_set.json'
-<<<<<<< HEAD
-XSOAR_BUILD_TYPE = "XSOAR"
-CLOUD_BUILD_TYPE = "XSIAM"
-MARKETPLACE_TEST_BUCKET = (
-    f'{TEST_XDR_PREFIX}marketplace-ci-build/content/builds'
-)
-MARKETPLACE_XSIAM_BUCKETS = (
-    f'{TEST_XDR_PREFIX}marketplace-v2-dist-dev/upload-flow/builds-xsiam'
-)
-ARTIFACTS_FOLDER_MPV2 = os.getenv('ARTIFACTS_FOLDER_MPV2', '/builds/xsoar/content/artifacts/marketplacev2')
-ARTIFACTS_FOLDER = os.getenv('ARTIFACTS_FOLDER')
-=======
 XSOAR_SERVER_TYPE = "XSOAR"
 XSOAR_SASS_SERVER_TYPE = "XSOAR SAAS"
 XSIAM_SERVER_TYPE = "XSIAM"
@@ -101,7 +84,6 @@
 ARTIFACTS_FOLDER = os.getenv('ARTIFACTS_FOLDER')
 ARTIFACTS_FOLDER_SERVER_TYPE = os.getenv('ARTIFACTS_FOLDER_SERVER_TYPE')
 ENV_RESULTS_PATH = os.getenv('ENV_RESULTS_PATH', f'{ARTIFACTS_FOLDER_SERVER_TYPE}/env_results.json')
->>>>>>> 6f77591c
 SET_SERVER_KEYS = True
 
 
@@ -223,11 +205,7 @@
         'CIRCLECI') else f'{os.getenv("CI_PROJECT_DIR")}/Tests'  # noqa
     key_file_path = 'Use in case of running with non local server'
     run_environment = Running.CI_RUN
-<<<<<<< HEAD
-    env_results_path = f'{ARTIFACTS_FOLDER}/env_results.json'
-=======
     env_results_path = ENV_RESULTS_PATH
->>>>>>> 6f77591c
     DEFAULT_SERVER_VERSION = '99.99.98'
 
     #  END CHANGE ON LOCAL RUN  #
@@ -369,12 +347,8 @@
 
     def install_packs(self, pack_ids: list | None = None, multithreading=True, production_bucket: bool = True) -> bool:
         """
-<<<<<<< HEAD
-        Install packs using 'pack_ids' or "$ARTIFACTS_FOLDER/content_packs_to_install.txt" file, and their dependencies.
-=======
         Install packs using 'pack_ids' or "$ARTIFACTS_FOLDER_SERVER_TYPE/content_packs_to_install.txt" file,
         and their dependencies.
->>>>>>> 6f77591c
         Args:
             pack_ids (list | None, optional): Packs to install on the server.
                 If no packs provided, installs packs that were provided by the previous step of the build.
@@ -390,10 +364,7 @@
         for server in self.servers:
             try:
                 hostname = self.cloud_machine if self.is_cloud else ''
-<<<<<<< HEAD
-=======
                 multithreading = False if self.is_cloud else multithreading
->>>>>>> 6f77591c
                 _, flag = search_and_install_packs_and_their_dependencies(pack_ids=pack_ids,
                                                                           client=server.client,
                                                                           hostname=hostname,
@@ -622,20 +593,12 @@
     def __init__(self, options):
         super().__init__(options)
         self.ami_env = options.ami_env
-<<<<<<< HEAD
-        servers_list, self.server_numeric_version = self.get_servers(options.ami_env)
-        self.servers = [XSOARServer(internal_ip,
-                                    self.username,
-                                    self.password,
-                                    self.ci_build_number) for internal_ip in servers_list]
-=======
         self.servers = [XSOARServer(internal_ip,
                                     self.username,
                                     self.password,
                                     self.ci_build_number) for internal_ip in self.get_servers(options.ami_env)]
         self.server_numeric_version = self.servers[0].server_numeric_version if self.run_environment == Running.CI_RUN \
             else self.DEFAULT_SERVER_VERSION
->>>>>>> 6f77591c
 
     @property
     def proxy(self) -> MITMProxy:
@@ -686,16 +649,11 @@
             self: A build object
         """
         # Install all existing packs with latest version
-<<<<<<< HEAD
-        success, results = self.concurrently_run_function_on_servers(function=install_all_content_packs_for_nightly,
-                                                                     service_account=self.service_account)
-=======
         success, results = self.concurrently_run_function_on_servers(
             function=install_all_content_packs_for_nightly,
             service_account=self.service_account,
             packs_to_install=self.pack_ids_to_install
         )
->>>>>>> 6f77591c
         success &= all(results)
         # creates zip file test_pack.zip witch contains all existing TestPlaybooks
         create_test_pack()
@@ -794,11 +752,7 @@
         url_suffix = f'{quote_plus(branch_name)}/{ci_build_number}/xsoar'
         config_path = 'marketplace.bootstrap.bypass.url'
         config = {config_path:
-<<<<<<< HEAD
-                  f'https://storage.googleapis.com/{TEST_XDR_PREFIX}marketplace-ci-build/content/builds/{url_suffix}'}
-=======
                   f'https://storage.googleapis.com/marketplace-ci-build/content/builds/{url_suffix}'}
->>>>>>> 6f77591c
         for server in servers:
             server.add_server_configuration(config, 'failed to configure marketplace custom url ', True)
         logging.success('Updated marketplace url and restarted servers')
@@ -809,22 +763,11 @@
     @staticmethod
     def get_servers(ami_env):
         env_conf = get_env_conf()
-<<<<<<< HEAD
-        servers = get_servers(env_conf, ami_env)
-        if Build.run_environment == Running.CI_RUN:
-            server_numeric_version = get_server_numeric_version(ami_env)
-        else:
-            server_numeric_version = Build.DEFAULT_SERVER_VERSION
-        return servers, server_numeric_version
-
-    def concurrently_run_function_on_servers(self, function=None, pack_path=None, service_account=None) -> tuple[bool, list[Any]]:
-=======
         return get_servers(env_conf, ami_env)
 
     def concurrently_run_function_on_servers(
         self, function=None, pack_path=None, service_account=None, packs_to_install=None
     ) -> tuple[bool, list[Any]]:
->>>>>>> 6f77591c
         if not function:
             raise Exception('Install method was not provided.')
 
@@ -834,11 +777,8 @@
                 kwargs['service_account'] = service_account
             if pack_path:
                 kwargs['pack_path'] = pack_path
-<<<<<<< HEAD
-=======
             if packs_to_install:
                 kwargs["pack_ids_to_install"] = packs_to_install
->>>>>>> 6f77591c
 
             futures = [
                 executor.submit(
@@ -1033,14 +973,9 @@
     parser.add_argument('-l', '--tests_to_run', help='Path to the Test Filter.',
                         default='./filter_file.txt')
     parser.add_argument('-pl', '--pack_ids_to_install', help='Path to the packs to install file.',
-<<<<<<< HEAD
-                        default='./artifacts/content_packs_to_install.txt')
-    parser.add_argument('--build_object_type', help='Build type running: XSOAR or XSIAM')
-=======
                         default='./content_packs_to_install.txt')
     parser.add_argument('--server-type', help=f'Server type running, choices: {",".join(SERVER_TYPES)}',
                         default=Build.run_environment)
->>>>>>> 6f77591c
     parser.add_argument('--cloud_machine', help='cloud machine to use, if it is cloud build.')
     parser.add_argument('--cloud_servers_path', help='Path to secret cloud server metadata file.')
     parser.add_argument('--cloud_servers_api_keys', help='Path to file with cloud Servers api keys.')
@@ -1780,11 +1715,7 @@
             test = test.name
             with open(test_path) as test_file:
                 if not (test.startswith(('playbook-', 'script-'))):
-<<<<<<< HEAD
-                    test_type = find_type(_dict=yaml.safe_load(test_file), file_type='yml').value
-=======
                     test_type = find_type(_dict=yaml.safe_load(test_file), file_type='yml', path=test_path).value
->>>>>>> 6f77591c
                     test_file.seek(0)
                     # we need to convert to the regular filetype if we get a test type, because that what the server expects
                     if test_type == FileType.TEST_PLAYBOOK.value:
@@ -1869,11 +1800,7 @@
     logging.info(f'Server type: {options.server_type}')
     if options.server_type == XSOAR_SERVER_TYPE:
         return XSOARBuild(options)
-<<<<<<< HEAD
-    elif options.build_object_type == CLOUD_BUILD_TYPE:
-=======
     elif options.server_type in [XSIAM_SERVER_TYPE, XSOAR_SASS_SERVER_TYPE]:
->>>>>>> 6f77591c
         return CloudBuild(options)
     else:
         raise Exception(f"Wrong Server type {options.server_type}.")
@@ -1984,11 +1911,7 @@
                     their min version is greater than the server version.
     """
     extract_content_packs_path = mkdtemp()
-<<<<<<< HEAD
-    packs_artifacts_path = f'{ARTIFACTS_FOLDER}/content_packs.zip'
-=======
     packs_artifacts_path = f'{ARTIFACTS_FOLDER_SERVER_TYPE}/content_packs.zip'
->>>>>>> 6f77591c
     extract_packs_artifacts(packs_artifacts_path, extract_content_packs_path)
 
     packs_with_higher_version = set()
@@ -2040,11 +1963,7 @@
     build.configure_servers_and_restart()
     build.disable_instances()
 
-<<<<<<< HEAD
-    if build.is_nightly:
-=======
     if build.is_nightly or build.is_sdk_nightly:
->>>>>>> 6f77591c
         success = build.install_nightly_pack()
     else:
         packs_to_install_in_pre_update, packs_to_install_in_post_update = get_packs_to_install(build)
