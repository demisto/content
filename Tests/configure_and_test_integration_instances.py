--- conflicted
+++ resolved
@@ -122,14 +122,8 @@
     content_path = f'{os.getenv("HOME")}/project' if os.getenv('CIRCLECI') else os.getenv('CI_PROJECT_DIR')
     test_pack_target = f'{os.getenv("HOME")}/project/Tests' if os.getenv('CIRCLECI') else f'{os.getenv("CI_PROJECT_DIR")}/Tests'  # noqa
     key_file_path = 'Use in case of running with non local server'
-<<<<<<< HEAD
-    run_environment = Running.CIRCLECI_RUN
-    env_results_path = os.getenv('ENV_RESULTS_PATH', os.path.join(os.getenv('ARTIFACTS_FOLDER', './artifacts'),
-                                                                  'env_results.json'))
-=======
     run_environment = Running.CI_RUN
-    env_results_path = './artifacts/env_results.json'
->>>>>>> 479babfe
+    env_results_path = f'{os.getenv("ARTIFACTS_FOLDER")}/env_results.json'
     DEFAULT_SERVER_VERSION = '99.99.98'
 
     #  END CHANGE ON LOCAL RUN  #
