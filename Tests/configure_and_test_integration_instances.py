from __future__ import print_function

import argparse
import ast
import json
import os
import subprocess
import sys
import uuid
import zipfile
from abc import abstractmethod, ABC
from datetime import datetime
from packaging.version import Version
from enum import IntEnum
from pprint import pformat
from threading import Thread
from time import sleep
from typing import List, Tuple, Union, Set

from urllib.parse import quote_plus
import demisto_client

from demisto_sdk.commands.common.constants import FileType
from demisto_sdk.commands.common.tools import run_threads_list, run_command, get_yaml, \
    str2bool, format_version, find_type, listdir_fullpath
from demisto_sdk.commands.test_content.constants import SSH_USER
from demisto_sdk.commands.test_content.mock_server import MITMProxy, run_with_mock, RESULT
from demisto_sdk.commands.test_content.tools import update_server_configuration, is_redhat_instance
from demisto_sdk.commands.test_content.TestContentClasses import BuildContext
from demisto_sdk.commands.validate.validate_manager import ValidateManager
from ruamel import yaml

from Tests.Marketplace.search_and_install_packs import search_and_install_packs_and_their_dependencies, \
    upload_zipped_packs, install_all_content_packs_for_nightly
from Tests.Marketplace.marketplace_constants import Metadata
from Tests.scripts.utils.log_util import install_logging
from Tests.scripts.utils import logging_wrapper as logging
from Tests.test_content import get_server_numeric_version
from Tests.test_integration import __get_integration_config, test_integration_instance, disable_all_integrations
from Tests.tools import run_with_proxy_configured
from Tests.update_content_data import update_content

MARKET_PLACE_MACHINES = ('master',)
SKIPPED_PACKS = ['NonSupported', 'ApiModules']
NO_PROXY = ','.join([
    'oproxy.demisto.ninja',
    'oproxy-dev.demisto.ninja',
])
NO_PROXY_CONFIG = {'python.pass.extra.keys': f'--env##no_proxy={NO_PROXY}'}  # noqa: E501
DOCKER_HARDENING_CONFIGURATION = {
    'docker.cpu.limit': '1.0',
    'docker.run.internal.asuser': 'true',
    'limit.docker.cpu': 'true',
    'python.pass.extra.keys': f'--memory=1g##--memory-swap=-1##--pids-limit=256##--ulimit=nofile=1024:8192##--env##no_proxy={NO_PROXY}',  # noqa: E501
    'powershell.pass.extra.keys': f'--env##no_proxy={NO_PROXY}',
    'monitoring.pprof': 'true',
    'enable.pprof.memory.dump': 'true',
    'limit.memory.dump.size': '14000',
    'memdump.debug.level': '1',
}
DOCKER_HARDENING_CONFIGURATION_FOR_PODMAN = {
    'docker.run.internal.asuser': 'true'
}
MARKET_PLACE_CONFIGURATION = {
    'content.pack.verify': 'false',
    'marketplace.initial.sync.delay': '0',
    'content.pack.ignore.missing.warnings.contentpack': 'true'
}
AVOID_DOCKER_IMAGE_VALIDATION = {
    'content.validate.docker.images': 'false'
}
ID_SET_PATH = './artifacts/id_set.json'
XSOAR_BUILD_TYPE = "XSOAR"
CLOUD_BUILD_TYPE = "XSIAM"
MARKETPLACE_TEST_BUCKET = 'marketplace-ci-build/content/builds'
MARKETPLACE_XSIAM_BUCKETS = 'marketplace-v2-dist-dev/upload-flow/builds-xsiam'
ARTIFACTS_FOLDER_MPV2 = os.getenv('ARTIFACTS_FOLDER_MPV2', '/builds/xsoar/content/artifacts/marketplacev2')
SET_SERVER_KEYS = True


class Running(IntEnum):
    CI_RUN = 0
    WITH_OTHER_SERVER = 1
    WITH_LOCAL_SERVER = 2


class Server:

    def __init__(self):
        self.internal_ip = None
        self.ssh_tunnel_port = None
        self.user_name = None
        self.password = None
        self.name = ''


class CloudServer(Server):

    def __init__(self, api_key, server_numeric_version, base_url, xdr_auth_id, name):
        super().__init__()
        self.name = name
        self.api_key = api_key
        self.server_numeric_version = server_numeric_version
        self.base_url = base_url
        self.xdr_auth_id = xdr_auth_id
        self.__client = None
        # we use client without demisto username
        os.environ.pop('DEMISTO_USERNAME', None)

    def __str__(self):
        return self.name

    @property
    def client(self):
        if self.__client is None:
            self.__client = self.reconnect_client()

        return self.__client

    def reconnect_client(self):
        self.__client = demisto_client.configure(base_url=self.base_url,
                                                 verify_ssl=False,
                                                 api_key=self.api_key,
                                                 auth_id=self.xdr_auth_id)
        return self.__client


class XSOARServer(Server):

    def __init__(self, internal_ip, port, user_name, password):
        super().__init__()
        self.__ssh_client = None
        self.__client = None
        self.internal_ip = internal_ip
        self.ssh_tunnel_port = port
        self.user_name = user_name
        self.password = password

    def __str__(self):
        return self.internal_ip

    @property
    def client(self):
        if self.__client is None:
            self.__client = self.reconnect_client()

        return self.__client

    def reconnect_client(self):
        self.__client = demisto_client.configure(f'https://localhost:{self.ssh_tunnel_port}',
                                                 verify_ssl=False,
                                                 username=self.user_name,
                                                 password=self.password)
        return self.__client

    def add_server_configuration(self, config_dict, error_msg, restart=False):
        update_server_configuration(self.client, config_dict, error_msg)

        if restart:
            self.exec_command('sudo systemctl restart demisto')

    def exec_command(self, command):
        subprocess.check_output(f'ssh {SSH_USER}@{self.internal_ip} {command}'.split(),
                                stderr=subprocess.STDOUT)


def get_id_set(id_set_path) -> Union[dict, None]:
    """
    Used to collect the ID set so it can be passed to the Build class on init.

    :return: ID set as a dict if it exists.
    """
    if os.path.isfile(id_set_path):
        return get_json_file(id_set_path)
    return None


class Build(ABC):
    # START CHANGE ON LOCAL RUN #
    content_path = f'{os.getenv("HOME")}/project' if os.getenv('CIRCLECI') else os.getenv('CI_PROJECT_DIR')
    test_pack_target = f'{os.getenv("HOME")}/project/Tests' if os.getenv(
        'CIRCLECI') else f'{os.getenv("CI_PROJECT_DIR")}/Tests'  # noqa
    key_file_path = 'Use in case of running with non local server'
    run_environment = Running.CI_RUN
    env_results_path = f'{os.getenv("ARTIFACTS_FOLDER")}/env_results.json'
    DEFAULT_SERVER_VERSION = '99.99.98'

    #  END CHANGE ON LOCAL RUN  #

    def __init__(self, options):
        self._proxy = None
        self.is_cloud = False
        self.cloud_machine = None
        self.servers = []
        self.server_numeric_version = ''
        self.git_sha1 = options.git_sha1
        self.branch_name = options.branch
        self.ci_build_number = options.build_number
        self.is_nightly = options.is_nightly
        self.secret_conf = get_json_file(options.secret)
        self.username = options.user if options.user else self.secret_conf.get('username')
        self.password = options.password if options.password else self.secret_conf.get('userPassword')
        self.is_private = options.is_private
        conf = get_json_file(options.conf)
        self.tests = conf['tests']
        self.skipped_integrations_conf = conf['skipped_integrations']
        self.unmockable_integrations = conf['unmockable_integrations']
        id_set_path = options.id_set_path if options.id_set_path else ID_SET_PATH
        self.id_set = get_id_set(id_set_path)
        self.test_pack_path = options.test_pack_path if options.test_pack_path else None
        self.tests_to_run = self.fetch_tests_list(options.tests_to_run)
        self.content_root = options.content_root
        self.pack_ids_to_install = self.fetch_pack_ids_to_install(options.pack_ids_to_install)
        self.service_account = options.service_account
        self.marketplace_tag_name = None
        self.artifacts_folder = None
        self.marketplace_buckets = None

    @property
    @abstractmethod
    def marketplace_name(self) -> str:
        pass

    @staticmethod
    def fetch_tests_list(tests_to_run_path: str):
        """
        Fetches the test list from the filter. (Parses lines, all test written in the  filter.txt file)

        :param tests_to_run_path: Path to location of test filter.
        :return: List of tests if there are any, otherwise empty list.
        """
        tests_to_run = []
        with open(tests_to_run_path, "r") as filter_file:
            tests_from_file = filter_file.readlines()
            for test_from_file in tests_from_file:
                test_clean = test_from_file.rstrip()
                tests_to_run.append(test_clean)
        return tests_to_run

    @staticmethod
    def fetch_pack_ids_to_install(packs_to_install_path: str):
        """
        Fetches the test list from the filter.

        :param packs_to_install_path: Path to location of pack IDs to install file.
        :return: List of Pack IDs if there are any, otherwise empty list.
        """
        tests_to_run = []
        with open(packs_to_install_path, "r") as filter_file:
            tests_from_file = filter_file.readlines()
            for test_from_file in tests_from_file:
                test_clean = test_from_file.rstrip()
                tests_to_run.append(test_clean)
        return tests_to_run

    @abstractmethod
    def configure_servers_and_restart(self):
        pass

    @abstractmethod
    def install_nightly_pack(self):
        pass

    @abstractmethod
    def test_integrations_post_update(self, new_module_instances: list,
                                      modified_module_instances: list) -> tuple:
        pass

    @abstractmethod
    def configure_and_test_integrations_pre_update(self, new_integrations, modified_integrations) -> tuple:
        pass

    @abstractmethod
    def test_integration_with_mock(self, instance: dict, pre_update: bool):
        pass

    @staticmethod
    def set_marketplace_url(servers, branch_name, ci_build_number, marketplace_name=None, artifacts_folder=None,
                            marketplace_buckets=None):
        pass

    def check_if_new_to_marketplace(self, diff: str) -> bool:
        """
        Args:
            diff: the git diff for pack_metadata file, between master and branch
        Returns:
            (bool): whether new (current) marketplace was added to the pack_metadata or not
        """
        spaced_diff = " ".join(diff.split())
        return (f'+ "{self.marketplace_name}"' in spaced_diff) and not (f'- "{self.marketplace_name}"' in spaced_diff)

    def disable_instances(self):
        for server in self.servers:
            disable_all_integrations(server.client)

    def get_changed_integrations(self, packs_not_to_install: Set[str] = None) -> Tuple[List[str], List[str]]:
        """
        Return 2 lists - list of new integrations names and list of modified integrations names since the commit of the git_sha1.
        The modified list is exclude the packs_not_to_install and the new list is including it
        in order to ignore the turned non-hidden tests in the pre-update stage.
        Args:
            self: the build object.
            packs_not_to_install (Set[str]): The set of packs names which are turned to non-hidden.
        Returns:
            Tuple[List[str], List[str]]: The list of new integrations names and list of modified integrations names.
        """
        new_integrations_files, modified_integrations_files = get_new_and_modified_integration_files(
            self.branch_name) if not self.is_private else ([], [])
        new_integrations_names, modified_integrations_names = [], []

        if new_integrations_files:
            new_integrations_names = get_integration_names_from_files(new_integrations_files)
            logging.debug(f'New Integrations Since Last Release:\n{new_integrations_names}')

        if modified_integrations_files:
            modified_integrations_names = get_integration_names_from_files(modified_integrations_files)
            logging.debug(f'Updated Integrations Since Last Release:\n{modified_integrations_names}')
        return update_integration_lists(new_integrations_names, packs_not_to_install, modified_integrations_names)

    @abstractmethod
    def concurrently_run_function_on_servers(self, function=None, pack_path=None, service_account=None):
        pass

    def install_packs(self, pack_ids=None, install_pack_in_small_batches=False):
        """
        Install pack_ids or packs from "$ARTIFACTS_FOLDER/content_packs_to_install.txt" file, and packs dependencies.
        Args:
            pack_ids: Packs to install on the server. If no packs provided, installs packs that was provided
            by previous step of the build.
            install_pack_in_small_batches: Whether to install packs in small batches or all together.

        Returns:
            installed_content_packs_successfully: Whether packs installed successfully
        """
        pack_ids = self.pack_ids_to_install if pack_ids is None else pack_ids
        logging.info(f"Packs ids to install: {pack_ids}")
        installed_content_packs_successfully = True
        for server in self.servers:
            try:
<<<<<<< HEAD
                hostname = self.xsiam_machine if self.is_xsiam else ''
                small_batches_install = True if self.is_xsiam and install_pack_in_small_batches else False
                _, flag = search_and_install_packs_and_their_dependencies(pack_ids, server.client, hostname,
                                                                          small_batches_install)
=======
                hostname = self.cloud_machine if self.is_cloud else ''
                _, flag = search_and_install_packs_and_their_dependencies(pack_ids, server.client, hostname)
>>>>>>> 879a8002
                if not flag:
                    raise Exception('Failed to search and install packs.')
            except Exception:
                logging.exception('Failed to search and install packs')
                installed_content_packs_successfully = False

        return installed_content_packs_successfully

    def get_tests(self) -> List[dict]:
        """
        Selects the tests from that should be run in this execution and filters those that cannot run in this server version
        Args:
            self: Build object

        Returns:
            Test configurations from conf.json that should be run in this execution
        """
        server_numeric_version: str = self.server_numeric_version
        tests: dict = self.tests
        if Build.run_environment == Running.CI_RUN:
            filtered_tests = BuildContext._extract_filtered_tests()
            if self.is_nightly:
                # skip test button testing
                logging.debug('Not running instance tests in nightly flow')
                tests_for_iteration = []
            else:
                # if not filtered_tests in cloud, we not running tests at all
                if self.is_cloud and not filtered_tests:
                    tests_for_iteration = []
                else:
                    tests_for_iteration = list(filter(lambda test: test.get('playbookID', '') in filtered_tests, tests))
            tests_for_iteration = filter_tests_with_incompatible_version(tests_for_iteration, server_numeric_version)
            return tests_for_iteration

        # START CHANGE ON LOCAL RUN #
        return [
            {
                "playbookID": "Docker Hardening Test",
                "fromversion": "5.0.0"
            },
            {
                "integrations": "SplunkPy",
                "playbookID": "SplunkPy-Test-V2",
                "memory_threshold": 500,
                "instance_names": "use_default_handler"
            }
        ]
        #  END CHANGE ON LOCAL RUN  #

    def configure_server_instances(self, tests_for_iteration, all_new_integrations, modified_integrations):
        """

        """
        modified_module_instances = []
        new_module_instances = []
        testing_client = self.servers[0].client
        for test in tests_for_iteration:
            integrations = get_integrations_for_test(test, self.skipped_integrations_conf)

            playbook_id = test.get('playbookID')

            new_integrations, modified_integrations, unchanged_integrations, integration_to_status = group_integrations(
                integrations, self.skipped_integrations_conf, all_new_integrations, modified_integrations
            )
            integration_to_status_string = '\n\t\t\t\t\t\t'.join(
                [f'"{key}" - {val}' for key, val in integration_to_status.items()])
            if integration_to_status_string:
                logging.info(f'All Integrations for test "{playbook_id}":\n\t\t\t\t\t\t{integration_to_status_string}')
            else:
                logging.info(f'No Integrations for test "{playbook_id}"')
            instance_names_conf = test.get('instance_names', [])
            if not isinstance(instance_names_conf, list):
                instance_names_conf = [instance_names_conf]

            integrations_to_configure = modified_integrations[:]
            integrations_to_configure.extend(unchanged_integrations)
            placeholders_map = {'%%SERVER_HOST%%': self.servers[0]}
            new_ints_params_set = set_integration_params(self,
                                                         new_integrations,
                                                         self.secret_conf['integrations'],
                                                         instance_names_conf,
                                                         placeholders_map)
            ints_to_configure_params_set = set_integration_params(self,
                                                                  integrations_to_configure,
                                                                  self.secret_conf['integrations'],
                                                                  instance_names_conf, placeholders_map)
            if not new_ints_params_set:
                logging.error(f'failed setting parameters for integrations: {new_integrations}')
            if not ints_to_configure_params_set:
                logging.error(f'failed setting parameters for integrations: {integrations_to_configure}')
            if not (new_ints_params_set and ints_to_configure_params_set):
                continue

            modified_module_instances_for_test, new_module_instances_for_test = self.configure_modified_and_new_integrations(
                integrations_to_configure,
                new_integrations,
                testing_client)

            modified_module_instances.extend(modified_module_instances_for_test)
            new_module_instances.extend(new_module_instances_for_test)
        return modified_module_instances, new_module_instances

    def configure_modified_and_new_integrations(self,
                                                modified_integrations_to_configure: list,
                                                new_integrations_to_configure: list,
                                                demisto_client_: demisto_client) -> tuple:
        """
        Configures old and new integrations in the server configured in the demisto_client.
        Args:
            self: The build object
            modified_integrations_to_configure: Integrations to configure that are already exists
            new_integrations_to_configure: Integrations to configure that were created in this build
            demisto_client: A demisto client

        Returns:
            A tuple with two lists:
            1. List of configured instances of modified integrations
            2. List of configured instances of new integrations
        """
        modified_modules_instances = []
        new_modules_instances = []
        for integration in modified_integrations_to_configure:
            placeholders_map = {'%%SERVER_HOST%%': self.servers[0]}
            module_instance = configure_integration_instance(integration, demisto_client_, placeholders_map)
            if module_instance:
                modified_modules_instances.append(module_instance)
        for integration in new_integrations_to_configure:
            placeholders_map = {'%%SERVER_HOST%%': self.servers[0]}
            module_instance = configure_integration_instance(integration, demisto_client_, placeholders_map)
            if module_instance:
                new_modules_instances.append(module_instance)
        return modified_modules_instances, new_modules_instances

    def instance_testing(self,
                         all_module_instances: list,
                         pre_update: bool,
                         use_mock: bool = True,
                         first_call: bool = True) -> Tuple[set, set]:
        """
        Runs 'test-module' command for the instances detailed in `all_module_instances`
        Args:
            self: An object containing the current build info.
            all_module_instances: The integration instances that should be tested
            pre_update: Whether this instance testing is before or after the content update on the server.
            use_mock: Whether to use mock while testing mockable integrations. Should be used mainly with
            private content build which aren't using the mocks.
            first_call: indicates if its the first time the function is called from the same place

        Returns:
            A set of the successful tests containing the instance name and the integration name
            A set of the failed tests containing the instance name and the integration name
        """
        update_status = 'Pre' if pre_update else 'Post'
        failed_tests = set()
        successful_tests = set()
        # Test all module instances (of modified + unchanged integrations) pre-updating content
        if all_module_instances:
            # only print start message if there are instances to configure
            logging.info(f'Start of Instance Testing ("Test" button) ({update_status}-update)')
        else:
            logging.info(f'No integrations to configure for the chosen tests. ({update_status}-update)')
        failed_instances = []
        for instance in all_module_instances:
            integration_of_instance = instance.get('brand', '')
            instance_name = instance.get('name', '')
            # If there is a failure, test_integration_instance will print it
            if integration_of_instance not in self.unmockable_integrations and use_mock:
                success = self.test_integration_with_mock(instance, pre_update)
            else:
                testing_client = self.servers[0].reconnect_client()
                success, _ = test_integration_instance(testing_client, instance)
            if not success:
                failed_tests.add((instance_name, integration_of_instance))
                failed_instances.append(instance)
            else:
                successful_tests.add((instance_name, integration_of_instance))

        # in case some tests failed post update, wait a 15 secs, runs the tests again
        if failed_instances and not pre_update and first_call:
            logging.info("some post-update tests failed, sleeping for 15 seconds, then running the failed tests again")
            sleep(15)
            _, failed_tests = self.instance_testing(failed_instances, pre_update=False, first_call=False)

        return successful_tests, failed_tests

    def update_content_on_servers(self) -> bool:
        """
        Changes marketplace bucket to new one that was created for current branch.
        Updates content on the build's server according to the server version.
        Args:
            self: Build object

        Returns:
            A boolean that indicates whether the content installation was successful.
            If the server version is lower then 5.9.9 will return the 'installed_content_packs_successfully' parameter as is
            If the server version is higher or equal to 6.0 - will return True if the packs installation was successful
            both before that update and after the update.
        """
        self.set_marketplace_url(self.servers, self.branch_name, self.ci_build_number, self.marketplace_tag_name,
                                 self.artifacts_folder, self.marketplace_buckets)
        installed_content_packs_successfully = self.install_packs()
        return installed_content_packs_successfully

    def create_and_upload_test_pack(self, packs_to_install: list = None):
        """Creates and uploads a test pack that contains the test playbook of the specified packs to install list.

        Args:
            packs_to_install (list): The packs to install list from the artifacts.
        """
        packs_to_install = packs_to_install or []
        create_test_pack(packs_to_install)

        for server in self.servers:
            upload_zipped_packs(client=server.client,
                                host=server.name or server.internal_ip,
                                pack_path=f'{Build.test_pack_target}/test_pack.zip')


class XSOARBuild(Build):

    def __init__(self, options):
        super().__init__(options)
        self.ami_env = options.ami_env
        self.server_to_port_mapping, self.server_numeric_version = self.get_servers(options.ami_env)
        self.servers = [XSOARServer(internal_ip,
                                    port,
                                    self.username,
                                    self.password) for internal_ip, port in self.server_to_port_mapping.items()]

    @property
    def proxy(self) -> MITMProxy:
        """
        A property method that should create and return a single proxy instance through out the build
        Returns:
            The single proxy instance that should be used in this build.
        """
        if not self._proxy:
            self._proxy = MITMProxy(self.servers[0].internal_ip,
                                    logging_module=logging,
                                    build_number=self.ci_build_number,
                                    branch_name=self.branch_name)
        return self._proxy

    @property
    def marketplace_name(self) -> str:
        return 'xsoar'

    def configure_servers_and_restart(self):
        manual_restart = Build.run_environment == Running.WITH_LOCAL_SERVER
        for server in self.servers:
            configurations = dict()
            configure_types = []
            if is_redhat_instance(server.internal_ip):
                configurations.update(DOCKER_HARDENING_CONFIGURATION_FOR_PODMAN)
                configurations.update(NO_PROXY_CONFIG)
                configurations['python.pass.extra.keys'] += "##--network=slirp4netns:cidr=192.168.0.0/16"
            else:
                configurations.update(DOCKER_HARDENING_CONFIGURATION)
            configure_types.append('docker hardening')
            configure_types.append('marketplace')
            configurations.update(MARKET_PLACE_CONFIGURATION)

            error_msg = 'failed to set {} configurations'.format(' and '.join(configure_types))
            server.add_server_configuration(configurations, error_msg=error_msg, restart=not manual_restart)

        if manual_restart:
            input('restart your server and then press enter.')
        else:
            logging.info('Done restarting servers. Sleeping for 1 minute')
            sleep(60)

    def install_nightly_pack(self):
        """
        Installs all existing packs in master
        Collects all existing test playbooks, saves them to test_pack.zip
        Uploads test_pack.zip to server
        Args:
            self: A build object
        """
        # Install all existing packs with latest version
        self.concurrently_run_function_on_servers(function=install_all_content_packs_for_nightly,
                                                  service_account=self.service_account)
        # creates zip file test_pack.zip witch contains all existing TestPlaybooks
        create_test_pack()
        # uploads test_pack.zip to all servers
        self.concurrently_run_function_on_servers(function=upload_zipped_packs,
                                                  pack_path=f'{Build.test_pack_target}/test_pack.zip')

        logging.info('Sleeping for 45 seconds while installing nightly packs')
        sleep(45)

    @run_with_proxy_configured
    def test_integrations_post_update(self, new_module_instances: list,
                                      modified_module_instances: list) -> tuple:
        """
        Runs 'test-module on all integrations for post-update check
        Args:
            self: A build object
            new_module_instances: A list containing new integrations instances to run test-module on
            modified_module_instances: A list containing old (existing) integrations instances to run test-module on

        Returns:
            * A list of integration names that have failed the 'test-module' execution post update
            * A list of integration names that have succeeded the 'test-module' execution post update
        """
        modified_module_instances.extend(new_module_instances)
        successful_tests_post, failed_tests_post = self.instance_testing(modified_module_instances, pre_update=False)
        return successful_tests_post, failed_tests_post

    @run_with_proxy_configured
    def configure_and_test_integrations_pre_update(self, new_integrations, modified_integrations) -> tuple:
        """
        Configures integration instances that exist in the current version and for each integration runs 'test-module'.
        Args:
            self: Build object
            new_integrations: A list containing new integrations names
            modified_integrations: A list containing modified integrations names

        Returns:
            A tuple consists of:
            * A list of modified module instances configured
            * A list of new module instances configured
            * A list of integrations that have failed the 'test-module' command execution
            * A list of integrations that have succeeded the 'test-module' command execution
            * A list of new integrations names
        """
        tests_for_iteration = self.get_tests()
        modified_module_instances, new_module_instances = self.configure_server_instances(
            tests_for_iteration,
            new_integrations,
            modified_integrations)
        successful_tests_pre, failed_tests_pre = self.instance_testing(modified_module_instances, pre_update=True)
        return modified_module_instances, new_module_instances, failed_tests_pre, successful_tests_pre

    def test_integration_with_mock(self, instance: dict, pre_update: bool):
        """
        Runs 'test-module' for given integration with mitmproxy
        In case the playback mode fails and this is a pre-update run - a record attempt will be executed.
        Args:
            build: An object containing the current build info.
            instance: A dict containing the instance details
            pre_update: Whether this instance testing is before or after the content update on the server.

        Returns:
            The result of running the 'test-module' command for the given integration.
            If a record was executed - will return the result of the 'test--module' with the record mode only.
        """
        testing_client = self.servers[0].reconnect_client()
        integration_of_instance = instance.get('brand', '')
        logging.debug(f'Integration "{integration_of_instance}" is mockable, running test-module with mitmproxy')
        has_mock_file = self.proxy.has_mock_file(integration_of_instance)
        success = False
        if has_mock_file:
            with run_with_mock(self.proxy, integration_of_instance) as result_holder:
                success, _ = test_integration_instance(testing_client, instance)
                result_holder[RESULT] = success
                if not success:
                    logging.warning(f'Running test-module for "{integration_of_instance}" has failed in playback mode')
        if not success and not pre_update:
            logging.debug(f'Recording a mock file for integration "{integration_of_instance}".')
            with run_with_mock(self.proxy, integration_of_instance, record=True) as result_holder:
                success, _ = test_integration_instance(testing_client, instance)
                result_holder[RESULT] = success
                if not success:
                    logging.debug(f'Record mode for integration "{integration_of_instance}" has failed.')
        return success

    @staticmethod
    def set_marketplace_url(servers, branch_name, ci_build_number, marketplace_name=None, artifacts_folder=None,
                            marketplace_buckets=None):
        url_suffix = f'{quote_plus(branch_name)}/{ci_build_number}/xsoar'
        config_path = 'marketplace.bootstrap.bypass.url'
        config = {config_path: f'https://storage.googleapis.com/marketplace-ci-build/content/builds/{url_suffix}'}
        for server in servers:
            server.add_server_configuration(config, 'failed to configure marketplace custom url ', True)
        logging.success('Updated marketplace url and restarted servers')
        logging.info('sleeping for 120 seconds')
        sleep(120)

    @staticmethod
    def get_servers(ami_env):
        env_conf = get_env_conf()
        server_to_port_mapping = map_server_to_port(env_conf, ami_env)
        if Build.run_environment == Running.CI_RUN:
            server_numeric_version = get_server_numeric_version(ami_env)
        else:
            server_numeric_version = Build.DEFAULT_SERVER_VERSION
        return server_to_port_mapping, server_numeric_version

    def concurrently_run_function_on_servers(self, function=None, pack_path=None, service_account=None):
        threads_list = []

        if not function:
            raise Exception('Install method was not provided.')

        # For each server url we install pack/ packs
        for server in self.servers:
            kwargs = {'client': server.client, 'host': server.internal_ip}
            if service_account:
                kwargs['service_account'] = service_account
            if pack_path:
                kwargs['pack_path'] = pack_path
            threads_list.append(Thread(target=function, kwargs=kwargs))
        run_threads_list(threads_list)


class CloudBuild(Build):

    def __init__(self, options):
        global SET_SERVER_KEYS
        SET_SERVER_KEYS = False
        super().__init__(options)
        self.is_cloud = True
        self.cloud_machine = options.cloud_machine
        self.api_key, self.server_numeric_version, self.base_url, self.xdr_auth_id =\
            self.get_cloud_configuration(options.cloud_machine, options.cloud_servers_path,
                                         options.cloud_servers_api_keys)
        self.servers = [CloudServer(self.api_key, self.server_numeric_version, self.base_url, self.xdr_auth_id,
                                    self.cloud_machine)]
        self.marketplace_tag_name = options.marketplace_name
        self.artifacts_folder = options.artifacts_folder
        self.marketplace_buckets = options.marketplace_buckets

    @staticmethod
    def get_cloud_configuration(cloud_machine, cloud_servers_path, cloud_servers_api_keys_path):
        logging.info('getting cloud configuration')

        cloud_servers = get_json_file(cloud_servers_path)
        conf = cloud_servers.get(cloud_machine)
        cloud_servers_api_keys = get_json_file(cloud_servers_api_keys_path)
        api_key = cloud_servers_api_keys.get(cloud_machine)
        return api_key, conf.get('demisto_version'), conf.get('base_url'), conf.get('x-xdr-auth-id')

    @property
    def marketplace_name(self) -> str:
        return self.marketplace_tag_name

    def configure_servers_and_restart(self):
        # No need of this step in cloud.
        pass

    def test_integration_with_mock(self, instance: dict, pre_update: bool):
        # No need of this step in CLOUD.
        pass

    def install_nightly_pack(self):
        """
        Installs packs from content_packs_to_install.txt file
        Collects all existing test playbooks, saves them to test_pack.zip
        Uploads test_pack.zip to server
        """
<<<<<<< HEAD
        self.install_packs(install_pack_in_small_batches=True)
=======
        success = self.install_packs()
        if not success:
            logging.error('Failed to install content packs, aborting.')
            sys.exit(1)
>>>>>>> 879a8002
        # creates zip file test_pack.zip witch contains all existing TestPlaybooks
        create_test_pack()
        # uploads test_pack.zip to all servers (we have only one cloud server)
        for server in self.servers:
            upload_zipped_packs(client=server.client,
                                host=server.name,
                                pack_path=f'{Build.test_pack_target}/test_pack.zip')

        logging.info('Sleeping for 45 seconds while installing nightly packs')
        sleep(45)

    def test_integrations_post_update(self, new_module_instances: list,
                                      modified_module_instances: list) -> tuple:
        """
        Runs 'test-module on all integrations for post-update check
        Args:
            self: A build object
            new_module_instances: A list containing new integrations instances to run test-module on
            modified_module_instances: A list containing old (existing) integrations instances to run test-module on

        Returns:
            * A list of integration names that have failed the 'test-module' execution post update
            * A list of integration names that have succeeded the 'test-module' execution post update
        """
        modified_module_instances.extend(new_module_instances)
        successful_tests_post, failed_tests_post = self.instance_testing(modified_module_instances, pre_update=False,
                                                                         use_mock=False)
        return successful_tests_post, failed_tests_post

    def configure_and_test_integrations_pre_update(self, new_integrations, modified_integrations) -> tuple:
        """
        Configures integration instances that exist in the current version and for each integration runs 'test-module'.
        Args:
            self: Build object
            new_integrations: A list containing new integrations names
            modified_integrations: A list containing modified integrations names

        Returns:
            A tuple consists of:
            * A list of modified module instances configured
            * A list of new module instances configured
            * A list of integrations that have failed the 'test-module' command execution
            * A list of integrations that have succeeded the 'test-module' command execution
            * A list of new integrations names
        """
        tests_for_iteration = self.get_tests()
        modified_module_instances, new_module_instances = self.configure_server_instances(
            tests_for_iteration,
            new_integrations,
            modified_integrations)
        successful_tests_pre, failed_tests_pre = self.instance_testing(modified_module_instances,
                                                                       pre_update=True,
                                                                       use_mock=False)
        return modified_module_instances, new_module_instances, failed_tests_pre, successful_tests_pre

    @staticmethod
    def set_marketplace_url(servers, branch_name, ci_build_number, marketplace_name='marketplacev2',
                            artifacts_folder=ARTIFACTS_FOLDER_MPV2,
                            marketplace_buckets=MARKETPLACE_XSIAM_BUCKETS):
        logging.info('Copying custom build bucket to cloud_instance_bucket.')
        marketplace_name = marketplace_name
        from_bucket = f'{MARKETPLACE_TEST_BUCKET}/{branch_name}/{ci_build_number}/{marketplace_name}/content'
        output_file = f'{artifacts_folder}/Copy_custom_bucket_to_cloud_machine.log'
        for server in servers:
            to_bucket = f'{marketplace_buckets}/{server.name}'
            cmd = f'gsutil -m cp -r gs://{from_bucket} gs://{to_bucket}/'
            with open(output_file, "w") as outfile:
                subprocess.run(cmd.split(), stdout=outfile, stderr=outfile)
            try:
                # We are syncing marketplace since we are copying custom bucket to existing bucket and if new packs
                # were added, they will not appear on the cloud marketplace without sync.
                _ = demisto_client.generic_request_func(
                    self=server.client, method='POST',
                    path='/contentpacks/marketplace/sync')
            except Exception as e:
                logging.error(f'Filed to sync marketplace. Error: {e}')
        logging.info('Finished copying successfully.')

    def concurrently_run_function_on_servers(self, function=None, pack_path=None, service_account=None):
        # no need to run this concurrently since we have only one server
        pass


def options_handler(args=None):
    parser = argparse.ArgumentParser(description='Utility for instantiating and testing integration instances')
    parser.add_argument('-u', '--user', help='The username for the login', required=True)
    parser.add_argument('-p', '--password', help='The password for the login', required=True)
    parser.add_argument('--ami_env', help='The AMI environment for the current run. Options are '
                                          '"Server Master", "Server 6.0". '
                                          'The server url is determined by the AMI environment.')
    parser.add_argument('-g', '--git_sha1', help='commit sha1 to compare changes with')
    parser.add_argument('-c', '--conf', help='Path to conf file', required=True)
    parser.add_argument('-s', '--secret', help='Path to secret conf file')
    parser.add_argument('-n', '--is-nightly', type=str2bool, help='Is nightly build')
    parser.add_argument('-pr', '--is_private', type=str2bool, help='Is private build')
    parser.add_argument('--branch', help='GitHub branch name', required=True)
    parser.add_argument('--build-number', help='CI job number where the instances were created', required=True)
    parser.add_argument('--test_pack_path', help='Path to where the test pack will be saved.',
                        default='/home/runner/work/content-private/content-private/content/artifacts/packs')
    parser.add_argument('--content_root', help='Path to the content root.',
                        default='/home/runner/work/content-private/content-private/content')
    parser.add_argument('--id_set_path', help='Path to the ID set.')
    parser.add_argument('-l', '--tests_to_run', help='Path to the Test Filter.',
                        default='./artifacts/filter_file.txt')
    parser.add_argument('-pl', '--pack_ids_to_install', help='Path to the packs to install file.',
                        default='./artifacts/content_packs_to_install.txt')
    parser.add_argument('--build_object_type', help='Build type running: XSOAR or XSIAM')
    parser.add_argument('--cloud_machine', help='cloud machine to use, if it is cloud build.')
    parser.add_argument('--cloud_servers_path', help='Path to secret cloud server metadata file.')
    parser.add_argument('--cloud_servers_api_keys', help='Path to file with cloud Servers api keys.')
    parser.add_argument('--marketplace_name', help='the name of the marketplace to use.')
    parser.add_argument('--artifacts_folder', help='the artifacts folder to use.')
    parser.add_argument('--marketplace_buckets', help='the path to the marketplace buckets.')
    # disable-secrets-detection-start
    parser.add_argument('-sa', '--service_account',
                        help=("Path to gcloud service account, is for circleCI usage. "
                              "For local development use your personal account and "
                              "authenticate using Google Cloud SDK by running: "
                              "`gcloud auth application-default login` and leave this parameter blank. "
                              "For more information go to: "
                              "https://googleapis.dev/python/google-api-core/latest/auth.html"),
                        required=False)
    # disable-secrets-detection-end
    options = parser.parse_args(args)

    return options


def check_test_version_compatible_with_server(test, server_version):
    """
    Checks if a given test is compatible wis the given server version.
    Arguments:
        test: (dict)
            Test playbook object from content conf.json. May contain the following fields: "playbookID",
            "integrations", "instance_names", "timeout", "nightly", "fromversion", "toversion.
        server_version: (int)
            The server numerical version.
    Returns:
        (bool) True if test is compatible with server version or False otherwise.
    """
    test_from_version = format_version(test.get('fromversion', '0.0.0'))
    test_to_version = format_version(test.get('toversion', '99.99.99'))
    server_version = format_version(server_version)

    if not Version(test_from_version) <= Version(server_version) <= Version(test_to_version):
        playbook_id = test.get('playbookID')
        logging.debug(
            f'Test Playbook: {playbook_id} was ignored in the content installation test due to version mismatch '
            f'(test versions: {test_from_version}-{test_to_version}, server version: {server_version})')
        return False
    return True


def filter_tests_with_incompatible_version(tests, server_version):
    """
    Filter all tests with incompatible version to the given server.
    Arguments:
        tests: (list)
            List of test objects.
        server_version: (int)
            The server numerical version.
    Returns:
        (lst): List of filtered tests (compatible version)
    """

    filtered_tests = [test for test in tests if
                      check_test_version_compatible_with_server(test, server_version)]
    return filtered_tests


def configure_integration_instance(integration, client, placeholders_map):
    """
    Configure an instance for an integration

    Arguments:
        integration: (dict)
            Integration object whose params key-values are set
        client: (demisto_client)
            The client to connect to
        placeholders_map: (dict)
             Dict that holds the real values to be replaced for each placeholder.

    Returns:
        (dict): Configured integration instance
    """
    integration_name = integration.get('name')
    logging.info(f'Configuring instance for integration "{integration_name}"')
    integration_instance_name = integration.get('instance_name', '')
    integration_params = change_placeholders_to_values(placeholders_map, integration.get('params'))
    is_byoi = integration.get('byoi', True)
    validate_test = integration.get('validate_test', True)

    integration_configuration = __get_integration_config(client, integration_name)
    if not integration_configuration:
        return None

    # In the integration configuration in content-test-conf conf.json, the test_validate flag was set to false
    if not validate_test:
        logging.debug(f'Skipping configuration for integration: {integration_name} (it has test_validate set to false)')
        return None
    module_instance = set_integration_instance_parameters(integration_configuration, integration_params,
                                                          integration_instance_name, is_byoi, client)
    return module_instance


def filepath_to_integration_name(integration_file_path):
    """Load an integration file and return the integration name.

    Args:
        integration_file_path (str): The path to an integration yml file.

    Returns:
        (str): The name of the integration.
    """
    integration_yaml = get_yaml(integration_file_path)
    integration_name = integration_yaml.get('name')
    return integration_name


def get_integration_names_from_files(integration_files_list):
    integration_names_list = [filepath_to_integration_name(path) for path in integration_files_list]
    return [name for name in integration_names_list if name]  # remove empty values


def get_new_and_modified_integration_files(branch_name):
    """Return 2 lists - list of new integrations and list of modified integrations since the first commit of the branch.

    Args:
        branch_name: The branch name against which we will run the 'git diff' command.

    Returns:
        (tuple): Returns a tuple of two lists, the file paths of the new integrations and modified integrations.
    """
    # get changed yaml files (filter only added and modified files)
    file_validator = ValidateManager(skip_dependencies=True)
    file_validator.branch_name = branch_name
    modified_files, added_files, _, _, _ = file_validator.get_changed_files_from_git()

    new_integration_files = [
        file_path for file_path in added_files if
        find_type(file_path) in [FileType.INTEGRATION, FileType.BETA_INTEGRATION]
    ]

    modified_integration_files = [
        file_path for file_path in modified_files if
        isinstance(file_path, str) and find_type(file_path) in [FileType.INTEGRATION, FileType.BETA_INTEGRATION]
    ]
    return new_integration_files, modified_integration_files


def is_content_update_in_progress(client):
    """Make request to check if content is updating.

    Args:
        client (demisto_client): The configured client to use.

    Returns:
        (str): Returns the request response data which is 'true' if updating and 'false' if not.
    """
    host = client.api_client.configuration.host
    logging.debug(f'Making "Get" request to server - "{host}" to check if content is installing.')

    # make request to check if content is updating
    response_data, status_code, _ = demisto_client.generic_request_func(self=client, path='/content/updating',
                                                                        method='GET', accept='application/json')

    if status_code >= 300 or status_code < 200:
        result_object = ast.literal_eval(response_data)
        message = result_object.get('message', '')
        logging.error(f"Failed to check if content is installing - with status code {status_code}\n{message}")
        return 'request unsuccessful'

    return response_data


def get_content_version_details(client, ami_name):
    """Make request for details about the content installed on the demisto instance.

    Args:
        client (demisto_client): The configured client to use.
        ami_name (string): the role name of the machine

    Returns:
        (tuple): The release version and asset ID of the content installed on the demisto instance.
    """
    host = client.api_client.configuration.host
    logging.info(f'Making "POST" request to server - "{host}" to check installed content.')

    # make request to installed content details
    uri = '/content/installedlegacy' if ami_name in MARKET_PLACE_MACHINES else '/content/installed'
    response_data, status_code, _ = demisto_client.generic_request_func(self=client, path=uri,
                                                                        method='POST')

    try:
        result_object = ast.literal_eval(response_data)
        logging.debug(f'Response was {response_data}')
    except ValueError:
        logging.exception('failed to parse response from demisto.')
        return '', 0

    if status_code >= 300 or status_code < 200:
        message = result_object.get('message', '')
        logging.error(f'Failed to check if installed content details - with status code {status_code}\n{message}')
    return result_object.get('release', ''), result_object.get('assetId', 0)


def change_placeholders_to_values(placeholders_map, config_item):
    """Replaces placeholders in the object to their real values

    Args:
        placeholders_map: (dict)
             Dict that holds the real values to be replaced for each placeholder.
        config_item: (json object)
            Integration configuration object.

    Returns:
        dict. json object with the real configuration.
    """
    item_as_string = json.dumps(config_item)
    for key, value in placeholders_map.items():
        item_as_string = item_as_string.replace(key, str(value))
    return json.loads(item_as_string)


def set_integration_params(build,
                           integrations,
                           secret_params,
                           instance_names,
                           placeholders_map,
                           logging_module=logging):
    """
    For each integration object, fill in the parameter values needed to configure an instance from
    the secret_params taken from our secret configuration file. Because there may be a number of
    configurations for a single integration (if there are values provided in our secret conf for
    multiple different instances of the same integration) then selects the parameter values for the
    configuration of the instance whose instance is in 'instance_names' (will take the last one listed
    in 'secret_params'). Note that this function does not explicitly return the modified 'integrations'
    object but rather it modifies the 'integrations' object since it is passed by reference and not by
    value, so the 'integrations' object that was passed to this function will have been changed once
    this function has completed execution and gone out of scope.

    Arguments:
        build: Build object
        integrations: (list of dicts)
            List of integration objects whose 'params' attribute will be populated in this function.
        secret_params: (list of dicts)
            List of secret configuration values for all of our integrations (as well as specific
            instances of said integrations).
        instance_names: (list)
            The names of particular instances of an integration to use the secret_params of as the
            configuration values.
        placeholders_map: (dict)
             Dict that holds the real values to be replaced for each placeholder.
        logging_module (Union[ParallelLoggingManager,logging]): The logging module to use

    Returns:
        (bool): True if integrations params were filled with secret configuration values, otherwise false
    """
    for integration in integrations:
        integration_params = [change_placeholders_to_values(placeholders_map, item) for item
                              in secret_params if item['name'] == integration['name']]
        if integration_params:
            matched_integration_params = integration_params[0]
            # if there are more than one integration params, it means that there are configuration
            # values in our secret conf for multiple instances of the given integration and now we
            # need to match the configuration values to the proper instance as specified in the
            # 'instance_names' list argument
            if len(integration_params) != 1:
                found_matching_instance = False
                for item in integration_params:
                    if item.get('instance_name', 'Not Found') in instance_names:
                        matched_integration_params = item
                        found_matching_instance = True

                if not found_matching_instance:
                    optional_instance_names = [optional_integration.get('instance_name', 'None')
                                               for optional_integration in integration_params]
                    failed_match_instance_msg = 'There are {} instances of {}, please select one of them by using' \
                                                ' the instance_name argument in conf.json. The options are:\n{}'
                    logging_module.error(failed_match_instance_msg.format(len(integration_params),
                                                                          integration['name'],
                                                                          '\n'.join(optional_instance_names)))
                    return False

            integration['params'] = matched_integration_params.get('params', {})
            integration['byoi'] = matched_integration_params.get('byoi', True)
            integration['instance_name'] = matched_integration_params.get('instance_name', integration['name'])
            integration['validate_test'] = matched_integration_params.get('validate_test', True)
            if integration['name'] not in build.unmockable_integrations:
                integration['params'].update({'proxy': True})
                logging.debug(
                    f'Configuring integration "{integration["name"]}" with proxy=True')
            else:
                integration['params'].update({'proxy': False})
                logging.debug(
                    f'Configuring integration "{integration["name"]}" with proxy=False')

    return True


def set_module_params(param_conf, integration_params):
    """Configure a parameter object for use in a module instance.

    Each integration parameter is actually an object with many fields that together describe it. E.g. a given
    parameter will have all of the following fields - "name", "display", "value", "hasvalue", "defaultValue",
    etc. This function fills the "value" field for a parameter configuration object and returns it for use in
    a module instance.

    Args:
        param_conf (dict): The parameter configuration object.
        integration_params (dict): The values to use for an integration's parameters to configure an instance.

    Returns:
        (dict): The configured parameter object
    """
    if param_conf['display'] in integration_params or param_conf['name'] in integration_params:
        # param defined in conf
        key = param_conf['display'] if param_conf['display'] in integration_params else param_conf['name']
        if key == 'credentials':
            credentials = integration_params[key]
            param_value = {
                'credential': '',
                'identifier': credentials['identifier'],
                'password': credentials['password'],
                'passwordChanged': False
            }
        else:
            param_value = integration_params[key]

        param_conf['value'] = param_value
        param_conf['hasvalue'] = True
    elif param_conf['defaultValue']:
        # if the parameter doesn't have a value provided in the integration's configuration values
        # but does have a default value then assign it to the parameter for the module instance
        param_conf['value'] = param_conf['defaultValue']
    return param_conf


def __set_server_keys(client, integration_params, integration_name):
    """Adds server configuration keys using the demisto_client.

    Args:
        client (demisto_client): The configured client to use.
        integration_params (dict): The values to use for an integration's parameters to configure an instance.
        integration_name (str): The name of the integration which the server configurations keys are related to.

    """
    if 'server_keys' not in integration_params or not SET_SERVER_KEYS:
        return

    logging.info(f'Setting server keys for integration: {integration_name}')

    data: dict = {
        'data': {},
        'version': -1
    }

    for key, value in integration_params.get('server_keys').items():
        data['data'][key] = value

    update_server_configuration(
        client=client,
        server_configuration=data,
        error_msg='Failed to set server keys'
    )


def set_integration_instance_parameters(integration_configuration,
                                        integration_params,
                                        integration_instance_name,
                                        is_byoi,
                                        client):
    """Set integration module values for integration instance creation

    The integration_configuration and integration_params should match, in that
    they are for the same integration

    Arguments:
        integration_configuration: (dict)
            dictionary of the integration configuration parameters/keys that need
            filling to instantiate an instance of a given integration
        integration_params: (dict)
            values for a given integration taken from the configuration file in
            which the secret values are stored to configure instances of various
            integrations
        integration_instance_name: (str)
            The name of the integration instance being configured if there is one
            provided in the conf.json
        is_byoi: (bool)
            If the integration is byoi or not
        client: (demisto_client)
            The client to connect to

    Returns:
        (dict): The configured module instance to send to the Demisto server for
        instantiation.
    """
    module_configuration = integration_configuration.get('configuration', {})
    if not module_configuration:
        module_configuration = []

    if 'integrationInstanceName' in integration_params:
        instance_name = integration_params['integrationInstanceName']
    else:
        instance_name = '{}_test_{}'.format(integration_instance_name.replace(' ', '_'), str(uuid.uuid4()))

    # define module instance
    module_instance = {
        'brand': integration_configuration['name'],
        'category': integration_configuration['category'],
        'configuration': integration_configuration,
        'data': [],
        'enabled': "true",
        'engine': '',
        'id': '',
        'isIntegrationScript': is_byoi,
        'name': instance_name,
        'passwordProtected': False,
        'version': 0
    }

    # set server keys
    __set_server_keys(client, integration_params, integration_configuration['name'])

    # set module params
    for param_conf in module_configuration:
        configured_param = set_module_params(param_conf, integration_params)
        module_instance['data'].append(configured_param)

    return module_instance


def group_integrations(integrations, skipped_integrations_conf, new_integrations_names, modified_integrations_names):
    """
    Filter integrations into their respective lists - new, modified or unchanged. if it's on the skip list, then
    skip if random tests were chosen then we may be configuring integrations that are neither new or modified.

    Args:
        integrations (list): The integrations to categorize.
        skipped_integrations_conf (dict): Integrations that are on the skip list.
        new_integrations_names (list): The names of new integrations.
        modified_integrations_names (list): The names of modified integrations.

    Returns:
        (tuple): Lists of integrations objects as well as an Integration-to-Status dictionary useful for logs.
    """
    new_integrations = []
    modified_integrations = []
    unchanged_integrations = []
    integration_to_status = {}
    for integration in integrations:
        integration_name = integration.get('name', '')
        if integration_name in skipped_integrations_conf.keys():
            continue

        if integration_name in new_integrations_names:
            new_integrations.append(integration)
        elif integration_name in modified_integrations_names:
            modified_integrations.append(integration)
            integration_to_status[integration_name] = 'Modified Integration'
        else:
            unchanged_integrations.append(integration)
            integration_to_status[integration_name] = 'Unchanged Integration'
    return new_integrations, modified_integrations, unchanged_integrations, integration_to_status


def get_integrations_for_test(test, skipped_integrations_conf):
    """Return a list of integration objects that are necessary for a test (excluding integrations on the skip list).

    Args:
        test (dict): Test dictionary from the conf.json file containing the playbookID, integrations and
            instance names.
        skipped_integrations_conf (dict): Skipped integrations dictionary with integration names as keys and
            the skip reason as values.

    Returns:
        (list): List of integration objects to configure.
    """
    integrations_conf = test.get('integrations', [])

    if not isinstance(integrations_conf, list):
        integrations_conf = [integrations_conf]

    integrations = [
        {'name': integration, 'params': {}} for
        integration in integrations_conf if integration not in skipped_integrations_conf
    ]
    return integrations


def update_content_on_demisto_instance(client, server, ami_name):
    """Try to update the content

    Args:
        client (demisto_client): The configured client to use.
        server (str): The server url to pass to Tests/update_content_data.py
    """
    content_zip_path = 'artifacts/all_content.zip'
    update_content(content_zip_path, server=server, client=client)

    # Check if content update has finished installing
    sleep_interval = 20
    updating_content = is_content_update_in_progress(client)
    while updating_content.lower() == 'true':
        sleep(sleep_interval)
        updating_content = is_content_update_in_progress(client)

    if updating_content.lower() == 'request unsuccessful':
        # since the request to check if content update installation finished didn't work, can't use that mechanism
        # to check and just try sleeping for 30 seconds instead to allow for content update installation to complete
        logging.debug('Request to install content was unsuccessful, sleeping for 30 seconds and retrying')
        sleep(30)
    else:
        # check that the content installation updated
        # verify the asset id matches the circleci build number / asset_id in the content-descriptor.json
        release, asset_id = get_content_version_details(client, ami_name)
        logging.info(f'Content Release Version: {release}')
        with open('./artifacts/content-descriptor.json', 'r') as cd_file:
            cd_json = json.loads(cd_file.read())
            cd_release = cd_json.get('release')
            cd_asset_id = cd_json.get('assetId')
        if release == cd_release and asset_id == cd_asset_id:
            logging.success(f'Content Update Successfully Installed on server {server}.')
        else:
            logging.error(
                f'Content Update to version: {release} was Unsuccessful:\nAttempted to install content with release '
                f'"{cd_release}" and assetId "{cd_asset_id}" but release "{release}" and assetId "{asset_id}" '
                f'were retrieved from the instance post installation.')
            if ami_name not in MARKET_PLACE_MACHINES:
                sys.exit(1)


def report_tests_status(preupdate_fails, postupdate_fails, preupdate_success, postupdate_success,
                        new_integrations_names, build=None):
    """Prints errors and/or warnings if there are any and returns whether whether testing was successful or not.

    Args:
        preupdate_fails (set): List of tuples of integrations that failed the "Test" button prior to content
            being updated on the demisto instance where each tuple is comprised of the integration name and the
            name of the instance that was configured for that integration which failed.
        postupdate_fails (set): List of tuples of integrations that failed the "Test" button after content was
            updated on the demisto instance where each tuple is comprised of the integration name and the name
            of the instance that was configured for that integration which failed.
        preupdate_success (set): List of tuples of integrations that succeeded the "Test" button prior to content
            being updated on the demisto instance where each tuple is comprised of the integration name and the
            name of the instance that was configured for that integration which failed.
        postupdate_success (set): List of tuples of integrations that succeeded the "Test" button after content was
            updated on the demisto instance where each tuple is comprised of the integration name and the name
            of the instance that was configured for that integration which failed.
        new_integrations_names (list): List of the names of integrations that are new since the last official
            content release and that will only be present on the demisto instance after the content update is
            performed.
        build: Build object

    Returns:
        (bool): False if there were integration instances that succeeded prior to the content update and then
            failed after content was updated, otherwise True.
    """
    testing_status = True

    # a "Test" can be either successful both before and after content update(succeeded_pre_and_post variable),
    # fail on one of them(mismatched_statuses variable), or on both(failed_pre_and_post variable)
    succeeded_pre_and_post = preupdate_success.intersection(postupdate_success)
    if succeeded_pre_and_post:
        succeeded_pre_and_post_string = "\n".join(
            [f'Integration: "{integration_of_instance}", Instance: "{instance_name}"' for
             instance_name, integration_of_instance in succeeded_pre_and_post])
        logging.success(
            'Integration instances that had ("Test" Button) succeeded both before and after the content update:\n'
            f'{succeeded_pre_and_post_string}')

    failed_pre_and_post = preupdate_fails.intersection(postupdate_fails)
    mismatched_statuses = postupdate_fails - preupdate_fails
    failed_only_after_update = []
    failed_but_is_new = []
    for instance_name, integration_of_instance in mismatched_statuses:
        if integration_of_instance in new_integrations_names:
            failed_but_is_new.append((instance_name, integration_of_instance))
        else:
            failed_only_after_update.append((instance_name, integration_of_instance))

    # warnings but won't fail the build step
    if failed_but_is_new:
        failed_but_is_new_string = "\n".join(
            [f'Integration: "{integration_of_instance}", Instance: "{instance_name}"'
             for instance_name, integration_of_instance in failed_but_is_new])
        logging.warning(f'New Integrations ("Test" Button) Failures:\n{failed_but_is_new_string}')
    if failed_pre_and_post:
        failed_pre_and_post_string = "\n".join(
            [f'Integration: "{integration_of_instance}", Instance: "{instance_name}"'
             for instance_name, integration_of_instance in failed_pre_and_post])
        logging.warning(f'Integration instances that had ("Test" Button) failures '
                        f'both before and after the content update'
                        f'(No need to handle ERROR messages for these "test-module" failures):'
                        f'\n{pformat(failed_pre_and_post_string)}.')
    # fail the step if there are instances that only failed after content was updated
    if failed_only_after_update:
        failed_only_after_update_string = "\n".join(
            [f'Integration: "{integration_of_instance}", Instance: "{instance_name}"' for
             instance_name, integration_of_instance in failed_only_after_update])
        testing_status = False
        logging.critical('Integration instances that had ("Test" Button) failures only after content was updated:\n'
                         f'{pformat(failed_only_after_update_string)}.\n'
                         f'This indicates that your updates introduced breaking changes to the integration.')
    else:
        # creating this file to indicates that this instance passed post update tests,
        # uses this file in XSOAR destroy instances
        if build and build.__class__ == XSOARBuild:
            with open("./Tests/is_post_update_passed_{}.txt".format(build.ami_env.replace(' ', '')), 'a'):
                pass

    return testing_status


def get_env_conf():
    if Build.run_environment == Running.CI_RUN:
        return get_json_file(Build.env_results_path)

    if Build.run_environment == Running.WITH_LOCAL_SERVER:
        # START CHANGE ON LOCAL RUN #
        return [{
            "InstanceDNS": "http://localhost:8080",
            "Role": "Server Master"  # e.g. 'Server Master'
        }]
    if Build.run_environment == Running.WITH_OTHER_SERVER:
        return [{
            "InstanceDNS": "DNS NANE",  # without http prefix
            "Role": "DEMISTO EVN"  # e.g. 'Server Master'
        }]

    #  END CHANGE ON LOCAL RUN  #
    return None


def map_server_to_port(env_results, instance_role):
    """
    Arguments:
        env_results: (dict)
            env_results.json in server
        instance_role: (str)
            The amazon machine image environment whose IP we should connect to.

    Returns:
        (lst): The server url list to connect to
    """

    ip_to_port_map = {env.get('InstanceDNS'): env.get('TunnelPort') for env in env_results if
                      instance_role in env.get('Role', '')}
    return ip_to_port_map


def get_json_file(path):
    with open(path, 'r') as json_file:
        return json.loads(json_file.read())


def create_test_pack(packs: list = None):
    packs = packs or []
    test_pack_zip(Build.content_path, Build.test_pack_target, packs)


def test_files(content_path, packs_to_install: list = None):
    packs_root = f'{content_path}/Packs'
    packs_to_install = packs_to_install or []

    # if is given a list of packs to install then collect the test playbook only for those packs (in commit/push build)
    if packs_to_install:
        packs = filter(lambda x: x.is_dir() and x.name in packs_to_install, os.scandir(packs_root))
    else:
        # else collect the test playbooks for all content packs (in nightly)
        packs = filter(lambda x: x.is_dir(), os.scandir(packs_root))

    for pack_dir in packs:
        if pack_dir in SKIPPED_PACKS:
            continue
        playbooks_root = f'{pack_dir.path}/TestPlaybooks'
        if os.path.isdir(playbooks_root):
            for playbook_path, playbook in get_test_playbooks_in_dir(playbooks_root):
                yield playbook_path, playbook
            if os.path.isdir(f'{playbooks_root}/NonCircleTests'):
                for playbook_path, playbook in get_test_playbooks_in_dir(f'{playbooks_root}/NonCircleTests'):
                    yield playbook_path, playbook


def get_test_playbooks_in_dir(path):
    playbooks = filter(lambda x: x.is_file(), os.scandir(path))
    for playbook in playbooks:
        yield playbook.path, playbook


def test_pack_metadata():
    now = datetime.now().isoformat().split('.')[0]
    now = f'{now}Z'
    metadata = {
        "name": "test pack",
        "id": str(uuid.uuid4()),
        "description": "test pack (all test playbooks and scripts).",
        "created": now,
        "updated": now,
        "legacy": True,
        "support": "Cortex XSOAR",
        "supportDetails": {},
        "author": "Cortex XSOAR",
        "authorImage": "",
        "certification": "certified",
        "price": 0,
        "serverMinVersion": "6.0.0",
        "serverLicense": "",
        "currentVersion": "1.0.0",
        "general": [],
        "tags": [],
        "categories": [
            "Forensics & Malware Analysis"
        ],
        "contentItems": {},
        "integrations": [],
        "useCases": [],
        "keywords": [],
        "dependencies": {}
    }
    return json.dumps(metadata, indent=4)


def test_pack_zip(content_path, target, packs: list = None):
    """
    Iterates over all TestPlaybooks folders and adds all files from there to test_pack.zip' file.
    """
    packs = packs or []
    with zipfile.ZipFile(f'{target}/test_pack.zip', 'w', zipfile.ZIP_DEFLATED) as zip_file:
        zip_file.writestr('test_pack/metadata.json', test_pack_metadata())
        for test_path, test in test_files(content_path, packs):
            if not test_path.endswith('.yml'):
                continue
            test = test.name
            with open(test_path, 'r') as test_file:
                if not (test.startswith('playbook-') or test.startswith('script-')):
                    test_type = find_type(_dict=yaml.safe_load(test_file), file_type='yml').value
                    test_file.seek(0)
                    test_target = f'test_pack/TestPlaybooks/{test_type}-{test}'
                else:
                    test_target = f'test_pack/TestPlaybooks/{test}'
                zip_file.writestr(test_target, test_file.read())


def get_non_added_packs_ids(build: Build):
    """
    In this step we want to get only updated packs (not new packs).
    :param build: the build object
    :return: all non added packs i.e. unchanged packs (dependencies) and modified packs
    """
    compare_against = 'origin/master{}'.format('' if not build.branch_name == 'master' else '~1')
    added_files = run_command(f'git diff --name-only --diff-filter=A '
                              f'{compare_against}..refs/heads/{build.branch_name} -- Packs/*/pack_metadata.json')
    if os.getenv('CONTRIB_BRANCH'):
        added_contrib_files = run_command(
            'git status -uall --porcelain -- Packs/*/pack_metadata.json | grep "?? "').replace('?? ', '')
        added_files = added_files if not added_contrib_files else '\n'.join([added_files, added_contrib_files])

    added_files = filter(lambda x: x, added_files.split('\n'))
    added_pack_ids = map(lambda x: x.split('/')[1], added_files)
    # build.pack_ids_to_install contains new packs and modified. added_pack_ids contains new packs only.
    return set(build.pack_ids_to_install) - set(added_pack_ids)


def run_git_diff(pack_name: str, build: Build) -> str:
    """
    Run git diff command with the specific pack id.
    Args:
        pack_name (str): The pack name.
        build (Build): The build object.
    Returns:
        (str): The git diff output.
    """
    compare_against = 'origin/master{}'.format('' if not build.branch_name == 'master' else '~1')
    return run_command(f'git diff {compare_against}..{build.branch_name} -- Packs/{pack_name}/pack_metadata.json')


def check_hidden_field_changed(pack_name: str, build: Build) -> bool:
    """
    Check if pack turned from hidden to non-hidden.
    Args:
        pack_name (str): The pack name.
        build (Build): The build object.
    Returns:
        (bool): True if the pack transformed to non-hidden.
    """
    diff = run_git_diff(pack_name, build)
    for diff_line in diff.splitlines():
        if '"hidden": false' in diff_line and diff_line.split()[0].startswith('+'):
            return True
    return False


def get_turned_non_hidden_packs(modified_packs_names: Set[str], build: Build) -> Set[str]:
    """
    Return a set of packs which turned from hidden to non-hidden.
    Args:
        modified_packs_names (Set[str]): The set of packs to install.
        build (Build): The build object.
    Returns:
        (Set[str]): The set of packs names which are turned non-hidden.
    """
    hidden_packs = set()
    for pack_name in modified_packs_names:
        # check if the pack turned from hidden to non-hidden.
        if check_hidden_field_changed(pack_name, build):
            hidden_packs.add(pack_name)
    return hidden_packs


def create_build_object() -> Build:
    options = options_handler()
    logging.info(f'Build type: {options.build_object_type}')
    if options.build_object_type == XSOAR_BUILD_TYPE:
        return XSOARBuild(options)
    elif options.build_object_type == CLOUD_BUILD_TYPE:
        return CloudBuild(options)
    else:
        raise Exception(f"Wrong Build object type {options.build_object_type}.")


def packs_names_to_integrations_names(turned_non_hidden_packs_names: Set[str]) -> List[str]:
    """
    Convert packs names to the integrations names contained in it.
    Args:
        turned_non_hidden_packs_names (Set[str]): The turned non-hidden pack names (e.g. "AbnormalSecurity")
    Returns:
        List[str]: The turned non-hidden integrations names list.
    """
    hidden_integrations = []
    hidden_integrations_paths = [f'Packs/{pack_name}/Integrations' for pack_name in turned_non_hidden_packs_names]
    # extract integration names within the turned non-hidden packs.
    for hidden_integrations_path in hidden_integrations_paths:
        if os.path.exists(hidden_integrations_path):
            pack_integrations_paths = listdir_fullpath(hidden_integrations_path)
            for integration_path in pack_integrations_paths:
                hidden_integrations.append(integration_path.split("/")[-1])
    hidden_integrations_names = [integration for integration in hidden_integrations if
                                 not str(integration).startswith('.')]
    return hidden_integrations_names


def update_integration_lists(new_integrations_names: List[str], packs_not_to_install: Set[str],
                             modified_integrations_names: List[str]) -> Tuple[List[str], List[str]]:
    """
    Add the turned non-hidden integrations names to the new integrations names list and
     remove it from modified integrations names.
    Args:
        new_integrations_names (List[str]): The new integration name (e.g. "AbnormalSecurity").
        packs_not_to_install (Set[str]): The turned non-hidden packs names.
        modified_integrations_names (List[str]): The modified integration name (e.g. "AbnormalSecurity").
    Returns:
        Tuple[List[str], List[str]]: The updated lists after filtering the turned non-hidden integrations.
    """
    if not packs_not_to_install:
        return new_integrations_names, modified_integrations_names

    hidden_integrations_names = packs_names_to_integrations_names(packs_not_to_install)
    # update the new integration and the modified integration with the non-hidden integrations.
    for hidden_integration_name in hidden_integrations_names:
        if hidden_integration_name in modified_integrations_names:
            modified_integrations_names.remove(hidden_integration_name)
            new_integrations_names.append(hidden_integration_name)
    return list(set(new_integrations_names)), modified_integrations_names


def filter_new_to_marketplace_packs(build: Build, modified_pack_names: Set[str]) -> Set[str]:
    """
    Return a set of packs that is new to the marketplace.
    Args:
        build (Build): The build object.
        modified_pack_names (Set[str]): The set of packs to install.
    Returns:
        (Set[str]): The set of the pack names that should not be installed.
    """
    first_added_to_marketplace = set()
    for pack_name in modified_pack_names:
        diff = run_git_diff(pack_name, build)
        if build.check_if_new_to_marketplace(diff):
            first_added_to_marketplace.add(pack_name)
    return first_added_to_marketplace


def get_packs_not_to_install(modified_packs_names: Set[str], build: Build) -> Tuple[Set[str], Set[str]]:
    """
    Return a set of packs to install only in the post-update, and set not to install in pre-update.
    Args:
        modified_packs_names (Set[str]): The set of packs to install.
        build (Build): The build object.
    Returns:
        (Set[str]): The set of the pack names that should not be installed.
        (Set[str]): The set of the pack names that should be installed only in post update. (non-hidden packs or packs
                                                that new to current marketplace)
    """
    non_hidden_packs = get_turned_non_hidden_packs(modified_packs_names, build)
    packs_with_higher_min_version = get_packs_with_higher_min_version(modified_packs_names - non_hidden_packs,
                                                                      build.content_path, build.server_numeric_version)
    # packs to install used in post update
    build.pack_ids_to_install = list(set(build.pack_ids_to_install) - packs_with_higher_min_version)

    first_added_to_marketplace = filter_new_to_marketplace_packs(
        build, modified_packs_names - non_hidden_packs - packs_with_higher_min_version
    )

    packs_not_to_install_in_pre_update = set().union(*[packs_with_higher_min_version,
                                                       non_hidden_packs, first_added_to_marketplace])
    return packs_not_to_install_in_pre_update, non_hidden_packs


def get_packs_with_higher_min_version(packs_names: Set[str], content_path: str, server_numeric_version: str) -> Set[str]:
    """
    Return a set of packs that have higher min version than the server version.

    Args:
        packs_names (Set[str]): A set of packs to install.
        content_path (str): The content root path.
        server_numeric_version (str): The server version.

    Returns:
        (Set[str]): The set of the packs names that supposed to be not installed because
                    their min version is greater than the server version.
    """
    packs_with_higher_version = set()
    for pack_name in packs_names:

        pack_metadata = get_json_file(f"{content_path}/Packs/{pack_name}/pack_metadata.json")
        server_min_version = pack_metadata.get(Metadata.SERVER_MIN_VERSION, Metadata.SERVER_DEFAULT_MIN_VERSION)

        if 'Master' not in server_numeric_version and Version(server_numeric_version) < Version(server_min_version):
            packs_with_higher_version.add(pack_name)
            logging.info(f"Found pack '{pack_name}' with min version {server_min_version} that is "
                         f"higher than server version {server_numeric_version}")

    return packs_with_higher_version


def main():
    """
    This step in the build is doing different things for branch build and nightly.
    The flow for custom branch build is:
        1. Add server config and restart servers (only in xsoar).
        2. Disable all enabled integrations.
        3. Finds only modified (not new) packs and install them, same version as in production.
            (before the update in this branch).
        4. Finds all the packs that should not be installed, like turned hidden -> non-hidden packs names
           or packs with higher min version than the server version,
           or existing packs that were added to a new marketplace.
        5. Compares master to commit_sha and return two lists - new integrations and modified in the current branch.
           Filter the lists, add the turned non-hidden to the new integrations list and remove it from the modified list
           This filter purpose is to ignore the turned-hidden integration tests in the pre-update step. (#CIAC-3009)
        6. Configures integration instances (same version as in production) for the modified packs
            and runs `test-module` (pre-update).
        7. Changes marketplace bucket to the new one that was created in create-instances workflow.
        8. Installs all (new and modified) packs from current branch.
        9. After updating packs from branch, runs `test-module` for both new and modified integrations,
            to check that modified integrations was not broken. (post-update).
        10. Upload the test playbooks of packs from the packs to install list.
        11. Prints results.
    The flow for nightly:
        1. Add server config and restart servers (only in xsoar).
        2. Disable all enabled integrations.
        3. Upload all test playbooks that currently in master.
        4. In XSOAR:Install all existing packs, in cloud: install only requested packs.
    """
    install_logging('Install_Content_And_Configure_Integrations_On_Server.log', logger=logging)
    build = create_build_object()
    logging.info(f"Build Number: {build.ci_build_number}")

    build.configure_servers_and_restart()
    build.disable_instances()

    if build.is_nightly:
        build.install_nightly_pack()
    else:
        modified_packs_names = get_non_added_packs_ids(build)
        packs_not_to_install_in_pre_update, packs_to_install_in_post_update = get_packs_not_to_install(
            modified_packs_names, build)
        packs_to_install = modified_packs_names - packs_not_to_install_in_pre_update
        build.install_packs(pack_ids=packs_to_install)
        new_integrations_names, modified_integrations_names = build.get_changed_integrations(
            packs_to_install_in_post_update)
        pre_update_configuration_results = build.configure_and_test_integrations_pre_update(new_integrations_names,
                                                                                            modified_integrations_names)
        modified_module_instances, new_module_instances, failed_tests_pre, successful_tests_pre = pre_update_configuration_results
        installed_content_packs_successfully = build.update_content_on_servers()
        successful_tests_post, failed_tests_post = build.test_integrations_post_update(new_module_instances,
                                                                                       modified_module_instances)
        if not os.getenv('BUCKET_UPLOAD'):  # Don't need to upload test playbooks in upload flow
            build.create_and_upload_test_pack(packs_to_install=build.pack_ids_to_install)
        success = report_tests_status(failed_tests_pre, failed_tests_post, successful_tests_pre, successful_tests_post,
                                      new_integrations_names, build)
        if not success or not installed_content_packs_successfully:
            logging.exception('Failed to configure and test integration instances.')
            sys.exit(2)


if __name__ == '__main__':
    main()<|MERGE_RESOLUTION|>--- conflicted
+++ resolved
@@ -337,15 +337,8 @@
         installed_content_packs_successfully = True
         for server in self.servers:
             try:
-<<<<<<< HEAD
                 hostname = self.xsiam_machine if self.is_xsiam else ''
-                small_batches_install = True if self.is_xsiam and install_pack_in_small_batches else False
-                _, flag = search_and_install_packs_and_their_dependencies(pack_ids, server.client, hostname,
-                                                                          small_batches_install)
-=======
-                hostname = self.cloud_machine if self.is_cloud else ''
                 _, flag = search_and_install_packs_and_their_dependencies(pack_ids, server.client, hostname)
->>>>>>> 879a8002
                 if not flag:
                     raise Exception('Failed to search and install packs.')
             except Exception:
@@ -797,14 +790,7 @@
         Collects all existing test playbooks, saves them to test_pack.zip
         Uploads test_pack.zip to server
         """
-<<<<<<< HEAD
         self.install_packs(install_pack_in_small_batches=True)
-=======
-        success = self.install_packs()
-        if not success:
-            logging.error('Failed to install content packs, aborting.')
-            sys.exit(1)
->>>>>>> 879a8002
         # creates zip file test_pack.zip witch contains all existing TestPlaybooks
         create_test_pack()
         # uploads test_pack.zip to all servers (we have only one cloud server)
