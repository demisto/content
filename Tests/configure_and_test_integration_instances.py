
import argparse
import ast
import json
import os
import subprocess
import sys
import uuid
import zipfile
from abc import abstractmethod, ABC
from datetime import datetime
from packaging.version import Version
from enum import IntEnum
from pprint import pformat
from threading import Thread
from time import sleep

from urllib.parse import quote_plus
import demisto_client

from demisto_sdk.commands.common.constants import FileType
from demisto_sdk.commands.common.tools import run_threads_list, run_command, get_yaml, \
    str2bool, format_version, find_type, listdir_fullpath
from demisto_sdk.commands.test_content.constants import SSH_USER
from demisto_sdk.commands.test_content.mock_server import MITMProxy, run_with_mock, RESULT
from demisto_sdk.commands.test_content.tools import update_server_configuration, is_redhat_instance
from demisto_sdk.commands.test_content.TestContentClasses import BuildContext
from demisto_sdk.commands.validate.validate_manager import ValidateManager
from ruamel import yaml

from Tests.Marketplace.search_and_install_packs import search_and_install_packs_and_their_dependencies, \
    upload_zipped_packs, install_all_content_packs_for_nightly
from Tests.Marketplace.marketplace_constants import Metadata
from Tests.scripts.utils.log_util import install_logging
from Tests.scripts.utils import logging_wrapper as logging
from Tests.test_content import get_server_numeric_version
from Tests.test_integration import __get_integration_config, test_integration_instance, disable_all_integrations
from Tests.tools import run_with_proxy_configured
from Tests.update_content_data import update_content
from Tests.private_build.upload_packs_private import extract_packs_artifacts
from tempfile import mkdtemp

MARKET_PLACE_MACHINES = ('master',)
SKIPPED_PACKS = ['NonSupported', 'ApiModules']
NO_PROXY = ','.join([
    'oproxy.demisto.ninja',
    'oproxy-dev.demisto.ninja',
])
NO_PROXY_CONFIG = {'python.pass.extra.keys': f'--env##no_proxy={NO_PROXY}'}  # noqa: E501
DOCKER_HARDENING_CONFIGURATION = {
    'docker.cpu.limit': '1.0',
    'docker.run.internal.asuser': 'true',
    'limit.docker.cpu': 'true',
    'python.pass.extra.keys': f'--memory=1g##--memory-swap=-1##--pids-limit=256##--ulimit=nofile=1024:8192##--env##no_proxy={NO_PROXY}',  # noqa: E501
    'powershell.pass.extra.keys': f'--env##no_proxy={NO_PROXY}',
    'monitoring.pprof': 'true',
    'enable.pprof.memory.dump': 'true',
    'limit.memory.dump.size': '14000',
    'memdump.debug.level': '1',
}
DOCKER_HARDENING_CONFIGURATION_FOR_PODMAN = {
    'docker.run.internal.asuser': 'true'
}
MARKET_PLACE_CONFIGURATION = {
    'content.pack.verify': 'false',
    'marketplace.initial.sync.delay': '0',
    'content.pack.ignore.missing.warnings.contentpack': 'true'
}
AVOID_DOCKER_IMAGE_VALIDATION = {
    'content.validate.docker.images': 'false'
}
ID_SET_PATH = './artifacts/id_set.json'
XSOAR_BUILD_TYPE = "XSOAR"
CLOUD_BUILD_TYPE = "XSIAM"
MARKETPLACE_TEST_BUCKET = 'marketplace-ci-build/content/builds'
MARKETPLACE_XSIAM_BUCKETS = 'marketplace-v2-dist-dev/upload-flow/builds-xsiam'
ARTIFACTS_FOLDER_MPV2 = os.getenv('ARTIFACTS_FOLDER_MPV2', '/builds/xsoar/content/artifacts/marketplacev2')
SET_SERVER_KEYS = True


class Running(IntEnum):
    CI_RUN = 0
    WITH_OTHER_SERVER = 1
    WITH_LOCAL_SERVER = 2


def get_custom_user_agent(build_number):
    return f"demisto-py/dev (Build:{build_number})"


class Server:

    def __init__(self):
        self.internal_ip = None
        self.user_name = None
        self.password = None
        self.name = ''
        self.build_number = 'unknown'


class CloudServer(Server):

    def __init__(self, api_key, server_numeric_version, base_url, xdr_auth_id, name, build_number=''):
        super().__init__()
        self.name = name
        self.api_key = api_key
        self.server_numeric_version = server_numeric_version
        self.base_url = base_url
        self.xdr_auth_id = xdr_auth_id
        self.build_number = build_number
        self.__client = None
        # we use client without demisto username
        os.environ.pop('DEMISTO_USERNAME', None)

    def __str__(self):
        return self.name

    @property
    def client(self):
        if self.__client is None:
            self.__client = self.reconnect_client()

        return self.__client

    def reconnect_client(self):
        self.__client = demisto_client.configure(base_url=self.base_url,
                                                 verify_ssl=False,
                                                 api_key=self.api_key,
                                                 auth_id=self.xdr_auth_id)
        custom_user_agent = get_custom_user_agent(self.build_number)
        logging.debug(f'Setting user agent on client to:{custom_user_agent}')
        self.__client.api_client.user_agent = custom_user_agent
        return self.__client


class XSOARServer(Server):

    def __init__(self, internal_ip, user_name, password, build_number=''):
        super().__init__()
        self.__client = None
        self.internal_ip: str = internal_ip
        self.user_name = user_name
        self.password = password
        self.build_number = build_number

    def __str__(self):
        return self.internal_ip

    @property
    def client(self):
        if self.__client is None:
            self.__client = self.reconnect_client()

        return self.__client

    def reconnect_client(self):
        self.__client = demisto_client.configure(f'https://{self.internal_ip}',
                                                 verify_ssl=False,
                                                 username=self.user_name,
                                                 password=self.password)
<<<<<<< HEAD
        custom_user_agent = self.get_custom_user_agent()
        logging.debug(f"Setting user agent on client to '{custom_user_agent}'.")
=======
        custom_user_agent = get_custom_user_agent(self.build_number)
        logging.debug(f'Setting user agent on client to:{custom_user_agent}')
>>>>>>> 1755f45e
        self.__client.api_client.user_agent = custom_user_agent
        return self.__client

    def add_server_configuration(self, config_dict, error_msg, restart=False):
        update_server_configuration(self.client, config_dict, error_msg)

        if restart:
            self.exec_command('sudo systemctl restart demisto')

    def exec_command(self, command):
        subprocess.check_output(f'ssh {SSH_USER}@{self.internal_ip} {command}'.split(),
                                stderr=subprocess.STDOUT)


def get_id_set(id_set_path) -> dict | None:
    """
    Used to collect the ID set so it can be passed to the Build class on init.

    :return: ID set as a dict if it exists.
    """
    if os.path.isfile(id_set_path):
        return get_json_file(id_set_path)
    return None


class Build(ABC):
    # START CHANGE ON LOCAL RUN #
    content_path = f'{os.getenv("HOME")}/project' if os.getenv('CIRCLECI') else os.getenv('CI_PROJECT_DIR')
    test_pack_target = f'{os.getenv("HOME")}/project/Tests' if os.getenv(
        'CIRCLECI') else f'{os.getenv("CI_PROJECT_DIR")}/Tests'  # noqa
    key_file_path = 'Use in case of running with non local server'
    run_environment = Running.CI_RUN
    env_results_path = f'{os.getenv("ARTIFACTS_FOLDER")}/env_results.json'
    DEFAULT_SERVER_VERSION = '99.99.98'

    #  END CHANGE ON LOCAL RUN  #

    def __init__(self, options):
        self._proxy = None
        self.is_cloud = False
        self.cloud_machine = None
        self.servers = []
        self.server_numeric_version = ''
        self.git_sha1 = options.git_sha1
        self.branch_name = options.branch
        self.ci_build_number = options.build_number
        self.is_nightly = options.is_nightly
        self.secret_conf = get_json_file(options.secret)
        self.username = options.user if options.user else self.secret_conf.get('username')
        self.password = options.password if options.password else self.secret_conf.get('userPassword')
        self.is_private = options.is_private
        conf = get_json_file(options.conf)
        self.tests = conf['tests']
        self.skipped_integrations_conf = conf['skipped_integrations']
        self.unmockable_integrations = conf['unmockable_integrations']
        id_set_path = options.id_set_path if options.id_set_path else ID_SET_PATH
        self.id_set = get_id_set(id_set_path)
        self.test_pack_path = options.test_pack_path if options.test_pack_path else None
        self.tests_to_run = self.fetch_tests_list(options.tests_to_run)
        self.content_root = options.content_root
        self.pack_ids_to_install = self.fetch_pack_ids_to_install(options.pack_ids_to_install)
        self.service_account = options.service_account
        self.marketplace_tag_name = None
        self.artifacts_folder = None
        self.marketplace_buckets = None

    @property
    @abstractmethod
    def marketplace_name(self) -> str:
        pass

    @staticmethod
    def fetch_tests_list(tests_to_run_path: str):
        """
        Fetches the test list from the filter. (Parses lines, all test written in the  filter.txt file)

        :param tests_to_run_path: Path to location of test filter.
        :return: List of tests if there are any, otherwise empty list.
        """
        tests_to_run = []
        with open(tests_to_run_path) as filter_file:
            tests_from_file = filter_file.readlines()
            for test_from_file in tests_from_file:
                test_clean = test_from_file.rstrip()
                tests_to_run.append(test_clean)
        return tests_to_run

    @staticmethod
    def fetch_pack_ids_to_install(packs_to_install_path: str):
        """
        Fetches the test list from the filter.

        :param packs_to_install_path: Path to location of pack IDs to install file.
        :return: List of Pack IDs if there are any, otherwise empty list.
        """
        tests_to_run = []
        with open(packs_to_install_path) as filter_file:
            tests_from_file = filter_file.readlines()
            for test_from_file in tests_from_file:
                test_clean = test_from_file.rstrip()
                tests_to_run.append(test_clean)
        return tests_to_run

    @abstractmethod
    def configure_servers_and_restart(self):
        pass

    @abstractmethod
    def install_nightly_pack(self):
        pass

    @abstractmethod
    def test_integrations_post_update(self, new_module_instances: list,
                                      modified_module_instances: list) -> tuple:
        pass

    @abstractmethod
    def configure_and_test_integrations_pre_update(self, new_integrations, modified_integrations) -> tuple:
        pass

    @abstractmethod
    def test_integration_with_mock(self, instance: dict, pre_update: bool):
        pass

    @staticmethod
    def set_marketplace_url(servers, branch_name, ci_build_number, marketplace_name=None, artifacts_folder=None,
                            marketplace_buckets=None):
        raise NotImplementedError

    def check_if_new_to_marketplace(self, diff: str) -> bool:
        """
        Args:
            diff: the git diff for pack_metadata file, between master and branch
        Returns:
            (bool): whether new (current) marketplace was added to the pack_metadata or not
        """
        spaced_diff = " ".join(diff.split())
        return (f'+ "{self.marketplace_name}"' in spaced_diff) and f'- "{self.marketplace_name}"' not in spaced_diff

    def disable_instances(self):
        for server in self.servers:
            disable_all_integrations(server.client)

    def get_changed_integrations(self, packs_not_to_install: set[str] | None = None) -> tuple[list[str], list[str]]:
        """
        Return 2 lists - list of new integrations names and list of modified integrations names since the commit of the git_sha1.
        The modified list is exclude the packs_not_to_install and the new list is including it
        in order to ignore the turned non-hidden tests in the pre-update stage.
        Args:
            self: the build object.
            packs_not_to_install (Set[str]): The set of packs names which are turned to non-hidden.
        Returns:
            Tuple[List[str], List[str]]: The list of new integrations names and list of modified integrations names.
        """
        new_integrations_files, modified_integrations_files = get_new_and_modified_integration_files(
            self.branch_name) if not self.is_private else ([], [])
        new_integrations_names, modified_integrations_names = [], []

        if new_integrations_files:
            new_integrations_names = get_integration_names_from_files(new_integrations_files)
            logging.debug(f'New Integrations Since Last Release:\n{new_integrations_names}')

        if modified_integrations_files:
            modified_integrations_names = get_integration_names_from_files(modified_integrations_files)
            logging.debug(f'Updated Integrations Since Last Release:\n{modified_integrations_names}')
        return update_integration_lists(new_integrations_names, packs_not_to_install, modified_integrations_names)

    @abstractmethod
    def concurrently_run_function_on_servers(self, function=None, pack_path=None, service_account=None):
        pass

    def install_packs(self, pack_ids: list | None = None, multithreading=True, is_post_update: bool = False) -> bool:
        """
        Install packs using 'pack_ids' or "$ARTIFACTS_FOLDER/content_packs_to_install.txt" file, and their dependencies.
        Args:
            pack_ids (list | None, optional): Packs to install on the server.
                If no packs provided, installs packs that were provided by the previous step of the build.
            multithreading (bool): Whether to install packs in parallel or not.
            is_post_update (bool): Whether the installation is in post update mode. Defaults to False.

        Returns:
            bool: Whether packs installed successfully
        """
        pack_ids = self.pack_ids_to_install if pack_ids is None else pack_ids
        logging.info(f"IDs of packs to install: {pack_ids}")
        installed_content_packs_successfully = True
        for server in self.servers:
            try:
                hostname = self.cloud_machine if self.is_cloud else ''
                _, flag = search_and_install_packs_and_their_dependencies(pack_ids=pack_ids,
                                                                          client=server.client,
                                                                          hostname=hostname,
                                                                          multithreading=multithreading,
                                                                          is_post_update=is_post_update)
                if not flag:
                    raise Exception('Failed to search and install packs.')
            except Exception:
                logging.exception('Failed to search and install packs')
                installed_content_packs_successfully = False

        return installed_content_packs_successfully

    def get_tests(self) -> list[dict]:
        """
        Selects the tests from that should be run in this execution and filters those that cannot run in this server version
        Args:
            self: Build object

        Returns:
            Test configurations from conf.json that should be run in this execution
        """
        server_numeric_version: str = self.server_numeric_version
        tests: dict = self.tests
        tests_for_iteration: list[dict]
        if Build.run_environment == Running.CI_RUN:
            filtered_tests = BuildContext._extract_filtered_tests()
            if self.is_nightly:
                # skip test button testing
                logging.debug('Not running instance tests in nightly flow')
                tests_for_iteration = []
            else:
                # if not filtered_tests in cloud, we not running tests at all
                if self.is_cloud and not filtered_tests:
                    tests_for_iteration = []
                else:
                    tests_for_iteration = list(filter(lambda test: test.get('playbookID', '') in filtered_tests, tests))
            tests_for_iteration = filter_tests_with_incompatible_version(tests_for_iteration, server_numeric_version)
            return tests_for_iteration

        # START CHANGE ON LOCAL RUN #
        return [
            {
                "playbookID": "Docker Hardening Test",
                "fromversion": "5.0.0"
            },
            {
                "integrations": "SplunkPy",
                "playbookID": "SplunkPy-Test-V2",
                "memory_threshold": 500,
                "instance_names": "use_default_handler"
            }
        ]
        #  END CHANGE ON LOCAL RUN  #

    def configure_server_instances(self, tests_for_iteration, all_new_integrations, modified_integrations):
        modified_module_instances = []
        new_module_instances = []
        testing_client = self.servers[0].client
        for test in tests_for_iteration:
            integrations = get_integrations_for_test(test, self.skipped_integrations_conf)

            playbook_id = test.get('playbookID')

            new_integrations, modified_integrations, unchanged_integrations, integration_to_status = group_integrations(
                integrations, self.skipped_integrations_conf, all_new_integrations, modified_integrations
            )
            integration_to_status_string = '\n\t\t\t\t\t\t'.join(
                [f'"{key}" - {val}' for key, val in integration_to_status.items()])
            if integration_to_status_string:
                logging.info(f'All Integrations for test "{playbook_id}":\n\t\t\t\t\t\t{integration_to_status_string}')
            else:
                logging.info(f'No Integrations for test "{playbook_id}"')
            instance_names_conf = test.get('instance_names', [])
            if not isinstance(instance_names_conf, list):
                instance_names_conf = [instance_names_conf]

            integrations_to_configure = modified_integrations[:]
            integrations_to_configure.extend(unchanged_integrations)
            placeholders_map = {'%%SERVER_HOST%%': self.servers[0]}
            new_ints_params_set = set_integration_params(self,
                                                         new_integrations,
                                                         self.secret_conf['integrations'],
                                                         instance_names_conf,
                                                         placeholders_map)
            ints_to_configure_params_set = set_integration_params(self,
                                                                  integrations_to_configure,
                                                                  self.secret_conf['integrations'],
                                                                  instance_names_conf, placeholders_map)
            if not new_ints_params_set:
                logging.error(f'failed setting parameters for integrations: {new_integrations}')
            if not ints_to_configure_params_set:
                logging.error(f'failed setting parameters for integrations: {integrations_to_configure}')
            if not (new_ints_params_set and ints_to_configure_params_set):
                continue

            modified_module_instances_for_test, new_module_instances_for_test = self.configure_modified_and_new_integrations(
                integrations_to_configure,
                new_integrations,
                testing_client)

            modified_module_instances.extend(modified_module_instances_for_test)
            new_module_instances.extend(new_module_instances_for_test)
        return modified_module_instances, new_module_instances

    def configure_modified_and_new_integrations(self,
                                                modified_integrations_to_configure: list,
                                                new_integrations_to_configure: list,
                                                demisto_client_: demisto_client) -> tuple:
        """
        Configures old and new integrations in the server configured in the demisto_client.
        Args:
            self: The build object
            modified_integrations_to_configure: Integrations to configure that are already exists
            new_integrations_to_configure: Integrations to configure that were created in this build
            demisto_client_: A demisto client

        Returns:
            A tuple with two lists:
            1. List of configured instances of modified integrations
            2. List of configured instances of new integrations
        """
        modified_modules_instances = []
        new_modules_instances = []
        for integration in modified_integrations_to_configure:
            placeholders_map = {'%%SERVER_HOST%%': self.servers[0]}
            module_instance = configure_integration_instance(integration, demisto_client_, placeholders_map)
            if module_instance:
                modified_modules_instances.append(module_instance)
        for integration in new_integrations_to_configure:
            placeholders_map = {'%%SERVER_HOST%%': self.servers[0]}
            module_instance = configure_integration_instance(integration, demisto_client_, placeholders_map)
            if module_instance:
                new_modules_instances.append(module_instance)
        return modified_modules_instances, new_modules_instances

    def instance_testing(self,
                         all_module_instances: list,
                         pre_update: bool,
                         use_mock: bool = True,
                         first_call: bool = True) -> tuple[set, set]:
        """
        Runs 'test-module' command for the instances detailed in `all_module_instances`
        Args:
            self: An object containing the current build info.
            all_module_instances: The integration instances that should be tested
            pre_update: Whether this instance testing is before or after the content update on the server.
            use_mock: Whether to use mock while testing mockable integrations. Should be used mainly with
            private content build which aren't using the mocks.
            first_call: indicates if its the first time the function is called from the same place

        Returns:
            A set of the successful tests containing the instance name and the integration name
            A set of the failed tests containing the instance name and the integration name
        """
        update_status = 'Pre' if pre_update else 'Post'
        failed_tests = set()
        successful_tests = set()
        # Test all module instances (of modified + unchanged integrations) pre-updating content
        if all_module_instances:
            # only print start message if there are instances to configure
            logging.info(f'Start of Instance Testing ("Test" button) ({update_status}-update)')
        else:
            logging.info(f'No integrations to configure for the chosen tests. ({update_status}-update)')
        failed_instances = []
        for instance in all_module_instances:
            integration_of_instance = instance.get('brand', '')
            instance_name = instance.get('name', '')
            # If there is a failure, test_integration_instance will print it
            if integration_of_instance not in self.unmockable_integrations and use_mock:
                success = self.test_integration_with_mock(instance, pre_update)
            else:
                testing_client = self.servers[0].reconnect_client()
                success, _ = test_integration_instance(testing_client, instance)
            if not success:
                failed_tests.add((instance_name, integration_of_instance))
                failed_instances.append(instance)
            else:
                successful_tests.add((instance_name, integration_of_instance))

        # in case some tests failed post update, wait a 15 secs, runs the tests again
        if failed_instances and not pre_update and first_call:
            logging.info("some post-update tests failed, sleeping for 15 seconds, then running the failed tests again")
            sleep(15)
            _, failed_tests = self.instance_testing(failed_instances, pre_update=False, first_call=False)

        return successful_tests, failed_tests

    def update_content_on_servers(self) -> bool:
        """
        Changes marketplace bucket to new one that was created for current branch.
        Updates content on the build's server according to the server version.
        Args:
            self: Build object

        Returns:
            A boolean that indicates whether the content installation was successful.
            If the server version is lower then 5.9.9 will return the 'installed_content_packs_successfully' parameter as is
            If the server version is higher or equal to 6.0 - will return True if the packs installation was successful
            both before that update and after the update.
        """
        self.set_marketplace_url(self.servers, self.branch_name, self.ci_build_number, self.marketplace_tag_name,
                                 self.artifacts_folder, self.marketplace_buckets)
        installed_content_packs_successfully = self.install_packs(is_post_update=True)
        return installed_content_packs_successfully

    def create_and_upload_test_pack(self, packs_to_install: list = None):
        """Creates and uploads a test pack that contains the test playbook of the specified packs to install list.

        Args:
            packs_to_install (list): The packs to install list from the artifacts.
        """
        packs_to_install = packs_to_install or []
        create_test_pack(packs_to_install)

        for server in self.servers:
            upload_zipped_packs(client=server.client,
                                host=server.name or server.internal_ip,
                                pack_path=f'{Build.test_pack_target}/test_pack.zip')


class XSOARBuild(Build):

    def __init__(self, options):
        super().__init__(options)
        self.ami_env = options.ami_env
        servers_list, self.server_numeric_version = self.get_servers(options.ami_env)
        self.servers = [XSOARServer(internal_ip,
                                    self.username,
                                    self.password,
                                    self.ci_build_number) for internal_ip in servers_list]

    @property
    def proxy(self) -> MITMProxy:
        """
        A property method that should create and return a single proxy instance through out the build
        Returns:
            The single proxy instance that should be used in this build.
        """
        if not self._proxy:
            self._proxy = MITMProxy(self.servers[0].internal_ip,
                                    logging_module=logging,
                                    build_number=self.ci_build_number,
                                    branch_name=self.branch_name)
        return self._proxy

    @property
    def marketplace_name(self) -> str:
        return 'xsoar'

    def configure_servers_and_restart(self):
        manual_restart = Build.run_environment == Running.WITH_LOCAL_SERVER
        for server in self.servers:
            configurations = {}
<<<<<<< HEAD
            configure_types = []
=======
>>>>>>> 1755f45e
            if is_redhat_instance(server.internal_ip):
                configurations.update(DOCKER_HARDENING_CONFIGURATION_FOR_PODMAN)
                configurations.update(NO_PROXY_CONFIG)
                configurations['python.pass.extra.keys'] += "##--network=slirp4netns:cidr=192.168.0.0/16"
            else:
                configurations.update(DOCKER_HARDENING_CONFIGURATION)
            configure_types = ['docker hardening', 'marketplace']
            configurations.update(MARKET_PLACE_CONFIGURATION)

            error_msg = f"failed to set {' and '.join(configure_types)} configurations"
            server.add_server_configuration(configurations, error_msg=error_msg, restart=not manual_restart)

        if manual_restart:
            input('restart your server and then press enter.')
        else:
            logging.info('Done restarting servers. Sleeping for 1 minute')
            sleep(60)

    def install_nightly_pack(self):
        """
        Installs all existing packs in master
        Collects all existing test playbooks, saves them to test_pack.zip
        Uploads test_pack.zip to server
        Args:
            self: A build object
        """
        # Install all existing packs with latest version
        self.concurrently_run_function_on_servers(function=install_all_content_packs_for_nightly,
                                                  service_account=self.service_account)
        # creates zip file test_pack.zip witch contains all existing TestPlaybooks
        create_test_pack()
        # uploads test_pack.zip to all servers
        self.concurrently_run_function_on_servers(function=upload_zipped_packs,
                                                  pack_path=f'{Build.test_pack_target}/test_pack.zip')

        logging.info('Sleeping for 45 seconds while installing nightly packs')
        sleep(45)

    @run_with_proxy_configured
    def test_integrations_post_update(self, new_module_instances: list,
                                      modified_module_instances: list) -> tuple:
        """
        Runs 'test-module on all integrations for post-update check
        Args:
            self: A build object
            new_module_instances: A list containing new integrations instances to run test-module on
            modified_module_instances: A list containing old (existing) integrations instances to run test-module on

        Returns:
            * A list of integration names that have failed the 'test-module' execution post update
            * A list of integration names that have succeeded the 'test-module' execution post update
        """
        modified_module_instances.extend(new_module_instances)
        successful_tests_post, failed_tests_post = self.instance_testing(modified_module_instances, pre_update=False)
        return successful_tests_post, failed_tests_post

    @run_with_proxy_configured
    def configure_and_test_integrations_pre_update(self, new_integrations, modified_integrations) -> tuple:
        """
        Configures integration instances that exist in the current version and for each integration runs 'test-module'.
        Args:
            self: Build object
            new_integrations: A list containing new integrations names
            modified_integrations: A list containing modified integrations names

        Returns:
            A tuple consists of:
            * A list of modified module instances configured
            * A list of new module instances configured
            * A list of integrations that have failed the 'test-module' command execution
            * A list of integrations that have succeeded the 'test-module' command execution
            * A list of new integrations names
        """
        tests_for_iteration = self.get_tests()
        modified_module_instances, new_module_instances = self.configure_server_instances(
            tests_for_iteration,
            new_integrations,
            modified_integrations)
        successful_tests_pre, failed_tests_pre = self.instance_testing(modified_module_instances, pre_update=True)
        return modified_module_instances, new_module_instances, failed_tests_pre, successful_tests_pre

    def test_integration_with_mock(self, instance: dict, pre_update: bool):
        """
        Runs 'test-module' for given integration with mitmproxy
        In case the playback mode fails and this is a pre-update run - a record attempt will be executed.
        Args:
            instance: A dict containing the instance details
            pre_update: Whether this instance testing is before or after the content update on the server.

        Returns:
            The result of running the 'test-module' command for the given integration.
            If a record was executed - will return the result of the 'test--module' with the record mode only.
        """
        testing_client = self.servers[0].reconnect_client()
        integration_of_instance = instance.get('brand', '')
        logging.debug(f'Integration "{integration_of_instance}" is mockable, running test-module with mitmproxy')
        has_mock_file = self.proxy.has_mock_file(integration_of_instance)
        success = False
        if has_mock_file:
            with run_with_mock(self.proxy, integration_of_instance) as result_holder:
                success, _ = test_integration_instance(testing_client, instance)
                result_holder[RESULT] = success
                if not success:
                    logging.warning(f'Running test-module for "{integration_of_instance}" has failed in playback mode')
        if not success and not pre_update:
            logging.debug(f'Recording a mock file for integration "{integration_of_instance}".')
            with run_with_mock(self.proxy, integration_of_instance, record=True) as result_holder:
                success, _ = test_integration_instance(testing_client, instance)
                result_holder[RESULT] = success
                if not success:
                    logging.debug(f'Record mode for integration "{integration_of_instance}" has failed.')
        return success

    @staticmethod
    def set_marketplace_url(servers, branch_name, ci_build_number, marketplace_name=None, artifacts_folder=None,
                            marketplace_buckets=None):
        url_suffix = f'{quote_plus(branch_name)}/{ci_build_number}/xsoar'
        config_path = 'marketplace.bootstrap.bypass.url'
        config = {config_path: f'https://storage.googleapis.com/marketplace-ci-build/content/builds/{url_suffix}'}
        for server in servers:
            server.add_server_configuration(config, 'failed to configure marketplace custom url ', True)
        logging.success('Updated marketplace url and restarted servers')
        logging.info('sleeping for 120 seconds')
        sleep(120)

    @staticmethod
    def get_servers(ami_env):
        env_conf = get_env_conf()
        servers = get_servers(env_conf, ami_env)
        if Build.run_environment == Running.CI_RUN:
            server_numeric_version = get_server_numeric_version(ami_env)
        else:
            server_numeric_version = Build.DEFAULT_SERVER_VERSION
        return servers, server_numeric_version

    def concurrently_run_function_on_servers(self, function=None, pack_path=None, service_account=None):
        threads_list = []

        if not function:
            raise Exception('Install method was not provided.')

        # For each server url we install pack/ packs
        for server in self.servers:
            kwargs = {'client': server.client, 'host': server.internal_ip}
            if service_account:
                kwargs['service_account'] = service_account
            if pack_path:
                kwargs['pack_path'] = pack_path
            threads_list.append(Thread(target=function, kwargs=kwargs))
        run_threads_list(threads_list)


class CloudBuild(Build):

    def __init__(self, options):
        global SET_SERVER_KEYS
        SET_SERVER_KEYS = False
        super().__init__(options)
        self.is_cloud = True
        self.cloud_machine = options.cloud_machine
        self.api_key, self.server_numeric_version, self.base_url, self.xdr_auth_id =\
            self.get_cloud_configuration(options.cloud_machine, options.cloud_servers_path,
                                         options.cloud_servers_api_keys)
        self.servers = [CloudServer(self.api_key, self.server_numeric_version, self.base_url, self.xdr_auth_id,
                                    self.cloud_machine, self.ci_build_number)]
        self.marketplace_tag_name: str = options.marketplace_name
        self.artifacts_folder = options.artifacts_folder
        self.marketplace_buckets = options.marketplace_buckets

    @staticmethod
    def get_cloud_configuration(cloud_machine, cloud_servers_path, cloud_servers_api_keys_path):
        logging.info('getting cloud configuration')

        cloud_servers = get_json_file(cloud_servers_path)
        conf = cloud_servers.get(cloud_machine)
        cloud_servers_api_keys = get_json_file(cloud_servers_api_keys_path)
        api_key = cloud_servers_api_keys.get(cloud_machine)
        return api_key, conf.get('demisto_version'), conf.get('base_url'), conf.get('x-xdr-auth-id')

    @property
    def marketplace_name(self) -> str:
        return self.marketplace_tag_name

    def configure_servers_and_restart(self):
        # No need of this step in cloud.
        pass

    def test_integration_with_mock(self, instance: dict, pre_update: bool):
        # No need of this step in CLOUD.
        pass

    def install_nightly_pack(self):
        """
        Installs packs from content_packs_to_install.txt file
        Collects all existing test playbooks, saves them to test_pack.zip
        Uploads test_pack.zip to server
        """
        success = self.install_packs(multithreading=False, is_post_update=False)
        if not success:
            logging.error('Failed to install content packs, aborting.')
            sys.exit(1)
        # creates zip file test_pack.zip witch contains all existing TestPlaybooks
        create_test_pack()
        # uploads test_pack.zip to all servers (we have only one cloud server)
        for server in self.servers:
            upload_zipped_packs(client=server.client,
                                host=server.name,
                                pack_path=f'{Build.test_pack_target}/test_pack.zip')

        logging.info('Sleeping for 45 seconds while installing nightly packs')
        sleep(45)

    def test_integrations_post_update(self, new_module_instances: list,
                                      modified_module_instances: list) -> tuple:
        """
        Runs 'test-module on all integrations for post-update check
        Args:
            self: A build object
            new_module_instances: A list containing new integrations instances to run test-module on
            modified_module_instances: A list containing old (existing) integrations instances to run test-module on

        Returns:
            * A list of integration names that have failed the 'test-module' execution post update
            * A list of integration names that have succeeded the 'test-module' execution post update
        """
        modified_module_instances.extend(new_module_instances)
        successful_tests_post, failed_tests_post = self.instance_testing(modified_module_instances, pre_update=False,
                                                                         use_mock=False)
        return successful_tests_post, failed_tests_post

    def configure_and_test_integrations_pre_update(self, new_integrations, modified_integrations) -> tuple:
        """
        Configures integration instances that exist in the current version and for each integration runs 'test-module'.
        Args:
            self: Build object
            new_integrations: A list containing new integrations names
            modified_integrations: A list containing modified integrations names

        Returns:
            A tuple consists of:
            * A list of modified module instances configured
            * A list of new module instances configured
            * A list of integrations that have failed the 'test-module' command execution
            * A list of integrations that have succeeded the 'test-module' command execution
            * A list of new integrations names
        """
        tests_for_iteration = self.get_tests()
        modified_module_instances, new_module_instances = self.configure_server_instances(
            tests_for_iteration,
            new_integrations,
            modified_integrations)
        successful_tests_pre, failed_tests_pre = self.instance_testing(modified_module_instances,
                                                                       pre_update=True,
                                                                       use_mock=False)
        return modified_module_instances, new_module_instances, failed_tests_pre, successful_tests_pre

    @staticmethod
    def set_marketplace_url(servers, branch_name, ci_build_number, marketplace_name='marketplacev2',
                            artifacts_folder=ARTIFACTS_FOLDER_MPV2,
                            marketplace_buckets=MARKETPLACE_XSIAM_BUCKETS):
        logging.info('Copying custom build bucket to cloud_instance_bucket.')
        marketplace_name = marketplace_name
        from_bucket = f'{MARKETPLACE_TEST_BUCKET}/{branch_name}/{ci_build_number}/{marketplace_name}/content'
        output_file = f'{artifacts_folder}/Copy_custom_bucket_to_cloud_machine.log'
        for server in servers:
            to_bucket = f'{marketplace_buckets}/{server.name}'
            cmd = f'gsutil -m cp -r gs://{from_bucket} gs://{to_bucket}/'
            with open(output_file, "w") as outfile:
                subprocess.run(cmd.split(), stdout=outfile, stderr=outfile)
            try:
                # We are syncing marketplace since we are copying custom bucket to existing bucket and if new packs
                # were added, they will not appear on the cloud marketplace without sync.
                _ = demisto_client.generic_request_func(
                    self=server.client, method='POST',
                    path='/contentpacks/marketplace/sync?hard=true')
            except Exception as e:
                logging.error(f'Filed to sync marketplace. Error: {e}')
        logging.info('Finished copying successfully.')
        sleep_time = 120
        logging.info(f'sleeping for {sleep_time} seconds')
        sleep(sleep_time)

    def concurrently_run_function_on_servers(self, function=None, pack_path=None, service_account=None):
        # no need to run this concurrently since we have only one server
        pass


def options_handler(args=None):
    parser = argparse.ArgumentParser(description='Utility for instantiating and testing integration instances')
    parser.add_argument('-u', '--user', help='The username for the login', required=True)
    parser.add_argument('-p', '--password', help='The password for the login', required=True)
    parser.add_argument('--ami_env', help='The AMI environment for the current run. Options are '
                                          '"Server Master", "Server 6.0". '
                                          'The server url is determined by the AMI environment.')
    parser.add_argument('-g', '--git_sha1', help='commit sha1 to compare changes with')
    parser.add_argument('-c', '--conf', help='Path to conf file', required=True)
    parser.add_argument('-s', '--secret', help='Path to secret conf file')
    parser.add_argument('-n', '--is-nightly', type=str2bool, help='Is nightly build')
    parser.add_argument('-pr', '--is_private', type=str2bool, help='Is private build')
    parser.add_argument('--branch', help='GitHub branch name', required=True)
    parser.add_argument('--build-number', help='CI job number where the instances were created', required=True)
    parser.add_argument('--test_pack_path', help='Path to where the test pack will be saved.',
                        default='/home/runner/work/content-private/content-private/content/artifacts/packs')
    parser.add_argument('--content_root', help='Path to the content root.',
                        default='/home/runner/work/content-private/content-private/content')
    parser.add_argument('--id_set_path', help='Path to the ID set.')
    parser.add_argument('-l', '--tests_to_run', help='Path to the Test Filter.',
                        default='./artifacts/filter_file.txt')
    parser.add_argument('-pl', '--pack_ids_to_install', help='Path to the packs to install file.',
                        default='./artifacts/content_packs_to_install.txt')
    parser.add_argument('--build_object_type', help='Build type running: XSOAR or XSIAM')
    parser.add_argument('--cloud_machine', help='cloud machine to use, if it is cloud build.')
    parser.add_argument('--cloud_servers_path', help='Path to secret cloud server metadata file.')
    parser.add_argument('--cloud_servers_api_keys', help='Path to file with cloud Servers api keys.')
    parser.add_argument('--marketplace_name', help='the name of the marketplace to use.')
    parser.add_argument('--artifacts_folder', help='the artifacts folder to use.')
    parser.add_argument('--marketplace_buckets', help='the path to the marketplace buckets.')
    # disable-secrets-detection-start
    parser.add_argument('-sa', '--service_account',
                        help=("Path to gcloud service account, is for circleCI usage. "
                              "For local development use your personal account and "
                              "authenticate using Google Cloud SDK by running: "
                              "`gcloud auth application-default login` and leave this parameter blank. "
                              "For more information go to: "
                              "https://googleapis.dev/python/google-api-core/latest/auth.html"),
                        required=False)
    # disable-secrets-detection-end
    options = parser.parse_args(args)

    return options


def check_test_version_compatible_with_server(test, server_version):
    """
    Checks if a given test is compatible wis the given server version.
    Arguments:
        test: (dict)
            Test playbook object from content conf.json. May contain the following fields: "playbookID",
            "integrations", "instance_names", "timeout", "nightly", "fromversion", "toversion.
        server_version: (int)
            The server numerical version.
    Returns:
        (bool) True if test is compatible with server version or False otherwise.
    """
    test_from_version = format_version(test.get('fromversion', '0.0.0'))
    test_to_version = format_version(test.get('toversion', '99.99.99'))
    server_version = format_version(server_version)

    if not Version(test_from_version) <= Version(server_version) <= Version(test_to_version):
        playbook_id = test.get('playbookID')
        logging.debug(
            f'Test Playbook: {playbook_id} was ignored in the content installation test due to version mismatch '
            f'(test versions: {test_from_version}-{test_to_version}, server version: {server_version})')
        return False
    return True


def filter_tests_with_incompatible_version(tests, server_version):
    """
    Filter all tests with incompatible version to the given server.
    Arguments:
        tests: (list)
            List of test objects.
        server_version: (int)
            The server numerical version.
    Returns:
        (lst): List of filtered tests (compatible version)
    """

    filtered_tests = [test for test in tests if
                      check_test_version_compatible_with_server(test, server_version)]
    return filtered_tests


def configure_integration_instance(integration, client, placeholders_map):
    """
    Configure an instance for an integration

    Arguments:
        integration: (dict)
            Integration object whose params key-values are set
        client: (demisto_client)
            The client to connect to
        placeholders_map: (dict)
             Dict that holds the real values to be replaced for each placeholder.

    Returns:
        (dict): Configured integration instance
    """
    integration_name = integration.get('name')
    logging.info(f'Configuring instance for integration "{integration_name}"')
    integration_instance_name = integration.get('instance_name', '')
    integration_params = change_placeholders_to_values(placeholders_map, integration.get('params'))
    is_byoi = integration.get('byoi', True)
    validate_test = integration.get('validate_test', True)

    integration_configuration = __get_integration_config(client, integration_name)
    if not integration_configuration:
        return None

    # In the integration configuration in content-test-conf conf.json, the test_validate flag was set to false
    if not validate_test:
        logging.debug(f'Skipping configuration for integration: {integration_name} (it has test_validate set to false)')
        return None
    module_instance = set_integration_instance_parameters(integration_configuration, integration_params,
                                                          integration_instance_name, is_byoi, client)
    return module_instance


def filepath_to_integration_name(integration_file_path):
    """Load an integration file and return the integration name.

    Args:
        integration_file_path (str): The path to an integration yml file.

    Returns:
        (str): The name of the integration.
    """
    integration_yaml = get_yaml(integration_file_path)
    integration_name = integration_yaml.get('name')
    return integration_name


def get_integration_names_from_files(integration_files_list):
    integration_names_list = [filepath_to_integration_name(path) for path in integration_files_list]
    return [name for name in integration_names_list if name]  # remove empty values


def get_new_and_modified_integration_files(branch_name):
    """Return 2 lists - list of new integrations and list of modified integrations since the first commit of the branch.

    Args:
        branch_name: The branch name against which we will run the 'git diff' command.

    Returns:
        (tuple): Returns a tuple of two lists, the file paths of the new integrations and modified integrations.
    """
    # get changed yaml files (filter only added and modified files)
    file_validator = ValidateManager(skip_dependencies=True)
    file_validator.branch_name = branch_name
    modified_files, added_files, _, _, _ = file_validator.get_changed_files_from_git()

    new_integration_files = [
        file_path for file_path in added_files if
        find_type(file_path) in [FileType.INTEGRATION, FileType.BETA_INTEGRATION]
    ]

    modified_integration_files = [
        file_path for file_path in modified_files if
        isinstance(file_path, str) and find_type(file_path) in [FileType.INTEGRATION, FileType.BETA_INTEGRATION]
    ]
    return new_integration_files, modified_integration_files


def is_content_update_in_progress(client):
    """Make request to check if content is updating.

    Args:
        client (demisto_client): The configured client to use.

    Returns:
        (str): Returns the request response data which is 'true' if updating and 'false' if not.
    """
    host = client.api_client.configuration.host
    logging.debug(f'Making "Get" request to server - "{host}" to check if content is installing.')

    # make request to check if content is updating
    response_data, status_code, _ = demisto_client.generic_request_func(self=client, path='/content/updating',
                                                                        method='GET', accept='application/json')

    if status_code >= 300 or status_code < 200:
        result_object = ast.literal_eval(response_data)
        message = result_object.get('message', '')
        logging.error(f"Failed to check if content is installing - with status code {status_code}\n{message}")
        return 'request unsuccessful'

    return response_data


def get_content_version_details(client, ami_name):
    """Make request for details about the content installed on the demisto instance.

    Args:
        client (demisto_client): The configured client to use.
        ami_name (string): the role name of the machine

    Returns:
        (tuple): The release version and asset ID of the content installed on the demisto instance.
    """
    host = client.api_client.configuration.host
    logging.info(f'Making "POST" request to server - "{host}" to check installed content.')

    # make request to installed content details
    uri = '/content/installedlegacy' if ami_name in MARKET_PLACE_MACHINES else '/content/installed'
    response_data, status_code, _ = demisto_client.generic_request_func(self=client, path=uri,
                                                                        method='POST')

    try:
        result_object = ast.literal_eval(response_data)
        logging.debug(f'Response was {response_data}')
    except ValueError:
        logging.exception('failed to parse response from demisto.')
        return '', 0

    if status_code >= 300 or status_code < 200:
        message = result_object.get('message', '')
        logging.error(f'Failed to check if installed content details - with status code {status_code}\n{message}')
    return result_object.get('release', ''), result_object.get('assetId', 0)


def change_placeholders_to_values(placeholders_map, config_item):
    """Replaces placeholders in the object to their real values

    Args:
        placeholders_map: (dict)
             Dict that holds the real values to be replaced for each placeholder.
        config_item: (json object)
            Integration configuration object.

    Returns:
        dict. json object with the real configuration.
    """
    item_as_string = json.dumps(config_item)
    for key, value in placeholders_map.items():
        item_as_string = item_as_string.replace(key, str(value))
    return json.loads(item_as_string)


def set_integration_params(build,
                           integrations,
                           secret_params,
                           instance_names,
                           placeholders_map,
                           logging_module=logging):
    """
    For each integration object, fill in the parameter values needed to configure an instance from
    the secret_params taken from our secret configuration file. Because there may be a number of
    configurations for a single integration (if there are values provided in our secret conf for
    multiple different instances of the same integration) then selects the parameter values for the
    configuration of the instance whose instance is in 'instance_names' (will take the last one listed
    in 'secret_params'). Note that this function does not explicitly return the modified 'integrations'
    object but rather it modifies the 'integrations' object since it is passed by reference and not by
    value, so the 'integrations' object that was passed to this function will have been changed once
    this function has completed execution and gone out of scope.

    Arguments:
        build: Build object
        integrations: (list of dicts)
            List of integration objects whose 'params' attribute will be populated in this function.
        secret_params: (list of dicts)
            List of secret configuration values for all of our integrations (as well as specific
            instances of said integrations).
        instance_names: (list)
            The names of particular instances of an integration to use the secret_params of as the
            configuration values.
        placeholders_map: (dict)
             Dict that holds the real values to be replaced for each placeholder.
        logging_module (Union[ParallelLoggingManager,logging]): The logging module to use

    Returns:
        (bool): True if integrations params were filled with secret configuration values, otherwise false
    """
    for integration in integrations:
        integration_params = [change_placeholders_to_values(placeholders_map, item) for item
                              in secret_params if item['name'] == integration['name']]
        if integration['name'] == "Core REST API" and build.is_cloud:
            integration_params[0]['params'] = {  # type: ignore
                "url": build.base_url,
                "creds_apikey": {
                    "identifier": str(build.xdr_auth_id),
                    "password": build.api_key,
                },
                "auth_method": "Standard",
                "insecure": True,
                "proxy": False,
            }

        if integration_params:
            matched_integration_params = integration_params[0]
            # if there are more than one integration params, it means that there are configuration
            # values in our secret conf for multiple instances of the given integration and now we
            # need to match the configuration values to the proper instance as specified in the
            # 'instance_names' list argument
            if len(integration_params) != 1:
                found_matching_instance = False
                for item in integration_params:
                    if item.get('instance_name', 'Not Found') in instance_names:
                        matched_integration_params = item
                        found_matching_instance = True

                if not found_matching_instance:
                    optional_instance_names = [optional_integration.get('instance_name', 'None')
                                               for optional_integration in integration_params]
                    failed_match_instance_msg = 'There are {} instances of {}, please select one of them by using' \
                                                ' the instance_name argument in conf.json. The options are:\n{}'
                    logging_module.error(failed_match_instance_msg.format(len(integration_params),
                                                                          integration['name'],
                                                                          '\n'.join(optional_instance_names)))
                    return False

            integration['params'] = matched_integration_params.get('params', {})
            integration['byoi'] = matched_integration_params.get('byoi', True)
            integration['instance_name'] = matched_integration_params.get('instance_name', integration['name'])
            integration['validate_test'] = matched_integration_params.get('validate_test', True)
            if integration['name'] not in build.unmockable_integrations:
                integration['params'].update({'proxy': True})
                logging.debug(
                    f'Configuring integration "{integration["name"]}" with proxy=True')
            else:
                integration['params'].update({'proxy': False})
                logging.debug(
                    f'Configuring integration "{integration["name"]}" with proxy=False')

    return True


def set_module_params(param_conf, integration_params):
    """Configure a parameter object for use in a module instance.

    Each integration parameter is actually an object with many fields that together describe it. E.g. a given
    parameter will have all of the following fields - "name", "display", "value", "hasvalue", "defaultValue",
    etc. This function fills the "value" field for a parameter configuration object and returns it for use in
    a module instance.

    Args:
        param_conf (dict): The parameter configuration object.
        integration_params (dict): The values to use for an integration's parameters to configure an instance.

    Returns:
        (dict): The configured parameter object
    """
    if param_conf['display'] in integration_params or param_conf['name'] in integration_params:
        # param defined in conf
        key = param_conf['display'] if param_conf['display'] in integration_params else param_conf['name']
        if key == 'credentials' or key == "creds_apikey":
            credentials = integration_params[key]
            param_value = {
                'credential': '',
                'identifier': credentials.get('identifier', ''),
                'password': credentials['password'],
                'passwordChanged': False
            }
        else:
            param_value = integration_params[key]

        param_conf['value'] = param_value
        param_conf['hasvalue'] = True
    elif param_conf['defaultValue']:
        # if the parameter doesn't have a value provided in the integration's configuration values
        # but does have a default value then assign it to the parameter for the module instance
        param_conf['value'] = param_conf['defaultValue']
    return param_conf


def __set_server_keys(client, integration_params, integration_name):
    """Adds server configuration keys using the demisto_client.

    Args:
        client (demisto_client): The configured client to use.
        integration_params (dict): The values to use for an integration's parameters to configure an instance.
        integration_name (str): The name of the integration which the server configurations keys are related to.

    """
    if 'server_keys' not in integration_params or not SET_SERVER_KEYS:
        return

    logging.info(f'Setting server keys for integration: {integration_name}')

    data: dict = {
        'data': {},
        'version': -1
    }

    for key, value in integration_params.get('server_keys').items():
        data['data'][key] = value

    update_server_configuration(
        client=client,
        server_configuration=data,
        error_msg='Failed to set server keys'
    )


def set_integration_instance_parameters(integration_configuration,
                                        integration_params,
                                        integration_instance_name,
                                        is_byoi,
                                        client):
    """Set integration module values for integration instance creation

    The integration_configuration and integration_params should match, in that
    they are for the same integration

    Arguments:
        integration_configuration: (dict)
            dictionary of the integration configuration parameters/keys that need
            filling to instantiate an instance of a given integration
        integration_params: (dict)
            values for a given integration taken from the configuration file in
            which the secret values are stored to configure instances of various
            integrations
        integration_instance_name: (str)
            The name of the integration instance being configured if there is one
            provided in the conf.json
        is_byoi: (bool)
            If the integration is byoi or not
        client: (demisto_client)
            The client to connect to

    Returns:
        (dict): The configured module instance to send to the Demisto server for
        instantiation.
    """
    module_configuration = integration_configuration.get('configuration', {})
    if not module_configuration:
        module_configuration = []

    if 'integrationInstanceName' in integration_params:
        instance_name = integration_params['integrationInstanceName']
    else:
        instance_name = '{}_test_{}'.format(integration_instance_name.replace(' ', '_'), str(uuid.uuid4()))

    # define module instance
    module_instance = {
        'brand': integration_configuration['name'],
        'category': integration_configuration['category'],
        'configuration': integration_configuration,
        'data': [],
        'enabled': "true",
        'engine': '',
        'id': '',
        'isIntegrationScript': is_byoi,
        'name': instance_name,
        'passwordProtected': False,
        'version': 0
    }

    # set server keys
    __set_server_keys(client, integration_params, integration_configuration['name'])

    # set module params
    for param_conf in module_configuration:
        configured_param = set_module_params(param_conf, integration_params)
        module_instance['data'].append(configured_param)

    return module_instance


def group_integrations(integrations, skipped_integrations_conf, new_integrations_names, modified_integrations_names):
    """
    Filter integrations into their respective lists - new, modified or unchanged. if it's on the skip list, then
    skip if random tests were chosen then we may be configuring integrations that are neither new or modified.

    Args:
        integrations (list): The integrations to categorize.
        skipped_integrations_conf (dict): Integrations that are on the skip list.
        new_integrations_names (list): The names of new integrations.
        modified_integrations_names (list): The names of modified integrations.

    Returns:
        (tuple): Lists of integrations objects as well as an Integration-to-Status dictionary useful for logs.
    """
    new_integrations = []
    modified_integrations = []
    unchanged_integrations = []
    integration_to_status = {}
    for integration in integrations:
        integration_name = integration.get('name', '')
        if integration_name in skipped_integrations_conf:
            continue

        if integration_name in new_integrations_names:
            new_integrations.append(integration)
        elif integration_name in modified_integrations_names:
            modified_integrations.append(integration)
            integration_to_status[integration_name] = 'Modified Integration'
        else:
            unchanged_integrations.append(integration)
            integration_to_status[integration_name] = 'Unchanged Integration'
    return new_integrations, modified_integrations, unchanged_integrations, integration_to_status


def get_integrations_for_test(test, skipped_integrations_conf):
    """Return a list of integration objects that are necessary for a test (excluding integrations on the skip list).

    Args:
        test (dict): Test dictionary from the conf.json file containing the playbookID, integrations and
            instance names.
        skipped_integrations_conf (dict): Skipped integrations dictionary with integration names as keys and
            the skip reason as values.

    Returns:
        (list): List of integration objects to configure.
    """
    integrations_conf = test.get('integrations', [])

    if not isinstance(integrations_conf, list):
        integrations_conf = [integrations_conf]

    integrations = [
        {'name': integration, 'params': {}} for
        integration in integrations_conf if integration not in skipped_integrations_conf
    ]
    return integrations


def update_content_on_demisto_instance(client, server, ami_name):
    """Try to update the content

    Args:
        client (demisto_client): The configured client to use.
        server (str): The server url to pass to Tests/update_content_data.py
    """
    content_zip_path = 'artifacts/all_content.zip'
    update_content(content_zip_path, server=server, client=client)

    # Check if content update has finished installing
    sleep_interval = 20
    updating_content = is_content_update_in_progress(client)
    while updating_content.lower() == 'true':
        sleep(sleep_interval)
        updating_content = is_content_update_in_progress(client)

    if updating_content.lower() == 'request unsuccessful':
        # since the request to check if content update installation finished didn't work, can't use that mechanism
        # to check and just try sleeping for 30 seconds instead to allow for content update installation to complete
        logging.debug('Request to install content was unsuccessful, sleeping for 30 seconds and retrying')
        sleep(30)
    else:
        # check that the content installation updated
        # verify the asset id matches the circleci build number / asset_id in the content-descriptor.json
        release, asset_id = get_content_version_details(client, ami_name)
        logging.info(f'Content Release Version: {release}')
        with open('./artifacts/content-descriptor.json') as cd_file:
            cd_json = json.loads(cd_file.read())
            cd_release = cd_json.get('release')
            cd_asset_id = cd_json.get('assetId')
        if release == cd_release and asset_id == cd_asset_id:
            logging.success(f'Content Update Successfully Installed on server {server}.')
        else:
            logging.error(
                f'Content Update to version: {release} was Unsuccessful:\nAttempted to install content with release '
                f'"{cd_release}" and assetId "{cd_asset_id}" but release "{release}" and assetId "{asset_id}" '
                f'were retrieved from the instance post installation.')
            if ami_name not in MARKET_PLACE_MACHINES:
                sys.exit(1)


def report_tests_status(preupdate_fails, postupdate_fails, preupdate_success, postupdate_success,
                        new_integrations_names, build=None):
    """Prints errors and/or warnings if there are any and returns whether whether testing was successful or not.

    Args:
        preupdate_fails (set): List of tuples of integrations that failed the "Test" button prior to content
            being updated on the demisto instance where each tuple is comprised of the integration name and the
            name of the instance that was configured for that integration which failed.
        postupdate_fails (set): List of tuples of integrations that failed the "Test" button after content was
            updated on the demisto instance where each tuple is comprised of the integration name and the name
            of the instance that was configured for that integration which failed.
        preupdate_success (set): List of tuples of integrations that succeeded the "Test" button prior to content
            being updated on the demisto instance where each tuple is comprised of the integration name and the
            name of the instance that was configured for that integration which failed.
        postupdate_success (set): List of tuples of integrations that succeeded the "Test" button after content was
            updated on the demisto instance where each tuple is comprised of the integration name and the name
            of the instance that was configured for that integration which failed.
        new_integrations_names (list): List of the names of integrations that are new since the last official
            content release and that will only be present on the demisto instance after the content update is
            performed.
        build: Build object

    Returns:
        (bool): False if there were integration instances that succeeded prior to the content update and then
            failed after content was updated, otherwise True.
    """
    testing_status = True

    # a "Test" can be either successful both before and after content update(succeeded_pre_and_post variable),
    # fail on one of them(mismatched_statuses variable), or on both(failed_pre_and_post variable)
    succeeded_pre_and_post = preupdate_success.intersection(postupdate_success)
    if succeeded_pre_and_post:
        succeeded_pre_and_post_string = "\n".join(
            [f'Integration: "{integration_of_instance}", Instance: "{instance_name}"' for
             instance_name, integration_of_instance in succeeded_pre_and_post])
        logging.success(
            'Integration instances that had ("Test" Button) succeeded both before and after the content update:\n'
            f'{succeeded_pre_and_post_string}')

    failed_pre_and_post = preupdate_fails.intersection(postupdate_fails)
    mismatched_statuses = postupdate_fails - preupdate_fails
    failed_only_after_update = []
    failed_but_is_new = []
    for instance_name, integration_of_instance in mismatched_statuses:
        if integration_of_instance in new_integrations_names:
            failed_but_is_new.append((instance_name, integration_of_instance))
        else:
            failed_only_after_update.append((instance_name, integration_of_instance))

    # warnings but won't fail the build step
    if failed_but_is_new:
        failed_but_is_new_string = "\n".join(
            [f'Integration: "{integration_of_instance}", Instance: "{instance_name}"'
             for instance_name, integration_of_instance in failed_but_is_new])
        logging.warning(f'New Integrations ("Test" Button) Failures:\n{failed_but_is_new_string}')
    if failed_pre_and_post:
        failed_pre_and_post_string = "\n".join(
            [f'Integration: "{integration_of_instance}", Instance: "{instance_name}"'
             for instance_name, integration_of_instance in failed_pre_and_post])
        logging.warning(f'Integration instances that had ("Test" Button) failures '
                        f'both before and after the content update'
                        f'(No need to handle ERROR messages for these "test-module" failures):'
                        f'\n{pformat(failed_pre_and_post_string)}.')
    # fail the step if there are instances that only failed after content was updated
    if failed_only_after_update:
        failed_only_after_update_string = "\n".join(
            [f'Integration: "{integration_of_instance}", Instance: "{instance_name}"' for
             instance_name, integration_of_instance in failed_only_after_update])
        testing_status = False
        logging.critical('Integration instances that had ("Test" Button) failures only after content was updated:\n'
                         f'{pformat(failed_only_after_update_string)}.\n'
                         f'This indicates that your updates introduced breaking changes to the integration.')
    else:
        # creating this file to indicates that this instance passed post update tests,
        # uses this file in XSOAR destroy instances
        if build and build.__class__ == XSOARBuild:
            with open("./Tests/is_post_update_passed_{}.txt".format(build.ami_env.replace(' ', '')), 'a'):
                pass

    return testing_status


def get_env_conf():
    if Build.run_environment == Running.CI_RUN:
        return get_json_file(Build.env_results_path)

    if Build.run_environment == Running.WITH_LOCAL_SERVER:
        # START CHANGE ON LOCAL RUN #
        return [{
            "InstanceDNS": "http://localhost:8080",
            "Role": "Server Master"  # e.g. 'Server Master'
        }]
    if Build.run_environment == Running.WITH_OTHER_SERVER:
        return [{
            "InstanceDNS": "DNS NANE",  # without http prefix
            "Role": "DEMISTO EVN"  # e.g. 'Server Master'
        }]

    #  END CHANGE ON LOCAL RUN  #
    return None


def get_servers(env_results, instance_role):
    """
    Arguments:
        env_results: (dict)
            env_results.json in server
        instance_role: (str)
            The amazon machine image environment whose IP we should connect to.

    Returns:
        (lst): The server url list to connect to
    """

    return [env.get('InstanceDNS') for env in env_results if instance_role in env.get('Role')]


def get_json_file(path):
    with open(path) as json_file:
        return json.loads(json_file.read())


def create_test_pack(packs: list = None):
    packs = packs or []
    test_pack_zip(Build.content_path, Build.test_pack_target, packs)


def test_files(content_path, packs_to_install: list = None):
    packs_root = f'{content_path}/Packs'
    packs_to_install = packs_to_install or []

    # if is given a list of packs to install then collect the test playbook only for those packs (in commit/push build)
    if packs_to_install:
        packs = filter(lambda x: x.is_dir() and x.name in packs_to_install, os.scandir(packs_root))
    else:
        # else collect the test playbooks for all content packs (in nightly)
        packs = filter(lambda x: x.is_dir(), os.scandir(packs_root))

    for pack_dir in packs:
        if pack_dir in SKIPPED_PACKS:
            continue
        playbooks_root = f'{pack_dir.path}/TestPlaybooks'
        if os.path.isdir(playbooks_root):
            for playbook_path, playbook in get_test_playbooks_in_dir(playbooks_root):
                yield playbook_path, playbook
            if os.path.isdir(f'{playbooks_root}/NonCircleTests'):
                for playbook_path, playbook in get_test_playbooks_in_dir(f'{playbooks_root}/NonCircleTests'):
                    yield playbook_path, playbook


def get_test_playbooks_in_dir(path):
    playbooks = filter(lambda x: x.is_file(), os.scandir(path))
    for playbook in playbooks:
        yield playbook.path, playbook


def test_pack_metadata():
    now = datetime.now().isoformat().split('.')[0]
    now = f'{now}Z'
    metadata = {
        "name": "test pack",
        "id": str(uuid.uuid4()),
        "description": "test pack (all test playbooks and scripts).",
        "created": now,
        "updated": now,
        "legacy": True,
        "support": "Cortex XSOAR",
        "supportDetails": {},
        "author": "Cortex XSOAR",
        "authorImage": "",
        "certification": "certified",
        "price": 0,
        "serverMinVersion": "6.0.0",
        "serverLicense": "",
        "currentVersion": "1.0.0",
        "general": [],
        "tags": [],
        "categories": [
            "Forensics & Malware Analysis"
        ],
        "contentItems": {},
        "integrations": [],
        "useCases": [],
        "keywords": [],
        "dependencies": {}
    }
    return json.dumps(metadata, indent=4)


def test_pack_zip(content_path, target, packs: list = None):
    """
    Iterates over all TestPlaybooks folders and adds all files from there to test_pack.zip' file.
    """
    packs = packs or []
    with zipfile.ZipFile(f'{target}/test_pack.zip', 'w', zipfile.ZIP_DEFLATED) as zip_file:
        zip_file.writestr('test_pack/metadata.json', test_pack_metadata())
        for test_path, test in test_files(content_path, packs):
            if not test_path.endswith('.yml'):
                continue
            test = test.name
            with open(test_path) as test_file:
                if not (test.startswith(('playbook-', 'script-'))):
                    test_type = find_type(_dict=yaml.safe_load(test_file), file_type='yml').value
                    test_file.seek(0)
                    test_target = f'test_pack/TestPlaybooks/{test_type}-{test}'
                else:
                    test_target = f'test_pack/TestPlaybooks/{test}'
                zip_file.writestr(test_target, test_file.read())


def get_non_added_packs_ids(build: Build):
    """
    In this step we want to get only updated packs (not new packs).
    :param build: the build object
    :return: all non added packs i.e. unchanged packs (dependencies) and modified packs
    """
    compare_against = (
        'master~1' if build.branch_name == 'master' else 'origin/master'
    )
    added_files = run_command(f'git diff --name-only --diff-filter=A '
                              f'{compare_against}..refs/heads/{build.branch_name} -- Packs/*/pack_metadata.json')
    if os.getenv('CONTRIB_BRANCH'):
        added_contrib_files = run_command(
            'git status -uall --porcelain -- Packs/*/pack_metadata.json | grep "?? "').replace('?? ', '')
        added_files = added_files if not added_contrib_files else '\n'.join([added_files, added_contrib_files])

    added_files = filter(lambda x: x, added_files.split('\n'))
    added_pack_ids = (x.split('/')[1] for x in added_files)
    # build.pack_ids_to_install contains new packs and modified. added_pack_ids contains new packs only.
    return set(build.pack_ids_to_install) - set(added_pack_ids)


def run_git_diff(pack_name: str, build: Build) -> str:
    """
    Run git diff command with the specific pack id.
    Args:
        pack_name (str): The pack name.
        build (Build): The build object.
    Returns:
        (str): The git diff output.
    """
<<<<<<< HEAD
    compare_against = 'origin/master{}'.format('' if build.branch_name != 'master' else '~1')
=======
    compare_against = (
        f"origin/master{'' if build.branch_name != 'master' else '~1'}"
    )
>>>>>>> 1755f45e
    return run_command(f'git diff {compare_against}..{build.branch_name} -- Packs/{pack_name}/pack_metadata.json')


def check_hidden_field_changed(pack_name: str, build: Build) -> bool:
    """
    Check if pack turned from hidden to non-hidden.
    Args:
        pack_name (str): The pack name.
        build (Build): The build object.
    Returns:
        (bool): True if the pack transformed to non-hidden.
    """
    diff = run_git_diff(pack_name, build)
    return any('"hidden": false' in diff_line and diff_line.split()[0].startswith('+') for diff_line in diff.splitlines())


def get_turned_non_hidden_packs(modified_packs_names: set[str], build: Build) -> set[str]:
    """
    Return a set of packs which turned from hidden to non-hidden.
    Args:
        modified_packs_names (Set[str]): The set of packs to install.
        build (Build): The build object.
    Returns:
        (Set[str]): The set of packs names which are turned non-hidden.
    """
    hidden_packs = set()
    for pack_name in modified_packs_names:
        # check if the pack turned from hidden to non-hidden.
        if check_hidden_field_changed(pack_name, build):
            hidden_packs.add(pack_name)
    return hidden_packs


def create_build_object() -> Build:
    options = options_handler()
    logging.info(f'Build type: {options.build_object_type}')
    if options.build_object_type == XSOAR_BUILD_TYPE:
        return XSOARBuild(options)
    elif options.build_object_type == CLOUD_BUILD_TYPE:
        return CloudBuild(options)
    else:
        raise Exception(f"Wrong Build object type {options.build_object_type}.")


def packs_names_to_integrations_names(turned_non_hidden_packs_names: set[str]) -> list[str]:
    """
    Convert packs names to the integrations names contained in it.
    Args:
        turned_non_hidden_packs_names (Set[str]): The turned non-hidden pack names (e.g. "AbnormalSecurity")
    Returns:
        List[str]: The turned non-hidden integrations names list.
    """
    hidden_integrations = []
    hidden_integrations_paths = [f'Packs/{pack_name}/Integrations' for pack_name in turned_non_hidden_packs_names]
    # extract integration names within the turned non-hidden packs.
    for hidden_integrations_path in hidden_integrations_paths:
        if os.path.exists(hidden_integrations_path):
            pack_integrations_paths = listdir_fullpath(hidden_integrations_path)
            for integration_path in pack_integrations_paths:
                hidden_integrations.append(integration_path.split("/")[-1])
    hidden_integrations_names = [integration for integration in hidden_integrations if
                                 not str(integration).startswith('.')]
    return hidden_integrations_names


def update_integration_lists(new_integrations_names: list[str], packs_not_to_install: set[str] | None,
                             modified_integrations_names: list[str]) -> tuple[list[str], list[str]]:
    """
    Add the turned non-hidden integrations names to the new integrations names list and
     remove it from modified integrations names.
    Args:
        new_integrations_names (List[str]): The new integration name (e.g. "AbnormalSecurity").
        packs_not_to_install (Set[str]): The turned non-hidden packs names.
        modified_integrations_names (List[str]): The modified integration name (e.g. "AbnormalSecurity").
    Returns:
        Tuple[List[str], List[str]]: The updated lists after filtering the turned non-hidden integrations.
    """
    if not packs_not_to_install:
        return new_integrations_names, modified_integrations_names

    hidden_integrations_names = packs_names_to_integrations_names(packs_not_to_install)
    # update the new integration and the modified integration with the non-hidden integrations.
    for hidden_integration_name in hidden_integrations_names:
        if hidden_integration_name in modified_integrations_names:
            modified_integrations_names.remove(hidden_integration_name)
            new_integrations_names.append(hidden_integration_name)
    return list(set(new_integrations_names)), modified_integrations_names


def filter_new_to_marketplace_packs(build: Build, modified_pack_names: set[str]) -> set[str]:
    """
    Return a set of packs that is new to the marketplace.
    Args:
        build (Build): The build object.
        modified_pack_names (Set[str]): The set of packs to install.
    Returns:
        (Set[str]): The set of the pack names that should not be installed.
    """
    first_added_to_marketplace = set()
    for pack_name in modified_pack_names:
        diff = run_git_diff(pack_name, build)
        if build.check_if_new_to_marketplace(diff):
            first_added_to_marketplace.add(pack_name)
    return first_added_to_marketplace


def get_packs_to_install(build: Build) -> tuple[set[str], set[str]]:
    """
    Return a set of packs to install only in the pre-update, and set to install in post-update.
    Args:
        build (Build): The build object.
    Returns:
        (Set[str]): The set of the pack names that should not be installed.
        (Set[str]): The set of the pack names that should be installed only in post update. (non-hidden packs or packs
                                                that new to current marketplace)
    """
    modified_packs_names = get_non_added_packs_ids(build)

    non_hidden_packs = get_turned_non_hidden_packs(modified_packs_names, build)

    packs_with_higher_min_version = get_packs_with_higher_min_version(set(build.pack_ids_to_install),
                                                                      build.server_numeric_version)
    # packs to install used in post update
    build.pack_ids_to_install = list(set(build.pack_ids_to_install) - packs_with_higher_min_version)

    first_added_to_marketplace = filter_new_to_marketplace_packs(
        build, modified_packs_names - non_hidden_packs - packs_with_higher_min_version
    )

    packs_not_to_install_in_pre_update = set().union(*[packs_with_higher_min_version,
                                                       non_hidden_packs, first_added_to_marketplace])
    packs_to_install_in_pre_update = modified_packs_names - packs_not_to_install_in_pre_update
    return packs_to_install_in_pre_update, non_hidden_packs


def get_packs_with_higher_min_version(packs_names: set[str],
                                      server_numeric_version: str) -> set[str]:
    """
    Return a set of packs that have higher min version than the server version.

    Args:
        packs_names (Set[str]): A set of packs to install.
        server_numeric_version (str): The server version.

    Returns:
        (Set[str]): The set of the packs names that supposed to be not installed because
                    their min version is greater than the server version.
    """
    extract_content_packs_path = mkdtemp()
    packs_artifacts_path = f'{os.getenv("ARTIFACTS_FOLDER")}/content_packs.zip'
    extract_packs_artifacts(packs_artifacts_path, extract_content_packs_path)

    packs_with_higher_version = set()
    for pack_name in packs_names:
        pack_metadata = get_json_file(f"{extract_content_packs_path}/{pack_name}/metadata.json")
        server_min_version = pack_metadata.get(Metadata.SERVER_MIN_VERSION,
                                               pack_metadata.get('server_min_version', Metadata.SERVER_DEFAULT_MIN_VERSION))

        if 'Master' not in server_numeric_version and Version(server_numeric_version) < Version(server_min_version):
            packs_with_higher_version.add(pack_name)
            logging.info(f"Found pack '{pack_name}' with min version {server_min_version} that is "
                         f"higher than server version {server_numeric_version}")

    return packs_with_higher_version


def main():
    """
    This step in the build is doing different things for branch build and nightly.
    The flow for custom branch build is:
        1. Add server config and restart servers (only in xsoar).
        2. Disable all enabled integrations.
        3. Finds only modified (not new) packs and install them, same version as in production.
            (before the update in this branch).
        4. Finds all the packs that should not be installed, like turned hidden -> non-hidden packs names
           or packs with higher min version than the server version,
           or existing packs that were added to a new marketplace.
        5. Compares master to commit_sha and return two lists - new integrations and modified in the current branch.
           Filter the lists, add the turned non-hidden to the new integrations list and remove it from the modified list
           This filter purpose is to ignore the turned-hidden integration tests in the pre-update step. (#CIAC-3009)
        6. Configures integration instances (same version as in production) for the modified packs
            and runs `test-module` (pre-update).
        7. Changes marketplace bucket to the new one that was created in create-instances workflow.
        8. Installs all (new and modified) packs from current branch.
        9. After updating packs from branch, runs `test-module` for both new and modified integrations,
            to check that modified integrations was not broken. (post-update).
        10. Upload the test playbooks of packs from the packs to install list.
        11. Prints results.
    The flow for nightly:
        1. Add server config and restart servers (only in xsoar).
        2. Disable all enabled integrations.
        3. Upload all test playbooks that currently in master.
        4. In XSOAR:Install all existing packs, in cloud: install only requested packs.
    """
    install_logging('Install_Content_And_Configure_Integrations_On_Server.log', logger=logging)
    build = create_build_object()
    logging.info(f"Build Number: {build.ci_build_number}")

    build.configure_servers_and_restart()
    build.disable_instances()

    if build.is_nightly:
        build.install_nightly_pack()
    else:
        packs_to_install_in_pre_update, packs_to_install_in_post_update = get_packs_to_install(build)
        logging.info("Installing packs in pre-update step")
        build.install_packs(pack_ids=list(packs_to_install_in_pre_update), is_post_update=False)
        new_integrations_names, modified_integrations_names = build.get_changed_integrations(
            packs_to_install_in_post_update)
        pre_update_configuration_results = build.configure_and_test_integrations_pre_update(new_integrations_names,
                                                                                            modified_integrations_names)
        modified_module_instances, new_module_instances, failed_tests_pre, successful_tests_pre = pre_update_configuration_results
        logging.info("Installing packs in post-update step")
        installed_content_packs_successfully = build.update_content_on_servers()
        successful_tests_post, failed_tests_post = build.test_integrations_post_update(new_module_instances,
                                                                                       modified_module_instances)
        if not os.getenv('BUCKET_UPLOAD'):  # Don't need to upload test playbooks in upload flow
            build.create_and_upload_test_pack(packs_to_install=build.pack_ids_to_install)
        success = report_tests_status(failed_tests_pre, failed_tests_post, successful_tests_pre, successful_tests_post,
                                      new_integrations_names, build)
        if not success or not installed_content_packs_successfully:
            logging.exception('Failed to configure and test integration instances.')
            sys.exit(2)


if __name__ == '__main__':
    main()<|MERGE_RESOLUTION|>--- conflicted
+++ resolved
@@ -128,7 +128,7 @@
                                                  api_key=self.api_key,
                                                  auth_id=self.xdr_auth_id)
         custom_user_agent = get_custom_user_agent(self.build_number)
-        logging.debug(f'Setting user agent on client to:{custom_user_agent}')
+        logging.debug(f"Setting user-agent on client to '{custom_user_agent}'.")
         self.__client.api_client.user_agent = custom_user_agent
         return self.__client
 
@@ -158,13 +158,8 @@
                                                  verify_ssl=False,
                                                  username=self.user_name,
                                                  password=self.password)
-<<<<<<< HEAD
-        custom_user_agent = self.get_custom_user_agent()
-        logging.debug(f"Setting user agent on client to '{custom_user_agent}'.")
-=======
         custom_user_agent = get_custom_user_agent(self.build_number)
-        logging.debug(f'Setting user agent on client to:{custom_user_agent}')
->>>>>>> 1755f45e
+        logging.debug(f"Setting user-agent on client to '{custom_user_agent}'.")
         self.__client.api_client.user_agent = custom_user_agent
         return self.__client
 
@@ -608,10 +603,6 @@
         manual_restart = Build.run_environment == Running.WITH_LOCAL_SERVER
         for server in self.servers:
             configurations = {}
-<<<<<<< HEAD
-            configure_types = []
-=======
->>>>>>> 1755f45e
             if is_redhat_instance(server.internal_ip):
                 configurations.update(DOCKER_HARDENING_CONFIGURATION_FOR_PODMAN)
                 configurations.update(NO_PROXY_CONFIG)
@@ -1701,13 +1692,9 @@
     Returns:
         (str): The git diff output.
     """
-<<<<<<< HEAD
-    compare_against = 'origin/master{}'.format('' if build.branch_name != 'master' else '~1')
-=======
     compare_against = (
         f"origin/master{'' if build.branch_name != 'master' else '~1'}"
     )
->>>>>>> 1755f45e
     return run_command(f'git diff {compare_against}..{build.branch_name} -- Packs/{pack_name}/pack_metadata.json')
 
 
@@ -1914,7 +1901,7 @@
     else:
         packs_to_install_in_pre_update, packs_to_install_in_post_update = get_packs_to_install(build)
         logging.info("Installing packs in pre-update step")
-        build.install_packs(pack_ids=list(packs_to_install_in_pre_update), is_post_update=False)
+        build.install_packs(pack_ids=packs_to_install_in_pre_update)
         new_integrations_names, modified_integrations_names = build.get_changed_integrations(
             packs_to_install_in_post_update)
         pre_update_configuration_results = build.configure_and_test_integrations_pre_update(new_integrations_names,
