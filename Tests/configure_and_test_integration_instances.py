
import argparse
import ast
import json
import os
import subprocess
import sys
import uuid
import zipfile
from abc import abstractmethod, ABC
from concurrent.futures import ThreadPoolExecutor, as_completed
from datetime import datetime
from enum import IntEnum
from pprint import pformat
from tempfile import mkdtemp
from time import sleep
from typing import Any
from urllib.parse import quote_plus

import demisto_client
from demisto_sdk.commands.common.constants import FileType
from demisto_sdk.commands.common.tools import run_command, get_yaml, \
    str2bool, format_version, find_type, listdir_fullpath
from demisto_sdk.commands.test_content.TestContentClasses import BuildContext
from demisto_sdk.commands.test_content.constants import SSH_USER
from demisto_sdk.commands.test_content.mock_server import MITMProxy, run_with_mock, RESULT
from demisto_sdk.commands.test_content.tools import update_server_configuration, is_redhat_instance
from demisto_sdk.commands.validate.old_validate_manager import OldValidateManager
from packaging.version import Version
from ruamel import yaml

from Tests.Marketplace.marketplace_constants import Metadata
from Tests.Marketplace.search_and_install_packs import search_and_install_packs_and_their_dependencies, \
    upload_zipped_packs, install_all_content_packs_for_nightly
from Tests.private_build.upload_packs_private import extract_packs_artifacts
from Tests.scripts.utils import logging_wrapper as logging
from Tests.scripts.utils.log_util import install_logging
from Tests.test_content import get_server_numeric_version
from Tests.test_integration import __get_integration_config, test_integration_instance, disable_all_integrations
from Tests.tools import run_with_proxy_configured
from Tests.update_content_data import update_content

TEST_XDR_PREFIX = os.getenv("TEST_XDR_PREFIX", "")  # for testing
MARKET_PLACE_MACHINES = ('master',)
SKIPPED_PACKS = ['NonSupported', 'ApiModules']
NO_PROXY = ','.join([
    'oproxy.demisto.ninja',
    'oproxy-dev.demisto.ninja',
])
NO_PROXY_CONFIG = {'python.pass.extra.keys': f'--env##no_proxy={NO_PROXY}'}  # noqa: E501
DOCKER_HARDENING_CONFIGURATION = {
    'docker.cpu.limit': '1.0',
    'docker.run.internal.asuser': 'true',
    'limit.docker.cpu': 'true',
    'python.pass.extra.keys': f'--memory=1g##--memory-swap=-1##--pids-limit=256##--ulimit=nofile=1024:8192##--env##no_proxy={NO_PROXY}',  # noqa: E501
    'powershell.pass.extra.keys': f'--env##no_proxy={NO_PROXY}',
    'monitoring.pprof': 'true',
    'enable.pprof.memory.dump': 'true',
    'limit.memory.dump.size': '14000',
    'memdump.debug.level': '1',
}
DOCKER_HARDENING_CONFIGURATION_FOR_PODMAN = {
    'docker.run.internal.asuser': 'true'
}
MARKET_PLACE_CONFIGURATION = {
    'content.pack.verify': 'false',
    'marketplace.initial.sync.delay': '0',
    'content.pack.ignore.missing.warnings.contentpack': 'true'
}
AVOID_DOCKER_IMAGE_VALIDATION = {
    'content.validate.docker.images': 'false'
}
ID_SET_PATH = './artifacts/id_set.json'
XSOAR_SERVER_TYPE = "XSOAR"
XSOAR_SASS_SERVER_TYPE = "XSOAR SAAS"
XSIAM_SERVER_TYPE = "XSIAM"
SERVER_TYPES = [XSOAR_SERVER_TYPE, XSOAR_SASS_SERVER_TYPE, XSIAM_SERVER_TYPE]
MARKETPLACE_TEST_BUCKET = (
    f'{TEST_XDR_PREFIX}marketplace-ci-build/content/builds'
)
MARKETPLACE_XSIAM_BUCKETS = (
    f'{TEST_XDR_PREFIX}marketplace-v2-dist-dev/upload-flow/builds-xsiam'
)
ARTIFACTS_FOLDER_MPV2 = os.getenv('ARTIFACTS_FOLDER_MPV2', '/builds/xsoar/content/artifacts/marketplacev2')
ARTIFACTS_FOLDER = os.getenv('ARTIFACTS_FOLDER')
ARTIFACTS_FOLDER_SERVER_TYPE = os.getenv('ARTIFACTS_FOLDER_SERVER_TYPE')
ENV_RESULTS_PATH = os.getenv('ENV_RESULTS_PATH', f'{ARTIFACTS_FOLDER_SERVER_TYPE}/env_results.json')
SET_SERVER_KEYS = True


class Running(IntEnum):
    CI_RUN = 0
    WITH_OTHER_SERVER = 1
    WITH_LOCAL_SERVER = 2


def get_custom_user_agent(build_number):
    return f"demisto-py/dev (Build:{build_number})"


class Server:

    def __init__(self):
        self.internal_ip = None
        self.user_name = None
        self.password = None
        self.name = ''
        self.build_number = 'unknown'


class CloudServer(Server):

    def __init__(self, api_key, server_numeric_version, base_url, xdr_auth_id, name, build_number=''):
        super().__init__()
        self.name = name
        self.api_key = api_key
        self.server_numeric_version = server_numeric_version
        self.base_url = base_url
        self.xdr_auth_id = xdr_auth_id
        self.build_number = build_number
        self.__client = None
        # we use client without demisto username
        os.environ.pop('DEMISTO_USERNAME', None)

    def __str__(self):
        return self.name

    @property
    def client(self):
        if self.__client is None:
            self.__client = self.reconnect_client()

        return self.__client

    def reconnect_client(self):
        self.__client = demisto_client.configure(base_url=self.base_url,
                                                 verify_ssl=False,
                                                 api_key=self.api_key,
                                                 auth_id=self.xdr_auth_id)
        custom_user_agent = get_custom_user_agent(self.build_number)
        logging.debug(f"Setting user-agent on client to '{custom_user_agent}'.")
        self.__client.api_client.user_agent = custom_user_agent
        return self.__client


class XSOARServer(Server):

    def __init__(self, internal_ip, user_name, password, build_number=''):
        super().__init__()
        self.__client = None
        self.internal_ip: str = internal_ip
        self.user_name = user_name
        self.password = password
        self.build_number = build_number

    def __str__(self):
        return self.internal_ip

    @property
    def server_numeric_version(self) -> str:
        return get_server_numeric_version(self.client)

    @property
    def client(self):
        if self.__client is None:
            self.__client = self.reconnect_client()

        return self.__client

    def reconnect_client(self):
        self.__client = demisto_client.configure(f'https://{self.internal_ip}',
                                                 verify_ssl=False,
                                                 username=self.user_name,
                                                 password=self.password)
        custom_user_agent = get_custom_user_agent(self.build_number)
        logging.debug(f"Setting user-agent on client to '{custom_user_agent}'.")
        self.__client.api_client.user_agent = custom_user_agent
        return self.__client

    def add_server_configuration(self, config_dict, error_msg, restart=False):
        update_server_configuration(self.client, config_dict, error_msg)

        if restart:
            self.exec_command('sudo systemctl restart demisto')

    def exec_command(self, command):
        subprocess.check_output(f'ssh {SSH_USER}@{self.internal_ip} {command}'.split(),
                                stderr=subprocess.STDOUT)


def get_id_set(id_set_path) -> dict | None:
    """
    Used to collect the ID set so it can be passed to the Build class on init.

    :return: ID set as a dict if it exists.
    """
    if os.path.isfile(id_set_path):
        return get_json_file(id_set_path)
    return None


class Build(ABC):
    # START CHANGE ON LOCAL RUN #
    content_path = f'{os.getenv("HOME")}/project' if os.getenv('CIRCLECI') else os.getenv('CI_PROJECT_DIR')
    test_pack_target = f'{os.getenv("HOME")}/project/Tests' if os.getenv(
        'CIRCLECI') else f'{os.getenv("CI_PROJECT_DIR")}/Tests'  # noqa
    key_file_path = 'Use in case of running with non local server'
    run_environment = Running.CI_RUN
    env_results_path = ENV_RESULTS_PATH
    DEFAULT_SERVER_VERSION = '99.99.98'

    #  END CHANGE ON LOCAL RUN  #

    def __init__(self, options):
        self._proxy = None
        self.is_cloud = False
        self.cloud_machine = None
        self.servers = []
        self.server_numeric_version = ''
        self.git_sha1 = options.git_sha1
        self.branch_name = options.branch
        self.ci_build_number = options.build_number
        self.is_nightly = options.is_nightly
        self.is_sdk_nightly = options.sdk_nightly
        self.secret_conf = get_json_file(options.secret)
        self.username = options.user if options.user else self.secret_conf.get('username')
        self.password = options.password if options.password else self.secret_conf.get('userPassword')
        self.is_private = options.is_private
        conf = get_json_file(options.conf)
        self.tests = conf['tests']
        self.skipped_integrations_conf = conf['skipped_integrations']
        self.unmockable_integrations = conf['unmockable_integrations']
        id_set_path = options.id_set_path if options.id_set_path else ID_SET_PATH
        self.id_set = get_id_set(id_set_path)
        self.test_pack_path = options.test_pack_path if options.test_pack_path else None
        self.tests_to_run = self.fetch_tests_list(options.tests_to_run)
        self.content_root = options.content_root
        self.pack_ids_to_install = self.fetch_pack_ids_to_install(options.pack_ids_to_install)
        self.service_account = options.service_account
        self.marketplace_tag_name = None
        self.artifacts_folder = None
        self.marketplace_buckets = None

    @property
    @abstractmethod
    def marketplace_name(self) -> str:
        pass

    @staticmethod
    def fetch_tests_list(tests_to_run_path: str):
        """
        Fetches the test list from the filter. (Parses lines, all test written in the  filter.txt file)

        :param tests_to_run_path: Path to location of test filter.
        :return: List of tests if there are any, otherwise empty list.
        """
        tests_to_run = []
        with open(tests_to_run_path) as filter_file:
            tests_from_file = filter_file.readlines()
            for test_from_file in tests_from_file:
                test_clean = test_from_file.rstrip()
                tests_to_run.append(test_clean)
        return tests_to_run

    @staticmethod
    def fetch_pack_ids_to_install(packs_to_install_path: str):
        """
        Fetches the test list from the filter.

        :param packs_to_install_path: Path to location of pack IDs to install file.
        :return: List of Pack IDs if there are any, otherwise empty list.
        """
        tests_to_run = []
        with open(packs_to_install_path) as filter_file:
            tests_from_file = filter_file.readlines()
            for test_from_file in tests_from_file:
                test_clean = test_from_file.rstrip()
                tests_to_run.append(test_clean)
        return tests_to_run

    @abstractmethod
    def configure_servers_and_restart(self):
        pass

    @abstractmethod
    def install_nightly_pack(self) -> bool:
        raise NotImplementedError

    @abstractmethod
    def test_integrations_post_update(self, new_module_instances: list,
                                      modified_module_instances: list) -> tuple:
        pass

    @abstractmethod
    def configure_and_test_integrations_pre_update(self, new_integrations, modified_integrations) -> tuple:
        pass

    @abstractmethod
    def test_integration_with_mock(self, instance: dict, pre_update: bool):
        pass

    @staticmethod
    def set_marketplace_url(servers, branch_name, ci_build_number, marketplace_name=None, artifacts_folder=None,
                            marketplace_buckets=None) -> bool:
        raise NotImplementedError

    def check_if_new_to_marketplace(self, diff: str) -> bool:
        """
        Args:
            diff: the git diff for pack_metadata file, between master and branch
        Returns:
            (bool): whether new (current) marketplace was added to the pack_metadata or not
        """
        spaced_diff = " ".join(diff.split())
        return (f'+ "{self.marketplace_name}"' in spaced_diff) and f'- "{self.marketplace_name}"' not in spaced_diff

    def disable_instances(self):
        for server in self.servers:
            disable_all_integrations(server.client)

    def get_changed_integrations(self, packs_not_to_install: set[str] | None = None) -> tuple[list[str], list[str]]:
        """
        Return 2 lists - list of new integrations names and list of modified integrations names since the commit of the git_sha1.
        The modified list is exclude the packs_not_to_install and the new list is including it
        in order to ignore the turned non-hidden tests in the pre-update stage.
        Args:
            self: the build object.
            packs_not_to_install (Set[str]): The set of packs names which are turned to non-hidden.
        Returns:
            Tuple[List[str], List[str]]: The list of new integrations names and list of modified integrations names.
        """
        new_integrations_files, modified_integrations_files = get_new_and_modified_integration_files(
            self.branch_name) if not self.is_private else ([], [])
        new_integrations_names, modified_integrations_names = [], []

        if new_integrations_files:
            new_integrations_names = get_integration_names_from_files(new_integrations_files)
            logging.debug(f'New Integrations Since Last Release:\n{new_integrations_names}')

        if modified_integrations_files:
            modified_integrations_names = get_integration_names_from_files(modified_integrations_files)
            logging.debug(f'Updated Integrations Since Last Release:\n{modified_integrations_names}')
        return update_integration_lists(new_integrations_names, packs_not_to_install, modified_integrations_names)

    @abstractmethod
    def concurrently_run_function_on_servers(self, function=None, pack_path=None, service_account=None) -> tuple[bool, list[Any]]:
        raise NotImplementedError

    def install_packs(self, pack_ids: list | None = None, multithreading=True, production_bucket: bool = True) -> bool:
        """
        Install packs using 'pack_ids' or "$ARTIFACTS_FOLDER_SERVER_TYPE/content_packs_to_install.txt" file,
        and their dependencies.
        Args:
            pack_ids (list | None, optional): Packs to install on the server.
                If no packs provided, installs packs that were provided by the previous step of the build.
            multithreading (bool): Whether to install packs in parallel or not.
            production_bucket (bool): Whether the installation is using production bucket for packs metadata. Defaults to True.

        Returns:
            bool: Whether packs installed successfully
        """
        pack_ids = self.pack_ids_to_install if pack_ids is None else pack_ids
        logging.info(f"IDs of packs to install: {pack_ids}")
        installed_content_packs_successfully = True
        for server in self.servers:
            try:
                hostname = self.cloud_machine if self.is_cloud else ''
                multithreading = False if self.is_cloud else multithreading
                _, flag = search_and_install_packs_and_their_dependencies(pack_ids=pack_ids,
                                                                          client=server.client,
                                                                          hostname=hostname,
                                                                          multithreading=multithreading,
                                                                          production_bucket=production_bucket)
                if not flag:
                    raise Exception('Failed to search and install packs.')
            except Exception:
                logging.exception('Failed to search and install packs')
                installed_content_packs_successfully = False

        return installed_content_packs_successfully

    def get_tests(self) -> list[dict]:
        """
        Selects the tests from that should be run in this execution and filters those that cannot run in this server version
        Args:
            self: Build object

        Returns:
            Test configurations from conf.json that should be run in this execution
        """
        server_numeric_version: str = self.server_numeric_version
        tests: dict = self.tests
        tests_for_iteration: list[dict]
        if Build.run_environment == Running.CI_RUN:
            filtered_tests = BuildContext._extract_filtered_tests()
            if self.is_nightly:
                # skip test button testing
                logging.debug('Not running instance tests in nightly flow')
                tests_for_iteration = []
            else:
                # if not filtered_tests in cloud, we not running tests at all
                if self.is_cloud and not filtered_tests:
                    tests_for_iteration = []
                else:
                    tests_for_iteration = list(filter(lambda test: test.get('playbookID', '') in filtered_tests, tests))
            tests_for_iteration = filter_tests_with_incompatible_version(tests_for_iteration, server_numeric_version)
            return tests_for_iteration

        # START CHANGE ON LOCAL RUN #
        return [
            {
                "playbookID": "Docker Hardening Test",
                "fromversion": "5.0.0"
            },
            {
                "integrations": "SplunkPy",
                "playbookID": "SplunkPy-Test-V2",
                "memory_threshold": 500,
                "instance_names": "use_default_handler"
            }
        ]
        #  END CHANGE ON LOCAL RUN  #

    def configure_server_instances(self, tests_for_iteration, all_new_integrations, modified_integrations):
        modified_module_instances = []
        new_module_instances = []
        testing_client = self.servers[0].client
        for test in tests_for_iteration:
            integrations = get_integrations_for_test(test, self.skipped_integrations_conf)

            playbook_id = test.get('playbookID')

            new_integrations, modified_integrations, unchanged_integrations, integration_to_status = group_integrations(
                integrations, self.skipped_integrations_conf, all_new_integrations, modified_integrations
            )
            integration_to_status_string = '\n\t\t\t\t\t\t'.join(
                [f'"{key}" - {val}' for key, val in integration_to_status.items()])
            if integration_to_status_string:
                logging.info(f'All Integrations for test "{playbook_id}":\n\t\t\t\t\t\t{integration_to_status_string}')
            else:
                logging.info(f'No Integrations for test "{playbook_id}"')
            instance_names_conf = test.get('instance_names', [])
            if not isinstance(instance_names_conf, list):
                instance_names_conf = [instance_names_conf]

            integrations_to_configure = modified_integrations[:]
            integrations_to_configure.extend(unchanged_integrations)
            placeholders_map = {'%%SERVER_HOST%%': self.servers[0]}
            new_ints_params_set = set_integration_params(self,
                                                         new_integrations,
                                                         self.secret_conf['integrations'],
                                                         instance_names_conf,
                                                         placeholders_map)
            ints_to_configure_params_set = set_integration_params(self,
                                                                  integrations_to_configure,
                                                                  self.secret_conf['integrations'],
                                                                  instance_names_conf, placeholders_map)
            if not new_ints_params_set:
                logging.error(f'failed setting parameters for integrations: {new_integrations}')
            if not ints_to_configure_params_set:
                logging.error(f'failed setting parameters for integrations: {integrations_to_configure}')
            if not (new_ints_params_set and ints_to_configure_params_set):
                continue

            modified_module_instances_for_test, new_module_instances_for_test = self.configure_modified_and_new_integrations(
                integrations_to_configure,
                new_integrations,
                testing_client)

            modified_module_instances.extend(modified_module_instances_for_test)
            new_module_instances.extend(new_module_instances_for_test)
        return modified_module_instances, new_module_instances

    def configure_modified_and_new_integrations(self,
                                                modified_integrations_to_configure: list,
                                                new_integrations_to_configure: list,
                                                demisto_client_: demisto_client) -> tuple:
        """
        Configures old and new integrations in the server configured in the demisto_client.
        Args:
            self: The build object
            modified_integrations_to_configure: Integrations to configure that are already exists
            new_integrations_to_configure: Integrations to configure that were created in this build
            demisto_client_: A demisto client

        Returns:
            A tuple with two lists:
            1. List of configured instances of modified integrations
            2. List of configured instances of new integrations
        """
        modified_modules_instances = []
        new_modules_instances = []
        for integration in modified_integrations_to_configure:
            placeholders_map = {'%%SERVER_HOST%%': self.servers[0]}
            module_instance = configure_integration_instance(integration, demisto_client_, placeholders_map)
            if module_instance:
                modified_modules_instances.append(module_instance)
        for integration in new_integrations_to_configure:
            placeholders_map = {'%%SERVER_HOST%%': self.servers[0]}
            module_instance = configure_integration_instance(integration, demisto_client_, placeholders_map)
            if module_instance:
                new_modules_instances.append(module_instance)
        return modified_modules_instances, new_modules_instances

    def instance_testing(self,
                         all_module_instances: list,
                         pre_update: bool,
                         use_mock: bool = True,
                         first_call: bool = True) -> tuple[set, set]:
        """
        Runs 'test-module' command for the instances detailed in `all_module_instances`
        Args:
            self: An object containing the current build info.
            all_module_instances: The integration instances that should be tested
            pre_update: Whether this instance testing is before or after the content update on the server.
            use_mock: Whether to use mock while testing mockable integrations. Should be used mainly with
            private content build which aren't using the mocks.
            first_call: indicates if its the first time the function is called from the same place

        Returns:
            A set of the successful tests containing the instance name and the integration name
            A set of the failed tests containing the instance name and the integration name
        """
        update_status = 'Pre' if pre_update else 'Post'
        failed_tests = set()
        successful_tests = set()
        # Test all module instances (of modified + unchanged integrations) pre-updating content
        if all_module_instances:
            # only print start message if there are instances to configure
            logging.info(f'Start of Instance Testing ("Test" button) ({update_status}-update)')
        else:
            logging.info(f'No integrations to configure for the chosen tests. ({update_status}-update)')
        failed_instances = []
        for instance in all_module_instances:
            integration_of_instance = instance.get('brand', '')
            instance_name = instance.get('name', '')
            # If there is a failure, test_integration_instance will print it
            if integration_of_instance not in self.unmockable_integrations and use_mock:
                success = self.test_integration_with_mock(instance, pre_update)
            else:
                testing_client = self.servers[0].reconnect_client()
                success, _ = test_integration_instance(testing_client, instance)
            if not success:
                failed_tests.add((instance_name, integration_of_instance))
                failed_instances.append(instance)
            else:
                successful_tests.add((instance_name, integration_of_instance))

        # in case some tests failed post update, wait a 15 secs, runs the tests again
        if failed_instances and not pre_update and first_call:
            logging.info("some post-update tests failed, sleeping for 15 seconds, then running the failed tests again")
            sleep(15)
            _, failed_tests = self.instance_testing(failed_instances, pre_update=False, first_call=False)

        return successful_tests, failed_tests

    def update_content_on_servers(self) -> bool:
        """
        Changes marketplace bucket to new one that was created for current branch.
        Updates content on the build's server according to the server version.
        Args:
            self: Build object

        Returns:
            A boolean that indicates whether the content installation was successful.
            If the server version is lower then 5.9.9 will return the 'installed_content_packs_successfully' parameter as is
            If the server version is higher or equal to 6.0 - will return True if the packs installation was successful
            both before that update and after the update.
        """
        installed_content_packs_successfully = self.set_marketplace_url(self.servers, self.branch_name, self.ci_build_number,
                                                                        self.marketplace_tag_name, self.artifacts_folder,
                                                                        self.marketplace_buckets)
        installed_content_packs_successfully &= self.install_packs(production_bucket=False)
        return installed_content_packs_successfully

    def create_and_upload_test_pack(self, packs_to_install: list = None):
        """Creates and uploads a test pack that contains the test playbook of the specified packs to install list.

        Args:
            packs_to_install (list): The packs to install list from the artifacts.
        """
        packs_to_install = packs_to_install or []
        create_test_pack(packs_to_install)

        for server in self.servers:
            upload_zipped_packs(client=server.client,
                                host=server.name or server.internal_ip,
                                pack_path=f'{Build.test_pack_target}/test_pack.zip')


class XSOARBuild(Build):
    DEFAULT_SERVER_VERSION = "6.99.99"

    def __init__(self, options):
        super().__init__(options)
        self.ami_env = options.ami_env
        self.servers = [XSOARServer(internal_ip,
                                    self.username,
                                    self.password,
                                    self.ci_build_number) for internal_ip in self.get_servers(options.ami_env)]
        self.server_numeric_version = self.servers[0].server_numeric_version if self.run_environment == Running.CI_RUN \
            else self.DEFAULT_SERVER_VERSION

    @property
    def proxy(self) -> MITMProxy:
        """
        A property method that should create and return a single proxy instance through out the build
        Returns:
            The single proxy instance that should be used in this build.
        """
        if not self._proxy:
            self._proxy = MITMProxy(self.servers[0].internal_ip,
                                    logging_module=logging,
                                    build_number=self.ci_build_number,
                                    branch_name=self.branch_name)
        return self._proxy

    @property
    def marketplace_name(self) -> str:
        return 'xsoar'

    def configure_servers_and_restart(self):
        manual_restart = Build.run_environment == Running.WITH_LOCAL_SERVER
        for server in self.servers:
            configurations = {}
            if is_redhat_instance(server.internal_ip):
                configurations.update(DOCKER_HARDENING_CONFIGURATION_FOR_PODMAN)
                configurations.update(NO_PROXY_CONFIG)
                configurations['python.pass.extra.keys'] += "##--network=slirp4netns:cidr=192.168.0.0/16"
            else:
                configurations.update(DOCKER_HARDENING_CONFIGURATION)
            configure_types = ['docker hardening', 'marketplace']
            configurations.update(MARKET_PLACE_CONFIGURATION)

            error_msg = f"failed to set {' and '.join(configure_types)} configurations"
            server.add_server_configuration(configurations, error_msg=error_msg, restart=not manual_restart)

        if manual_restart:
            input('restart your server and then press enter.')
        else:
            logging.info('Done restarting servers. Sleeping for 1 minute')
            sleep(60)

    def install_nightly_pack(self) -> bool:
        """
        Installs all existing packs in master
        Collects all existing test playbooks, saves them to test_pack.zip
        Uploads test_pack.zip to server
        Args:
            self: A build object
        """
        # Install all existing packs with latest version
        success, results = self.concurrently_run_function_on_servers(
            function=install_all_content_packs_for_nightly,
            service_account=self.service_account,
            packs_to_install=self.pack_ids_to_install
        )
        success &= all(results)
        # creates zip file test_pack.zip witch contains all existing TestPlaybooks
        create_test_pack()
        # uploads test_pack.zip to all servers
        upload_success, upload_results = self.concurrently_run_function_on_servers(function=upload_zipped_packs,
                                                                                   pack_path=f'{Build.test_pack_target}'
                                                                                             '/test_pack.zip')
        success &= upload_success and all(upload_results)

        logging.info('Sleeping for 45 seconds while installing nightly packs')
        sleep(45)
        if success:
            logging.success("Finished installing nightly packs")
        else:
            logging.error("Failed to install nightly packs")
        return success

    @run_with_proxy_configured
    def test_integrations_post_update(self, new_module_instances: list,
                                      modified_module_instances: list) -> tuple:
        """
        Runs 'test-module on all integrations for post-update check
        Args:
            self: A build object
            new_module_instances: A list containing new integrations instances to run test-module on
            modified_module_instances: A list containing old (existing) integrations instances to run test-module on

        Returns:
            * A list of integration names that have failed the 'test-module' execution post update
            * A list of integration names that have succeeded the 'test-module' execution post update
        """
        modified_module_instances.extend(new_module_instances)
        successful_tests_post, failed_tests_post = self.instance_testing(modified_module_instances, pre_update=False)
        return successful_tests_post, failed_tests_post

    @run_with_proxy_configured
    def configure_and_test_integrations_pre_update(self, new_integrations, modified_integrations) -> tuple:
        """
        Configures integration instances that exist in the current version and for each integration runs 'test-module'.
        Args:
            self: Build object
            new_integrations: A list containing new integrations names
            modified_integrations: A list containing modified integrations names

        Returns:
            A tuple consists of:
            * A list of modified module instances configured
            * A list of new module instances configured
            * A list of integrations that have failed the 'test-module' command execution
            * A list of integrations that have succeeded the 'test-module' command execution
            * A list of new integrations names
        """
        tests_for_iteration = self.get_tests()
        modified_module_instances, new_module_instances = self.configure_server_instances(
            tests_for_iteration,
            new_integrations,
            modified_integrations)
        successful_tests_pre, failed_tests_pre = self.instance_testing(modified_module_instances, pre_update=True)
        return modified_module_instances, new_module_instances, failed_tests_pre, successful_tests_pre

    def test_integration_with_mock(self, instance: dict, pre_update: bool):
        """
        Runs 'test-module' for given integration with mitmproxy
        In case the playback mode fails and this is a pre-update run - a record attempt will be executed.
        Args:
            instance: A dict containing the instance details
            pre_update: Whether this instance testing is before or after the content update on the server.

        Returns:
            The result of running the 'test-module' command for the given integration.
            If a record was executed - will return the result of the 'test--module' with the record mode only.
        """
        testing_client = self.servers[0].reconnect_client()
        integration_of_instance = instance.get('brand', '')
        logging.debug(f'Integration "{integration_of_instance}" is mockable, running test-module with mitmproxy')
        has_mock_file = self.proxy.has_mock_file(integration_of_instance)
        success = False
        if has_mock_file:
            with run_with_mock(self.proxy, integration_of_instance) as result_holder:
                success, _ = test_integration_instance(testing_client, instance)
                result_holder[RESULT] = success
                if not success:
                    logging.warning(f'Running test-module for "{integration_of_instance}" has failed in playback mode')
        if not success and not pre_update:
            logging.debug(f'Recording a mock file for integration "{integration_of_instance}".')
            with run_with_mock(self.proxy, integration_of_instance, record=True) as result_holder:
                success, _ = test_integration_instance(testing_client, instance)
                result_holder[RESULT] = success
                if not success:
                    logging.debug(f'Record mode for integration "{integration_of_instance}" has failed.')
        return success

    @staticmethod
    def set_marketplace_url(servers, branch_name, ci_build_number, marketplace_name=None, artifacts_folder=None,
                            marketplace_buckets=None):
        url_suffix = f'{quote_plus(branch_name)}/{ci_build_number}/xsoar'
        config_path = 'marketplace.bootstrap.bypass.url'
        config = {config_path:
                  f'https://storage.googleapis.com/{TEST_XDR_PREFIX}marketplace-ci-build/content/builds/{url_suffix}'}
        for server in servers:
            server.add_server_configuration(config, 'failed to configure marketplace custom url ', True)
        logging.success('Updated marketplace url and restarted servers')
        logging.info('sleeping for 120 seconds')
        sleep(120)
        return True

    @staticmethod
    def get_servers(ami_env):
        env_conf = get_env_conf()
        return get_servers(env_conf, ami_env)

    def concurrently_run_function_on_servers(
        self, function=None, pack_path=None, service_account=None, packs_to_install=None
    ) -> tuple[bool, list[Any]]:
        if not function:
            raise Exception('Install method was not provided.')

        with ThreadPoolExecutor(max_workers=len(self.servers)) as executor:
            kwargs = {}
            if service_account:
                kwargs['service_account'] = service_account
            if pack_path:
                kwargs['pack_path'] = pack_path
            if packs_to_install:
                kwargs["pack_ids_to_install"] = packs_to_install

            futures = [
                executor.submit(
                    function,
                    client=server.client,
                    host=server.internal_ip,
                    **kwargs
                )
                for server in self.servers
            ]

            # Wait for all tasks to complete
            results: list[Any] = []
            success = True
            for future in as_completed(futures):
                try:
                    results.append(future.result())
                except Exception as e:
                    logging.exception(f'Failed to run function with error: {str(e)}')
                    success = False
            return success, results


class CloudBuild(Build):

    def __init__(self, options):
        global SET_SERVER_KEYS
        SET_SERVER_KEYS = False
        super().__init__(options)
        self.is_cloud = True
        self.cloud_machine = options.cloud_machine
        self.api_key, self.server_numeric_version, self.base_url, self.xdr_auth_id =\
            self.get_cloud_configuration(options.cloud_machine, options.cloud_servers_path,
                                         options.cloud_servers_api_keys)
        self.servers = [CloudServer(self.api_key, self.server_numeric_version, self.base_url, self.xdr_auth_id,
                                    self.cloud_machine, self.ci_build_number)]
        self.marketplace_tag_name: str = options.marketplace_name
        self.artifacts_folder = options.artifacts_folder
        self.marketplace_buckets = options.marketplace_buckets

    @staticmethod
    def get_cloud_configuration(cloud_machine, cloud_servers_path, cloud_servers_api_keys_path):
        logging.info('getting cloud configuration')

        cloud_servers = get_json_file(cloud_servers_path)
        conf = cloud_servers.get(cloud_machine)
        cloud_servers_api_keys = get_json_file(cloud_servers_api_keys_path)
        api_key = cloud_servers_api_keys.get(cloud_machine)
        return api_key, conf.get('demisto_version'), conf.get('base_url'), conf.get('x-xdr-auth-id')

    @property
    def marketplace_name(self) -> str:
        return self.marketplace_tag_name

    def configure_servers_and_restart(self):
        # No need of this step in cloud.
        pass

    def test_integration_with_mock(self, instance: dict, pre_update: bool):
        # No need of this step in CLOUD.
        pass

    def install_nightly_pack(self) -> bool:
        """
        Installs packs from content_packs_to_install.txt file
        Collects all existing test playbooks, saves them to test_pack.zip
        Uploads test_pack.zip to server
        """
        success = self.install_packs(multithreading=False, production_bucket=True)
        if not success:
            logging.error("Failed to install nightly packs")

        # creates zip file test_pack.zip witch contains all existing TestPlaybooks
        create_test_pack()
        # uploads test_pack.zip to all servers (we have only one cloud server)
        upload_success = True
        for server in self.servers:
            upload_success &= upload_zipped_packs(client=server.client,
                                                  host=server.name,
                                                  pack_path=f'{Build.test_pack_target}/test_pack.zip')
        if not upload_success:
            logging.error("Failed to upload test pack to cloud servers")
        success &= upload_success

        logging.info('Sleeping for 45 seconds while installing nightly packs')
        sleep(45)
        if success:
            logging.success("Finished installing nightly packs")
        else:
            logging.error("Failed to install nightly packs")
        return success

    def test_integrations_post_update(self, new_module_instances: list,
                                      modified_module_instances: list) -> tuple:
        """
        Runs 'test-module on all integrations for post-update check
        Args:
            self: A build object
            new_module_instances: A list containing new integrations instances to run test-module on
            modified_module_instances: A list containing old (existing) integrations instances to run test-module on

        Returns:
            * A list of integration names that have failed the 'test-module' execution post update
            * A list of integration names that have succeeded the 'test-module' execution post update
        """
        modified_module_instances.extend(new_module_instances)
        successful_tests_post, failed_tests_post = self.instance_testing(modified_module_instances, pre_update=False,
                                                                         use_mock=False)
        return successful_tests_post, failed_tests_post

    def configure_and_test_integrations_pre_update(self, new_integrations, modified_integrations) -> tuple:
        """
        Configures integration instances that exist in the current version and for each integration runs 'test-module'.
        Args:
            self: Build object
            new_integrations: A list containing new integrations names
            modified_integrations: A list containing modified integrations names

        Returns:
            A tuple consists of:
            * A list of modified module instances configured
            * A list of new module instances configured
            * A list of integrations that have failed the 'test-module' command execution
            * A list of integrations that have succeeded the 'test-module' command execution
            * A list of new integrations names
        """
        tests_for_iteration = self.get_tests()
        modified_module_instances, new_module_instances = self.configure_server_instances(
            tests_for_iteration,
            new_integrations,
            modified_integrations)
        successful_tests_pre, failed_tests_pre = self.instance_testing(modified_module_instances,
                                                                       pre_update=True,
                                                                       use_mock=False)
        return modified_module_instances, new_module_instances, failed_tests_pre, successful_tests_pre

    @staticmethod
    def set_marketplace_url(servers, branch_name, ci_build_number, marketplace_name='marketplacev2',
                            artifacts_folder=ARTIFACTS_FOLDER_MPV2,
                            marketplace_buckets=MARKETPLACE_XSIAM_BUCKETS):
        from Tests.Marketplace.search_and_uninstall_pack import sync_marketplace
        logging.info('Copying custom build bucket to cloud_instance_bucket.')
        marketplace_name = marketplace_name
        from_bucket = f'{MARKETPLACE_TEST_BUCKET}/{branch_name}/{ci_build_number}/{marketplace_name}/content'
        output_file = f'{artifacts_folder}/Copy_custom_bucket_to_cloud_machine.log'
        success = True
        for server in servers:
            to_bucket = f'{marketplace_buckets}/{server.name}'
            cmd = f'gsutil -m cp -r gs://{from_bucket} gs://{to_bucket}/'
            with open(output_file, "w") as outfile:
                try:
                    subprocess.run(cmd.split(), stdout=outfile, stderr=outfile, check=True)
                    logging.info('Finished copying successfully.')
                except subprocess.CalledProcessError as exc:
                    logging.exception(f'Failed to copy custom build bucket to cloud_instance_bucket. {exc}')
                    success = False

            success &= sync_marketplace(server.client)

        if success:
            logging.info('Finished copying successfully.')
        else:
            logging.error('Failed to copy or sync marketplace bucket.')
        sleep_time = 120
        logging.info(f'sleeping for {sleep_time} seconds')
        sleep(sleep_time)
        return success

    def concurrently_run_function_on_servers(self, function=None, pack_path=None, service_account=None) -> tuple[bool, list[Any]]:
        # no need to run this concurrently since we have only one server
        pass


def options_handler(args=None):
    parser = argparse.ArgumentParser(description='Utility for instantiating and testing integration instances')
    parser.add_argument('-u', '--user', help='The username for the login', required=True)
    parser.add_argument('-p', '--password', help='The password for the login', required=True)
    parser.add_argument('--ami_env', help='The AMI environment for the current run. Options are '
                                          '"Server Master", "Server 6.0". '
                                          'The server url is determined by the AMI environment.')
    parser.add_argument('-g', '--git_sha1', help='commit sha1 to compare changes with')
    parser.add_argument('-c', '--conf', help='Path to conf file', required=True)
    parser.add_argument('-s', '--secret', help='Path to secret conf file')
    parser.add_argument('-n', '--is-nightly', type=str2bool, help='Is nightly build')
    parser.add_argument('-sn', '--sdk-nightly', type=str2bool, help='Is SDK nightly build')
    parser.add_argument('-pr', '--is_private', type=str2bool, help='Is private build')
    parser.add_argument('--branch', help='GitHub branch name', required=True)
    parser.add_argument('--build-number', help='CI job number where the instances were created', required=True)
    parser.add_argument('--test_pack_path', help='Path to where the test pack will be saved.', required=True)
    parser.add_argument('--content_root', help='Path to the content root.', required=True)
    parser.add_argument('--id_set_path', help='Path to the ID set.')
    parser.add_argument('-l', '--tests_to_run', help='Path to the Test Filter.',
                        default='./filter_file.txt')
    parser.add_argument('-pl', '--pack_ids_to_install', help='Path to the packs to install file.',
                        default='./content_packs_to_install.txt')
    parser.add_argument('--server-type', help=f'Server type running, choices: {",".join(SERVER_TYPES)}',
                        default=Build.run_environment)
    parser.add_argument('--cloud_machine', help='cloud machine to use, if it is cloud build.')
    parser.add_argument('--cloud_servers_path', help='Path to secret cloud server metadata file.')
    parser.add_argument('--cloud_servers_api_keys', help='Path to file with cloud Servers api keys.')
    parser.add_argument('--marketplace_name', help='the name of the marketplace to use.')
    parser.add_argument('--artifacts_folder', help='the artifacts folder to use.')
    parser.add_argument('--marketplace_buckets', help='the path to the marketplace buckets.')
    # disable-secrets-detection-start
    parser.add_argument('-sa', '--service_account',
                        help=("Path to gcloud service account, is for circleCI usage. "
                              "For local development use your personal account and "
                              "authenticate using Google Cloud SDK by running: "
                              "`gcloud auth application-default login` and leave this parameter blank. "
                              "For more information go to: "
                              "https://googleapis.dev/python/google-api-core/latest/auth.html"),
                        required=False)
    # disable-secrets-detection-end
    options = parser.parse_args(args)

    return options


def check_test_version_compatible_with_server(test, server_version):
    """
    Checks if a given test is compatible wis the given server version.
    Arguments:
        test: (dict)
            Test playbook object from content conf.json. May contain the following fields: "playbookID",
            "integrations", "instance_names", "timeout", "nightly", "fromversion", "toversion.
        server_version: (int)
            The server numerical version.
    Returns:
        (bool) True if test is compatible with server version or False otherwise.
    """
    test_from_version = format_version(test.get('fromversion', '0.0.0'))
    test_to_version = format_version(test.get('toversion', '99.99.99'))
    server_version = format_version(server_version)

    if not Version(test_from_version) <= Version(server_version) <= Version(test_to_version):
        playbook_id = test.get('playbookID')
        logging.debug(
            f'Test Playbook: {playbook_id} was ignored in the content installation test due to version mismatch '
            f'(test versions: {test_from_version}-{test_to_version}, server version: {server_version})')
        return False
    return True


def filter_tests_with_incompatible_version(tests, server_version):
    """
    Filter all tests with incompatible version to the given server.
    Arguments:
        tests: (list)
            List of test objects.
        server_version: (int)
            The server numerical version.
    Returns:
        (lst): List of filtered tests (compatible version)
    """

    filtered_tests = [test for test in tests if
                      check_test_version_compatible_with_server(test, server_version)]
    return filtered_tests


def configure_integration_instance(integration, client, placeholders_map):
    """
    Configure an instance for an integration

    Arguments:
        integration: (dict)
            Integration object whose params key-values are set
        client: (demisto_client)
            The client to connect to
        placeholders_map: (dict)
             Dict that holds the real values to be replaced for each placeholder.

    Returns:
        (dict): Configured integration instance
    """
    integration_name = integration.get('name')
    logging.info(f'Configuring instance for integration "{integration_name}"')
    integration_instance_name = integration.get('instance_name', '')
    integration_params = change_placeholders_to_values(placeholders_map, integration.get('params'))
    is_byoi = integration.get('byoi', True)
    validate_test = integration.get('validate_test', True)

    integration_configuration = __get_integration_config(client, integration_name)
    if not integration_configuration:
        return None

    # In the integration configuration in content-test-conf conf.json, the test_validate flag was set to false
    if not validate_test:
        logging.debug(f'Skipping configuration for integration: {integration_name} (it has test_validate set to false)')
        return None
    module_instance = set_integration_instance_parameters(integration_configuration, integration_params,
                                                          integration_instance_name, is_byoi, client)
    return module_instance


def filepath_to_integration_name(integration_file_path):
    """Load an integration file and return the integration name.

    Args:
        integration_file_path (str): The path to an integration yml file.

    Returns:
        (str): The name of the integration.
    """
    integration_yaml = get_yaml(integration_file_path)
    integration_name = integration_yaml.get('name')
    return integration_name


def get_integration_names_from_files(integration_files_list):
    integration_names_list = [filepath_to_integration_name(path) for path in integration_files_list]
    return [name for name in integration_names_list if name]  # remove empty values


def get_new_and_modified_integration_files(branch_name):
    """Return 2 lists - list of new integrations and list of modified integrations since the first commit of the branch.

    Args:
        branch_name: The branch name against which we will run the 'git diff' command.

    Returns:
        (tuple): Returns a tuple of two lists, the file paths of the new integrations and modified integrations.
    """
    # get changed yaml files (filter only added and modified files)
    file_validator = OldValidateManager(skip_dependencies=True)
    file_validator.branch_name = branch_name
    modified_files, added_files, _, _, _ = file_validator.get_changed_files_from_git()

    new_integration_files = [
        file_path for file_path in added_files if
        find_type(file_path) in [FileType.INTEGRATION, FileType.BETA_INTEGRATION]
    ]

    modified_integration_files = [
        file_path for file_path in modified_files if
        isinstance(file_path, str) and find_type(file_path) in [FileType.INTEGRATION, FileType.BETA_INTEGRATION]
    ]
    return new_integration_files, modified_integration_files


def is_content_update_in_progress(client):
    """Make request to check if content is updating.

    Args:
        client (demisto_client): The configured client to use.

    Returns:
        (str): Returns the request response data which is 'true' if updating and 'false' if not.
    """
    host = client.api_client.configuration.host
    logging.debug(f'Making "Get" request to server - "{host}" to check if content is installing.')

    # make request to check if content is updating
    response_data, status_code, _ = demisto_client.generic_request_func(self=client, path='/content/updating',
                                                                        method='GET', accept='application/json')

    if status_code >= 300 or status_code < 200:
        result_object = ast.literal_eval(response_data)
        message = result_object.get('message', '')
        logging.error(f"Failed to check if content is installing - with status code {status_code}\n{message}")
        return 'request unsuccessful'

    return response_data


def get_content_version_details(client, ami_name):
    """Make request for details about the content installed on the demisto instance.

    Args:
        client (demisto_client): The configured client to use.
        ami_name (string): the role name of the machine

    Returns:
        (tuple): The release version and asset ID of the content installed on the demisto instance.
    """
    host = client.api_client.configuration.host
    logging.info(f'Making "POST" request to server - "{host}" to check installed content.')

    # make request to installed content details
    uri = '/content/installedlegacy' if ami_name in MARKET_PLACE_MACHINES else '/content/installed'
    response_data, status_code, _ = demisto_client.generic_request_func(self=client, path=uri,
                                                                        method='POST')

    try:
        result_object = ast.literal_eval(response_data)
        logging.debug(f'Response was {response_data}')
    except ValueError:
        logging.exception('failed to parse response from demisto.')
        return '', 0

    if status_code >= 300 or status_code < 200:
        message = result_object.get('message', '')
        logging.error(f'Failed to check if installed content details - with status code {status_code}\n{message}')
    return result_object.get('release', ''), result_object.get('assetId', 0)


def change_placeholders_to_values(placeholders_map, config_item):
    """Replaces placeholders in the object to their real values

    Args:
        placeholders_map: (dict)
             Dict that holds the real values to be replaced for each placeholder.
        config_item: (json object)
            Integration configuration object.

    Returns:
        dict. json object with the real configuration.
    """
    item_as_string = json.dumps(config_item)
    for key, value in placeholders_map.items():
        item_as_string = item_as_string.replace(key, str(value))
    return json.loads(item_as_string)


def set_integration_params(build,
                           integrations,
                           secret_params,
                           instance_names,
                           placeholders_map,
                           logging_module=logging):
    """
    For each integration object, fill in the parameter values needed to configure an instance from
    the secret_params taken from our secret configuration file. Because there may be a number of
    configurations for a single integration (if there are values provided in our secret conf for
    multiple different instances of the same integration) then selects the parameter values for the
    configuration of the instance whose instance is in 'instance_names' (will take the last one listed
    in 'secret_params'). Note that this function does not explicitly return the modified 'integrations'
    object but rather it modifies the 'integrations' object since it is passed by reference and not by
    value, so the 'integrations' object that was passed to this function will have been changed once
    this function has completed execution and gone out of scope.

    Arguments:
        build: Build object
        integrations: (list of dicts)
            List of integration objects whose 'params' attribute will be populated in this function.
        secret_params: (list of dicts)
            List of secret configuration values for all of our integrations (as well as specific
            instances of said integrations).
        instance_names: (list)
            The names of particular instances of an integration to use the secret_params of as the
            configuration values.
        placeholders_map: (dict)
             Dict that holds the real values to be replaced for each placeholder.
        logging_module (Union[ParallelLoggingManager,logging]): The logging module to use

    Returns:
        (bool): True if integrations params were filled with secret configuration values, otherwise false
    """
    for integration in integrations:
        integration_params = [change_placeholders_to_values(placeholders_map, item) for item
                              in secret_params if item['name'] == integration['name']]
        if integration['name'] == "Core REST API" and build.is_cloud:
            integration_params[0]['params'] = {  # type: ignore
                "url": build.base_url,
                "creds_apikey": {
                    "identifier": str(build.xdr_auth_id),
                    "password": build.api_key,
                },
                "auth_method": "Standard",
                "insecure": True,
                "proxy": False,
            }

        if integration_params:
            matched_integration_params = integration_params[0]
            # if there are more than one integration params, it means that there are configuration
            # values in our secret conf for multiple instances of the given integration and now we
            # need to match the configuration values to the proper instance as specified in the
            # 'instance_names' list argument
            if len(integration_params) != 1:
                found_matching_instance = False
                for item in integration_params:
                    if item.get('instance_name', 'Not Found') in instance_names:
                        matched_integration_params = item
                        found_matching_instance = True

                if not found_matching_instance:
                    optional_instance_names = [optional_integration.get('instance_name', 'None')
                                               for optional_integration in integration_params]
                    failed_match_instance_msg = 'There are {} instances of {}, please select one of them by using' \
                                                ' the instance_name argument in conf.json. The options are:\n{}'
                    logging_module.error(failed_match_instance_msg.format(len(integration_params),
                                                                          integration['name'],
                                                                          '\n'.join(optional_instance_names)))
                    return False

            integration['params'] = matched_integration_params.get('params', {})
            integration['byoi'] = matched_integration_params.get('byoi', True)
            integration['instance_name'] = matched_integration_params.get('instance_name', integration['name'])
            integration['validate_test'] = matched_integration_params.get('validate_test', True)
            if integration['name'] not in build.unmockable_integrations:
                integration['params'].update({'proxy': True})
                logging.debug(
                    f'Configuring integration "{integration["name"]}" with proxy=True')
            else:
                integration['params'].update({'proxy': False})
                logging.debug(
                    f'Configuring integration "{integration["name"]}" with proxy=False')

    return True


def set_module_params(param_conf, integration_params):
    """Configure a parameter object for use in a module instance.

    Each integration parameter is actually an object with many fields that together describe it. E.g. a given
    parameter will have all of the following fields - "name", "display", "value", "hasvalue", "defaultValue",
    etc. This function fills the "value" field for a parameter configuration object and returns it for use in
    a module instance.

    Args:
        param_conf (dict): The parameter configuration object.
        integration_params (dict): The values to use for an integration's parameters to configure an instance.

    Returns:
        (dict): The configured parameter object
    """
    if param_conf['display'] in integration_params or param_conf['name'] in integration_params:
        # param defined in conf
        key = param_conf['display'] if param_conf['display'] in integration_params else param_conf['name']
        if key == 'credentials' or key == "creds_apikey":
            credentials = integration_params[key]
            param_value = {
                'credential': '',
                'identifier': credentials.get('identifier', ''),
                'password': credentials['password'],
                'passwordChanged': False
            }
        else:
            param_value = integration_params[key]

        param_conf['value'] = param_value
        param_conf['hasvalue'] = True
    elif param_conf['defaultValue']:
        # if the parameter doesn't have a value provided in the integration's configuration values
        # but does have a default value then assign it to the parameter for the module instance
        param_conf['value'] = param_conf['defaultValue']
    return param_conf


def __set_server_keys(client, integration_params, integration_name):
    """Adds server configuration keys using the demisto_client.

    Args:
        client (demisto_client): The configured client to use.
        integration_params (dict): The values to use for an integration's parameters to configure an instance.
        integration_name (str): The name of the integration which the server configurations keys are related to.

    """
    if 'server_keys' not in integration_params or not SET_SERVER_KEYS:
        return

    logging.info(f'Setting server keys for integration: {integration_name}')

    data: dict = {
        'data': {},
        'version': -1
    }

    for key, value in integration_params.get('server_keys').items():
        data['data'][key] = value

    update_server_configuration(
        client=client,
        server_configuration=data,
        error_msg='Failed to set server keys'
    )


def set_integration_instance_parameters(integration_configuration,
                                        integration_params,
                                        integration_instance_name,
                                        is_byoi,
                                        client):
    """Set integration module values for integration instance creation

    The integration_configuration and integration_params should match, in that
    they are for the same integration

    Arguments:
        integration_configuration: (dict)
            dictionary of the integration configuration parameters/keys that need
            filling to instantiate an instance of a given integration
        integration_params: (dict)
            values for a given integration taken from the configuration file in
            which the secret values are stored to configure instances of various
            integrations
        integration_instance_name: (str)
            The name of the integration instance being configured if there is one
            provided in the conf.json
        is_byoi: (bool)
            If the integration is byoi or not
        client: (demisto_client)
            The client to connect to

    Returns:
        (dict): The configured module instance to send to the Demisto server for
        instantiation.
    """
    module_configuration = integration_configuration.get('configuration', {})
    if not module_configuration:
        module_configuration = []

    if 'integrationInstanceName' in integration_params:
        instance_name = integration_params['integrationInstanceName']
    else:
        instance_name = '{}_test_{}'.format(integration_instance_name.replace(' ', '_'), str(uuid.uuid4()))

    # define module instance
    module_instance = {
        'brand': integration_configuration['name'],
        'category': integration_configuration['category'],
        'configuration': integration_configuration,
        'data': [],
        'enabled': "true",
        'engine': '',
        'id': '',
        'isIntegrationScript': is_byoi,
        'name': instance_name,
        'passwordProtected': False,
        'version': 0
    }

    # set server keys
    __set_server_keys(client, integration_params, integration_configuration['name'])

    # set module params
    for param_conf in module_configuration:
        configured_param = set_module_params(param_conf, integration_params)
        module_instance['data'].append(configured_param)

    return module_instance


def group_integrations(integrations, skipped_integrations_conf, new_integrations_names, modified_integrations_names):
    """
    Filter integrations into their respective lists - new, modified or unchanged. if it's on the skip list, then
    skip if random tests were chosen then we may be configuring integrations that are neither new or modified.

    Args:
        integrations (list): The integrations to categorize.
        skipped_integrations_conf (dict): Integrations that are on the skip list.
        new_integrations_names (list): The names of new integrations.
        modified_integrations_names (list): The names of modified integrations.

    Returns:
        (tuple): Lists of integrations objects as well as an Integration-to-Status dictionary useful for logs.
    """
    new_integrations = []
    modified_integrations = []
    unchanged_integrations = []
    integration_to_status = {}
    for integration in integrations:
        integration_name = integration.get('name', '')
        if integration_name in skipped_integrations_conf:
            continue

        if integration_name in new_integrations_names:
            new_integrations.append(integration)
        elif integration_name in modified_integrations_names:
            modified_integrations.append(integration)
            integration_to_status[integration_name] = 'Modified Integration'
        else:
            unchanged_integrations.append(integration)
            integration_to_status[integration_name] = 'Unchanged Integration'
    return new_integrations, modified_integrations, unchanged_integrations, integration_to_status


def get_integrations_for_test(test, skipped_integrations_conf):
    """Return a list of integration objects that are necessary for a test (excluding integrations on the skip list).

    Args:
        test (dict): Test dictionary from the conf.json file containing the playbookID, integrations and
            instance names.
        skipped_integrations_conf (dict): Skipped integrations dictionary with integration names as keys and
            the skip reason as values.

    Returns:
        (list): List of integration objects to configure.
    """
    integrations_conf = test.get('integrations', [])

    if not isinstance(integrations_conf, list):
        integrations_conf = [integrations_conf]

    integrations = [
        {'name': integration, 'params': {}} for
        integration in integrations_conf if integration not in skipped_integrations_conf
    ]
    return integrations


def update_content_on_demisto_instance(client, server, ami_name):
    """Try to update the content

    Args:
        client (demisto_client): The configured client to use.
        server (str): The server url to pass to Tests/update_content_data.py
    """
    content_zip_path = 'artifacts/all_content.zip'
    update_content(content_zip_path, server=server, client=client)

    # Check if content update has finished installing
    sleep_interval = 20
    updating_content = is_content_update_in_progress(client)
    while updating_content.lower() == 'true':
        sleep(sleep_interval)
        updating_content = is_content_update_in_progress(client)

    if updating_content.lower() == 'request unsuccessful':
        # since the request to check if content update installation finished didn't work, can't use that mechanism
        # to check and just try sleeping for 30 seconds instead to allow for content update installation to complete
        logging.debug('Request to install content was unsuccessful, sleeping for 30 seconds and retrying')
        sleep(30)
    else:
        # check that the content installation updated
        # verify the asset id matches the circleci build number / asset_id in the content-descriptor.json
        release, asset_id = get_content_version_details(client, ami_name)
        logging.info(f'Content Release Version: {release}')
        with open('./artifacts/content-descriptor.json') as cd_file:
            cd_json = json.loads(cd_file.read())
            cd_release = cd_json.get('release')
            cd_asset_id = cd_json.get('assetId')
        if release == cd_release and asset_id == cd_asset_id:
            logging.success(f'Content Update Successfully Installed on server {server}.')
        else:
            logging.error(
                f'Content Update to version: {release} was Unsuccessful:\nAttempted to install content with release '
                f'"{cd_release}" and assetId "{cd_asset_id}" but release "{release}" and assetId "{asset_id}" '
                f'were retrieved from the instance post installation.')
            if ami_name not in MARKET_PLACE_MACHINES:
                sys.exit(1)


def report_tests_status(preupdate_fails, postupdate_fails, preupdate_success, postupdate_success,
                        new_integrations_names, build=None):
    """Prints errors and/or warnings if there are any and returns whether whether testing was successful or not.

    Args:
        preupdate_fails (set): List of tuples of integrations that failed the "Test" button prior to content
            being updated on the demisto instance where each tuple is comprised of the integration name and the
            name of the instance that was configured for that integration which failed.
        postupdate_fails (set): List of tuples of integrations that failed the "Test" button after content was
            updated on the demisto instance where each tuple is comprised of the integration name and the name
            of the instance that was configured for that integration which failed.
        preupdate_success (set): List of tuples of integrations that succeeded the "Test" button prior to content
            being updated on the demisto instance where each tuple is comprised of the integration name and the
            name of the instance that was configured for that integration which failed.
        postupdate_success (set): List of tuples of integrations that succeeded the "Test" button after content was
            updated on the demisto instance where each tuple is comprised of the integration name and the name
            of the instance that was configured for that integration which failed.
        new_integrations_names (list): List of the names of integrations that are new since the last official
            content release and that will only be present on the demisto instance after the content update is
            performed.
        build: Build object

    Returns:
        (bool): False if there were integration instances that succeeded prior to the content update and then
            failed after content was updated, otherwise True.
    """
    testing_status = True

    # a "Test" can be either successful both before and after content update(succeeded_pre_and_post variable),
    # fail on one of them(mismatched_statuses variable), or on both(failed_pre_and_post variable)
    succeeded_pre_and_post = preupdate_success.intersection(postupdate_success)
    if succeeded_pre_and_post:
        succeeded_pre_and_post_string = "\n".join(
            [f'Integration: "{integration_of_instance}", Instance: "{instance_name}"' for
             instance_name, integration_of_instance in succeeded_pre_and_post])
        logging.success(
            'Integration instances that had ("Test" Button) succeeded both before and after the content update:\n'
            f'{succeeded_pre_and_post_string}')

    failed_pre_and_post = preupdate_fails.intersection(postupdate_fails)
    mismatched_statuses = postupdate_fails - preupdate_fails
    failed_only_after_update = []
    failed_but_is_new = []
    for instance_name, integration_of_instance in mismatched_statuses:
        if integration_of_instance in new_integrations_names:
            failed_but_is_new.append((instance_name, integration_of_instance))
        else:
            failed_only_after_update.append((instance_name, integration_of_instance))

    # warnings but won't fail the build step
    if failed_but_is_new:
        failed_but_is_new_string = "\n".join(
            [f'Integration: "{integration_of_instance}", Instance: "{instance_name}"'
             for instance_name, integration_of_instance in failed_but_is_new])
        logging.warning(f'New Integrations ("Test" Button) Failures:\n{failed_but_is_new_string}')
    if failed_pre_and_post:
        failed_pre_and_post_string = "\n".join(
            [f'Integration: "{integration_of_instance}", Instance: "{instance_name}"'
             for instance_name, integration_of_instance in failed_pre_and_post])
        logging.warning(f'Integration instances that had ("Test" Button) failures '
                        f'both before and after the content update'
                        f'(No need to handle ERROR messages for these "test-module" failures):'
                        f'\n{pformat(failed_pre_and_post_string)}.')
    # fail the step if there are instances that only failed after content was updated
    if failed_only_after_update:
        failed_only_after_update_string = "\n".join(
            [f'Integration: "{integration_of_instance}", Instance: "{instance_name}"' for
             instance_name, integration_of_instance in failed_only_after_update])
        testing_status = False
        logging.critical('Integration instances that had ("Test" Button) failures only after content was updated:\n'
                         f'{pformat(failed_only_after_update_string)}.\n'
                         f'This indicates that your updates introduced breaking changes to the integration.')
    else:
        # creating this file to indicates that this instance passed post update tests,
        # uses this file in XSOAR destroy instances
        if build and build.__class__ == XSOARBuild:
            with open(f"{ARTIFACTS_FOLDER}/is_post_update_passed_{build.ami_env.replace(' ', '')}.txt", 'a'):
                pass

    return testing_status


def get_env_conf():
    if Build.run_environment == Running.CI_RUN:
        return get_json_file(Build.env_results_path)

    if Build.run_environment == Running.WITH_LOCAL_SERVER:
        # START CHANGE ON LOCAL RUN #
        return [{
            "InstanceDNS": "http://localhost:8080",
            "Role": "Server Master"  # e.g. 'Server Master'
        }]
    if Build.run_environment == Running.WITH_OTHER_SERVER:
        return [{
            "InstanceDNS": "DNS NANE",  # without http prefix
            "Role": "DEMISTO EVN"  # e.g. 'Server Master'
        }]

    #  END CHANGE ON LOCAL RUN  #
    return None


def get_servers(env_results, instance_role):
    """
    Arguments:
        env_results: (dict)
            env_results.json in server
        instance_role: (str)
            The amazon machine image environment whose IP we should connect to.

    Returns:
        (lst): The server url list to connect to
    """

    return [env.get('InstanceDNS') for env in env_results if instance_role in env.get('Role')]


def get_json_file(path):
    with open(path) as json_file:
        return json.loads(json_file.read())


def create_test_pack(packs: list = None):
    packs = packs or []
    test_pack_zip(Build.content_path, Build.test_pack_target, packs)


def test_files(content_path, packs_to_install: list = None):
    packs_root = f'{content_path}/Packs'
    packs_to_install = packs_to_install or []

    # if is given a list of packs to install then collect the test playbook only for those packs (in commit/push build)
    if packs_to_install:
        packs = filter(lambda x: x.is_dir() and x.name in packs_to_install, os.scandir(packs_root))
    else:
        # else collect the test playbooks for all content packs (in nightly)
        packs = filter(lambda x: x.is_dir(), os.scandir(packs_root))

    for pack_dir in packs:
        if pack_dir in SKIPPED_PACKS:
            continue
        playbooks_root = f'{pack_dir.path}/TestPlaybooks'
        if os.path.isdir(playbooks_root):
            for playbook_path, playbook in get_test_playbooks_in_dir(playbooks_root):
                yield playbook_path, playbook
            if os.path.isdir(f'{playbooks_root}/NonCircleTests'):
                for playbook_path, playbook in get_test_playbooks_in_dir(f'{playbooks_root}/NonCircleTests'):
                    yield playbook_path, playbook


def get_test_playbooks_in_dir(path):
    playbooks = filter(lambda x: x.is_file(), os.scandir(path))
    for playbook in playbooks:
        yield playbook.path, playbook


def test_pack_metadata():
    now = datetime.now().isoformat().split('.')[0]
    now = f'{now}Z'
    metadata = {
        "name": "test pack",
        "id": str(uuid.uuid4()),
        "description": "test pack (all test playbooks and scripts).",
        "created": now,
        "updated": now,
        "legacy": True,
        "support": "Cortex XSOAR",
        "supportDetails": {},
        "author": "Cortex XSOAR",
        "authorImage": "",
        "certification": "certified",
        "price": 0,
        "serverMinVersion": "6.0.0",
        "serverLicense": "",
        "currentVersion": "1.0.0",
        "general": [],
        "tags": [],
        "categories": [
            "Forensics & Malware Analysis"
        ],
        "contentItems": {},
        "integrations": [],
        "useCases": [],
        "keywords": [],
        "dependencies": {}
    }
    return json.dumps(metadata, indent=4)


def test_pack_zip(content_path, target, packs: list = None):
    """
    Iterates over all TestPlaybooks folders and adds all files from there to test_pack.zip' file.
    """
    packs = packs or []
    with zipfile.ZipFile(f'{target}/test_pack.zip', 'w', zipfile.ZIP_DEFLATED) as zip_file:
        zip_file.writestr('test_pack/metadata.json', test_pack_metadata())
        for test_path, test in test_files(content_path, packs):
            if not test_path.endswith('.yml'):
                continue
            test = test.name
            with open(test_path) as test_file:
                if not (test.startswith(('playbook-', 'script-'))):
<<<<<<< HEAD
                    test_type = find_type(_dict=yaml.safe_load(test_file), file_type='yml').value
=======
                    test_type = find_type(_dict=yaml.safe_load(test_file), file_type='yml', path=test_path).value
>>>>>>> 194a8164
                    test_file.seek(0)
                    # we need to convert to the regular filetype if we get a test type, because that what the server expects
                    if test_type == FileType.TEST_PLAYBOOK.value:
                        test_type = FileType.PLAYBOOK.value
                    if test_type == FileType.TEST_SCRIPT.value:
                        test_type = FileType.SCRIPT.value
                    test_target = f'test_pack/TestPlaybooks/{test_type}-{test}'
                else:
                    test_target = f'test_pack/TestPlaybooks/{test}'
                zip_file.writestr(test_target, test_file.read())


def get_non_added_packs_ids(build: Build):
    """
    In this step we want to get only updated packs (not new packs).
    :param build: the build object
    :return: all non added packs i.e. unchanged packs (dependencies) and modified packs
    """
    compare_against = (
        'master~1' if build.branch_name == 'master' else 'origin/master'
    )
    added_files = run_command(f'git diff --name-only --diff-filter=A '
                              f'{compare_against}..refs/heads/{build.branch_name} -- Packs/*/pack_metadata.json')
    if os.getenv('CONTRIB_BRANCH'):
        added_contrib_files = run_command(
            'git status -uall --porcelain -- Packs/*/pack_metadata.json | grep "?? "').replace('?? ', '')
        added_files = added_files if not added_contrib_files else '\n'.join([added_files, added_contrib_files])

    added_files = filter(lambda x: x, added_files.split('\n'))
    added_pack_ids = (x.split('/')[1] for x in added_files)
    # build.pack_ids_to_install contains new packs and modified. added_pack_ids contains new packs only.
    return set(build.pack_ids_to_install) - set(added_pack_ids)


def run_git_diff(pack_name: str, build: Build) -> str:
    """
    Run git diff command with the specific pack id.
    Args:
        pack_name (str): The pack name.
        build (Build): The build object.
    Returns:
        (str): The git diff output.
    """
    compare_against = (
        f"origin/master{'' if build.branch_name != 'master' else '~1'}"
    )
    return run_command(f'git diff {compare_against}..{build.branch_name} -- Packs/{pack_name}/pack_metadata.json')


def check_hidden_field_changed(pack_name: str, build: Build) -> bool:
    """
    Check if pack turned from hidden to non-hidden.
    Args:
        pack_name (str): The pack name.
        build (Build): The build object.
    Returns:
        (bool): True if the pack transformed to non-hidden.
    """
    diff = run_git_diff(pack_name, build)
    return any('"hidden": false' in diff_line and diff_line.split()[0].startswith('+') for diff_line in diff.splitlines())


def get_turned_non_hidden_packs(modified_packs_names: set[str], build: Build) -> set[str]:
    """
    Return a set of packs which turned from hidden to non-hidden.
    Args:
        modified_packs_names (Set[str]): The set of packs to install.
        build (Build): The build object.
    Returns:
        (Set[str]): The set of packs names which are turned non-hidden.
    """
    hidden_packs = set()
    for pack_name in modified_packs_names:
        # check if the pack turned from hidden to non-hidden.
        if check_hidden_field_changed(pack_name, build):
            hidden_packs.add(pack_name)
    return hidden_packs


def create_build_object() -> Build:
    options = options_handler()
    logging.info(f'Server type: {options.server_type}')
    if options.server_type == XSOAR_SERVER_TYPE:
        return XSOARBuild(options)
    elif options.server_type in [XSIAM_SERVER_TYPE, XSOAR_SASS_SERVER_TYPE]:
        return CloudBuild(options)
    else:
        raise Exception(f"Wrong Server type {options.server_type}.")


def packs_names_to_integrations_names(turned_non_hidden_packs_names: set[str]) -> list[str]:
    """
    Convert packs names to the integrations names contained in it.
    Args:
        turned_non_hidden_packs_names (Set[str]): The turned non-hidden pack names (e.g. "AbnormalSecurity")
    Returns:
        List[str]: The turned non-hidden integrations names list.
    """
    hidden_integrations = []
    hidden_integrations_paths = [f'Packs/{pack_name}/Integrations' for pack_name in turned_non_hidden_packs_names]
    # extract integration names within the turned non-hidden packs.
    for hidden_integrations_path in hidden_integrations_paths:
        if os.path.exists(hidden_integrations_path):
            pack_integrations_paths = listdir_fullpath(hidden_integrations_path)
            for integration_path in pack_integrations_paths:
                hidden_integrations.append(integration_path.split("/")[-1])
    hidden_integrations_names = [integration for integration in hidden_integrations if
                                 not str(integration).startswith('.')]
    return hidden_integrations_names


def update_integration_lists(new_integrations_names: list[str], packs_not_to_install: set[str] | None,
                             modified_integrations_names: list[str]) -> tuple[list[str], list[str]]:
    """
    Add the turned non-hidden integrations names to the new integrations names list and
     remove it from modified integrations names.
    Args:
        new_integrations_names (List[str]): The new integration name (e.g. "AbnormalSecurity").
        packs_not_to_install (Set[str]): The turned non-hidden packs names.
        modified_integrations_names (List[str]): The modified integration name (e.g. "AbnormalSecurity").
    Returns:
        Tuple[List[str], List[str]]: The updated lists after filtering the turned non-hidden integrations.
    """
    if not packs_not_to_install:
        return new_integrations_names, modified_integrations_names

    hidden_integrations_names = packs_names_to_integrations_names(packs_not_to_install)
    # update the new integration and the modified integration with the non-hidden integrations.
    for hidden_integration_name in hidden_integrations_names:
        if hidden_integration_name in modified_integrations_names:
            modified_integrations_names.remove(hidden_integration_name)
            new_integrations_names.append(hidden_integration_name)
    return list(set(new_integrations_names)), modified_integrations_names


def filter_new_to_marketplace_packs(build: Build, modified_pack_names: set[str]) -> set[str]:
    """
    Return a set of packs that is new to the marketplace.
    Args:
        build (Build): The build object.
        modified_pack_names (Set[str]): The set of packs to install.
    Returns:
        (Set[str]): The set of the pack names that should not be installed.
    """
    first_added_to_marketplace = set()
    for pack_name in modified_pack_names:
        diff = run_git_diff(pack_name, build)
        if build.check_if_new_to_marketplace(diff):
            first_added_to_marketplace.add(pack_name)
    return first_added_to_marketplace


def get_packs_to_install(build: Build) -> tuple[set[str], set[str]]:
    """
    Return a set of packs to install only in the pre-update, and set to install in post-update.
    Args:
        build (Build): The build object.
    Returns:
        (Set[str]): The set of the pack names that should not be installed.
        (Set[str]): The set of the pack names that should be installed only in post update. (non-hidden packs or packs
                                                that new to current marketplace)
    """
    modified_packs_names = get_non_added_packs_ids(build)

    non_hidden_packs = get_turned_non_hidden_packs(modified_packs_names, build)

    packs_with_higher_min_version = get_packs_with_higher_min_version(set(build.pack_ids_to_install),
                                                                      build.server_numeric_version)
    # packs to install used in post update
    build.pack_ids_to_install = list(set(build.pack_ids_to_install) - packs_with_higher_min_version)

    first_added_to_marketplace = filter_new_to_marketplace_packs(
        build, modified_packs_names - non_hidden_packs - packs_with_higher_min_version
    )

    packs_not_to_install_in_pre_update = set().union(*[packs_with_higher_min_version,
                                                       non_hidden_packs, first_added_to_marketplace])
    packs_to_install_in_pre_update = modified_packs_names - packs_not_to_install_in_pre_update
    return packs_to_install_in_pre_update, non_hidden_packs


def get_packs_with_higher_min_version(packs_names: set[str],
                                      server_numeric_version: str) -> set[str]:
    """
    Return a set of packs that have higher min version than the server version.

    Args:
        packs_names (Set[str]): A set of packs to install.
        server_numeric_version (str): The server version.

    Returns:
        (Set[str]): The set of the packs names that supposed to be not installed because
                    their min version is greater than the server version.
    """
    extract_content_packs_path = mkdtemp()
    packs_artifacts_path = f'{ARTIFACTS_FOLDER_SERVER_TYPE}/content_packs.zip'
    extract_packs_artifacts(packs_artifacts_path, extract_content_packs_path)

    packs_with_higher_version = set()
    for pack_name in packs_names:
        pack_metadata = get_json_file(f"{extract_content_packs_path}/{pack_name}/metadata.json")
        server_min_version = pack_metadata.get(Metadata.SERVER_MIN_VERSION,
                                               pack_metadata.get('server_min_version', Metadata.SERVER_DEFAULT_MIN_VERSION))

        if 'Master' not in server_numeric_version and Version(server_numeric_version) < Version(server_min_version):
            packs_with_higher_version.add(pack_name)
            logging.info(f"Found pack '{pack_name}' with min version {server_min_version} that is "
                         f"higher than server version {server_numeric_version}")

    return packs_with_higher_version


def main():
    """
    This step in the build is doing different things for branch build and nightly.
    The flow for custom branch build is:
        1. Add server config and restart servers (only in xsoar).
        2. Disable all enabled integrations.
        3. Finds only modified (not new) packs and install them, same version as in production.
            (before the update in this branch).
        4. Finds all the packs that should not be installed, like turned hidden -> non-hidden packs names
           or packs with higher min version than the server version,
           or existing packs that were added to a new marketplace.
        5. Compares master to commit_sha and return two lists - new integrations and modified in the current branch.
           Filter the lists, add the turned non-hidden to the new integrations list and remove it from the modified list
           This filter purpose is to ignore the turned-hidden integration tests in the pre-update step. (#CIAC-3009)
        6. Configures integration instances (same version as in production) for the modified packs
            and runs `test-module` (pre-update).
        7. Changes marketplace bucket to the new one that was created in create-instances workflow.
        8. Installs all (new and modified) packs from current branch.
        9. After updating packs from branch, runs `test-module` for both new and modified integrations,
            to check that modified integrations was not broken. (post-update).
        10. Upload the test playbooks of packs from the packs to install list.
        11. Prints results.
    The flow for nightly:
        1. Add server config and restart servers (only in xsoar).
        2. Disable all enabled integrations.
        3. Upload all test playbooks that currently in master.
        4. In XSOAR:Install all existing packs, in cloud: install only requested packs.
    """
    install_logging('Install_Content_And_Configure_Integrations_On_Server.log', logger=logging)
    build = create_build_object()
    logging.info(f"Build Number: {build.ci_build_number}")

    build.configure_servers_and_restart()
    build.disable_instances()

<<<<<<< HEAD
    if build.is_nightly:
=======
    if build.is_nightly or build.is_sdk_nightly:
>>>>>>> 194a8164
        success = build.install_nightly_pack()
    else:
        packs_to_install_in_pre_update, packs_to_install_in_post_update = get_packs_to_install(build)
        logging.info("Installing packs in pre-update step")
        build.install_packs(pack_ids=packs_to_install_in_pre_update)  # type: ignore[arg-type]
        new_integrations_names, modified_integrations_names = build.get_changed_integrations(
            packs_to_install_in_post_update)
        pre_update_configuration_results = build.configure_and_test_integrations_pre_update(new_integrations_names,
                                                                                            modified_integrations_names)
        modified_module_instances, new_module_instances, failed_tests_pre, successful_tests_pre = pre_update_configuration_results
        logging.info("Installing packs in post-update step")
        success = build.update_content_on_servers()
        successful_tests_post, failed_tests_post = build.test_integrations_post_update(new_module_instances,
                                                                                       modified_module_instances)
        if not os.getenv('BUCKET_UPLOAD'):  # Don't need to upload test playbooks in upload flow
            build.create_and_upload_test_pack(packs_to_install=build.pack_ids_to_install)
        success &= report_tests_status(failed_tests_pre, failed_tests_post, successful_tests_pre, successful_tests_post,
                                       new_integrations_names, build)

    if not success:
        logging.error('Failed to configure and test integration instances.')
        sys.exit(2)

    logging.success('Finished configuring and testing integration instances.')


if __name__ == '__main__':
    main()<|MERGE_RESOLUTION|>--- conflicted
+++ resolved
@@ -1716,11 +1716,7 @@
             test = test.name
             with open(test_path) as test_file:
                 if not (test.startswith(('playbook-', 'script-'))):
-<<<<<<< HEAD
-                    test_type = find_type(_dict=yaml.safe_load(test_file), file_type='yml').value
-=======
                     test_type = find_type(_dict=yaml.safe_load(test_file), file_type='yml', path=test_path).value
->>>>>>> 194a8164
                     test_file.seek(0)
                     # we need to convert to the regular filetype if we get a test type, because that what the server expects
                     if test_type == FileType.TEST_PLAYBOOK.value:
@@ -1968,11 +1964,7 @@
     build.configure_servers_and_restart()
     build.disable_instances()
 
-<<<<<<< HEAD
-    if build.is_nightly:
-=======
     if build.is_nightly or build.is_sdk_nightly:
->>>>>>> 194a8164
         success = build.install_nightly_pack()
     else:
         packs_to_install_in_pre_update, packs_to_install_in_post_update = get_packs_to_install(build)
