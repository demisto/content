from __future__ import print_function

import argparse
import ast
import json
import os
import subprocess
import sys
import uuid
import zipfile
from abc import abstractmethod, ABC
from datetime import datetime
from packaging.version import Version
from enum import IntEnum
from pprint import pformat
from threading import Thread
from time import sleep
from typing import List, Tuple, Union, Set

from urllib.parse import quote_plus
import demisto_client

from demisto_sdk.commands.common.constants import FileType
from demisto_sdk.commands.common.tools import run_threads_list, run_command, get_yaml, \
    str2bool, format_version, find_type, listdir_fullpath
from demisto_sdk.commands.test_content.constants import SSH_USER
from demisto_sdk.commands.test_content.mock_server import MITMProxy, run_with_mock, RESULT
from demisto_sdk.commands.test_content.tools import update_server_configuration, is_redhat_instance
from demisto_sdk.commands.test_content.TestContentClasses import BuildContext
from demisto_sdk.commands.validate.validate_manager import ValidateManager
from ruamel import yaml

from Tests.Marketplace.search_and_install_packs import search_and_install_packs_and_their_dependencies, \
    upload_zipped_packs, install_all_content_packs_for_nightly
from Tests.Marketplace.marketplace_constants import Metadata
from Tests.scripts.utils.log_util import install_logging
from Tests.scripts.utils import logging_wrapper as logging
from Tests.test_content import get_server_numeric_version
from Tests.test_integration import __get_integration_config, test_integration_instance, disable_all_integrations
from Tests.tools import run_with_proxy_configured
from Tests.update_content_data import update_content

MARKET_PLACE_MACHINES = ('master',)
SKIPPED_PACKS = ['NonSupported', 'ApiModules']
NO_PROXY = ','.join([
    'oproxy.demisto.ninja',
    'oproxy-dev.demisto.ninja',
])
NO_PROXY_CONFIG = {'python.pass.extra.keys': f'--env##no_proxy={NO_PROXY}'}  # noqa: E501
DOCKER_HARDENING_CONFIGURATION = {
    'docker.cpu.limit': '1.0',
    'docker.run.internal.asuser': 'true',
    'limit.docker.cpu': 'true',
    'python.pass.extra.keys': f'--memory=1g##--memory-swap=-1##--pids-limit=256##--ulimit=nofile=1024:8192##--env##no_proxy={NO_PROXY}',  # noqa: E501
    'powershell.pass.extra.keys': f'--env##no_proxy={NO_PROXY}',
    'monitoring.pprof': 'true',
    'enable.pprof.memory.dump': 'true',
    'limit.memory.dump.size': '14000',
    'memdump.debug.level': '1',
}
DOCKER_HARDENING_CONFIGURATION_FOR_PODMAN = {
    'docker.run.internal.asuser': 'true'
}
MARKET_PLACE_CONFIGURATION = {
    'content.pack.verify': 'false',
    'marketplace.initial.sync.delay': '0',
    'content.pack.ignore.missing.warnings.contentpack': 'true'
}
AVOID_DOCKER_IMAGE_VALIDATION = {
    'content.validate.docker.images': 'false'
}
ID_SET_PATH = './artifacts/id_set.json'
XSOAR_BUILD_TYPE = "XSOAR"
CLOUD_BUILD_TYPE = "XSIAM"
MARKETPLACE_TEST_BUCKET = 'marketplace-ci-build/content/builds'
MARKETPLACE_XSIAM_BUCKETS = 'marketplace-v2-dist-dev/upload-flow/builds-xsiam'
ARTIFACTS_FOLDER_MPV2 = os.getenv('ARTIFACTS_FOLDER_MPV2', '/builds/xsoar/content/artifacts/marketplacev2')
SET_SERVER_KEYS = True


class Running(IntEnum):
    CI_RUN = 0
    WITH_OTHER_SERVER = 1
    WITH_LOCAL_SERVER = 2


class Server:

    def __init__(self):
        self.internal_ip = None
        self.ssh_tunnel_port = None
        self.user_name = None
        self.password = None
        self.name = ''


class CloudServer(Server):

    def __init__(self, api_key, server_numeric_version, base_url, xdr_auth_id, name):
        super().__init__()
        self.name = name
        self.api_key = api_key
        self.server_numeric_version = server_numeric_version
        self.base_url = base_url
        self.xdr_auth_id = xdr_auth_id
        self.__client = None
        # we use client without demisto username
        os.environ.pop('DEMISTO_USERNAME', None)

    def __str__(self):
        return self.name

    @property
    def client(self):
        if self.__client is None:
            self.__client = self.reconnect_client()

        return self.__client

    def reconnect_client(self):
        self.__client = demisto_client.configure(base_url=self.base_url,
                                                 verify_ssl=False,
                                                 api_key=self.api_key,
                                                 auth_id=self.xdr_auth_id)
        return self.__client


class XSOARServer(Server):

    def __init__(self, internal_ip, port, user_name, password):
        super().__init__()
        self.__ssh_client = None
        self.__client = None
        self.internal_ip = internal_ip
        self.ssh_tunnel_port = port
        self.user_name = user_name
        self.password = password

    def __str__(self):
        return self.internal_ip

    @property
    def client(self):
        if self.__client is None:
            self.__client = self.reconnect_client()

        return self.__client

    def reconnect_client(self):
        self.__client = demisto_client.configure(f'https://localhost:{self.ssh_tunnel_port}',
                                                 verify_ssl=False,
                                                 username=self.user_name,
                                                 password=self.password)
        return self.__client

    def add_server_configuration(self, config_dict, error_msg, restart=False):
        update_server_configuration(self.client, config_dict, error_msg)

        if restart:
            self.exec_command('sudo systemctl restart demisto')

    def exec_command(self, command):
        subprocess.check_output(f'ssh {SSH_USER}@{self.internal_ip} {command}'.split(),
                                stderr=subprocess.STDOUT)


def get_id_set(id_set_path) -> Union[dict, None]:
    """
    Used to collect the ID set so it can be passed to the Build class on init.

    :return: ID set as a dict if it exists.
    """
    if os.path.isfile(id_set_path):
        return get_json_file(id_set_path)
    return None


class Build(ABC):
    # START CHANGE ON LOCAL RUN #
    content_path = f'{os.getenv("HOME")}/project' if os.getenv('CIRCLECI') else os.getenv('CI_PROJECT_DIR')
    test_pack_target = f'{os.getenv("HOME")}/project/Tests' if os.getenv(
        'CIRCLECI') else f'{os.getenv("CI_PROJECT_DIR")}/Tests'  # noqa
    key_file_path = 'Use in case of running with non local server'
    run_environment = Running.CI_RUN
    env_results_path = f'{os.getenv("ARTIFACTS_FOLDER")}/env_results.json'
    DEFAULT_SERVER_VERSION = '99.99.98'

    #  END CHANGE ON LOCAL RUN  #

    def __init__(self, options):
        self._proxy = None
        self.is_cloud = False
        self.cloud_machine = None
        self.servers = []
        self.server_numeric_version = ''
        self.git_sha1 = options.git_sha1
        self.branch_name = options.branch
        self.ci_build_number = options.build_number
        self.is_nightly = options.is_nightly
        self.secret_conf = get_json_file(options.secret)
        self.username = options.user if options.user else self.secret_conf.get('username')
        self.password = options.password if options.password else self.secret_conf.get('userPassword')
        self.is_private = options.is_private
        conf = get_json_file(options.conf)
        self.tests = conf['tests']
        self.skipped_integrations_conf = conf['skipped_integrations']
        self.unmockable_integrations = conf['unmockable_integrations']
        id_set_path = options.id_set_path if options.id_set_path else ID_SET_PATH
        self.id_set = get_id_set(id_set_path)
        self.test_pack_path = options.test_pack_path if options.test_pack_path else None
        self.tests_to_run = self.fetch_tests_list(options.tests_to_run)
        self.content_root = options.content_root
        self.pack_ids_to_install = self.fetch_pack_ids_to_install(options.pack_ids_to_install)
        self.service_account = options.service_account
        self.marketplace_tag_name = None
        self.artifacts_folder = None
        self.marketplace_buckets = None

    @property
    @abstractmethod
    def marketplace_name(self) -> str:
        pass

    @staticmethod
    def fetch_tests_list(tests_to_run_path: str):
        """
        Fetches the test list from the filter. (Parses lines, all test written in the  filter.txt file)

        :param tests_to_run_path: Path to location of test filter.
        :return: List of tests if there are any, otherwise empty list.
        """
        tests_to_run = []
        with open(tests_to_run_path, "r") as filter_file:
            tests_from_file = filter_file.readlines()
            for test_from_file in tests_from_file:
                test_clean = test_from_file.rstrip()
                tests_to_run.append(test_clean)
        return tests_to_run

    @staticmethod
    def fetch_pack_ids_to_install(packs_to_install_path: str):
        """
        Fetches the test list from the filter.

        :param packs_to_install_path: Path to location of pack IDs to install file.
        :return: List of Pack IDs if there are any, otherwise empty list.
        """
        tests_to_run = []
        with open(packs_to_install_path, "r") as filter_file:
            tests_from_file = filter_file.readlines()
            for test_from_file in tests_from_file:
                test_clean = test_from_file.rstrip()
                tests_to_run.append(test_clean)
        return tests_to_run

    @abstractmethod
    def configure_servers_and_restart(self):
        pass

    @abstractmethod
    def install_nightly_pack(self):
        pass

    @abstractmethod
    def test_integrations_post_update(self, new_module_instances: list,
                                      modified_module_instances: list) -> tuple:
        pass

    @abstractmethod
    def configure_and_test_integrations_pre_update(self, new_integrations, modified_integrations) -> tuple:
        pass

    @abstractmethod
    def test_integration_with_mock(self, instance: dict, pre_update: bool):
        pass

    @staticmethod
    def set_marketplace_url(servers, branch_name, ci_build_number, marketplace_name=None, artifacts_folder=None,
                            marketplace_buckets=None):
        pass

    def check_if_new_to_marketplace(self, diff: str) -> bool:
        """
        Args:
            diff: the git diff for pack_metadata file, between master and branch
        Returns:
            (bool): whether new (current) marketplace was added to the pack_metadata or not
        """
        spaced_diff = " ".join(diff.split())
        return (f'+ "{self.marketplace_name}"' in spaced_diff) and not (f'- "{self.marketplace_name}"' in spaced_diff)

    def disable_instances(self):
        for server in self.servers:
            disable_all_integrations(server.client)

    def get_changed_integrations(self, packs_not_to_install: Set[str] = None) -> Tuple[List[str], List[str]]:
        """
        Return 2 lists - list of new integrations names and list of modified integrations names since the commit of the git_sha1.
        The modified list is exclude the packs_not_to_install and the new list is including it
        in order to ignore the turned non-hidden tests in the pre-update stage.
        Args:
            self: the build object.
            packs_not_to_install (Set[str]): The set of packs names which are turned to non-hidden.
        Returns:
            Tuple[List[str], List[str]]: The list of new integrations names and list of modified integrations names.
        """
        new_integrations_files, modified_integrations_files = get_new_and_modified_integration_files(
            self.branch_name) if not self.is_private else ([], [])
        new_integrations_names, modified_integrations_names = [], []

        if new_integrations_files:
            new_integrations_names = get_integration_names_from_files(new_integrations_files)
            logging.debug(f'New Integrations Since Last Release:\n{new_integrations_names}')

        if modified_integrations_files:
            modified_integrations_names = get_integration_names_from_files(modified_integrations_files)
            logging.debug(f'Updated Integrations Since Last Release:\n{modified_integrations_names}')
        return update_integration_lists(new_integrations_names, packs_not_to_install, modified_integrations_names)

    @abstractmethod
    def concurrently_run_function_on_servers(self, function=None, pack_path=None, service_account=None):
        pass

<<<<<<< HEAD
    def install_packs(self, pack_ids=None, after_update=True):
=======
    def install_packs(self, pack_ids=None, install_packs_one_by_one=False):
>>>>>>> d21a8015
        """
        Install pack_ids or packs from "$ARTIFACTS_FOLDER/content_packs_to_install.txt" file, and packs dependencies.
        Args:
            pack_ids: Packs to install on the server. If no packs provided, installs packs that was provided
            by previous step of the build.
<<<<<<< HEAD
            after_update (bool): True if marketplace was updated, false otherwise.
=======
            install_packs_one_by_one: Whether to install packs one by one or all together.
>>>>>>> d21a8015

        Returns:
            installed_content_packs_successfully: Whether packs installed successfully
        """
        pack_ids = self.pack_ids_to_install if pack_ids is None else pack_ids
        logging.info(f"Packs ids to install: {pack_ids}")
        installed_content_packs_successfully = True
        for server in self.servers:
            try:
<<<<<<< HEAD
                hostname = self.xsiam_machine if self.is_xsiam else ''
                _, flag = search_and_install_packs_and_their_dependencies(pack_ids, server.client, hostname,
                                                                          after_update)
=======
                hostname = self.cloud_machine if self.is_cloud else ''
                _, flag = search_and_install_packs_and_their_dependencies(pack_ids, server.client, hostname,
                                                                          install_packs_one_by_one,
                                                                          )
>>>>>>> d21a8015
                if not flag:
                    raise Exception('Failed to search and install packs.')
            except Exception:
                logging.exception('Failed to search and install packs')
                installed_content_packs_successfully = False

        return installed_content_packs_successfully

    def get_tests(self) -> List[dict]:
        """
        Selects the tests from that should be run in this execution and filters those that cannot run in this server version
        Args:
            self: Build object

        Returns:
            Test configurations from conf.json that should be run in this execution
        """
        server_numeric_version: str = self.server_numeric_version
        tests: dict = self.tests
        if Build.run_environment == Running.CI_RUN:
            filtered_tests = BuildContext._extract_filtered_tests()
            if self.is_nightly:
                # skip test button testing
                logging.debug('Not running instance tests in nightly flow')
                tests_for_iteration = []
            else:
                # if not filtered_tests in cloud, we not running tests at all
                if self.is_cloud and not filtered_tests:
                    tests_for_iteration = []
                else:
                    tests_for_iteration = list(filter(lambda test: test.get('playbookID', '') in filtered_tests, tests))
            tests_for_iteration = filter_tests_with_incompatible_version(tests_for_iteration, server_numeric_version)
            return tests_for_iteration

        # START CHANGE ON LOCAL RUN #
        return [
            {
                "playbookID": "Docker Hardening Test",
                "fromversion": "5.0.0"
            },
            {
                "integrations": "SplunkPy",
                "playbookID": "SplunkPy-Test-V2",
                "memory_threshold": 500,
                "instance_names": "use_default_handler"
            }
        ]
        #  END CHANGE ON LOCAL RUN  #

    def configure_server_instances(self, tests_for_iteration, all_new_integrations, modified_integrations):
        """

        """
        modified_module_instances = []
        new_module_instances = []
        testing_client = self.servers[0].client
        for test in tests_for_iteration:
            integrations = get_integrations_for_test(test, self.skipped_integrations_conf)

            playbook_id = test.get('playbookID')

            new_integrations, modified_integrations, unchanged_integrations, integration_to_status = group_integrations(
                integrations, self.skipped_integrations_conf, all_new_integrations, modified_integrations
            )
            integration_to_status_string = '\n\t\t\t\t\t\t'.join(
                [f'"{key}" - {val}' for key, val in integration_to_status.items()])
            if integration_to_status_string:
                logging.info(f'All Integrations for test "{playbook_id}":\n\t\t\t\t\t\t{integration_to_status_string}')
            else:
                logging.info(f'No Integrations for test "{playbook_id}"')
            instance_names_conf = test.get('instance_names', [])
            if not isinstance(instance_names_conf, list):
                instance_names_conf = [instance_names_conf]

            integrations_to_configure = modified_integrations[:]
            integrations_to_configure.extend(unchanged_integrations)
            placeholders_map = {'%%SERVER_HOST%%': self.servers[0]}
            new_ints_params_set = set_integration_params(self,
                                                         new_integrations,
                                                         self.secret_conf['integrations'],
                                                         instance_names_conf,
                                                         placeholders_map)
            ints_to_configure_params_set = set_integration_params(self,
                                                                  integrations_to_configure,
                                                                  self.secret_conf['integrations'],
                                                                  instance_names_conf, placeholders_map)
            if not new_ints_params_set:
                logging.error(f'failed setting parameters for integrations: {new_integrations}')
            if not ints_to_configure_params_set:
                logging.error(f'failed setting parameters for integrations: {integrations_to_configure}')
            if not (new_ints_params_set and ints_to_configure_params_set):
                continue

            modified_module_instances_for_test, new_module_instances_for_test = self.configure_modified_and_new_integrations(
                integrations_to_configure,
                new_integrations,
                testing_client)

            modified_module_instances.extend(modified_module_instances_for_test)
            new_module_instances.extend(new_module_instances_for_test)
        return modified_module_instances, new_module_instances

    def configure_modified_and_new_integrations(self,
                                                modified_integrations_to_configure: list,
                                                new_integrations_to_configure: list,
                                                demisto_client_: demisto_client) -> tuple:
        """
        Configures old and new integrations in the server configured in the demisto_client.
        Args:
            self: The build object
            modified_integrations_to_configure: Integrations to configure that are already exists
            new_integrations_to_configure: Integrations to configure that were created in this build
            demisto_client: A demisto client

        Returns:
            A tuple with two lists:
            1. List of configured instances of modified integrations
            2. List of configured instances of new integrations
        """
        modified_modules_instances = []
        new_modules_instances = []
        for integration in modified_integrations_to_configure:
            placeholders_map = {'%%SERVER_HOST%%': self.servers[0]}
            module_instance = configure_integration_instance(integration, demisto_client_, placeholders_map)
            if module_instance:
                modified_modules_instances.append(module_instance)
        for integration in new_integrations_to_configure:
            placeholders_map = {'%%SERVER_HOST%%': self.servers[0]}
            module_instance = configure_integration_instance(integration, demisto_client_, placeholders_map)
            if module_instance:
                new_modules_instances.append(module_instance)
        return modified_modules_instances, new_modules_instances

    def instance_testing(self,
                         all_module_instances: list,
                         pre_update: bool,
                         use_mock: bool = True,
                         first_call: bool = True) -> Tuple[set, set]:
        """
        Runs 'test-module' command for the instances detailed in `all_module_instances`
        Args:
            self: An object containing the current build info.
            all_module_instances: The integration instances that should be tested
            pre_update: Whether this instance testing is before or after the content update on the server.
            use_mock: Whether to use mock while testing mockable integrations. Should be used mainly with
            private content build which aren't using the mocks.
            first_call: indicates if its the first time the function is called from the same place

        Returns:
            A set of the successful tests containing the instance name and the integration name
            A set of the failed tests containing the instance name and the integration name
        """
        update_status = 'Pre' if pre_update else 'Post'
        failed_tests = set()
        successful_tests = set()
        # Test all module instances (of modified + unchanged integrations) pre-updating content
        if all_module_instances:
            # only print start message if there are instances to configure
            logging.info(f'Start of Instance Testing ("Test" button) ({update_status}-update)')
        else:
            logging.info(f'No integrations to configure for the chosen tests. ({update_status}-update)')
        failed_instances = []
        for instance in all_module_instances:
            integration_of_instance = instance.get('brand', '')
            instance_name = instance.get('name', '')
            # If there is a failure, test_integration_instance will print it
            if integration_of_instance not in self.unmockable_integrations and use_mock:
                success = self.test_integration_with_mock(instance, pre_update)
            else:
                testing_client = self.servers[0].reconnect_client()
                success, _ = test_integration_instance(testing_client, instance)
            if not success:
                failed_tests.add((instance_name, integration_of_instance))
                failed_instances.append(instance)
            else:
                successful_tests.add((instance_name, integration_of_instance))

        # in case some tests failed post update, wait a 15 secs, runs the tests again
        if failed_instances and not pre_update and first_call:
            logging.info("some post-update tests failed, sleeping for 15 seconds, then running the failed tests again")
            sleep(15)
            _, failed_tests = self.instance_testing(failed_instances, pre_update=False, first_call=False)

        return successful_tests, failed_tests

    def update_content_on_servers(self) -> bool:
        """
        Changes marketplace bucket to new one that was created for current branch.
        Updates content on the build's server according to the server version.
        Args:
            self: Build object

        Returns:
            A boolean that indicates whether the content installation was successful.
            If the server version is lower then 5.9.9 will return the 'installed_content_packs_successfully' parameter as is
            If the server version is higher or equal to 6.0 - will return True if the packs installation was successful
            both before that update and after the update.
        """
<<<<<<< HEAD
        self.set_marketplace_url(self.servers, self.branch_name, self.ci_build_number)
        installed_content_packs_successfully = self.install_packs(after_update=True)
=======
        self.set_marketplace_url(self.servers, self.branch_name, self.ci_build_number, self.marketplace_tag_name,
                                 self.artifacts_folder, self.marketplace_buckets)
        installed_content_packs_successfully = self.install_packs()
>>>>>>> d21a8015
        return installed_content_packs_successfully

    def create_and_upload_test_pack(self, packs_to_install: list = None):
        """Creates and uploads a test pack that contains the test playbook of the specified packs to install list.

        Args:
            packs_to_install (list): The packs to install list from the artifacts.
        """
        packs_to_install = packs_to_install or []
        create_test_pack(packs_to_install)

        for server in self.servers:
            upload_zipped_packs(client=server.client,
                                host=server.name or server.internal_ip,
                                pack_path=f'{Build.test_pack_target}/test_pack.zip')


class XSOARBuild(Build):

    def __init__(self, options):
        super().__init__(options)
        self.ami_env = options.ami_env
        self.server_to_port_mapping, self.server_numeric_version = self.get_servers(options.ami_env)
        self.servers = [XSOARServer(internal_ip,
                                    port,
                                    self.username,
                                    self.password) for internal_ip, port in self.server_to_port_mapping.items()]

    @property
    def proxy(self) -> MITMProxy:
        """
        A property method that should create and return a single proxy instance through out the build
        Returns:
            The single proxy instance that should be used in this build.
        """
        if not self._proxy:
            self._proxy = MITMProxy(self.servers[0].internal_ip,
                                    logging_module=logging,
                                    build_number=self.ci_build_number,
                                    branch_name=self.branch_name)
        return self._proxy

    @property
    def marketplace_name(self) -> str:
        return 'xsoar'

    def configure_servers_and_restart(self):
        manual_restart = Build.run_environment == Running.WITH_LOCAL_SERVER
        for server in self.servers:
            configurations = dict()
            configure_types = []
            if is_redhat_instance(server.internal_ip):
                configurations.update(DOCKER_HARDENING_CONFIGURATION_FOR_PODMAN)
                configurations.update(NO_PROXY_CONFIG)
                configurations['python.pass.extra.keys'] += "##--network=slirp4netns:cidr=192.168.0.0/16"
            else:
                configurations.update(DOCKER_HARDENING_CONFIGURATION)
            configure_types.append('docker hardening')
            configure_types.append('marketplace')
            configurations.update(MARKET_PLACE_CONFIGURATION)

            error_msg = 'failed to set {} configurations'.format(' and '.join(configure_types))
            server.add_server_configuration(configurations, error_msg=error_msg, restart=not manual_restart)

        if manual_restart:
            input('restart your server and then press enter.')
        else:
            logging.info('Done restarting servers. Sleeping for 1 minute')
            sleep(60)

    def install_nightly_pack(self):
        """
        Installs all existing packs in master
        Collects all existing test playbooks, saves them to test_pack.zip
        Uploads test_pack.zip to server
        Args:
            self: A build object
        """
        # Install all existing packs with latest version
        self.concurrently_run_function_on_servers(function=install_all_content_packs_for_nightly,
                                                  service_account=self.service_account)
        # creates zip file test_pack.zip witch contains all existing TestPlaybooks
        create_test_pack()
        # uploads test_pack.zip to all servers
        self.concurrently_run_function_on_servers(function=upload_zipped_packs,
                                                  pack_path=f'{Build.test_pack_target}/test_pack.zip')

        logging.info('Sleeping for 45 seconds while installing nightly packs')
        sleep(45)

    @run_with_proxy_configured
    def test_integrations_post_update(self, new_module_instances: list,
                                      modified_module_instances: list) -> tuple:
        """
        Runs 'test-module on all integrations for post-update check
        Args:
            self: A build object
            new_module_instances: A list containing new integrations instances to run test-module on
            modified_module_instances: A list containing old (existing) integrations instances to run test-module on

        Returns:
            * A list of integration names that have failed the 'test-module' execution post update
            * A list of integration names that have succeeded the 'test-module' execution post update
        """
        modified_module_instances.extend(new_module_instances)
        successful_tests_post, failed_tests_post = self.instance_testing(modified_module_instances, pre_update=False)
        return successful_tests_post, failed_tests_post

    @run_with_proxy_configured
    def configure_and_test_integrations_pre_update(self, new_integrations, modified_integrations) -> tuple:
        """
        Configures integration instances that exist in the current version and for each integration runs 'test-module'.
        Args:
            self: Build object
            new_integrations: A list containing new integrations names
            modified_integrations: A list containing modified integrations names

        Returns:
            A tuple consists of:
            * A list of modified module instances configured
            * A list of new module instances configured
            * A list of integrations that have failed the 'test-module' command execution
            * A list of integrations that have succeeded the 'test-module' command execution
            * A list of new integrations names
        """
        tests_for_iteration = self.get_tests()
        modified_module_instances, new_module_instances = self.configure_server_instances(
            tests_for_iteration,
            new_integrations,
            modified_integrations)
        successful_tests_pre, failed_tests_pre = self.instance_testing(modified_module_instances, pre_update=True)
        return modified_module_instances, new_module_instances, failed_tests_pre, successful_tests_pre

    def test_integration_with_mock(self, instance: dict, pre_update: bool):
        """
        Runs 'test-module' for given integration with mitmproxy
        In case the playback mode fails and this is a pre-update run - a record attempt will be executed.
        Args:
            build: An object containing the current build info.
            instance: A dict containing the instance details
            pre_update: Whether this instance testing is before or after the content update on the server.

        Returns:
            The result of running the 'test-module' command for the given integration.
            If a record was executed - will return the result of the 'test--module' with the record mode only.
        """
        testing_client = self.servers[0].reconnect_client()
        integration_of_instance = instance.get('brand', '')
        logging.debug(f'Integration "{integration_of_instance}" is mockable, running test-module with mitmproxy')
        has_mock_file = self.proxy.has_mock_file(integration_of_instance)
        success = False
        if has_mock_file:
            with run_with_mock(self.proxy, integration_of_instance) as result_holder:
                success, _ = test_integration_instance(testing_client, instance)
                result_holder[RESULT] = success
                if not success:
                    logging.warning(f'Running test-module for "{integration_of_instance}" has failed in playback mode')
        if not success and not pre_update:
            logging.debug(f'Recording a mock file for integration "{integration_of_instance}".')
            with run_with_mock(self.proxy, integration_of_instance, record=True) as result_holder:
                success, _ = test_integration_instance(testing_client, instance)
                result_holder[RESULT] = success
                if not success:
                    logging.debug(f'Record mode for integration "{integration_of_instance}" has failed.')
        return success

    @staticmethod
    def set_marketplace_url(servers, branch_name, ci_build_number, marketplace_name=None, artifacts_folder=None,
                            marketplace_buckets=None):
        url_suffix = f'{quote_plus(branch_name)}/{ci_build_number}/xsoar'
        config_path = 'marketplace.bootstrap.bypass.url'
        config = {config_path: f'https://storage.googleapis.com/marketplace-ci-build/content/builds/{url_suffix}'}
        for server in servers:
            server.add_server_configuration(config, 'failed to configure marketplace custom url ', True)
        logging.success('Updated marketplace url and restarted servers')
        logging.info('sleeping for 120 seconds')
        sleep(120)

    @staticmethod
    def get_servers(ami_env):
        env_conf = get_env_conf()
        server_to_port_mapping = map_server_to_port(env_conf, ami_env)
        if Build.run_environment == Running.CI_RUN:
            server_numeric_version = get_server_numeric_version(ami_env)
        else:
            server_numeric_version = Build.DEFAULT_SERVER_VERSION
        return server_to_port_mapping, server_numeric_version

    def concurrently_run_function_on_servers(self, function=None, pack_path=None, service_account=None):
        threads_list = []

        if not function:
            raise Exception('Install method was not provided.')

        # For each server url we install pack/ packs
        for server in self.servers:
            kwargs = {'client': server.client, 'host': server.internal_ip}
            if service_account:
                kwargs['service_account'] = service_account
            if pack_path:
                kwargs['pack_path'] = pack_path
            threads_list.append(Thread(target=function, kwargs=kwargs))
        run_threads_list(threads_list)


class CloudBuild(Build):

    def __init__(self, options):
        global SET_SERVER_KEYS
        SET_SERVER_KEYS = False
        super().__init__(options)
        self.is_cloud = True
        self.cloud_machine = options.cloud_machine
        self.api_key, self.server_numeric_version, self.base_url, self.xdr_auth_id =\
            self.get_cloud_configuration(options.cloud_machine, options.cloud_servers_path,
                                         options.cloud_servers_api_keys)
        self.servers = [CloudServer(self.api_key, self.server_numeric_version, self.base_url, self.xdr_auth_id,
                                    self.cloud_machine)]
        self.marketplace_tag_name = options.marketplace_name
        self.artifacts_folder = options.artifacts_folder
        self.marketplace_buckets = options.marketplace_buckets

    @staticmethod
    def get_cloud_configuration(cloud_machine, cloud_servers_path, cloud_servers_api_keys_path):
        logging.info('getting cloud configuration')

        cloud_servers = get_json_file(cloud_servers_path)
        conf = cloud_servers.get(cloud_machine)
        cloud_servers_api_keys = get_json_file(cloud_servers_api_keys_path)
        api_key = cloud_servers_api_keys.get(cloud_machine)
        return api_key, conf.get('demisto_version'), conf.get('base_url'), conf.get('x-xdr-auth-id')

    @property
    def marketplace_name(self) -> str:
        return self.marketplace_tag_name

    def configure_servers_and_restart(self):
        # No need of this step in cloud.
        pass

    def test_integration_with_mock(self, instance: dict, pre_update: bool):
        # No need of this step in CLOUD.
        pass

    def install_nightly_pack(self):
        """
        Installs packs from content_packs_to_install.txt file
        Collects all existing test playbooks, saves them to test_pack.zip
        Uploads test_pack.zip to server
        """
        success = self.install_packs(install_packs_one_by_one=True)
        if not success:
            logging.error('Failed to install content packs, aborting.')
            sys.exit(1)
        # creates zip file test_pack.zip witch contains all existing TestPlaybooks
        create_test_pack()
        # uploads test_pack.zip to all servers (we have only one cloud server)
        for server in self.servers:
            upload_zipped_packs(client=server.client,
                                host=server.name,
                                pack_path=f'{Build.test_pack_target}/test_pack.zip')

        logging.info('Sleeping for 45 seconds while installing nightly packs')
        sleep(45)

    def test_integrations_post_update(self, new_module_instances: list,
                                      modified_module_instances: list) -> tuple:
        """
        Runs 'test-module on all integrations for post-update check
        Args:
            self: A build object
            new_module_instances: A list containing new integrations instances to run test-module on
            modified_module_instances: A list containing old (existing) integrations instances to run test-module on

        Returns:
            * A list of integration names that have failed the 'test-module' execution post update
            * A list of integration names that have succeeded the 'test-module' execution post update
        """
        modified_module_instances.extend(new_module_instances)
        successful_tests_post, failed_tests_post = self.instance_testing(modified_module_instances, pre_update=False,
                                                                         use_mock=False)
        return successful_tests_post, failed_tests_post

    def configure_and_test_integrations_pre_update(self, new_integrations, modified_integrations) -> tuple:
        """
        Configures integration instances that exist in the current version and for each integration runs 'test-module'.
        Args:
            self: Build object
            new_integrations: A list containing new integrations names
            modified_integrations: A list containing modified integrations names

        Returns:
            A tuple consists of:
            * A list of modified module instances configured
            * A list of new module instances configured
            * A list of integrations that have failed the 'test-module' command execution
            * A list of integrations that have succeeded the 'test-module' command execution
            * A list of new integrations names
        """
        tests_for_iteration = self.get_tests()
        modified_module_instances, new_module_instances = self.configure_server_instances(
            tests_for_iteration,
            new_integrations,
            modified_integrations)
        successful_tests_pre, failed_tests_pre = self.instance_testing(modified_module_instances,
                                                                       pre_update=True,
                                                                       use_mock=False)
        return modified_module_instances, new_module_instances, failed_tests_pre, successful_tests_pre

    @staticmethod
    def set_marketplace_url(servers, branch_name, ci_build_number, marketplace_name='marketplacev2',
                            artifacts_folder=ARTIFACTS_FOLDER_MPV2,
                            marketplace_buckets=MARKETPLACE_XSIAM_BUCKETS):
        logging.info('Copying custom build bucket to cloud_instance_bucket.')
        marketplace_name = marketplace_name
        from_bucket = f'{MARKETPLACE_TEST_BUCKET}/{branch_name}/{ci_build_number}/{marketplace_name}/content'
        output_file = f'{artifacts_folder}/Copy_custom_bucket_to_cloud_machine.log'
        for server in servers:
            to_bucket = f'{marketplace_buckets}/{server.name}'
            cmd = f'gsutil -m cp -r gs://{from_bucket} gs://{to_bucket}/'
            with open(output_file, "w") as outfile:
                subprocess.run(cmd.split(), stdout=outfile, stderr=outfile)
            try:
                # We are syncing marketplace since we are copying custom bucket to existing bucket and if new packs
                # were added, they will not appear on the cloud marketplace without sync.
                _ = demisto_client.generic_request_func(
                    self=server.client, method='POST',
                    path='/contentpacks/marketplace/sync')
            except Exception as e:
                logging.error(f'Filed to sync marketplace. Error: {e}')
        logging.info('Finished copying successfully.')

    def concurrently_run_function_on_servers(self, function=None, pack_path=None, service_account=None):
        # no need to run this concurrently since we have only one server
        pass


def options_handler(args=None):
    parser = argparse.ArgumentParser(description='Utility for instantiating and testing integration instances')
    parser.add_argument('-u', '--user', help='The username for the login', required=True)
    parser.add_argument('-p', '--password', help='The password for the login', required=True)
    parser.add_argument('--ami_env', help='The AMI environment for the current run. Options are '
                                          '"Server Master", "Server 6.0". '
                                          'The server url is determined by the AMI environment.')
    parser.add_argument('-g', '--git_sha1', help='commit sha1 to compare changes with')
    parser.add_argument('-c', '--conf', help='Path to conf file', required=True)
    parser.add_argument('-s', '--secret', help='Path to secret conf file')
    parser.add_argument('-n', '--is-nightly', type=str2bool, help='Is nightly build')
    parser.add_argument('-pr', '--is_private', type=str2bool, help='Is private build')
    parser.add_argument('--branch', help='GitHub branch name', required=True)
    parser.add_argument('--build-number', help='CI job number where the instances were created', required=True)
    parser.add_argument('--test_pack_path', help='Path to where the test pack will be saved.',
                        default='/home/runner/work/content-private/content-private/content/artifacts/packs')
    parser.add_argument('--content_root', help='Path to the content root.',
                        default='/home/runner/work/content-private/content-private/content')
    parser.add_argument('--id_set_path', help='Path to the ID set.')
    parser.add_argument('-l', '--tests_to_run', help='Path to the Test Filter.',
                        default='./artifacts/filter_file.txt')
    parser.add_argument('-pl', '--pack_ids_to_install', help='Path to the packs to install file.',
                        default='./artifacts/content_packs_to_install.txt')
    parser.add_argument('--build_object_type', help='Build type running: XSOAR or XSIAM')
    parser.add_argument('--cloud_machine', help='cloud machine to use, if it is cloud build.')
    parser.add_argument('--cloud_servers_path', help='Path to secret cloud server metadata file.')
    parser.add_argument('--cloud_servers_api_keys', help='Path to file with cloud Servers api keys.')
    parser.add_argument('--marketplace_name', help='the name of the marketplace to use.')
    parser.add_argument('--artifacts_folder', help='the artifacts folder to use.')
    parser.add_argument('--marketplace_buckets', help='the path to the marketplace buckets.')
    # disable-secrets-detection-start
    parser.add_argument('-sa', '--service_account',
                        help=("Path to gcloud service account, is for circleCI usage. "
                              "For local development use your personal account and "
                              "authenticate using Google Cloud SDK by running: "
                              "`gcloud auth application-default login` and leave this parameter blank. "
                              "For more information go to: "
                              "https://googleapis.dev/python/google-api-core/latest/auth.html"),
                        required=False)
    # disable-secrets-detection-end
    options = parser.parse_args(args)

    return options


def check_test_version_compatible_with_server(test, server_version):
    """
    Checks if a given test is compatible wis the given server version.
    Arguments:
        test: (dict)
            Test playbook object from content conf.json. May contain the following fields: "playbookID",
            "integrations", "instance_names", "timeout", "nightly", "fromversion", "toversion.
        server_version: (int)
            The server numerical version.
    Returns:
        (bool) True if test is compatible with server version or False otherwise.
    """
    test_from_version = format_version(test.get('fromversion', '0.0.0'))
    test_to_version = format_version(test.get('toversion', '99.99.99'))
    server_version = format_version(server_version)

    if not Version(test_from_version) <= Version(server_version) <= Version(test_to_version):
        playbook_id = test.get('playbookID')
        logging.debug(
            f'Test Playbook: {playbook_id} was ignored in the content installation test due to version mismatch '
            f'(test versions: {test_from_version}-{test_to_version}, server version: {server_version})')
        return False
    return True


def filter_tests_with_incompatible_version(tests, server_version):
    """
    Filter all tests with incompatible version to the given server.
    Arguments:
        tests: (list)
            List of test objects.
        server_version: (int)
            The server numerical version.
    Returns:
        (lst): List of filtered tests (compatible version)
    """

    filtered_tests = [test for test in tests if
                      check_test_version_compatible_with_server(test, server_version)]
    return filtered_tests


def configure_integration_instance(integration, client, placeholders_map):
    """
    Configure an instance for an integration

    Arguments:
        integration: (dict)
            Integration object whose params key-values are set
        client: (demisto_client)
            The client to connect to
        placeholders_map: (dict)
             Dict that holds the real values to be replaced for each placeholder.

    Returns:
        (dict): Configured integration instance
    """
    integration_name = integration.get('name')
    logging.info(f'Configuring instance for integration "{integration_name}"')
    integration_instance_name = integration.get('instance_name', '')
    integration_params = change_placeholders_to_values(placeholders_map, integration.get('params'))
    is_byoi = integration.get('byoi', True)
    validate_test = integration.get('validate_test', True)

    integration_configuration = __get_integration_config(client, integration_name)
    if not integration_configuration:
        return None

    # In the integration configuration in content-test-conf conf.json, the test_validate flag was set to false
    if not validate_test:
        logging.debug(f'Skipping configuration for integration: {integration_name} (it has test_validate set to false)')
        return None
    module_instance = set_integration_instance_parameters(integration_configuration, integration_params,
                                                          integration_instance_name, is_byoi, client)
    return module_instance


def filepath_to_integration_name(integration_file_path):
    """Load an integration file and return the integration name.

    Args:
        integration_file_path (str): The path to an integration yml file.

    Returns:
        (str): The name of the integration.
    """
    integration_yaml = get_yaml(integration_file_path)
    integration_name = integration_yaml.get('name')
    return integration_name


def get_integration_names_from_files(integration_files_list):
    integration_names_list = [filepath_to_integration_name(path) for path in integration_files_list]
    return [name for name in integration_names_list if name]  # remove empty values


def get_new_and_modified_integration_files(branch_name):
    """Return 2 lists - list of new integrations and list of modified integrations since the first commit of the branch.

    Args:
        branch_name: The branch name against which we will run the 'git diff' command.

    Returns:
        (tuple): Returns a tuple of two lists, the file paths of the new integrations and modified integrations.
    """
    # get changed yaml files (filter only added and modified files)
    file_validator = ValidateManager(skip_dependencies=True)
    file_validator.branch_name = branch_name
    modified_files, added_files, _, _, _ = file_validator.get_changed_files_from_git()

    new_integration_files = [
        file_path for file_path in added_files if
        find_type(file_path) in [FileType.INTEGRATION, FileType.BETA_INTEGRATION]
    ]

    modified_integration_files = [
        file_path for file_path in modified_files if
        isinstance(file_path, str) and find_type(file_path) in [FileType.INTEGRATION, FileType.BETA_INTEGRATION]
    ]
    return new_integration_files, modified_integration_files


def is_content_update_in_progress(client):
    """Make request to check if content is updating.

    Args:
        client (demisto_client): The configured client to use.

    Returns:
        (str): Returns the request response data which is 'true' if updating and 'false' if not.
    """
    host = client.api_client.configuration.host
    logging.debug(f'Making "Get" request to server - "{host}" to check if content is installing.')

    # make request to check if content is updating
    response_data, status_code, _ = demisto_client.generic_request_func(self=client, path='/content/updating',
                                                                        method='GET', accept='application/json')

    if status_code >= 300 or status_code < 200:
        result_object = ast.literal_eval(response_data)
        message = result_object.get('message', '')
        logging.error(f"Failed to check if content is installing - with status code {status_code}\n{message}")
        return 'request unsuccessful'

    return response_data


def get_content_version_details(client, ami_name):
    """Make request for details about the content installed on the demisto instance.

    Args:
        client (demisto_client): The configured client to use.
        ami_name (string): the role name of the machine

    Returns:
        (tuple): The release version and asset ID of the content installed on the demisto instance.
    """
    host = client.api_client.configuration.host
    logging.info(f'Making "POST" request to server - "{host}" to check installed content.')

    # make request to installed content details
    uri = '/content/installedlegacy' if ami_name in MARKET_PLACE_MACHINES else '/content/installed'
    response_data, status_code, _ = demisto_client.generic_request_func(self=client, path=uri,
                                                                        method='POST')

    try:
        result_object = ast.literal_eval(response_data)
        logging.debug(f'Response was {response_data}')
    except ValueError:
        logging.exception('failed to parse response from demisto.')
        return '', 0

    if status_code >= 300 or status_code < 200:
        message = result_object.get('message', '')
        logging.error(f'Failed to check if installed content details - with status code {status_code}\n{message}')
    return result_object.get('release', ''), result_object.get('assetId', 0)


def change_placeholders_to_values(placeholders_map, config_item):
    """Replaces placeholders in the object to their real values

    Args:
        placeholders_map: (dict)
             Dict that holds the real values to be replaced for each placeholder.
        config_item: (json object)
            Integration configuration object.

    Returns:
        dict. json object with the real configuration.
    """
    item_as_string = json.dumps(config_item)
    for key, value in placeholders_map.items():
        item_as_string = item_as_string.replace(key, str(value))
    return json.loads(item_as_string)


def set_integration_params(build,
                           integrations,
                           secret_params,
                           instance_names,
                           placeholders_map,
                           logging_module=logging):
    """
    For each integration object, fill in the parameter values needed to configure an instance from
    the secret_params taken from our secret configuration file. Because there may be a number of
    configurations for a single integration (if there are values provided in our secret conf for
    multiple different instances of the same integration) then selects the parameter values for the
    configuration of the instance whose instance is in 'instance_names' (will take the last one listed
    in 'secret_params'). Note that this function does not explicitly return the modified 'integrations'
    object but rather it modifies the 'integrations' object since it is passed by reference and not by
    value, so the 'integrations' object that was passed to this function will have been changed once
    this function has completed execution and gone out of scope.

    Arguments:
        build: Build object
        integrations: (list of dicts)
            List of integration objects whose 'params' attribute will be populated in this function.
        secret_params: (list of dicts)
            List of secret configuration values for all of our integrations (as well as specific
            instances of said integrations).
        instance_names: (list)
            The names of particular instances of an integration to use the secret_params of as the
            configuration values.
        placeholders_map: (dict)
             Dict that holds the real values to be replaced for each placeholder.
        logging_module (Union[ParallelLoggingManager,logging]): The logging module to use

    Returns:
        (bool): True if integrations params were filled with secret configuration values, otherwise false
    """
    for integration in integrations:
        integration_params = [change_placeholders_to_values(placeholders_map, item) for item
                              in secret_params if item['name'] == integration['name']]
        if integration_params:
            matched_integration_params = integration_params[0]
            # if there are more than one integration params, it means that there are configuration
            # values in our secret conf for multiple instances of the given integration and now we
            # need to match the configuration values to the proper instance as specified in the
            # 'instance_names' list argument
            if len(integration_params) != 1:
                found_matching_instance = False
                for item in integration_params:
                    if item.get('instance_name', 'Not Found') in instance_names:
                        matched_integration_params = item
                        found_matching_instance = True

                if not found_matching_instance:
                    optional_instance_names = [optional_integration.get('instance_name', 'None')
                                               for optional_integration in integration_params]
                    failed_match_instance_msg = 'There are {} instances of {}, please select one of them by using' \
                                                ' the instance_name argument in conf.json. The options are:\n{}'
                    logging_module.error(failed_match_instance_msg.format(len(integration_params),
                                                                          integration['name'],
                                                                          '\n'.join(optional_instance_names)))
                    return False

            integration['params'] = matched_integration_params.get('params', {})
            integration['byoi'] = matched_integration_params.get('byoi', True)
            integration['instance_name'] = matched_integration_params.get('instance_name', integration['name'])
            integration['validate_test'] = matched_integration_params.get('validate_test', True)
            if integration['name'] not in build.unmockable_integrations:
                integration['params'].update({'proxy': True})
                logging.debug(
                    f'Configuring integration "{integration["name"]}" with proxy=True')
            else:
                integration['params'].update({'proxy': False})
                logging.debug(
                    f'Configuring integration "{integration["name"]}" with proxy=False')

    return True


def set_module_params(param_conf, integration_params):
    """Configure a parameter object for use in a module instance.

    Each integration parameter is actually an object with many fields that together describe it. E.g. a given
    parameter will have all of the following fields - "name", "display", "value", "hasvalue", "defaultValue",
    etc. This function fills the "value" field for a parameter configuration object and returns it for use in
    a module instance.

    Args:
        param_conf (dict): The parameter configuration object.
        integration_params (dict): The values to use for an integration's parameters to configure an instance.

    Returns:
        (dict): The configured parameter object
    """
    if param_conf['display'] in integration_params or param_conf['name'] in integration_params:
        # param defined in conf
        key = param_conf['display'] if param_conf['display'] in integration_params else param_conf['name']
        if key == 'credentials':
            credentials = integration_params[key]
            param_value = {
                'credential': '',
                'identifier': credentials.get('identifier', ''),
                'password': credentials['password'],
                'passwordChanged': False
            }
        else:
            param_value = integration_params[key]

        param_conf['value'] = param_value
        param_conf['hasvalue'] = True
    elif param_conf['defaultValue']:
        # if the parameter doesn't have a value provided in the integration's configuration values
        # but does have a default value then assign it to the parameter for the module instance
        param_conf['value'] = param_conf['defaultValue']
    return param_conf


def __set_server_keys(client, integration_params, integration_name):
    """Adds server configuration keys using the demisto_client.

    Args:
        client (demisto_client): The configured client to use.
        integration_params (dict): The values to use for an integration's parameters to configure an instance.
        integration_name (str): The name of the integration which the server configurations keys are related to.

    """
    if 'server_keys' not in integration_params or not SET_SERVER_KEYS:
        return

    logging.info(f'Setting server keys for integration: {integration_name}')

    data: dict = {
        'data': {},
        'version': -1
    }

    for key, value in integration_params.get('server_keys').items():
        data['data'][key] = value

    update_server_configuration(
        client=client,
        server_configuration=data,
        error_msg='Failed to set server keys'
    )


def set_integration_instance_parameters(integration_configuration,
                                        integration_params,
                                        integration_instance_name,
                                        is_byoi,
                                        client):
    """Set integration module values for integration instance creation

    The integration_configuration and integration_params should match, in that
    they are for the same integration

    Arguments:
        integration_configuration: (dict)
            dictionary of the integration configuration parameters/keys that need
            filling to instantiate an instance of a given integration
        integration_params: (dict)
            values for a given integration taken from the configuration file in
            which the secret values are stored to configure instances of various
            integrations
        integration_instance_name: (str)
            The name of the integration instance being configured if there is one
            provided in the conf.json
        is_byoi: (bool)
            If the integration is byoi or not
        client: (demisto_client)
            The client to connect to

    Returns:
        (dict): The configured module instance to send to the Demisto server for
        instantiation.
    """
    module_configuration = integration_configuration.get('configuration', {})
    if not module_configuration:
        module_configuration = []

    if 'integrationInstanceName' in integration_params:
        instance_name = integration_params['integrationInstanceName']
    else:
        instance_name = '{}_test_{}'.format(integration_instance_name.replace(' ', '_'), str(uuid.uuid4()))

    # define module instance
    module_instance = {
        'brand': integration_configuration['name'],
        'category': integration_configuration['category'],
        'configuration': integration_configuration,
        'data': [],
        'enabled': "true",
        'engine': '',
        'id': '',
        'isIntegrationScript': is_byoi,
        'name': instance_name,
        'passwordProtected': False,
        'version': 0
    }

    # set server keys
    __set_server_keys(client, integration_params, integration_configuration['name'])

    # set module params
    for param_conf in module_configuration:
        configured_param = set_module_params(param_conf, integration_params)
        module_instance['data'].append(configured_param)

    return module_instance


def group_integrations(integrations, skipped_integrations_conf, new_integrations_names, modified_integrations_names):
    """
    Filter integrations into their respective lists - new, modified or unchanged. if it's on the skip list, then
    skip if random tests were chosen then we may be configuring integrations that are neither new or modified.

    Args:
        integrations (list): The integrations to categorize.
        skipped_integrations_conf (dict): Integrations that are on the skip list.
        new_integrations_names (list): The names of new integrations.
        modified_integrations_names (list): The names of modified integrations.

    Returns:
        (tuple): Lists of integrations objects as well as an Integration-to-Status dictionary useful for logs.
    """
    new_integrations = []
    modified_integrations = []
    unchanged_integrations = []
    integration_to_status = {}
    for integration in integrations:
        integration_name = integration.get('name', '')
        if integration_name in skipped_integrations_conf.keys():
            continue

        if integration_name in new_integrations_names:
            new_integrations.append(integration)
        elif integration_name in modified_integrations_names:
            modified_integrations.append(integration)
            integration_to_status[integration_name] = 'Modified Integration'
        else:
            unchanged_integrations.append(integration)
            integration_to_status[integration_name] = 'Unchanged Integration'
    return new_integrations, modified_integrations, unchanged_integrations, integration_to_status


def get_integrations_for_test(test, skipped_integrations_conf):
    """Return a list of integration objects that are necessary for a test (excluding integrations on the skip list).

    Args:
        test (dict): Test dictionary from the conf.json file containing the playbookID, integrations and
            instance names.
        skipped_integrations_conf (dict): Skipped integrations dictionary with integration names as keys and
            the skip reason as values.

    Returns:
        (list): List of integration objects to configure.
    """
    integrations_conf = test.get('integrations', [])

    if not isinstance(integrations_conf, list):
        integrations_conf = [integrations_conf]

    integrations = [
        {'name': integration, 'params': {}} for
        integration in integrations_conf if integration not in skipped_integrations_conf
    ]
    return integrations


def update_content_on_demisto_instance(client, server, ami_name):
    """Try to update the content

    Args:
        client (demisto_client): The configured client to use.
        server (str): The server url to pass to Tests/update_content_data.py
    """
    content_zip_path = 'artifacts/all_content.zip'
    update_content(content_zip_path, server=server, client=client)

    # Check if content update has finished installing
    sleep_interval = 20
    updating_content = is_content_update_in_progress(client)
    while updating_content.lower() == 'true':
        sleep(sleep_interval)
        updating_content = is_content_update_in_progress(client)

    if updating_content.lower() == 'request unsuccessful':
        # since the request to check if content update installation finished didn't work, can't use that mechanism
        # to check and just try sleeping for 30 seconds instead to allow for content update installation to complete
        logging.debug('Request to install content was unsuccessful, sleeping for 30 seconds and retrying')
        sleep(30)
    else:
        # check that the content installation updated
        # verify the asset id matches the circleci build number / asset_id in the content-descriptor.json
        release, asset_id = get_content_version_details(client, ami_name)
        logging.info(f'Content Release Version: {release}')
        with open('./artifacts/content-descriptor.json', 'r') as cd_file:
            cd_json = json.loads(cd_file.read())
            cd_release = cd_json.get('release')
            cd_asset_id = cd_json.get('assetId')
        if release == cd_release and asset_id == cd_asset_id:
            logging.success(f'Content Update Successfully Installed on server {server}.')
        else:
            logging.error(
                f'Content Update to version: {release} was Unsuccessful:\nAttempted to install content with release '
                f'"{cd_release}" and assetId "{cd_asset_id}" but release "{release}" and assetId "{asset_id}" '
                f'were retrieved from the instance post installation.')
            if ami_name not in MARKET_PLACE_MACHINES:
                sys.exit(1)


def report_tests_status(preupdate_fails, postupdate_fails, preupdate_success, postupdate_success,
                        new_integrations_names, build=None):
    """Prints errors and/or warnings if there are any and returns whether whether testing was successful or not.

    Args:
        preupdate_fails (set): List of tuples of integrations that failed the "Test" button prior to content
            being updated on the demisto instance where each tuple is comprised of the integration name and the
            name of the instance that was configured for that integration which failed.
        postupdate_fails (set): List of tuples of integrations that failed the "Test" button after content was
            updated on the demisto instance where each tuple is comprised of the integration name and the name
            of the instance that was configured for that integration which failed.
        preupdate_success (set): List of tuples of integrations that succeeded the "Test" button prior to content
            being updated on the demisto instance where each tuple is comprised of the integration name and the
            name of the instance that was configured for that integration which failed.
        postupdate_success (set): List of tuples of integrations that succeeded the "Test" button after content was
            updated on the demisto instance where each tuple is comprised of the integration name and the name
            of the instance that was configured for that integration which failed.
        new_integrations_names (list): List of the names of integrations that are new since the last official
            content release and that will only be present on the demisto instance after the content update is
            performed.
        build: Build object

    Returns:
        (bool): False if there were integration instances that succeeded prior to the content update and then
            failed after content was updated, otherwise True.
    """
    testing_status = True

    # a "Test" can be either successful both before and after content update(succeeded_pre_and_post variable),
    # fail on one of them(mismatched_statuses variable), or on both(failed_pre_and_post variable)
    succeeded_pre_and_post = preupdate_success.intersection(postupdate_success)
    if succeeded_pre_and_post:
        succeeded_pre_and_post_string = "\n".join(
            [f'Integration: "{integration_of_instance}", Instance: "{instance_name}"' for
             instance_name, integration_of_instance in succeeded_pre_and_post])
        logging.success(
            'Integration instances that had ("Test" Button) succeeded both before and after the content update:\n'
            f'{succeeded_pre_and_post_string}')

    failed_pre_and_post = preupdate_fails.intersection(postupdate_fails)
    mismatched_statuses = postupdate_fails - preupdate_fails
    failed_only_after_update = []
    failed_but_is_new = []
    for instance_name, integration_of_instance in mismatched_statuses:
        if integration_of_instance in new_integrations_names:
            failed_but_is_new.append((instance_name, integration_of_instance))
        else:
            failed_only_after_update.append((instance_name, integration_of_instance))

    # warnings but won't fail the build step
    if failed_but_is_new:
        failed_but_is_new_string = "\n".join(
            [f'Integration: "{integration_of_instance}", Instance: "{instance_name}"'
             for instance_name, integration_of_instance in failed_but_is_new])
        logging.warning(f'New Integrations ("Test" Button) Failures:\n{failed_but_is_new_string}')
    if failed_pre_and_post:
        failed_pre_and_post_string = "\n".join(
            [f'Integration: "{integration_of_instance}", Instance: "{instance_name}"'
             for instance_name, integration_of_instance in failed_pre_and_post])
        logging.warning(f'Integration instances that had ("Test" Button) failures '
                        f'both before and after the content update'
                        f'(No need to handle ERROR messages for these "test-module" failures):'
                        f'\n{pformat(failed_pre_and_post_string)}.')
    # fail the step if there are instances that only failed after content was updated
    if failed_only_after_update:
        failed_only_after_update_string = "\n".join(
            [f'Integration: "{integration_of_instance}", Instance: "{instance_name}"' for
             instance_name, integration_of_instance in failed_only_after_update])
        testing_status = False
        logging.critical('Integration instances that had ("Test" Button) failures only after content was updated:\n'
                         f'{pformat(failed_only_after_update_string)}.\n'
                         f'This indicates that your updates introduced breaking changes to the integration.')
    else:
        # creating this file to indicates that this instance passed post update tests,
        # uses this file in XSOAR destroy instances
        if build and build.__class__ == XSOARBuild:
            with open("./Tests/is_post_update_passed_{}.txt".format(build.ami_env.replace(' ', '')), 'a'):
                pass

    return testing_status


def get_env_conf():
    if Build.run_environment == Running.CI_RUN:
        return get_json_file(Build.env_results_path)

    if Build.run_environment == Running.WITH_LOCAL_SERVER:
        # START CHANGE ON LOCAL RUN #
        return [{
            "InstanceDNS": "http://localhost:8080",
            "Role": "Server Master"  # e.g. 'Server Master'
        }]
    if Build.run_environment == Running.WITH_OTHER_SERVER:
        return [{
            "InstanceDNS": "DNS NANE",  # without http prefix
            "Role": "DEMISTO EVN"  # e.g. 'Server Master'
        }]

    #  END CHANGE ON LOCAL RUN  #
    return None


def map_server_to_port(env_results, instance_role):
    """
    Arguments:
        env_results: (dict)
            env_results.json in server
        instance_role: (str)
            The amazon machine image environment whose IP we should connect to.

    Returns:
        (lst): The server url list to connect to
    """

    ip_to_port_map = {env.get('InstanceDNS'): env.get('TunnelPort') for env in env_results if
                      instance_role in env.get('Role', '')}
    return ip_to_port_map


def get_json_file(path):
    with open(path, 'r') as json_file:
        return json.loads(json_file.read())


def create_test_pack(packs: list = None):
    packs = packs or []
    test_pack_zip(Build.content_path, Build.test_pack_target, packs)


def test_files(content_path, packs_to_install: list = None):
    packs_root = f'{content_path}/Packs'
    packs_to_install = packs_to_install or []

    # if is given a list of packs to install then collect the test playbook only for those packs (in commit/push build)
    if packs_to_install:
        packs = filter(lambda x: x.is_dir() and x.name in packs_to_install, os.scandir(packs_root))
    else:
        # else collect the test playbooks for all content packs (in nightly)
        packs = filter(lambda x: x.is_dir(), os.scandir(packs_root))

    for pack_dir in packs:
        if pack_dir in SKIPPED_PACKS:
            continue
        playbooks_root = f'{pack_dir.path}/TestPlaybooks'
        if os.path.isdir(playbooks_root):
            for playbook_path, playbook in get_test_playbooks_in_dir(playbooks_root):
                yield playbook_path, playbook
            if os.path.isdir(f'{playbooks_root}/NonCircleTests'):
                for playbook_path, playbook in get_test_playbooks_in_dir(f'{playbooks_root}/NonCircleTests'):
                    yield playbook_path, playbook


def get_test_playbooks_in_dir(path):
    playbooks = filter(lambda x: x.is_file(), os.scandir(path))
    for playbook in playbooks:
        yield playbook.path, playbook


def test_pack_metadata():
    now = datetime.now().isoformat().split('.')[0]
    now = f'{now}Z'
    metadata = {
        "name": "test pack",
        "id": str(uuid.uuid4()),
        "description": "test pack (all test playbooks and scripts).",
        "created": now,
        "updated": now,
        "legacy": True,
        "support": "Cortex XSOAR",
        "supportDetails": {},
        "author": "Cortex XSOAR",
        "authorImage": "",
        "certification": "certified",
        "price": 0,
        "serverMinVersion": "6.0.0",
        "serverLicense": "",
        "currentVersion": "1.0.0",
        "general": [],
        "tags": [],
        "categories": [
            "Forensics & Malware Analysis"
        ],
        "contentItems": {},
        "integrations": [],
        "useCases": [],
        "keywords": [],
        "dependencies": {}
    }
    return json.dumps(metadata, indent=4)


def test_pack_zip(content_path, target, packs: list = None):
    """
    Iterates over all TestPlaybooks folders and adds all files from there to test_pack.zip' file.
    """
    packs = packs or []
    with zipfile.ZipFile(f'{target}/test_pack.zip', 'w', zipfile.ZIP_DEFLATED) as zip_file:
        zip_file.writestr('test_pack/metadata.json', test_pack_metadata())
        for test_path, test in test_files(content_path, packs):
            if not test_path.endswith('.yml'):
                continue
            test = test.name
            with open(test_path, 'r') as test_file:
                if not (test.startswith('playbook-') or test.startswith('script-')):
                    test_type = find_type(_dict=yaml.safe_load(test_file), file_type='yml').value
                    test_file.seek(0)
                    test_target = f'test_pack/TestPlaybooks/{test_type}-{test}'
                else:
                    test_target = f'test_pack/TestPlaybooks/{test}'
                zip_file.writestr(test_target, test_file.read())


def get_non_added_packs_ids(build: Build):
    """
    In this step we want to get only updated packs (not new packs).
    :param build: the build object
    :return: all non added packs i.e. unchanged packs (dependencies) and modified packs
    """
    compare_against = 'origin/master{}'.format('' if not build.branch_name == 'master' else '~1')
    added_files = run_command(f'git diff --name-only --diff-filter=A '
                              f'{compare_against}..refs/heads/{build.branch_name} -- Packs/*/pack_metadata.json')
    if os.getenv('CONTRIB_BRANCH'):
        added_contrib_files = run_command(
            'git status -uall --porcelain -- Packs/*/pack_metadata.json | grep "?? "').replace('?? ', '')
        added_files = added_files if not added_contrib_files else '\n'.join([added_files, added_contrib_files])

    added_files = filter(lambda x: x, added_files.split('\n'))
    added_pack_ids = map(lambda x: x.split('/')[1], added_files)
    # build.pack_ids_to_install contains new packs and modified. added_pack_ids contains new packs only.
    return set(build.pack_ids_to_install) - set(added_pack_ids)


def run_git_diff(pack_name: str, build: Build) -> str:
    """
    Run git diff command with the specific pack id.
    Args:
        pack_name (str): The pack name.
        build (Build): The build object.
    Returns:
        (str): The git diff output.
    """
    compare_against = 'origin/master{}'.format('' if not build.branch_name == 'master' else '~1')
    return run_command(f'git diff {compare_against}..{build.branch_name} -- Packs/{pack_name}/pack_metadata.json')


def check_hidden_field_changed(pack_name: str, build: Build) -> bool:
    """
    Check if pack turned from hidden to non-hidden.
    Args:
        pack_name (str): The pack name.
        build (Build): The build object.
    Returns:
        (bool): True if the pack transformed to non-hidden.
    """
    diff = run_git_diff(pack_name, build)
    for diff_line in diff.splitlines():
        if '"hidden": false' in diff_line and diff_line.split()[0].startswith('+'):
            return True
    return False


def get_turned_non_hidden_packs(modified_packs_names: Set[str], build: Build) -> Set[str]:
    """
    Return a set of packs which turned from hidden to non-hidden.
    Args:
        modified_packs_names (Set[str]): The set of packs to install.
        build (Build): The build object.
    Returns:
        (Set[str]): The set of packs names which are turned non-hidden.
    """
    hidden_packs = set()
    for pack_name in modified_packs_names:
        # check if the pack turned from hidden to non-hidden.
        if check_hidden_field_changed(pack_name, build):
            hidden_packs.add(pack_name)
    return hidden_packs


def create_build_object() -> Build:
    options = options_handler()
    logging.info(f'Build type: {options.build_object_type}')
    if options.build_object_type == XSOAR_BUILD_TYPE:
        return XSOARBuild(options)
    elif options.build_object_type == CLOUD_BUILD_TYPE:
        return CloudBuild(options)
    else:
        raise Exception(f"Wrong Build object type {options.build_object_type}.")


def packs_names_to_integrations_names(turned_non_hidden_packs_names: Set[str]) -> List[str]:
    """
    Convert packs names to the integrations names contained in it.
    Args:
        turned_non_hidden_packs_names (Set[str]): The turned non-hidden pack names (e.g. "AbnormalSecurity")
    Returns:
        List[str]: The turned non-hidden integrations names list.
    """
    hidden_integrations = []
    hidden_integrations_paths = [f'Packs/{pack_name}/Integrations' for pack_name in turned_non_hidden_packs_names]
    # extract integration names within the turned non-hidden packs.
    for hidden_integrations_path in hidden_integrations_paths:
        if os.path.exists(hidden_integrations_path):
            pack_integrations_paths = listdir_fullpath(hidden_integrations_path)
            for integration_path in pack_integrations_paths:
                hidden_integrations.append(integration_path.split("/")[-1])
    hidden_integrations_names = [integration for integration in hidden_integrations if
                                 not str(integration).startswith('.')]
    return hidden_integrations_names


def update_integration_lists(new_integrations_names: List[str], packs_not_to_install: Set[str],
                             modified_integrations_names: List[str]) -> Tuple[List[str], List[str]]:
    """
    Add the turned non-hidden integrations names to the new integrations names list and
     remove it from modified integrations names.
    Args:
        new_integrations_names (List[str]): The new integration name (e.g. "AbnormalSecurity").
        packs_not_to_install (Set[str]): The turned non-hidden packs names.
        modified_integrations_names (List[str]): The modified integration name (e.g. "AbnormalSecurity").
    Returns:
        Tuple[List[str], List[str]]: The updated lists after filtering the turned non-hidden integrations.
    """
    if not packs_not_to_install:
        return new_integrations_names, modified_integrations_names

    hidden_integrations_names = packs_names_to_integrations_names(packs_not_to_install)
    # update the new integration and the modified integration with the non-hidden integrations.
    for hidden_integration_name in hidden_integrations_names:
        if hidden_integration_name in modified_integrations_names:
            modified_integrations_names.remove(hidden_integration_name)
            new_integrations_names.append(hidden_integration_name)
    return list(set(new_integrations_names)), modified_integrations_names


def filter_new_to_marketplace_packs(build: Build, modified_pack_names: Set[str]) -> Set[str]:
    """
    Return a set of packs that is new to the marketplace.
    Args:
        build (Build): The build object.
        modified_pack_names (Set[str]): The set of packs to install.
    Returns:
        (Set[str]): The set of the pack names that should not be installed.
    """
    first_added_to_marketplace = set()
    for pack_name in modified_pack_names:
        diff = run_git_diff(pack_name, build)
        if build.check_if_new_to_marketplace(diff):
            first_added_to_marketplace.add(pack_name)
    return first_added_to_marketplace


def get_packs_not_to_install(modified_packs_names: Set[str], build: Build) -> Tuple[Set[str], Set[str]]:
    """
    Return a set of packs to install only in the post-update, and set not to install in pre-update.
    Args:
        modified_packs_names (Set[str]): The set of packs to install.
        build (Build): The build object.
    Returns:
        (Set[str]): The set of the pack names that should not be installed.
        (Set[str]): The set of the pack names that should be installed only in post update. (non-hidden packs or packs
                                                that new to current marketplace)
    """
    non_hidden_packs = get_turned_non_hidden_packs(modified_packs_names, build)
    packs_with_higher_min_version = get_packs_with_higher_min_version(modified_packs_names - non_hidden_packs,
                                                                      build.content_path, build.server_numeric_version)
    # packs to install used in post update
    build.pack_ids_to_install = list(set(build.pack_ids_to_install) - packs_with_higher_min_version)

    first_added_to_marketplace = filter_new_to_marketplace_packs(
        build, modified_packs_names - non_hidden_packs - packs_with_higher_min_version
    )

    packs_not_to_install_in_pre_update = set().union(*[packs_with_higher_min_version,
                                                       non_hidden_packs, first_added_to_marketplace])
    return packs_not_to_install_in_pre_update, non_hidden_packs


def get_packs_with_higher_min_version(packs_names: Set[str], content_path: str, server_numeric_version: str) -> Set[str]:
    """
    Return a set of packs that have higher min version than the server version.

    Args:
        packs_names (Set[str]): A set of packs to install.
        content_path (str): The content root path.
        server_numeric_version (str): The server version.

    Returns:
        (Set[str]): The set of the packs names that supposed to be not installed because
                    their min version is greater than the server version.
    """
    packs_with_higher_version = set()
    for pack_name in packs_names:

        pack_metadata = get_json_file(f"{content_path}/Packs/{pack_name}/pack_metadata.json")
        server_min_version = pack_metadata.get(Metadata.SERVER_MIN_VERSION, Metadata.SERVER_DEFAULT_MIN_VERSION)

        if 'Master' not in server_numeric_version and Version(server_numeric_version) < Version(server_min_version):
            packs_with_higher_version.add(pack_name)
            logging.info(f"Found pack '{pack_name}' with min version {server_min_version} that is "
                         f"higher than server version {server_numeric_version}")

    return packs_with_higher_version


def main():
    """
    This step in the build is doing different things for branch build and nightly.
    The flow for custom branch build is:
        1. Add server config and restart servers (only in xsoar).
        2. Disable all enabled integrations.
        3. Finds only modified (not new) packs and install them, same version as in production.
            (before the update in this branch).
        4. Finds all the packs that should not be installed, like turned hidden -> non-hidden packs names
           or packs with higher min version than the server version,
           or existing packs that were added to a new marketplace.
        5. Compares master to commit_sha and return two lists - new integrations and modified in the current branch.
           Filter the lists, add the turned non-hidden to the new integrations list and remove it from the modified list
           This filter purpose is to ignore the turned-hidden integration tests in the pre-update step. (#CIAC-3009)
        6. Configures integration instances (same version as in production) for the modified packs
            and runs `test-module` (pre-update).
        7. Changes marketplace bucket to the new one that was created in create-instances workflow.
        8. Installs all (new and modified) packs from current branch.
        9. After updating packs from branch, runs `test-module` for both new and modified integrations,
            to check that modified integrations was not broken. (post-update).
        10. Upload the test playbooks of packs from the packs to install list.
        11. Prints results.
    The flow for nightly:
        1. Add server config and restart servers (only in xsoar).
        2. Disable all enabled integrations.
        3. Upload all test playbooks that currently in master.
        4. In XSOAR:Install all existing packs, in cloud: install only requested packs.
    """
    install_logging('Install_Content_And_Configure_Integrations_On_Server.log', logger=logging)
    build = create_build_object()
    logging.info(f"Build Number: {build.ci_build_number}")

    build.configure_servers_and_restart()
    build.disable_instances()

    if build.is_nightly:
        build.install_nightly_pack()
    else:
        modified_packs_names = get_non_added_packs_ids(build)
        packs_not_to_install_in_pre_update, packs_to_install_in_post_update = get_packs_not_to_install(
            modified_packs_names, build)
        packs_to_install = modified_packs_names - packs_not_to_install_in_pre_update
        build.install_packs(pack_ids=packs_to_install, after_update=False)
        new_integrations_names, modified_integrations_names = build.get_changed_integrations(
            packs_to_install_in_post_update)
        pre_update_configuration_results = build.configure_and_test_integrations_pre_update(new_integrations_names,
                                                                                            modified_integrations_names)
        modified_module_instances, new_module_instances, failed_tests_pre, successful_tests_pre = pre_update_configuration_results
        installed_content_packs_successfully = build.update_content_on_servers()
        successful_tests_post, failed_tests_post = build.test_integrations_post_update(new_module_instances,
                                                                                       modified_module_instances)
        if not os.getenv('BUCKET_UPLOAD'):  # Don't need to upload test playbooks in upload flow
            build.create_and_upload_test_pack(packs_to_install=build.pack_ids_to_install)
        success = report_tests_status(failed_tests_pre, failed_tests_post, successful_tests_pre, successful_tests_post,
                                      new_integrations_names, build)
        if not success or not installed_content_packs_successfully:
            logging.exception('Failed to configure and test integration instances.')
            sys.exit(2)


if __name__ == '__main__':
    main()<|MERGE_RESOLUTION|>--- conflicted
+++ resolved
@@ -321,21 +321,14 @@
     def concurrently_run_function_on_servers(self, function=None, pack_path=None, service_account=None):
         pass
 
-<<<<<<< HEAD
-    def install_packs(self, pack_ids=None, after_update=True):
-=======
-    def install_packs(self, pack_ids=None, install_packs_one_by_one=False):
->>>>>>> d21a8015
+    def install_packs(self, pack_ids=None, install_packs_one_by_one=False, after_update=True):
         """
         Install pack_ids or packs from "$ARTIFACTS_FOLDER/content_packs_to_install.txt" file, and packs dependencies.
         Args:
             pack_ids: Packs to install on the server. If no packs provided, installs packs that was provided
             by previous step of the build.
-<<<<<<< HEAD
             after_update (bool): True if marketplace was updated, false otherwise.
-=======
             install_packs_one_by_one: Whether to install packs one by one or all together.
->>>>>>> d21a8015
 
         Returns:
             installed_content_packs_successfully: Whether packs installed successfully
@@ -345,16 +338,10 @@
         installed_content_packs_successfully = True
         for server in self.servers:
             try:
-<<<<<<< HEAD
-                hostname = self.xsiam_machine if self.is_xsiam else ''
-                _, flag = search_and_install_packs_and_their_dependencies(pack_ids, server.client, hostname,
-                                                                          after_update)
-=======
                 hostname = self.cloud_machine if self.is_cloud else ''
                 _, flag = search_and_install_packs_and_their_dependencies(pack_ids, server.client, hostname,
                                                                           install_packs_one_by_one,
-                                                                          )
->>>>>>> d21a8015
+                                                                          after_update)
                 if not flag:
                     raise Exception('Failed to search and install packs.')
             except Exception:
@@ -553,14 +540,9 @@
             If the server version is higher or equal to 6.0 - will return True if the packs installation was successful
             both before that update and after the update.
         """
-<<<<<<< HEAD
-        self.set_marketplace_url(self.servers, self.branch_name, self.ci_build_number)
-        installed_content_packs_successfully = self.install_packs(after_update=True)
-=======
         self.set_marketplace_url(self.servers, self.branch_name, self.ci_build_number, self.marketplace_tag_name,
                                  self.artifacts_folder, self.marketplace_buckets)
-        installed_content_packs_successfully = self.install_packs()
->>>>>>> d21a8015
+        installed_content_packs_successfully = self.install_packs(after_update=True)
         return installed_content_packs_successfully
 
     def create_and_upload_test_pack(self, packs_to_install: list = None):
