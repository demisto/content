
import argparse
import ast
import json
import os
import subprocess
import sys
import uuid
import zipfile
from abc import abstractmethod, ABC
from datetime import datetime
from packaging.version import Version
from enum import IntEnum
from pprint import pformat
from threading import Thread
from time import sleep
from typing import List, Tuple, Union, Set

from urllib.parse import quote_plus
import demisto_client

from demisto_sdk.commands.common.constants import FileType
from demisto_sdk.commands.common.tools import run_threads_list, run_command, get_yaml, \
    str2bool, format_version, find_type, listdir_fullpath
from demisto_sdk.commands.test_content.constants import SSH_USER
from demisto_sdk.commands.test_content.mock_server import MITMProxy, run_with_mock, RESULT
from demisto_sdk.commands.test_content.tools import update_server_configuration, is_redhat_instance
from demisto_sdk.commands.test_content.TestContentClasses import BuildContext
from demisto_sdk.commands.validate.validate_manager import ValidateManager
from ruamel import yaml

from Tests.Marketplace.search_and_install_packs import search_and_install_packs_and_their_dependencies, \
    upload_zipped_packs, install_all_content_packs_for_nightly
from Tests.Marketplace.marketplace_constants import Metadata
from Tests.scripts.utils.log_util import install_logging
from Tests.scripts.utils import logging_wrapper as logging
from Tests.test_content import get_server_numeric_version
from Tests.test_integration import __get_integration_config, test_integration_instance, disable_all_integrations
from Tests.tools import run_with_proxy_configured
from Tests.update_content_data import update_content
from Tests.private_build.upload_packs_private import extract_packs_artifacts
from tempfile import mkdtemp

MARKET_PLACE_MACHINES = ('master',)
SKIPPED_PACKS = ['NonSupported', 'ApiModules']
NO_PROXY = ','.join([
    'oproxy.demisto.ninja',
    'oproxy-dev.demisto.ninja',
])
NO_PROXY_CONFIG = {'python.pass.extra.keys': f'--env##no_proxy={NO_PROXY}'}  # noqa: E501
DOCKER_HARDENING_CONFIGURATION = {
    'docker.cpu.limit': '1.0',
    'docker.run.internal.asuser': 'true',
    'limit.docker.cpu': 'true',
    'python.pass.extra.keys': f'--memory=1g##--memory-swap=-1##--pids-limit=256##--ulimit=nofile=1024:8192##--env##no_proxy={NO_PROXY}',  # noqa: E501
    'powershell.pass.extra.keys': f'--env##no_proxy={NO_PROXY}',
    'monitoring.pprof': 'true',
    'enable.pprof.memory.dump': 'true',
    'limit.memory.dump.size': '14000',
    'memdump.debug.level': '1',
}
DOCKER_HARDENING_CONFIGURATION_FOR_PODMAN = {
    'docker.run.internal.asuser': 'true'
}
MARKET_PLACE_CONFIGURATION = {
    'content.pack.verify': 'false',
    'marketplace.initial.sync.delay': '0',
    'content.pack.ignore.missing.warnings.contentpack': 'true'
}
AVOID_DOCKER_IMAGE_VALIDATION = {
    'content.validate.docker.images': 'false'
}
ID_SET_PATH = './artifacts/id_set.json'
XSOAR_BUILD_TYPE = "XSOAR"
CLOUD_BUILD_TYPE = "XSIAM"
MARKETPLACE_TEST_BUCKET = 'marketplace-ci-build/content/builds'
MARKETPLACE_XSIAM_BUCKETS = 'marketplace-v2-dist-dev/upload-flow/builds-xsiam'
ARTIFACTS_FOLDER_MPV2 = os.getenv('ARTIFACTS_FOLDER_MPV2', '/builds/xsoar/content/artifacts/marketplacev2')
SET_SERVER_KEYS = True


class Running(IntEnum):
    CI_RUN = 0
    WITH_OTHER_SERVER = 1
    WITH_LOCAL_SERVER = 2


class Server:

    def __init__(self):
        self.internal_ip = None
        self.user_name = None
        self.password = None
        self.name = ''
        self.build_number = 'unknown'

    def get_custom_user_agent(self):
        return f"demisto-py/dev (Build:{self.build_number})"


class CloudServer(Server):

    def __init__(self, api_key, server_numeric_version, base_url, xdr_auth_id, name, build_number=''):
        super().__init__()
        self.name = name
        self.api_key = api_key
        self.server_numeric_version = server_numeric_version
        self.base_url = base_url
        self.xdr_auth_id = xdr_auth_id
        self.build_number = build_number
        self.__client = None
        # we use client without demisto username
        os.environ.pop('DEMISTO_USERNAME', None)

    def __str__(self):
        return self.name

    @property
    def client(self):
        if self.__client is None:
            self.__client = self.reconnect_client()

        return self.__client

    def reconnect_client(self):
        self.__client = demisto_client.configure(base_url=self.base_url,
                                                 verify_ssl=False,
                                                 api_key=self.api_key,
                                                 auth_id=self.xdr_auth_id)
        custom_user_agent = self.get_custom_user_agent()
        logging.debug(f'Setting user agent on client to:{custom_user_agent}')
        self.__client.api_client.user_agent = custom_user_agent
        return self.__client


class XSOARServer(Server):

<<<<<<< HEAD
    def __init__(self, internal_ip, user_name, password):
=======
    def __init__(self, internal_ip, port, user_name, password, build_number=''):
>>>>>>> f3c6d122
        super().__init__()
        self.__client = None
        self.internal_ip = internal_ip
        self.user_name = user_name
        self.password = password
        self.build_number = build_number

    def __str__(self):
        return self.internal_ip

    @property
    def client(self):
        if self.__client is None:
            self.__client = self.reconnect_client()

        return self.__client

    def reconnect_client(self):
        self.__client = demisto_client.configure(f'https://{self.internal_ip}',
                                                 verify_ssl=False,
                                                 username=self.user_name,
                                                 password=self.password)
        custom_user_agent = self.get_custom_user_agent()
        logging.debug(f'Setting user agent on client to:{custom_user_agent}')
        self.__client.api_client.user_agent = custom_user_agent
        return self.__client

    def add_server_configuration(self, config_dict, error_msg, restart=False):
        update_server_configuration(self.client, config_dict, error_msg)

        if restart:
            self.exec_command('sudo systemctl restart demisto')

    def exec_command(self, command):
        subprocess.check_output(f'ssh {SSH_USER}@{self.internal_ip} {command}'.split(),
                                stderr=subprocess.STDOUT)


def get_id_set(id_set_path) -> Union[dict, None]:
    """
    Used to collect the ID set so it can be passed to the Build class on init.

    :return: ID set as a dict if it exists.
    """
    if os.path.isfile(id_set_path):
        return get_json_file(id_set_path)
    return None


class Build(ABC):
    # START CHANGE ON LOCAL RUN #
    content_path = f'{os.getenv("HOME")}/project' if os.getenv('CIRCLECI') else os.getenv('CI_PROJECT_DIR')
    test_pack_target = f'{os.getenv("HOME")}/project/Tests' if os.getenv(
        'CIRCLECI') else f'{os.getenv("CI_PROJECT_DIR")}/Tests'  # noqa
    key_file_path = 'Use in case of running with non local server'
    run_environment = Running.CI_RUN
    env_results_path = f'{os.getenv("ARTIFACTS_FOLDER")}/env_results.json'
    DEFAULT_SERVER_VERSION = '99.99.98'

    #  END CHANGE ON LOCAL RUN  #

    def __init__(self, options):
        self._proxy = None
        self.is_cloud = False
        self.cloud_machine = None
        self.servers = []
        self.server_numeric_version = ''
        self.git_sha1 = options.git_sha1
        self.branch_name = options.branch
        self.ci_build_number = options.build_number
        self.is_nightly = options.is_nightly
        self.secret_conf = get_json_file(options.secret)
        self.username = options.user if options.user else self.secret_conf.get('username')
        self.password = options.password if options.password else self.secret_conf.get('userPassword')
        self.is_private = options.is_private
        conf = get_json_file(options.conf)
        self.tests = conf['tests']
        self.skipped_integrations_conf = conf['skipped_integrations']
        self.unmockable_integrations = conf['unmockable_integrations']
        id_set_path = options.id_set_path if options.id_set_path else ID_SET_PATH
        self.id_set = get_id_set(id_set_path)
        self.test_pack_path = options.test_pack_path if options.test_pack_path else None
        self.tests_to_run = self.fetch_tests_list(options.tests_to_run)
        self.content_root = options.content_root
        self.pack_ids_to_install = self.fetch_pack_ids_to_install(options.pack_ids_to_install)
        self.service_account = options.service_account
        self.marketplace_tag_name = None
        self.artifacts_folder = None
        self.marketplace_buckets = None

    @property
    @abstractmethod
    def marketplace_name(self) -> str:
        pass

    @staticmethod
    def fetch_tests_list(tests_to_run_path: str):
        """
        Fetches the test list from the filter. (Parses lines, all test written in the  filter.txt file)

        :param tests_to_run_path: Path to location of test filter.
        :return: List of tests if there are any, otherwise empty list.
        """
        tests_to_run = []
        with open(tests_to_run_path, "r") as filter_file:
            tests_from_file = filter_file.readlines()
            for test_from_file in tests_from_file:
                test_clean = test_from_file.rstrip()
                tests_to_run.append(test_clean)
        return tests_to_run

    @staticmethod
    def fetch_pack_ids_to_install(packs_to_install_path: str):
        """
        Fetches the test list from the filter.

        :param packs_to_install_path: Path to location of pack IDs to install file.
        :return: List of Pack IDs if there are any, otherwise empty list.
        """
        tests_to_run = []
        with open(packs_to_install_path, "r") as filter_file:
            tests_from_file = filter_file.readlines()
            for test_from_file in tests_from_file:
                test_clean = test_from_file.rstrip()
                tests_to_run.append(test_clean)
        return tests_to_run

    @abstractmethod
    def configure_servers_and_restart(self):
        pass

    @abstractmethod
    def install_nightly_pack(self):
        pass

    @abstractmethod
    def test_integrations_post_update(self, new_module_instances: list,
                                      modified_module_instances: list) -> tuple:
        pass

    @abstractmethod
    def configure_and_test_integrations_pre_update(self, new_integrations, modified_integrations) -> tuple:
        pass

    @abstractmethod
    def test_integration_with_mock(self, instance: dict, pre_update: bool):
        pass

    @staticmethod
    def set_marketplace_url(servers, branch_name, ci_build_number, marketplace_name=None, artifacts_folder=None,
                            marketplace_buckets=None):
        raise NotImplementedError

    def check_if_new_to_marketplace(self, diff: str) -> bool:
        """
        Args:
            diff: the git diff for pack_metadata file, between master and branch
        Returns:
            (bool): whether new (current) marketplace was added to the pack_metadata or not
        """
        spaced_diff = " ".join(diff.split())
        return (f'+ "{self.marketplace_name}"' in spaced_diff) and f'- "{self.marketplace_name}"' not in spaced_diff

    def disable_instances(self):
        for server in self.servers:
            disable_all_integrations(server.client)

    def get_changed_integrations(self, packs_not_to_install: Set[str] | None = None) -> Tuple[List[str], List[str]]:
        """
        Return 2 lists - list of new integrations names and list of modified integrations names since the commit of the git_sha1.
        The modified list is exclude the packs_not_to_install and the new list is including it
        in order to ignore the turned non-hidden tests in the pre-update stage.
        Args:
            self: the build object.
            packs_not_to_install (Set[str]): The set of packs names which are turned to non-hidden.
        Returns:
            Tuple[List[str], List[str]]: The list of new integrations names and list of modified integrations names.
        """
        new_integrations_files, modified_integrations_files = get_new_and_modified_integration_files(
            self.branch_name) if not self.is_private else ([], [])
        new_integrations_names, modified_integrations_names = [], []

        if new_integrations_files:
            new_integrations_names = get_integration_names_from_files(new_integrations_files)
            logging.debug(f'New Integrations Since Last Release:\n{new_integrations_names}')

        if modified_integrations_files:
            modified_integrations_names = get_integration_names_from_files(modified_integrations_files)
            logging.debug(f'Updated Integrations Since Last Release:\n{modified_integrations_names}')
        return update_integration_lists(new_integrations_names, packs_not_to_install, modified_integrations_names)

    @abstractmethod
    def concurrently_run_function_on_servers(self, function=None, pack_path=None, service_account=None):
        pass

    def install_packs(self, pack_ids=None, install_packs_one_by_one=False):
        """
        Install pack_ids or packs from "$ARTIFACTS_FOLDER/content_packs_to_install.txt" file, and packs dependencies.
        Args:
            pack_ids: Packs to install on the server. If no packs provided, installs packs that was provided
            by previous step of the build.
            install_packs_one_by_one: Whether to install packs one by one or all together.

        Returns:
            installed_content_packs_successfully: Whether packs installed successfully
        """
        pack_ids = self.pack_ids_to_install if pack_ids is None else pack_ids
        logging.info(f"Packs ids to install: {pack_ids}")
        installed_content_packs_successfully = True
        for server in self.servers:
            try:
                hostname = self.cloud_machine if self.is_cloud else ''
                _, flag = search_and_install_packs_and_their_dependencies(pack_ids, server.client, hostname,
                                                                          install_packs_one_by_one,
                                                                          )
                if not flag:
                    raise Exception('Failed to search and install packs.')
            except Exception:
                logging.exception('Failed to search and install packs')
                installed_content_packs_successfully = False

        return installed_content_packs_successfully

    def get_tests(self) -> List[dict]:
        """
        Selects the tests from that should be run in this execution and filters those that cannot run in this server version
        Args:
            self: Build object

        Returns:
            Test configurations from conf.json that should be run in this execution
        """
        server_numeric_version: str = self.server_numeric_version
        tests: dict = self.tests
        tests_for_iteration: list[dict]
        if Build.run_environment == Running.CI_RUN:
            filtered_tests = BuildContext._extract_filtered_tests()
            if self.is_nightly:
                # skip test button testing
                logging.debug('Not running instance tests in nightly flow')
                tests_for_iteration = []
            else:
                # if not filtered_tests in cloud, we not running tests at all
                if self.is_cloud and not filtered_tests:
                    tests_for_iteration = []
                else:
                    tests_for_iteration = list(filter(lambda test: test.get('playbookID', '') in filtered_tests, tests))
            tests_for_iteration = filter_tests_with_incompatible_version(tests_for_iteration, server_numeric_version)
            return tests_for_iteration

        # START CHANGE ON LOCAL RUN #
        return [
            {
                "playbookID": "Docker Hardening Test",
                "fromversion": "5.0.0"
            },
            {
                "integrations": "SplunkPy",
                "playbookID": "SplunkPy-Test-V2",
                "memory_threshold": 500,
                "instance_names": "use_default_handler"
            }
        ]
        #  END CHANGE ON LOCAL RUN  #

    def configure_server_instances(self, tests_for_iteration, all_new_integrations, modified_integrations):
        modified_module_instances = []
        new_module_instances = []
        testing_client = self.servers[0].client
        for test in tests_for_iteration:
            integrations = get_integrations_for_test(test, self.skipped_integrations_conf)

            playbook_id = test.get('playbookID')

            new_integrations, modified_integrations, unchanged_integrations, integration_to_status = group_integrations(
                integrations, self.skipped_integrations_conf, all_new_integrations, modified_integrations
            )
            integration_to_status_string = '\n\t\t\t\t\t\t'.join(
                [f'"{key}" - {val}' for key, val in integration_to_status.items()])
            if integration_to_status_string:
                logging.info(f'All Integrations for test "{playbook_id}":\n\t\t\t\t\t\t{integration_to_status_string}')
            else:
                logging.info(f'No Integrations for test "{playbook_id}"')
            instance_names_conf = test.get('instance_names', [])
            if not isinstance(instance_names_conf, list):
                instance_names_conf = [instance_names_conf]

            integrations_to_configure = modified_integrations[:]
            integrations_to_configure.extend(unchanged_integrations)
            placeholders_map = {'%%SERVER_HOST%%': self.servers[0]}
            new_ints_params_set = set_integration_params(self,
                                                         new_integrations,
                                                         self.secret_conf['integrations'],
                                                         instance_names_conf,
                                                         placeholders_map)
            ints_to_configure_params_set = set_integration_params(self,
                                                                  integrations_to_configure,
                                                                  self.secret_conf['integrations'],
                                                                  instance_names_conf, placeholders_map)
            if not new_ints_params_set:
                logging.error(f'failed setting parameters for integrations: {new_integrations}')
            if not ints_to_configure_params_set:
                logging.error(f'failed setting parameters for integrations: {integrations_to_configure}')
            if not (new_ints_params_set and ints_to_configure_params_set):
                continue

            modified_module_instances_for_test, new_module_instances_for_test = self.configure_modified_and_new_integrations(
                integrations_to_configure,
                new_integrations,
                testing_client)

            modified_module_instances.extend(modified_module_instances_for_test)
            new_module_instances.extend(new_module_instances_for_test)
        return modified_module_instances, new_module_instances

    def configure_modified_and_new_integrations(self,
                                                modified_integrations_to_configure: list,
                                                new_integrations_to_configure: list,
                                                demisto_client_: demisto_client) -> tuple:
        """
        Configures old and new integrations in the server configured in the demisto_client.
        Args:
            self: The build object
            modified_integrations_to_configure: Integrations to configure that are already exists
            new_integrations_to_configure: Integrations to configure that were created in this build
            demisto_client: A demisto client

        Returns:
            A tuple with two lists:
            1. List of configured instances of modified integrations
            2. List of configured instances of new integrations
        """
        modified_modules_instances = []
        new_modules_instances = []
        for integration in modified_integrations_to_configure:
            placeholders_map = {'%%SERVER_HOST%%': self.servers[0]}
            module_instance = configure_integration_instance(integration, demisto_client_, placeholders_map)
            if module_instance:
                modified_modules_instances.append(module_instance)
        for integration in new_integrations_to_configure:
            placeholders_map = {'%%SERVER_HOST%%': self.servers[0]}
            module_instance = configure_integration_instance(integration, demisto_client_, placeholders_map)
            if module_instance:
                new_modules_instances.append(module_instance)
        return modified_modules_instances, new_modules_instances

    def instance_testing(self,
                         all_module_instances: list,
                         pre_update: bool,
                         use_mock: bool = True,
                         first_call: bool = True) -> Tuple[set, set]:
        """
        Runs 'test-module' command for the instances detailed in `all_module_instances`
        Args:
            self: An object containing the current build info.
            all_module_instances: The integration instances that should be tested
            pre_update: Whether this instance testing is before or after the content update on the server.
            use_mock: Whether to use mock while testing mockable integrations. Should be used mainly with
            private content build which aren't using the mocks.
            first_call: indicates if its the first time the function is called from the same place

        Returns:
            A set of the successful tests containing the instance name and the integration name
            A set of the failed tests containing the instance name and the integration name
        """
        update_status = 'Pre' if pre_update else 'Post'
        failed_tests = set()
        successful_tests = set()
        # Test all module instances (of modified + unchanged integrations) pre-updating content
        if all_module_instances:
            # only print start message if there are instances to configure
            logging.info(f'Start of Instance Testing ("Test" button) ({update_status}-update)')
        else:
            logging.info(f'No integrations to configure for the chosen tests. ({update_status}-update)')
        failed_instances = []
        for instance in all_module_instances:
            integration_of_instance = instance.get('brand', '')
            instance_name = instance.get('name', '')
            # If there is a failure, test_integration_instance will print it
            if integration_of_instance not in self.unmockable_integrations and use_mock:
                success = self.test_integration_with_mock(instance, pre_update)
            else:
                testing_client = self.servers[0].reconnect_client()
                success, _ = test_integration_instance(testing_client, instance)
            if not success:
                failed_tests.add((instance_name, integration_of_instance))
                failed_instances.append(instance)
            else:
                successful_tests.add((instance_name, integration_of_instance))

        # in case some tests failed post update, wait a 15 secs, runs the tests again
        if failed_instances and not pre_update and first_call:
            logging.info("some post-update tests failed, sleeping for 15 seconds, then running the failed tests again")
            sleep(15)
            _, failed_tests = self.instance_testing(failed_instances, pre_update=False, first_call=False)

        return successful_tests, failed_tests

    def update_content_on_servers(self) -> bool:
        """
        Changes marketplace bucket to new one that was created for current branch.
        Updates content on the build's server according to the server version.
        Args:
            self: Build object

        Returns:
            A boolean that indicates whether the content installation was successful.
            If the server version is lower then 5.9.9 will return the 'installed_content_packs_successfully' parameter as is
            If the server version is higher or equal to 6.0 - will return True if the packs installation was successful
            both before that update and after the update.
        """
        self.set_marketplace_url(self.servers, self.branch_name, self.ci_build_number, self.marketplace_tag_name,
                                 self.artifacts_folder, self.marketplace_buckets)
        installed_content_packs_successfully = self.install_packs()
        return installed_content_packs_successfully

    def create_and_upload_test_pack(self, packs_to_install: list = None):
        """Creates and uploads a test pack that contains the test playbook of the specified packs to install list.

        Args:
            packs_to_install (list): The packs to install list from the artifacts.
        """
        packs_to_install = packs_to_install or []
        create_test_pack(packs_to_install)

        for server in self.servers:
            upload_zipped_packs(client=server.client,
                                host=server.name or server.internal_ip,
                                pack_path=f'{Build.test_pack_target}/test_pack.zip')


class XSOARBuild(Build):

    def __init__(self, options):
        super().__init__(options)
        self.ami_env = options.ami_env
        servers_list, self.server_numeric_version = self.get_servers(options.ami_env)
        self.servers = [XSOARServer(internal_ip,
                                    self.username,
<<<<<<< HEAD
                                    self.password) for internal_ip in servers_list]
=======
                                    self.password,
                                    self.ci_build_number) for internal_ip, port in self.server_to_port_mapping.items()]
>>>>>>> f3c6d122

    @property
    def proxy(self) -> MITMProxy:
        """
        A property method that should create and return a single proxy instance through out the build
        Returns:
            The single proxy instance that should be used in this build.
        """
        if not self._proxy:
            self._proxy = MITMProxy(self.servers[0].internal_ip,
                                    logging_module=logging,
                                    build_number=self.ci_build_number,
                                    branch_name=self.branch_name)
        return self._proxy

    @property
    def marketplace_name(self) -> str:
        return 'xsoar'

    def configure_servers_and_restart(self):
        manual_restart = Build.run_environment == Running.WITH_LOCAL_SERVER
        for server in self.servers:
            configurations = dict()
            configure_types = []
            if is_redhat_instance(server.internal_ip):
                configurations.update(DOCKER_HARDENING_CONFIGURATION_FOR_PODMAN)
                configurations.update(NO_PROXY_CONFIG)
                configurations['python.pass.extra.keys'] += "##--network=slirp4netns:cidr=192.168.0.0/16"
            else:
                configurations.update(DOCKER_HARDENING_CONFIGURATION)
            configure_types.append('docker hardening')
            configure_types.append('marketplace')
            configurations.update(MARKET_PLACE_CONFIGURATION)

            error_msg = 'failed to set {} configurations'.format(' and '.join(configure_types))
            server.add_server_configuration(configurations, error_msg=error_msg, restart=not manual_restart)

        if manual_restart:
            input('restart your server and then press enter.')
        else:
            logging.info('Done restarting servers. Sleeping for 1 minute')
            sleep(60)

    def install_nightly_pack(self):
        """
        Installs all existing packs in master
        Collects all existing test playbooks, saves them to test_pack.zip
        Uploads test_pack.zip to server
        Args:
            self: A build object
        """
        # Install all existing packs with latest version
        self.concurrently_run_function_on_servers(function=install_all_content_packs_for_nightly,
                                                  service_account=self.service_account)
        # creates zip file test_pack.zip witch contains all existing TestPlaybooks
        create_test_pack()
        # uploads test_pack.zip to all servers
        self.concurrently_run_function_on_servers(function=upload_zipped_packs,
                                                  pack_path=f'{Build.test_pack_target}/test_pack.zip')

        logging.info('Sleeping for 45 seconds while installing nightly packs')
        sleep(45)

    @run_with_proxy_configured
    def test_integrations_post_update(self, new_module_instances: list,
                                      modified_module_instances: list) -> tuple:
        """
        Runs 'test-module on all integrations for post-update check
        Args:
            self: A build object
            new_module_instances: A list containing new integrations instances to run test-module on
            modified_module_instances: A list containing old (existing) integrations instances to run test-module on

        Returns:
            * A list of integration names that have failed the 'test-module' execution post update
            * A list of integration names that have succeeded the 'test-module' execution post update
        """
        modified_module_instances.extend(new_module_instances)
        successful_tests_post, failed_tests_post = self.instance_testing(modified_module_instances, pre_update=False)
        return successful_tests_post, failed_tests_post

    @run_with_proxy_configured
    def configure_and_test_integrations_pre_update(self, new_integrations, modified_integrations) -> tuple:
        """
        Configures integration instances that exist in the current version and for each integration runs 'test-module'.
        Args:
            self: Build object
            new_integrations: A list containing new integrations names
            modified_integrations: A list containing modified integrations names

        Returns:
            A tuple consists of:
            * A list of modified module instances configured
            * A list of new module instances configured
            * A list of integrations that have failed the 'test-module' command execution
            * A list of integrations that have succeeded the 'test-module' command execution
            * A list of new integrations names
        """
        tests_for_iteration = self.get_tests()
        modified_module_instances, new_module_instances = self.configure_server_instances(
            tests_for_iteration,
            new_integrations,
            modified_integrations)
        successful_tests_pre, failed_tests_pre = self.instance_testing(modified_module_instances, pre_update=True)
        return modified_module_instances, new_module_instances, failed_tests_pre, successful_tests_pre

    def test_integration_with_mock(self, instance: dict, pre_update: bool):
        """
        Runs 'test-module' for given integration with mitmproxy
        In case the playback mode fails and this is a pre-update run - a record attempt will be executed.
        Args:
            build: An object containing the current build info.
            instance: A dict containing the instance details
            pre_update: Whether this instance testing is before or after the content update on the server.

        Returns:
            The result of running the 'test-module' command for the given integration.
            If a record was executed - will return the result of the 'test--module' with the record mode only.
        """
        testing_client = self.servers[0].reconnect_client()
        integration_of_instance = instance.get('brand', '')
        logging.debug(f'Integration "{integration_of_instance}" is mockable, running test-module with mitmproxy')
        has_mock_file = self.proxy.has_mock_file(integration_of_instance)
        success = False
        if has_mock_file:
            with run_with_mock(self.proxy, integration_of_instance) as result_holder:
                success, _ = test_integration_instance(testing_client, instance)
                result_holder[RESULT] = success
                if not success:
                    logging.warning(f'Running test-module for "{integration_of_instance}" has failed in playback mode')
        if not success and not pre_update:
            logging.debug(f'Recording a mock file for integration "{integration_of_instance}".')
            with run_with_mock(self.proxy, integration_of_instance, record=True) as result_holder:
                success, _ = test_integration_instance(testing_client, instance)
                result_holder[RESULT] = success
                if not success:
                    logging.debug(f'Record mode for integration "{integration_of_instance}" has failed.')
        return success

    @staticmethod
    def set_marketplace_url(servers, branch_name, ci_build_number, marketplace_name=None, artifacts_folder=None,
                            marketplace_buckets=None):
        url_suffix = f'{quote_plus(branch_name)}/{ci_build_number}/xsoar'
        config_path = 'marketplace.bootstrap.bypass.url'
        config = {config_path: f'https://storage.googleapis.com/marketplace-ci-build/content/builds/{url_suffix}'}
        for server in servers:
            server.add_server_configuration(config, 'failed to configure marketplace custom url ', True)
        logging.success('Updated marketplace url and restarted servers')
        logging.info('sleeping for 120 seconds')
        sleep(120)

    @staticmethod
    def get_servers(ami_env):
        env_conf = get_env_conf()
        servers = get_servers(env_conf, ami_env)
        if Build.run_environment == Running.CI_RUN:
            server_numeric_version = get_server_numeric_version(ami_env)
        else:
            server_numeric_version = Build.DEFAULT_SERVER_VERSION
        return servers, server_numeric_version

    def concurrently_run_function_on_servers(self, function=None, pack_path=None, service_account=None):
        threads_list = []

        if not function:
            raise Exception('Install method was not provided.')

        # For each server url we install pack/ packs
        for server in self.servers:
            kwargs = {'client': server.client, 'host': server.internal_ip}
            if service_account:
                kwargs['service_account'] = service_account
            if pack_path:
                kwargs['pack_path'] = pack_path
            threads_list.append(Thread(target=function, kwargs=kwargs))
        run_threads_list(threads_list)


class CloudBuild(Build):

    def __init__(self, options):
        global SET_SERVER_KEYS
        SET_SERVER_KEYS = False
        super().__init__(options)
        self.is_cloud = True
        self.cloud_machine = options.cloud_machine
        self.api_key, self.server_numeric_version, self.base_url, self.xdr_auth_id =\
            self.get_cloud_configuration(options.cloud_machine, options.cloud_servers_path,
                                         options.cloud_servers_api_keys)
        self.servers = [CloudServer(self.api_key, self.server_numeric_version, self.base_url, self.xdr_auth_id,
                                    self.cloud_machine, self.ci_build_number)]
        self.marketplace_tag_name: str = options.marketplace_name
        self.artifacts_folder = options.artifacts_folder
        self.marketplace_buckets = options.marketplace_buckets

    @staticmethod
    def get_cloud_configuration(cloud_machine, cloud_servers_path, cloud_servers_api_keys_path):
        logging.info('getting cloud configuration')

        cloud_servers = get_json_file(cloud_servers_path)
        conf = cloud_servers.get(cloud_machine)
        cloud_servers_api_keys = get_json_file(cloud_servers_api_keys_path)
        api_key = cloud_servers_api_keys.get(cloud_machine)
        return api_key, conf.get('demisto_version'), conf.get('base_url'), conf.get('x-xdr-auth-id')

    @property
    def marketplace_name(self) -> str:
        return self.marketplace_tag_name

    def configure_servers_and_restart(self):
        # No need of this step in cloud.
        pass

    def test_integration_with_mock(self, instance: dict, pre_update: bool):
        # No need of this step in CLOUD.
        pass

    def install_nightly_pack(self):
        """
        Installs packs from content_packs_to_install.txt file
        Collects all existing test playbooks, saves them to test_pack.zip
        Uploads test_pack.zip to server
        """
        success = self.install_packs(install_packs_one_by_one=True)
        if not success:
            logging.error('Failed to install content packs, aborting.')
            sys.exit(1)
        # creates zip file test_pack.zip witch contains all existing TestPlaybooks
        create_test_pack()
        # uploads test_pack.zip to all servers (we have only one cloud server)
        for server in self.servers:
            upload_zipped_packs(client=server.client,
                                host=server.name,
                                pack_path=f'{Build.test_pack_target}/test_pack.zip')

        logging.info('Sleeping for 45 seconds while installing nightly packs')
        sleep(45)

    def test_integrations_post_update(self, new_module_instances: list,
                                      modified_module_instances: list) -> tuple:
        """
        Runs 'test-module on all integrations for post-update check
        Args:
            self: A build object
            new_module_instances: A list containing new integrations instances to run test-module on
            modified_module_instances: A list containing old (existing) integrations instances to run test-module on

        Returns:
            * A list of integration names that have failed the 'test-module' execution post update
            * A list of integration names that have succeeded the 'test-module' execution post update
        """
        modified_module_instances.extend(new_module_instances)
        successful_tests_post, failed_tests_post = self.instance_testing(modified_module_instances, pre_update=False,
                                                                         use_mock=False)
        return successful_tests_post, failed_tests_post

    def configure_and_test_integrations_pre_update(self, new_integrations, modified_integrations) -> tuple:
        """
        Configures integration instances that exist in the current version and for each integration runs 'test-module'.
        Args:
            self: Build object
            new_integrations: A list containing new integrations names
            modified_integrations: A list containing modified integrations names

        Returns:
            A tuple consists of:
            * A list of modified module instances configured
            * A list of new module instances configured
            * A list of integrations that have failed the 'test-module' command execution
            * A list of integrations that have succeeded the 'test-module' command execution
            * A list of new integrations names
        """
        tests_for_iteration = self.get_tests()
        modified_module_instances, new_module_instances = self.configure_server_instances(
            tests_for_iteration,
            new_integrations,
            modified_integrations)
        successful_tests_pre, failed_tests_pre = self.instance_testing(modified_module_instances,
                                                                       pre_update=True,
                                                                       use_mock=False)
        return modified_module_instances, new_module_instances, failed_tests_pre, successful_tests_pre

    @staticmethod
    def set_marketplace_url(servers, branch_name, ci_build_number, marketplace_name='marketplacev2',
                            artifacts_folder=ARTIFACTS_FOLDER_MPV2,
                            marketplace_buckets=MARKETPLACE_XSIAM_BUCKETS):
        logging.info('Copying custom build bucket to cloud_instance_bucket.')
        marketplace_name = marketplace_name
        from_bucket = f'{MARKETPLACE_TEST_BUCKET}/{branch_name}/{ci_build_number}/{marketplace_name}/content'
        output_file = f'{artifacts_folder}/Copy_custom_bucket_to_cloud_machine.log'
        for server in servers:
            to_bucket = f'{marketplace_buckets}/{server.name}'
            cmd = f'gsutil -m cp -r gs://{from_bucket} gs://{to_bucket}/'
            with open(output_file, "w") as outfile:
                subprocess.run(cmd.split(), stdout=outfile, stderr=outfile)
            try:
                # We are syncing marketplace since we are copying custom bucket to existing bucket and if new packs
                # were added, they will not appear on the cloud marketplace without sync.
                _ = demisto_client.generic_request_func(
                    self=server.client, method='POST',
                    path='/contentpacks/marketplace/sync')
            except Exception as e:
                logging.error(f'Filed to sync marketplace. Error: {e}')
        logging.info('Finished copying successfully.')
        sleep_time = 120
        logging.info(f'sleeping for {sleep_time} seconds')
        sleep(sleep_time)

    def concurrently_run_function_on_servers(self, function=None, pack_path=None, service_account=None):
        # no need to run this concurrently since we have only one server
        pass


def options_handler(args=None):
    parser = argparse.ArgumentParser(description='Utility for instantiating and testing integration instances')
    parser.add_argument('-u', '--user', help='The username for the login', required=True)
    parser.add_argument('-p', '--password', help='The password for the login', required=True)
    parser.add_argument('--ami_env', help='The AMI environment for the current run. Options are '
                                          '"Server Master", "Server 6.0". '
                                          'The server url is determined by the AMI environment.')
    parser.add_argument('-g', '--git_sha1', help='commit sha1 to compare changes with')
    parser.add_argument('-c', '--conf', help='Path to conf file', required=True)
    parser.add_argument('-s', '--secret', help='Path to secret conf file')
    parser.add_argument('-n', '--is-nightly', type=str2bool, help='Is nightly build')
    parser.add_argument('-pr', '--is_private', type=str2bool, help='Is private build')
    parser.add_argument('--branch', help='GitHub branch name', required=True)
    parser.add_argument('--build-number', help='CI job number where the instances were created', required=True)
    parser.add_argument('--test_pack_path', help='Path to where the test pack will be saved.',
                        default='/home/runner/work/content-private/content-private/content/artifacts/packs')
    parser.add_argument('--content_root', help='Path to the content root.',
                        default='/home/runner/work/content-private/content-private/content')
    parser.add_argument('--id_set_path', help='Path to the ID set.')
    parser.add_argument('-l', '--tests_to_run', help='Path to the Test Filter.',
                        default='./artifacts/filter_file.txt')
    parser.add_argument('-pl', '--pack_ids_to_install', help='Path to the packs to install file.',
                        default='./artifacts/content_packs_to_install.txt')
    parser.add_argument('--build_object_type', help='Build type running: XSOAR or XSIAM')
    parser.add_argument('--cloud_machine', help='cloud machine to use, if it is cloud build.')
    parser.add_argument('--cloud_servers_path', help='Path to secret cloud server metadata file.')
    parser.add_argument('--cloud_servers_api_keys', help='Path to file with cloud Servers api keys.')
    parser.add_argument('--marketplace_name', help='the name of the marketplace to use.')
    parser.add_argument('--artifacts_folder', help='the artifacts folder to use.')
    parser.add_argument('--marketplace_buckets', help='the path to the marketplace buckets.')
    # disable-secrets-detection-start
    parser.add_argument('-sa', '--service_account',
                        help=("Path to gcloud service account, is for circleCI usage. "
                              "For local development use your personal account and "
                              "authenticate using Google Cloud SDK by running: "
                              "`gcloud auth application-default login` and leave this parameter blank. "
                              "For more information go to: "
                              "https://googleapis.dev/python/google-api-core/latest/auth.html"),
                        required=False)
    # disable-secrets-detection-end
    options = parser.parse_args(args)

    return options


def check_test_version_compatible_with_server(test, server_version):
    """
    Checks if a given test is compatible wis the given server version.
    Arguments:
        test: (dict)
            Test playbook object from content conf.json. May contain the following fields: "playbookID",
            "integrations", "instance_names", "timeout", "nightly", "fromversion", "toversion.
        server_version: (int)
            The server numerical version.
    Returns:
        (bool) True if test is compatible with server version or False otherwise.
    """
    test_from_version = format_version(test.get('fromversion', '0.0.0'))
    test_to_version = format_version(test.get('toversion', '99.99.99'))
    server_version = format_version(server_version)

    if not Version(test_from_version) <= Version(server_version) <= Version(test_to_version):
        playbook_id = test.get('playbookID')
        logging.debug(
            f'Test Playbook: {playbook_id} was ignored in the content installation test due to version mismatch '
            f'(test versions: {test_from_version}-{test_to_version}, server version: {server_version})')
        return False
    return True


def filter_tests_with_incompatible_version(tests, server_version):
    """
    Filter all tests with incompatible version to the given server.
    Arguments:
        tests: (list)
            List of test objects.
        server_version: (int)
            The server numerical version.
    Returns:
        (lst): List of filtered tests (compatible version)
    """

    filtered_tests = [test for test in tests if
                      check_test_version_compatible_with_server(test, server_version)]
    return filtered_tests


def configure_integration_instance(integration, client, placeholders_map):
    """
    Configure an instance for an integration

    Arguments:
        integration: (dict)
            Integration object whose params key-values are set
        client: (demisto_client)
            The client to connect to
        placeholders_map: (dict)
             Dict that holds the real values to be replaced for each placeholder.

    Returns:
        (dict): Configured integration instance
    """
    integration_name = integration.get('name')
    logging.info(f'Configuring instance for integration "{integration_name}"')
    integration_instance_name = integration.get('instance_name', '')
    integration_params = change_placeholders_to_values(placeholders_map, integration.get('params'))
    is_byoi = integration.get('byoi', True)
    validate_test = integration.get('validate_test', True)

    integration_configuration = __get_integration_config(client, integration_name)
    if not integration_configuration:
        return None

    # In the integration configuration in content-test-conf conf.json, the test_validate flag was set to false
    if not validate_test:
        logging.debug(f'Skipping configuration for integration: {integration_name} (it has test_validate set to false)')
        return None
    module_instance = set_integration_instance_parameters(integration_configuration, integration_params,
                                                          integration_instance_name, is_byoi, client)
    return module_instance


def filepath_to_integration_name(integration_file_path):
    """Load an integration file and return the integration name.

    Args:
        integration_file_path (str): The path to an integration yml file.

    Returns:
        (str): The name of the integration.
    """
    integration_yaml = get_yaml(integration_file_path)
    integration_name = integration_yaml.get('name')
    return integration_name


def get_integration_names_from_files(integration_files_list):
    integration_names_list = [filepath_to_integration_name(path) for path in integration_files_list]
    return [name for name in integration_names_list if name]  # remove empty values


def get_new_and_modified_integration_files(branch_name):
    """Return 2 lists - list of new integrations and list of modified integrations since the first commit of the branch.

    Args:
        branch_name: The branch name against which we will run the 'git diff' command.

    Returns:
        (tuple): Returns a tuple of two lists, the file paths of the new integrations and modified integrations.
    """
    # get changed yaml files (filter only added and modified files)
    file_validator = ValidateManager(skip_dependencies=True)
    file_validator.branch_name = branch_name
    modified_files, added_files, _, _, _ = file_validator.get_changed_files_from_git()

    new_integration_files = [
        file_path for file_path in added_files if
        find_type(file_path) in [FileType.INTEGRATION, FileType.BETA_INTEGRATION]
    ]

    modified_integration_files = [
        file_path for file_path in modified_files if
        isinstance(file_path, str) and find_type(file_path) in [FileType.INTEGRATION, FileType.BETA_INTEGRATION]
    ]
    return new_integration_files, modified_integration_files


def is_content_update_in_progress(client):
    """Make request to check if content is updating.

    Args:
        client (demisto_client): The configured client to use.

    Returns:
        (str): Returns the request response data which is 'true' if updating and 'false' if not.
    """
    host = client.api_client.configuration.host
    logging.debug(f'Making "Get" request to server - "{host}" to check if content is installing.')

    # make request to check if content is updating
    response_data, status_code, _ = demisto_client.generic_request_func(self=client, path='/content/updating',
                                                                        method='GET', accept='application/json')

    if status_code >= 300 or status_code < 200:
        result_object = ast.literal_eval(response_data)
        message = result_object.get('message', '')
        logging.error(f"Failed to check if content is installing - with status code {status_code}\n{message}")
        return 'request unsuccessful'

    return response_data


def get_content_version_details(client, ami_name):
    """Make request for details about the content installed on the demisto instance.

    Args:
        client (demisto_client): The configured client to use.
        ami_name (string): the role name of the machine

    Returns:
        (tuple): The release version and asset ID of the content installed on the demisto instance.
    """
    host = client.api_client.configuration.host
    logging.info(f'Making "POST" request to server - "{host}" to check installed content.')

    # make request to installed content details
    uri = '/content/installedlegacy' if ami_name in MARKET_PLACE_MACHINES else '/content/installed'
    response_data, status_code, _ = demisto_client.generic_request_func(self=client, path=uri,
                                                                        method='POST')

    try:
        result_object = ast.literal_eval(response_data)
        logging.debug(f'Response was {response_data}')
    except ValueError:
        logging.exception('failed to parse response from demisto.')
        return '', 0

    if status_code >= 300 or status_code < 200:
        message = result_object.get('message', '')
        logging.error(f'Failed to check if installed content details - with status code {status_code}\n{message}')
    return result_object.get('release', ''), result_object.get('assetId', 0)


def change_placeholders_to_values(placeholders_map, config_item):
    """Replaces placeholders in the object to their real values

    Args:
        placeholders_map: (dict)
             Dict that holds the real values to be replaced for each placeholder.
        config_item: (json object)
            Integration configuration object.

    Returns:
        dict. json object with the real configuration.
    """
    item_as_string = json.dumps(config_item)
    for key, value in placeholders_map.items():
        item_as_string = item_as_string.replace(key, str(value))
    return json.loads(item_as_string)


def set_integration_params(build,
                           integrations,
                           secret_params,
                           instance_names,
                           placeholders_map,
                           logging_module=logging):
    """
    For each integration object, fill in the parameter values needed to configure an instance from
    the secret_params taken from our secret configuration file. Because there may be a number of
    configurations for a single integration (if there are values provided in our secret conf for
    multiple different instances of the same integration) then selects the parameter values for the
    configuration of the instance whose instance is in 'instance_names' (will take the last one listed
    in 'secret_params'). Note that this function does not explicitly return the modified 'integrations'
    object but rather it modifies the 'integrations' object since it is passed by reference and not by
    value, so the 'integrations' object that was passed to this function will have been changed once
    this function has completed execution and gone out of scope.

    Arguments:
        build: Build object
        integrations: (list of dicts)
            List of integration objects whose 'params' attribute will be populated in this function.
        secret_params: (list of dicts)
            List of secret configuration values for all of our integrations (as well as specific
            instances of said integrations).
        instance_names: (list)
            The names of particular instances of an integration to use the secret_params of as the
            configuration values.
        placeholders_map: (dict)
             Dict that holds the real values to be replaced for each placeholder.
        logging_module (Union[ParallelLoggingManager,logging]): The logging module to use

    Returns:
        (bool): True if integrations params were filled with secret configuration values, otherwise false
    """
    for integration in integrations:
        integration_params = [change_placeholders_to_values(placeholders_map, item) for item
                              in secret_params if item['name'] == integration['name']]
        if integration['name'] == "Core REST API" and build.is_cloud:
            integration_params[0]['params'] = {  # type: ignore
                "url": build.base_url,
                "creds_apikey": {
                    "identifier": str(build.xdr_auth_id),
                    "password": build.api_key,
                },
                "auth_method": "Standard",
                "insecure": True,
                "proxy": False,
            }

        if integration_params:
            matched_integration_params = integration_params[0]
            # if there are more than one integration params, it means that there are configuration
            # values in our secret conf for multiple instances of the given integration and now we
            # need to match the configuration values to the proper instance as specified in the
            # 'instance_names' list argument
            if len(integration_params) != 1:
                found_matching_instance = False
                for item in integration_params:
                    if item.get('instance_name', 'Not Found') in instance_names:
                        matched_integration_params = item
                        found_matching_instance = True

                if not found_matching_instance:
                    optional_instance_names = [optional_integration.get('instance_name', 'None')
                                               for optional_integration in integration_params]
                    failed_match_instance_msg = 'There are {} instances of {}, please select one of them by using' \
                                                ' the instance_name argument in conf.json. The options are:\n{}'
                    logging_module.error(failed_match_instance_msg.format(len(integration_params),
                                                                          integration['name'],
                                                                          '\n'.join(optional_instance_names)))
                    return False

            integration['params'] = matched_integration_params.get('params', {})
            integration['byoi'] = matched_integration_params.get('byoi', True)
            integration['instance_name'] = matched_integration_params.get('instance_name', integration['name'])
            integration['validate_test'] = matched_integration_params.get('validate_test', True)
            if integration['name'] not in build.unmockable_integrations:
                integration['params'].update({'proxy': True})
                logging.debug(
                    f'Configuring integration "{integration["name"]}" with proxy=True')
            else:
                integration['params'].update({'proxy': False})
                logging.debug(
                    f'Configuring integration "{integration["name"]}" with proxy=False')

    return True


def set_module_params(param_conf, integration_params):
    """Configure a parameter object for use in a module instance.

    Each integration parameter is actually an object with many fields that together describe it. E.g. a given
    parameter will have all of the following fields - "name", "display", "value", "hasvalue", "defaultValue",
    etc. This function fills the "value" field for a parameter configuration object and returns it for use in
    a module instance.

    Args:
        param_conf (dict): The parameter configuration object.
        integration_params (dict): The values to use for an integration's parameters to configure an instance.

    Returns:
        (dict): The configured parameter object
    """
    if param_conf['display'] in integration_params or param_conf['name'] in integration_params:
        # param defined in conf
        key = param_conf['display'] if param_conf['display'] in integration_params else param_conf['name']
        if key == 'credentials' or key == "creds_apikey":
            credentials = integration_params[key]
            param_value = {
                'credential': '',
                'identifier': credentials.get('identifier', ''),
                'password': credentials['password'],
                'passwordChanged': False
            }
        else:
            param_value = integration_params[key]

        param_conf['value'] = param_value
        param_conf['hasvalue'] = True
    elif param_conf['defaultValue']:
        # if the parameter doesn't have a value provided in the integration's configuration values
        # but does have a default value then assign it to the parameter for the module instance
        param_conf['value'] = param_conf['defaultValue']
    return param_conf


def __set_server_keys(client, integration_params, integration_name):
    """Adds server configuration keys using the demisto_client.

    Args:
        client (demisto_client): The configured client to use.
        integration_params (dict): The values to use for an integration's parameters to configure an instance.
        integration_name (str): The name of the integration which the server configurations keys are related to.

    """
    if 'server_keys' not in integration_params or not SET_SERVER_KEYS:
        return

    logging.info(f'Setting server keys for integration: {integration_name}')

    data: dict = {
        'data': {},
        'version': -1
    }

    for key, value in integration_params.get('server_keys').items():
        data['data'][key] = value

    update_server_configuration(
        client=client,
        server_configuration=data,
        error_msg='Failed to set server keys'
    )


def set_integration_instance_parameters(integration_configuration,
                                        integration_params,
                                        integration_instance_name,
                                        is_byoi,
                                        client):
    """Set integration module values for integration instance creation

    The integration_configuration and integration_params should match, in that
    they are for the same integration

    Arguments:
        integration_configuration: (dict)
            dictionary of the integration configuration parameters/keys that need
            filling to instantiate an instance of a given integration
        integration_params: (dict)
            values for a given integration taken from the configuration file in
            which the secret values are stored to configure instances of various
            integrations
        integration_instance_name: (str)
            The name of the integration instance being configured if there is one
            provided in the conf.json
        is_byoi: (bool)
            If the integration is byoi or not
        client: (demisto_client)
            The client to connect to

    Returns:
        (dict): The configured module instance to send to the Demisto server for
        instantiation.
    """
    module_configuration = integration_configuration.get('configuration', {})
    if not module_configuration:
        module_configuration = []

    if 'integrationInstanceName' in integration_params:
        instance_name = integration_params['integrationInstanceName']
    else:
        instance_name = '{}_test_{}'.format(integration_instance_name.replace(' ', '_'), str(uuid.uuid4()))

    # define module instance
    module_instance = {
        'brand': integration_configuration['name'],
        'category': integration_configuration['category'],
        'configuration': integration_configuration,
        'data': [],
        'enabled': "true",
        'engine': '',
        'id': '',
        'isIntegrationScript': is_byoi,
        'name': instance_name,
        'passwordProtected': False,
        'version': 0
    }

    # set server keys
    __set_server_keys(client, integration_params, integration_configuration['name'])

    # set module params
    for param_conf in module_configuration:
        configured_param = set_module_params(param_conf, integration_params)
        module_instance['data'].append(configured_param)

    return module_instance


def group_integrations(integrations, skipped_integrations_conf, new_integrations_names, modified_integrations_names):
    """
    Filter integrations into their respective lists - new, modified or unchanged. if it's on the skip list, then
    skip if random tests were chosen then we may be configuring integrations that are neither new or modified.

    Args:
        integrations (list): The integrations to categorize.
        skipped_integrations_conf (dict): Integrations that are on the skip list.
        new_integrations_names (list): The names of new integrations.
        modified_integrations_names (list): The names of modified integrations.

    Returns:
        (tuple): Lists of integrations objects as well as an Integration-to-Status dictionary useful for logs.
    """
    new_integrations = []
    modified_integrations = []
    unchanged_integrations = []
    integration_to_status = {}
    for integration in integrations:
        integration_name = integration.get('name', '')
        if integration_name in skipped_integrations_conf.keys():
            continue

        if integration_name in new_integrations_names:
            new_integrations.append(integration)
        elif integration_name in modified_integrations_names:
            modified_integrations.append(integration)
            integration_to_status[integration_name] = 'Modified Integration'
        else:
            unchanged_integrations.append(integration)
            integration_to_status[integration_name] = 'Unchanged Integration'
    return new_integrations, modified_integrations, unchanged_integrations, integration_to_status


def get_integrations_for_test(test, skipped_integrations_conf):
    """Return a list of integration objects that are necessary for a test (excluding integrations on the skip list).

    Args:
        test (dict): Test dictionary from the conf.json file containing the playbookID, integrations and
            instance names.
        skipped_integrations_conf (dict): Skipped integrations dictionary with integration names as keys and
            the skip reason as values.

    Returns:
        (list): List of integration objects to configure.
    """
    integrations_conf = test.get('integrations', [])

    if not isinstance(integrations_conf, list):
        integrations_conf = [integrations_conf]

    integrations = [
        {'name': integration, 'params': {}} for
        integration in integrations_conf if integration not in skipped_integrations_conf
    ]
    return integrations


def update_content_on_demisto_instance(client, server, ami_name):
    """Try to update the content

    Args:
        client (demisto_client): The configured client to use.
        server (str): The server url to pass to Tests/update_content_data.py
    """
    content_zip_path = 'artifacts/all_content.zip'
    update_content(content_zip_path, server=server, client=client)

    # Check if content update has finished installing
    sleep_interval = 20
    updating_content = is_content_update_in_progress(client)
    while updating_content.lower() == 'true':
        sleep(sleep_interval)
        updating_content = is_content_update_in_progress(client)

    if updating_content.lower() == 'request unsuccessful':
        # since the request to check if content update installation finished didn't work, can't use that mechanism
        # to check and just try sleeping for 30 seconds instead to allow for content update installation to complete
        logging.debug('Request to install content was unsuccessful, sleeping for 30 seconds and retrying')
        sleep(30)
    else:
        # check that the content installation updated
        # verify the asset id matches the circleci build number / asset_id in the content-descriptor.json
        release, asset_id = get_content_version_details(client, ami_name)
        logging.info(f'Content Release Version: {release}')
        with open('./artifacts/content-descriptor.json', 'r') as cd_file:
            cd_json = json.loads(cd_file.read())
            cd_release = cd_json.get('release')
            cd_asset_id = cd_json.get('assetId')
        if release == cd_release and asset_id == cd_asset_id:
            logging.success(f'Content Update Successfully Installed on server {server}.')
        else:
            logging.error(
                f'Content Update to version: {release} was Unsuccessful:\nAttempted to install content with release '
                f'"{cd_release}" and assetId "{cd_asset_id}" but release "{release}" and assetId "{asset_id}" '
                f'were retrieved from the instance post installation.')
            if ami_name not in MARKET_PLACE_MACHINES:
                sys.exit(1)


def report_tests_status(preupdate_fails, postupdate_fails, preupdate_success, postupdate_success,
                        new_integrations_names, build=None):
    """Prints errors and/or warnings if there are any and returns whether whether testing was successful or not.

    Args:
        preupdate_fails (set): List of tuples of integrations that failed the "Test" button prior to content
            being updated on the demisto instance where each tuple is comprised of the integration name and the
            name of the instance that was configured for that integration which failed.
        postupdate_fails (set): List of tuples of integrations that failed the "Test" button after content was
            updated on the demisto instance where each tuple is comprised of the integration name and the name
            of the instance that was configured for that integration which failed.
        preupdate_success (set): List of tuples of integrations that succeeded the "Test" button prior to content
            being updated on the demisto instance where each tuple is comprised of the integration name and the
            name of the instance that was configured for that integration which failed.
        postupdate_success (set): List of tuples of integrations that succeeded the "Test" button after content was
            updated on the demisto instance where each tuple is comprised of the integration name and the name
            of the instance that was configured for that integration which failed.
        new_integrations_names (list): List of the names of integrations that are new since the last official
            content release and that will only be present on the demisto instance after the content update is
            performed.
        build: Build object

    Returns:
        (bool): False if there were integration instances that succeeded prior to the content update and then
            failed after content was updated, otherwise True.
    """
    testing_status = True

    # a "Test" can be either successful both before and after content update(succeeded_pre_and_post variable),
    # fail on one of them(mismatched_statuses variable), or on both(failed_pre_and_post variable)
    succeeded_pre_and_post = preupdate_success.intersection(postupdate_success)
    if succeeded_pre_and_post:
        succeeded_pre_and_post_string = "\n".join(
            [f'Integration: "{integration_of_instance}", Instance: "{instance_name}"' for
             instance_name, integration_of_instance in succeeded_pre_and_post])
        logging.success(
            'Integration instances that had ("Test" Button) succeeded both before and after the content update:\n'
            f'{succeeded_pre_and_post_string}')

    failed_pre_and_post = preupdate_fails.intersection(postupdate_fails)
    mismatched_statuses = postupdate_fails - preupdate_fails
    failed_only_after_update = []
    failed_but_is_new = []
    for instance_name, integration_of_instance in mismatched_statuses:
        if integration_of_instance in new_integrations_names:
            failed_but_is_new.append((instance_name, integration_of_instance))
        else:
            failed_only_after_update.append((instance_name, integration_of_instance))

    # warnings but won't fail the build step
    if failed_but_is_new:
        failed_but_is_new_string = "\n".join(
            [f'Integration: "{integration_of_instance}", Instance: "{instance_name}"'
             for instance_name, integration_of_instance in failed_but_is_new])
        logging.warning(f'New Integrations ("Test" Button) Failures:\n{failed_but_is_new_string}')
    if failed_pre_and_post:
        failed_pre_and_post_string = "\n".join(
            [f'Integration: "{integration_of_instance}", Instance: "{instance_name}"'
             for instance_name, integration_of_instance in failed_pre_and_post])
        logging.warning(f'Integration instances that had ("Test" Button) failures '
                        f'both before and after the content update'
                        f'(No need to handle ERROR messages for these "test-module" failures):'
                        f'\n{pformat(failed_pre_and_post_string)}.')
    # fail the step if there are instances that only failed after content was updated
    if failed_only_after_update:
        failed_only_after_update_string = "\n".join(
            [f'Integration: "{integration_of_instance}", Instance: "{instance_name}"' for
             instance_name, integration_of_instance in failed_only_after_update])
        testing_status = False
        logging.critical('Integration instances that had ("Test" Button) failures only after content was updated:\n'
                         f'{pformat(failed_only_after_update_string)}.\n'
                         f'This indicates that your updates introduced breaking changes to the integration.')
    else:
        # creating this file to indicates that this instance passed post update tests,
        # uses this file in XSOAR destroy instances
        if build and build.__class__ == XSOARBuild:
            with open("./Tests/is_post_update_passed_{}.txt".format(build.ami_env.replace(' ', '')), 'a'):
                pass

    return testing_status


def get_env_conf():
    if Build.run_environment == Running.CI_RUN:
        return get_json_file(Build.env_results_path)

    if Build.run_environment == Running.WITH_LOCAL_SERVER:
        # START CHANGE ON LOCAL RUN #
        return [{
            "InstanceDNS": "http://localhost:8080",
            "Role": "Server Master"  # e.g. 'Server Master'
        }]
    if Build.run_environment == Running.WITH_OTHER_SERVER:
        return [{
            "InstanceDNS": "DNS NANE",  # without http prefix
            "Role": "DEMISTO EVN"  # e.g. 'Server Master'
        }]

    #  END CHANGE ON LOCAL RUN  #
    return None


def get_servers(env_results, instance_role):
    """
    Arguments:
        env_results: (dict)
            env_results.json in server
        instance_role: (str)
            The amazon machine image environment whose IP we should connect to.

    Returns:
        (lst): The server url list to connect to
    """

    return [env.get('InstanceDNS') for env in env_results if instance_role in env.get('Role')]


def get_json_file(path):
    with open(path, 'r') as json_file:
        return json.loads(json_file.read())


def create_test_pack(packs: list = None):
    packs = packs or []
    test_pack_zip(Build.content_path, Build.test_pack_target, packs)


def test_files(content_path, packs_to_install: list = None):
    packs_root = f'{content_path}/Packs'
    packs_to_install = packs_to_install or []

    # if is given a list of packs to install then collect the test playbook only for those packs (in commit/push build)
    if packs_to_install:
        packs = filter(lambda x: x.is_dir() and x.name in packs_to_install, os.scandir(packs_root))
    else:
        # else collect the test playbooks for all content packs (in nightly)
        packs = filter(lambda x: x.is_dir(), os.scandir(packs_root))

    for pack_dir in packs:
        if pack_dir in SKIPPED_PACKS:
            continue
        playbooks_root = f'{pack_dir.path}/TestPlaybooks'
        if os.path.isdir(playbooks_root):
            for playbook_path, playbook in get_test_playbooks_in_dir(playbooks_root):
                yield playbook_path, playbook
            if os.path.isdir(f'{playbooks_root}/NonCircleTests'):
                for playbook_path, playbook in get_test_playbooks_in_dir(f'{playbooks_root}/NonCircleTests'):
                    yield playbook_path, playbook


def get_test_playbooks_in_dir(path):
    playbooks = filter(lambda x: x.is_file(), os.scandir(path))
    for playbook in playbooks:
        yield playbook.path, playbook


def test_pack_metadata():
    now = datetime.now().isoformat().split('.')[0]
    now = f'{now}Z'
    metadata = {
        "name": "test pack",
        "id": str(uuid.uuid4()),
        "description": "test pack (all test playbooks and scripts).",
        "created": now,
        "updated": now,
        "legacy": True,
        "support": "Cortex XSOAR",
        "supportDetails": {},
        "author": "Cortex XSOAR",
        "authorImage": "",
        "certification": "certified",
        "price": 0,
        "serverMinVersion": "6.0.0",
        "serverLicense": "",
        "currentVersion": "1.0.0",
        "general": [],
        "tags": [],
        "categories": [
            "Forensics & Malware Analysis"
        ],
        "contentItems": {},
        "integrations": [],
        "useCases": [],
        "keywords": [],
        "dependencies": {}
    }
    return json.dumps(metadata, indent=4)


def test_pack_zip(content_path, target, packs: list = None):
    """
    Iterates over all TestPlaybooks folders and adds all files from there to test_pack.zip' file.
    """
    packs = packs or []
    with zipfile.ZipFile(f'{target}/test_pack.zip', 'w', zipfile.ZIP_DEFLATED) as zip_file:
        zip_file.writestr('test_pack/metadata.json', test_pack_metadata())
        for test_path, test in test_files(content_path, packs):
            if not test_path.endswith('.yml'):
                continue
            test = test.name
            with open(test_path, 'r') as test_file:
                if not (test.startswith(('playbook-', 'script-'))):
                    test_type = find_type(_dict=yaml.safe_load(test_file), file_type='yml').value
                    test_file.seek(0)
                    test_target = f'test_pack/TestPlaybooks/{test_type}-{test}'
                else:
                    test_target = f'test_pack/TestPlaybooks/{test}'
                zip_file.writestr(test_target, test_file.read())


def get_non_added_packs_ids(build: Build):
    """
    In this step we want to get only updated packs (not new packs).
    :param build: the build object
    :return: all non added packs i.e. unchanged packs (dependencies) and modified packs
    """
    compare_against = (
        'master~1' if build.branch_name == 'master' else 'origin/master'
    )
    added_files = run_command(f'git diff --name-only --diff-filter=A '
                              f'{compare_against}..refs/heads/{build.branch_name} -- Packs/*/pack_metadata.json')
    if os.getenv('CONTRIB_BRANCH'):
        added_contrib_files = run_command(
            'git status -uall --porcelain -- Packs/*/pack_metadata.json | grep "?? "').replace('?? ', '')
        added_files = added_files if not added_contrib_files else '\n'.join([added_files, added_contrib_files])

    added_files = filter(lambda x: x, added_files.split('\n'))
    added_pack_ids = map(lambda x: x.split('/')[1], added_files)
    # build.pack_ids_to_install contains new packs and modified. added_pack_ids contains new packs only.
    return set(build.pack_ids_to_install) - set(added_pack_ids)


def run_git_diff(pack_name: str, build: Build) -> str:
    """
    Run git diff command with the specific pack id.
    Args:
        pack_name (str): The pack name.
        build (Build): The build object.
    Returns:
        (str): The git diff output.
    """
    compare_against = 'origin/master{}'.format('' if not build.branch_name == 'master' else '~1')
    return run_command(f'git diff {compare_against}..{build.branch_name} -- Packs/{pack_name}/pack_metadata.json')


def check_hidden_field_changed(pack_name: str, build: Build) -> bool:
    """
    Check if pack turned from hidden to non-hidden.
    Args:
        pack_name (str): The pack name.
        build (Build): The build object.
    Returns:
        (bool): True if the pack transformed to non-hidden.
    """
    diff = run_git_diff(pack_name, build)
    for diff_line in diff.splitlines():
        if '"hidden": false' in diff_line and diff_line.split()[0].startswith('+'):
            return True
    return False


def get_turned_non_hidden_packs(modified_packs_names: Set[str], build: Build) -> Set[str]:
    """
    Return a set of packs which turned from hidden to non-hidden.
    Args:
        modified_packs_names (Set[str]): The set of packs to install.
        build (Build): The build object.
    Returns:
        (Set[str]): The set of packs names which are turned non-hidden.
    """
    hidden_packs = set()
    for pack_name in modified_packs_names:
        # check if the pack turned from hidden to non-hidden.
        if check_hidden_field_changed(pack_name, build):
            hidden_packs.add(pack_name)
    return hidden_packs


def create_build_object() -> Build:
    options = options_handler()
    logging.info(f'Build type: {options.build_object_type}')
    if options.build_object_type == XSOAR_BUILD_TYPE:
        return XSOARBuild(options)
    elif options.build_object_type == CLOUD_BUILD_TYPE:
        return CloudBuild(options)
    else:
        raise Exception(f"Wrong Build object type {options.build_object_type}.")


def packs_names_to_integrations_names(turned_non_hidden_packs_names: Set[str]) -> List[str]:
    """
    Convert packs names to the integrations names contained in it.
    Args:
        turned_non_hidden_packs_names (Set[str]): The turned non-hidden pack names (e.g. "AbnormalSecurity")
    Returns:
        List[str]: The turned non-hidden integrations names list.
    """
    hidden_integrations = []
    hidden_integrations_paths = [f'Packs/{pack_name}/Integrations' for pack_name in turned_non_hidden_packs_names]
    # extract integration names within the turned non-hidden packs.
    for hidden_integrations_path in hidden_integrations_paths:
        if os.path.exists(hidden_integrations_path):
            pack_integrations_paths = listdir_fullpath(hidden_integrations_path)
            for integration_path in pack_integrations_paths:
                hidden_integrations.append(integration_path.split("/")[-1])
    hidden_integrations_names = [integration for integration in hidden_integrations if
                                 not str(integration).startswith('.')]
    return hidden_integrations_names


def update_integration_lists(new_integrations_names: List[str], packs_not_to_install: Set[str] | None,
                             modified_integrations_names: List[str]) -> Tuple[List[str], List[str]]:
    """
    Add the turned non-hidden integrations names to the new integrations names list and
     remove it from modified integrations names.
    Args:
        new_integrations_names (List[str]): The new integration name (e.g. "AbnormalSecurity").
        packs_not_to_install (Set[str]): The turned non-hidden packs names.
        modified_integrations_names (List[str]): The modified integration name (e.g. "AbnormalSecurity").
    Returns:
        Tuple[List[str], List[str]]: The updated lists after filtering the turned non-hidden integrations.
    """
    if not packs_not_to_install:
        return new_integrations_names, modified_integrations_names

    hidden_integrations_names = packs_names_to_integrations_names(packs_not_to_install)
    # update the new integration and the modified integration with the non-hidden integrations.
    for hidden_integration_name in hidden_integrations_names:
        if hidden_integration_name in modified_integrations_names:
            modified_integrations_names.remove(hidden_integration_name)
            new_integrations_names.append(hidden_integration_name)
    return list(set(new_integrations_names)), modified_integrations_names


def filter_new_to_marketplace_packs(build: Build, modified_pack_names: Set[str]) -> Set[str]:
    """
    Return a set of packs that is new to the marketplace.
    Args:
        build (Build): The build object.
        modified_pack_names (Set[str]): The set of packs to install.
    Returns:
        (Set[str]): The set of the pack names that should not be installed.
    """
    first_added_to_marketplace = set()
    for pack_name in modified_pack_names:
        diff = run_git_diff(pack_name, build)
        if build.check_if_new_to_marketplace(diff):
            first_added_to_marketplace.add(pack_name)
    return first_added_to_marketplace


def get_packs_to_install(build: Build) -> Tuple[Set[str], Set[str]]:
    """
    Return a set of packs to install only in the pre-update, and set to install in post-update.
    Args:
        build (Build): The build object.
    Returns:
        (Set[str]): The set of the pack names that should not be installed.
        (Set[str]): The set of the pack names that should be installed only in post update. (non-hidden packs or packs
                                                that new to current marketplace)
    """
    modified_packs_names = get_non_added_packs_ids(build)

    non_hidden_packs = get_turned_non_hidden_packs(modified_packs_names, build)

    packs_with_higher_min_version = get_packs_with_higher_min_version(set(build.pack_ids_to_install),
                                                                      build.server_numeric_version)
    # packs to install used in post update
    build.pack_ids_to_install = list(set(build.pack_ids_to_install) - packs_with_higher_min_version)

    first_added_to_marketplace = filter_new_to_marketplace_packs(
        build, modified_packs_names - non_hidden_packs - packs_with_higher_min_version
    )

    packs_not_to_install_in_pre_update = set().union(*[packs_with_higher_min_version,
                                                       non_hidden_packs, first_added_to_marketplace])
    packs_to_install_in_pre_update = modified_packs_names - packs_not_to_install_in_pre_update
    return packs_to_install_in_pre_update, non_hidden_packs


def get_packs_with_higher_min_version(packs_names: Set[str],
                                      server_numeric_version: str) -> Set[str]:
    """
    Return a set of packs that have higher min version than the server version.

    Args:
        packs_names (Set[str]): A set of packs to install.
        server_numeric_version (str): The server version.

    Returns:
        (Set[str]): The set of the packs names that supposed to be not installed because
                    their min version is greater than the server version.
    """
    extract_content_packs_path = mkdtemp()
    packs_artifacts_path = f'{os.getenv("ARTIFACTS_FOLDER")}/content_packs.zip'
    extract_packs_artifacts(packs_artifacts_path, extract_content_packs_path)

    packs_with_higher_version = set()
    for pack_name in packs_names:
        pack_metadata = get_json_file(f"{extract_content_packs_path}/{pack_name}/metadata.json")
        server_min_version = pack_metadata.get(Metadata.SERVER_MIN_VERSION,
                                               pack_metadata.get('server_min_version', Metadata.SERVER_DEFAULT_MIN_VERSION))

        if 'Master' not in server_numeric_version and Version(server_numeric_version) < Version(server_min_version):
            packs_with_higher_version.add(pack_name)
            logging.info(f"Found pack '{pack_name}' with min version {server_min_version} that is "
                         f"higher than server version {server_numeric_version}")

    return packs_with_higher_version


def main():
    """
    This step in the build is doing different things for branch build and nightly.
    The flow for custom branch build is:
        1. Add server config and restart servers (only in xsoar).
        2. Disable all enabled integrations.
        3. Finds only modified (not new) packs and install them, same version as in production.
            (before the update in this branch).
        4. Finds all the packs that should not be installed, like turned hidden -> non-hidden packs names
           or packs with higher min version than the server version,
           or existing packs that were added to a new marketplace.
        5. Compares master to commit_sha and return two lists - new integrations and modified in the current branch.
           Filter the lists, add the turned non-hidden to the new integrations list and remove it from the modified list
           This filter purpose is to ignore the turned-hidden integration tests in the pre-update step. (#CIAC-3009)
        6. Configures integration instances (same version as in production) for the modified packs
            and runs `test-module` (pre-update).
        7. Changes marketplace bucket to the new one that was created in create-instances workflow.
        8. Installs all (new and modified) packs from current branch.
        9. After updating packs from branch, runs `test-module` for both new and modified integrations,
            to check that modified integrations was not broken. (post-update).
        10. Upload the test playbooks of packs from the packs to install list.
        11. Prints results.
    The flow for nightly:
        1. Add server config and restart servers (only in xsoar).
        2. Disable all enabled integrations.
        3. Upload all test playbooks that currently in master.
        4. In XSOAR:Install all existing packs, in cloud: install only requested packs.
    """
    install_logging('Install_Content_And_Configure_Integrations_On_Server.log', logger=logging)
    build = create_build_object()
    logging.info(f"Build Number: {build.ci_build_number}")

    build.configure_servers_and_restart()
    build.disable_instances()

    if build.is_nightly:
        build.install_nightly_pack()
    else:
        packs_to_install_in_pre_update, packs_to_install_in_post_update = get_packs_to_install(build)
        logging.info("Installing packs in pre-update step")
        build.install_packs(pack_ids=packs_to_install_in_pre_update)
        new_integrations_names, modified_integrations_names = build.get_changed_integrations(
            packs_to_install_in_post_update)
        pre_update_configuration_results = build.configure_and_test_integrations_pre_update(new_integrations_names,
                                                                                            modified_integrations_names)
        modified_module_instances, new_module_instances, failed_tests_pre, successful_tests_pre = pre_update_configuration_results
        logging.info("Installing packs in post-update step")
        installed_content_packs_successfully = build.update_content_on_servers()
        successful_tests_post, failed_tests_post = build.test_integrations_post_update(new_module_instances,
                                                                                       modified_module_instances)
        if not os.getenv('BUCKET_UPLOAD'):  # Don't need to upload test playbooks in upload flow
            build.create_and_upload_test_pack(packs_to_install=build.pack_ids_to_install)
        success = report_tests_status(failed_tests_pre, failed_tests_post, successful_tests_pre, successful_tests_post,
                                      new_integrations_names, build)
        if not success or not installed_content_packs_successfully:
            logging.exception('Failed to configure and test integration instances.')
            sys.exit(2)


if __name__ == '__main__':
    main()<|MERGE_RESOLUTION|>--- conflicted
+++ resolved
@@ -135,11 +135,7 @@
 
 class XSOARServer(Server):
 
-<<<<<<< HEAD
-    def __init__(self, internal_ip, user_name, password):
-=======
-    def __init__(self, internal_ip, port, user_name, password, build_number=''):
->>>>>>> f3c6d122
+    def __init__(self, internal_ip, user_name, password, build_number=''):
         super().__init__()
         self.__client = None
         self.internal_ip = internal_ip
@@ -579,12 +575,8 @@
         servers_list, self.server_numeric_version = self.get_servers(options.ami_env)
         self.servers = [XSOARServer(internal_ip,
                                     self.username,
-<<<<<<< HEAD
-                                    self.password) for internal_ip in servers_list]
-=======
                                     self.password,
-                                    self.ci_build_number) for internal_ip, port in self.server_to_port_mapping.items()]
->>>>>>> f3c6d122
+                                    self.ci_build_number) for internal_ip in servers_list]
 
     @property
     def proxy(self) -> MITMProxy:
