from __future__ import print_function

import argparse
import ast
import json
import os
import subprocess
import sys
import uuid
import zipfile
from datetime import datetime
from distutils.version import LooseVersion
from enum import IntEnum
from pprint import pformat
from threading import Thread
from time import sleep
<<<<<<< HEAD
from typing import List, Tuple, Union

=======
from typing import List, Tuple
from urllib.parse import quote_plus
>>>>>>> 39ef4747
import demisto_client
from demisto_sdk.commands.test_content.constants import SSH_USER
from ruamel import yaml

from Tests.Marketplace.search_and_install_packs import search_and_install_packs_and_their_dependencies, \
    upload_zipped_packs, install_all_content_packs_for_nightly
from Tests.scripts.utils.log_util import install_logging
from Tests.scripts.utils import logging_wrapper as logging
from Tests.test_content import extract_filtered_tests, get_server_numeric_version
from Tests.test_integration import __get_integration_config, __test_integration_instance, disable_all_integrations
from Tests.tools import run_with_proxy_configured
from Tests.update_content_data import update_content
from demisto_sdk.commands.common.constants import FileType
from demisto_sdk.commands.common.tools import run_threads_list, run_command, get_yaml, \
    str2bool, format_version, find_type
from demisto_sdk.commands.test_content.mock_server import MITMProxy, run_with_mock, RESULT
from demisto_sdk.commands.test_content.tools import update_server_configuration, is_redhat_instance
from demisto_sdk.commands.validate.validate_manager import ValidateManager

MARKET_PLACE_MACHINES = ('master',)
SKIPPED_PACKS = ['NonSupported', 'ApiModules']
NO_PROXY = ','.join([
    'oproxy.demisto.ninja',
    'oproxy-dev.demisto.ninja',
])
NO_PROXY_CONFIG = {'python.pass.extra.keys': f'--env##no_proxy={NO_PROXY}'}  # noqa: E501
DOCKER_HARDENING_CONFIGURATION = {
    'docker.cpu.limit': '1.0',
    'docker.run.internal.asuser': 'true',
    'limit.docker.cpu': 'true',
    'python.pass.extra.keys': f'--memory=1g##--memory-swap=-1##--pids-limit=256##--ulimit=nofile=1024:8192##--env##no_proxy={NO_PROXY}',    # noqa: E501
    'powershell.pass.extra.keys': f'--env##no_proxy={NO_PROXY}',
}
DOCKER_HARDENING_CONFIGURATION_FOR_PODMAN = {
    'docker.run.internal.asuser': 'true'
}
MARKET_PLACE_CONFIGURATION = {
    'content.pack.verify': 'false',
    'marketplace.initial.sync.delay': '0',
    'content.pack.ignore.missing.warnings.contentpack': 'true'
}
AVOID_DOCKER_IMAGE_VALIDATION = {
    'content.validate.docker.images': 'false'
}
ID_SET_PATH = './artifacts/id_set.json'


class Running(IntEnum):
    CI_RUN = 0
    WITH_OTHER_SERVER = 1
    WITH_LOCAL_SERVER = 2


class Server:

    def __init__(self, internal_ip, port, user_name, password):
        self.__ssh_client = None
        self.__client = None
        self.internal_ip = internal_ip
        self.ssh_tunnel_port = port
        self.user_name = user_name
        self.password = password

    def __str__(self):
        return self.internal_ip

    @property
    def client(self):
        if self.__client is None:
            self.__client = self.reconnect_client()

        return self.__client

    def reconnect_client(self):
        self.__client = demisto_client.configure(f'https://localhost:{self.ssh_tunnel_port}',
                                                 verify_ssl=False,
                                                 username=self.user_name,
                                                 password=self.password)
        return self.__client

    def add_server_configuration(self, config_dict, error_msg, restart=False):
        update_server_configuration(self.client, config_dict, error_msg)

        if restart:
            self.exec_command('sudo systemctl restart demisto')

    def exec_command(self, command):
        subprocess.check_output(f'ssh {SSH_USER}@{self.internal_ip} {command}'.split(),
                                stderr=subprocess.STDOUT)


def get_id_set(id_set_path) -> Union[dict, None]:
    """
    Used to collect the ID set so it can be passed to the Build class on init.

    :return: ID set as a dict if it exists.
    """
    if os.path.isfile(id_set_path):
        return get_json_file(id_set_path)
    return None


class Build:
    # START CHANGE ON LOCAL RUN #
    content_path = f'{os.getenv("HOME")}/project' if os.getenv('CIRCLECI') else os.getenv('CI_PROJECT_DIR')
    test_pack_target = f'{os.getenv("HOME")}/project/Tests' if os.getenv('CIRCLECI') else f'{os.getenv("CI_PROJECT_DIR")}/Tests'  # noqa
    key_file_path = 'Use in case of running with non local server'
    run_environment = Running.CI_RUN
    env_results_path = f'{os.getenv("ARTIFACTS_FOLDER")}/env_results.json'
    DEFAULT_SERVER_VERSION = '99.99.98'

    #  END CHANGE ON LOCAL RUN  #

    def __init__(self, options):
        self._proxy = None
        self.git_sha1 = options.git_sha1
        self.branch_name = options.branch
        self.ci_build_number = options.build_number
        self.is_nightly = options.is_nightly
        self.ami_env = options.ami_env
        self.server_to_port_mapping, self.server_numeric_version = self.get_servers(options.ami_env)
        self.secret_conf = get_json_file(options.secret)
        self.username = options.user if options.user else self.secret_conf.get('username')
        self.password = options.password if options.password else self.secret_conf.get('userPassword')
        self.servers = [Server(internal_ip,
                               port,
                               self.username,
                               self.password) for internal_ip, port in self.server_to_port_mapping.items()]
        self.is_private = options.is_private
        conf = get_json_file(options.conf)
        self.tests = conf['tests']
        self.skipped_integrations_conf = conf['skipped_integrations']
        self.unmockable_integrations = conf['unmockable_integrations']
        id_set_path = options.id_set_path if options.id_set_path else ID_SET_PATH
        self.id_set = get_id_set(id_set_path)
        self.test_pack_path = options.test_pack_path if options.test_pack_path else None
        self.tests_to_run = self.fetch_tests_list(options.tests_to_run)
        self.content_root = options.content_root
        self.pack_ids_to_install = self.fetch_pack_ids_to_install(options.pack_ids_to_install)
        self.service_account = options.service_account

    @property
    def proxy(self) -> MITMProxy:
        """
        A property method that should create and return a single proxy instance through out the build
        Returns:
            The single proxy instance that should be used in this build.
        """
        if not self._proxy:
            self._proxy = MITMProxy(self.servers[0].internal_ip,
                                    logging_module=logging,
                                    build_number=self.ci_build_number,
                                    branch_name=self.branch_name)
        return self._proxy

    @staticmethod
    def fetch_tests_list(tests_to_run_path: str):
        """
        Fetches the test list from the filter.

        :param tests_to_run_path: Path to location of test filter.
        :return: List of tests if there are any, otherwise empty list.
        """
        tests_to_run = []
        with open(tests_to_run_path, "r") as filter_file:
            tests_from_file = filter_file.readlines()
            for test_from_file in tests_from_file:
                test_clean = test_from_file.rstrip()
                tests_to_run.append(test_clean)
        return tests_to_run

    @staticmethod
    def fetch_pack_ids_to_install(packs_to_install_path: str):
        """
        Fetches the test list from the filter.

        :param packs_to_install_path: Path to location of pack IDs to install file.
        :return: List of Pack IDs if there are any, otherwise empty list.
        """
        tests_to_run = []
        with open(packs_to_install_path, "r") as filter_file:
            tests_from_file = filter_file.readlines()
            for test_from_file in tests_from_file:
                test_clean = test_from_file.rstrip()
                tests_to_run.append(test_clean)
        return tests_to_run

    @staticmethod
    def get_servers(ami_env):
        env_conf = get_env_conf()
        server_to_port_mapping = map_server_to_port(env_conf, ami_env)
        if Build.run_environment == Running.CI_RUN:
            server_numeric_version = get_server_numeric_version(ami_env)
        else:
            server_numeric_version = Build.DEFAULT_SERVER_VERSION
        return server_to_port_mapping, server_numeric_version


def options_handler():
    parser = argparse.ArgumentParser(description='Utility for instantiating and testing integration instances')
    parser.add_argument('-u', '--user', help='The username for the login', required=True)
    parser.add_argument('-p', '--password', help='The password for the login', required=True)
    parser.add_argument('--ami_env', help='The AMI environment for the current run. Options are '
                                          '"Server Master", "Server 6.0". '
                                          'The server url is determined by the AMI environment.')
    parser.add_argument('-g', '--git_sha1', help='commit sha1 to compare changes with')
    parser.add_argument('-c', '--conf', help='Path to conf file', required=True)
    parser.add_argument('-s', '--secret', help='Path to secret conf file')
    parser.add_argument('-n', '--is-nightly', type=str2bool, help='Is nightly build')
    parser.add_argument('-pr', '--is_private', type=str2bool, help='Is private build')
    parser.add_argument('--branch', help='GitHub branch name', required=True)
    parser.add_argument('--build-number', help='CI job number where the instances were created', required=True)
    parser.add_argument('--test_pack_path', help='Path to where the test pack will be saved.',
                        default='/home/runner/work/content-private/content-private/content/artifacts/packs')
    parser.add_argument('--content_root', help='Path to the content root.',
                        default='/home/runner/work/content-private/content-private/content')
    parser.add_argument('--id_set_path', help='Path to the ID set.')
    parser.add_argument('-l', '--tests_to_run', help='Path to the Test Filter.',
                        default='./artifacts/filter_file.txt')
    parser.add_argument('-pl', '--pack_ids_to_install', help='Path to the packs to install file.',
                        default='./artifacts/content_packs_to_install.txt')
    # disable-secrets-detection-start
    parser.add_argument('-sa', '--service_account',
                        help=("Path to gcloud service account, is for circleCI usage. "
                              "For local development use your personal account and "
                              "authenticate using Google Cloud SDK by running: "
                              "`gcloud auth application-default login` and leave this parameter blank. "
                              "For more information go to: "
                              "https://googleapis.dev/python/google-api-core/latest/auth.html"),
                        required=False)
    # disable-secrets-detection-end
    options = parser.parse_args()

    return options


def check_test_version_compatible_with_server(test, server_version):
    """
    Checks if a given test is compatible wis the given server version.
    Arguments:
        test: (dict)
            Test playbook object from content conf.json. May contain the following fields: "playbookID",
            "integrations", "instance_names", "timeout", "nightly", "fromversion", "toversion.
        server_version: (int)
            The server numerical version.
    Returns:
        (bool) True if test is compatible with server version or False otherwise.
    """
    test_from_version = format_version(test.get('fromversion', '0.0.0'))
    test_to_version = format_version(test.get('toversion', '99.99.99'))
    server_version = format_version(server_version)

    if not LooseVersion(test_from_version) <= LooseVersion(server_version) <= LooseVersion(test_to_version):
        playbook_id = test.get('playbookID')
        logging.debug(
            f'Test Playbook: {playbook_id} was ignored in the content installation test due to version mismatch '
            f'(test versions: {test_from_version}-{test_to_version}, server version: {server_version})')
        return False
    return True


def filter_tests_with_incompatible_version(tests, server_version):
    """
    Filter all tests with incompatible version to the given server.
    Arguments:
        tests: (list)
            List of test objects.
        server_version: (int)
            The server numerical version.
    Returns:
        (lst): List of filtered tests (compatible version)
    """

    filtered_tests = [test for test in tests if
                      check_test_version_compatible_with_server(test, server_version)]
    return filtered_tests


def configure_integration_instance(integration, client, placeholders_map):
    """
    Configure an instance for an integration

    Arguments:
        integration: (dict)
            Integration object whose params key-values are set
        client: (demisto_client)
            The client to connect to
        placeholders_map: (dict)
             Dict that holds the real values to be replaced for each placeholder.

    Returns:
        (dict): Configured integration instance
    """
    integration_name = integration.get('name')
    logging.info(f'Configuring instance for integration "{integration_name}"')
    integration_instance_name = integration.get('instance_name', '')
    integration_params = change_placeholders_to_values(placeholders_map, integration.get('params'))
    is_byoi = integration.get('byoi', True)
    validate_test = integration.get('validate_test', True)

    integration_configuration = __get_integration_config(client, integration_name)
    if not integration_configuration:
        return None

    # In the integration configuration in content-test-conf conf.json, the test_validate flag was set to false
    if not validate_test:
        logging.debug(f'Skipping configuration for integration: {integration_name} (it has test_validate set to false)')
        return None
    module_instance = set_integration_instance_parameters(integration_configuration, integration_params,
                                                          integration_instance_name, is_byoi, client)
    return module_instance


def filepath_to_integration_name(integration_file_path):
    """Load an integration file and return the integration name.

    Args:
        integration_file_path (str): The path to an integration yml file.

    Returns:
        (str): The name of the integration.
    """
    integration_yaml = get_yaml(integration_file_path)
    integration_name = integration_yaml.get('name')
    return integration_name


def get_integration_names_from_files(integration_files_list):
    integration_names_list = [filepath_to_integration_name(path) for path in integration_files_list]
    return [name for name in integration_names_list if name]  # remove empty values


def get_new_and_modified_integration_files(branch_name):
    """Return 2 lists - list of new integrations and list of modified integrations since the first commit of the branch.

    Args:
        branch_name: The branch name against which we will run the 'git diff' command.

    Returns:
        (tuple): Returns a tuple of two lists, the file paths of the new integrations and modified integrations.
    """
    # get changed yaml files (filter only added and modified files)
    file_validator = ValidateManager(skip_dependencies=True)
    file_validator.branch_name = branch_name
    modified_files, added_files, _, _ = file_validator.get_changed_files_from_git()

    new_integration_files = [
        file_path for file_path in added_files if
        find_type(file_path) in [FileType.INTEGRATION, FileType.BETA_INTEGRATION]
    ]

    modified_integration_files = [
        file_path for file_path in modified_files if
        isinstance(file_path, str) and find_type(file_path) in [FileType.INTEGRATION, FileType.BETA_INTEGRATION]
    ]
    return new_integration_files, modified_integration_files


def is_content_update_in_progress(client):
    """Make request to check if content is updating.

    Args:
        client (demisto_client): The configured client to use.

    Returns:
        (str): Returns the request response data which is 'true' if updating and 'false' if not.
    """
    host = client.api_client.configuration.host
    logging.debug(f'Making "Get" request to server - "{host}" to check if content is installing.')

    # make request to check if content is updating
    response_data, status_code, _ = demisto_client.generic_request_func(self=client, path='/content/updating',
                                                                        method='GET', accept='application/json')

    if status_code >= 300 or status_code < 200:
        result_object = ast.literal_eval(response_data)
        message = result_object.get('message', '')
        logging.error(f"Failed to check if content is installing - with status code {status_code}\n{message}")
        return 'request unsuccessful'

    return response_data


def get_content_version_details(client, ami_name):
    """Make request for details about the content installed on the demisto instance.

    Args:
        client (demisto_client): The configured client to use.
        ami_name (string): the role name of the machine

    Returns:
        (tuple): The release version and asset ID of the content installed on the demisto instance.
    """
    host = client.api_client.configuration.host
    logging.info(f'Making "POST" request to server - "{host}" to check installed content.')

    # make request to installed content details
    uri = '/content/installedlegacy' if ami_name in MARKET_PLACE_MACHINES else '/content/installed'
    response_data, status_code, _ = demisto_client.generic_request_func(self=client, path=uri,
                                                                        method='POST')

    try:
        result_object = ast.literal_eval(response_data)
        logging.debug(f'Response was {response_data}')
    except ValueError:
        logging.exception('failed to parse response from demisto.')
        return '', 0

    if status_code >= 300 or status_code < 200:
        message = result_object.get('message', '')
        logging.error(f'Failed to check if installed content details - with status code {status_code}\n{message}')
    return result_object.get('release', ''), result_object.get('assetId', 0)


def change_placeholders_to_values(placeholders_map, config_item):
    """Replaces placeholders in the object to their real values

    Args:
        placeholders_map: (dict)
             Dict that holds the real values to be replaced for each placeholder.
        config_item: (json object)
            Integration configuration object.

    Returns:
        dict. json object with the real configuration.
    """
    item_as_string = json.dumps(config_item)
    for key, value in placeholders_map.items():
        item_as_string = item_as_string.replace(key, str(value))
    return json.loads(item_as_string)


def set_integration_params(build,
                           integrations,
                           secret_params,
                           instance_names,
                           placeholders_map,
                           logging_module=logging):
    """
    For each integration object, fill in the parameter values needed to configure an instance from
    the secret_params taken from our secret configuration file. Because there may be a number of
    configurations for a single integration (if there are values provided in our secret conf for
    multiple different instances of the same integration) then selects the parameter values for the
    configuration of the instance whose instance is in 'instance_names' (will take the last one listed
    in 'secret_params'). Note that this function does not explicitly return the modified 'integrations'
    object but rather it modifies the 'integrations' object since it is passed by reference and not by
    value, so the 'integrations' object that was passed to this function will have been changed once
    this function has completed execution and gone out of scope.

    Arguments:
        build: Build object
        integrations: (list of dicts)
            List of integration objects whose 'params' attribute will be populated in this function.
        secret_params: (list of dicts)
            List of secret configuration values for all of our integrations (as well as specific
            instances of said integrations).
        instance_names: (list)
            The names of particular instances of an integration to use the secret_params of as the
            configuration values.
        placeholders_map: (dict)
             Dict that holds the real values to be replaced for each placeholder.
        logging_module (Union[ParallelLoggingManager,logging]): The logging module to use

    Returns:
        (bool): True if integrations params were filled with secret configuration values, otherwise false
    """
    for integration in integrations:
        integration_params = [change_placeholders_to_values(placeholders_map, item) for item
                              in secret_params if item['name'] == integration['name']]
        if integration_params:
            matched_integration_params = integration_params[0]
            # if there are more than one integration params, it means that there are configuration
            # values in our secret conf for multiple instances of the given integration and now we
            # need to match the configuration values to the proper instance as specified in the
            # 'instance_names' list argument
            if len(integration_params) != 1:
                found_matching_instance = False
                for item in integration_params:
                    if item.get('instance_name', 'Not Found') in instance_names:
                        matched_integration_params = item
                        found_matching_instance = True

                if not found_matching_instance:
                    optional_instance_names = [optional_integration.get('instance_name', 'None')
                                               for optional_integration in integration_params]
                    failed_match_instance_msg = 'There are {} instances of {}, please select one of them by using' \
                                                ' the instance_name argument in conf.json. The options are:\n{}'
                    logging_module.error(failed_match_instance_msg.format(len(integration_params),
                                                                          integration['name'],
                                                                          '\n'.join(optional_instance_names)))
                    return False

            integration['params'] = matched_integration_params.get('params', {})
            integration['byoi'] = matched_integration_params.get('byoi', True)
            integration['instance_name'] = matched_integration_params.get('instance_name', integration['name'])
            integration['validate_test'] = matched_integration_params.get('validate_test', True)
            if integration['name'] not in build.unmockable_integrations:
                integration['params'].update({'proxy': True})
                logging.debug(
                    f'Configuring integration "{integration["name"]}" with proxy=True')
            else:
                integration['params'].update({'proxy': False})
                logging.debug(
                    f'Configuring integration "{integration["name"]}" with proxy=False')

    return True


def set_module_params(param_conf, integration_params):
    """Configure a parameter object for use in a module instance.

    Each integration parameter is actually an object with many fields that together describe it. E.g. a given
    parameter will have all of the following fields - "name", "display", "value", "hasvalue", "defaultValue",
    etc. This function fills the "value" field for a parameter configuration object and returns it for use in
    a module instance.

    Args:
        param_conf (dict): The parameter configuration object.
        integration_params (dict): The values to use for an integration's parameters to configure an instance.

    Returns:
        (dict): The configured parameter object
    """
    if param_conf['display'] in integration_params or param_conf['name'] in integration_params:
        # param defined in conf
        key = param_conf['display'] if param_conf['display'] in integration_params else param_conf['name']
        if key == 'credentials':
            credentials = integration_params[key]
            param_value = {
                'credential': '',
                'identifier': credentials['identifier'],
                'password': credentials['password'],
                'passwordChanged': False
            }
        else:
            param_value = integration_params[key]

        param_conf['value'] = param_value
        param_conf['hasvalue'] = True
    elif param_conf['defaultValue']:
        # if the parameter doesn't have a value provided in the integration's configuration values
        # but does have a default value then assign it to the parameter for the module instance
        param_conf['value'] = param_conf['defaultValue']
    return param_conf


def __set_server_keys(client, integration_params, integration_name):
    """Adds server configuration keys using the demisto_client.

    Args:
        client (demisto_client): The configured client to use.
        integration_params (dict): The values to use for an integration's parameters to configure an instance.
        integration_name (str): The name of the integration which the server configurations keys are related to.

    """
    if 'server_keys' not in integration_params:
        return

    logging.info(f'Setting server keys for integration: {integration_name}')

    data: dict = {
        'data': {},
        'version': -1
    }

    for key, value in integration_params.get('server_keys').items():
        data['data'][key] = value

    update_server_configuration(
        client=client,
        server_configuration=data,
        error_msg='Failed to set server keys'
    )


def set_integration_instance_parameters(integration_configuration,
                                        integration_params,
                                        integration_instance_name,
                                        is_byoi,
                                        client):
    """Set integration module values for integration instance creation

    The integration_configuration and integration_params should match, in that
    they are for the same integration

    Arguments:
        integration_configuration: (dict)
            dictionary of the integration configuration parameters/keys that need
            filling to instantiate an instance of a given integration
        integration_params: (dict)
            values for a given integration taken from the configuration file in
            which the secret values are stored to configure instances of various
            integrations
        integration_instance_name: (str)
            The name of the integration instance being configured if there is one
            provided in the conf.json
        is_byoi: (bool)
            If the integration is byoi or not
        client: (demisto_client)
            The client to connect to

    Returns:
        (dict): The configured module instance to send to the Demisto server for
        instantiation.
    """
    module_configuration = integration_configuration.get('configuration', {})
    if not module_configuration:
        module_configuration = []

    if 'integrationInstanceName' in integration_params:
        instance_name = integration_params['integrationInstanceName']
    else:
        instance_name = '{}_test_{}'.format(integration_instance_name.replace(' ', '_'), str(uuid.uuid4()))

    # define module instance
    module_instance = {
        'brand': integration_configuration['name'],
        'category': integration_configuration['category'],
        'configuration': integration_configuration,
        'data': [],
        'enabled': "true",
        'engine': '',
        'id': '',
        'isIntegrationScript': is_byoi,
        'name': instance_name,
        'passwordProtected': False,
        'version': 0
    }

    # set server keys
    __set_server_keys(client, integration_params, integration_configuration['name'])

    # set module params
    for param_conf in module_configuration:
        configured_param = set_module_params(param_conf, integration_params)
        module_instance['data'].append(configured_param)

    return module_instance


def group_integrations(integrations, skipped_integrations_conf, new_integrations_names, modified_integrations_names):
    """
    Filter integrations into their respective lists - new, modified or unchanged. if it's on the skip list, then
    skip if random tests were chosen then we may be configuring integrations that are neither new or modified.

    Args:
        integrations (list): The integrations to categorize.
        skipped_integrations_conf (dict): Integrations that are on the skip list.
        new_integrations_names (list): The names of new integrations.
        modified_integrations_names (list): The names of modified integrations.

    Returns:
        (tuple): Lists of integrations objects as well as an Integration-to-Status dictionary useful for logs.
    """
    new_integrations = []
    modified_integrations = []
    unchanged_integrations = []
    integration_to_status = {}
    for integration in integrations:
        integration_name = integration.get('name', '')
        if integration_name in skipped_integrations_conf.keys():
            continue

        if integration_name in new_integrations_names:
            new_integrations.append(integration)
        elif integration_name in modified_integrations_names:
            modified_integrations.append(integration)
            integration_to_status[integration_name] = 'Modified Integration'
        else:
            unchanged_integrations.append(integration)
            integration_to_status[integration_name] = 'Unchanged Integration'
    return new_integrations, modified_integrations, unchanged_integrations, integration_to_status


def get_integrations_for_test(test, skipped_integrations_conf):
    """Return a list of integration objects that are necessary for a test (excluding integrations on the skip list).

    Args:
        test (dict): Test dictionary from the conf.json file containing the playbookID, integrations and
            instance names.
        skipped_integrations_conf (dict): Skipped integrations dictionary with integration names as keys and
            the skip reason as values.

    Returns:
        (list): List of integration objects to configure.
    """
    integrations_conf = test.get('integrations', [])

    if not isinstance(integrations_conf, list):
        integrations_conf = [integrations_conf]

    integrations = [
        {'name': integration, 'params': {}} for
        integration in integrations_conf if integration not in skipped_integrations_conf
    ]
    return integrations


def update_content_on_demisto_instance(client, server, ami_name):
    """Try to update the content

    Args:
        client (demisto_client): The configured client to use.
        server (str): The server url to pass to Tests/update_content_data.py
    """
    content_zip_path = 'artifacts/all_content.zip'
    update_content(content_zip_path, server=server, client=client)

    # Check if content update has finished installing
    sleep_interval = 20
    updating_content = is_content_update_in_progress(client)
    while updating_content.lower() == 'true':
        sleep(sleep_interval)
        updating_content = is_content_update_in_progress(client)

    if updating_content.lower() == 'request unsuccessful':
        # since the request to check if content update installation finished didn't work, can't use that mechanism
        # to check and just try sleeping for 30 seconds instead to allow for content update installation to complete
        logging.debug('Request to install content was unsuccessful, sleeping for 30 seconds and retrying')
        sleep(30)
    else:
        # check that the content installation updated
        # verify the asset id matches the circleci build number / asset_id in the content-descriptor.json
        release, asset_id = get_content_version_details(client, ami_name)
        logging.info(f'Content Release Version: {release}')
        with open('./artifacts/content-descriptor.json', 'r') as cd_file:
            cd_json = json.loads(cd_file.read())
            cd_release = cd_json.get('release')
            cd_asset_id = cd_json.get('assetId')
        if release == cd_release and asset_id == cd_asset_id:
            logging.success(f'Content Update Successfully Installed on server {server}.')
        else:
            logging.error(
                f'Content Update to version: {release} was Unsuccessful:\nAttempted to install content with release '
                f'"{cd_release}" and assetId "{cd_asset_id}" but release "{release}" and assetId "{asset_id}" '
                f'were retrieved from the instance post installation.')
            if ami_name not in MARKET_PLACE_MACHINES:
                os._exit(1)


def report_tests_status(preupdate_fails, postupdate_fails, preupdate_success, postupdate_success,
                        new_integrations_names, build=None):
    """Prints errors and/or warnings if there are any and returns whether whether testing was successful or not.

    Args:
        preupdate_fails (set): List of tuples of integrations that failed the "Test" button prior to content
            being updated on the demisto instance where each tuple is comprised of the integration name and the
            name of the instance that was configured for that integration which failed.
        postupdate_fails (set): List of tuples of integrations that failed the "Test" button after content was
            updated on the demisto instance where each tuple is comprised of the integration name and the name
            of the instance that was configured for that integration which failed.
        preupdate_success (set): List of tuples of integrations that succeeded the "Test" button prior to content
            being updated on the demisto instance where each tuple is comprised of the integration name and the
            name of the instance that was configured for that integration which failed.
        postupdate_success (set): List of tuples of integrations that succeeded the "Test" button after content was
            updated on the demisto instance where each tuple is comprised of the integration name and the name
            of the instance that was configured for that integration which failed.
        new_integrations_names (list): List of the names of integrations that are new since the last official
            content release and that will only be present on the demisto instance after the content update is
            performed.
        build: Build object

    Returns:
        (bool): False if there were integration instances that succeeded prior to the content update and then
            failed after content was updated, otherwise True.
    """
    testing_status = True

    # a "Test" can be either successful both before and after content update(succeeded_pre_and_post variable),
    # fail on one of them(mismatched_statuses variable), or on both(failed_pre_and_post variable)
    succeeded_pre_and_post = preupdate_success.intersection(postupdate_success)
    if succeeded_pre_and_post:
        succeeded_pre_and_post_string = "\n".join(
            [f'Integration: "{integration_of_instance}", Instance: "{instance_name}"' for
             instance_name, integration_of_instance in succeeded_pre_and_post])
        logging.success(
            'Integration instances that had ("Test" Button) succeeded both before and after the content update:\n'
            f'{succeeded_pre_and_post_string}')

    failed_pre_and_post = preupdate_fails.intersection(postupdate_fails)
    mismatched_statuses = postupdate_fails - preupdate_fails
    failed_only_after_update = []
    failed_but_is_new = []
    for instance_name, integration_of_instance in mismatched_statuses:
        if integration_of_instance in new_integrations_names:
            failed_but_is_new.append((instance_name, integration_of_instance))
        else:
            failed_only_after_update.append((instance_name, integration_of_instance))

    # warnings but won't fail the build step
    if failed_but_is_new:
        failed_but_is_new_string = "\n".join(
            [f'Integration: "{integration_of_instance}", Instance: "{instance_name}"'
             for instance_name, integration_of_instance in failed_but_is_new])
        logging.warning(f'New Integrations ("Test" Button) Failures:\n{failed_but_is_new_string}')
    if failed_pre_and_post:
        failed_pre_and_post_string = "\n".join(
            [f'Integration: "{integration_of_instance}", Instance: "{instance_name}"'
             for instance_name, integration_of_instance in failed_pre_and_post])
        logging.warning(f'Integration instances that had ("Test" Button) failures '
                        f'both before and after the content update:\n{pformat(failed_pre_and_post_string)}')

    # fail the step if there are instances that only failed after content was updated
    if failed_only_after_update:
        failed_only_after_update_string = "\n".join(
            [f'Integration: "{integration_of_instance}", Instance: "{instance_name}"' for
             instance_name, integration_of_instance in failed_only_after_update])
        testing_status = False
        logging.critical('Integration instances that had ("Test" Button) failures only after content was updated:\n'
                         f'{pformat(failed_only_after_update_string)}.\n'
                         f'This indicates that your updates introduced breaking changes to the integration.')
    else:
        # creating this file to indicates that this instance passed post update tests
        if build:
            with open("./Tests/is_post_update_passed_{}.txt".format(build.ami_env.replace(' ', '')), 'a'):
                pass

    return testing_status


def get_env_conf():
    if Build.run_environment == Running.CI_RUN:
        return get_json_file(Build.env_results_path)

    elif Build.run_environment == Running.WITH_LOCAL_SERVER:
        # START CHANGE ON LOCAL RUN #
        return [{
            "InstanceDNS": "http://localhost:8080",
            "Role": "Server Master"  # e.g. 'Server Master'
        }]
    elif Build.run_environment == Running.WITH_OTHER_SERVER:
        return [{
            "InstanceDNS": "DNS NANE",  # without http prefix
            "Role": "DEMISTO EVN"  # e.g. 'Server Master'
        }]
    #  END CHANGE ON LOCAL RUN  #
    return None


def map_server_to_port(env_results, instance_role):
    """
    Arguments:
        env_results: (dict)
            env_results.json in server
        instance_role: (str)
            The amazon machine image environment whose IP we should connect to.

    Returns:
        (lst): The server url list to connect to
    """

    ip_to_port_map = {env.get('InstanceDNS'): env.get('TunnelPort') for env in env_results if
                      instance_role in env.get('Role', '')}
    return ip_to_port_map


def get_json_file(path):
    with open(path, 'r') as json_file:
        return json.loads(json_file.read())


def configure_servers_and_restart(build):
    manual_restart = Build.run_environment == Running.WITH_LOCAL_SERVER
    for server in build.servers:
        configurations = dict()
        configure_types = []
        if is_redhat_instance(server.internal_ip):
            configurations.update(DOCKER_HARDENING_CONFIGURATION_FOR_PODMAN)
            configurations.update(NO_PROXY_CONFIG)
            configurations['python.pass.extra.keys'] += "##--network=slirp4netns:cidr=192.168.0.0/16"
        else:
            configurations.update(DOCKER_HARDENING_CONFIGURATION)
        configure_types.append('docker hardening')
        configure_types.append('marketplace')
        configurations.update(MARKET_PLACE_CONFIGURATION)

        error_msg = 'failed to set {} configurations'.format(' and '.join(configure_types))
        server.add_server_configuration(configurations, error_msg=error_msg, restart=not manual_restart)

    if manual_restart:
        input('restart your server and then press enter.')
    else:
        logging.info('Done restarting servers. Sleeping for 1 minute')
        sleep(60)


def get_tests(build: Build) -> List[dict]:
    """
    Selects the tests from that should be run in this execution and filters those that cannot run in this server version
    Args:
        build: Build object

    Returns:
        Test configurations from conf.json that should be run in this execution
    """
    server_numeric_version: str = build.server_numeric_version
    tests: dict = build.tests
    if Build.run_environment == Running.CI_RUN:
        filtered_tests = extract_filtered_tests()
        if build.is_nightly:
            # skip test button testing
            logging.debug('Not running instance tests in nightly flow')
            tests_for_iteration = []
        else:
            tests_for_iteration = [test for test in tests
                                   if not filtered_tests or test.get('playbookID', '') in filtered_tests]

        tests_for_iteration = filter_tests_with_incompatible_version(tests_for_iteration, server_numeric_version)
        return tests_for_iteration
    else:
        # START CHANGE ON LOCAL RUN #
        return [
            {
                "playbookID": "Docker Hardening Test",
                "fromversion": "5.0.0"
            },
            {
                "integrations": "SplunkPy",
                "playbookID": "SplunkPy-Test-V2",
                "memory_threshold": 500,
                "instance_names": "use_default_handler"
            }
        ]
        #  END CHANGE ON LOCAL RUN  #


def get_changed_integrations(build: Build) -> tuple:
    """
    Return 2 lists - list of new integrations and list of modified integrations since the commit of the git_sha1.

    Args:
        build: the build object
    Returns:
        list of new integrations and list of modified integrations
    """
    new_integrations_files, modified_integrations_files = get_new_and_modified_integration_files(
        build.branch_name) if not build.is_private else ([], [])
    new_integrations_names, modified_integrations_names = [], []

    if new_integrations_files:
        new_integrations_names = get_integration_names_from_files(new_integrations_files)
        logging.debug(f'New Integrations Since Last Release:\n{new_integrations_names}')

    if modified_integrations_files:
        modified_integrations_names = get_integration_names_from_files(modified_integrations_files)
        logging.debug(f'Updated Integrations Since Last Release:\n{modified_integrations_names}')
    return new_integrations_names, modified_integrations_names


def get_pack_ids_to_install():
    if Build.run_environment == Running.CI_RUN:
        with open('./artifacts/content_packs_to_install.txt', 'r') as packs_stream:
            pack_ids = packs_stream.readlines()
            return [pack_id.rstrip('\n') for pack_id in pack_ids]
    else:
        # START CHANGE ON LOCAL RUN #
        return [
            'SplunkPy'
        ]
        #  END CHANGE ON LOCAL RUN  #


def nightly_install_packs(build, install_method=None, pack_path=None, service_account=None):
    threads_list = []

    if not install_method:
        raise Exception('Install method was not provided.')

    # For each server url we install pack/ packs
    for thread_index, server in enumerate(build.servers):
        kwargs = {'client': server.client, 'host': server.internal_ip}
        if service_account:
            kwargs['service_account'] = service_account
        if pack_path:
            kwargs['pack_path'] = pack_path
        threads_list.append(Thread(target=install_method, kwargs=kwargs))
    run_threads_list(threads_list)


def install_nightly_pack(build):
    nightly_install_packs(build, install_method=install_all_content_packs_for_nightly,
                          service_account=build.service_account)
    create_nightly_test_pack()
    nightly_install_packs(build, install_method=upload_zipped_packs,
                          pack_path=f'{Build.test_pack_target}/test_pack.zip')

    logging.info('Sleeping for 45 seconds while installing nightly packs')
    sleep(45)


def install_packs(build, pack_ids=None):
    pack_ids = get_pack_ids_to_install() if pack_ids is None else pack_ids
    installed_content_packs_successfully = True
    for server in build.servers:
        try:
            _, flag = search_and_install_packs_and_their_dependencies(pack_ids, server.client)
            if not flag:
                raise Exception('Failed to search and install packs.')
        except Exception:
            logging.exception('Failed to search and install packs')
            installed_content_packs_successfully = False

    return installed_content_packs_successfully


def configure_server_instances(build: Build, tests_for_iteration, all_new_integrations, modified_integrations):
    modified_module_instances = []
    new_module_instances = []
    testing_client = build.servers[0].client
    for test in tests_for_iteration:
        integrations = get_integrations_for_test(test, build.skipped_integrations_conf)

        playbook_id = test.get('playbookID')

        new_integrations, modified_integrations, unchanged_integrations, integration_to_status = group_integrations(
            integrations, build.skipped_integrations_conf, all_new_integrations, modified_integrations
        )
        integration_to_status_string = '\n\t\t\t\t\t\t'.join(
            [f'"{key}" - {val}' for key, val in integration_to_status.items()])
        if integration_to_status_string:
            logging.info(f'All Integrations for test "{playbook_id}":\n\t\t\t\t\t\t{integration_to_status_string}')
        else:
            logging.info(f'No Integrations for test "{playbook_id}"')
        instance_names_conf = test.get('instance_names', [])
        if not isinstance(instance_names_conf, list):
            instance_names_conf = [instance_names_conf]

        integrations_to_configure = modified_integrations[:]
        integrations_to_configure.extend(unchanged_integrations)
        placeholders_map = {'%%SERVER_HOST%%': build.servers[0]}
        new_ints_params_set = set_integration_params(build,
                                                     new_integrations,
                                                     build.secret_conf['integrations'],
                                                     instance_names_conf,
                                                     placeholders_map)
        ints_to_configure_params_set = set_integration_params(build,
                                                              integrations_to_configure,
                                                              build.secret_conf['integrations'],
                                                              instance_names_conf, placeholders_map)
        if not new_ints_params_set:
            logging.error(f'failed setting parameters for integrations: {new_integrations}')
        if not ints_to_configure_params_set:
            logging.error(f'failed setting parameters for integrations: {integrations_to_configure}')
        if not (new_ints_params_set and ints_to_configure_params_set):
            continue

        modified_module_instances_for_test, new_module_instances_for_test = configure_modified_and_new_integrations(
            build,
            integrations_to_configure,
            new_integrations,
            testing_client)

        modified_module_instances.extend(modified_module_instances_for_test)
        new_module_instances.extend(new_module_instances_for_test)
    return modified_module_instances, new_module_instances


def configure_modified_and_new_integrations(build: Build,
                                            modified_integrations_to_configure: list,
                                            new_integrations_to_configure: list,
                                            demisto_client: demisto_client) -> tuple:
    """
    Configures old and new integrations in the server configured in the demisto_client.
    Args:
        build: The build object
        modified_integrations_to_configure: Integrations to configure that are already exists
        new_integrations_to_configure: Integrations to configure that were created in this build
        demisto_client: A demisto client

    Returns:
        A tuple with two lists:
        1. List of configured instances of modified integrations
        2. List of configured instances of new integrations
    """
    modified_modules_instances = []
    new_modules_instances = []
    for integration in modified_integrations_to_configure:
        placeholders_map = {'%%SERVER_HOST%%': build.servers[0]}
        module_instance = configure_integration_instance(integration, demisto_client, placeholders_map)
        if module_instance:
            modified_modules_instances.append(module_instance)
    for integration in new_integrations_to_configure:
        placeholders_map = {'%%SERVER_HOST%%': build.servers[0]}
        module_instance = configure_integration_instance(integration, demisto_client, placeholders_map)
        if module_instance:
            new_modules_instances.append(module_instance)
    return modified_modules_instances, new_modules_instances


def instance_testing(build: Build,
                     all_module_instances: list,
                     pre_update: bool,
                     use_mock: bool = True,
                     first_call: bool = True) -> Tuple[set, set]:
    """
    Runs 'test-module' command for the instances detailed in `all_module_instances`
    Args:
        build: An object containing the current build info.
        all_module_instances: The integration instances that should be tested
        pre_update: Whether this instance testing is before or after the content update on the server.
        use_mock: Whether to use mock while testing mockable integrations. Should be used mainly with
        private content build which aren't using the mocks.
        first_call: indicates if its the first time the function is called from the same place

    Returns:
        A set of the successful tests containing the instance name and the integration name
        A set of the failed tests containing the instance name and the integration name
    """
    update_status = 'Pre' if pre_update else 'Post'
    failed_tests = set()
    successful_tests = set()
    # Test all module instances (of modified + unchanged integrations) pre-updating content
    if all_module_instances:
        # only print start message if there are instances to configure
        logging.info(f'Start of Instance Testing ("Test" button) ({update_status}-update)')
    else:
        logging.info(f'No integrations to configure for the chosen tests. ({update_status}-update)')
    failed_instances = []
    for instance in all_module_instances:
        integration_of_instance = instance.get('brand', '')
        instance_name = instance.get('name', '')
        # If there is a failure, __test_integration_instance will print it
        if integration_of_instance not in build.unmockable_integrations and use_mock:
            success = test_integration_with_mock(build, instance, pre_update)
        else:
            testing_client = build.servers[0].reconnect_client()
            success, _ = __test_integration_instance(testing_client, instance)
        if not success:
            failed_tests.add((instance_name, integration_of_instance))
            failed_instances.append(instance)
        else:
            successful_tests.add((instance_name, integration_of_instance))

    # in case some tests failed post update, wait a 15 secs, runs the tests again
    if failed_instances and not pre_update and first_call:
        logging.info("some post-update tests failed, sleeping for 15 seconds, then running the failed tests again")
        sleep(15)
        succeeded, failed_tests = instance_testing(build, failed_instances, pre_update=False, first_call=False)

    return successful_tests, failed_tests


def test_integration_with_mock(build: Build, instance: dict, pre_update: bool):
    """
    Runs 'test-module' for given integration with mitmproxy
    In case the playback mode fails and this is a pre-update run - a record attempt will be executed.
    Args:
        build: An object containing the current build info.
        instance: A dict containing the instance details
        pre_update: Whether this instance testing is before or after the content update on the server.

    Returns:
        The result of running the 'test-module' command for the given integration.
        If a record was executed - will return the result of the 'test--module' with the record mode only.
    """
    testing_client = build.servers[0].reconnect_client()
    integration_of_instance = instance.get('brand', '')
    logging.debug(f'Integration "{integration_of_instance}" is mockable, running test-module with mitmproxy')
    has_mock_file = build.proxy.has_mock_file(integration_of_instance)
    success = False
    if has_mock_file:
        with run_with_mock(build.proxy, integration_of_instance) as result_holder:
            success, _ = __test_integration_instance(testing_client, instance)
            result_holder[RESULT] = success
            if not success:
                logging.warning(f'Running test-module for "{integration_of_instance}" has failed in playback mode')
    if not success and not pre_update:
        logging.debug(f'Recording a mock file for integration "{integration_of_instance}".')
        with run_with_mock(build.proxy, integration_of_instance, record=True) as result_holder:
            success, _ = __test_integration_instance(testing_client, instance)
            result_holder[RESULT] = success
            if not success:
                logging.debug(f'Record mode for integration "{integration_of_instance}" has failed.')
    return success


def update_content_till_v6(build: Build):
    threads_list = []
    # For each server url we install content
    for thread_index, server in enumerate(build.servers):
        t = Thread(target=update_content_on_demisto_instance,
                   kwargs={'client': server.client, 'server': server.internal_ip, 'ami_name': build.ami_env})
        threads_list.append(t)

    run_threads_list(threads_list)


def disable_instances(build: Build):
    for server in build.servers:
        disable_all_integrations(server.client)


def create_nightly_test_pack():
    test_pack_zip(Build.content_path, Build.test_pack_target)


def test_files(content_path):
    packs_root = f'{content_path}/Packs'
    packs = filter(lambda x: x.is_dir(), os.scandir(packs_root))
    for pack_dir in packs:
        if pack_dir in SKIPPED_PACKS:
            continue
        playbooks_root = f'{pack_dir.path}/TestPlaybooks'
        if os.path.isdir(playbooks_root):
            for playbook_path, playbook in get_test_playbooks_in_dir(playbooks_root):
                yield playbook_path, playbook
            if os.path.isdir(f'{playbooks_root}/NonCircleTests'):
                for playbook_path, playbook in get_test_playbooks_in_dir(f'{playbooks_root}/NonCircleTests'):
                    yield playbook_path, playbook


def get_test_playbooks_in_dir(path):
    playbooks = filter(lambda x: x.is_file(), os.scandir(path))
    for playbook in playbooks:
        yield playbook.path, playbook


def test_pack_metadata():
    now = datetime.now().isoformat().split('.')[0]
    now = f'{now}Z'
    metadata = {
        "name": "nightly test",
        "id": str(uuid.uuid4()),
        "description": "nightly test pack (all test playbooks and scripts).",
        "created": now,
        "updated": now,
        "legacy": True,
        "support": "Cortex XSOAR",
        "supportDetails": {},
        "author": "Cortex XSOAR",
        "authorImage": "",
        "certification": "certified",
        "price": 0,
        "serverMinVersion": "6.0.0",
        "serverLicense": "",
        "currentVersion": "1.0.0",
        "general": [],
        "tags": [],
        "categories": [
            "Forensics & Malware Analysis"
        ],
        "contentItems": {},
        "integrations": [],
        "useCases": [],
        "keywords": [],
        "dependencies": {}
    }
    return json.dumps(metadata, indent=4)


def test_pack_zip(content_path, target):
    with zipfile.ZipFile(f'{target}/test_pack.zip', 'w', zipfile.ZIP_DEFLATED) as zip_file:
        zip_file.writestr('test_pack/metadata.json', test_pack_metadata())
        for test_path, test in test_files(content_path):
            if not test_path.endswith('.yml'):
                continue
            test = test.name
            with open(test_path, 'r') as test_file:
                if not (test.startswith('playbook-') or test.startswith('script-')):
                    test_type = find_type(_dict=yaml.safe_load(test_file), file_type='yml').value
                    test_file.seek(0)
                    test_target = f'test_pack/TestPlaybooks/{test_type}-{test}'
                else:
                    test_target = f'test_pack/TestPlaybooks/{test}'
                zip_file.writestr(test_target, test_file.read())


def get_non_added_packs_ids(build: Build):
    """

    :param build: the build object
    :return: all non added packs i.e. unchanged packs (dependencies) and modified packs
    """
    compare_against = 'origin/master{}'.format('' if not build.branch_name == 'master' else '~1')
    added_files = run_command(f'git diff --name-only --diff-filter=A '
                              f'{compare_against}..refs/heads/{build.branch_name} -- Packs/*/pack_metadata.json')
    if os.getenv('CONTRIB_BRANCH'):
        added_contrib_files = run_command(
            'git status -uall --porcelain -- Packs/*/pack_metadata.json | grep "?? "').replace('?? ', '')
        added_files = added_files if not added_contrib_files else '\n'.join([added_files, added_contrib_files])

    added_files = filter(lambda x: x, added_files.split('\n'))
    added_pack_ids = map(lambda x: x.split('/')[1], added_files)
    return set(get_pack_ids_to_install()) - set(added_pack_ids)


def set_marketplace_url(servers, branch_name, ci_build_number):
    url_suffix = quote_plus(f'{branch_name}/{ci_build_number}')
    config_path = 'marketplace.bootstrap.bypass.url'
    config = {config_path: f'https://storage.googleapis.com/marketplace-ci-build/content/builds/{url_suffix}'}
    for server in servers:
        server.add_server_configuration(config, 'failed to configure marketplace custom url ', True)
    logging.success('Updated marketplace url and restarted servers')
    logging.info('sleeping for 60 seconds')
    sleep(60)


@run_with_proxy_configured
def test_integrations_post_update(build: Build, new_module_instances: list, modified_module_instances: list) -> tuple:
    """
    Runs 'test-module on all integrations for post-update check
    Args:
        build: A build object
        new_module_instances: A list containing new integrations instances to run test-module on
        modified_module_instances: A list containing old (existing) integrations instances to run test-module on

    Returns:
        * A list of integration names that have failed the 'test-module' execution post update
        * A list of integration names that have succeeded the 'test-module' execution post update
    """
    modified_module_instances.extend(new_module_instances)
    successful_tests_post, failed_tests_post = instance_testing(build, modified_module_instances, pre_update=False)
    return successful_tests_post, failed_tests_post


def update_content_on_servers(build: Build) -> bool:
    """
    Updates content on the build's server according to the server version
    Args:
        build: Build object

    Returns:
        A boolean that indicates whether the content installation was successful.
        If the server version is lower then 5.9.9 will return the 'installed_content_packs_successfully' parameter as is
        If the server version is higher or equal to 6.0 - will return True if the packs installation was successful
        both before that update and after the update.
    """
    installed_content_packs_successfully = True
    if LooseVersion(build.server_numeric_version) < LooseVersion('6.0.0'):
        update_content_till_v6(build)
    elif not build.is_nightly:
        set_marketplace_url(build.servers, build.branch_name, build.ci_build_number)
        installed_content_packs_successfully = install_packs(build)
    return installed_content_packs_successfully


@run_with_proxy_configured
def configure_and_test_integrations_pre_update(build: Build, new_integrations, modified_integrations) -> tuple:
    """
    Configures integration instances that exist in the current version and for each integration runs 'test-module'.
    Args:
        build: Build object
        new_integrations: A list containing new integrations names
        modified_integrations: A list containing modified integrations names

    Returns:
        A tuple consists of:
        * A list of modified module instances configured
        * A list of new module instances configured
        * A list of integrations that have failed the 'test-module' command execution
        * A list of integrations that have succeeded the 'test-module' command execution
        * A list of new integrations names
    """
    tests_for_iteration = get_tests(build)
    modified_module_instances, new_module_instances = configure_server_instances(build,
                                                                                 tests_for_iteration,
                                                                                 new_integrations,
                                                                                 modified_integrations)
    successful_tests_pre, failed_tests_pre = instance_testing(build, modified_module_instances, pre_update=True)
    return modified_module_instances, new_module_instances, failed_tests_pre, successful_tests_pre


def install_packs_pre_update(build: Build) -> bool:
    """
    Install packs on server according to server version
    Args:
        build: A build object

    Returns:
        A boolean that indicates whether the installation was successful or not
    """
    installed_content_packs_successfully = False
    if LooseVersion(build.server_numeric_version) >= LooseVersion('6.0.0'):
        if build.is_nightly:
            install_nightly_pack(build)
            installed_content_packs_successfully = True
        else:
            if not build.is_private:
                pack_ids = get_non_added_packs_ids(build)
                installed_content_packs_successfully = install_packs(build, pack_ids=pack_ids)
    else:
        installed_content_packs_successfully = True
    return installed_content_packs_successfully


def main():
    install_logging('Install_Content_And_Configure_Integrations_On_Server.log', logger=logging)
    build = Build(options_handler())
    logging.info(f"Build Number: {build.ci_build_number}")

    configure_servers_and_restart(build)
    disable_instances(build)
    install_packs_pre_update(build)

    new_integrations, modified_integrations = get_changed_integrations(build)

    pre_update_configuration_results = configure_and_test_integrations_pre_update(build,
                                                                                  new_integrations,
                                                                                  modified_integrations)
    modified_module_instances, new_module_instances, failed_tests_pre, successful_tests_pre = pre_update_configuration_results
    installed_content_packs_successfully = update_content_on_servers(build)

    successful_tests_post, failed_tests_post = test_integrations_post_update(build,
                                                                             new_module_instances,
                                                                             modified_module_instances)

    success = report_tests_status(failed_tests_pre, failed_tests_post, successful_tests_pre, successful_tests_post,
                                  new_integrations, build)
    if not success or not installed_content_packs_successfully:
        sys.exit(2)


if __name__ == '__main__':
    main()<|MERGE_RESOLUTION|>--- conflicted
+++ resolved
@@ -14,13 +14,9 @@
 from pprint import pformat
 from threading import Thread
 from time import sleep
-<<<<<<< HEAD
 from typing import List, Tuple, Union
 
-=======
-from typing import List, Tuple
 from urllib.parse import quote_plus
->>>>>>> 39ef4747
 import demisto_client
 from demisto_sdk.commands.test_content.constants import SSH_USER
 from ruamel import yaml
