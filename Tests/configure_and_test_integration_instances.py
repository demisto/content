--- conflicted
+++ resolved
@@ -123,11 +123,7 @@
     test_pack_target = '{}/project/Tests'.format(os.getenv('HOME'))
     key_file_path = 'Use in case of running with non local server'
     run_environment = Running.CIRCLECI_RUN
-<<<<<<< HEAD
     env_results_path = os.getenv('ENV_RESULTS_PATH')
-=======
-    env_results_path = './artifacts/env_results.json'
->>>>>>> d50c4a91
     DEFAULT_SERVER_VERSION = '99.99.98'
 
     #  END CHANGE ON LOCAL RUN  #
@@ -211,7 +207,7 @@
         env_conf = get_env_conf()
         server_to_port_mapping = map_server_to_port(env_conf, ami_env)
         if Build.run_environment == Running.CIRCLECI_RUN:
-            server_numeric_version = get_server_numeric_version(ami_env=ami_env)
+            server_numeric_version = get_server_numeric_version(ami_env)
         else:
             server_numeric_version = Build.DEFAULT_SERVER_VERSION
         return server_to_port_mapping, server_numeric_version
