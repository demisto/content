--- conflicted
+++ resolved
@@ -235,13 +235,8 @@
             PackFolders.GENERIC_DEFINITIONS.value, PackFolders.GENERIC_FIELDS.value, PackFolders.GENERIC_MODULES.value,
             PackFolders.GENERIC_TYPES.value, PackFolders.LISTS.value, PackFolders.JOBS.value,
             PackFolders.PARSING_RULES.value, PackFolders.MODELING_RULES.value, PackFolders.CORRELATION_RULES.value,
-<<<<<<< HEAD
             PackFolders.XSIAM_DASHBOARDS.value, PackFolders.XSIAM_REPORTS.value,
-            PackFolders.WIZARDS.value, PackFolders.XDRC_TEMPLATES.value,
-=======
-            PackFolders.XSIAM_DASHBOARDS.value, PackFolders.XSIAM_REPORTS.value, PackFolders.TRIGGERS.value,
             PackFolders.WIZARDS.value, PackFolders.XDRC_TEMPLATES.value, PackFolders.LAYOUT_RULES.value
->>>>>>> 38e00295
         }
 
     @classmethod
