--- conflicted
+++ resolved
@@ -303,11 +303,8 @@
     FAILED_LOADING_USER_METADATA = "Failed in loading user defined metadata"
     FAILED_IMAGES_UPLOAD = "Failed to upload pack integration images to gcs"
     FAILED_AUTHOR_IMAGE_UPLOAD = "Failed to upload pack author image to gcs"
-<<<<<<< HEAD
+    FAILED_PREVIEW_IMAGES_UPLOAD = "Failed to upload pack preview images to gcs"
     FAILED_README_IMAGE_UPLOAD = "Failed to upload readme images to gcs"
-=======
-    FAILED_PREVIEW_IMAGES_UPLOAD = "Failed to upload pack preview images to gcs"
->>>>>>> e3fb9605
     FAILED_METADATA_PARSING = "Failed to parse and create metadata.json"
     FAILED_COLLECT_ITEMS = "Failed to collect pack content items data"
     FAILED_ZIPPING_PACK_ARTIFACTS = "Failed zipping pack artifacts"
