import json
import os
import stat
import subprocess
import fnmatch
import re
import shutil
import yaml
import google.auth
from google.cloud import storage
from google.cloud import bigquery
import enum
import base64
import urllib.parse
import logging
import warnings
from distutils.util import strtobool
from distutils.version import LooseVersion
from datetime import datetime
from zipfile import ZipFile, ZIP_DEFLATED
from Utils.release_notes_generator import aggregate_release_notes_for_marketplace
from typing import Tuple

CONTENT_ROOT_PATH = os.path.abspath(os.path.join(__file__, '../../..'))  # full path to content root repo
PACKS_FOLDER = "Packs"  # name of base packs folder inside content repo
PACKS_FULL_PATH = os.path.join(CONTENT_ROOT_PATH, PACKS_FOLDER)  # full path to Packs folder in content repo
IGNORED_FILES = ['__init__.py', 'ApiModules', 'NonSupported']  # files to ignore inside Packs folder
IGNORED_PATHS = [os.path.join(PACKS_FOLDER, p) for p in IGNORED_FILES]
PACKS_RESULTS_FILE = "packs_results.json"


class GCPConfig(object):
    """ Google cloud storage basic configurations

    """
    STORAGE_BASE_PATH = "content/packs"  # configurable base path for packs in gcs, can be modified
    IMAGES_BASE_PATH = "content/packs"  # images packs prefix stored in metadata
    BUILD_PATH_PREFIX = "content/builds"
    BUILD_BASE_PATH = ""
    PRIVATE_BASE_PATH = "content/packs"
    STORAGE_CONTENT_PATH = "content"  # base path for content in gcs
    USE_GCS_RELATIVE_PATH = True  # whether to use relative path in uploaded to gcs images
    GCS_PUBLIC_URL = "https://storage.googleapis.com"  # disable-secrets-detection
    PRODUCTION_BUCKET = "marketplace-dist"
    CI_BUILD_BUCKET = "marketplace-ci-build"
    PRODUCTION_PRIVATE_BUCKET = "marketplace-dist-private"
    CI_PRIVATE_BUCKET = "marketplace-ci-build-private"
    BASE_PACK = "Base"  # base pack name
    INDEX_NAME = "index"  # main index folder name
    CORE_PACK_FILE_NAME = "corepacks.json"  # core packs file name
    DOWNLOADS_TABLE = "oproxy-dev.shared_views.top_packs"  # packs downloads statistics table
    BIG_QUERY_MAX_RESULTS = 2000  # big query max row results

    with open(os.path.join(os.path.dirname(__file__), 'core_packs_list.json'), 'r') as core_packs_list_file:
        CORE_PACKS_LIST = json.load(core_packs_list_file)


class Metadata(object):
    """ Metadata constants and default values that are used in metadata parsing.
    """
    DATE_FORMAT = '%Y-%m-%dT%H:%M:%SZ'
    XSOAR_SUPPORT = "xsoar"
    XSOAR_SUPPORT_URL = "https://www.paloaltonetworks.com/cortex"  # disable-secrets-detection
    XSOAR_AUTHOR = "Cortex XSOAR"
    SERVER_DEFAULT_MIN_VERSION = "6.0.0"
    CERTIFIED = "certified"
    EULA_URL = "https://github.com/demisto/content/blob/master/LICENSE"  # disable-secrets-detection


class PackFolders(enum.Enum):
    """ Pack known folders. Should be replaced by constants from demisto-sdk in later step.

    """
    SCRIPTS = "Scripts"
    PLAYBOOKS = "Playbooks"
    INTEGRATIONS = "Integrations"
    TEST_PLAYBOOKS = 'TestPlaybooks'
    REPORTS = "Reports"
    DASHBOARDS = 'Dashboards'
    WIDGETS = 'Widgets'
    INCIDENT_FIELDS = 'IncidentFields'
    INCIDENT_TYPES = 'IncidentTypes'
    INDICATOR_FIELDS = 'IndicatorFields'
    LAYOUTS = 'Layouts'
    CLASSIFIERS = 'Classifiers'
    INDICATOR_TYPES = 'IndicatorTypes'
    CONNECTIONS = "Connections"

    @classmethod
    def pack_displayed_items(cls):
        return {
            PackFolders.SCRIPTS.value, PackFolders.DASHBOARDS.value, PackFolders.INCIDENT_FIELDS.value,
            PackFolders.INCIDENT_TYPES.value, PackFolders.INTEGRATIONS.value, PackFolders.PLAYBOOKS.value,
            PackFolders.INDICATOR_FIELDS.value, PackFolders.REPORTS.value, PackFolders.INDICATOR_TYPES.value,
            PackFolders.LAYOUTS.value, PackFolders.CLASSIFIERS.value, PackFolders.WIDGETS.value
        }

    @classmethod
    def yml_supported_folders(cls):
        return {PackFolders.INTEGRATIONS.value, PackFolders.SCRIPTS.value, PackFolders.PLAYBOOKS.value,
                PackFolders.TEST_PLAYBOOKS.value}

    @classmethod
    def json_supported_folders(cls):
        return {PackFolders.CLASSIFIERS.value, PackFolders.CONNECTIONS.value, PackFolders.DASHBOARDS.value,
                PackFolders.INCIDENT_FIELDS.value, PackFolders.INCIDENT_TYPES.value, PackFolders.INDICATOR_FIELDS.value,
                PackFolders.LAYOUTS.value, PackFolders.INDICATOR_TYPES.value, PackFolders.REPORTS.value,
                PackFolders.WIDGETS.value}


class PackStatus(enum.Enum):
    """ Enum of pack upload status, is used in printing upload summary.

    """
    SUCCESS = "Successfully uploaded pack data to gcs"
    FAILED_LOADING_USER_METADATA = "Failed in loading user defined metadata"
    FAILED_IMAGES_UPLOAD = "Failed to upload pack integration images to gcs"
    FAILED_AUTHOR_IMAGE_UPLOAD = "Failed to upload pack author image to gcs"
    FAILED_METADATA_PARSING = "Failed to parse and create metadata.json"
    FAILED_COLLECT_ITEMS = "Failed to collect pack content items data"
    FAILED_ZIPPING_PACK_ARTIFACTS = "Failed zipping pack artifacts"
    FAILED_SIGNING_PACKS = "Failed to sign the packs"
    FAILED_PREPARING_INDEX_FOLDER = "Failed in preparing and cleaning necessary index files"
    FAILED_UPDATING_INDEX_FOLDER = "Failed updating index folder"
    FAILED_UPLOADING_PACK = "Failed in uploading pack zip to gcs"
    PACK_ALREADY_EXISTS = "Specified pack already exists in gcs under latest version"
    PACK_IS_NOT_UPDATED_IN_RUNNING_BUILD = "Specific pack is not updated in current build"
    FAILED_REMOVING_PACK_SKIPPED_FOLDERS = "Failed to remove pack hidden and skipped folders"
    FAILED_RELEASE_NOTES = "Failed to generate changelog.json"
    FAILED_DETECTING_MODIFIED_FILES = "Failed in detecting modified files of the pack"
    FAILED_SEARCHING_PACK_IN_INDEX = "Failed in searching pack folder in index"


class Pack(object):
    """ Class that manipulates and manages the upload of pack's artifact and metadata to cloud storage.

    Args:
        pack_name (str): Pack root folder name.
        pack_path (str): Full path to pack folder.

    Attributes:
        PACK_INITIAL_VERSION (str): pack initial version that will be used as default.
        CHANGELOG_JSON (str): changelog json full name, may be changed in the future.
        README (str): pack's readme file name.
        METADATA (str): pack's metadata file name, the one that will be deployed to cloud storage.
        USER_METADATA (str); user metadata file name, the one that located in content repo.
        EXCLUDE_DIRECTORIES (list): list of directories to excluded before uploading pack zip to storage.
        AUTHOR_IMAGE_NAME (str): author image file name.
        RELEASE_NOTES (str): release notes folder name.

    """
    PACK_INITIAL_VERSION = "1.0.0"
    CHANGELOG_JSON = "changelog.json"
    README = "README.md"
    USER_METADATA = "pack_metadata.json"
    METADATA = "metadata.json"
    AUTHOR_IMAGE_NAME = "Author_image.png"
    EXCLUDE_DIRECTORIES = [PackFolders.TEST_PLAYBOOKS.value]
    RELEASE_NOTES = "ReleaseNotes"

    def __init__(self, pack_name, pack_path):
        self._pack_name = pack_name
        self._pack_path = pack_path
        self._status = None
        self._public_storage_path = ""
        self._remove_files_list = []  # tracking temporary files, in order to delete in later step
        self._sever_min_version = "1.0.0"  # initialized min version
        self._latest_version = None  # pack latest version found in changelog
        self._support_type = None  # initialized in load_user_metadata function
        self._current_version = None  # initialized in load_user_metadata function
        self._hidden = False  # initialized in load_user_metadata function
        self._description = None  # initialized in load_user_metadata function
        self._display_name = None  # initialized in load_user_metadata function
        self._is_feed = False  # a flag that specifies if pack is a feed pack
        self._downloads_count = 0  # number of pack downloads
        self._bucket_url = None  # URL of where the pack was uploaded.
        self._aggregated = False  # weather the pack's rn was aggregated or not.
        self._aggregation_str = ""  # the aggregation string msg when the pack versions are aggregated

    @property
    def name(self):
        """ str: pack root folder name.
        """
        return self._pack_name

    @property
    def path(self):
        """ str: pack folder full path.
        """
        return self._pack_path

    @property
    def latest_version(self):
        """ str: pack latest version from sorted keys of changelog.json file.
        """
        if not self._latest_version:
            self._latest_version = self._get_latest_version()
            return self._latest_version
        else:
            return self._latest_version

    @property
    def status(self):
        """ str: current status of the packs.
        """
        return self._status

    @property
    def is_feed(self):
        """
        bool: whether the pack is a feed pack
        """
        return self._is_feed

    @is_feed.setter
    def is_feed(self, is_feed):
        """ setter of is_feed
        """
        self._is_feed = is_feed

    @status.setter
    def status(self, status_value):
        """ setter of pack current status.
        """
        self._status = status_value

    @property
    def public_storage_path(self):
        """ str: public gcs path of uploaded pack.
        """
        return self._public_storage_path

    @public_storage_path.setter
    def public_storage_path(self, path_value):
        """ setter of public gcs path of uploaded pack.
        """
        self._public_storage_path = path_value

    @property
    def support_type(self):
        """ str: support type of the pack.
        """
        return self._support_type

    @support_type.setter
    def support_type(self, support_value):
        """ setter of support type of the pack.
        """
        self._support_type = support_value

    @property
    def current_version(self):
        """ str: current version of the pack (different from latest_version).
        """
        return self._current_version

    @current_version.setter
    def current_version(self, current_version_value):
        """ setter of current version of the pack.
        """
        self._current_version = current_version_value

    @property
    def hidden(self):
        """ bool: internal content field for preventing pack from being displayed.
        """
        return self._hidden

    @hidden.setter
    def hidden(self, hidden_value):
        """ setter of hidden property of the pack.
        """
        self._hidden = hidden_value

    @property
    def description(self):
        """ str: Description of the pack (found in pack_metadata.json).
        """
        return self._description

    @description.setter
    def description(self, description_value):
        """ setter of description property of the pack.
        """
        self._description = description_value

    @property
    def display_name(self):
        """ str: Display name of the pack (found in pack_metadata.json).
        """
        return self._display_name

    @display_name.setter
    def display_name(self, display_name_value):
        """ setter of display name property of the pack.
        """
        self._display_name = display_name_value

    @property
    def server_min_version(self):
        """ str: server min version according to collected items.
        """
        if not self._sever_min_version or self._sever_min_version == "1.0.0":
            return Metadata.SERVER_DEFAULT_MIN_VERSION
        else:
            return self._sever_min_version

    @property
    def downloads_count(self):
        """ str: packs downloads count.
        """
        return self._downloads_count

    @downloads_count.setter
    def downloads_count(self, download_count_value):
        """ setter of downloads count property of the pack.
        """
        self._downloads_count = download_count_value

    @property
    def bucket_url(self):
        """ str: pack bucket_url.
        """
        return self._bucket_url

    @bucket_url.setter
    def bucket_url(self, bucket_url):
        """ str: pack bucket_url.
        """
        self._bucket_url = bucket_url

    @property
    def aggregated(self):
        """ str: pack aggregated release notes or not.
        """
        return self._aggregated

    @property
    def aggregation_str(self):
        """ str: pack aggregated release notes or not.
        """
        return self._aggregation_str

    def _get_latest_version(self):
        """ Return latest semantic version of the pack.

        In case that changelog.json file was not found, default value of 1.0.0 will be returned.
        Otherwise, keys of semantic pack versions will be collected and sorted in descending and return latest version.
        For additional information regarding changelog.json format go to issue #19786

        Returns:
            str: Pack latest version.

        """
        changelog_path = os.path.join(self._pack_path, Pack.CHANGELOG_JSON)

        if not os.path.exists(changelog_path):
            return self.PACK_INITIAL_VERSION

        with open(changelog_path, "r") as changelog_file:
            changelog = json.load(changelog_file)
            pack_versions = [LooseVersion(v) for v in changelog.keys()]
            pack_versions.sort(reverse=True)

            return pack_versions[0].vstring

    @staticmethod
    def _get_all_pack_images(pack_integration_images, display_dependencies_images, dependencies_data):
        """ Returns data of uploaded pack integration images and it's path in gcs. Pack dependencies integration images
        are added to that result as well.

        Args:
             pack_integration_images (list): list of uploaded to gcs integration images and it paths in gcs.
             display_dependencies_images (list): list of pack names of additional dependencies images to display.
             dependencies_data (dict): all level dependencies data.

        Returns:
            list: collection of integration display name and it's path in gcs.

        """
        additional_dependencies_data = {k: v for (k, v) in dependencies_data.items()
                                        if k in display_dependencies_images}

        for dependency_data in additional_dependencies_data.values():
            dependency_integration_images = dependency_data.get('integrations', [])

            for dependency_integration in dependency_integration_images:
                dependency_integration_gcs_path = dependency_integration.get('imagePath', '')  # image public url
                dependency_pack_name = os.path.basename(
                    os.path.dirname(dependency_integration_gcs_path))  # extract pack name from public url

                if dependency_pack_name not in display_dependencies_images:
                    continue  # skip if integration image is not part of displayed pack

                if dependency_integration not in pack_integration_images:  # avoid duplicates in list
                    pack_integration_images.append(dependency_integration)

        return pack_integration_images

    def is_feed_pack(self, yaml_content, yaml_type):
        """
        Checks if an integration is a feed integration. If so, updates Pack._is_feed
        Args:
            yaml_content: The yaml content extracted by yaml.safe_load().
            yaml_type: The type of object to check. Should be 'Playbook' or 'Integration'.

        Returns:
            Doesn't return
        """
        if yaml_type == 'Integration':
            if yaml_content.get('script', {}).get('feed', False) is True:
                self._is_feed = True
        if yaml_type == 'Playbook':
            if yaml_content.get('name').startswith('TIM '):
                self._is_feed = True

    @staticmethod
    def _clean_release_notes(release_notes_lines):
        return re.sub(r'<\!--.*?-->', '', release_notes_lines, flags=re.DOTALL)

    @staticmethod
    def _parse_pack_dependencies(first_level_dependencies, all_level_pack_dependencies_data):
        """ Parses user defined dependencies and returns dictionary with relevant data about each dependency pack.

        Args:
            first_level_dependencies (dict): first lever dependencies that were retrieved
            from user pack_metadata.json file.
            all_level_pack_dependencies_data (dict): all level pack dependencies data.

        Returns:
            dict: parsed dictionary with pack dependency data.
        """
        parsed_result = {}
        dependencies_data = {k: v for (k, v) in all_level_pack_dependencies_data.items()
                             if k in first_level_dependencies.keys() or k == GCPConfig.BASE_PACK}

        for dependency_id, dependency_data in dependencies_data.items():
            parsed_result[dependency_id] = {
                "mandatory": first_level_dependencies.get(dependency_id, {}).get('mandatory', True),
                "minVersion": dependency_data.get('currentVersion', Pack.PACK_INITIAL_VERSION),
                "author": dependency_data.get('author', ''),
                "name": dependency_data.get('name') if dependency_data.get('name') else dependency_id,
                "certification": dependency_data.get('certification', 'certified')
            }

        return parsed_result

    @staticmethod
    def _create_support_section(support_type, support_url=None, support_email=None):
        """ Creates support dictionary that is part of metadata.

        In case of support type xsoar, adds default support url. If support is xsoar and support url is defined and
        doesn't match xsoar default url, warning is raised.

        Args:
            support_type (str): support type of pack.
            support_url (str): support full url.
            support_email (str): support email address.

        Returns:
            dict: supported data dictionary.
        """
        support_details = {}

        if support_url:  # set support url from user input
            support_details['url'] = support_url
        elif support_type == Metadata.XSOAR_SUPPORT:  # in case support type is xsoar, set default xsoar support url
            support_details['url'] = Metadata.XSOAR_SUPPORT_URL
        # add support email if defined
        if support_email:
            support_details['email'] = support_email

        return support_details

    @staticmethod
    def _get_author(support_type, author=None):
        """ Returns pack author. In case support type is xsoar, more additional validation are applied.

        Args:
            support_type (str): support type of pack.
            author (str): author of the pack.

        Returns:
            str: returns author from the input.
        """
        if support_type == Metadata.XSOAR_SUPPORT and not author:
            return Metadata.XSOAR_AUTHOR  # returned xsoar default author
        elif support_type == Metadata.XSOAR_SUPPORT and author != Metadata.XSOAR_AUTHOR:
            logging.warning(f"{author} author doest not match {Metadata.XSOAR_AUTHOR} default value")
            return author
        else:
            return author

    @staticmethod
    def _get_certification(support_type, certification=None):
        """ Returns pack certification.

        In case support type is xsoar, CERTIFIED is returned.
        In case support is not xsoar but pack_metadata has certification field, certification value will be taken from
        pack_metadata defined value.
        Otherwise empty certification value (empty string) will be returned

        Args:
            support_type (str): support type of pack.
            certification (str): certification value from pack_metadata, if exists.

        Returns:
            str: certification value
        """
        if support_type == Metadata.XSOAR_SUPPORT:
            return Metadata.CERTIFIED
        elif support_type != Metadata.XSOAR_SUPPORT and certification:
            return certification
        else:
            return ""

    @staticmethod
    def _parse_pack_metadata(user_metadata, pack_content_items, pack_id, integration_images, author_image,
                             dependencies_data, server_min_version, build_number, commit_hash, downloads_count,
                             is_feed_pack=False):
        """ Parses pack metadata according to issue #19786 and #20091. Part of field may change over the time.

        Args:
            user_metadata (dict): user metadata that was created in pack initialization.
            pack_content_items (dict): content items located inside specific pack.
            pack_id (str): pack unique identifier.
            integration_images (list): list of gcs uploaded integration images.
            author_image (str): gcs uploaded author image
            dependencies_data (dict): mapping of pack dependencies data, of all levels.
            server_min_version (str): server minimum version found during the iteration over content items.
            build_number (str): circleCI build number.
            commit_hash (str): current commit hash.
            downloads_count (int): number of packs downloads.
            is_feed_pack (bool): a flag that indicates if the pack is a feed pack.

        Returns:
            dict: parsed pack metadata.

        """
        pack_metadata = {}
        pack_metadata['name'] = user_metadata.get('name') or pack_id
        pack_metadata['id'] = pack_id
        pack_metadata['description'] = user_metadata.get('description') or pack_id
        pack_metadata['created'] = user_metadata.get('created', datetime.utcnow().strftime(Metadata.DATE_FORMAT))
        pack_metadata['updated'] = datetime.utcnow().strftime(Metadata.DATE_FORMAT)
        pack_metadata['legacy'] = user_metadata.get('legacy', True)
        pack_metadata['support'] = user_metadata.get('support') or Metadata.XSOAR_SUPPORT
        pack_metadata['supportDetails'] = Pack._create_support_section(support_type=pack_metadata['support'],
                                                                       support_url=user_metadata.get('url'),
                                                                       support_email=user_metadata.get('email'))
        pack_metadata['eulaLink'] = Metadata.EULA_URL
        pack_metadata['author'] = Pack._get_author(support_type=pack_metadata['support'],
                                                   author=user_metadata.get('author', ''))
        pack_metadata['authorImage'] = author_image
        pack_metadata['certification'] = Pack._get_certification(support_type=pack_metadata['support'],
                                                                 certification=user_metadata.get('certification'))
        pack_metadata['price'] = convert_price(pack_id=pack_id, price_value_input=user_metadata.get('price'))
        if pack_metadata['price'] > 0:
            pack_metadata['premium'] = True
            pack_metadata['vendorId'] = user_metadata.get('vendorId')
            pack_metadata['vendorName'] = user_metadata.get('vendorName')
            if user_metadata.get('previewOnly'):
                pack_metadata['previewOnly'] = True
        pack_metadata['serverMinVersion'] = user_metadata.get('serverMinVersion') or server_min_version
        pack_metadata['currentVersion'] = user_metadata.get('currentVersion', '')
        pack_metadata['versionInfo'] = build_number
        pack_metadata['commit'] = commit_hash
        pack_metadata['downloads'] = downloads_count
        pack_metadata['tags'] = input_to_list(input_data=user_metadata.get('tags'))
        if is_feed_pack and 'TIM' not in pack_metadata['tags']:
            pack_metadata['tags'].append('TIM')
        pack_metadata['categories'] = input_to_list(input_data=user_metadata.get('categories'), capitalize_input=True)
        pack_metadata['contentItems'] = pack_content_items
        pack_metadata['integrations'] = Pack._get_all_pack_images(integration_images,
                                                                  user_metadata.get('displayedImages', []),
                                                                  dependencies_data)
        pack_metadata['useCases'] = input_to_list(input_data=user_metadata.get('useCases'), capitalize_input=True)
        pack_metadata['keywords'] = input_to_list(user_metadata.get('keywords'))
        pack_metadata['dependencies'] = Pack._parse_pack_dependencies(user_metadata.get('dependencies', {}),
                                                                      dependencies_data)

        return pack_metadata

    def _load_pack_dependencies(self, index_folder_path, first_level_dependencies, all_level_displayed_dependencies):
        """ Loads dependencies metadata and returns mapping of pack id and it's loaded data.

        Args:
            index_folder_path (str): full path to download index folder.
            first_level_dependencies (dict): user defined dependencies.
            all_level_displayed_dependencies (list): all level pack's images to display.

        Returns:
            dict: pack id as key and loaded metadata of packs as value.

        """
        dependencies_data_result = {}
        dependencies_ids = {d for d in first_level_dependencies.keys()}
        dependencies_ids.update(all_level_displayed_dependencies)

        if self._pack_name != GCPConfig.BASE_PACK:  # check that current pack isn't Base Pack in order to prevent loop
            dependencies_ids.add(GCPConfig.BASE_PACK)  # Base pack is always added as pack dependency

        for dependency_pack_id in dependencies_ids:
            dependency_metadata_path = os.path.join(index_folder_path, dependency_pack_id, Pack.METADATA)

            if os.path.exists(dependency_metadata_path):
                with open(dependency_metadata_path, 'r') as metadata_file:
                    dependency_metadata = json.load(metadata_file)
                    dependencies_data_result[dependency_pack_id] = dependency_metadata
            else:
                logging.warning(f"{self._pack_name} pack dependency with id {dependency_pack_id} was not found")
                continue

        return dependencies_data_result

    def _get_downloads_count(self, packs_statistic_df):
        """ Returns number of packs downloads.

        Args:
             packs_statistic_df (pandas.core.frame.DataFrame): packs downloads statistics table.

        Returns:
            int: number of packs downloads.
        """
        downloads_count = 0
        if self._pack_name in packs_statistic_df.index.values:
            downloads_count = int(packs_statistic_df.loc[self._pack_name]['num_count'].astype('int32'))

        return downloads_count

    @staticmethod
    def _create_changelog_entry(release_notes, version_display_name, build_number, new_version=True):
        """ Creates dictionary entry for changelog.

        Args:
            release_notes (str): release notes md.
            version_display_name (str): display name version.
            build_number (srt): current build number.
            new_version (bool): whether the entry is new or not. If not new, R letter will be appended to build number.

        Returns:
            dict: release notes entry of changelog

        """
        if new_version:
            return {'releaseNotes': release_notes,
                    'displayName': f'{version_display_name} - {build_number}',
                    'released': datetime.utcnow().strftime(Metadata.DATE_FORMAT)}
        else:
            return {'releaseNotes': release_notes,
                    'displayName': f'{version_display_name} - R{build_number}',
                    'released': datetime.utcnow().strftime(Metadata.DATE_FORMAT)}

    def remove_unwanted_files(self, delete_test_playbooks=True):
        """ Iterates over pack folder and removes hidden files and unwanted folders.

        Args:
            delete_test_playbooks (bool): whether to delete test playbooks folder.

        Returns:
            bool: whether the operation succeeded.
        """
        task_status = True
        try:
            for directory in Pack.EXCLUDE_DIRECTORIES:
                if delete_test_playbooks and os.path.isdir(f'{self._pack_path}/{directory}'):
                    shutil.rmtree(f'{self._pack_path}/{directory}')
                    logging.info(f"Deleted {directory} directory from {self._pack_name} pack")

            for root, dirs, files in os.walk(self._pack_path, topdown=True):
                for pack_file in files:
                    full_file_path = os.path.join(root, pack_file)
                    # removing unwanted files
                    if pack_file.startswith('.') \
                            or pack_file in [Pack.AUTHOR_IMAGE_NAME, Pack.USER_METADATA] \
                            or pack_file in self._remove_files_list:
                        os.remove(full_file_path)
                        logging.info(f"Deleted pack {pack_file} file for {self._pack_name} pack")
                        continue

        except Exception:
            task_status = False
            logging.exception(f"Failed to delete ignored files for pack {self._pack_name}")
        finally:
            return task_status

    def sign_pack(self, signature_string=None):
        """ Signs pack folder and creates signature file.

        Args:
            signature_string (str): Base64 encoded string used to sign the pack.

        Returns:
            bool: whether the operation succeeded.
        """
        task_status = False

        try:
            if signature_string:
                with open("keyfile", "wb") as keyfile:
                    keyfile.write(signature_string.encode())
                arg = f'./signDirectory {self._pack_path} keyfile base64'
                signing_process = subprocess.Popen(arg, stdout=subprocess.PIPE, stderr=subprocess.PIPE, shell=True)
                output, err = signing_process.communicate()

                if err:
                    logging.error(f"Failed to sign pack for {self._pack_name} - {str(err)}")
                    return

                logging.info(f"Signed {self._pack_name} pack successfully")
            else:
                logging.info(f"No signature provided. Skipped signing {self._pack_name} pack")
            task_status = True
        except Exception:
            logging.exception(f"Failed to sign pack for {self._pack_name}")
        finally:
            return task_status

    def encrypt_pack(self, zip_pack_path, pack_name, encryption_key, extract_destination_path):
        try:
            shutil.copy('./encryptor', os.path.join(extract_destination_path, 'encryptor'))
            os.chmod(os.path.join(extract_destination_path, 'encryptor'), stat.S_IXOTH)
            current_working_dir = os.getcwd()
            os.chdir(extract_destination_path)
            output_file = zip_pack_path.replace("_not_encrypted.zip", ".zip")
            subprocess.call('chmod +x ./encryptor', shell=True)
            full_command = f'./encryptor ./{pack_name}_not_encrypted.zip {output_file} "' \
                           f'{encryption_key}"'
            subprocess.call(full_command, shell=True)
            os.chdir(current_working_dir)
        except subprocess.CalledProcessError as error:
            print(f"Error while trying to encrypt pack. {error}")

    def zip_pack(self, extract_destination_path="", pack_name="", encryption_key=""):
        """ Zips pack folder.

        Returns:
            bool: whether the operation succeeded.
            str: full path to created pack zip.
        """
        zip_pack_path = f"{self._pack_path}.zip" if not encryption_key else f"{self._pack_path}_not_encrypted.zip"
        task_status = False

        try:
            with ZipFile(zip_pack_path, 'w', ZIP_DEFLATED) as pack_zip:
                for root, dirs, files in os.walk(self._pack_path, topdown=True):
                    for f in files:
                        full_file_path = os.path.join(root, f)
                        relative_file_path = os.path.relpath(full_file_path, self._pack_path)
                        pack_zip.write(filename=full_file_path, arcname=relative_file_path)

            if encryption_key:
                self.encrypt_pack(zip_pack_path, pack_name, encryption_key, extract_destination_path)
            task_status = True
            logging.success(f"Finished zipping {self._pack_name} pack.")
        except Exception:
            logging.exception(f"Failed in zipping {self._pack_name} folder")
        finally:
            return task_status, zip_pack_path

    def detect_modified(self, content_repo, index_folder_path, current_commit_hash, previous_commit_hash):
        """ Detects pack modified files.

        The diff is done between current commit and previous commit that was saved in metadata that was downloaded from
        index. In case that no commit was found in index (initial run), the default value will be set to previous commit
        from origin/master.

        Args:
            content_repo (git.repo.base.Repo): content repo object.
            index_folder_path (str): full path to downloaded index folder.
            current_commit_hash (str): last commit hash of head.
            previous_commit_hash (str): the previous commit to diff with.

        Returns:
            bool: whether the operation succeeded.
            bool: whether pack was modified and override will be required.
        """
        task_status = False
        pack_was_modified = False

        try:
            pack_index_metadata_path = os.path.join(index_folder_path, self._pack_name, Pack.METADATA)

            if not os.path.exists(pack_index_metadata_path):
                logging.info(f"{self._pack_name} pack was not found in index, skipping detection of modified pack.")
                task_status = True
                return

            with open(pack_index_metadata_path, 'r') as metadata_file:
                downloaded_metadata = json.load(metadata_file)

            previous_commit_hash = downloaded_metadata.get('commit', previous_commit_hash)
            # set 2 commits by hash value in order to check the modified files of the diff
            current_commit = content_repo.commit(current_commit_hash)
            previous_commit = content_repo.commit(previous_commit_hash)

            for modified_file in current_commit.diff(previous_commit).iter_change_type('M'):
                if modified_file.a_path.startswith(PACKS_FOLDER):
                    modified_file_path_parts = os.path.normpath(modified_file.a_path).split(os.sep)

                    if modified_file_path_parts[1] and modified_file_path_parts[1] == self._pack_name:
                        logging.info(f"Detected modified files in {self._pack_name} pack")
                        task_status, pack_was_modified = True, True
                        return

            task_status = True
        except Exception:
            logging.exception(f"Failed in detecting modified files of {self._pack_name} pack")
        finally:
            return task_status, pack_was_modified

    def upload_to_storage(self, zip_pack_path, latest_version, storage_bucket, override_pack,
                          private_content=False, pack_artifacts_path=None):
        """ Manages the upload of pack zip artifact to correct path in cloud storage.
        The zip pack will be uploaded to following path: /content/packs/pack_name/pack_latest_version.
        In case that zip pack artifact already exist at constructed path, the upload will be skipped.
        If flag override_pack is set to True, pack will forced for upload.

        Args:
            zip_pack_path (str): full path to pack zip artifact.
            latest_version (str): pack latest version.
            storage_bucket (google.cloud.storage.bucket.Bucket): google cloud storage bucket.
            override_pack (bool): whether to override existing pack.
            private_content (bool): Is being used in a private content build.
            pack_artifacts_path (str): Path to where we are saving pack artifacts.

        Returns:
            bool: whether the operation succeeded.
            bool: True in case of pack existence at targeted path and upload was skipped, otherwise returned False.

        """
        task_status = True

        try:
            version_pack_path = os.path.join(GCPConfig.STORAGE_BASE_PATH, self._pack_name, latest_version)
            existing_files = [f.name for f in storage_bucket.list_blobs(prefix=version_pack_path)]

            if existing_files and not override_pack:
                logging.warning(f"The following packs already exist at storage: {', '.join(existing_files)}")
                logging.warning(f"Skipping step of uploading {self._pack_name}.zip to storage.")
                return task_status, True, None

            pack_full_path = os.path.join(version_pack_path, f"{self._pack_name}.zip")
            blob = storage_bucket.blob(pack_full_path)
            blob.cache_control = "no-cache,max-age=0"  # disabling caching for pack blob
            with open(zip_pack_path, "rb") as pack_zip:
                blob.upload_from_file(pack_zip)
            if private_content:
                #  In some cases the path given is actually a zip.
                if pack_artifacts_path.endswith('content_packs.zip'):
                    _pack_artifacts_path = pack_artifacts_path.replace('/content_packs.zip', '')
                else:
                    _pack_artifacts_path = pack_artifacts_path
                print(f"Copying {zip_pack_path} to {_pack_artifacts_path}/packs/{self._pack_name}.zip")
                shutil.copy(zip_pack_path, f'{_pack_artifacts_path}/packs/{self._pack_name}.zip')

            self.public_storage_path = blob.public_url
            logging.success(f"Uploaded {self._pack_name} pack to {pack_full_path} path.")

            return task_status, False, pack_full_path
        except Exception:
            task_status = False
            logging.exception(f"Failed in uploading {self._pack_name} pack to gcs.")
            return task_status, True, None

    def copy_and_upload_to_storage(self, production_bucket, build_bucket, override_pack, latest_version,
                                   successful_packs_dict):
        """ Manages the copy of pack zip artifact from the build bucket to the production bucket.
        The zip pack will be copied to following path: /content/packs/pack_name/pack_latest_version.
        In case that zip pack artifact already exist at constructed path, or the pack exists in the
        successful_packs_dict from Prepare content step in Create Instances job, the copy will be skipped.
        If flag override_pack is set to True, pack will forced to copy.

        Args:
            production_bucket (google.cloud.storage.bucket.Bucket): google cloud production bucket.
            build_bucket (google.cloud.storage.bucket.Bucket): google cloud build bucket.
            override_pack (bool): whether to override existing pack.
            latest_version (str): the pack's latest version.
            successful_packs_dict (dict): the list of all packs were uploaded in prepare content step

        Returns:
            bool: whether the operation succeeded.
            bool: True in case of pack existence at targeted path and copy was skipped, otherwise returned False.

        """
        task_status = True

        build_version_pack_path = os.path.join(GCPConfig.BUILD_BASE_PATH, self._pack_name, latest_version)

        # Verifying that the latest version of the pack has been uploaded to the build bucket
        existing_bucket_version_files = [f.name for f in build_bucket.list_blobs(prefix=build_version_pack_path)]
        if not existing_bucket_version_files:
            logging.error(f"{self._pack_name} latest version ({latest_version}) was not found on build bucket at "
                          f"path {build_version_pack_path}.")
            return False, False

        prod_version_pack_path = os.path.join(GCPConfig.STORAGE_BASE_PATH, self._pack_name, latest_version)
        existing_prod_version_files = [f.name for f in production_bucket.list_blobs(prefix=prod_version_pack_path)]
        # We check that the pack version was bumped by comparing the pack version in build bucket and production bucket
        if (existing_prod_version_files or self._pack_name not in successful_packs_dict) and not override_pack:
            logging.warning(f"The following packs already exist at storage: {', '.join(existing_prod_version_files)}")
            logging.warning(f"Skipping step of uploading {self._pack_name}.zip to storage.")
            return True, True

        # We upload the pack zip object taken from the build bucket into the production bucket
        prod_pack_zip_path = os.path.join(prod_version_pack_path, f'{self._pack_name}.zip')
        build_pack_zip_path = os.path.join(build_version_pack_path, f'{self._pack_name}.zip')
        build_file_blob = build_bucket.blob(build_pack_zip_path)
        copied_blob = build_bucket.copy_blob(
            blob=build_file_blob, destination_bucket=production_bucket, new_name=prod_pack_zip_path
        )
        copied_blob.cache_control = "no-cache,max-age=0"  # disabling caching for pack blob
        self.public_storage_path = copied_blob.public_url
        task_status = task_status and copied_blob.exists()

        if self._pack_name in successful_packs_dict:
            self._aggregated = successful_packs_dict[self._pack_name].get('aggregated')

        if not task_status:
            logging.error(f"Failed in uploading {self._pack_name} pack to gcs.")
        else:
            logging.success(f"Uploaded {self._pack_name} pack to {prod_pack_zip_path} path.")

        return task_status, False

    def get_changelog_latest_rn(self, changelog_index_path: str) -> Tuple[dict, LooseVersion]:
        """
        Returns the changelog file contents and the last version of rn in the changelog file
        Args:
            changelog_index_path (str): the changelog.json file path in the index

        Returns: the changelog file contents and the last version of rn in the changelog file

        """
        logging.info(f"Found Changelog for: {self._pack_name}")
        with open(changelog_index_path, "r") as changelog_file:
            changelog = json.load(changelog_file)

        # get the latest rn version in the changelog.json file
        changelog_rn_versions = [LooseVersion(ver) for ver in changelog]
        # no need to check if changelog_rn_versions isn't empty because changelog file exists
        changelog_latest_rn_version = max(changelog_rn_versions)

        return changelog, changelog_latest_rn_version

    def get_release_notes_lines(self, release_notes_dir: str, changelog_latest_rn_version: LooseVersion) -> \
            Tuple[str, str]:
        """
        Prepares the release notes contents for the new release notes entry
        Args:
            release_notes_dir (str): the path to the release notes dir
            changelog_latest_rn_version (LooseVersion): the last version of release notes in the changelog.json file

        Returns: The release notes contents and the latest release notes version (in the release notes directory)

        """
        found_versions: list = list()
        pack_versions_dict: dict = dict()

        for filename in sorted(os.listdir(release_notes_dir)):
            _version = filename.replace('.md', '')
            version = _version.replace('_', '.')

            # Aggregate all rn files that are bigger than what we have in the changelog file
            if LooseVersion(version) > changelog_latest_rn_version:
                with open(os.path.join(release_notes_dir, filename), 'r') as rn_file:
                    rn_lines = rn_file.read()
                pack_versions_dict[version] = self._clean_release_notes(rn_lines).strip()

            found_versions.append(LooseVersion(version))

        latest_release_notes_version = max(found_versions)
        latest_release_notes = latest_release_notes_version.vstring
        logging.info(f"Latest ReleaseNotes version is: {latest_release_notes}")

        if len(pack_versions_dict) > 1:
            # In case that there is more than 1 new release notes file, wrap all release notes together for one
            # changelog entry
            aggregation_str = f"{[lv.vstring for lv in found_versions if lv > changelog_latest_rn_version]} => " \
                              f"{latest_release_notes}"
            logging.info(f"Aggregating ReleaseNotes versions: {aggregation_str}")
            release_notes_lines = aggregate_release_notes_for_marketplace(pack_versions_dict)
            self._aggregated = True
            self._aggregation_str = aggregation_str
        else:
            # In case where there is only one new release notes file, OR
            # In case where the pack is up to date, i.e. latest changelog is latest rn file
            latest_release_notes_suffix = f"{latest_release_notes.replace('.', '_')}.md"
            with open(os.path.join(release_notes_dir, latest_release_notes_suffix), 'r') as rn_file:
                release_notes_lines = self._clean_release_notes(rn_file.read())

        return release_notes_lines, latest_release_notes

    def prepare_release_notes_private(self, index_folder_path, build_number):
        """
        Handles the creation and update of the changelog.json files.
        Args:
            index_folder_path (str): Path to the unzipped index json.
            build_number (str): circleCI build number.
        Returns:
            bool: whether the operation succeeded.
            bool: whether running build has not updated pack release notes.
        """
        task_status = False
        not_updated_build = False

        try:
            if os.path.exists(os.path.join(index_folder_path, self._pack_name, Pack.CHANGELOG_JSON)):
                logging.info(f"Found Changelog for: {self._pack_name}")
                # load changelog from downloaded index
                changelog_index_path = os.path.join(index_folder_path, self._pack_name, Pack.CHANGELOG_JSON)
                with open(changelog_index_path, "r") as changelog_file:
                    changelog = json.load(changelog_file)

                release_notes_dir = os.path.join(self._pack_path, Pack.RELEASE_NOTES)

                if os.path.exists(release_notes_dir):
                    found_versions = []
                    for filename in os.listdir(release_notes_dir):
                        _version = filename.replace('.md', '')
                        version = _version.replace('_', '.')
                        found_versions.append(LooseVersion(version))
                    found_versions.sort(reverse=True)
                    latest_release_notes = found_versions[0].vstring

                    logging.info(f"Latest ReleaseNotes version is: {latest_release_notes}")
                    self.assert_production_bucket_version_matches_release_notes_version(changelog,
                                                                                        latest_release_notes)

                    # load latest release notes
                    latest_rn_file = latest_release_notes.replace('.', '_')
                    latest_rn_path = os.path.join(release_notes_dir, latest_rn_file + '.md')

                    with open(latest_rn_path, 'r') as changelog_md:
                        release_notes_lines = changelog_md.read()
                    release_notes_lines = self._clean_release_notes(release_notes_lines)

                    if self._current_version != latest_release_notes:
                        # TODO Need to implement support for pre-release versions
                        logging.error(f"Version mismatch detected between current version: {self._current_version} "
                                      f"and latest release notes version: {latest_release_notes}")
                        task_status = False
                        return task_status, not_updated_build
                    else:
                        if latest_release_notes in changelog:
                            logging.info(f"Found existing release notes for version: {latest_release_notes}")
                            version_changelog = Pack._create_changelog_entry(release_notes=release_notes_lines,
                                                                             version_display_name=latest_release_notes,
                                                                             build_number=build_number,
                                                                             new_version=False)

                        else:
                            logging.info(f"Created new release notes for version: {latest_release_notes}")
                            version_changelog = Pack._create_changelog_entry(release_notes=release_notes_lines,
                                                                             version_display_name=latest_release_notes,
                                                                             build_number=build_number,
                                                                             new_version=True)

                        changelog[latest_release_notes] = version_changelog
                else:  # will enter only on initial version and release notes folder still was not created
                    if len(changelog.keys()) > 1 or Pack.PACK_INITIAL_VERSION not in changelog:
                        logging.warning(
                            f"{self._pack_name} pack mismatch between {Pack.CHANGELOG_JSON} and {Pack.RELEASE_NOTES}")
                        task_status, not_updated_build = True, True
                        return task_status, not_updated_build

                    changelog[Pack.PACK_INITIAL_VERSION] = Pack._create_changelog_entry(
                        release_notes=self.description,
                        version_display_name=Pack.PACK_INITIAL_VERSION,
                        build_number=build_number,
                        new_version=False)

                    logging.info(f"Found existing release notes for version: {Pack.PACK_INITIAL_VERSION} "
                                 f"in the {self._pack_name} pack.")

            elif self._current_version == Pack.PACK_INITIAL_VERSION:
                version_changelog = Pack._create_changelog_entry(
                    release_notes=self.description,
                    version_display_name=Pack.PACK_INITIAL_VERSION,
                    build_number=build_number,
                    new_version=True
                )
                changelog = {
                    Pack.PACK_INITIAL_VERSION: version_changelog
                }
            else:
                logging.error(f"No release notes found for: {self._pack_name}")
                task_status = False
                return task_status, not_updated_build

            # write back changelog with changes to pack folder
            with open(os.path.join(self._pack_path, Pack.CHANGELOG_JSON), "w") as pack_changelog:
                json.dump(changelog, pack_changelog, indent=4)

            task_status = True
            logging.success(f"Finished creating {Pack.CHANGELOG_JSON} for {self._pack_name}")
        except AssertionError:
            logging.exception(f"Failed creating {Pack.CHANGELOG_JSON} file for {self._pack_name}.")
        except Exception:
            logging.exception(f"Failed creating {Pack.CHANGELOG_JSON} file for {self._pack_name}.")
        finally:
            return task_status, not_updated_build

    def assert_production_bucket_version_matches_release_notes_version(self,
                                                                       changelog: dict,
                                                                       latest_release_notes: str) -> None:
        """
        Sometimes there is a the current bucket is not merged from master there could be another version in production
        bucket, that does not exist in the current branch.
        This case can cause unpredicted behavior and we want to fail the build.
        This method validates that this is not the case in the current build, and if it does - fails it with an
        assertion error.
        Args:
            changelog: The changelog from the production bucket.
            latest_release_notes: The latest release notes version string in the current branch
        """
        changelog_latest_release_notes = max(changelog, key=lambda k: LooseVersion(k))
        assert LooseVersion(latest_release_notes) >= LooseVersion(changelog_latest_release_notes), \
            f'{self._pack_name}: Version mismatch detected between production bucket and current branch\n' \
            f'Production bucket version: {changelog_latest_release_notes}\n' \
            f'current branch version: {latest_release_notes}\n' \
            'Please Merge from master and rebuild'

<<<<<<< HEAD
    def prepare_release_notes(self, index_folder_path, build_number):
        """
        Handles the creation and update of the changelog.json files.

        Args:
            index_folder_path (str): Path to the unzipped index json.
            build_number (str): circleCI build number.
        Returns:
            bool: whether the operation succeeded.
            bool: whether running build has not updated pack release notes.
        """
        task_status = False
        not_updated_build = False

        try:
            # load changelog from downloaded index
            changelog_index_path = os.path.join(index_folder_path, self._pack_name, Pack.CHANGELOG_JSON)
            if os.path.exists(changelog_index_path):
                changelog, changelog_latest_rn_version = self.get_changelog_latest_rn(changelog_index_path)
                release_notes_dir = os.path.join(self._pack_path, Pack.RELEASE_NOTES)

                if os.path.exists(release_notes_dir):
                    release_notes_lines, latest_release_notes = self.get_release_notes_lines(
                        release_notes_dir, changelog_latest_rn_version
                    )
                    self.assert_production_bucket_version_matches_release_notes_version(changelog, latest_release_notes)

                    if self._current_version != latest_release_notes:
                        # TODO Need to implement support for pre-release versions
                        logging.error(f"Version mismatch detected between current version: {self._current_version} "
                                      f"and latest release notes version: {latest_release_notes}")
                        task_status = False
                        return task_status, not_updated_build
                    else:
                        if latest_release_notes in changelog:
                            logging.info(f"Found existing release notes for version: {latest_release_notes}")
                            version_changelog = Pack._create_changelog_entry(release_notes=release_notes_lines,
                                                                             version_display_name=latest_release_notes,
                                                                             build_number=build_number,
                                                                             new_version=False)

                        else:
                            logging.info(f"Created new release notes for version: {latest_release_notes}")
                            version_changelog = Pack._create_changelog_entry(release_notes=release_notes_lines,
                                                                             version_display_name=latest_release_notes,
                                                                             build_number=build_number,
                                                                             new_version=True)

                        changelog[latest_release_notes] = version_changelog
                else:  # will enter only on initial version and release notes folder still was not created
                    if len(changelog.keys()) > 1 or Pack.PACK_INITIAL_VERSION not in changelog:
                        logging.warning(
                            f"{self._pack_name} pack mismatch between {Pack.CHANGELOG_JSON} and {Pack.RELEASE_NOTES}")
                        task_status, not_updated_build = True, True
                        return task_status, not_updated_build

                    changelog[Pack.PACK_INITIAL_VERSION] = Pack._create_changelog_entry(
                        release_notes=self.description,
                        version_display_name=Pack.PACK_INITIAL_VERSION,
                        build_number=build_number,
                        new_version=False)

                    logging.info(f"Found existing release notes for version: {Pack.PACK_INITIAL_VERSION} "
                                 f"in the {self._pack_name} pack.")

            elif self._current_version == Pack.PACK_INITIAL_VERSION:
                version_changelog = Pack._create_changelog_entry(
                    release_notes=self.description,
                    version_display_name=Pack.PACK_INITIAL_VERSION,
                    build_number=build_number,
                    new_version=True
                )
                changelog = {
                    Pack.PACK_INITIAL_VERSION: version_changelog
                }
            else:
                logging.error(f"No release notes found for: {self._pack_name}")
                task_status = False
                return task_status, not_updated_build

            # write back changelog with changes to pack folder
            with open(os.path.join(self._pack_path, Pack.CHANGELOG_JSON), "w") as pack_changelog:
                json.dump(changelog, pack_changelog, indent=4)

            task_status = True
            logging.success(f"Finished creating {Pack.CHANGELOG_JSON} for {self._pack_name}")
        except Exception as e:
            logging.error(f"Failed creating {Pack.CHANGELOG_JSON} file for {self._pack_name}.\n "
                          f"Additional info: {e}")
        finally:
            return task_status, not_updated_build

    def create_local_changelog(self, build_index_folder_path):
        """ Copies the pack index changelog.json file to the pack path

        Args:
            build_index_folder_path: The path to the build index folder

        Returns:
            bool: whether the operation succeeded.

        """
        task_status = True

        build_changelog_index_path = os.path.join(build_index_folder_path, self._pack_name, Pack.CHANGELOG_JSON)
        pack_changelog_path = os.path.join(self._pack_path, Pack.CHANGELOG_JSON)

        if os.path.exists(build_changelog_index_path):
            try:
                shutil.copyfile(src=build_changelog_index_path, dst=pack_changelog_path)
                logging.success(f"Successfully copied pack index changelog.json file from {build_changelog_index_path}"
                                f" to {pack_changelog_path}.")
            except shutil.Error as e:
                task_status = False
                logging.error(f"Failed copying changelog.json file from {build_changelog_index_path} to "
                              f"{pack_changelog_path}. Additional info: {str(e)}")
                return task_status
        else:
            task_status = False
            logging.error(f"{self._pack_name} index changelog file is missing in build bucket path: {build_changelog_index_path}")

        return task_status and self.is_changelog_exists()

=======
>>>>>>> 77fd7faf
    def collect_content_items(self):
        """ Iterates over content items folders inside pack and collects content items data.

        Returns:
            dict: Parsed content items
            .
        """
        task_status = False
        content_items_result = {}

        try:
            # the format is defined in issue #19786, may change in the future
            content_item_name_mapping = {
                PackFolders.SCRIPTS.value: "automation",
                PackFolders.PLAYBOOKS.value: "playbook",
                PackFolders.INTEGRATIONS.value: "integration",
                PackFolders.INCIDENT_FIELDS.value: "incidentfield",
                PackFolders.INCIDENT_TYPES.value: "incidenttype",
                PackFolders.DASHBOARDS.value: "dashboard",
                PackFolders.INDICATOR_FIELDS.value: "indicatorfield",
                PackFolders.REPORTS.value: "report",
                PackFolders.INDICATOR_TYPES.value: "reputation",
                PackFolders.LAYOUTS.value: "layoutscontainer",
                PackFolders.CLASSIFIERS.value: "classifier",
                PackFolders.WIDGETS.value: "widget"
            }

            for root, pack_dirs, pack_files_names in os.walk(self._pack_path, topdown=False):
                current_directory = root.split(os.path.sep)[-1]

                folder_collected_items = []
                for pack_file_name in pack_files_names:
                    if not pack_file_name.endswith(('.json', '.yml')):
                        continue

                    pack_file_path = os.path.join(root, pack_file_name)

                    # reputation in old format aren't supported in 6.0.0 server version
                    if current_directory == PackFolders.INDICATOR_TYPES.value \
                            and not fnmatch.fnmatch(pack_file_name, 'reputation-*.json'):
                        os.remove(pack_file_path)
                        logging.info(f"Deleted pack {pack_file_name} reputation file for {self._pack_name} pack")
                        continue

                    with open(pack_file_path, 'r') as pack_file:
                        if current_directory in PackFolders.yml_supported_folders():
                            content_item = yaml.safe_load(pack_file)
                        elif current_directory in PackFolders.json_supported_folders():
                            content_item = json.load(pack_file)
                        else:
                            continue

                    # check if content item has to version
                    to_version = content_item.get('toversion') or content_item.get('toVersion')

                    if to_version and LooseVersion(to_version) < LooseVersion(Metadata.SERVER_DEFAULT_MIN_VERSION):
                        os.remove(pack_file_path)
                        logging.info(
                            f"{self._pack_name} pack content item {pack_file_name} has to version: {to_version}. "
                            f"{pack_file_name} file was deleted.")
                        continue

                    if current_directory not in PackFolders.pack_displayed_items():
                        continue  # skip content items that are not displayed in contentItems

                    logging.debug(
                        f"Iterating over {pack_file_path} file and collecting items of {self._pack_name} pack")
                    # updated min server version from current content item
                    self._sever_min_version = get_higher_server_version(self._sever_min_version, content_item,
                                                                        self._pack_name)

                    if current_directory == PackFolders.SCRIPTS.value:
                        folder_collected_items.append({
                            'name': content_item.get('name', ""),
                            'description': content_item.get('comment', ""),
                            'tags': content_item.get('tags', [])
                        })
                    elif current_directory == PackFolders.PLAYBOOKS.value:
                        self.is_feed_pack(content_item, 'Playbook')
                        folder_collected_items.append({
                            'name': content_item.get('name', ""),
                            'description': content_item.get('description', "")
                        })
                    elif current_directory == PackFolders.INTEGRATIONS.value:
                        integration_commands = content_item.get('script', {}).get('commands', [])
                        self.is_feed_pack(content_item, 'Integration')
                        folder_collected_items.append({
                            'name': content_item.get('display', ""),
                            'description': content_item.get('description', ""),
                            'category': content_item.get('category', ""),
                            'commands': [
                                {'name': c.get('name', ""), 'description': c.get('description', "")}
                                for c in integration_commands]
                        })
                    elif current_directory == PackFolders.INCIDENT_FIELDS.value:
                        folder_collected_items.append({
                            'name': content_item.get('name', ""),
                            'type': content_item.get('type', ""),
                            'description': content_item.get('description', "")
                        })
                    elif current_directory == PackFolders.INCIDENT_TYPES.value:
                        folder_collected_items.append({
                            'name': content_item.get('name', ""),
                            'playbook': content_item.get('playbookId', ""),
                            'closureScript': content_item.get('closureScript', ""),
                            'hours': int(content_item.get('hours', 0)),
                            'days': int(content_item.get('days', 0)),
                            'weeks': int(content_item.get('weeks', 0))
                        })
                    elif current_directory == PackFolders.DASHBOARDS.value:
                        folder_collected_items.append({
                            'name': content_item.get('name', "")
                        })
                    elif current_directory == PackFolders.INDICATOR_FIELDS.value:
                        folder_collected_items.append({
                            'name': content_item.get('name', ""),
                            'type': content_item.get('type', ""),
                            'description': content_item.get('description', "")
                        })
                    elif current_directory == PackFolders.REPORTS.value:
                        folder_collected_items.append({
                            'name': content_item.get('name', ""),
                            'description': content_item.get('description', "")
                        })
                    elif current_directory == PackFolders.INDICATOR_TYPES.value:
                        folder_collected_items.append({
                            'details': content_item.get('details', ""),
                            'reputationScriptName': content_item.get('reputationScriptName', ""),
                            'enhancementScriptNames': content_item.get('enhancementScriptNames', [])
                        })
                    elif current_directory == PackFolders.LAYOUTS.value:
                        layout_metadata = {
                            'name': content_item.get('name', '')
                        }
                        layout_description = content_item.get('description')
                        if layout_description is not None:
                            layout_metadata['description'] = layout_description
                        folder_collected_items.append(layout_metadata)
                    elif current_directory == PackFolders.CLASSIFIERS.value:
                        folder_collected_items.append({
                            'name': content_item.get('name') or content_item.get('id', ""),
                            'description': content_item.get('description', '')
                        })
                    elif current_directory == PackFolders.WIDGETS.value:
                        folder_collected_items.append({
                            'name': content_item.get('name', ""),
                            'dataType': content_item.get('dataType', ""),
                            'widgetType': content_item.get('widgetType', "")
                        })

                if current_directory in PackFolders.pack_displayed_items():
                    content_item_key = content_item_name_mapping[current_directory]
                    content_items_result[content_item_key] = folder_collected_items

            logging.success(f"Finished collecting content items for {self._pack_name} pack")
            task_status = True
        except Exception:
            logging.exception(f"Failed collecting content items in {self._pack_name} pack")
        finally:
            return task_status, content_items_result

    def load_user_metadata(self):
        """ Loads user defined metadata and stores part of it's data in defined properties fields.

        Returns:
            dict: user metadata of pack defined in content repo pack (pack_metadata.json)

        """
        task_status = False
        user_metadata = {}

        try:
            user_metadata_path = os.path.join(self._pack_path, Pack.USER_METADATA)  # user metadata path before parsing
            if not os.path.exists(user_metadata_path):
                logging.error(f"{self._pack_name} pack is missing {Pack.USER_METADATA} file.")
                return task_status, user_metadata

            with open(user_metadata_path, "r") as user_metadata_file:
                user_metadata = json.load(user_metadata_file)  # loading user metadata
                # part of old packs are initialized with empty list
                user_metadata = {} if isinstance(user_metadata, list) else user_metadata
            # store important user metadata fields
            self.support_type = user_metadata.get('support', Metadata.XSOAR_SUPPORT)
            self.current_version = user_metadata.get('currentVersion', '')
            self.hidden = user_metadata.get('hidden', False)
            self.description = user_metadata.get('description', False)
            self.display_name = user_metadata.get('name', '')

            logging.info(f"Finished loading {self._pack_name} pack user metadata")
            task_status = True
        except Exception:
            logging.exception(f"Failed in loading {self._pack_name} user metadata.")
        finally:
            return task_status, user_metadata

    def format_metadata(self, user_metadata, pack_content_items, integration_images, author_image, index_folder_path,
                        packs_dependencies_mapping, build_number, commit_hash, packs_statistic_df):
        """ Re-formats metadata according to marketplace metadata format defined in issue #19786 and writes back
        the result.

        Args:
            user_metadata (dict): user defined pack_metadata, prior the parsing process.
            pack_content_items (dict): content items that are located inside specific pack.
            integration_images (list): list of uploaded integration images with integration display name and image gcs
            public url.
            author_image (str): uploaded public gcs path to author image.
            index_folder_path (str): downloaded index folder directory path.
            packs_dependencies_mapping (dict): all packs dependencies lookup mapping.
            build_number (str): circleCI build number.
            commit_hash (str): current commit hash.
            packs_statistic_df (pandas.core.frame.DataFrame): packs downloads statistics table.

        Returns:
            bool: True is returned in case metadata file was parsed successfully, otherwise False.

        """
        task_status = False

        try:
            metadata_path = os.path.join(self._pack_path, Pack.METADATA)  # deployed metadata path after parsing

            self.set_pack_dependencies(user_metadata, packs_dependencies_mapping)

            if 'displayedImages' not in user_metadata:
                user_metadata['displayedImages'] = packs_dependencies_mapping.get(
                    self._pack_name, {}).get('displayedImages', [])
                logging.info(f"Adding auto generated display images for {self._pack_name} pack")

            dependencies_data = self._load_pack_dependencies(index_folder_path,
                                                             user_metadata.get('dependencies', {}),
                                                             user_metadata.get('displayedImages', []))

            if packs_statistic_df is not None:
                self.downloads_count = self._get_downloads_count(packs_statistic_df)

            formatted_metadata = Pack._parse_pack_metadata(user_metadata=user_metadata,
                                                           pack_content_items=pack_content_items,
                                                           pack_id=self._pack_name,
                                                           integration_images=integration_images,
                                                           author_image=author_image,
                                                           dependencies_data=dependencies_data,
                                                           server_min_version=self.server_min_version,
                                                           build_number=build_number, commit_hash=commit_hash,
                                                           downloads_count=self.downloads_count,
                                                           is_feed_pack=self._is_feed)

            with open(metadata_path, "w") as metadata_file:
                json.dump(formatted_metadata, metadata_file, indent=4)  # writing back parsed metadata

            logging.success(f"Finished formatting {self._pack_name} packs's {Pack.METADATA} {metadata_path} file.")
            task_status = True
        except Exception:
            logging.exception(f"Failed in formatting {self._pack_name} pack metadata.")
        finally:
            return task_status

    def set_pack_dependencies(self, user_metadata, packs_dependencies_mapping):
        pack_dependencies = packs_dependencies_mapping.get(self._pack_name, {}).get('dependencies', {})
        if 'dependencies' not in user_metadata:
            user_metadata['dependencies'] = {}

        # If it is a core pack, check that no new mandatory packs (that are not core packs) were added
        # They can be overridden in the user metadata to be not mandatory so we need to check there as well
        if self._pack_name in GCPConfig.CORE_PACKS_LIST:
            mandatory_dependencies = [k for k, v in pack_dependencies.items()
                                      if v.get('mandatory', False) is True
                                      and k not in GCPConfig.CORE_PACKS_LIST
                                      and k not in user_metadata['dependencies'].keys()]
            if mandatory_dependencies:
                raise Exception(f'New mandatory dependencies {mandatory_dependencies} were '
                                f'found in the core pack {self._pack_name}')

        pack_dependencies.update(user_metadata['dependencies'])
        user_metadata['dependencies'] = pack_dependencies

    def prepare_for_index_upload(self):
        """ Removes and leaves only necessary files in pack folder.

        Returns:
            bool: whether the operation succeeded.

        """
        task_status = False
        files_to_leave = [Pack.METADATA, Pack.CHANGELOG_JSON, Pack.README]

        try:
            for file_or_folder in os.listdir(self._pack_path):
                files_or_folder_path = os.path.join(self._pack_path, file_or_folder)

                if file_or_folder in files_to_leave:
                    continue

                if os.path.isdir(files_or_folder_path):
                    shutil.rmtree(files_or_folder_path)
                else:
                    os.remove(files_or_folder_path)

            task_status = True
        except Exception:
            logging.exception(f"Failed in preparing index for upload in {self._pack_name} pack.")
        finally:
            return task_status

    @staticmethod
    def _get_spitted_yml_image_data(root, target_folder_files):
        """ Retrieves pack integration image and integration display name and returns binding image data.

        Args:
            root (str): full path to the target folder to search integration image.
            target_folder_files (list): list of files inside the targeted folder.

        Returns:
            dict: path to integration image and display name of the integration.

        """
        image_data = {}

        for pack_file in target_folder_files:
            if pack_file.startswith('.'):
                continue
            elif pack_file.endswith('_image.png'):
                image_data['repo_image_path'] = os.path.join(root, pack_file)
            elif pack_file.endswith('.yml'):
                with open(os.path.join(root, pack_file), 'r') as integration_file:
                    integration_yml = yaml.safe_load(integration_file)
                    image_data['display_name'] = integration_yml.get('display', '')

        return image_data

    def _get_image_data_from_yml(self, pack_file_path):
        """ Creates temporary image file and retrieves integration display name.

        Args:
            pack_file_path (str): full path to the target yml_path integration yml to search integration image.

        Returns:
            dict: path to temporary integration image and display name of the integrations.

        """
        image_data = {}

        if pack_file_path.endswith('.yml'):
            with open(pack_file_path, 'r') as integration_file:
                integration_yml = yaml.safe_load(integration_file)

            image_data['display_name'] = integration_yml.get('display', '')
            # create temporary file of base64 decoded data
            integration_name = integration_yml.get('name', '')
            base64_image = integration_yml['image'].split(',')[1] if integration_yml.get('image') else None

            if not base64_image:
                logging.warning(f"{integration_name} integration image was not found in {self._pack_name} pack")
                return {}

            temp_image_name = f'{integration_name.replace(" ", "")}_image.png'
            temp_image_path = os.path.join(self._pack_path, temp_image_name)

            with open(temp_image_path, 'wb') as image_file:
                image_file.write(base64.b64decode(base64_image))

            self._remove_files_list.append(temp_image_name)  # add temporary file to tracking list
            image_data['image_path'] = temp_image_path

            logging.info(f"Created temporary integration {image_data['display_name']} image for {self._pack_name} pack")

        return image_data

    def _search_for_images(self, target_folder):
        """ Searches for png files in targeted folder.

        Args:
            target_folder (str): full path to directory to search.

        Returns:
            list: list of dictionaries that include image path and display name of integration, example:
            [{'image_path': image_path, 'display_name': integration_display_name},...]
        """
        target_folder_path = os.path.join(self._pack_path, target_folder)
        images_list = []

        if os.path.exists(target_folder_path):
            for pack_item in os.scandir(target_folder_path):
                image_data = self._get_image_data_from_yml(pack_item.path)

                if image_data and image_data not in images_list:
                    images_list.append(image_data)

        return images_list

    def check_if_exists_in_index(self, index_folder_path):
        """ Checks if pack is sub-folder of downloaded index.

        Args:
            index_folder_path (str): index folder full path.

        Returns:
            bool: whether the operation succeeded.
            bool: whether pack exists in index folder.

        """
        task_status, exists_in_index = False, False

        try:
            if not os.path.exists(index_folder_path):
                logging.error(f"{GCPConfig.INDEX_NAME} does not exists.")
                return task_status, exists_in_index

            exists_in_index = os.path.exists(os.path.join(index_folder_path, self._pack_name))
            task_status = True
        except Exception:
            logging.exception(f"Failed searching {self._pack_name} pack in {GCPConfig.INDEX_NAME}")
        finally:
            return task_status, exists_in_index

    def upload_integration_images(self, storage_bucket):
        """ Uploads pack integrations images to gcs.

        The returned result of integration section are defined in issue #19786.

        Args:
            storage_bucket (google.cloud.storage.bucket.Bucket): google storage bucket where image will be uploaded.

        Returns:
            bool: whether the operation succeeded.
            list: list of dictionaries with uploaded pack integration images.

        """
        task_status = True
        uploaded_integration_images = []

        try:
            pack_local_images = self._search_for_images(target_folder=PackFolders.INTEGRATIONS.value)

            if not pack_local_images:
                return uploaded_integration_images  # returned empty list if not images found

            pack_storage_root_path = os.path.join(GCPConfig.STORAGE_BASE_PATH, self._pack_name)

            for image_data in pack_local_images:
                image_path = image_data.get('image_path')
                if not image_path:
                    raise Exception(f"{self._pack_name} pack integration image was not found")

                image_name = os.path.basename(image_path)
                image_storage_path = os.path.join(pack_storage_root_path, image_name)
                pack_image_blob = storage_bucket.blob(image_storage_path)

                logging.info(f"Uploading {self._pack_name} pack integration image: {image_name}")
                with open(image_path, "rb") as image_file:
                    pack_image_blob.upload_from_file(image_file)

                if GCPConfig.USE_GCS_RELATIVE_PATH:
                    image_gcs_path = urllib.parse.quote(
                        os.path.join(GCPConfig.IMAGES_BASE_PATH, self._pack_name, image_name))
                else:
                    image_gcs_path = pack_image_blob.public_url

                uploaded_integration_images.append({
                    'name': image_data.get('display_name', ''),
                    'imagePath': image_gcs_path
                })

            logging.info(f"Uploaded {len(pack_local_images)} images for {self._pack_name} pack.")
        except Exception:
            task_status = False
            logging.exception(f"Failed to upload {self._pack_name} pack integration images")
        finally:
            return task_status, uploaded_integration_images

    def copy_integration_images(self, production_bucket, build_bucket):
        """ Copies all pack's integration images from the build bucket to the production bucket

        Args:
            production_bucket (google.cloud.storage.bucket.Bucket): The production bucket
            build_bucket (google.cloud.storage.bucket.Bucket): The build bucket

        Returns:
            bool: Whether the operation succeeded.

        """
        task_status = True

        build_integration_images_blobs = [f for f in
                                          build_bucket.list_blobs(
                                              prefix=os.path.join(GCPConfig.BUILD_BASE_PATH, self._pack_name)
                                          )
                                          if is_integration_image(os.path.basename(f.name))]
        for integration_image_blob in build_integration_images_blobs:
            image_name = os.path.basename(integration_image_blob.name)
            logging.info(f"Uploading {self._pack_name} pack integration image: {image_name}")
            # We upload each image object taken from the build bucket into the production bucket
            copied_blob = build_bucket.copy_blob(
                blob=integration_image_blob, destination_bucket=production_bucket,
                new_name=os.path.join(GCPConfig.STORAGE_BASE_PATH, self._pack_name, image_name)
            )
            task_status = task_status and copied_blob.exists()
            if not task_status:
                logging.error(f"Upload {self._pack_name} integration image: {integration_image_blob.name} blob to "
                              f"{copied_blob.name} blob failed.")

        if not task_status:
            logging.error(f"Failed to upload {self._pack_name} pack integration images.")
        else:
            logging.success(f"Uploaded {len(build_integration_images_blobs)} images for {self._pack_name} pack.")

        return task_status

    def upload_author_image(self, storage_bucket):
        """ Uploads pack author image to gcs.

        Searches for `Author_image.png` and uploads author image to gcs. In case no such image was found,
        default Base pack image path is used and it's gcp path is returned.

        Args:
            storage_bucket (google.cloud.storage.bucket.Bucket): gcs bucket where author image will be uploaded.

        Returns:
            bool: whether the operation succeeded.
            str: public gcp path of author image.

        """
        task_status = True
        author_image_storage_path = ""

        try:
            author_image_path = os.path.join(self._pack_path, Pack.AUTHOR_IMAGE_NAME)  # disable-secrets-detection

            if os.path.exists(author_image_path):
                image_to_upload_storage_path = os.path.join(GCPConfig.STORAGE_BASE_PATH, self._pack_name,
                                                            Pack.AUTHOR_IMAGE_NAME)  # disable-secrets-detection
                pack_author_image_blob = storage_bucket.blob(image_to_upload_storage_path)

                with open(author_image_path, "rb") as author_image_file:
                    pack_author_image_blob.upload_from_file(author_image_file)

                if GCPConfig.USE_GCS_RELATIVE_PATH:
                    author_image_storage_path = urllib.parse.quote(
                        os.path.join(GCPConfig.IMAGES_BASE_PATH, self._pack_name, Pack.AUTHOR_IMAGE_NAME))
                else:
                    author_image_storage_path = pack_author_image_blob.public_url

                logging.success(f"Uploaded successfully {self._pack_name} pack author image")
            elif self.support_type == Metadata.XSOAR_SUPPORT:  # use default Base pack image for xsoar supported packs
                author_image_storage_path = os.path.join(GCPConfig.IMAGES_BASE_PATH, GCPConfig.BASE_PACK,
                                                         Pack.AUTHOR_IMAGE_NAME)  # disable-secrets-detection

                if not GCPConfig.USE_GCS_RELATIVE_PATH:
                    # disable-secrets-detection-start
                    author_image_storage_path = os.path.join(GCPConfig.GCS_PUBLIC_URL, storage_bucket.name,
                                                             author_image_storage_path)
                    # disable-secrets-detection-end
                logging.info((f"Skipping uploading of {self._pack_name} pack author image "
                              f"and use default {GCPConfig.BASE_PACK} pack image"))
            else:
                logging.info(f"Skipping uploading of {self._pack_name} pack author image. "
                             f"The pack is defined as {self.support_type} support type")

        except Exception:
            logging.exception(f"Failed uploading {self._pack_name} pack author image.")
            task_status = False
            author_image_storage_path = ""
        finally:
            return task_status, author_image_storage_path

    def copy_author_image(self, production_bucket, build_bucket):
        """ Copies pack's author image from the build bucket to the production bucket

        Searches for `Author_image.png`, In case no such image was found, default Base pack image path is used and
        it's gcp path is returned.

        Args:
            production_bucket (google.cloud.storage.bucket.Bucket): The production bucket
            build_bucket (google.cloud.storage.bucket.Bucket): The build bucket

        Returns:
            bool: Whether the operation succeeded.

        """
        task_status = True

        build_author_image_path = os.path.join(GCPConfig.BUILD_BASE_PATH, self._pack_name, Pack.AUTHOR_IMAGE_NAME)
        build_author_image_blob = build_bucket.blob(build_author_image_path)

        if build_author_image_blob.exists():
            copied_blob = build_bucket.copy_blob(
                blob=build_author_image_blob, destination_bucket=production_bucket,
                new_name=os.path.join(GCPConfig.STORAGE_BASE_PATH, self._pack_name, Pack.AUTHOR_IMAGE_NAME)
            )
            task_status = task_status and copied_blob.exists()
        elif self.support_type == Metadata.XSOAR_SUPPORT:  # use default Base pack image for xsoar supported packs
            logging.info((f"Skipping uploading of {self._pack_name} pack author image "
                          f"and use default {GCPConfig.BASE_PACK} pack image"))
            return task_status
        else:
            logging.info(f"Skipping uploading of {self._pack_name} pack author image. The pack is defined as "
                         f"{self.support_type} support type")
            return task_status

        if not task_status:
            logging.error(f"Failed uploading {self._pack_name} pack author image.")
        else:
            logging.success(f"Uploaded successfully {self._pack_name} pack author image")

        return task_status

    def cleanup(self):
        """ Finalization action, removes extracted pack folder.

        """
        if os.path.exists(self._pack_path):
            shutil.rmtree(self._pack_path)
            logging.info(f"Cleanup {self._pack_name} pack from: {self._pack_path}")

    def is_changelog_exists(self):
        """ Indicates whether the local changelog of a given pack exists or not

        Returns:
            bool: The answer

        """
        return os.path.isfile(os.path.join(self._pack_path, Pack.CHANGELOG_JSON))

    def is_failed_to_upload(self, failed_packs_dict):
        """
        Checks if the pack was failed to upload in Prepare Content step in Create Instances job
        Args:
            failed_packs_dict (dict): The failed packs file

        Returns:
            bool: Whether the operation succeeded.
            str: The pack's failing status

        """
        if self._pack_name in failed_packs_dict:
            return True, failed_packs_dict[self._pack_name].get('status')
        else:
            return False, str()


# HELPER FUNCTIONS

def is_integration_image(file_name):
    """ Indicates whether a file_name in pack directory (in the bucket) is an integration image or not

    Args:
        file_name (str): The file name

    Returns:
        bool: True if the file is an integration image or False otherwise

    """
    return file_name.endswith('.png') and 'author' not in file_name.lower()


def init_storage_client(service_account=None):
    """Initialize google cloud storage client.

    In case of local dev usage the client will be initialized with user default credentials.
    Otherwise, client will be initialized from service account json that is stored in CirlceCI.

    Args:
        service_account (str): full path to service account json.

    Return:
        storage.Client: initialized google cloud storage client.
    """
    if service_account:
        storage_client = storage.Client.from_service_account_json(service_account)
        logging.info("Created gcp service account")

        return storage_client
    else:
        # in case of local dev use, ignored the warning of non use of service account.
        warnings.filterwarnings("ignore", message=google.auth._default._CLOUD_SDK_CREDENTIALS_WARNING)
        credentials, project = google.auth.default()
        storage_client = storage.Client(credentials=credentials, project=project)
        logging.info("Created gcp private account")

        return storage_client


def init_bigquery_client(service_account=None):
    """Initialize google cloud big query client.

    In case of local dev usage the client will be initialized with user default credentials.
    Otherwise, client will be initialized from service account json that is stored in CirlceCI.

    Args:
        service_account (str): full path to service account json.

    Return:
         google.cloud.bigquery.client.Client: initialized google cloud big query client.
    """
    if service_account:
        bq_client = bigquery.Client.from_service_account_json(service_account)
        logging.info("Created big query service account")
    else:
        # in case of local dev use, ignored the warning of non use of service account.
        warnings.filterwarnings("ignore", message=google.auth._default._CLOUD_SDK_CREDENTIALS_WARNING)
        credentials, project = google.auth.default()
        bq_client = bigquery.Client(credentials=credentials, project=project)
        logging.info("Created big query private account")

    return bq_client


def get_packs_statistics_dataframe(bq_client):
    """ Runs big query, selects all columns from top_packs table and returns table as pandas data frame.
    Additionally table index is set to pack_name (pack unique id).

    Args:
        bq_client (google.cloud.bigquery.client.Client): google cloud big query client.

    Returns:
        pandas.core.frame.DataFrame: downloads statistics table dataframe.
    """
    query = f"SELECT * FROM `{GCPConfig.DOWNLOADS_TABLE}` LIMIT {GCPConfig.BIG_QUERY_MAX_RESULTS}"
    # ignore missing package warning
    warnings.filterwarnings("ignore", message="Cannot create BigQuery Storage client, the dependency ")
    packs_statistic_table = bq_client.query(query).result().to_dataframe()
    packs_statistic_table.set_index('pack_name', inplace=True)

    return packs_statistic_table


def input_to_list(input_data, capitalize_input=False):
    """ Helper function for handling input list or str from the user.

    Args:
        input_data (list or str): input from the user to handle.
        capitalize_input (boo): whether to capitalize the input list data or not.

    Returns:
        list: returns the original list or list that was split by comma.

    """
    input_data = input_data if input_data else []
    input_data = input_data if isinstance(input_data, list) else [s for s in input_data.split(',') if s]

    if capitalize_input:
        return [" ".join([w.title() if w.islower() else w for w in i.split()]) for i in input_data]
    else:
        return input_data


def get_valid_bool(bool_input):
    """ Converts and returns valid bool.

    Returns:
        bool: converted bool input.
    """
    return bool(strtobool(bool_input)) if isinstance(bool_input, str) else bool_input


def convert_price(pack_id, price_value_input=None):
    """ Converts to integer value price input. In case no price input provided, return zero as price.

    Args:
        pack_id (str): pack unique identifier.
        price_value_input (str): price string to convert.

    Returns:
        int: converted to int pack price.
    """

    try:
        if not price_value_input:
            return 0  # in case no price was supported, return 0
        else:
            return int(price_value_input)  # otherwise convert to int and return result
    except Exception:
        logging.exception(f"{pack_id} pack price is not valid. The price was set to 0.")
        return 0


def get_higher_server_version(current_string_version, compared_content_item, pack_name):
    """ Compares two semantic server versions and returns the higher version between them.

    Args:
         current_string_version (str): current string version.
         compared_content_item (dict): compared content item entity.
         pack_name (str): the pack name (id).

    Returns:
        str: latest version between compared versions.
    """
    higher_version_result = current_string_version

    try:
        compared_string_version = compared_content_item.get('fromversion') or compared_content_item.get(
            'fromVersion') or "1.0.0"
        current_version, compared_version = LooseVersion(current_string_version), LooseVersion(compared_string_version)

        if current_version < compared_version:
            higher_version_result = compared_string_version
    except Exception:
        content_item_name = compared_content_item.get('name') or compared_content_item.get(
            'display') or compared_content_item.get('id') or compared_content_item.get('details', '')
        logging.exception(f"{pack_name} failed in version comparison of content item {content_item_name}.")
    finally:
        return higher_version_result<|MERGE_RESOLUTION|>--- conflicted
+++ resolved
@@ -1121,7 +1121,6 @@
             f'current branch version: {latest_release_notes}\n' \
             'Please Merge from master and rebuild'
 
-<<<<<<< HEAD
     def prepare_release_notes(self, index_folder_path, build_number):
         """
         Handles the creation and update of the changelog.json files.
@@ -1245,8 +1244,6 @@
 
         return task_status and self.is_changelog_exists()
 
-=======
->>>>>>> 77fd7faf
     def collect_content_items(self):
         """ Iterates over content items folders inside pack and collects content items data.
 
