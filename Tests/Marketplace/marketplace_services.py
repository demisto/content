--- conflicted
+++ resolved
@@ -1486,11 +1486,7 @@
                 PackFolders.GENERIC_MODULES.value: "GenericModules",
                 PackFolders.GENERIC_TYPES.value: "GenericTypes",
                 PackFolders.LISTS.value: "list",
-<<<<<<< HEAD
-                PackFolders.PREPROCESSING_RULE.value: "preprocessrule",
-=======
                 PackFolders.PREPROCESS_RULES.value: "preprocessrule",
->>>>>>> 71e0f0a4
             }
 
             for root, pack_dirs, pack_files_names in os.walk(self._pack_path, topdown=False):
