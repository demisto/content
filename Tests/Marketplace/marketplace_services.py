--- conflicted
+++ resolved
@@ -567,7 +567,7 @@
             dict: parsed pack metadata.
 
         """
-        pack_metadata = {  # transfer to constants
+        pack_metadata = {  #T ODO: transfer to constants
             'name': self._display_name or self._pack_name,
             'id': self._pack_name,
             'description': self._description or self._pack_name,
@@ -1473,14 +1473,12 @@
                 PackFolders.LAYOUTS.value: "layoutscontainer",
                 PackFolders.CLASSIFIERS.value: "classifier",
                 PackFolders.WIDGETS.value: "widget",
-<<<<<<< HEAD
-                PackFolders.DATA_LISTS.value: "list"
-=======
                 PackFolders.GENERIC_DEFINITIONS.value: "GenericDefinitions",
                 PackFolders.GENERIC_FIELDS.value: "GenericFields",
                 PackFolders.GENERIC_MODULES.value: "GenericModules",
                 PackFolders.GENERIC_TYPES.value: "GenericTypes"
->>>>>>> 981ac2f9
+                PackFolders.WIDGETS.value: "widget",
+                PackFolders.LISTS.value: "list"
             }
 
             for root, pack_dirs, pack_files_names in os.walk(self._pack_path, topdown=False):
@@ -1620,11 +1618,10 @@
                             'dataType': content_item.get('dataType', ""),
                             'widgetType': content_item.get('widgetType', "")
                         })
-<<<<<<< HEAD
-                    elif current_directory == PackFolders.DATA_LISTS.value:
+                    elif current_directory == PackFolders.LISTS.value:
                         folder_collected_items.append({
                             'name': content_item.get('name', "")  # TODO: confirm
-=======
+                        })
                     elif current_directory == PackFolders.GENERIC_DEFINITIONS.value:
                         folder_collected_items.append({
                             'name': content_item.get('name', ""),
@@ -1644,7 +1641,6 @@
                         folder_collected_items.append({
                             'name': content_item.get('name', ""),
                             'description': content_item.get('description', ""),
->>>>>>> 981ac2f9
                         })
 
                 if current_directory in PackFolders.pack_displayed_items():
