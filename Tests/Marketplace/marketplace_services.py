import json
import os
import stat
import subprocess
import fnmatch
import re
import shutil
import yaml
import google.auth
from google.cloud import storage
from google.cloud import bigquery
import enum
import base64
import urllib.parse
import logging
import warnings
from distutils.util import strtobool
from distutils.version import LooseVersion
from datetime import datetime
from zipfile import ZipFile, ZIP_DEFLATED
from Utils.release_notes_generator import aggregate_release_notes_for_marketplace
from typing import Tuple, Union

CONTENT_ROOT_PATH = os.path.abspath(os.path.join(__file__, '../../..'))  # full path to content root repo
PACKS_FOLDER = "Packs"  # name of base packs folder inside content repo
PACKS_FULL_PATH = os.path.join(CONTENT_ROOT_PATH, PACKS_FOLDER)  # full path to Packs folder in content repo
IGNORED_FILES = ['__init__.py', 'ApiModules', 'NonSupported']  # files to ignore inside Packs folder
IGNORED_PATHS = [os.path.join(PACKS_FOLDER, p) for p in IGNORED_FILES]


<<<<<<< HEAD
class BucketUploadFlow(enum.Enum):
=======
class BucketUploadFlow(object):
>>>>>>> 413e4f7f
    """ Bucket Upload Flow constants

    """
    PACKS_RESULTS_FILE = "packs_results.json"
    PREPARE_CONTENT_FOR_TESTING = "prepare_content_for_testing"
    UPLOAD_PACKS_TO_MARKETPLACE_STORAGE = "upload_packs_to_marketplace_storage"
    SUCCESSFUL_PACKS = "successful_packs"
    FAILED_PACKS = "failed_packs"
    STATUS = "status"
    AGGREGATED = "aggregated"
    BUCKET_UPLOAD_BUILD_TITLE = "Upload Packs To Marketplace Storage"
    BUCKET_UPLOAD_TYPE = "bucket_upload_flow"
    UPLOAD_JOB_NAME = "Upload Packs To Marketplace"


class GCPConfig(object):
    """ Google cloud storage basic configurations

    """
    STORAGE_BASE_PATH = "content/packs"  # configurable base path for packs in gcs, can be modified
    IMAGES_BASE_PATH = "content/packs"  # images packs prefix stored in metadata
    BUILD_PATH_PREFIX = "content/builds"
    BUILD_BASE_PATH = ""
    PRIVATE_BASE_PATH = "content/packs"
    STORAGE_CONTENT_PATH = "content"  # base path for content in gcs
    USE_GCS_RELATIVE_PATH = True  # whether to use relative path in uploaded to gcs images
    GCS_PUBLIC_URL = "https://storage.googleapis.com"  # disable-secrets-detection
    PRODUCTION_BUCKET = "marketplace-dist-dev"
    CI_BUILD_BUCKET = "marketplace-ci-build"
    PRODUCTION_PRIVATE_BUCKET = "marketplace-dist-private"
    CI_PRIVATE_BUCKET = "marketplace-ci-build-private"
    BASE_PACK = "Base"  # base pack name
    INDEX_NAME = "index"  # main index folder name
    CORE_PACK_FILE_NAME = "corepacks.json"  # core packs file name
    DOWNLOADS_TABLE = "oproxy-dev.shared_views.top_packs"  # packs downloads statistics table
    BIG_QUERY_MAX_RESULTS = 2000  # big query max row results

    with open(os.path.join(os.path.dirname(__file__), 'core_packs_list.json'), 'r') as core_packs_list_file:
        CORE_PACKS_LIST = json.load(core_packs_list_file)


class Metadata(object):
    """ Metadata constants and default values that are used in metadata parsing.
    """
    DATE_FORMAT = '%Y-%m-%dT%H:%M:%SZ'
    XSOAR_SUPPORT = "xsoar"
    XSOAR_SUPPORT_URL = "https://www.paloaltonetworks.com/cortex"  # disable-secrets-detection
    XSOAR_AUTHOR = "Cortex XSOAR"
    SERVER_DEFAULT_MIN_VERSION = "6.0.0"
    CERTIFIED = "certified"
    EULA_URL = "https://github.com/demisto/content/blob/master/LICENSE"  # disable-secrets-detection


class PackFolders(enum.Enum):
    """ Pack known folders. Should be replaced by constants from demisto-sdk in later step.

    """
    SCRIPTS = "Scripts"
    PLAYBOOKS = "Playbooks"
    INTEGRATIONS = "Integrations"
    TEST_PLAYBOOKS = 'TestPlaybooks'
    REPORTS = "Reports"
    DASHBOARDS = 'Dashboards'
    WIDGETS = 'Widgets'
    INCIDENT_FIELDS = 'IncidentFields'
    INCIDENT_TYPES = 'IncidentTypes'
    INDICATOR_FIELDS = 'IndicatorFields'
    LAYOUTS = 'Layouts'
    CLASSIFIERS = 'Classifiers'
    INDICATOR_TYPES = 'IndicatorTypes'
    CONNECTIONS = "Connections"

    @classmethod
    def pack_displayed_items(cls):
        return {
            PackFolders.SCRIPTS.value, PackFolders.DASHBOARDS.value, PackFolders.INCIDENT_FIELDS.value,
            PackFolders.INCIDENT_TYPES.value, PackFolders.INTEGRATIONS.value, PackFolders.PLAYBOOKS.value,
            PackFolders.INDICATOR_FIELDS.value, PackFolders.REPORTS.value, PackFolders.INDICATOR_TYPES.value,
            PackFolders.LAYOUTS.value, PackFolders.CLASSIFIERS.value, PackFolders.WIDGETS.value
        }

    @classmethod
    def yml_supported_folders(cls):
        return {PackFolders.INTEGRATIONS.value, PackFolders.SCRIPTS.value, PackFolders.PLAYBOOKS.value,
                PackFolders.TEST_PLAYBOOKS.value}

    @classmethod
    def json_supported_folders(cls):
        return {PackFolders.CLASSIFIERS.value, PackFolders.CONNECTIONS.value, PackFolders.DASHBOARDS.value,
                PackFolders.INCIDENT_FIELDS.value, PackFolders.INCIDENT_TYPES.value, PackFolders.INDICATOR_FIELDS.value,
                PackFolders.LAYOUTS.value, PackFolders.INDICATOR_TYPES.value, PackFolders.REPORTS.value,
                PackFolders.WIDGETS.value}


class PackStatus(enum.Enum):
    """ Enum of pack upload status, is used in printing upload summary.

    """
    SUCCESS = "Successfully uploaded pack data to gcs"
    FAILED_LOADING_USER_METADATA = "Failed in loading user defined metadata"
    FAILED_IMAGES_UPLOAD = "Failed to upload pack integration images to gcs"
    FAILED_AUTHOR_IMAGE_UPLOAD = "Failed to upload pack author image to gcs"
    FAILED_METADATA_PARSING = "Failed to parse and create metadata.json"
    FAILED_COLLECT_ITEMS = "Failed to collect pack content items data"
    FAILED_ZIPPING_PACK_ARTIFACTS = "Failed zipping pack artifacts"
    FAILED_SIGNING_PACKS = "Failed to sign the packs"
    FAILED_PREPARING_INDEX_FOLDER = "Failed in preparing and cleaning necessary index files"
    FAILED_UPDATING_INDEX_FOLDER = "Failed updating index folder"
    FAILED_UPLOADING_PACK = "Failed in uploading pack zip to gcs"
    PACK_ALREADY_EXISTS = "Specified pack already exists in gcs under latest version"
    PACK_IS_NOT_UPDATED_IN_RUNNING_BUILD = "Specific pack is not updated in current build"
    FAILED_REMOVING_PACK_SKIPPED_FOLDERS = "Failed to remove pack hidden and skipped folders"
    FAILED_RELEASE_NOTES = "Failed to generate changelog.json"
    FAILED_DETECTING_MODIFIED_FILES = "Failed in detecting modified files of the pack"
    FAILED_SEARCHING_PACK_IN_INDEX = "Failed in searching pack folder in index"


class Pack(object):
    """ Class that manipulates and manages the upload of pack's artifact and metadata to cloud storage.

    Args:
        pack_name (str): Pack root folder name.
        pack_path (str): Full path to pack folder.

    Attributes:
        PACK_INITIAL_VERSION (str): pack initial version that will be used as default.
        CHANGELOG_JSON (str): changelog json full name, may be changed in the future.
        README (str): pack's readme file name.
        METADATA (str): pack's metadata file name, the one that will be deployed to cloud storage.
        USER_METADATA (str); user metadata file name, the one that located in content repo.
        EXCLUDE_DIRECTORIES (list): list of directories to excluded before uploading pack zip to storage.
        AUTHOR_IMAGE_NAME (str): author image file name.
        RELEASE_NOTES (str): release notes folder name.

    """
    PACK_INITIAL_VERSION = "1.0.0"
    CHANGELOG_JSON = "changelog.json"
    README = "README.md"
    USER_METADATA = "pack_metadata.json"
    METADATA = "metadata.json"
    AUTHOR_IMAGE_NAME = "Author_image.png"
    EXCLUDE_DIRECTORIES = [PackFolders.TEST_PLAYBOOKS.value]
    RELEASE_NOTES = "ReleaseNotes"

    def __init__(self, pack_name, pack_path):
        self._pack_name = pack_name
        self._pack_path = pack_path
        self._status = None
        self._public_storage_path = ""
        self._remove_files_list = []  # tracking temporary files, in order to delete in later step
        self._sever_min_version = "1.0.0"  # initialized min version
        self._latest_version = None  # pack latest version found in changelog
        self._support_type = None  # initialized in load_user_metadata function
        self._current_version = None  # initialized in load_user_metadata function
        self._hidden = False  # initialized in load_user_metadata function
        self._description = None  # initialized in load_user_metadata function
        self._display_name = None  # initialized in load_user_metadata function
        self._is_feed = False  # a flag that specifies if pack is a feed pack
        self._downloads_count = 0  # number of pack downloads
        self._bucket_url = None  # URL of where the pack was uploaded.
        self._aggregated = False  # weather the pack's rn was aggregated or not.
        self._aggregation_str = ""  # the aggregation string msg when the pack versions are aggregated

    @property
    def name(self):
        """ str: pack root folder name.
        """
        return self._pack_name

    @property
    def path(self):
        """ str: pack folder full path.
        """
        return self._pack_path

    @property
    def latest_version(self):
        """ str: pack latest version from sorted keys of changelog.json file.
        """
        if not self._latest_version:
            self._latest_version = self._get_latest_version()
            return self._latest_version
        else:
            return self._latest_version

    @property
    def status(self):
        """ str: current status of the packs.
        """
        return self._status

    @property
    def is_feed(self):
        """
        bool: whether the pack is a feed pack
        """
        return self._is_feed

    @is_feed.setter
    def is_feed(self, is_feed):
        """ setter of is_feed
        """
        self._is_feed = is_feed

    @status.setter
    def status(self, status_value):
        """ setter of pack current status.
        """
        self._status = status_value

    @property
    def public_storage_path(self):
        """ str: public gcs path of uploaded pack.
        """
        return self._public_storage_path

    @public_storage_path.setter
    def public_storage_path(self, path_value):
        """ setter of public gcs path of uploaded pack.
        """
        self._public_storage_path = path_value

    @property
    def support_type(self):
        """ str: support type of the pack.
        """
        return self._support_type

    @support_type.setter
    def support_type(self, support_value):
        """ setter of support type of the pack.
        """
        self._support_type = support_value

    @property
    def current_version(self):
        """ str: current version of the pack (different from latest_version).
        """
        return self._current_version

    @current_version.setter
    def current_version(self, current_version_value):
        """ setter of current version of the pack.
        """
        self._current_version = current_version_value

    @property
    def hidden(self):
        """ bool: internal content field for preventing pack from being displayed.
        """
        return self._hidden

    @hidden.setter
    def hidden(self, hidden_value):
        """ setter of hidden property of the pack.
        """
        self._hidden = hidden_value

    @property
    def description(self):
        """ str: Description of the pack (found in pack_metadata.json).
        """
        return self._description

    @description.setter
    def description(self, description_value):
        """ setter of description property of the pack.
        """
        self._description = description_value

    @property
    def display_name(self):
        """ str: Display name of the pack (found in pack_metadata.json).
        """
        return self._display_name

    @display_name.setter
    def display_name(self, display_name_value):
        """ setter of display name property of the pack.
        """
        self._display_name = display_name_value

    @property
    def server_min_version(self):
        """ str: server min version according to collected items.
        """
        if not self._sever_min_version or self._sever_min_version == "1.0.0":
            return Metadata.SERVER_DEFAULT_MIN_VERSION
        else:
            return self._sever_min_version

    @property
    def downloads_count(self):
        """ str: packs downloads count.
        """
        return self._downloads_count

    @downloads_count.setter
    def downloads_count(self, download_count_value):
        """ setter of downloads count property of the pack.
        """
        self._downloads_count = download_count_value

    @property
    def bucket_url(self):
        """ str: pack bucket_url.
        """
        return self._bucket_url

    @bucket_url.setter
    def bucket_url(self, bucket_url):
        """ str: pack bucket_url.
        """
        self._bucket_url = bucket_url

    @property
    def aggregated(self):
        """ str: pack aggregated release notes or not.
        """
        return self._aggregated

    @property
    def aggregation_str(self):
        """ str: pack aggregated release notes or not.
        """
        return self._aggregation_str

    def _get_latest_version(self):
        """ Return latest semantic version of the pack.

        In case that changelog.json file was not found, default value of 1.0.0 will be returned.
        Otherwise, keys of semantic pack versions will be collected and sorted in descending and return latest version.
        For additional information regarding changelog.json format go to issue #19786

        Returns:
            str: Pack latest version.

        """
        changelog_path = os.path.join(self._pack_path, Pack.CHANGELOG_JSON)

        if not os.path.exists(changelog_path):
            return self.PACK_INITIAL_VERSION

        with open(changelog_path, "r") as changelog_file:
            changelog = json.load(changelog_file)
            pack_versions = [LooseVersion(v) for v in changelog.keys()]
            pack_versions.sort(reverse=True)

            return pack_versions[0].vstring

    @staticmethod
    def _get_all_pack_images(pack_integration_images, display_dependencies_images, dependencies_data):
        """ Returns data of uploaded pack integration images and it's path in gcs. Pack dependencies integration images
        are added to that result as well.

        Args:
             pack_integration_images (list): list of uploaded to gcs integration images and it paths in gcs.
             display_dependencies_images (list): list of pack names of additional dependencies images to display.
             dependencies_data (dict): all level dependencies data.

        Returns:
            list: collection of integration display name and it's path in gcs.

        """
        additional_dependencies_data = {k: v for (k, v) in dependencies_data.items()
                                        if k in display_dependencies_images}

        for dependency_data in additional_dependencies_data.values():
            dependency_integration_images = dependency_data.get('integrations', [])

            for dependency_integration in dependency_integration_images:
                dependency_integration_gcs_path = dependency_integration.get('imagePath', '')  # image public url
                dependency_pack_name = os.path.basename(
                    os.path.dirname(dependency_integration_gcs_path))  # extract pack name from public url

                if dependency_pack_name not in display_dependencies_images:
                    continue  # skip if integration image is not part of displayed pack

                if dependency_integration not in pack_integration_images:  # avoid duplicates in list
                    pack_integration_images.append(dependency_integration)

        return pack_integration_images

    def is_feed_pack(self, yaml_content, yaml_type):
        """
        Checks if an integration is a feed integration. If so, updates Pack._is_feed
        Args:
            yaml_content: The yaml content extracted by yaml.safe_load().
            yaml_type: The type of object to check. Should be 'Playbook' or 'Integration'.

        Returns:
            Doesn't return
        """
        if yaml_type == 'Integration':
            if yaml_content.get('script', {}).get('feed', False) is True:
                self._is_feed = True
        if yaml_type == 'Playbook':
            if yaml_content.get('name').startswith('TIM '):
                self._is_feed = True

    @staticmethod
    def _clean_release_notes(release_notes_lines):
        return re.sub(r'<\!--.*?-->', '', release_notes_lines, flags=re.DOTALL)

    @staticmethod
    def _parse_pack_dependencies(first_level_dependencies, all_level_pack_dependencies_data):
        """ Parses user defined dependencies and returns dictionary with relevant data about each dependency pack.

        Args:
            first_level_dependencies (dict): first lever dependencies that were retrieved
            from user pack_metadata.json file.
            all_level_pack_dependencies_data (dict): all level pack dependencies data.

        Returns:
            dict: parsed dictionary with pack dependency data.
        """
        parsed_result = {}
        dependencies_data = {k: v for (k, v) in all_level_pack_dependencies_data.items()
                             if k in first_level_dependencies.keys() or k == GCPConfig.BASE_PACK}

        for dependency_id, dependency_data in dependencies_data.items():
            parsed_result[dependency_id] = {
                "mandatory": first_level_dependencies.get(dependency_id, {}).get('mandatory', True),
                "minVersion": dependency_data.get('currentVersion', Pack.PACK_INITIAL_VERSION),
                "author": dependency_data.get('author', ''),
                "name": dependency_data.get('name') if dependency_data.get('name') else dependency_id,
                "certification": dependency_data.get('certification', 'certified')
            }

        return parsed_result

    @staticmethod
    def _create_support_section(support_type, support_url=None, support_email=None):
        """ Creates support dictionary that is part of metadata.

        In case of support type xsoar, adds default support url. If support is xsoar and support url is defined and
        doesn't match xsoar default url, warning is raised.

        Args:
            support_type (str): support type of pack.
            support_url (str): support full url.
            support_email (str): support email address.

        Returns:
            dict: supported data dictionary.
        """
        support_details = {}

        if support_url:  # set support url from user input
            support_details['url'] = support_url
        elif support_type == Metadata.XSOAR_SUPPORT:  # in case support type is xsoar, set default xsoar support url
            support_details['url'] = Metadata.XSOAR_SUPPORT_URL
        # add support email if defined
        if support_email:
            support_details['email'] = support_email

        return support_details

    @staticmethod
    def _get_author(support_type, author=None):
        """ Returns pack author. In case support type is xsoar, more additional validation are applied.

        Args:
            support_type (str): support type of pack.
            author (str): author of the pack.

        Returns:
            str: returns author from the input.
        """
        if support_type == Metadata.XSOAR_SUPPORT and not author:
            return Metadata.XSOAR_AUTHOR  # returned xsoar default author
        elif support_type == Metadata.XSOAR_SUPPORT and author != Metadata.XSOAR_AUTHOR:
            logging.warning(f"{author} author doest not match {Metadata.XSOAR_AUTHOR} default value")
            return author
        else:
            return author

    @staticmethod
    def _get_certification(support_type, certification=None):
        """ Returns pack certification.

        In case support type is xsoar, CERTIFIED is returned.
        In case support is not xsoar but pack_metadata has certification field, certification value will be taken from
        pack_metadata defined value.
        Otherwise empty certification value (empty string) will be returned

        Args:
            support_type (str): support type of pack.
            certification (str): certification value from pack_metadata, if exists.

        Returns:
            str: certification value
        """
        if support_type == Metadata.XSOAR_SUPPORT:
            return Metadata.CERTIFIED
        elif support_type != Metadata.XSOAR_SUPPORT and certification:
            return certification
        else:
            return ""

    @staticmethod
    def _parse_pack_metadata(user_metadata, pack_content_items, pack_id, integration_images, author_image,
                             dependencies_data, server_min_version, build_number, commit_hash, downloads_count,
                             is_feed_pack=False):
        """ Parses pack metadata according to issue #19786 and #20091. Part of field may change over the time.

        Args:
            user_metadata (dict): user metadata that was created in pack initialization.
            pack_content_items (dict): content items located inside specific pack.
            pack_id (str): pack unique identifier.
            integration_images (list): list of gcs uploaded integration images.
            author_image (str): gcs uploaded author image
            dependencies_data (dict): mapping of pack dependencies data, of all levels.
            server_min_version (str): server minimum version found during the iteration over content items.
            build_number (str): circleCI build number.
            commit_hash (str): current commit hash.
            downloads_count (int): number of packs downloads.
            is_feed_pack (bool): a flag that indicates if the pack is a feed pack.

        Returns:
            dict: parsed pack metadata.

        """
        pack_metadata = {}
        pack_metadata['name'] = user_metadata.get('name') or pack_id
        pack_metadata['id'] = pack_id
        pack_metadata['description'] = user_metadata.get('description') or pack_id
        pack_metadata['created'] = user_metadata.get('created', datetime.utcnow().strftime(Metadata.DATE_FORMAT))
        pack_metadata['updated'] = datetime.utcnow().strftime(Metadata.DATE_FORMAT)
        pack_metadata['legacy'] = user_metadata.get('legacy', True)
        pack_metadata['support'] = user_metadata.get('support') or Metadata.XSOAR_SUPPORT
        pack_metadata['supportDetails'] = Pack._create_support_section(support_type=pack_metadata['support'],
                                                                       support_url=user_metadata.get('url'),
                                                                       support_email=user_metadata.get('email'))
        pack_metadata['eulaLink'] = Metadata.EULA_URL
        pack_metadata['author'] = Pack._get_author(support_type=pack_metadata['support'],
                                                   author=user_metadata.get('author', ''))
        pack_metadata['authorImage'] = author_image
        pack_metadata['certification'] = Pack._get_certification(support_type=pack_metadata['support'],
                                                                 certification=user_metadata.get('certification'))
        pack_metadata['price'] = convert_price(pack_id=pack_id, price_value_input=user_metadata.get('price'))
        if pack_metadata['price'] > 0:
            pack_metadata['premium'] = True
            pack_metadata['vendorId'] = user_metadata.get('vendorId')
            pack_metadata['vendorName'] = user_metadata.get('vendorName')
            if user_metadata.get('previewOnly'):
                pack_metadata['previewOnly'] = True
        pack_metadata['serverMinVersion'] = user_metadata.get('serverMinVersion') or server_min_version
        pack_metadata['currentVersion'] = user_metadata.get('currentVersion', '')
        pack_metadata['versionInfo'] = build_number
        pack_metadata['commit'] = commit_hash
        pack_metadata['downloads'] = downloads_count
        pack_metadata['tags'] = input_to_list(input_data=user_metadata.get('tags'))
        if is_feed_pack and 'TIM' not in pack_metadata['tags']:
            pack_metadata['tags'].append('TIM')
        pack_metadata['categories'] = input_to_list(input_data=user_metadata.get('categories'), capitalize_input=True)
        pack_metadata['contentItems'] = pack_content_items
        pack_metadata['integrations'] = Pack._get_all_pack_images(integration_images,
                                                                  user_metadata.get('displayedImages', []),
                                                                  dependencies_data)
        pack_metadata['useCases'] = input_to_list(input_data=user_metadata.get('useCases'), capitalize_input=True)
        pack_metadata['keywords'] = input_to_list(user_metadata.get('keywords'))
        pack_metadata['dependencies'] = Pack._parse_pack_dependencies(user_metadata.get('dependencies', {}),
                                                                      dependencies_data)

        return pack_metadata

    def _load_pack_dependencies(self, index_folder_path, first_level_dependencies, all_level_displayed_dependencies):
        """ Loads dependencies metadata and returns mapping of pack id and it's loaded data.

        Args:
            index_folder_path (str): full path to download index folder.
            first_level_dependencies (dict): user defined dependencies.
            all_level_displayed_dependencies (list): all level pack's images to display.

        Returns:
            dict: pack id as key and loaded metadata of packs as value.

        """
        dependencies_data_result = {}
        dependencies_ids = {d for d in first_level_dependencies.keys()}
        dependencies_ids.update(all_level_displayed_dependencies)

        if self._pack_name != GCPConfig.BASE_PACK:  # check that current pack isn't Base Pack in order to prevent loop
            dependencies_ids.add(GCPConfig.BASE_PACK)  # Base pack is always added as pack dependency

        for dependency_pack_id in dependencies_ids:
            dependency_metadata_path = os.path.join(index_folder_path, dependency_pack_id, Pack.METADATA)

            if os.path.exists(dependency_metadata_path):
                with open(dependency_metadata_path, 'r') as metadata_file:
                    dependency_metadata = json.load(metadata_file)
                    dependencies_data_result[dependency_pack_id] = dependency_metadata
            else:
                logging.warning(f"{self._pack_name} pack dependency with id {dependency_pack_id} was not found")
                continue

        return dependencies_data_result

    def _get_downloads_count(self, packs_statistic_df):
        """ Returns number of packs downloads.

        Args:
             packs_statistic_df (pandas.core.frame.DataFrame): packs downloads statistics table.

        Returns:
            int: number of packs downloads.
        """
        downloads_count = 0
        if self._pack_name in packs_statistic_df.index.values:
            downloads_count = int(packs_statistic_df.loc[self._pack_name]['num_count'].astype('int32'))

        return downloads_count

    @staticmethod
    def _create_changelog_entry(release_notes, version_display_name, build_number, new_version=True):
        """ Creates dictionary entry for changelog.

        Args:
            release_notes (str): release notes md.
            version_display_name (str): display name version.
            build_number (srt): current build number.
            new_version (bool): whether the entry is new or not. If not new, R letter will be appended to build number.

        Returns:
            dict: release notes entry of changelog

        """
        if new_version:
            return {'releaseNotes': release_notes,
                    'displayName': f'{version_display_name} - {build_number}',
                    'released': datetime.utcnow().strftime(Metadata.DATE_FORMAT)}
        else:
            return {'releaseNotes': release_notes,
                    'displayName': f'{version_display_name} - R{build_number}',
                    'released': datetime.utcnow().strftime(Metadata.DATE_FORMAT)}

    def remove_unwanted_files(self, delete_test_playbooks=True):
        """ Iterates over pack folder and removes hidden files and unwanted folders.

        Args:
            delete_test_playbooks (bool): whether to delete test playbooks folder.

        Returns:
            bool: whether the operation succeeded.
        """
        task_status = True
        try:
            for directory in Pack.EXCLUDE_DIRECTORIES:
                if delete_test_playbooks and os.path.isdir(f'{self._pack_path}/{directory}'):
                    shutil.rmtree(f'{self._pack_path}/{directory}')
                    logging.info(f"Deleted {directory} directory from {self._pack_name} pack")

            for root, dirs, files in os.walk(self._pack_path, topdown=True):
                for pack_file in files:
                    full_file_path = os.path.join(root, pack_file)
                    # removing unwanted files
                    if pack_file.startswith('.') \
                            or pack_file in [Pack.AUTHOR_IMAGE_NAME, Pack.USER_METADATA] \
                            or pack_file in self._remove_files_list:
                        os.remove(full_file_path)
                        logging.info(f"Deleted pack {pack_file} file for {self._pack_name} pack")
                        continue

        except Exception:
            task_status = False
            logging.exception(f"Failed to delete ignored files for pack {self._pack_name}")
        finally:
            return task_status

    def sign_pack(self, signature_string=None):
        """ Signs pack folder and creates signature file.

        Args:
            signature_string (str): Base64 encoded string used to sign the pack.

        Returns:
            bool: whether the operation succeeded.
        """
        task_status = False

        try:
            if signature_string:
                with open("keyfile", "wb") as keyfile:
                    keyfile.write(signature_string.encode())
                arg = f'./signDirectory {self._pack_path} keyfile base64'
                signing_process = subprocess.Popen(arg, stdout=subprocess.PIPE, stderr=subprocess.PIPE, shell=True)
                output, err = signing_process.communicate()

                if err:
                    logging.error(f"Failed to sign pack for {self._pack_name} - {str(err)}")
                    return

                logging.info(f"Signed {self._pack_name} pack successfully")
            else:
                logging.info(f"No signature provided. Skipped signing {self._pack_name} pack")
            task_status = True
        except Exception:
            logging.exception(f"Failed to sign pack for {self._pack_name}")
        finally:
            return task_status

    def encrypt_pack(self, zip_pack_path, pack_name, encryption_key, extract_destination_path):
        try:
            shutil.copy('./encryptor', os.path.join(extract_destination_path, 'encryptor'))
            os.chmod(os.path.join(extract_destination_path, 'encryptor'), stat.S_IXOTH)
            current_working_dir = os.getcwd()
            os.chdir(extract_destination_path)
            output_file = zip_pack_path.replace("_not_encrypted.zip", ".zip")
            subprocess.call('chmod +x ./encryptor', shell=True)
            full_command = f'./encryptor ./{pack_name}_not_encrypted.zip {output_file} "' \
                           f'{encryption_key}"'
            subprocess.call(full_command, shell=True)
            os.chdir(current_working_dir)
        except subprocess.CalledProcessError as error:
            print(f"Error while trying to encrypt pack. {error}")

    def zip_pack(self, extract_destination_path="", pack_name="", encryption_key=""):
        """ Zips pack folder.

        Returns:
            bool: whether the operation succeeded.
            str: full path to created pack zip.
        """
        zip_pack_path = f"{self._pack_path}.zip" if not encryption_key else f"{self._pack_path}_not_encrypted.zip"
        task_status = False

        try:
            with ZipFile(zip_pack_path, 'w', ZIP_DEFLATED) as pack_zip:
                for root, dirs, files in os.walk(self._pack_path, topdown=True):
                    for f in files:
                        full_file_path = os.path.join(root, f)
                        relative_file_path = os.path.relpath(full_file_path, self._pack_path)
                        pack_zip.write(filename=full_file_path, arcname=relative_file_path)

            if encryption_key:
                self.encrypt_pack(zip_pack_path, pack_name, encryption_key, extract_destination_path)
            task_status = True
            logging.success(f"Finished zipping {self._pack_name} pack.")
        except Exception:
            logging.exception(f"Failed in zipping {self._pack_name} folder")
        finally:
            return task_status, zip_pack_path

    def detect_modified(self, content_repo, index_folder_path, current_commit_hash, previous_commit_hash):
        """ Detects pack modified files.

        The diff is done between current commit and previous commit that was saved in metadata that was downloaded from
        index. In case that no commit was found in index (initial run), the default value will be set to previous commit
        from origin/master.

        Args:
            content_repo (git.repo.base.Repo): content repo object.
            index_folder_path (str): full path to downloaded index folder.
            current_commit_hash (str): last commit hash of head.
            previous_commit_hash (str): the previous commit to diff with.

        Returns:
            bool: whether the operation succeeded.
            bool: whether pack was modified and override will be required.
        """
        task_status = False
        pack_was_modified = False

        try:
            pack_index_metadata_path = os.path.join(index_folder_path, self._pack_name, Pack.METADATA)

            if not os.path.exists(pack_index_metadata_path):
                logging.info(f"{self._pack_name} pack was not found in index, skipping detection of modified pack.")
                task_status = True
                return

            with open(pack_index_metadata_path, 'r') as metadata_file:
                downloaded_metadata = json.load(metadata_file)

            previous_commit_hash = downloaded_metadata.get('commit', previous_commit_hash)
            # set 2 commits by hash value in order to check the modified files of the diff
            current_commit = content_repo.commit(current_commit_hash)
            previous_commit = content_repo.commit(previous_commit_hash)

            for modified_file in current_commit.diff(previous_commit).iter_change_type('M'):
                if modified_file.a_path.startswith(PACKS_FOLDER):
                    modified_file_path_parts = os.path.normpath(modified_file.a_path).split(os.sep)

                    if modified_file_path_parts[1] and modified_file_path_parts[1] == self._pack_name:
                        logging.info(f"Detected modified files in {self._pack_name} pack")
                        task_status, pack_was_modified = True, True
                        return

            task_status = True
        except Exception:
            logging.exception(f"Failed in detecting modified files of {self._pack_name} pack")
        finally:
            return task_status, pack_was_modified

    def upload_to_storage(self, zip_pack_path, latest_version, storage_bucket, override_pack,
                          private_content=False, pack_artifacts_path=None):
        """ Manages the upload of pack zip artifact to correct path in cloud storage.
        The zip pack will be uploaded to following path: /content/packs/pack_name/pack_latest_version.
        In case that zip pack artifact already exist at constructed path, the upload will be skipped.
        If flag override_pack is set to True, pack will forced for upload.

        Args:
            zip_pack_path (str): full path to pack zip artifact.
            latest_version (str): pack latest version.
            storage_bucket (google.cloud.storage.bucket.Bucket): google cloud storage bucket.
            override_pack (bool): whether to override existing pack.
            private_content (bool): Is being used in a private content build.
            pack_artifacts_path (str): Path to where we are saving pack artifacts.

        Returns:
            bool: whether the operation succeeded.
            bool: True in case of pack existence at targeted path and upload was skipped, otherwise returned False.

        """
        task_status = True

        try:
            version_pack_path = os.path.join(GCPConfig.STORAGE_BASE_PATH, self._pack_name, latest_version)
            existing_files = [f.name for f in storage_bucket.list_blobs(prefix=version_pack_path)]

            if existing_files and not override_pack:
                logging.warning(f"The following packs already exist at storage: {', '.join(existing_files)}")
                logging.warning(f"Skipping step of uploading {self._pack_name}.zip to storage.")
                return task_status, True, None

            pack_full_path = os.path.join(version_pack_path, f"{self._pack_name}.zip")
            blob = storage_bucket.blob(pack_full_path)
            blob.cache_control = "no-cache,max-age=0"  # disabling caching for pack blob

            with open(zip_pack_path, "rb") as pack_zip:
                blob.upload_from_file(pack_zip)
            if private_content:
                #  In some cases the path given is actually a zip.
                if pack_artifacts_path.endswith('content_packs.zip'):
                    _pack_artifacts_path = pack_artifacts_path.replace('/content_packs.zip', '')
                else:
                    _pack_artifacts_path = pack_artifacts_path
                print(f"Copying {zip_pack_path} to {_pack_artifacts_path}/packs/{self._pack_name}.zip")
                shutil.copy(zip_pack_path, f'{_pack_artifacts_path}/packs/{self._pack_name}.zip')

            self.public_storage_path = blob.public_url
            logging.success(f"Uploaded {self._pack_name} pack to {pack_full_path} path.")

            return task_status, False, pack_full_path
        except Exception:
            task_status = False
            logging.exception(f"Failed in uploading {self._pack_name} pack to gcs.")
            return task_status, True, None

    def copy_and_upload_to_storage(self, production_bucket, build_bucket, latest_version, successful_packs_dict):
        """ Manages the copy of pack zip artifact from the build bucket to the production bucket.
        The zip pack will be copied to following path: /content/packs/pack_name/pack_latest_version if
        the pack exists in the successful_packs_dict from Prepare content step in Create Instances job.

        Args:
            production_bucket (google.cloud.storage.bucket.Bucket): google cloud production bucket.
            build_bucket (google.cloud.storage.bucket.Bucket): google cloud build bucket.
            latest_version (str): the pack's latest version.
            successful_packs_dict (dict): the dict of all packs were uploaded in prepare content step

        Returns:
            bool: Status - whether the operation succeeded.
            bool: Skipped pack - true in case of pack existence at the targeted path and the copy process was skipped,
             otherwise returned False.

        """
        build_version_pack_path = os.path.join(GCPConfig.BUILD_BASE_PATH, self._pack_name, latest_version)

        # Verifying that the latest version of the pack has been uploaded to the build bucket
        existing_bucket_version_files = [f.name for f in build_bucket.list_blobs(prefix=build_version_pack_path)]
        if not existing_bucket_version_files:
            logging.error(f"{self._pack_name} latest version ({latest_version}) was not found on build bucket at "
                          f"path {build_version_pack_path}.")
            return False, False

        pack_not_uploaded_in_prepare_content = self._pack_name not in successful_packs_dict
        if pack_not_uploaded_in_prepare_content:
            logging.warning("The following packs already exist at storage.")
            logging.warning(f"Skipping step of uploading {self._pack_name}.zip to storage.")
            return True, True

        # We upload the pack zip object taken from the build bucket into the production bucket
        prod_version_pack_path = os.path.join(GCPConfig.STORAGE_BASE_PATH, self._pack_name, latest_version)
        prod_pack_zip_path = os.path.join(prod_version_pack_path, f'{self._pack_name}.zip')
        build_pack_zip_path = os.path.join(build_version_pack_path, f'{self._pack_name}.zip')
        build_pack_zip_blob = build_bucket.blob(build_pack_zip_path)

        try:
            copied_blob = build_bucket.copy_blob(
                blob=build_pack_zip_blob, destination_bucket=production_bucket, new_name=prod_pack_zip_path
            )
            copied_blob.cache_control = "no-cache,max-age=0"  # disabling caching for pack blob
            self.public_storage_path = copied_blob.public_url
            task_status = copied_blob.exists()
        except Exception as e:
            pack_suffix = os.path.join(self._pack_name, latest_version, f'{self._pack_name}.zip')
            logging.exception(f"Failed copying {pack_suffix}. Additional Info: {str(e)}")
            return False, False

        if not task_status:
            logging.error(f"Failed in uploading {self._pack_name} pack to production gcs.")
        else:
            # Determine if pack versions were aggregated during upload
            pack_uploaded_in_prepare_content = not pack_not_uploaded_in_prepare_content
            if pack_uploaded_in_prepare_content:
                agg_str = successful_packs_dict[self._pack_name].get('aggregated')
                if agg_str:
                    self._aggregated = True
                    self._aggregation_str = agg_str
            logging.success(f"Uploaded {self._pack_name} pack to {prod_pack_zip_path} path.")

        return task_status, False

    def get_changelog_latest_rn(self, changelog_index_path: str) -> Tuple[dict, LooseVersion]:
        """
        Returns the changelog file contents and the last version of rn in the changelog file
        Args:
            changelog_index_path (str): the changelog.json file path in the index

        Returns: the changelog file contents and the last version of rn in the changelog file

        """
        logging.info(f"Found Changelog for: {self._pack_name}")
        if os.path.exists(changelog_index_path):
            try:
                with open(changelog_index_path, "r") as changelog_file:
                    changelog = json.load(changelog_file)
            except json.JSONDecodeError:
                changelog = {}
        else:
            changelog = {}
        # get the latest rn version in the changelog.json file
        changelog_rn_versions = [LooseVersion(ver) for ver in changelog]
        # no need to check if changelog_rn_versions isn't empty because changelog file exists
        changelog_latest_rn_version = max(changelog_rn_versions)

        return changelog, changelog_latest_rn_version

    def get_release_notes_lines(self, release_notes_dir: str, changelog_latest_rn_version: LooseVersion) -> \
            Tuple[str, str]:
        """
        Prepares the release notes contents for the new release notes entry
        Args:
            release_notes_dir (str): the path to the release notes dir
            changelog_latest_rn_version (LooseVersion): the last version of release notes in the changelog.json file

        Returns: The release notes contents and the latest release notes version (in the release notes directory)

        """
        found_versions: list = list()
        pack_versions_dict: dict = dict()

        for filename in sorted(os.listdir(release_notes_dir)):
            _version = filename.replace('.md', '')
            version = _version.replace('_', '.')

            # Aggregate all rn files that are bigger than what we have in the changelog file
            if LooseVersion(version) > changelog_latest_rn_version:
                with open(os.path.join(release_notes_dir, filename), 'r') as rn_file:
                    rn_lines = rn_file.read()
                pack_versions_dict[version] = self._clean_release_notes(rn_lines).strip()

            found_versions.append(LooseVersion(version))

        latest_release_notes_version = max(found_versions)
        latest_release_notes = latest_release_notes_version.vstring
        logging.info(f"Latest ReleaseNotes version is: {latest_release_notes}")

        if len(pack_versions_dict) > 1:
            # In case that there is more than 1 new release notes file, wrap all release notes together for one
            # changelog entry
            aggregation_str = f"{', '.join(lv.vstring for lv in found_versions if lv > changelog_latest_rn_version)}]"\
                              f" => {latest_release_notes}"
            logging.info(f"Aggregating ReleaseNotes versions: {aggregation_str}")
            release_notes_lines = aggregate_release_notes_for_marketplace(pack_versions_dict)
            self._aggregated = True
            self._aggregation_str = aggregation_str
        else:
            # In case where there is only one new release notes file, OR
            # In case where the pack is up to date, i.e. latest changelog is latest rn file
            latest_release_notes_suffix = f"{latest_release_notes.replace('.', '_')}.md"
            with open(os.path.join(release_notes_dir, latest_release_notes_suffix), 'r') as rn_file:
                release_notes_lines = self._clean_release_notes(rn_file.read())

        return release_notes_lines, latest_release_notes

    def assert_upload_bucket_version_matches_release_notes_version(self,
                                                                   changelog: dict,
                                                                   latest_release_notes: str) -> None:
        """
        Sometimes there is a the current bucket is not merged from master there could be another version in the upload
        bucket, that does not exist in the current branch.
        This case can cause unpredicted behavior and we want to fail the build.
        This method validates that this is not the case in the current build, and if it does - fails it with an
        assertion error.
        Args:
            changelog: The changelog from the production bucket.
            latest_release_notes: The latest release notes version string in the current branch
        """
        changelog_latest_release_notes = max(changelog, key=lambda k: LooseVersion(k))
        assert LooseVersion(latest_release_notes) >= LooseVersion(changelog_latest_release_notes), \
            f'{self._pack_name}: Version mismatch detected between upload bucket and current branch\n' \
            f'Upload bucket version: {changelog_latest_release_notes}\n' \
            f'current branch version: {latest_release_notes}\n' \
            'Please Merge from master and rebuild'

    def prepare_release_notes(self, index_folder_path, build_number):
        """
        Handles the creation and update of the changelog.json files.

        Args:
            index_folder_path (str): Path to the unzipped index json.
            build_number (str): circleCI build number.
        Returns:
            bool: whether the operation succeeded.
            bool: whether running build has not updated pack release notes.
        """
        task_status = False
        not_updated_build = False

        try:
            # load changelog from downloaded index
            changelog_index_path = os.path.join(index_folder_path, self._pack_name, Pack.CHANGELOG_JSON)
            if os.path.exists(changelog_index_path):
                changelog, changelog_latest_rn_version = self.get_changelog_latest_rn(changelog_index_path)
                release_notes_dir = os.path.join(self._pack_path, Pack.RELEASE_NOTES)

                if os.path.exists(release_notes_dir):
                    release_notes_lines, latest_release_notes = self.get_release_notes_lines(
                        release_notes_dir, changelog_latest_rn_version
                    )
                    self.assert_upload_bucket_version_matches_release_notes_version(changelog, latest_release_notes)

                    if self._current_version != latest_release_notes:
                        # TODO Need to implement support for pre-release versions
                        logging.error(f"Version mismatch detected between current version: {self._current_version} "
                                      f"and latest release notes version: {latest_release_notes}")
                        task_status = False
                        return task_status, not_updated_build
                    else:
                        if latest_release_notes in changelog:
                            logging.info(f"Found existing release notes for version: {latest_release_notes}")
                            version_changelog = Pack._create_changelog_entry(release_notes=release_notes_lines,
                                                                             version_display_name=latest_release_notes,
                                                                             build_number=build_number,
                                                                             new_version=False)

                        else:
                            logging.info(f"Created new release notes for version: {latest_release_notes}")
                            version_changelog = Pack._create_changelog_entry(release_notes=release_notes_lines,
                                                                             version_display_name=latest_release_notes,
                                                                             build_number=build_number,
                                                                             new_version=True)

                        changelog[latest_release_notes] = version_changelog
                else:  # will enter only on initial version and release notes folder still was not created
                    if len(changelog.keys()) > 1 or Pack.PACK_INITIAL_VERSION not in changelog:
                        logging.warning(
                            f"{self._pack_name} pack mismatch between {Pack.CHANGELOG_JSON} and {Pack.RELEASE_NOTES}")
                        task_status, not_updated_build = True, True
                        return task_status, not_updated_build

                    changelog[Pack.PACK_INITIAL_VERSION] = Pack._create_changelog_entry(
                        release_notes=self.description,
                        version_display_name=Pack.PACK_INITIAL_VERSION,
                        build_number=build_number,
                        new_version=False)

                    logging.info(f"Found existing release notes for version: {Pack.PACK_INITIAL_VERSION} "
                                 f"in the {self._pack_name} pack.")

            elif self._current_version == Pack.PACK_INITIAL_VERSION:
                version_changelog = Pack._create_changelog_entry(
                    release_notes=self.description,
                    version_display_name=Pack.PACK_INITIAL_VERSION,
                    build_number=build_number,
                    new_version=True
                )
                changelog = {
                    Pack.PACK_INITIAL_VERSION: version_changelog
                }
            else:
                logging.error(f"No release notes found for: {self._pack_name}")
                task_status = False
                return task_status, not_updated_build

            # write back changelog with changes to pack folder
            with open(os.path.join(self._pack_path, Pack.CHANGELOG_JSON), "w") as pack_changelog:
                json.dump(changelog, pack_changelog, indent=4)

            task_status = True
            logging.success(f"Finished creating {Pack.CHANGELOG_JSON} for {self._pack_name}")
        except Exception as e:
            logging.error(f"Failed creating {Pack.CHANGELOG_JSON} file for {self._pack_name}.\n "
                          f"Additional info: {e}")
        finally:
            return task_status, not_updated_build

    def create_local_changelog(self, build_index_folder_path):
        """ Copies the pack index changelog.json file to the pack path

        Args:
            build_index_folder_path: The path to the build index folder

        Returns:
            bool: whether the operation succeeded.

        """
        task_status = True

        build_changelog_index_path = os.path.join(build_index_folder_path, self._pack_name, Pack.CHANGELOG_JSON)
        pack_changelog_path = os.path.join(self._pack_path, Pack.CHANGELOG_JSON)

        if os.path.exists(build_changelog_index_path):
            try:
                shutil.copyfile(src=build_changelog_index_path, dst=pack_changelog_path)
                logging.success(f"Successfully copied pack index changelog.json file from {build_changelog_index_path}"
                                f" to {pack_changelog_path}.")
            except shutil.Error as e:
                task_status = False
                logging.error(f"Failed copying changelog.json file from {build_changelog_index_path} to "
                              f"{pack_changelog_path}. Additional info: {str(e)}")
                return task_status
        else:
            task_status = False
            logging.error(f"{self._pack_name} index changelog file is missing in build bucket path: {build_changelog_index_path}")

        return task_status and self.is_changelog_exists()

    def collect_content_items(self):
        """ Iterates over content items folders inside pack and collects content items data.

        Returns:
            dict: Parsed content items
            .
        """
        task_status = False
        content_items_result = {}

        try:
            # the format is defined in issue #19786, may change in the future
            content_item_name_mapping = {
                PackFolders.SCRIPTS.value: "automation",
                PackFolders.PLAYBOOKS.value: "playbook",
                PackFolders.INTEGRATIONS.value: "integration",
                PackFolders.INCIDENT_FIELDS.value: "incidentfield",
                PackFolders.INCIDENT_TYPES.value: "incidenttype",
                PackFolders.DASHBOARDS.value: "dashboard",
                PackFolders.INDICATOR_FIELDS.value: "indicatorfield",
                PackFolders.REPORTS.value: "report",
                PackFolders.INDICATOR_TYPES.value: "reputation",
                PackFolders.LAYOUTS.value: "layoutscontainer",
                PackFolders.CLASSIFIERS.value: "classifier",
                PackFolders.WIDGETS.value: "widget"
            }

            for root, pack_dirs, pack_files_names in os.walk(self._pack_path, topdown=False):
                current_directory = root.split(os.path.sep)[-1]

                folder_collected_items = []
                for pack_file_name in pack_files_names:
                    if not pack_file_name.endswith(('.json', '.yml')):
                        continue

                    pack_file_path = os.path.join(root, pack_file_name)

                    # reputation in old format aren't supported in 6.0.0 server version
                    if current_directory == PackFolders.INDICATOR_TYPES.value \
                            and not fnmatch.fnmatch(pack_file_name, 'reputation-*.json'):
                        os.remove(pack_file_path)
                        logging.info(f"Deleted pack {pack_file_name} reputation file for {self._pack_name} pack")
                        continue

                    with open(pack_file_path, 'r') as pack_file:
                        if current_directory in PackFolders.yml_supported_folders():
                            content_item = yaml.safe_load(pack_file)
                        elif current_directory in PackFolders.json_supported_folders():
                            content_item = json.load(pack_file)
                        else:
                            continue

                    # check if content item has to version
                    to_version = content_item.get('toversion') or content_item.get('toVersion')

                    if to_version and LooseVersion(to_version) < LooseVersion(Metadata.SERVER_DEFAULT_MIN_VERSION):
                        os.remove(pack_file_path)
                        logging.info(
                            f"{self._pack_name} pack content item {pack_file_name} has to version: {to_version}. "
                            f"{pack_file_name} file was deleted.")
                        continue

                    if current_directory not in PackFolders.pack_displayed_items():
                        continue  # skip content items that are not displayed in contentItems

                    logging.debug(
                        f"Iterating over {pack_file_path} file and collecting items of {self._pack_name} pack")
                    # updated min server version from current content item
                    self._sever_min_version = get_higher_server_version(self._sever_min_version, content_item,
                                                                        self._pack_name)

                    if current_directory == PackFolders.SCRIPTS.value:
                        folder_collected_items.append({
                            'name': content_item.get('name', ""),
                            'description': content_item.get('comment', ""),
                            'tags': content_item.get('tags', [])
                        })
                    elif current_directory == PackFolders.PLAYBOOKS.value:
                        self.is_feed_pack(content_item, 'Playbook')
                        folder_collected_items.append({
                            'name': content_item.get('name', ""),
                            'description': content_item.get('description', "")
                        })
                    elif current_directory == PackFolders.INTEGRATIONS.value:
                        integration_commands = content_item.get('script', {}).get('commands', [])
                        self.is_feed_pack(content_item, 'Integration')
                        folder_collected_items.append({
                            'name': content_item.get('display', ""),
                            'description': content_item.get('description', ""),
                            'category': content_item.get('category', ""),
                            'commands': [
                                {'name': c.get('name', ""), 'description': c.get('description', "")}
                                for c in integration_commands]
                        })
                    elif current_directory == PackFolders.INCIDENT_FIELDS.value:
                        folder_collected_items.append({
                            'name': content_item.get('name', ""),
                            'type': content_item.get('type', ""),
                            'description': content_item.get('description', "")
                        })
                    elif current_directory == PackFolders.INCIDENT_TYPES.value:
                        folder_collected_items.append({
                            'name': content_item.get('name', ""),
                            'playbook': content_item.get('playbookId', ""),
                            'closureScript': content_item.get('closureScript', ""),
                            'hours': int(content_item.get('hours', 0)),
                            'days': int(content_item.get('days', 0)),
                            'weeks': int(content_item.get('weeks', 0))
                        })
                    elif current_directory == PackFolders.DASHBOARDS.value:
                        folder_collected_items.append({
                            'name': content_item.get('name', "")
                        })
                    elif current_directory == PackFolders.INDICATOR_FIELDS.value:
                        folder_collected_items.append({
                            'name': content_item.get('name', ""),
                            'type': content_item.get('type', ""),
                            'description': content_item.get('description', "")
                        })
                    elif current_directory == PackFolders.REPORTS.value:
                        folder_collected_items.append({
                            'name': content_item.get('name', ""),
                            'description': content_item.get('description', "")
                        })
                    elif current_directory == PackFolders.INDICATOR_TYPES.value:
                        folder_collected_items.append({
                            'details': content_item.get('details', ""),
                            'reputationScriptName': content_item.get('reputationScriptName', ""),
                            'enhancementScriptNames': content_item.get('enhancementScriptNames', [])
                        })
                    elif current_directory == PackFolders.LAYOUTS.value:
                        layout_metadata = {
                            'name': content_item.get('name', '')
                        }
                        layout_description = content_item.get('description')
                        if layout_description is not None:
                            layout_metadata['description'] = layout_description
                        folder_collected_items.append(layout_metadata)
                    elif current_directory == PackFolders.CLASSIFIERS.value:
                        folder_collected_items.append({
                            'name': content_item.get('name') or content_item.get('id', ""),
                            'description': content_item.get('description', '')
                        })
                    elif current_directory == PackFolders.WIDGETS.value:
                        folder_collected_items.append({
                            'name': content_item.get('name', ""),
                            'dataType': content_item.get('dataType', ""),
                            'widgetType': content_item.get('widgetType', "")
                        })

                if current_directory in PackFolders.pack_displayed_items():
                    content_item_key = content_item_name_mapping[current_directory]
                    content_items_result[content_item_key] = folder_collected_items

            logging.success(f"Finished collecting content items for {self._pack_name} pack")
            task_status = True
        except Exception:
            logging.exception(f"Failed collecting content items in {self._pack_name} pack")
        finally:
            return task_status, content_items_result

    def load_user_metadata(self):
        """ Loads user defined metadata and stores part of it's data in defined properties fields.

        Returns:
            dict: user metadata of pack defined in content repo pack (pack_metadata.json)

        """
        task_status = False
        user_metadata = {}

        try:
            user_metadata_path = os.path.join(self._pack_path, Pack.USER_METADATA)  # user metadata path before parsing
            if not os.path.exists(user_metadata_path):
                logging.error(f"{self._pack_name} pack is missing {Pack.USER_METADATA} file.")
                return task_status, user_metadata

            with open(user_metadata_path, "r") as user_metadata_file:
                user_metadata = json.load(user_metadata_file)  # loading user metadata
                # part of old packs are initialized with empty list
                user_metadata = {} if isinstance(user_metadata, list) else user_metadata
            # store important user metadata fields
            self.support_type = user_metadata.get('support', Metadata.XSOAR_SUPPORT)
            self.current_version = user_metadata.get('currentVersion', '')
            self.hidden = user_metadata.get('hidden', False)
            self.description = user_metadata.get('description', False)
            self.display_name = user_metadata.get('name', '')

            logging.info(f"Finished loading {self._pack_name} pack user metadata")
            task_status = True
        except Exception:
            logging.exception(f"Failed in loading {self._pack_name} user metadata.")
        finally:
            return task_status, user_metadata

    def format_metadata(self, user_metadata, pack_content_items, integration_images, author_image, index_folder_path,
                        packs_dependencies_mapping, build_number, commit_hash, packs_statistic_df):
        """ Re-formats metadata according to marketplace metadata format defined in issue #19786 and writes back
        the result.

        Args:
            user_metadata (dict): user defined pack_metadata, prior the parsing process.
            pack_content_items (dict): content items that are located inside specific pack.
            integration_images (list): list of uploaded integration images with integration display name and image gcs
            public url.
            author_image (str): uploaded public gcs path to author image.
            index_folder_path (str): downloaded index folder directory path.
            packs_dependencies_mapping (dict): all packs dependencies lookup mapping.
            build_number (str): circleCI build number.
            commit_hash (str): current commit hash.
            packs_statistic_df (pandas.core.frame.DataFrame): packs downloads statistics table.

        Returns:
            bool: True is returned in case metadata file was parsed successfully, otherwise False.

        """
        task_status = False

        try:
            metadata_path = os.path.join(self._pack_path, Pack.METADATA)  # deployed metadata path after parsing

            self.set_pack_dependencies(user_metadata, packs_dependencies_mapping)

            if 'displayedImages' not in user_metadata:
                user_metadata['displayedImages'] = packs_dependencies_mapping.get(
                    self._pack_name, {}).get('displayedImages', [])
                logging.info(f"Adding auto generated display images for {self._pack_name} pack")

            dependencies_data = self._load_pack_dependencies(index_folder_path,
                                                             user_metadata.get('dependencies', {}),
                                                             user_metadata.get('displayedImages', []))

            if packs_statistic_df is not None:
                self.downloads_count = self._get_downloads_count(packs_statistic_df)

            formatted_metadata = Pack._parse_pack_metadata(user_metadata=user_metadata,
                                                           pack_content_items=pack_content_items,
                                                           pack_id=self._pack_name,
                                                           integration_images=integration_images,
                                                           author_image=author_image,
                                                           dependencies_data=dependencies_data,
                                                           server_min_version=self.server_min_version,
                                                           build_number=build_number, commit_hash=commit_hash,
                                                           downloads_count=self.downloads_count,
                                                           is_feed_pack=self._is_feed)

            with open(metadata_path, "w") as metadata_file:
                json.dump(formatted_metadata, metadata_file, indent=4)  # writing back parsed metadata

            logging.success(f"Finished formatting {self._pack_name} packs's {Pack.METADATA} {metadata_path} file.")
            task_status = True
        except Exception:
            logging.exception(f"Failed in formatting {self._pack_name} pack metadata.")
        finally:
            return task_status

    def set_pack_dependencies(self, user_metadata, packs_dependencies_mapping):
        pack_dependencies = packs_dependencies_mapping.get(self._pack_name, {}).get('dependencies', {})
        if 'dependencies' not in user_metadata:
            user_metadata['dependencies'] = {}

        # If it is a core pack, check that no new mandatory packs (that are not core packs) were added
        # They can be overridden in the user metadata to be not mandatory so we need to check there as well
        if self._pack_name in GCPConfig.CORE_PACKS_LIST:
            mandatory_dependencies = [k for k, v in pack_dependencies.items()
                                      if v.get('mandatory', False) is True
                                      and k not in GCPConfig.CORE_PACKS_LIST
                                      and k not in user_metadata['dependencies'].keys()]
            if mandatory_dependencies:
                raise Exception(f'New mandatory dependencies {mandatory_dependencies} were '
                                f'found in the core pack {self._pack_name}')

        pack_dependencies.update(user_metadata['dependencies'])
        user_metadata['dependencies'] = pack_dependencies

    def prepare_for_index_upload(self):
        """ Removes and leaves only necessary files in pack folder.

        Returns:
            bool: whether the operation succeeded.

        """
        task_status = False
        files_to_leave = [Pack.METADATA, Pack.CHANGELOG_JSON, Pack.README]

        try:
            for file_or_folder in os.listdir(self._pack_path):
                files_or_folder_path = os.path.join(self._pack_path, file_or_folder)

                if file_or_folder in files_to_leave:
                    continue

                if os.path.isdir(files_or_folder_path):
                    shutil.rmtree(files_or_folder_path)
                else:
                    os.remove(files_or_folder_path)

            task_status = True
        except Exception:
            logging.exception(f"Failed in preparing index for upload in {self._pack_name} pack.")
        finally:
            return task_status

    @staticmethod
    def _get_spitted_yml_image_data(root, target_folder_files):
        """ Retrieves pack integration image and integration display name and returns binding image data.

        Args:
            root (str): full path to the target folder to search integration image.
            target_folder_files (list): list of files inside the targeted folder.

        Returns:
            dict: path to integration image and display name of the integration.

        """
        image_data = {}

        for pack_file in target_folder_files:
            if pack_file.startswith('.'):
                continue
            elif pack_file.endswith('_image.png'):
                image_data['repo_image_path'] = os.path.join(root, pack_file)
            elif pack_file.endswith('.yml'):
                with open(os.path.join(root, pack_file), 'r') as integration_file:
                    integration_yml = yaml.safe_load(integration_file)
                    image_data['display_name'] = integration_yml.get('display', '')

        return image_data

    def _get_image_data_from_yml(self, pack_file_path):
        """ Creates temporary image file and retrieves integration display name.

        Args:
            pack_file_path (str): full path to the target yml_path integration yml to search integration image.

        Returns:
            dict: path to temporary integration image and display name of the integrations.

        """
        image_data = {}

        if pack_file_path.endswith('.yml'):
            with open(pack_file_path, 'r') as integration_file:
                integration_yml = yaml.safe_load(integration_file)

            image_data['display_name'] = integration_yml.get('display', '')
            # create temporary file of base64 decoded data
            integration_name = integration_yml.get('name', '')
            base64_image = integration_yml['image'].split(',')[1] if integration_yml.get('image') else None

            if not base64_image:
                logging.warning(f"{integration_name} integration image was not found in {self._pack_name} pack")
                return {}

            temp_image_name = f'{integration_name.replace(" ", "")}_image.png'
            temp_image_path = os.path.join(self._pack_path, temp_image_name)

            with open(temp_image_path, 'wb') as image_file:
                image_file.write(base64.b64decode(base64_image))

            self._remove_files_list.append(temp_image_name)  # add temporary file to tracking list
            image_data['image_path'] = temp_image_path

            logging.info(f"Created temporary integration {image_data['display_name']} image for {self._pack_name} pack")

        return image_data

    def _search_for_images(self, target_folder):
        """ Searches for png files in targeted folder.

        Args:
            target_folder (str): full path to directory to search.

        Returns:
            list: list of dictionaries that include image path and display name of integration, example:
            [{'image_path': image_path, 'display_name': integration_display_name},...]
        """
        target_folder_path = os.path.join(self._pack_path, target_folder)
        images_list = []

        if os.path.exists(target_folder_path):
            for pack_item in os.scandir(target_folder_path):
                image_data = self._get_image_data_from_yml(pack_item.path)

                if image_data and image_data not in images_list:
                    images_list.append(image_data)

        return images_list

    def check_if_exists_in_index(self, index_folder_path):
        """ Checks if pack is sub-folder of downloaded index.

        Args:
            index_folder_path (str): index folder full path.

        Returns:
            bool: whether the operation succeeded.
            bool: whether pack exists in index folder.

        """
        task_status, exists_in_index = False, False

        try:
            if not os.path.exists(index_folder_path):
                logging.error(f"{GCPConfig.INDEX_NAME} does not exists.")
                return task_status, exists_in_index

            exists_in_index = os.path.exists(os.path.join(index_folder_path, self._pack_name))
            task_status = True
        except Exception:
            logging.exception(f"Failed searching {self._pack_name} pack in {GCPConfig.INDEX_NAME}")
        finally:
            return task_status, exists_in_index

    def upload_integration_images(self, storage_bucket):
        """ Uploads pack integrations images to gcs.

        The returned result of integration section are defined in issue #19786.

        Args:
            storage_bucket (google.cloud.storage.bucket.Bucket): google storage bucket where image will be uploaded.

        Returns:
            bool: whether the operation succeeded.
            list: list of dictionaries with uploaded pack integration images.

        """
        task_status = True
        uploaded_integration_images = []

        try:
            pack_local_images = self._search_for_images(target_folder=PackFolders.INTEGRATIONS.value)

            if not pack_local_images:
                return uploaded_integration_images  # returned empty list if not images found

            pack_storage_root_path = os.path.join(GCPConfig.STORAGE_BASE_PATH, self._pack_name)

            for image_data in pack_local_images:
                image_path = image_data.get('image_path')
                if not image_path:
                    raise Exception(f"{self._pack_name} pack integration image was not found")

                image_name = os.path.basename(image_path)
                image_storage_path = os.path.join(pack_storage_root_path, image_name)
                pack_image_blob = storage_bucket.blob(image_storage_path)

                logging.info(f"Uploading {self._pack_name} pack integration image: {image_name}")
                with open(image_path, "rb") as image_file:
                    pack_image_blob.upload_from_file(image_file)

                if GCPConfig.USE_GCS_RELATIVE_PATH:
                    image_gcs_path = urllib.parse.quote(
                        os.path.join(GCPConfig.IMAGES_BASE_PATH, self._pack_name, image_name))
                else:
                    image_gcs_path = pack_image_blob.public_url

                uploaded_integration_images.append({
                    'name': image_data.get('display_name', ''),
                    'imagePath': image_gcs_path
                })

            logging.info(f"Uploaded {len(pack_local_images)} images for {self._pack_name} pack.")
        except Exception:
            task_status = False
            logging.exception(f"Failed to upload {self._pack_name} pack integration images")
        finally:
            return task_status, uploaded_integration_images

    def copy_integration_images(self, production_bucket, build_bucket):
        """ Copies all pack's integration images from the build bucket to the production bucket

        Args:
            production_bucket (google.cloud.storage.bucket.Bucket): The production bucket
            build_bucket (google.cloud.storage.bucket.Bucket): The build bucket

        Returns:
            bool: Whether the operation succeeded.

        """
        task_status = True

        build_integration_images_blobs = [f for f in
                                          build_bucket.list_blobs(
                                              prefix=os.path.join(GCPConfig.BUILD_BASE_PATH, self._pack_name)
                                          )
                                          if is_integration_image(os.path.basename(f.name))]

        for integration_image_blob in build_integration_images_blobs:
            image_name = os.path.basename(integration_image_blob.name)
            logging.info(f"Uploading {self._pack_name} pack integration image: {image_name}")
            # We upload each image object taken from the build bucket into the production bucket
            try:
                copied_blob = build_bucket.copy_blob(
                    blob=integration_image_blob, destination_bucket=production_bucket,
                    new_name=os.path.join(GCPConfig.STORAGE_BASE_PATH, self._pack_name, image_name)
                )
                task_status = task_status and copied_blob.exists()
                if not task_status:
                    logging.error(f"Upload {self._pack_name} integration image: {integration_image_blob.name} blob to "
                                  f"{copied_blob.name} blob failed.")
            except Exception as e:
                logging.exception(f"Failed copying {image_name}. Additional Info: {str(e)}")
                return False

        if not task_status:
            logging.error(f"Failed to upload {self._pack_name} pack integration images.")
        else:
            logging.success(f"Uploaded {len(build_integration_images_blobs)} images for {self._pack_name} pack.")

        return task_status

    def upload_author_image(self, storage_bucket):
        """ Uploads pack author image to gcs.

        Searches for `Author_image.png` and uploads author image to gcs. In case no such image was found,
        default Base pack image path is used and it's gcp path is returned.

        Args:
            storage_bucket (google.cloud.storage.bucket.Bucket): gcs bucket where author image will be uploaded.

        Returns:
            bool: whether the operation succeeded.
            str: public gcp path of author image.

        """
        task_status = True
        author_image_storage_path = ""

        try:
            author_image_path = os.path.join(self._pack_path, Pack.AUTHOR_IMAGE_NAME)  # disable-secrets-detection

            if os.path.exists(author_image_path):
                image_to_upload_storage_path = os.path.join(GCPConfig.STORAGE_BASE_PATH, self._pack_name,
                                                            Pack.AUTHOR_IMAGE_NAME)  # disable-secrets-detection
                pack_author_image_blob = storage_bucket.blob(image_to_upload_storage_path)

                with open(author_image_path, "rb") as author_image_file:
                    pack_author_image_blob.upload_from_file(author_image_file)

                if GCPConfig.USE_GCS_RELATIVE_PATH:
                    author_image_storage_path = urllib.parse.quote(
                        os.path.join(GCPConfig.IMAGES_BASE_PATH, self._pack_name, Pack.AUTHOR_IMAGE_NAME))
                else:
                    author_image_storage_path = pack_author_image_blob.public_url

                logging.success(f"Uploaded successfully {self._pack_name} pack author image")
            elif self.support_type == Metadata.XSOAR_SUPPORT:  # use default Base pack image for xsoar supported packs
                author_image_storage_path = os.path.join(GCPConfig.IMAGES_BASE_PATH, GCPConfig.BASE_PACK,
                                                         Pack.AUTHOR_IMAGE_NAME)  # disable-secrets-detection

                if not GCPConfig.USE_GCS_RELATIVE_PATH:
                    # disable-secrets-detection-start
                    author_image_storage_path = os.path.join(GCPConfig.GCS_PUBLIC_URL, storage_bucket.name,
                                                             author_image_storage_path)
                    # disable-secrets-detection-end
                logging.info((f"Skipping uploading of {self._pack_name} pack author image "
                              f"and use default {GCPConfig.BASE_PACK} pack image"))
            else:
                logging.info(f"Skipping uploading of {self._pack_name} pack author image. "
                             f"The pack is defined as {self.support_type} support type")

        except Exception:
            logging.exception(f"Failed uploading {self._pack_name} pack author image.")
            task_status = False
            author_image_storage_path = ""
        finally:
            return task_status, author_image_storage_path

    def copy_author_image(self, production_bucket, build_bucket):
        """ Copies pack's author image from the build bucket to the production bucket

        Searches for `Author_image.png`, In case no such image was found, default Base pack image path is used and
        it's gcp path is returned.

        Args:
            production_bucket (google.cloud.storage.bucket.Bucket): The production bucket
            build_bucket (google.cloud.storage.bucket.Bucket): The build bucket

        Returns:
            bool: Whether the operation succeeded.

        """
        task_status = True

        build_author_image_path = os.path.join(GCPConfig.BUILD_BASE_PATH, self._pack_name, Pack.AUTHOR_IMAGE_NAME)
        build_author_image_blob = build_bucket.blob(build_author_image_path)

        if build_author_image_blob.exists():
            try:
                copied_blob = build_bucket.copy_blob(
                    blob=build_author_image_blob, destination_bucket=production_bucket,
                    new_name=os.path.join(GCPConfig.STORAGE_BASE_PATH, self._pack_name, Pack.AUTHOR_IMAGE_NAME)
                )
                task_status = task_status and copied_blob.exists()
            except Exception as e:
                logging.exception(f"Failed copying {Pack.AUTHOR_IMAGE_NAME}. Additional Info: {str(e)}")
                return False

        elif self.support_type == Metadata.XSOAR_SUPPORT:  # use default Base pack image for xsoar supported packs
            logging.info((f"Skipping uploading of {self._pack_name} pack author image "
                          f"and use default {GCPConfig.BASE_PACK} pack image"))
            return task_status
        else:
            logging.info(f"Skipping uploading of {self._pack_name} pack author image. The pack is defined as "
                         f"{self.support_type} support type")
            return task_status

        if not task_status:
            logging.error(f"Failed uploading {self._pack_name} pack author image.")
        else:
            logging.success(f"Uploaded successfully {self._pack_name} pack author image")

        return task_status

    def cleanup(self):
        """ Finalization action, removes extracted pack folder.

        """
        if os.path.exists(self._pack_path):
            shutil.rmtree(self._pack_path)
            logging.info(f"Cleanup {self._pack_name} pack from: {self._pack_path}")

    def is_changelog_exists(self):
        """ Indicates whether the local changelog of a given pack exists or not

        Returns:
            bool: The answer

        """
        return os.path.isfile(os.path.join(self._pack_path, Pack.CHANGELOG_JSON))

    def is_failed_to_upload(self, failed_packs_dict):
        """
        Checks if the pack was failed to upload in Prepare Content step in Create Instances job
        Args:
            failed_packs_dict (dict): The failed packs file

        Returns:
            bool: Whether the operation succeeded.
            str: The pack's failing status

        """
        if self._pack_name in failed_packs_dict:
            return True, failed_packs_dict[self._pack_name].get('status')
        else:
            return False, str()

    def add_to_packs_results(self, packs_results_file_path: str, packs_type: str):
        """ Adds the pack to the correct section in the packs_results.json file

        Args:
            packs_results_file_path: The path to the pack_results.json file
            packs_type: can be BucketUploadFlow.FAILED_PACKS.value or BucketUploadFlow.SUCCESSFUL_PACKS.value

        """
        packs_results_file = load_json(packs_results_file_path)
        upload_packs_dict = packs_results_file.get(BucketUploadFlow.UPLOAD_PACKS_TO_MARKETPLACE_STORAGE.value, {})
        packs_type_dict = upload_packs_dict.get(packs_type, {})
        packs_type_dict.update({
            self._pack_name: {
                BucketUploadFlow.STATUS.value: PackStatus[self._status].value,
                BucketUploadFlow.AGGREGATED.value: self._aggregation_str if self._aggregated and self._aggregation_str
                else "False"
            }
        })
        if packs_type in upload_packs_dict:
            upload_packs_dict[packs_type].update(packs_type_dict)
        else:
            upload_packs_dict[packs_type] = packs_type_dict
        if BucketUploadFlow.UPLOAD_PACKS_TO_MARKETPLACE_STORAGE.value in packs_results_file:
            packs_results_file[BucketUploadFlow.UPLOAD_PACKS_TO_MARKETPLACE_STORAGE.value].update(upload_packs_dict)
        else:
            packs_results_file[BucketUploadFlow.UPLOAD_PACKS_TO_MARKETPLACE_STORAGE.value] = upload_packs_dict
        json_write(packs_results_file_path, packs_results_file)

    def add_to_failed(self, packs_results_file_path: str):
        """ Adds the pack to the failed section in the packs_results.json file

        Args:
            packs_results_file_path: The path to the pack_results.json file

        """
        self.add_to_packs_results(packs_results_file_path, BucketUploadFlow.FAILED_PACKS.value)

    def add_to_successful(self, packs_results_file_path: str):
        """ Adds the pack to the successful section in the packs_results.json file

        Args:
            packs_results_file_path: The path to the pack_results.json file

        """
        self.add_to_packs_results(packs_results_file_path, BucketUploadFlow.SUCCESSFUL_PACKS.value)


# HELPER FUNCTIONS


<<<<<<< HEAD
=======
def store_successful_and_failed_packs_in_ci_artifacts(packs_results_file_path: str, stage: str, successful_packs: list,
                                                      failed_packs: list):
    """ Adds the pack to the correct section in the packs_results.json file

    Args:
        packs_results_file_path (str): The path to the pack_results.json file
        stage (str): can be BucketUploadFlow.PREPARE_CONTENT_FOR_TESTING or
        BucketUploadFlow.UPLOAD_PACKS_TO_MARKETPLACE_STORAGE
        failed_packs (list): The list of all failed packs
        successful_packs (list): The list of all successful packs

    """
    packs_results = load_json(packs_results_file_path)
    packs_results[stage] = dict()

    if failed_packs:
        failed_packs_dict = {
            BucketUploadFlow.FAILED_PACKS: {
                pack.name: {
                    BucketUploadFlow.STATUS: PackStatus[pack.status].value,
                    BucketUploadFlow.AGGREGATED: pack.aggregation_str if pack.aggregated and pack.aggregation_str
                    else "False"
                } for pack in failed_packs
            }
        }
        packs_results[stage].update(failed_packs_dict)

    if successful_packs:
        successful_packs_dict = {
            BucketUploadFlow.SUCCESSFUL_PACKS: {
                pack.name: {
                    BucketUploadFlow.STATUS: PackStatus[pack.status].value,
                    BucketUploadFlow.AGGREGATED: pack.aggregation_str if pack.aggregated and pack.aggregation_str
                    else "False"
                } for pack in successful_packs
            }
        }
        packs_results[stage].update(successful_packs_dict)

    if packs_results:
        json_write(packs_results_file_path, packs_results)


>>>>>>> 413e4f7f
def load_json(file_path: str) -> dict:
    """ Reads and loads json file.

    Args:
        file_path (str): full path to json file.

    Returns:
        dict: loaded json file.

    """
    try:
<<<<<<< HEAD
        if file_path:
=======
        if file_path and os.path.exists(file_path):
>>>>>>> 413e4f7f
            with open(file_path, 'r') as json_file:
                result = json.load(json_file)
        else:
            result = {}
        return result
    except json.decoder.JSONDecodeError:
        return {}


def json_write(file_path: str, data: Union[list, dict]):
    """ Writes given data to a json file

    Args:
        file_path: The file path
        data: The data to write

    """
    with open(file_path, "w") as f:
        f.write(json.dumps(data, indent=4))


def is_integration_image(file_name):
    """ Indicates whether a file_name in pack directory (in the bucket) is an integration image or not

    Args:
        file_name (str): The file name

    Returns:
        bool: True if the file is an integration image or False otherwise

    """
    return file_name.endswith('.png') and 'author' not in file_name.lower()


def init_storage_client(service_account=None):
    """Initialize google cloud storage client.

    In case of local dev usage the client will be initialized with user default credentials.
    Otherwise, client will be initialized from service account json that is stored in CirlceCI.

    Args:
        service_account (str): full path to service account json.

    Return:
        storage.Client: initialized google cloud storage client.
    """
    if service_account:
        storage_client = storage.Client.from_service_account_json(service_account)
        logging.info("Created gcp service account")

        return storage_client
    else:
        # in case of local dev use, ignored the warning of non use of service account.
        warnings.filterwarnings("ignore", message=google.auth._default._CLOUD_SDK_CREDENTIALS_WARNING)
        credentials, project = google.auth.default()
        storage_client = storage.Client(credentials=credentials, project=project)
        logging.info("Created gcp private account")

        return storage_client


def init_bigquery_client(service_account=None):
    """Initialize google cloud big query client.

    In case of local dev usage the client will be initialized with user default credentials.
    Otherwise, client will be initialized from service account json that is stored in CirlceCI.

    Args:
        service_account (str): full path to service account json.

    Return:
         google.cloud.bigquery.client.Client: initialized google cloud big query client.
    """
    if service_account:
        bq_client = bigquery.Client.from_service_account_json(service_account)
        logging.info("Created big query service account")
    else:
        # in case of local dev use, ignored the warning of non use of service account.
        warnings.filterwarnings("ignore", message=google.auth._default._CLOUD_SDK_CREDENTIALS_WARNING)
        credentials, project = google.auth.default()
        bq_client = bigquery.Client(credentials=credentials, project=project)
        logging.info("Created big query private account")

    return bq_client


def get_packs_statistics_dataframe(bq_client):
    """ Runs big query, selects all columns from top_packs table and returns table as pandas data frame.
    Additionally table index is set to pack_name (pack unique id).

    Args:
        bq_client (google.cloud.bigquery.client.Client): google cloud big query client.

    Returns:
        pandas.core.frame.DataFrame: downloads statistics table dataframe.
    """
    query = f"SELECT * FROM `{GCPConfig.DOWNLOADS_TABLE}` LIMIT {GCPConfig.BIG_QUERY_MAX_RESULTS}"
    # ignore missing package warning
    warnings.filterwarnings("ignore", message="Cannot create BigQuery Storage client, the dependency ")
    packs_statistic_table = bq_client.query(query).result().to_dataframe()
    packs_statistic_table.set_index('pack_name', inplace=True)

    return packs_statistic_table


def input_to_list(input_data, capitalize_input=False):
    """ Helper function for handling input list or str from the user.

    Args:
        input_data (list or str): input from the user to handle.
        capitalize_input (boo): whether to capitalize the input list data or not.

    Returns:
        list: returns the original list or list that was split by comma.

    """
    input_data = input_data if input_data else []
    input_data = input_data if isinstance(input_data, list) else [s for s in input_data.split(',') if s]

    if capitalize_input:
        return [" ".join([w.title() if w.islower() else w for w in i.split()]) for i in input_data]
    else:
        return input_data


def get_valid_bool(bool_input):
    """ Converts and returns valid bool.

    Returns:
        bool: converted bool input.
    """
    return bool(strtobool(bool_input)) if isinstance(bool_input, str) else bool_input


def convert_price(pack_id, price_value_input=None):
    """ Converts to integer value price input. In case no price input provided, return zero as price.

    Args:
        pack_id (str): pack unique identifier.
        price_value_input (str): price string to convert.

    Returns:
        int: converted to int pack price.
    """

    try:
        if not price_value_input:
            return 0  # in case no price was supported, return 0
        else:
            return int(price_value_input)  # otherwise convert to int and return result
    except Exception:
        logging.exception(f"{pack_id} pack price is not valid. The price was set to 0.")
        return 0


def get_higher_server_version(current_string_version, compared_content_item, pack_name):
    """ Compares two semantic server versions and returns the higher version between them.

    Args:
         current_string_version (str): current string version.
         compared_content_item (dict): compared content item entity.
         pack_name (str): the pack name (id).

    Returns:
        str: latest version between compared versions.
    """
    higher_version_result = current_string_version

    try:
        compared_string_version = compared_content_item.get('fromversion') or compared_content_item.get(
            'fromVersion') or "1.0.0"
        current_version, compared_version = LooseVersion(current_string_version), LooseVersion(compared_string_version)

        if current_version < compared_version:
            higher_version_result = compared_string_version
    except Exception:
        content_item_name = compared_content_item.get('name') or compared_content_item.get(
            'display') or compared_content_item.get('id') or compared_content_item.get('details', '')
        logging.exception(f"{pack_name} failed in version comparison of content item {content_item_name}.")
    finally:
        return higher_version_result<|MERGE_RESOLUTION|>--- conflicted
+++ resolved
@@ -28,11 +28,7 @@
 IGNORED_PATHS = [os.path.join(PACKS_FOLDER, p) for p in IGNORED_FILES]
 
 
-<<<<<<< HEAD
-class BucketUploadFlow(enum.Enum):
-=======
 class BucketUploadFlow(object):
->>>>>>> 413e4f7f
     """ Bucket Upload Flow constants
 
     """
@@ -1811,58 +1807,10 @@
         else:
             return False, str()
 
-    def add_to_packs_results(self, packs_results_file_path: str, packs_type: str):
-        """ Adds the pack to the correct section in the packs_results.json file
-
-        Args:
-            packs_results_file_path: The path to the pack_results.json file
-            packs_type: can be BucketUploadFlow.FAILED_PACKS.value or BucketUploadFlow.SUCCESSFUL_PACKS.value
-
-        """
-        packs_results_file = load_json(packs_results_file_path)
-        upload_packs_dict = packs_results_file.get(BucketUploadFlow.UPLOAD_PACKS_TO_MARKETPLACE_STORAGE.value, {})
-        packs_type_dict = upload_packs_dict.get(packs_type, {})
-        packs_type_dict.update({
-            self._pack_name: {
-                BucketUploadFlow.STATUS.value: PackStatus[self._status].value,
-                BucketUploadFlow.AGGREGATED.value: self._aggregation_str if self._aggregated and self._aggregation_str
-                else "False"
-            }
-        })
-        if packs_type in upload_packs_dict:
-            upload_packs_dict[packs_type].update(packs_type_dict)
-        else:
-            upload_packs_dict[packs_type] = packs_type_dict
-        if BucketUploadFlow.UPLOAD_PACKS_TO_MARKETPLACE_STORAGE.value in packs_results_file:
-            packs_results_file[BucketUploadFlow.UPLOAD_PACKS_TO_MARKETPLACE_STORAGE.value].update(upload_packs_dict)
-        else:
-            packs_results_file[BucketUploadFlow.UPLOAD_PACKS_TO_MARKETPLACE_STORAGE.value] = upload_packs_dict
-        json_write(packs_results_file_path, packs_results_file)
-
-    def add_to_failed(self, packs_results_file_path: str):
-        """ Adds the pack to the failed section in the packs_results.json file
-
-        Args:
-            packs_results_file_path: The path to the pack_results.json file
-
-        """
-        self.add_to_packs_results(packs_results_file_path, BucketUploadFlow.FAILED_PACKS.value)
-
-    def add_to_successful(self, packs_results_file_path: str):
-        """ Adds the pack to the successful section in the packs_results.json file
-
-        Args:
-            packs_results_file_path: The path to the pack_results.json file
-
-        """
-        self.add_to_packs_results(packs_results_file_path, BucketUploadFlow.SUCCESSFUL_PACKS.value)
-
 
 # HELPER FUNCTIONS
 
 
-<<<<<<< HEAD
-=======
 def store_successful_and_failed_packs_in_ci_artifacts(packs_results_file_path: str, stage: str, successful_packs: list,
                                                       failed_packs: list):
     """ Adds the pack to the correct section in the packs_results.json file
@@ -1906,7 +1854,6 @@
         json_write(packs_results_file_path, packs_results)
 
 
->>>>>>> 413e4f7f
 def load_json(file_path: str) -> dict:
     """ Reads and loads json file.
 
@@ -1918,11 +1865,7 @@
 
     """
     try:
-<<<<<<< HEAD
-        if file_path:
-=======
         if file_path and os.path.exists(file_path):
->>>>>>> 413e4f7f
             with open(file_path, 'r') as json_file:
                 result = json.load(json_file)
         else:
