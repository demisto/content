import base64
import fnmatch
import glob
import json
import os
import re
import shutil
import stat
import subprocess
import urllib.parse
import warnings
from datetime import datetime, timedelta
from distutils.util import strtobool

from packaging.version import Version
from pathlib import Path
from typing import Tuple, Any, Union, List, Dict, Optional
from zipfile import ZipFile, ZIP_DEFLATED

import git
import google.auth
import sys
import yaml
from google.cloud import storage

import Tests.Marketplace.marketplace_statistics as mp_statistics
from Tests.Marketplace.marketplace_constants import PackFolders, Metadata, GCPConfig, BucketUploadFlow, PACKS_FOLDER, \
    PackTags, PackIgnored, Changelog, BASE_PACK_DEPENDENCY_DICT, SIEM_RULES_OBJECTS, PackStatus, PACK_FOLDERS_TO_ID_SET_KEYS, \
    RN_HEADER_BY_PACK_FOLDER, CONTENT_ROOT_PATH, XSOAR_MP, XSIAM_MP, TAGS_BY_MP
from Utils.release_notes_generator import aggregate_release_notes_for_marketplace, merge_version_blocks, construct_entities_block
from Tests.scripts.utils import logging_wrapper as logging

PULL_REQUEST_PATTERN = '\(#(\d+)\)'
TAGS_SECTION_PATTERN = '(.|\s)+?'
SPECIAL_DISPLAY_NAMES_PATTERN = re.compile(r'- \*\*(.+?)\*\*')


class Pack(object):
    """ Class that manipulates and manages the upload of pack's artifact and metadata to cloud storage.

    Args:
        pack_name (str): Pack root folder name.
        pack_path (str): Full path to pack folder.

    Attributes:
        PACK_INITIAL_VERSION (str): pack initial version that will be used as default.
        CHANGELOG_JSON (str): changelog json full name, may be changed in the future.
        README (str): pack's readme file name.
        METADATA (str): pack's metadata file name, the one that will be deployed to cloud storage.
        USER_METADATA (str); user metadata file name, the one that located in content repo.
        EXCLUDE_DIRECTORIES (list): list of directories to excluded before uploading pack zip to storage.
        AUTHOR_IMAGE_NAME (str): author image file name.
        RELEASE_NOTES (str): release notes folder name.

    """
    PACK_INITIAL_VERSION = "1.0.0"
    CHANGELOG_JSON = "changelog.json"
    README = "README.md"
    USER_METADATA = "pack_metadata.json"
    METADATA = "metadata.json"
    AUTHOR_IMAGE_NAME = "Author_image.png"
    EXCLUDE_DIRECTORIES = [PackFolders.TEST_PLAYBOOKS.value]
    RELEASE_NOTES = "ReleaseNotes"

    def __init__(self, pack_name, pack_path):
        self._pack_name = pack_name
        self._pack_path = pack_path
        self._zip_path = None  # zip_path will be updated as part of zip_pack
        self._marketplaces = []  # initialized in load_user_metadata function
        self._status = None
        self._public_storage_path = ""
        self._remove_files_list = []  # tracking temporary files, in order to delete in later step
        self._server_min_version = "99.99.99"  # initialized min version
        self._latest_version = None  # pack latest version found in changelog
        self._support_type = None  # initialized in load_user_metadata function
        self._current_version = None  # initialized in load_user_metadata function
        self._hidden = False  # initialized in load_user_metadata function
        self._description = None  # initialized in load_user_metadata function
        self._display_name = None  # initialized in load_user_metadata function
        self._user_metadata = {}  # initialized in load_user_metadata function
        self._eula_link = None  # initialized in load_user_metadata function
        self._is_feed = False  # a flag that specifies if pack is a feed pack
        self._downloads_count = 0  # number of pack downloads
        self._bucket_url = None  # URL of where the pack was uploaded.
        self._aggregated = False  # weather the pack's rn was aggregated or not.
        self._aggregation_str = ""  # the aggregation string msg when the pack versions are aggregated
        self._create_date = None  # initialized in enhance_pack_attributes function
        self._update_date = None  # initialized in enhance_pack_attributes function
        self._uploaded_author_image = False  # whether the pack author image was uploaded or not
        self._uploaded_integration_images = []  # the list of all integration images that were uploaded for the pack
        self._support_details = None  # initialized in enhance_pack_attributes function
        self._author = None  # initialized in enhance_pack_attributes function
        self._certification = None  # initialized in enhance_pack_attributes function
        self._legacy = None  # initialized in enhance_pack_attributes function
        self._author_image = None  # initialized in upload_author_image function
        self._displayed_integration_images = []  # initialized in upload_integration_images function
        self._price = 0  # initialized in enhance_pack_attributes function
        self._is_private_pack = False  # initialized in enhance_pack_attributes function
        self._is_premium = False  # initialized in enhance_pack_attributes function
        self._vendor_id = None  # initialized in enhance_pack_attributes function
        self._partner_id = None  # initialized in enhance_pack_attributes function
        self._partner_name = None  # initialized in enhance_pack_attributes function
        self._content_commit_hash = None  # initialized in enhance_pack_attributes function
        self._preview_only = None  # initialized in enhance_pack_attributes function
        self._tags = None  # initialized in enhance_pack_attributes function
        self._categories = None  # initialized in enhance_pack_attributes function
        self._content_items = None  # initialized in collect_content_items function
        self._search_rank = None  # initialized in enhance_pack_attributes function
        self._related_integration_images = None  # initialized in enhance_pack_attributes function
        self._use_cases = None  # initialized in enhance_pack_attributes function
        self._keywords = None  # initialized in enhance_pack_attributes function
        self._pack_statistics_handler = None  # initialized in enhance_pack_attributes function
        self._contains_transformer = False  # initialized in collect_content_items function
        self._contains_filter = False  # initialized in collect_content_items function
        self._is_missing_dependencies = False  # initialized in _load_pack_dependencies function
        self._is_modified = None  # initialized in detect_modified function
        self._modified_files = {}  # initialized in detect_modified function
        self._is_siem = False  # initialized in collect_content_items function

        # Dependencies attributes - these contain only packs that are a part of this marketplace
        self._first_level_dependencies = {}  # initialized in set_pack_dependencies function
        self._all_levels_dependencies = []  # initialized in set_pack_dependencies function
        self._displayed_images_dependent_on_packs = []  # initialized in set_pack_dependencies function
        self._parsed_dependencies = None  # initialized in enhance_pack_attributes function

    @property
    def name(self):
        """ str: pack name.
        """
        return self._pack_name

    def id(self):
        """ str: pack root folder name.
                """
        return self._pack_name

    @property
    def path(self):
        """ str: pack folder full path.
        """
        return self._pack_path

    @property
    def latest_version(self):
        """ str: pack latest version from sorted keys of changelog.json file.
        """
        if not self._latest_version:
            self._latest_version = self._get_latest_version()
            return self._latest_version
        else:
            return self._latest_version

    @latest_version.setter
    def latest_version(self, latest_version):
        self._latest_version = latest_version

    @property
    def status(self):
        """ str: current status of the packs.
        """
        return self._status

    @property
    def is_feed(self):
        """
        bool: whether the pack is a feed pack
        """
        return self._is_feed

    @is_feed.setter
    def is_feed(self, is_feed):
        """ setter of is_feed
        """
        self._is_feed = is_feed

    @property
    def is_siem(self):
        """
        bool: whether the pack is a siem pack
        """
        return self._is_siem

    @is_siem.setter
    def is_siem(self, is_siem):
        """ setter of is_siem
        """
        self._is_siem = is_siem

    @status.setter  # type: ignore[attr-defined,no-redef]
    def status(self, status_value):
        """ setter of pack current status.
        """
        self._status = status_value

    @property
    def public_storage_path(self):
        """ str: public gcs path of uploaded pack.
        """
        return self._public_storage_path

    @public_storage_path.setter
    def public_storage_path(self, path_value):
        """ setter of public gcs path of uploaded pack.
        """
        self._public_storage_path = path_value

    @property
    def support_type(self):
        """ str: support type of the pack.
        """
        return self._support_type

    @support_type.setter
    def support_type(self, support_value):
        """ setter of support type of the pack.
        """
        self._support_type = support_value

    @property
    def current_version(self):
        """ str: current version of the pack (different from latest_version).
        """
        return self._current_version

    @current_version.setter
    def current_version(self, current_version_value):
        """ setter of current version of the pack.
        """
        self._current_version = current_version_value

    @property
    def hidden(self):
        """ bool: internal content field for preventing pack from being displayed.
        """
        return self._hidden

    @hidden.setter
    def hidden(self, hidden_value):
        """ setter of hidden property of the pack.
        """
        self._hidden = hidden_value

    @property
    def description(self):
        """ str: Description of the pack (found in pack_metadata.json).
        """
        return self._description

    @description.setter
    def description(self, description_value):
        """ setter of description property of the pack.
        """
        self._description = description_value

    @property
    def display_name(self):
        """ str: Display name of the pack (found in pack_metadata.json).
        """
        return self._display_name

    @property
    def user_metadata(self):
        """ dict: the pack_metadata.
        """
        return self._user_metadata

    @display_name.setter  # type: ignore[attr-defined,no-redef]
    def display_name(self, display_name_value):
        """ setter of display name property of the pack.
        """
        self._display_name = display_name_value

    @property
    def server_min_version(self):
        """ str: server min version according to collected items.
        """
        if not self._server_min_version or self._server_min_version == "99.99.99":
            return Metadata.SERVER_DEFAULT_MIN_VERSION
        else:
            return self._server_min_version

    @property
    def downloads_count(self):
        """ str: packs downloads count.
        """
        return self._downloads_count

    @downloads_count.setter
    def downloads_count(self, download_count_value):
        """ setter of downloads count property of the pack.
        """
        self._downloads_count = download_count_value

    @property
    def bucket_url(self):
        """ str: pack bucket_url.
        """
        return self._bucket_url

    @bucket_url.setter
    def bucket_url(self, bucket_url):
        """ str: pack bucket_url.
        """
        self._bucket_url = bucket_url

    @property
    def aggregated(self):
        """ str: pack aggregated release notes or not.
        """
        return self._aggregated

    @property
    def aggregation_str(self):
        """ str: pack aggregated release notes or not.
        """
        return self._aggregation_str

    @property
    def create_date(self):
        """ str: pack create date.
        """
        return self._create_date

    @create_date.setter
    def create_date(self, value):
        self._create_date = value

    @property
    def update_date(self):
        """ str: pack update date.
        """
        return self._update_date

    @update_date.setter
    def update_date(self, value):
        self._update_date = value

    @property
    def uploaded_author_image(self):
        """ bool: whether the pack author image was uploaded or not.
        """
        return self._uploaded_author_image

    @uploaded_author_image.setter
    def uploaded_author_image(self, uploaded_author_image):
        """ bool: whether the pack author image was uploaded or not.
        """
        self._uploaded_author_image = uploaded_author_image

    @property
    def uploaded_integration_images(self):
        """ str: the list of uploaded integration images
        """
        return self._uploaded_integration_images

    @property
    def is_missing_dependencies(self):
        return self._is_missing_dependencies

    @property
    def zip_path(self):
        return self._zip_path

    @property
    def is_modified(self):
        return self._is_modified

    @property
    def marketplaces(self):
        return self._marketplaces

    @property
    def all_levels_dependencies(self):
        return self._all_levels_dependencies

    def _get_latest_version(self):
        """ Return latest semantic version of the pack.

        In case that changelog.json file was not found, default value of 1.0.0 will be returned.
        Otherwise, keys of semantic pack versions will be collected and sorted in descending and return latest version.
        For additional information regarding changelog.json format go to issue #19786

        Returns:
            str: Pack latest version.

        """
        changelog_path = os.path.join(self._pack_path, Pack.CHANGELOG_JSON)

        if not os.path.exists(changelog_path):
            return self._current_version

        with open(changelog_path, "r") as changelog_file:
            changelog = json.load(changelog_file)
            pack_versions = [Version(v) for v in changelog.keys()]
            pack_versions.sort(reverse=True)

            return str(pack_versions[0])

    @staticmethod
    def organize_integration_images(pack_integration_images: list, pack_dependencies_integration_images_dict: dict,
                                    pack_dependencies_by_download_count: list):
        """ By Issue #32038
        1. Sort pack integration images by alphabetical order
        2. Sort pack dependencies by download count
        Pack integration images are shown before pack dependencies integration images

        Args:
            pack_integration_images (list): list of pack integration images
            pack_dependencies_integration_images_dict: a mapping of pack dependency name to its integration images
            pack_dependencies_by_download_count: a list of pack dependencies sorted by download count

        Returns:
            list: list of sorted integration images

        """

        def sort_by_name(integration_image: dict):
            return integration_image.get('name', '')

        # sort packs integration images
        pack_integration_images = sorted(pack_integration_images, key=sort_by_name)

        # sort pack dependencies integration images
        all_dep_int_imgs = pack_integration_images
        for dep_pack_name in pack_dependencies_by_download_count:
            if dep_pack_name in pack_dependencies_integration_images_dict:
                logging.info(f'Adding {dep_pack_name} to deps int imgs')
                dep_int_imgs = sorted(pack_dependencies_integration_images_dict[dep_pack_name], key=sort_by_name)
                for dep_int_img in dep_int_imgs:
                    if dep_int_img not in all_dep_int_imgs:  # avoid duplicates
                        all_dep_int_imgs.append(dep_int_img)

        return all_dep_int_imgs

    @staticmethod
    def _get_all_pack_images(pack_integration_images: List, display_dependencies_images: List,
                             dependencies_metadata: Dict,
                             pack_dependencies_by_download_count):
        """ Returns data of uploaded pack integration images and it's path in gcs. Pack dependencies integration images
        are added to that result as well.

        Args:
             pack_integration_images (list): list of uploaded to gcs integration images and it paths in gcs.
             display_dependencies_images (list): list of pack names of additional dependencies images to display.
             dependencies_metadata (dict): all level dependencies data.
             pack_dependencies_by_download_count (list): list of pack names that are dependencies of the given pack
            sorted by download count.

        Returns:
            list: collection of integration display name and it's path in gcs.

        """
        dependencies_integration_images_dict: dict = {}
        additional_dependencies_data = {k: v for k, v in dependencies_metadata.items() if k in
                                        display_dependencies_images}

        for dependency_data in additional_dependencies_data.values():
            for dep_int_img in dependency_data.get('integrations', []):
                dep_int_img_gcs_path = dep_int_img.get('imagePath', '')  # image public url
                dep_int_img['name'] = Pack.remove_contrib_suffix_from_name(dep_int_img.get('name', ''))
                dep_pack_name = os.path.basename(os.path.dirname(dep_int_img_gcs_path))

                if dep_pack_name not in display_dependencies_images:
                    continue  # skip if integration image is not part of displayed images of the given pack

                if dep_int_img not in pack_integration_images:  # avoid duplicates in list
                    if dep_pack_name in dependencies_integration_images_dict:
                        dependencies_integration_images_dict[dep_pack_name].append(dep_int_img)
                    else:
                        dependencies_integration_images_dict[dep_pack_name] = [dep_int_img]

        return Pack.organize_integration_images(
            pack_integration_images, dependencies_integration_images_dict, pack_dependencies_by_download_count
        )

    def add_pack_type_tags(self, yaml_content, yaml_type):
        """
        Checks if an pack objects is siem or feed object. If so, updates Pack._is_feed or Pack._is_siem
        Args:
            yaml_content: The yaml content extracted by yaml.safe_load().
            yaml_type: The type of object to check.

        Returns:
            Doesn't return
        """
        if yaml_type == 'Integration':
            if yaml_content.get('script', {}).get('feed', False) is True:
                self._is_feed = True
            if yaml_content.get('script', {}).get('isfetchevents', False) is True:
                self._is_siem = True
        if yaml_type == 'Playbook':
            if yaml_content.get('name').startswith('TIM '):
                self._is_feed = True
        if yaml_type in SIEM_RULES_OBJECTS:
            self._is_siem = True

    @staticmethod
    def _clean_release_notes(release_notes_lines):
        return re.sub(r'<\!--.*?-->', '', release_notes_lines, flags=re.DOTALL)

    @staticmethod
    def _parse_pack_dependencies(first_level_dependencies, dependencies_metadata_dict):
        """ Parses user defined dependencies and returns dictionary with relevant data about each dependency pack.

        Args:
            first_level_dependencies (dict): first lever dependencies that were retrieved
            from user pack_metadata.json file.
            dependencies_metadata_dict (dict): dict of pack dependencies data.

        Returns:
            dict: parsed dictionary with pack dependency data.
        """
        parsed_result = {}

        for dependency_id, dependency_data in dependencies_metadata_dict.items():
            parsed_result[dependency_id] = {
                "mandatory": first_level_dependencies.get(dependency_id, {}).get('mandatory', True),
                "minVersion": dependency_data.get(Metadata.CURRENT_VERSION, Pack.PACK_INITIAL_VERSION),
                "author": dependency_data.get('author', ''),
                "name": dependency_data.get('name') if dependency_data.get('name') else dependency_id,
                "certification": dependency_data.get('certification', 'certified')
            }

        return parsed_result

    @staticmethod
    def _create_support_section(support_type, support_url=None, support_email=None):
        """ Creates support dictionary that is part of metadata.

        In case of support type xsoar, adds default support url. If support is xsoar and support url is defined and
        doesn't match xsoar default url, warning is raised.

        Args:
            support_type (str): support type of pack.
            support_url (str): support full url.
            support_email (str): support email address.

        Returns:
            dict: supported data dictionary.
        """
        support_details = {}

        if support_url:  # set support url from user input
            support_details['url'] = support_url
        elif support_type == Metadata.XSOAR_SUPPORT:  # in case support type is xsoar, set default xsoar support url
            support_details['url'] = Metadata.XSOAR_SUPPORT_URL
        # add support email if defined
        if support_email:
            support_details['email'] = support_email

        return support_details

    @staticmethod
    def _get_author(support_type, author=None):
        """ Returns pack author. In case support type is xsoar, more additional validation are applied.

        Args:
            support_type (str): support type of pack.
            author (str): author of the pack.

        Returns:
            str: returns author from the input.
        """
        if support_type == Metadata.XSOAR_SUPPORT and not author:
            return Metadata.XSOAR_AUTHOR  # returned xsoar default author
        elif support_type == Metadata.XSOAR_SUPPORT and author != Metadata.XSOAR_AUTHOR:
            logging.warning(f"{author} author doest not match {Metadata.XSOAR_AUTHOR} default value")
            return author
        else:
            return author

    @staticmethod
    def _get_certification(support_type, certification=None):
        """ Returns pack certification.

        In case support type is xsoar or partner, CERTIFIED is returned.
        In case support is not xsoar or partner but pack_metadata has certification field, certification value will be
        taken from pack_metadata defined value.
        Otherwise empty certification value (empty string) will be returned

        Args:
            support_type (str): support type of pack.
            certification (str): certification value from pack_metadata, if exists.

        Returns:
            str: certification value
        """
        if support_type in [Metadata.XSOAR_SUPPORT, Metadata.PARTNER_SUPPORT]:
            return Metadata.CERTIFIED
        elif certification:
            return certification
        else:
            return ""

    def _get_tags_from_landing_page(self, landing_page_sections: dict) -> set:
        """
        Build the pack's tag list according to the user metadata and the landingPage sections file.
        Args:
            landing_page_sections (dict): landingPage sections and the packs in each one of them.

        Returns:
            set: Pack's tags.

        """

        tags = set()
        sections = landing_page_sections.get('sections', []) if landing_page_sections else []

        for section in sections:
            if self._pack_name in landing_page_sections.get(section, []):
                tags.add(section)

        return tags

    def _parse_pack_metadata(self, build_number, commit_hash):
        """ Parses pack metadata according to issue #19786 and #20091. Part of field may change over the time.

        Args:
            build_number (str): circleCI build number.
            commit_hash (str): current commit hash.

        Returns:
            dict: parsed pack metadata.

        """
        pack_metadata = {
            Metadata.NAME: self._display_name or self._pack_name,
            Metadata.ID: self._pack_name,
            Metadata.DESCRIPTION: self._description or self._pack_name,
            Metadata.CREATED: self._create_date,
            Metadata.UPDATED: self._update_date,
            Metadata.LEGACY: self._legacy,
            Metadata.SUPPORT: self._support_type,
            Metadata.SUPPORT_DETAILS: self._support_details,
            Metadata.EULA_LINK: self._eula_link,
            Metadata.AUTHOR: self._author,
            Metadata.AUTHOR_IMAGE: self._author_image,
            Metadata.CERTIFICATION: self._certification,
            Metadata.PRICE: self._price,
            Metadata.SERVER_MIN_VERSION: self.user_metadata.get(Metadata.SERVER_MIN_VERSION) or self.server_min_version,
            Metadata.CURRENT_VERSION: self.user_metadata.get(Metadata.CURRENT_VERSION, ''),
            Metadata.VERSION_INFO: build_number,
            Metadata.COMMIT: commit_hash,
            Metadata.DOWNLOADS: self._downloads_count,
            Metadata.TAGS: list(self._tags or []),
            Metadata.CATEGORIES: self._categories,
            Metadata.CONTENT_ITEMS: self._content_items,
            Metadata.SEARCH_RANK: self._search_rank,
            Metadata.INTEGRATIONS: self._related_integration_images,
            Metadata.USE_CASES: self._use_cases,
            Metadata.KEY_WORDS: self._keywords,
            Metadata.DEPENDENCIES: self._parsed_dependencies,
            Metadata.VIDEOS: self.user_metadata.get(Metadata.VIDEOS) or [],
        }

        if self._is_private_pack:
            pack_metadata.update({
                Metadata.PREMIUM: self._is_premium,
                Metadata.VENDOR_ID: self._vendor_id,
                Metadata.PARTNER_ID: self._partner_id,
                Metadata.PARTNER_NAME: self._partner_name,
                Metadata.CONTENT_COMMIT_HASH: self._content_commit_hash,
                Metadata.PREVIEW_ONLY: self._preview_only
            })

        return pack_metadata

    def _load_pack_dependencies_metadata(self, index_folder_path, packs_dict):
        """ Loads dependencies metadata and returns mapping of pack id and it's loaded data.
            There are 2 cases:
              Case 1: The dependency is present in the index.zip. In this case, we add it to the dependencies results.
              Case 2: The dependency is missing from the index.zip since it is a new pack. In this case, handle missing
                dependency - This means we mark this pack as 'missing dependency', and once the new index.zip is
                created, and therefore it contains the new pack, we call this function again, and hitting case 1.
              Case 3: The dependency is of a pack that is not a part of this marketplace. In this case, we ignore this
              dependency.
        Args:
            index_folder_path (str): full path to download index folder.
            packs_dict (dict): dict of all packs relevant for current marketplace, as {pack_id: pack_object}.

        Returns:
            dict: pack id as key and loaded metadata of packs as value.
            bool: True if the pack is missing dependencies, False otherwise.

        """
        dependencies_metadata_result = {}
        dependencies_ids = {dep for dep in self._first_level_dependencies}
        dependencies_ids.update(self._displayed_images_dependent_on_packs)

        for dependency_pack_id in dependencies_ids:
            dependency_metadata_path = os.path.join(index_folder_path, dependency_pack_id, Pack.METADATA)

            if os.path.exists(dependency_metadata_path):
                # Case 1: the dependency is found in the index.zip
                with open(dependency_metadata_path, 'r') as metadata_file:
                    dependency_metadata = json.load(metadata_file)
                    dependencies_metadata_result[dependency_pack_id] = dependency_metadata
            elif dependency_pack_id in packs_dict:
                # Case 2: the dependency is not in the index since it is a new pack
                self._is_missing_dependencies = True
                logging.warning(f"{self._pack_name} pack dependency with id {dependency_pack_id} "
                                f"was not found in index, marking it as missing dependencies - to be resolved in "
                                f"next iteration over packs")
            else:
                # Case 3: the dependency is not a part of this marketplace
                logging.warning(f"{self._pack_name} pack dependency with id {dependency_pack_id} "
                                f"is not part of this marketplace, ignoring this dependency")

        return dependencies_metadata_result, self._is_missing_dependencies

    def _get_updated_changelog_entry(self, changelog: dict, version: str, release_notes: str = None,
                                     version_display_name: str = None, build_number_with_prefix: str = None,
                                     released_time: str = None, pull_request_numbers=None, marketplace: str = 'xsoar'):
        """
        Args:
            changelog (dict): The changelog from the production bucket.
            version (str): The version that is the key in the changelog of the entry wished to be updated.
            release_notes (str): The release notes lines to update the entry with.
            version_display_name (str): The version display name to update the entry with.
            build_number_with_prefix(srt): the build number to modify the entry to, including the prefix R (if present).
            released_time: The released time to update the entry with.
            marketplace (str): The marketplace to which the upload is made.

        """
        changelog_entry = changelog.get(version)
        if not changelog_entry:
            raise Exception('The given version is not a key in the changelog')
        version_display_name = \
            version_display_name if version_display_name else changelog_entry[Changelog.DISPLAY_NAME].split('-')[0]
        build_number_with_prefix = \
            build_number_with_prefix if build_number_with_prefix else \
            changelog_entry[Changelog.DISPLAY_NAME].split('-')[1]

        changelog_entry[Changelog.RELEASE_NOTES] = self.filter_release_notes_by_tags(
            release_notes or changelog_entry[Changelog.RELEASE_NOTES], marketplace)
        changelog_entry[Changelog.DISPLAY_NAME] = f'{version_display_name} - {build_number_with_prefix}'
        changelog_entry[Changelog.RELEASED] = released_time if released_time else changelog_entry[Changelog.RELEASED]
        changelog_entry[Changelog.PULL_REQUEST_NUMBERS] = pull_request_numbers
        return changelog_entry

    def _create_changelog_entry(self, release_notes, version_display_name, build_number, modified_files_data=None,
                                new_version=True, initial_release=False, pull_request_numbers=None,
                                marketplace='xsoar'):
        """ Creates dictionary entry for changelog.

        Args:
            release_notes (str): release notes md.
            version_display_name (str): display name version.
            build_number (srt): current build number.
            modified_files_data (dict): The data of the modified files given from id-set.
            new_version (bool): whether the entry is new or not. If not new, R letter will be appended to build number.
            initial_release (bool): whether the entry is an initial release or not.
        Returns:
            dict: release notes entry of changelog
            bool: Whether the pack is not updated

        """
        modified_files_data = modified_files_data if modified_files_data else {}
        entry_result = {}

        if new_version:
            entry_result = {Changelog.RELEASE_NOTES: release_notes,
                            Changelog.DISPLAY_NAME: f'{version_display_name} - {build_number}',
                            Changelog.RELEASED: datetime.utcnow().strftime(Metadata.DATE_FORMAT),
                            Changelog.PULL_REQUEST_NUMBERS: pull_request_numbers}

        elif initial_release:
            entry_result = {Changelog.RELEASE_NOTES: release_notes,
                            Changelog.DISPLAY_NAME: f'{version_display_name} - {build_number}',
                            Changelog.RELEASED: self._create_date,
                            Changelog.PULL_REQUEST_NUMBERS: pull_request_numbers}

        elif self.is_modified:
            entry_result = {Changelog.RELEASE_NOTES: release_notes,
                            Changelog.DISPLAY_NAME: f'{version_display_name} - R{build_number}',
                            Changelog.RELEASED: datetime.utcnow().strftime(Metadata.DATE_FORMAT),
                            Changelog.PULL_REQUEST_NUMBERS: pull_request_numbers}

        if entry_result and new_version:
            logging.info(f"Starting filtering entry for pack {self._pack_name} with version {version_display_name}")
            return self.filter_changelog_entries(
                entry_result,
                version_display_name,
                modified_files_data,
                marketplace
            )

        return entry_result, False

    def remove_unwanted_files(self, delete_test_playbooks=True):
        """ Iterates over pack folder and removes hidden files and unwanted folders.

        Args:
            delete_test_playbooks (bool): whether to delete test playbooks folder.

        Returns:
            bool: whether the operation succeeded.
        """
        task_status = True
        try:
            for directory in Pack.EXCLUDE_DIRECTORIES:
                if delete_test_playbooks and os.path.isdir(f'{self._pack_path}/{directory}'):
                    shutil.rmtree(f'{self._pack_path}/{directory}')
                    logging.info(f"Deleted {directory} directory from {self._pack_name} pack")

            for root, dirs, files in os.walk(self._pack_path, topdown=True):
                for pack_file in files:
                    full_file_path = os.path.join(root, pack_file)
                    # removing unwanted files
                    if pack_file.startswith('.') \
                            or pack_file in [Pack.AUTHOR_IMAGE_NAME, Pack.USER_METADATA] \
                            or pack_file in self._remove_files_list:
                        os.remove(full_file_path)
                        logging.info(f"Deleted pack {pack_file} file for {self._pack_name} pack")
                        continue

        except Exception:
            task_status = False
            logging.exception(f"Failed to delete ignored files for pack {self._pack_name}")
        finally:
            return task_status

    def sign_pack(self, signature_string=None):
        """ Signs pack folder and creates signature file.

        Args:
            signature_string (str): Base64 encoded string used to sign the pack.

        Returns:
            bool: whether the operation succeeded.
        """
        task_status = False

        try:
            if signature_string:
                with open("keyfile", "wb") as keyfile:
                    keyfile.write(signature_string.encode())
                arg = f'./signDirectory {self._pack_path} keyfile base64'
                signing_process = subprocess.Popen(arg, stdout=subprocess.PIPE, stderr=subprocess.PIPE, shell=True)
                output, err = signing_process.communicate()

                if err:
                    logging.error(f"Failed to sign pack for {self._pack_name} - {str(err)}")
                    return

                logging.info(f"Signed {self._pack_name} pack successfully")
            else:
                logging.info(f"No signature provided. Skipped signing {self._pack_name} pack")
            task_status = True
        except Exception:
            logging.exception(f"Failed to sign pack for {self._pack_name}")
        finally:
            return task_status

    @staticmethod
    def zip_folder_items(source_path, source_name, zip_pack_path):
        """
        Zips the source_path
        Args:
            source_path (str): The source path of the folder the items are in.
            zip_pack_path (str): The path to the zip folder.
            source_name (str): The name of the source that should be zipped.
        """
        task_status = False
        try:
            with ZipFile(zip_pack_path, 'w', ZIP_DEFLATED) as pack_zip:
                for root, dirs, files in os.walk(source_path, topdown=True):
                    for f in files:
                        full_file_path = os.path.join(root, f)
                        relative_file_path = os.path.relpath(full_file_path, source_path)
                        pack_zip.write(filename=full_file_path, arcname=relative_file_path)

            task_status = True
            logging.success(f"Finished zipping {source_name} folder.")
        except Exception:
            logging.exception(f"Failed in zipping {source_name} folder")
        finally:
            return task_status

    @staticmethod
    def encrypt_pack(zip_pack_path, pack_name, encryption_key, extract_destination_path,
                     private_artifacts_dir, secondary_encryption_key):
        """ decrypt the pack in order to see that the pack was encrypted in the first place.

        Args:
            zip_pack_path (str): The path to the encrypted zip pack.
            pack_name (str): The name of the pack that should be encrypted.
            encryption_key (str): The key which we can decrypt the pack with.
            extract_destination_path (str): The path in which the pack resides.
            private_artifacts_dir (str): The chosen name for the private artifacts directory.
            secondary_encryption_key (str) : A second key which we can decrypt the pack with.
        """
        try:
            current_working_dir = os.getcwd()
            shutil.copy('./encryptor', os.path.join(extract_destination_path, 'encryptor'))
            os.chmod(os.path.join(extract_destination_path, 'encryptor'), stat.S_IXOTH)
            os.chdir(extract_destination_path)

            subprocess.call('chmod +x ./encryptor', shell=True)

            output_file = zip_pack_path.replace("_not_encrypted.zip", ".zip")
            full_command = f'./encryptor ./{pack_name}_not_encrypted.zip {output_file} "{encryption_key}"'
            subprocess.call(full_command, shell=True)

            secondary_encryption_key_output_file = zip_pack_path.replace("_not_encrypted.zip", ".enc2.zip")
            full_command_with_secondary_encryption = f'./encryptor ./{pack_name}_not_encrypted.zip ' \
                                                     f'{secondary_encryption_key_output_file}' \
                                                     f' "{secondary_encryption_key}"'
            subprocess.call(full_command_with_secondary_encryption, shell=True)

            new_artefacts = os.path.join(current_working_dir, private_artifacts_dir)
            if os.path.exists(new_artefacts):
                shutil.rmtree(new_artefacts)
            os.mkdir(path=new_artefacts)
            shutil.copy(zip_pack_path, os.path.join(new_artefacts, f'{pack_name}_not_encrypted.zip'))
            shutil.copy(output_file, os.path.join(new_artefacts, f'{pack_name}.zip'))
            shutil.copy(secondary_encryption_key_output_file, os.path.join(new_artefacts, f'{pack_name}.enc2.zip'))
            os.chdir(current_working_dir)
        except (subprocess.CalledProcessError, shutil.Error) as error:
            print(f"Error while trying to encrypt pack. {error}")

    def decrypt_pack(self, encrypted_zip_pack_path, decryption_key):
        """ decrypt the pack in order to see that the pack was encrypted in the first place.

        Args:
            encrypted_zip_pack_path (str): The path for the encrypted zip pack.
            decryption_key (str): The key which we can decrypt the pack with.

        Returns:
            bool: whether the decryption succeeded.
        """
        try:
            current_working_dir = os.getcwd()
            extract_destination_path = f'{current_working_dir}/decrypt_pack_dir'
            os.mkdir(extract_destination_path)

            shutil.copy('./decryptor', os.path.join(extract_destination_path, 'decryptor'))
            secondary_encrypted_pack_path = os.path.join(extract_destination_path, 'encrypted_zip_pack.zip')
            shutil.copy(encrypted_zip_pack_path, secondary_encrypted_pack_path)
            os.chmod(os.path.join(extract_destination_path, 'decryptor'), stat.S_IXOTH)
            output_decrypt_file_path = f"{extract_destination_path}/decrypt_pack.zip"
            os.chdir(extract_destination_path)

            subprocess.call('chmod +x ./decryptor', shell=True)
            full_command = f'./decryptor {secondary_encrypted_pack_path} {output_decrypt_file_path} "{decryption_key}"'
            process = subprocess.Popen(full_command, stdout=subprocess.PIPE, stderr=subprocess.PIPE, shell=True)
            stdout, stderr = process.communicate()
            shutil.rmtree(extract_destination_path)
            os.chdir(current_working_dir)
            if stdout:
                logging.info(str(stdout))
            if stderr:
                logging.error(f"Error: Premium pack {self._pack_name} should be encrypted, but isn't.")
                return False
            return True

        except subprocess.CalledProcessError as error:
            logging.exception(f"Error while trying to decrypt pack. {error}")
            return False

    def is_pack_encrypted(self, encrypted_zip_pack_path, decryption_key):
        """ Checks if the pack is encrypted by trying to decrypt it.

        Args:
            encrypted_zip_pack_path (str): The path for the encrypted zip pack.
            decryption_key (str): The key which we can decrypt the pack with.

        Returns:
            bool: whether the pack is encrypted.
        """
        return self.decrypt_pack(encrypted_zip_pack_path, decryption_key)

    def zip_pack(self, extract_destination_path="", encryption_key="",
                 private_artifacts_dir='private_artifacts', secondary_encryption_key=""):
        """ Zips pack folder.

        Returns:
            bool: whether the operation succeeded.
            str: full path to created pack zip.
        """
        self._zip_path = f"{self._pack_path}.zip" if not encryption_key else f"{self._pack_path}_not_encrypted.zip"
        source_path = self._pack_path
        source_name = self._pack_name
        task_status = self.zip_folder_items(source_path, source_name, self._zip_path)
        # if failed to zip, skip encryption
        if task_status and encryption_key:
            try:
                Pack.encrypt_pack(self._zip_path, source_name, encryption_key, extract_destination_path,
                                  private_artifacts_dir, secondary_encryption_key)
                # If the pack needs to be encrypted, it is initially at a different location than this final path
            except Exception:
                task_status = False
                logging.exception(f"Failed in encrypting {source_name} folder")
        final_path_to_zipped_pack = f"{source_path}.zip"
        return task_status, final_path_to_zipped_pack

    def detect_modified(self, content_repo, index_folder_path, current_commit_hash, previous_commit_hash):
        """ Detects pack modified files.

        The diff is done between current commit and previous commit that was saved in metadata that was downloaded from
        index. In case that no commit was found in index (initial run), the default value will be set to previous commit
        from origin/master.

        Args:
            content_repo (git.repo.base.Repo): content repo object.
            index_folder_path (str): full path to downloaded index folder.
            current_commit_hash (str): last commit hash of head.
            previous_commit_hash (str): the previous commit to diff with.

        Returns:
            bool: whether the operation succeeded.
            list: list of RN files that were modified.
            bool: whether pack was modified and override will be required.
        """
        task_status = False
        modified_rn_files_paths = []
        pack_was_modified = False

        try:
            pack_index_metadata_path = os.path.join(index_folder_path, self._pack_name, Pack.METADATA)

            if not os.path.exists(pack_index_metadata_path):
                logging.info(f"{self._pack_name} pack was not found in index, skipping detection of modified pack.")
                task_status = True
                return

            with open(pack_index_metadata_path, 'r') as metadata_file:
                downloaded_metadata = json.load(metadata_file)

            previous_commit_hash = downloaded_metadata.get(Metadata.COMMIT, previous_commit_hash)
            # set 2 commits by hash value in order to check the modified files of the diff
            current_commit = content_repo.commit(current_commit_hash)
            previous_commit = content_repo.commit(previous_commit_hash)

            for modified_file in current_commit.diff(previous_commit):
                if modified_file.a_path.startswith(PACKS_FOLDER):
                    modified_file_path_parts = os.path.normpath(modified_file.a_path).split(os.sep)
                    pack_name, entity_type_dir = modified_file_path_parts[1], modified_file_path_parts[2]

                    if pack_name and pack_name == self._pack_name:
                        if not is_ignored_pack_file(modified_file_path_parts):
                            logging.info(f"Detected modified files in {self._pack_name} pack - {modified_file.a_path}")
                            task_status, pack_was_modified = True, True
                            modified_rn_files_paths.append(modified_file.a_path)

                            if entity_type_dir in PackFolders.pack_displayed_items():
                                if entity_type_dir in self._modified_files:
                                    self._modified_files[entity_type_dir].append(modified_file.a_path)
                                else:
                                    self._modified_files[entity_type_dir] = [modified_file.a_path]

                        else:
                            logging.debug(f'{modified_file.a_path} is an ignored file')

            task_status = True
            if pack_was_modified:
                # Make sure the modification is not only of release notes files, if so count that as not modified
                pack_was_modified = not all(self.RELEASE_NOTES in path for path in modified_rn_files_paths)
                # Filter modifications in release notes config JSON file - they will be handled later on.
                modified_rn_files_paths = [path_ for path_ in modified_rn_files_paths if path_.endswith('.md')]
            self._is_modified = pack_was_modified
            return
        except Exception:
            logging.exception(f"Failed in detecting modified files of {self._pack_name} pack")
        finally:
            return task_status, modified_rn_files_paths

    def filter_modified_files_by_id_set(self, id_set: dict, modified_rn_files_paths: list):
        """
        Checks if the pack modification is relevant for the current marketplace.

        This is done by searching the modified files in the id_set, if the files were not found in id_set,
        then the modified entities probably not relevant for the current marketplace upload.
        This check is done to identify changed items inside a pack that have both XSIAM and XSOAR entities.

        Args:
            id_set (dict): The current id set.
            modified_rn_files_paths (list): list of paths of the pack's modified release notes files.

        Returns:
            bool: whether the operation succeeded and changes are relevant for marketplace.
            dict: data from id set for the modified files.
        """

        logging.debug(f"Starting to filter modified files of pack {self._pack_name} by the id set")

        task_status = False
        modified_files_data = {}

        for pack_folder, modified_file_paths in self._modified_files.items():
            modified_entities = []
            for path in modified_file_paths:
                if id_set_entity := get_id_set_entity_by_path(Path(path), pack_folder, id_set):
                    logging.debug(f"The entity with the path {path} is present in the id set")
                    modified_entities.append(id_set_entity)

            if modified_entities:
                modified_files_data[pack_folder] = modified_entities

        if not self._modified_files or modified_files_data or modified_rn_files_paths:
            # The task status will be success if there are no modified files in the pack or if the modified files were found in
            # the id-set or if there are modified old release notes files for items that are not being modified.
            task_status = True

        return task_status, modified_files_data

    def upload_to_storage(self, zip_pack_path, latest_version, storage_bucket, override_pack, storage_base_path,
                          private_content=False, pack_artifacts_path=None, overridden_upload_path=None):
        """ Manages the upload of pack zip artifact to correct path in cloud storage.
        The zip pack will be uploaded by default to following path: /content/packs/pack_name/pack_latest_version.
        In case that zip pack artifact already exist at constructed path, the upload will be skipped.
        If flag override_pack is set to True, pack will forced for upload.
        If item_upload_path is provided it will override said path, and will save the item to that destination.

        Args:
            zip_pack_path (str): full path to pack zip artifact.
            latest_version (str): pack latest version.
            storage_bucket (google.cloud.storage.bucket.Bucket): google cloud storage bucket.
            override_pack (bool): whether to override existing pack.
            private_content (bool): Is being used in a private content build.
            storage_base_path (str): The upload destination in the target bucket for all packs (in the format of
                                     <some_path_in_the_target_bucket>/content/Packs).

            pack_artifacts_path (str): Path to where we are saving pack artifacts.
            overridden_upload_path (str): If provided, will override version_pack_path calculation and will use this path instead

        Returns:
            bool: whether the operation succeeded.
            bool: True in case of pack existence at targeted path and upload was skipped, otherwise returned False.
            str: Path to pack's zip in the bucket after the upload.

        """
        task_status = True

        try:
            if overridden_upload_path:
                if private_content:
                    logging.warning("Private content does not support overridden argument")
                    return task_status, True, None
                zip_to_upload_full_path = overridden_upload_path
            else:
                version_pack_path = os.path.join(storage_base_path, self._pack_name, latest_version)
                existing_files = [Path(f.name).name for f in storage_bucket.list_blobs(prefix=version_pack_path)]

                if override_pack:
                    logging.warning(f"Uploading {self._pack_name} pack to storage and overriding the existing pack "
                                    f"files already in storage.")

                elif existing_files:
                    logging.warning(f"The following packs already exist in the storage: {', '.join(existing_files)}")
                    logging.warning(f"Skipping step of uploading {self._pack_name}.zip to storage.")
                    return task_status, True, None

                zip_to_upload_full_path = os.path.join(version_pack_path, f"{self._pack_name}.zip")
            blob = storage_bucket.blob(zip_to_upload_full_path)
            blob.cache_control = "no-cache,max-age=0"  # disabling caching for pack blob

            with open(zip_pack_path, "rb") as pack_zip:
                blob.upload_from_file(pack_zip)
            if private_content:
                secondary_encryption_key_pack_name = f"{self._pack_name}.enc2.zip"
                secondary_encryption_key_bucket_path = os.path.join(version_pack_path,
                                                                    secondary_encryption_key_pack_name)

                #  In some cases the path given is actually a zip.
                if isinstance(pack_artifacts_path, str) and pack_artifacts_path.endswith('content_packs.zip'):
                    _pack_artifacts_path = pack_artifacts_path.replace('/content_packs.zip', '')
                else:
                    _pack_artifacts_path = pack_artifacts_path

                secondary_encryption_key_artifacts_path = zip_pack_path.replace(f'{self._pack_name}',
                                                                                f'{self._pack_name}.enc2')

                blob = storage_bucket.blob(secondary_encryption_key_bucket_path)
                blob.cache_control = "no-cache,max-age=0"  # disabling caching for pack blob
                with open(secondary_encryption_key_artifacts_path, "rb") as pack_zip:
                    blob.upload_from_file(pack_zip)

                logging.info(
                    f"Copying {secondary_encryption_key_artifacts_path} to {_pack_artifacts_path}/"
                    f"packs/{self._pack_name}.zip")
                shutil.copy(secondary_encryption_key_artifacts_path,
                            f'{_pack_artifacts_path}/packs/{self._pack_name}.zip')

            self.public_storage_path = blob.public_url
            logging.success(f"Uploaded {self._pack_name} pack to {zip_to_upload_full_path} path.")

            return task_status, False, zip_to_upload_full_path
        except Exception:
            task_status = False
            logging.exception(f"Failed in uploading {self._pack_name} pack to gcs.")
            return task_status, True, None

    def copy_and_upload_to_storage(self, production_bucket, build_bucket, successful_packs_dict, storage_base_path,
                                   build_bucket_base_path):
        """ Manages the copy of pack zip artifact from the build bucket to the production bucket.
        The zip pack will be copied to following path: /content/packs/pack_name/pack_latest_version if
        the pack exists in the successful_packs_dict from Prepare content step in Create Instances job.

        Args:
            production_bucket (google.cloud.storage.bucket.Bucket): google cloud production bucket.
            build_bucket (google.cloud.storage.bucket.Bucket): google cloud build bucket.
            successful_packs_dict (dict): the dict of all packs were uploaded in prepare content step
            storage_base_path (str): The target destination of the upload in the target bucket.
            build_bucket_base_path (str): The path of the build bucket in gcp.
        Returns:
            bool: Status - whether the operation succeeded.
            bool: Skipped pack - true in case of pack existence at the targeted path and the copy process was skipped,
             otherwise returned False.

        """
        pack_not_uploaded_in_prepare_content = self._pack_name not in successful_packs_dict
        if pack_not_uploaded_in_prepare_content:
            logging.warning("The following packs already exist at storage.")
            logging.warning(f"Skipping step of uploading {self._pack_name}.zip to storage.")
            return True, True

        latest_version = successful_packs_dict[self._pack_name][BucketUploadFlow.LATEST_VERSION]
        self._latest_version = latest_version

        build_version_pack_path = os.path.join(build_bucket_base_path, self._pack_name, latest_version)

        # Verifying that the latest version of the pack has been uploaded to the build bucket
        existing_bucket_version_files = [f.name for f in build_bucket.list_blobs(prefix=build_version_pack_path)]
        if not existing_bucket_version_files:
            logging.error(f"{self._pack_name} latest version ({latest_version}) was not found on build bucket at "
                          f"path {build_version_pack_path}.")
            return False, False

        # We upload the pack zip object taken from the build bucket into the production bucket
        prod_version_pack_path = os.path.join(storage_base_path, self._pack_name, latest_version)
        prod_pack_zip_path = os.path.join(prod_version_pack_path, f'{self._pack_name}.zip')
        build_pack_zip_path = os.path.join(build_version_pack_path, f'{self._pack_name}.zip')
        build_pack_zip_blob = build_bucket.blob(build_pack_zip_path)

        try:
            copied_blob = build_bucket.copy_blob(
                blob=build_pack_zip_blob, destination_bucket=production_bucket, new_name=prod_pack_zip_path
            )
            copied_blob.cache_control = "no-cache,max-age=0"  # disabling caching for pack blob
            self.public_storage_path = copied_blob.public_url
            task_status = copied_blob.exists()
        except Exception as e:
            pack_suffix = os.path.join(self._pack_name, latest_version, f'{self._pack_name}.zip')
            logging.exception(f"Failed copying {pack_suffix}. Additional Info: {str(e)}")
            return False, False

        if not task_status:
            logging.error(f"Failed in uploading {self._pack_name} pack to production gcs.")
        else:
            # Determine if pack versions were aggregated during upload
            pack_uploaded_in_prepare_content = not pack_not_uploaded_in_prepare_content
            if pack_uploaded_in_prepare_content:
                agg_str = successful_packs_dict[self._pack_name].get('aggregated')
                if agg_str:
                    self._aggregated = True
                    self._aggregation_str = agg_str
            logging.success(f"Uploaded {self._pack_name} pack to {prod_pack_zip_path} path.")

        # handle dependenices zip upload when found in build bucket
        self.copy_and_upload_dependencies_zip_to_storage(
            build_bucket,
            build_bucket_base_path,
            production_bucket,
            storage_base_path
        )

        return task_status, False

    def copy_and_upload_dependencies_zip_to_storage(self, build_bucket, build_bucket_base_path, production_bucket,
                                                    storage_base_path):
        pack_with_deps_name = f'{self._pack_name}_with_dependencies.zip'
        build_pack_with_deps_path = os.path.join(build_bucket_base_path, self._pack_name, pack_with_deps_name)
        existing_bucket_deps_files = [f.name for f in build_bucket.list_blobs(prefix=build_pack_with_deps_path)]
        if existing_bucket_deps_files:
            logging.info(f"{self._pack_name} with dependencies was found. path {build_pack_with_deps_path}.")

            # We upload the pack dependencies zip object taken from the build bucket into the production bucket
            prod_version_pack_deps_zip_path = os.path.join(storage_base_path, self._pack_name, pack_with_deps_name)
            build_pack_deps_zip_blob = build_bucket.blob(build_pack_with_deps_path)

            try:
                copied_blob = build_bucket.copy_blob(
                    blob=build_pack_deps_zip_blob,
                    destination_bucket=production_bucket,
                    new_name=prod_version_pack_deps_zip_path
                )
                copied_blob.cache_control = "no-cache,max-age=0"  # disabling caching for pack blob
                self.public_storage_path = copied_blob.public_url
                dep_task_status = copied_blob.exists()
                if not dep_task_status:
                    logging.error(f"Failed in uploading {self._pack_name} pack with dependencies to production gcs.")
            except Exception as e:
                pack_deps_zip_suffix = os.path.join(self._pack_name, pack_with_deps_name)
                logging.exception(f"Failed copying {pack_deps_zip_suffix}. Additional Info: {str(e)}")

    def get_changelog_latest_rn(self, changelog_index_path: str) -> Tuple[dict, Version, str]:
        """
        Returns the changelog file contents and the last version of rn in the changelog file
        Args:
            changelog_index_path (str): the changelog.json file path in the index

        Returns: the changelog file contents, the last version,  and contents of rn in the changelog file

        """
        logging.info(f"Found Changelog for: {self._pack_name}")
        if os.path.exists(changelog_index_path):
            try:
                with open(changelog_index_path, "r") as changelog_file:
                    changelog = json.load(changelog_file)
            except json.JSONDecodeError:
                changelog = {}
        else:
            changelog = {}
        # get the latest rn version in the changelog.json file
        changelog_rn_versions = [Version(ver) for ver in changelog]
        # no need to check if changelog_rn_versions isn't empty because changelog file exists
        changelog_latest_rn_version = max(changelog_rn_versions)
        changelog_latest_rn = changelog[str(changelog_latest_rn_version)]["releaseNotes"]

        return changelog, changelog_latest_rn_version, changelog_latest_rn

    def get_modified_release_notes_lines(self, release_notes_dir: str, new_release_notes_versions: list,
                                         changelog: dict, modified_rn_files: list):
        """
        In the case where an rn file was changed, this function returns the new content
        of the release note in the format suitable for the changelog file.
        In general, if two rn files are created between two consecutive upload runs (i.e. pack was changed twice),
        the rn files are being aggregated and the latter version is the one that is being used as a key in the changelog
        file, and the aggregated rns as the value.
        Hence, in the case of changing an rn as such, this function re-aggregates all of the rns under the
        corresponding version key, and returns the aggregated data, in the right format, as value under that key.

        Args:
            release_notes_dir (str): the path to the release notes dir
            new_release_notes_versions (list): a list of the new versions of release notes in the pack since the
             last upload. This means they were already handled on this upload run (and aggregated if needed).
            changelog (dict): the changelog from the production bucket.
            modified_rn_files (list): a list of the rn files that were modified according to the last commit in
             'filename.md' format.

        Returns:
            A dict of modified version and their release notes contents, for modified
              in the current index file


        """

        modified_versions_dict = {}

        for rn_filename in modified_rn_files:
            version = underscore_file_name_to_dotted_version(rn_filename)
            # Should only apply on modified files that are not the last rn file
            if version in new_release_notes_versions:
                continue
            # The case where the version is a key in the changelog file,
            # and the value is not an aggregated release note
            if is_the_only_rn_in_block(release_notes_dir, version, changelog):
                logging.info("The version is a key in the changelog file and by itself in the changelog block")
                with open(os.path.join(release_notes_dir, rn_filename), 'r') as rn_file:
                    rn_lines = rn_file.read()
                modified_versions_dict[version] = self._clean_release_notes(rn_lines).strip()
            # The case where the version is not a key in the changelog file or it is a key of aggregated content
            else:
                logging.debug(f'The "{version}" version is not a key in the changelog file or it is a key of'
                              f' aggregated content')
                same_block_versions_dict, higher_nearest_version = self.get_same_block_versions(
                    release_notes_dir, version, changelog)
                modified_versions_dict[higher_nearest_version] = aggregate_release_notes_for_marketplace(
                    same_block_versions_dict)

        return modified_versions_dict

    def get_same_block_versions(self, release_notes_dir: str, version: str, changelog: dict):
        """
        Get a dict of the version as key and rn data as value of all of the versions that are in the same
        block in the changelog file as the given version (these are the versions that were aggregates together
        during a single upload priorly).

        Args:
            release_notes_dir (str): the path to the release notes dir
            version (str): the wanted version
            changelog (dict): the changelog from the production bucket.

        Returns:
            A dict of version, rn data for all corresponding versions, and the highest version among those keys as str

        """
        lowest_version = [Version(Pack.PACK_INITIAL_VERSION)]
        lower_versions: list = []
        higher_versions: list = []
        same_block_versions_dict: dict = dict()
        for item in changelog.keys():  # divide the versions into lists of lower and higher than given version
            (lower_versions if Version(item) < Version(version) else higher_versions).append(Version(item))
        higher_nearest_version = min(higher_versions)
        lower_versions = lower_versions + lowest_version  # if the version is 1.0.0, ensure lower_versions is not empty
        lower_nearest_version = max(lower_versions)
        for rn_filename in filter_dir_files_by_extension(release_notes_dir, '.md'):
            current_version = underscore_file_name_to_dotted_version(rn_filename)
            # Catch all versions that are in the same block
            if lower_nearest_version < Version(current_version) <= higher_nearest_version:
                with open(os.path.join(release_notes_dir, rn_filename), 'r') as rn_file:
                    rn_lines = rn_file.read()
                same_block_versions_dict[current_version] = self._clean_release_notes(rn_lines).strip()
        return same_block_versions_dict, str(higher_nearest_version)

    def get_release_notes_lines(self, release_notes_dir: str, changelog_latest_rn_version: Version,
                                changelog_latest_rn: str) -> Tuple[str, str, list]:
        """
        Prepares the release notes contents for the new release notes entry
        Args:
            release_notes_dir (str): the path to the release notes dir
            changelog_latest_rn_version (Version): the last version of release notes in the changelog.json file
            changelog_latest_rn (str): the last release notes in the changelog.json file

        Returns: The release notes contents, the latest release notes version (in the release notes directory),
        and a list of the new rn versions that this is the first time they have been uploaded.

        """
        found_versions: list = list()
        pack_versions_dict: dict = dict()
        for filename in sorted(filter_dir_files_by_extension(release_notes_dir, '.md')):
            version = underscore_file_name_to_dotted_version(filename)

            # Aggregate all rn files that are bigger than what we have in the changelog file
            if Version(version) > changelog_latest_rn_version:
                with open(os.path.join(release_notes_dir, filename), 'r') as rn_file:
                    rn_lines = rn_file.read()
                pack_versions_dict[version] = self._clean_release_notes(rn_lines).strip()

            found_versions.append(Version(version))

        latest_release_notes_version = max(found_versions)
        latest_release_notes_version_str = str(latest_release_notes_version)
        logging.info(f"Latest ReleaseNotes version is: {latest_release_notes_version_str}")

        if len(pack_versions_dict) > 1:
            # In case that there is more than 1 new release notes file, wrap all release notes together for one
            # changelog entry
            aggregation_str = f"[{', '.join(str(lv) for lv in found_versions if lv > changelog_latest_rn_version)}]" \
                              f" => {latest_release_notes_version_str}"
            logging.info(f"Aggregating ReleaseNotes versions: {aggregation_str}")
            release_notes_lines = aggregate_release_notes_for_marketplace(pack_versions_dict)
            self._aggregated = True
            self._aggregation_str = aggregation_str
        elif len(pack_versions_dict) == 1:
            # In case where there is only one new release notes file
            release_notes_lines = pack_versions_dict[latest_release_notes_version_str]
        else:
            # In case where the pack is up to date, i.e. latest changelog is latest rn file
            # We should take the release notes from the index as it has might been aggregated
            logging.info(f'No new RN file was detected for pack {self._pack_name}, taking latest RN from the index')
            release_notes_lines = changelog_latest_rn
        new_release_notes_versions = list(pack_versions_dict.keys())

        return release_notes_lines, latest_release_notes_version_str, new_release_notes_versions

    def assert_upload_bucket_version_matches_release_notes_version(self,
                                                                   changelog: dict,
                                                                   latest_release_notes: str) -> None:
        """
        Sometimes there is a the current bucket is not merged from master there could be another version in the upload
        bucket, that does not exist in the current branch.
        This case can cause unpredicted behavior and we want to fail the build.
        This method validates that this is not the case in the current build, and if it does - fails it with an
        assertion error.
        Args:
            changelog: The changelog from the production bucket.
            latest_release_notes: The latest release notes version string in the current branch
        """
        changelog_latest_release_notes = max(changelog, key=lambda k: Version(k))  # pylint: disable=W0108
        assert Version(latest_release_notes) >= Version(changelog_latest_release_notes), \
            f'{self._pack_name}: Version mismatch detected between upload bucket and current branch\n' \
            f'Upload bucket version: {changelog_latest_release_notes}\n' \
            f'current branch version: {latest_release_notes}\n' \
            'Please Merge from master and rebuild'

    def get_rn_files_names(self, modified_rn_files_paths):
        """

        Args:
            modified_rn_files_paths: a list containing all modified files in the current pack, generated
            by comparing the old and the new commit hash.
        Returns:
            The names of the modified release notes files out of the given list only,
            as in the names of the files that are under ReleaseNotes directory in the format of 'filename.md'.

        """
        modified_rn_files = []
        for file_path in modified_rn_files_paths:
            modified_file_path_parts = os.path.normpath(file_path).split(os.sep)
            if self.RELEASE_NOTES in modified_file_path_parts:
                modified_rn_files.append(modified_file_path_parts[-1])
        return modified_rn_files

    def prepare_release_notes(self, index_folder_path, build_number, modified_rn_files_paths=None,
                              modified_files_data=None, marketplace='xsoar'):
        """
        Handles the creation and update of the changelog.json files.

        Args:
            index_folder_path (str): Path to the unzipped index json.
            build_number (str): circleCI build number.
            modified_rn_files_paths (list): list of paths of the pack's modified file
            modified_files_data (dict): data from id set of the modified files.
            marketplace (str): The marketplace to which the upload is made.

        Returns:
            bool: whether the operation succeeded.
            bool: whether running build has not updated pack release notes.
        """
        task_status = False
        not_updated_build = False
        release_notes_dir = os.path.join(self._pack_path, Pack.RELEASE_NOTES)

        modified_rn_files_paths = modified_rn_files_paths if modified_rn_files_paths else []
        modified_files_data = modified_files_data if modified_files_data else {}

        try:
            version_to_prs = self.get_version_to_pr_numbers(release_notes_dir)
            logging.debug(f"found the following versions to PRs: {version_to_prs}")
            # load changelog from downloaded index
            logging.info(f"Loading changelog for {self._pack_name} pack")
            changelog_index_path = os.path.join(index_folder_path, self._pack_name, Pack.CHANGELOG_JSON)

            changelog: dict = {}
            if os.path.exists(changelog_index_path):
                changelog, changelog_latest_rn_version, changelog_latest_rn = \
                    self.get_changelog_latest_rn(changelog_index_path)

                if os.path.exists(release_notes_dir):
                    # Handling latest release notes files
                    release_notes_lines, latest_release_notes, new_release_notes_versions = \
                        self.get_release_notes_lines(
                            release_notes_dir, changelog_latest_rn_version, changelog_latest_rn)
                    self.assert_upload_bucket_version_matches_release_notes_version(changelog, latest_release_notes)

                    # Handling modified old release notes files, if there are any
                    rn_files_names = self.get_rn_files_names(modified_rn_files_paths)
                    modified_release_notes_lines_dict = self.get_modified_release_notes_lines(
                        release_notes_dir, new_release_notes_versions, changelog, rn_files_names)

                    if self._current_version != latest_release_notes:
                        logging.error(f"Version mismatch detected between the pack's current version in "
                                      f"pack_metadata.json: {self._current_version} and latest release notes "
                                      f"version: {latest_release_notes}.")
                        task_status = False
                        return task_status, not_updated_build
                    else:
                        prs_for_version = version_to_prs[latest_release_notes]
                        logging.info(f"found prs for version {latest_release_notes} : {prs_for_version}")
                        if latest_release_notes in changelog:
                            logging.debug(f"Found existing release notes for version: {latest_release_notes}")
                            version_changelog, not_updated_build = self._create_changelog_entry(
                                release_notes=release_notes_lines,
                                version_display_name=latest_release_notes,
                                build_number=build_number,
                                modified_files_data=modified_files_data,
                                new_version=False,
                                pull_request_numbers=prs_for_version,
                                marketplace=marketplace,
                            )

                        else:
                            logging.info(f"Created new release notes for version: {latest_release_notes}")
                            version_changelog, not_updated_build = self._create_changelog_entry(
                                release_notes=release_notes_lines,
                                version_display_name=latest_release_notes,
                                build_number=build_number,
                                modified_files_data=modified_files_data,
                                new_version=True,
                                pull_request_numbers=prs_for_version,
                                marketplace=marketplace,
                            )

                        if version_changelog:
                            changelog[latest_release_notes] = version_changelog

                        if modified_release_notes_lines_dict:
                            logging.info("Updating changelog entries for modified release notes")
                            for version, modified_release_notes_lines in modified_release_notes_lines_dict.items():
                                versions, _ = self.get_same_block_versions(release_notes_dir, version, changelog)
                                all_relevant_pr_nums_for_unified = list({pr_num for version in versions.keys()
                                                                        for pr_num in version_to_prs[version]})
                                logging.debug(f"{all_relevant_pr_nums_for_unified=}")
                                updated_entry = self._get_updated_changelog_entry(
                                    changelog, version, release_notes=modified_release_notes_lines,
                                    pull_request_numbers=all_relevant_pr_nums_for_unified, marketplace=marketplace)
                                changelog[version] = updated_entry

                else:
                    if len(changelog.keys()) > 1:
                        # If there is no release notes dir but the changelog has a few entries in it,
                        # there is a mismatch
                        logging.warning(
                            f"{self._pack_name} pack mismatch between {Pack.CHANGELOG_JSON} and {Pack.RELEASE_NOTES}")
                        task_status, not_updated_build = True, True
                        return task_status, not_updated_build

                    else:
                        # allow changing the initial changelog version
                        first_key_in_changelog = list(changelog.keys())[0]
                        version_changelog, not_updated_build = self._create_changelog_entry(
                            release_notes=self.description,
                            version_display_name=first_key_in_changelog,
                            build_number=build_number,
                            modified_files_data=modified_files_data,
                            initial_release=True,
                            new_version=False,
                            marketplace=marketplace)

                        if version_changelog:
                            changelog[first_key_in_changelog] = version_changelog

                        logging.info(f"Found existing release notes in {Pack.CHANGELOG_JSON} for version: "
                                     f"{first_key_in_changelog} of pack {self._pack_name}. Modifying this version in "
                                     f"{Pack.CHANGELOG_JSON}")

            elif self._hidden:
                logging.warning(f"Pack {self._pack_name} is deprecated. Skipping release notes handling.")
                task_status = True
                not_updated_build = True
                return task_status, not_updated_build

            else:
                # if there is no changelog file for the pack, this is a new pack, and we start it's changelog at it's
                # current version
                version_changelog, not_updated_build = self._create_changelog_entry(
                    release_notes=self.description,
                    version_display_name=self._current_version,
                    build_number=build_number,
                    modified_files_data=modified_files_data,
                    new_version=True,
                    initial_release=True,
                    marketplace=marketplace
                )

                if version_changelog:
                    changelog = {
                        self._current_version: version_changelog
                    }

                logging.info(f'Created {Pack.CHANGELOG_JSON} for pack {self._pack_name} starting at version'
                             f' {self._current_version}')

            # Update change log entries with BC flag.
            self.add_bc_entries_if_needed(release_notes_dir, changelog)

            # write back changelog with changes to pack folder
            with open(os.path.join(self._pack_path, Pack.CHANGELOG_JSON), "w") as pack_changelog:
                json.dump(changelog, pack_changelog, indent=4)

            task_status = True
            logging.success(f"Finished creating {Pack.CHANGELOG_JSON} for {self._pack_name}")
        except Exception as e:
            logging.error(f"Failed creating {Pack.CHANGELOG_JSON} file for {self._pack_name}.\n "
                          f"Additional info: {e}")
        finally:
            return task_status, not_updated_build

    def filter_changelog_entries(self, changelog_entry: dict, version: str, modified_files_data: dict,
                                 marketplace: str):
        """
        Filters the changelog entries by the entities that are given from id-set.
        This is to avoid RN entries/changes/messages that are not relevant to the current marketplace.

        The filter is done in two parts:
        1. Filter the entry by marketplace intended tags.
        2. Filter by the entity display name if it doesn't exist in id-set.

        If there are no entries after filtering then the pack will be skipped and not be uploaded.

        Args:
            changelog_entry: The version changelog object.
            version: The changelog's version.
            modified_files_data: The data from id_set for the modified entities.
            marketplace: The marketplace to which the upload is made.

        Returns:
            (dict) The filtered changelog entry.
            (bool) Whether the pack is not updated because the entries are not relevant to the current marketplace.
        """

        logging.debug(f"Starting to filter changelog entries by the entities that are given from id-set for pack "
                      f"{self._pack_name}")

        release_notes = self.filter_release_notes_by_tags(changelog_entry.get(Changelog.RELEASE_NOTES), marketplace)

        # Convert the RN entries to a Dict
        release_notes_dict = self.get_release_notes_dict(version, release_notes)
        logging.debug(f"Release notes entries in dict - {release_notes_dict}")

        if self.release_notes_dont_contain_entities_sections(release_notes_str=release_notes,
                                                             release_notes_dict=release_notes_dict):
            logging.debug(f"The pack {self._pack_name} release notes does not contain any entities")
            return changelog_entry, False

        filtered_release_notes_from_tags = self.filter_headers_without_entries(release_notes_dict)  # type: ignore[arg-type]
        filtered_release_notes = self.filter_release_notes_by_entities_display_name(filtered_release_notes_from_tags,
                                                                                    modified_files_data)

        if not filtered_release_notes and self.are_all_changes_relevant_to_more_than_one_marketplace(modified_files_data):
            # In case all release notes were filtered out, verify that it also makes sense - by checking that the
            # modified files are actually relevant for the other marketplace.
            logging.debug(f"The pack {self._pack_name} does not have any release notes that are relevant to this "
                          f"marketplace")
            return {}, True

        # Convert the RN dict to string
        changelog_entry[Changelog.RELEASE_NOTES] = construct_entities_block(filtered_release_notes).strip()
        logging.debug(f"Finall release notes - \n{changelog_entry[Changelog.RELEASE_NOTES]}")
        return changelog_entry, False

    def are_all_changes_relevant_to_more_than_one_marketplace(self, modified_files_data):
        """
        Returns true if all the modified files are also relevant to another marketplace besides the current one
         this upload is done for.

        Args:
            modified_files_data (dict): The modified files data that are given from id-set.

        Return:
            (bool) True, if all the files are relevant to more than one marketplace.
                   False, if there is an item that is relevant only to the current marketplace.
        """
        modified_items = []

        for entities_data in modified_files_data.values():
            modified_items.extend([list(item.values())[0] for item in entities_data])

        for item in modified_items:
            if len(item['marketplaces']) == 1:
                return False

        return True

    def filter_release_notes_by_entities_display_name(self, release_notes, modified_files_data):
        """
        Filters the RN entries by the modified files display names given from id-set.

        Args:
            release_notes (dict): The release notes in a dict object.
            modified_files_data (dict): The modified files data that are given from id-set.

        Return:
            (dict) The filtered release notes.
        """
        filtered_release_notes: dict = {}
        for pack_folder, entities_data in modified_files_data.items():

            rn_header = RN_HEADER_BY_PACK_FOLDER[pack_folder]

            # This might be if the entity was filtered by the tags
            if rn_header not in release_notes:
                continue

            # Filters the RN entries by the entity display name
            display_names = [list(entity.values())[0]['display_name'] for entity in entities_data]
            filtered_release_notes_entries = self.filter_entries_by_display_name(release_notes, display_names, rn_header)

            if filtered_release_notes_entries:
                filtered_release_notes[rn_header] = filtered_release_notes_entries

        return filtered_release_notes

    @staticmethod
    def filter_entries_by_display_name(release_notes: dict, display_names: list, rn_header: str):
        """
        Filters the entries by display names and also handles special entities that their display name is not an header.

        Args:
            release_notes (dict): The release notes in a dict.
            display_names (list): The display names that are give from the id-set.
            rn_header (str): The release notes entity header.

        Returns:
            (dict) The filtered release notes entries.
        """
        filtered_entries: dict = {}
        for display_name, rn_entry in release_notes[rn_header].items():

            logging.debug(f"Searching display name '{display_name}' in '{display_names}'.")
            if display_name != '[special_msg]' and display_name.replace("New: ", "") not in display_names:
                continue

            if display_name == '[special_msg]':
                extracted_names_from_rn = SPECIAL_DISPLAY_NAMES_PATTERN.findall(rn_entry)

                for name in extracted_names_from_rn:
                    if name not in display_names:
                        rn_entry = rn_entry.replace(f'- **{name}**', '')

            filtered_entries[display_name] = rn_entry

        return filtered_entries

    @staticmethod
    def filter_headers_without_entries(release_notes_dict: dict):
        """
        Filters out the entity type/name headers if their entries were filtered by tags.

        Args:
            release_notes_dict (dict): The release notes in a dict object.

        Returns:
            (dict) A new release notes dict after filtering.
        """
        new_release_notes_dict: dict = {}
        for entity_header, entity_entry in release_notes_dict.items():

            new_entity_entry = {name: entry.replace('\n\n', '\n') for name, entry in entity_entry.items()
                                if entry.strip() not in ['', '\n']}

            if new_entity_entry:
                new_release_notes_dict[entity_header] = new_entity_entry

        return new_release_notes_dict

    @staticmethod
    def release_notes_dont_contain_entities_sections(release_notes_str, release_notes_dict):
        """
        If the release notes didn't formatted into a dict it's because one of the following:
        - In case it's a first release of the pack then the release notes is taken from the pack description,
        - If it's just an important message for the customers who uses the pack.
        In both cases the RN entries will not contain the entity headers as in our templates.

        Args:
            release_notes_str (str): The release notes in string.
            release_notes_dict (dict): The release notes in dict object.

        Returns:
            (bool) Whther the dict contains the RN entries by the entities types.
        """
        return release_notes_str and not release_notes_dict

    def filter_release_notes_by_tags(self, release_notes, upload_marketplace):
        """
        Filters out from release notes the sub-entries that are wrapped by tags.

        Args:
            release_notes(str): The release notes entry.
            upload_marketplace (str): The marketplace to which the upload is made.

        Return:
            (str) The release notes entry after filtering.
        """

        def remove_tags_section_from_rn(release_notes, marketplace, upload_marketplace):

            start_tag, end_tag = TAGS_BY_MP[marketplace]
            if start_tag in release_notes and end_tag in release_notes and marketplace != upload_marketplace:
                logging.debug(f"Filtering irrelevant release notes by tags of marketplace "
                              f"{marketplace} for pack {self._pack_name} when uploading to marketplace "
                              f"{upload_marketplace}.")
                return re.sub(fr'{start_tag}{TAGS_SECTION_PATTERN}{end_tag}[\n]*', '', release_notes)
            else:
                logging.debug(f"Removing only the tags since the RN entry is relevant "
                              f"to marketplace {upload_marketplace}")
                return release_notes.replace(f"{start_tag}", '').replace(f"{end_tag}", '')

        # Filters out for XSIAM tags
        release_notes = remove_tags_section_from_rn(release_notes, XSIAM_MP, upload_marketplace)

        # Filters out for XSOAR tags
        release_notes = remove_tags_section_from_rn(release_notes, XSOAR_MP, upload_marketplace)
<<<<<<< HEAD
        logging.info(f"RN result after filtering for pack {self._pack_name} in marketplace {upload_marketplace}\n"
                     f"- {release_notes}")
=======
        logging.debug(f"RN result after filteing for pack {self._pack_name} in marketplace "
                      f"{upload_marketplace}\n - {release_notes}")
>>>>>>> fcdbb9c4

        return release_notes

    @staticmethod
    def get_release_notes_dict(version, release_notes):
        """
        Gets the release notes in a dict format.
        This function uses the merge_version_blocks function that intended for merging multiple
        release versions into one version.

        Args:
            version (str): The release version.
            release_notes (str): The release notes entries.

        Return:
            (dict) The release notes in a dict that should look like: {<entity type>: {<display name>: <entries>}}
        """
        release_notes_dict, _ = merge_version_blocks({version: release_notes}, return_str=False)
        return release_notes_dict

    def create_local_changelog(self, build_index_folder_path):
        """ Copies the pack index changelog.json file to the pack path

        Args:
            build_index_folder_path: The path to the build index folder

        Returns:
            bool: whether the operation succeeded.

        """
        task_status = True

        build_changelog_index_path = os.path.join(build_index_folder_path, self._pack_name, Pack.CHANGELOG_JSON)
        pack_changelog_path = os.path.join(self._pack_path, Pack.CHANGELOG_JSON)

        if os.path.exists(build_changelog_index_path):
            try:
                shutil.copyfile(src=build_changelog_index_path, dst=pack_changelog_path)
                logging.success(f"Successfully copied pack index changelog.json file from {build_changelog_index_path}"
                                f" to {pack_changelog_path}.")
            except shutil.Error as e:
                task_status = False
                logging.error(f"Failed copying changelog.json file from {build_changelog_index_path} to "
                              f"{pack_changelog_path}. Additional info: {str(e)}")
                return task_status
        else:
            task_status = False
            logging.error(
                f"{self._pack_name} index changelog file is missing in build bucket path: {build_changelog_index_path}")

        return task_status and self.is_changelog_exists()

    def collect_content_items(self):
        """ Iterates over content items folders inside pack and collects content items data.

        Returns:
            dict: Parsed content items
            .
        """
        task_status = False
        content_items_result: dict = {}

        try:
            # the format is defined in issue #19786, may change in the future
            content_item_name_mapping = {
                PackFolders.SCRIPTS.value: "automation",
                PackFolders.PLAYBOOKS.value: "playbook",
                PackFolders.INTEGRATIONS.value: "integration",
                PackFolders.INCIDENT_FIELDS.value: "incidentfield",
                PackFolders.INCIDENT_TYPES.value: "incidenttype",
                PackFolders.DASHBOARDS.value: "dashboard",
                PackFolders.INDICATOR_FIELDS.value: "indicatorfield",
                PackFolders.REPORTS.value: "report",
                PackFolders.INDICATOR_TYPES.value: "reputation",
                PackFolders.LAYOUTS.value: "layoutscontainer",
                PackFolders.CLASSIFIERS.value: "classifier",
                PackFolders.WIDGETS.value: "widget",
                PackFolders.GENERIC_DEFINITIONS.value: "genericdefinition",
                PackFolders.GENERIC_FIELDS.value: "genericfield",
                PackFolders.GENERIC_MODULES.value: "genericmodule",
                PackFolders.GENERIC_TYPES.value: "generictype",
                PackFolders.LISTS.value: "list",
                PackFolders.PREPROCESS_RULES.value: "preprocessrule",
                PackFolders.JOBS.value: "job",
                PackFolders.PARSING_RULES.value: "parsingrule",
                PackFolders.MODELING_RULES.value: "modelingrule",
                PackFolders.CORRELATION_RULES.value: "correlationrule",
                PackFolders.XSIAM_DASHBOARDS.value: "xsiamdashboard",
                PackFolders.XSIAM_REPORTS.value: "xsiamreport",
                PackFolders.TRIGGERS.value: "trigger",
                PackFolders.WIZARDS.value: "wizard",
            }

            for root, pack_dirs, pack_files_names in os.walk(self._pack_path, topdown=False):
                current_directory = root.split(os.path.sep)[-1]
                parent_directory = root.split(os.path.sep)[-2]

                if parent_directory in [PackFolders.GENERIC_TYPES.value, PackFolders.GENERIC_FIELDS.value]:
                    current_directory = parent_directory
                elif current_directory in [PackFolders.GENERIC_TYPES.value, PackFolders.GENERIC_FIELDS.value]:
                    continue

                folder_collected_items = []
                for pack_file_name in pack_files_names:
                    if not pack_file_name.endswith(('.json', '.yml')):
                        continue

                    pack_file_path = os.path.join(root, pack_file_name)

                    # reputation in old format aren't supported in 6.0.0 server version
                    if current_directory == PackFolders.INDICATOR_TYPES.value \
                            and not fnmatch.fnmatch(pack_file_name, 'reputation-*.json'):
                        os.remove(pack_file_path)
                        logging.info(f"Deleted pack {pack_file_name} reputation file for {self._pack_name} pack")
                        continue

                    with open(pack_file_path, 'r') as pack_file:
                        if current_directory in PackFolders.yml_supported_folders():
                            content_item = yaml.safe_load(pack_file)
                        elif current_directory in PackFolders.json_supported_folders():
                            content_item = json.load(pack_file)
                        else:
                            continue

                    # check if content item has to version
                    to_version = content_item.get('toversion') or content_item.get('toVersion')

                    if to_version and Version(to_version) < Version(Metadata.SERVER_DEFAULT_MIN_VERSION):
                        os.remove(pack_file_path)
                        logging.info(
                            f"{self._pack_name} pack content item {pack_file_name} has to version: {to_version}. "
                            f"{pack_file_name} file was deleted.")
                        continue

                    if current_directory not in PackFolders.pack_displayed_items():
                        continue  # skip content items that are not displayed in contentItems

                    logging.debug(
                        f"Iterating over {pack_file_path} file and collecting items of {self._pack_name} pack")
                    # updated min server version from current content item
                    self._server_min_version = get_updated_server_version(self._server_min_version, content_item,
                                                                          self._pack_name)

                    content_item_tags = content_item.get('tags', [])

                    if current_directory == PackFolders.SCRIPTS.value:
                        folder_collected_items.append({
                            'id': content_item.get('commonfields', {}).get('id', ''),
                            'name': content_item.get('name', ''),
                            'description': content_item.get('comment', ''),
                            'tags': content_item_tags,
                        })

                        if not self._contains_transformer and 'transformer' in content_item_tags:
                            self._contains_transformer = True

                        if not self._contains_filter and 'filter' in content_item_tags:
                            self._contains_filter = True

                    elif current_directory == PackFolders.PLAYBOOKS.value:
                        self.add_pack_type_tags(content_item, 'Playbook')
                        folder_collected_items.append({
                            'id': content_item.get('id', ''),
                            'name': content_item.get('name', ''),
                            'description': content_item.get('description', ''),
                        })

                    elif current_directory == PackFolders.INTEGRATIONS.value:
                        integration_commands = content_item.get('script', {}).get('commands', [])
                        self.add_pack_type_tags(content_item, 'Integration')
                        folder_collected_items.append({
                            'id': content_item.get('commonfields', {}).get('id', ''),
                            'name': content_item.get('display', ''),
                            'description': content_item.get('description', ''),
                            'category': content_item.get('category', ''),
                            'commands': [
                                {'name': c.get('name', ''), 'description': c.get('description', '')}
                                for c in integration_commands],
                        })

                    elif current_directory == PackFolders.INCIDENT_FIELDS.value:
                        folder_collected_items.append({
                            'id': content_item.get('id', ''),
                            'name': content_item.get('name', ''),
                            'type': content_item.get('type', ''),
                            'description': content_item.get('description', ''),
                        })

                    elif current_directory == PackFolders.INCIDENT_TYPES.value:
                        folder_collected_items.append({
                            'id': content_item.get('id', ''),
                            'name': content_item.get('name', ''),
                            'playbook': content_item.get('playbookId', ''),
                            'closureScript': content_item.get('closureScript', ''),
                            'hours': int(content_item.get('hours', 0)),
                            'days': int(content_item.get('days', 0)),
                            'weeks': int(content_item.get('weeks', 0)),
                        })

                    elif current_directory == PackFolders.DASHBOARDS.value:
                        folder_collected_items.append({
                            'id': content_item.get('id', ''),
                            'name': content_item.get('name', ''),
                        })

                    elif current_directory == PackFolders.INDICATOR_FIELDS.value:
                        folder_collected_items.append({
                            'id': content_item.get('id', ''),
                            'name': content_item.get('name', ''),
                            'type': content_item.get('type', ''),
                            'description': content_item.get('description', ''),
                        })

                    elif current_directory == PackFolders.REPORTS.value:
                        folder_collected_items.append({
                            'id': content_item.get('id', ''),
                            'name': content_item.get('name', ''),
                            'description': content_item.get('description', ''),
                        })

                    elif current_directory == PackFolders.INDICATOR_TYPES.value:
                        folder_collected_items.append({
                            'id': content_item.get('id', ''),
                            'details': content_item.get('details', ''),
                            'reputationScriptName': content_item.get('reputationScriptName', ''),
                            'enhancementScriptNames': content_item.get('enhancementScriptNames', []),
                        })

                    elif current_directory == PackFolders.LAYOUTS.value:
                        layout_metadata = {
                            'id': content_item.get('id', ''),
                            'name': content_item.get('name', ''),
                        }
                        layout_description = content_item.get('description')
                        if layout_description is not None:
                            layout_metadata['description'] = layout_description
                        folder_collected_items.append(layout_metadata)

                    elif current_directory == PackFolders.CLASSIFIERS.value:
                        folder_collected_items.append({
                            'id': content_item.get('id', ''),
                            'name': content_item.get('name') or content_item.get('id', ''),
                            'description': content_item.get('description', ''),
                        })

                    elif current_directory == PackFolders.WIDGETS.value:
                        folder_collected_items.append({
                            'id': content_item.get('id', ''),
                            'name': content_item.get('name', ''),
                            'dataType': content_item.get('dataType', ''),
                            'widgetType': content_item.get('widgetType', ''),
                        })

                    elif current_directory == PackFolders.LISTS.value:
                        folder_collected_items.append({
                            'id': content_item.get('id', ''),
                            'name': content_item.get('name', '')
                        })

                    elif current_directory == PackFolders.GENERIC_DEFINITIONS.value:
                        folder_collected_items.append({
                            'id': content_item.get('id', ''),
                            'name': content_item.get('name', ''),
                            'description': content_item.get('description', ''),
                        })

                    elif parent_directory == PackFolders.GENERIC_FIELDS.value:
                        folder_collected_items.append({
                            'id': content_item.get('id', ''),
                            'name': content_item.get('name', ''),
                            'description': content_item.get('description', ''),
                            'type': content_item.get('type', ''),
                        })

                    elif current_directory == PackFolders.GENERIC_MODULES.value:
                        folder_collected_items.append({
                            'id': content_item.get('id', ''),
                            'name': content_item.get('name', ''),
                            'description': content_item.get('description', ''),
                        })

                    elif parent_directory == PackFolders.GENERIC_TYPES.value:
                        folder_collected_items.append({
                            'id': content_item.get('id', ''),
                            'name': content_item.get('name', ''),
                            'description': content_item.get('description', ''),
                        })

                    elif current_directory == PackFolders.PREPROCESS_RULES.value:
                        folder_collected_items.append({
                            'id': content_item.get('id', ''),
                            'name': content_item.get('name', ''),
                            'description': content_item.get('description', ''),
                        })

                    elif current_directory == PackFolders.JOBS.value:
                        folder_collected_items.append({
                            'id': content_item.get('id', ''),
                            # note that `name` may technically be blank, but shouldn't pass validations
                            'name': content_item.get('name', ''),
                            'details': content_item.get('details', ''),
                        })

                    elif current_directory == PackFolders.PARSING_RULES.value:
                        self.add_pack_type_tags(content_item, 'ParsingRule')
                        folder_collected_items.append({
                            'id': content_item.get('id', ''),
                            'name': content_item.get('name', ''),
                        })

                    elif current_directory == PackFolders.MODELING_RULES.value:
                        self.add_pack_type_tags(content_item, 'ModelingRule')
                        folder_collected_items.append({
                            'id': content_item.get('id', ''),
                            'name': content_item.get('name', ''),
                        })

                    elif current_directory == PackFolders.CORRELATION_RULES.value:
                        self.add_pack_type_tags(content_item, 'CorrelationRule')
                        folder_collected_items.append({
                            'id': content_item.get('global_rule_id', ''),
                            'name': content_item.get('name', ''),
                            'description': content_item.get('description', ''),
                        })

                    elif current_directory == PackFolders.XSIAM_DASHBOARDS.value:
                        folder_collected_items.append({
                            'id': content_item.get('dashboards_data', [{}])[0].get('global_id', ''),
                            'name': content_item.get('dashboards_data', [{}])[0].get('name', ''),
                            'description': content_item.get('dashboards_data', [{}])[0].get('description', ''),
                        })

                    elif current_directory == PackFolders.XSIAM_REPORTS.value:
                        folder_collected_items.append({
                            'id': content_item.get('templates_data', [{}])[0].get('global_id', ''),
                            'name': content_item.get('templates_data', [{}])[0].get('report_name', ''),
                            'description': content_item.get('templates_data', [{}])[0].get('report_description', ''),
                        })

                    elif current_directory == PackFolders.TRIGGERS.value:
                        folder_collected_items.append({
                            'id': content_item.get('trigger_id', ''),
                            'name': content_item.get('trigger_name', ''),
                            'description': content_item.get('description', ''),
                        })

                    elif current_directory == PackFolders.WIZARDS.value:
                        folder_collected_items.append({
                            'id': content_item.get('id', ''),
                            'name': content_item.get('name', ''),
                            'description': content_item.get('description', ''),
                            'dependency_packs': content_item.get('dependency_packs', {}),
                            'fromVersion': content_item.get('fromVersion', ''),
                            'toVersion': content_item.get('toVersion', ''),
                        })

                    else:
                        logging.info(f'Failed to collect: {current_directory}')

                if current_directory in PackFolders.pack_displayed_items():
                    content_item_key = content_item_name_mapping[current_directory]

                    content_items_result[content_item_key] = \
                        content_items_result.get(content_item_key, []) + folder_collected_items

            logging.success(f"Finished collecting content items for {self._pack_name} pack")
            task_status = True
        except Exception:
            logging.exception(f"Failed collecting content items in {self._pack_name} pack")
        finally:
            self._content_items = content_items_result

            return task_status

    def load_user_metadata(self):
        """ Loads user defined metadata and stores part of it's data in defined properties fields.

        Returns:
            bool: whether the operation succeeded.

        """
        task_status = False
        user_metadata = {}

        try:
            user_metadata_path = os.path.join(self._pack_path, Pack.USER_METADATA)  # user metadata path before parsing
            if not os.path.exists(user_metadata_path):
                logging.error(f"{self._pack_name} pack is missing {Pack.USER_METADATA} file.")
                return task_status

            with open(user_metadata_path, "r") as user_metadata_file:
                user_metadata = json.load(user_metadata_file)  # loading user metadata
                # part of old packs are initialized with empty list
                user_metadata = {} if isinstance(user_metadata, list) else user_metadata

            # store important user metadata fields
            self.support_type = user_metadata.get(Metadata.SUPPORT, Metadata.XSOAR_SUPPORT)
            self.current_version = user_metadata.get(Metadata.CURRENT_VERSION, '')
            self.hidden = user_metadata.get(Metadata.HIDDEN, False)
            self.description = user_metadata.get(Metadata.DESCRIPTION, False)
            self.display_name = user_metadata.get(Metadata.NAME, '')  # type: ignore[misc]
            self._user_metadata = user_metadata
            self._eula_link = user_metadata.get(Metadata.EULA_LINK, Metadata.EULA_URL)
            self._marketplaces = user_metadata.get('marketplaces', ['xsoar'])

            logging.info(f"Finished loading {self._pack_name} pack user metadata")
            task_status = True

        except Exception:
            logging.exception(f"Failed in loading {self._pack_name} user metadata.")
        finally:
            return task_status

    def _collect_pack_tags(self, user_metadata, landing_page_sections, trending_packs):
        tags = set(input_to_list(input_data=user_metadata.get('tags')))
        tags |= self._get_tags_from_landing_page(landing_page_sections)
        tags |= {PackTags.TIM} if self._is_feed else set()
        tags |= {PackTags.USE_CASE} if self._use_cases else set()
        tags |= {PackTags.TRANSFORMER} if self._contains_transformer else set()
        tags |= {PackTags.FILTER} if self._contains_filter else set()
        tags |= {PackTags.COLLECTION} if self._is_siem else set()

        if self._create_date:
            days_since_creation = (datetime.utcnow() - datetime.strptime(self._create_date, Metadata.DATE_FORMAT)).days
            if days_since_creation <= 30:
                tags |= {PackTags.NEW}
            else:
                tags -= {PackTags.NEW}

        if trending_packs:
            if self._pack_name in trending_packs:
                tags |= {PackTags.TRENDING}
            else:
                tags -= {PackTags.TRENDING}

        return tags

    def _enhance_pack_attributes(self, index_folder_path, dependencies_metadata_dict,
                                 statistics_handler=None, format_dependencies_only=False):
        """ Enhances the pack object with attributes for the metadata file

        Args:
            dependencies_metadata_dict (dict): mapping of pack dependencies metadata, for first level dependencies.
            format_dependencies_only (bool): Indicates whether the metadata formation is just for formatting the
            dependencies or not.

        Returns:
            dict: parsed pack metadata.

        """
        landing_page_sections = mp_statistics.StatisticsHandler.get_landing_page_sections()
        trending_packs = None
        pack_dependencies_by_download_count = self._displayed_images_dependent_on_packs
        if not format_dependencies_only:
            # ===== Pack Regular Attributes =====
            self._support_type = self.user_metadata.get(Metadata.SUPPORT, Metadata.XSOAR_SUPPORT)
            self._support_details = self._create_support_section(
                support_type=self._support_type, support_url=self.user_metadata.get(Metadata.URL),
                support_email=self.user_metadata.get(Metadata.EMAIL)
            )
            self._author = self._get_author(
                support_type=self._support_type, author=self.user_metadata.get(Metadata.AUTHOR, ''))
            self._certification = self._get_certification(
                support_type=self._support_type, certification=self.user_metadata.get(Metadata.CERTIFICATION)
            )
            self._legacy = self.user_metadata.get(Metadata.LEGACY, True)
            self._create_date = self._get_pack_creation_date(index_folder_path)
            self._update_date = self._get_pack_update_date(index_folder_path)
            self._use_cases = input_to_list(input_data=self.user_metadata.get(Metadata.USE_CASES),
                                            capitalize_input=True)
            self._categories = input_to_list(input_data=self.user_metadata.get(Metadata.CATEGORIES),
                                             capitalize_input=True)
            self._keywords = input_to_list(self.user_metadata.get(Metadata.KEY_WORDS))
        self._parsed_dependencies = self._parse_pack_dependencies(self.user_metadata.get(Metadata.DEPENDENCIES, {}),
                                                                  dependencies_metadata_dict)

        # ===== Pack Private Attributes =====
        if not format_dependencies_only:
            self._is_private_pack = Metadata.PARTNER_ID in self.user_metadata
            self._is_premium = self._is_private_pack
            self._preview_only = get_valid_bool(self.user_metadata.get(Metadata.PREVIEW_ONLY, False))
            self._price = convert_price(pack_id=self._pack_name, price_value_input=self.user_metadata.get('price'))
            if self._is_private_pack:
                self._vendor_id = self.user_metadata.get(Metadata.VENDOR_ID, "")
                self._partner_id = self.user_metadata.get(Metadata.PARTNER_ID, "")
                self._partner_name = self.user_metadata.get(Metadata.PARTNER_NAME, "")
                self._content_commit_hash = self.user_metadata.get(Metadata.CONTENT_COMMIT_HASH, "")
                # Currently all content packs are legacy.
                # Since premium packs cannot be legacy, we directly set this attribute to false.
                self._legacy = False

        # ===== Pack Statistics Attributes =====
        if not self._is_private_pack and statistics_handler:  # Public Content case
            self._pack_statistics_handler = mp_statistics.PackStatisticsHandler(
                self._pack_name, statistics_handler.packs_statistics_df, statistics_handler.packs_download_count_desc,
                self._displayed_images_dependent_on_packs
            )
            self._downloads_count = self._pack_statistics_handler.download_count
            trending_packs = statistics_handler.trending_packs
            pack_dependencies_by_download_count = self._pack_statistics_handler.displayed_dependencies_sorted
        self._tags = self._collect_pack_tags(self.user_metadata, landing_page_sections, trending_packs)
        self._search_rank = mp_statistics.PackStatisticsHandler.calculate_search_rank(
            tags=self._tags, certification=self._certification, content_items=self._content_items
        )
        self._related_integration_images = self._get_all_pack_images(
            self._displayed_integration_images, self._displayed_images_dependent_on_packs, dependencies_metadata_dict,
            pack_dependencies_by_download_count
        )

    def format_metadata(self, index_folder_path, packs_dependencies_mapping, build_number, commit_hash,
                        statistics_handler, packs_dict=None, marketplace='xsoar',
                        format_dependencies_only=False):
        """ Re-formats metadata according to marketplace metadata format defined in issue #19786 and writes back
        the result.

        Args:
            index_folder_path (str): downloaded index folder directory path.
            packs_dependencies_mapping (dict): all packs dependencies lookup mapping.
            build_number (str): circleCI build number.
            commit_hash (str): current commit hash.
            statistics_handler (StatisticsHandler): The marketplace statistics handler
            packs_dict (dict): dict of all packs relevant for current marketplace, as {pack_name: pack_object}.
            marketplace (str): Marketplace of current upload.
            format_dependencies_only (bool): Indicates whether the metadata formation is just for formatting the
             dependencies or not.

        Returns:
            bool: True is returned in case metadata file was parsed successfully, otherwise False.
            bool: True is returned in pack is missing dependencies.

        """
        task_status = False
        packs_dict = packs_dict if packs_dict else {}
        is_missing_dependencies = False

        try:
            self.set_pack_dependencies(packs_dependencies_mapping, packs_dict, marketplace=marketplace)

            logging.info(f"Loading pack dependencies metadata for {self._pack_name} pack")
            dependencies_metadata_dict, is_missing_dependencies = self._load_pack_dependencies_metadata(
                index_folder_path, packs_dict)

            self._enhance_pack_attributes(index_folder_path, dependencies_metadata_dict,
                                          statistics_handler, format_dependencies_only)

            formatted_metadata = self._parse_pack_metadata(build_number, commit_hash)
            metadata_path = os.path.join(self._pack_path, Pack.METADATA)  # deployed metadata path after parsing
            json_write(metadata_path, formatted_metadata)  # writing back parsed metadata

            logging.success(f"Finished formatting {self._pack_name} packs's {Pack.METADATA} {metadata_path} file.")
            task_status = True

        except Exception as e:
            logging.exception(f"Failed in formatting {self._pack_name} pack metadata. Additional Info: {str(e)}")

        finally:
            return task_status, is_missing_dependencies

    @staticmethod
    def pack_created_in_time_delta(pack_name, time_delta: timedelta, index_folder_path: str) -> bool:
        """
        Checks if pack created before delta specified in the 'time_delta' argument and return boolean according
        to the result
        Args:
            pack_name: the pack name.
            time_delta: time_delta to check if pack was created before.
            index_folder_path: downloaded index folder directory path.

        Returns:
            True if pack was created before the time_delta from now, and False otherwise.
        """
        pack_creation_time_str = Pack._calculate_pack_creation_date(pack_name, index_folder_path)
        return datetime.utcnow() - datetime.strptime(pack_creation_time_str, Metadata.DATE_FORMAT) < time_delta

    def _get_pack_creation_date(self, index_folder_path):
        return self._calculate_pack_creation_date(self._pack_name, index_folder_path)

    @staticmethod
    def _calculate_pack_creation_date(pack_name, index_folder_path):
        """ Gets the pack created date.
        Args:
            index_folder_path (str): downloaded index folder directory path.
        Returns:
            datetime: Pack created date.
        """
        created_time = datetime.utcnow().strftime(Metadata.DATE_FORMAT)
        metadata = load_json(os.path.join(index_folder_path, pack_name, Pack.METADATA))

        if metadata:
            if metadata.get(Metadata.CREATED):
                created_time = metadata.get(Metadata.CREATED, '')
            else:
                raise Exception(f'The metadata file of the {pack_name} pack does not contain "{Metadata.CREATED}" time')

        return created_time

    def _get_pack_update_date(self, index_folder_path):
        """ Gets the pack update date.
        Args:
            index_folder_path (str): downloaded index folder directory path.
        Returns:
            datetime: Pack update date.
        """
        latest_changelog_released_date = datetime.utcnow().strftime(Metadata.DATE_FORMAT)
        changelog = load_json(os.path.join(index_folder_path, self._pack_name, Pack.CHANGELOG_JSON))

        if changelog and not self.is_modified:
            packs_latest_release_notes = max(Version(ver) for ver in changelog)
            latest_changelog_version = changelog.get(str(packs_latest_release_notes), {})
            latest_changelog_released_date = latest_changelog_version.get('released')

        return latest_changelog_released_date

    def set_pack_dependencies(self, packs_dependencies_mapping, packs_dict, marketplace='xsoar'):
        """
        Retrieve all pack's dependencies by merging the calculated dependencies from pack_dependencies.json file, given
        as input priorly, and the hard coded dependencies featured in the pack_metadata.json file.
        This is done for both first level dependencies and the all levels dependencies.
        Args:
            packs_dependencies_mapping: the calculated dependencies from pack_dependencies.json file
            packs_dict (dict): Dict of packs relevant for current marketplace as {pack_name: pack_object}
            marketplace: the current marketplace this upload is for
        """
        pack_dependencies_mapping = packs_dependencies_mapping.get(self._pack_name, {})
        first_level_dependencies = pack_dependencies_mapping.get(Metadata.DEPENDENCIES, {})
        all_levels_dependencies = pack_dependencies_mapping.get(Metadata.ALL_LEVELS_DEPENDENCIES, [])
        displayed_images_dependent_on_packs = pack_dependencies_mapping.get(Metadata.DISPLAYED_IMAGES, [])

        # filter out packs that are not a part of the marketplace this upload is for
        first_level_dependencies = {k: v for k, v in first_level_dependencies.items() if k in packs_dict}
        all_levels_dependencies = [k for k in all_levels_dependencies if k in packs_dict]
        displayed_images_dependent_on_packs = [k for k in displayed_images_dependent_on_packs if k in packs_dict]

        if Metadata.DISPLAYED_IMAGES not in self._user_metadata:
            self._user_metadata[Metadata.DISPLAYED_IMAGES] = displayed_images_dependent_on_packs

        if Metadata.DEPENDENCIES not in self._user_metadata:
            self._user_metadata[Metadata.DEPENDENCIES] = {}

        if self._pack_name != GCPConfig.BASE_PACK:
            # add base as a mandatory pack dependency, by design for all packs
            first_level_dependencies.update(BASE_PACK_DEPENDENCY_DICT)

        # update the calculated dependencies with the hardcoded dependencies
        first_level_dependencies.update(self.user_metadata[Metadata.DEPENDENCIES])

        # If it is a core pack, check that no new mandatory packs (that are not core packs) were added
        # They can be overridden in the user metadata to be not mandatory so we need to check there as well
        core_packs = GCPConfig.get_core_packs(marketplace)
        if self._pack_name in core_packs:
            mandatory_dependencies = [k for k, v in first_level_dependencies.items()
                                      if v.get(Metadata.MANDATORY, False) is True
                                      and k not in core_packs
                                      and k not in self._user_metadata[Metadata.DEPENDENCIES].keys()]
            if mandatory_dependencies:
                raise Exception(f'New mandatory dependencies {mandatory_dependencies} were '
                                f'found in the core pack {self._pack_name}')

        self._user_metadata[Metadata.DEPENDENCIES] = first_level_dependencies
        self._first_level_dependencies = first_level_dependencies
        self._all_levels_dependencies = all_levels_dependencies
        self._displayed_images_dependent_on_packs = displayed_images_dependent_on_packs

    def prepare_for_index_upload(self):
        """ Removes and leaves only necessary files in pack folder.

        Returns:
            bool: whether the operation succeeded.

        """
        task_status = False
        files_to_leave = [Pack.METADATA, Pack.CHANGELOG_JSON, Pack.README]

        try:
            for file_or_folder in os.listdir(self._pack_path):
                files_or_folder_path = os.path.join(self._pack_path, file_or_folder)

                if file_or_folder in files_to_leave:
                    continue

                if os.path.isdir(files_or_folder_path):
                    shutil.rmtree(files_or_folder_path)
                else:
                    os.remove(files_or_folder_path)

            task_status = True
        except Exception:
            logging.exception(f"Failed in preparing index for upload in {self._pack_name} pack.")
        finally:
            return task_status

    @staticmethod
    def _get_spitted_yml_image_data(root, target_folder_files):
        """ Retrieves pack integration image and integration display name and returns binding image data.

        Args:
            root (str): full path to the target folder to search integration image.
            target_folder_files (list): list of files inside the targeted folder.

        Returns:
            dict: path to integration image and display name of the integration.

        """
        image_data = {}

        for pack_file in target_folder_files:
            if pack_file.startswith('.'):
                continue
            if pack_file.endswith('_image.png'):
                image_data['repo_image_path'] = os.path.join(root, pack_file)
            elif pack_file.endswith('.yml'):
                with open(os.path.join(root, pack_file), 'r') as integration_file:
                    integration_yml = yaml.safe_load(integration_file)
                    image_data['display_name'] = integration_yml.get('display', '')

        return image_data

    def _get_image_data_from_yml(self, pack_file_path):
        """ Creates temporary image file and retrieves integration display name.

        Args:
            pack_file_path (str): full path to the target yml_path integration yml to search integration image.

        Returns:
            dict: path to temporary integration image, display name of the integrations and the basename of
            the integration in content_pack.zip.

        """
        image_data = {}

        if pack_file_path.endswith('.yml'):
            with open(pack_file_path, 'r') as integration_file:
                integration_yml = yaml.safe_load(integration_file)

            image_data['display_name'] = integration_yml.get('display', '')
            # create temporary file of base64 decoded data
            integration_name = integration_yml.get('name', '')
            base64_image = integration_yml['image'].split(',')[1] if integration_yml.get('image') else None

            if not base64_image:
                logging.warning(f"{integration_name} integration image was not found in {self._pack_name} pack")
                return {}

            temp_image_name = f'{integration_name.replace(" ", "")}_image.png'
            temp_image_path = os.path.join(self._pack_path, temp_image_name)

            with open(temp_image_path, 'wb') as image_file:
                image_file.write(base64.b64decode(base64_image))

            self._remove_files_list.append(temp_image_name)  # add temporary file to tracking list
            image_data['image_path'] = temp_image_path
            image_data['integration_path_basename'] = os.path.basename(pack_file_path)

            logging.info(f"Created temporary integration {image_data['display_name']} image for {self._pack_name} pack")

        return image_data

    def _search_for_images(self, target_folder):
        """ Searches for png files in targeted folder.
        Args:
            target_folder (str): full path to directory to search.
        Returns:
            list: list of dictionaries that include image path and display name of integration, example:
            [{'image_path': image_path, 'display_name': integration_display_name},...]
        """
        target_folder_path = os.path.join(self._pack_path, target_folder)
        images_list = []

        if os.path.exists(target_folder_path):
            for pack_item in os.scandir(target_folder_path):
                image_data = self._get_image_data_from_yml(pack_item.path)

                if image_data and image_data not in images_list:
                    images_list.append(image_data)

        return images_list

    def check_if_exists_in_index(self, index_folder_path):
        """ Checks if pack is sub-folder of downloaded index.

        Args:
            index_folder_path (str): index folder full path.

        Returns:
            bool: whether the operation succeeded.
            bool: whether pack exists in index folder.

        """
        task_status, exists_in_index = False, False

        try:
            if not os.path.exists(index_folder_path):
                logging.error(f"{GCPConfig.INDEX_NAME} does not exists.")
                return task_status, exists_in_index

            exists_in_index = os.path.exists(os.path.join(index_folder_path, self._pack_name))
            task_status = True
        except Exception:
            logging.exception(f"Failed searching {self._pack_name} pack in {GCPConfig.INDEX_NAME}")
        finally:
            return task_status, exists_in_index

    @staticmethod
    def remove_contrib_suffix_from_name(display_name: str) -> str:
        """ Removes the contribution details suffix from the integration's display name
        Args:
            display_name (str): The integration display name.

        Returns:
            str: The display name without the contrib details suffix

        """
        contribution_suffixes = ('(Partner Contribution)', '(Developer Contribution)', '(Community Contribution)')
        for suffix in contribution_suffixes:
            index = display_name.find(suffix)
            if index != -1:
                display_name = display_name[:index].rstrip(' ')
                break
        return display_name

    @staticmethod
    def need_to_upload_integration_image(image_data: dict, integration_dirs: list, unified_integrations: list):
        """ Checks whether needs to upload the integration image or not.
        We upload in one of the two cases:
        1. The integration_path_basename is one of the integration dirs detected
        2. The integration_path_basename is one of the added/modified unified integrations

        Args:
            image_data (dict): path to temporary integration image, display name of the integrations and the basename of
            the integration in content_pack.zip.
            integration_dirs (list): The list of integrations to search in for images
            unified_integrations (list): The list of unified integrations to upload their image

        Returns:
            bool: True if we need to upload the image or not
        """
        integration_path_basename = image_data['integration_path_basename']
        return any([
            re.findall(BucketUploadFlow.INTEGRATION_DIR_REGEX, integration_path_basename)[0] in integration_dirs,
            integration_path_basename in unified_integrations
        ])

    def upload_integration_images(self, storage_bucket, storage_base_path, diff_files_list=None, detect_changes=False):
        """ Uploads pack integrations images to gcs.

        The returned result of integration section are defined in issue #19786.

        Args:
            storage_bucket (google.cloud.storage.bucket.Bucket): google storage bucket where image will be uploaded.
            storage_base_path (str): The target destination of the upload in the target bucket.
            detect_changes (bool): Whether to detect changes or upload all images in any case.
            diff_files_list (list): The list of all modified/added files found in the diff
        Returns:
            bool: whether the operation succeeded.
            list: list of dictionaries with uploaded pack integration images.

        """
        task_status = True
        integration_images = []
        integration_dirs = []
        unified_integrations = []

        try:
            if detect_changes:
                # detect added/modified integration images
                for file in diff_files_list:
                    if self.is_integration_image(file.a_path):
                        # integration dir name will show up in the unified integration file path in content_packs.zip
                        integration_dirs.append(os.path.basename(os.path.dirname(file.a_path)))
                    elif self.is_unified_integration(file.a_path):
                        # if the file found in the diff is a unified integration we upload its image
                        unified_integrations.append(os.path.basename(file.a_path))

            pack_local_images = self._search_for_images(target_folder=PackFolders.INTEGRATIONS.value)

            if not pack_local_images:
                return True  # return empty list if no images were found

            pack_storage_root_path = os.path.join(storage_base_path, self._pack_name)

            for image_data in pack_local_images:
                image_path = image_data.get('image_path')
                if not image_path:
                    raise Exception(f"{self._pack_name} pack integration image was not found")

                image_name = os.path.basename(image_path)
                image_storage_path = os.path.join(pack_storage_root_path, image_name)
                pack_image_blob = storage_bucket.blob(image_storage_path)

                if not detect_changes or \
                        self.need_to_upload_integration_image(image_data, integration_dirs, unified_integrations):
                    # upload the image if needed
                    logging.info(f"Uploading image: {image_name} of integration: {image_data.get('display_name')} "
                                 f"from pack: {self._pack_name}")
                    with open(image_path, "rb") as image_file:
                        pack_image_blob.upload_from_file(image_file)
                    self._uploaded_integration_images.append(image_name)

                if GCPConfig.USE_GCS_RELATIVE_PATH:
                    image_gcs_path = urllib.parse.quote(
                        os.path.join(GCPConfig.IMAGES_BASE_PATH, self._pack_name, image_name))
                else:
                    image_gcs_path = pack_image_blob.public_url

                integration_name = image_data.get('display_name', '')

                if self.support_type != Metadata.XSOAR_SUPPORT:
                    integration_name = self.remove_contrib_suffix_from_name(integration_name)

                integration_images.append({
                    'name': integration_name,
                    'imagePath': image_gcs_path
                })

            if self._uploaded_integration_images:
                logging.info(f"Uploaded {len(self._uploaded_integration_images)} images for {self._pack_name} pack.")
        except Exception as e:
            task_status = False
            logging.exception(f"Failed to upload {self._pack_name} pack integration images. Additional Info: {str(e)}")
        finally:
            self._displayed_integration_images = integration_images
            return task_status

    def copy_integration_images(self, production_bucket, build_bucket, images_data, storage_base_path,
                                build_bucket_base_path):
        """ Copies all pack's integration images from the build bucket to the production bucket

        Args:
            production_bucket (google.cloud.storage.bucket.Bucket): The production bucket
            build_bucket (google.cloud.storage.bucket.Bucket): The build bucket
            images_data (dict): The images data structure from Prepare Content step
            storage_base_path (str): The target destination of the upload in the target bucket.
            build_bucket_base_path (str): The path of the build bucket in gcp.
        Returns:
            bool: Whether the operation succeeded.

        """
        task_status = True
        num_copied_images = 0
        err_msg = f"Failed copying {self._pack_name} pack integrations images."
        pc_uploaded_integration_images = images_data.get(self._pack_name, {}).get(BucketUploadFlow.INTEGRATIONS, [])

        for image_name in pc_uploaded_integration_images:
            build_bucket_image_path = os.path.join(build_bucket_base_path, self._pack_name, image_name)
            build_bucket_image_blob = build_bucket.blob(build_bucket_image_path)

            if not build_bucket_image_blob.exists():
                logging.error(f"Found changed/added integration image {image_name} in content repo but "
                              f"{build_bucket_image_path} does not exist in build bucket")
                task_status = False
            else:
                logging.info(f"Copying {self._pack_name} pack integration image: {image_name}")
                try:
                    copied_blob = build_bucket.copy_blob(
                        blob=build_bucket_image_blob, destination_bucket=production_bucket,
                        new_name=os.path.join(storage_base_path, self._pack_name, image_name)
                    )
                    if not copied_blob.exists():
                        logging.error(f"Copy {self._pack_name} integration image: {build_bucket_image_blob.name} "
                                      f"blob to {copied_blob.name} blob failed.")
                        task_status = False
                    else:
                        num_copied_images += 1

                except Exception as e:
                    logging.exception(f"{err_msg}. Additional Info: {str(e)}")
                    return False

        if not task_status:
            logging.error(err_msg)
        else:
            if num_copied_images == 0:
                logging.info(f"No added/modified integration images were detected in {self._pack_name} pack.")
            else:
                logging.success(f"Copied {num_copied_images} images for {self._pack_name} pack.")

        return task_status

    def upload_author_image(self, storage_bucket, storage_base_path, diff_files_list=None, detect_changes=False):
        """ Uploads pack author image to gcs.

        Searches for `Author_image.png` and uploads author image to gcs. In case no such image was found,
        default Base pack image path is used and it's gcp path is returned.

        Args:
            storage_bucket (google.cloud.storage.bucket.Bucket): gcs bucket where author image will be uploaded.
            storage_base_path (str): the path under the bucket to upload to.
            diff_files_list (list): The list of all modified/added files found in the diff
            detect_changes (bool): Whether to detect changes or upload the author image in any case.

        Returns:
            bool: whether the operation succeeded.
            str: public gcp path of author image.

        """
        task_status = True
        author_image_storage_path = ""

        try:
            author_image_path = os.path.join(self._pack_path, Pack.AUTHOR_IMAGE_NAME)  # disable-secrets-detection

            if os.path.exists(author_image_path):
                image_to_upload_storage_path = os.path.join(storage_base_path, self._pack_name,
                                                            Pack.AUTHOR_IMAGE_NAME)  # disable-secrets-detection
                pack_author_image_blob = storage_bucket.blob(image_to_upload_storage_path)

                if not detect_changes or any(self.is_author_image(file.a_path) for file in diff_files_list):
                    # upload the image if needed
                    with open(author_image_path, "rb") as author_image_file:
                        pack_author_image_blob.upload_from_file(author_image_file)
                    self._uploaded_author_image = True
                    logging.success(f"Uploaded successfully {self._pack_name} pack author image")

                if GCPConfig.USE_GCS_RELATIVE_PATH:
                    author_image_storage_path = urllib.parse.quote(
                        os.path.join(GCPConfig.IMAGES_BASE_PATH, self._pack_name, Pack.AUTHOR_IMAGE_NAME))
                else:
                    author_image_storage_path = pack_author_image_blob.public_url

            elif self.support_type == Metadata.XSOAR_SUPPORT:  # use default Base pack image for xsoar supported packs
                author_image_storage_path = os.path.join(GCPConfig.IMAGES_BASE_PATH, GCPConfig.BASE_PACK,
                                                         Pack.AUTHOR_IMAGE_NAME)  # disable-secrets-detection

                if not GCPConfig.USE_GCS_RELATIVE_PATH:
                    # disable-secrets-detection-start
                    author_image_storage_path = os.path.join(GCPConfig.GCS_PUBLIC_URL, storage_bucket.name,
                                                             author_image_storage_path)
                    # disable-secrets-detection-end
                logging.info((f"Skipping uploading of {self._pack_name} pack author image "
                              f"and use default {GCPConfig.BASE_PACK} pack image"))
            else:
                logging.info(f"Skipping uploading of {self._pack_name} pack author image. "
                             f"The pack is defined as {self.support_type} support type")

        except Exception:
            logging.exception(f"Failed uploading {self._pack_name} pack author image.")
            task_status = False
            author_image_storage_path = ""
        finally:
            self._author_image = author_image_storage_path
            return task_status

    def copy_author_image(self, production_bucket, build_bucket, images_data, storage_base_path,
                          build_bucket_base_path):
        """ Copies pack's author image from the build bucket to the production bucket

        Searches for `Author_image.png`, In case no such image was found, default Base pack image path is used and
        it's gcp path is returned.

        Args:
            production_bucket (google.cloud.storage.bucket.Bucket): The production bucket
            build_bucket (google.cloud.storage.bucket.Bucket): The build bucket
            images_data (dict): The images data structure from Prepare Content step
            storage_base_path (str): The target destination of the upload in the target bucket.
            build_bucket_base_path (str): The path of the build bucket in gcp.
        Returns:
            bool: Whether the operation succeeded.

        """
        if images_data.get(self._pack_name, {}).get(BucketUploadFlow.AUTHOR, False):

            build_author_image_path = os.path.join(build_bucket_base_path, self._pack_name, Pack.AUTHOR_IMAGE_NAME)
            build_author_image_blob = build_bucket.blob(build_author_image_path)

            if build_author_image_blob.exists():
                try:
                    copied_blob = build_bucket.copy_blob(
                        blob=build_author_image_blob, destination_bucket=production_bucket,
                        new_name=os.path.join(storage_base_path, self._pack_name,
                                              Pack.AUTHOR_IMAGE_NAME))
                    if not copied_blob.exists():
                        logging.error(f"Failed copying {self._pack_name} pack author image.")
                        return False
                    else:
                        logging.success(f"Copied successfully {self._pack_name} pack author image.")
                        return True

                except Exception as e:
                    logging.exception(f"Failed copying {Pack.AUTHOR_IMAGE_NAME} for {self._pack_name} pack. "
                                      f"Additional Info: {str(e)}")
                    return False

            else:
                logging.error(f"Found changed/added author image in content repo for {self._pack_name} pack but "
                              f"image does not exist in build bucket in path {build_author_image_path}.")
                return False

        else:
            logging.info(f"No added/modified author image was detected in {self._pack_name} pack.")
            return True

    def upload_images(self, index_folder_path, storage_bucket, storage_base_path, diff_files_list, override_all_packs):
        """
        Upload the images related to the pack.
        The image is uploaded in the case it was modified, OR if this is the first time the current pack is being
        uploaded to this current marketplace (#46785).
        Args:
            index_folder_path (str): the path to the local index folder
            storage_bucket (google.cloud.storage.bucket.Bucket): gcs bucket where author image will be uploaded.
            storage_base_path (str): the path under the bucket to upload to.
            diff_files_list (list): The list of all modified/added files found in the diff
            override_all_packs (bool): Whether to override all packs without checking for changes
        Returns:
            True if the images were successfully uploaded, false otherwise.

        """

        detect_changes = False if override_all_packs else os.path.exists(os.path.join(index_folder_path, self.name,
                                                                                      Pack.METADATA)) or self.hidden

        # Don't check if the image was modified if this is the first time it is uploaded to this marketplace, meaning it
        # doesn't exist in the index (and it isn't deprecated), or if we want to override it (upload without
        # detecting changes)

        if not detect_changes:
            logging.info(f'Uploading images of pack {self.name} which did not exist in this marketplace before')

        task_status = self.upload_integration_images(storage_bucket, storage_base_path, diff_files_list, detect_changes)
        if not task_status:
            self._status = PackStatus.FAILED_IMAGES_UPLOAD.name
            self.cleanup()
            return False

        task_status = self.upload_author_image(storage_bucket, storage_base_path, diff_files_list, detect_changes)
        if not task_status:
            self._status = PackStatus.FAILED_AUTHOR_IMAGE_UPLOAD.name
            self.cleanup()
            return False

        return True

    def cleanup(self):
        """ Finalization action, removes extracted pack folder.

        """
        if os.path.exists(self._pack_path):
            shutil.rmtree(self._pack_path)
            logging.info(f"Cleanup {self._pack_name} pack from: {self._pack_path}")

    def is_changelog_exists(self):
        """ Indicates whether the local changelog of a given pack exists or not

        Returns:
            bool: The answer

        """
        return os.path.isfile(os.path.join(self._pack_path, Pack.CHANGELOG_JSON))

    def is_failed_to_upload(self, failed_packs_dict):
        """
        Checks if the pack was failed to upload in Prepare Content step in Create Instances job
        Args:
            failed_packs_dict (dict): The failed packs file

        Returns:
            bool: Whether the operation succeeded.
            str: The pack's failing status

        """
        if self._pack_name in failed_packs_dict:
            return True, failed_packs_dict[self._pack_name].get('status')
        else:
            return False, str()

    def is_integration_image(self, file_path: str):
        """ Indicates whether a file_path is an integration image or not
        Args:
            file_path (str): The file path
        Returns:
            bool: True if the file is an integration image or False otherwise
        """
        return all([
            file_path.startswith(os.path.join(PACKS_FOLDER, self._pack_name)),
            file_path.endswith('.png'),
            'image' in os.path.basename(file_path.lower()),
            os.path.basename(file_path) != Pack.AUTHOR_IMAGE_NAME
        ])

    def is_author_image(self, file_path: str):
        """ Indicates whether a file_path is an author image or not
        Args:
            file_path (str): The file path
        Returns:
            bool: True if the file is an author image or False otherwise
        """
        return file_path == os.path.join(PACKS_FOLDER, self._pack_name, Pack.AUTHOR_IMAGE_NAME)

    def is_unified_integration(self, file_path: str):
        """ Indicates whether a file_path is a unified integration yml file or not
        Args:
            file_path (str): The file path
        Returns:
            bool: True if the file is a unified integration or False otherwise
        """
        return all([
            file_path.startswith(os.path.join(PACKS_FOLDER, self._pack_name, PackFolders.INTEGRATIONS.value)),
            os.path.basename(os.path.dirname(file_path)) == PackFolders.INTEGRATIONS.value,
            os.path.basename(file_path).startswith('integration'),
            os.path.basename(file_path).endswith('.yml')
        ])

    def add_bc_entries_if_needed(self, release_notes_dir: str, changelog: Dict[str, Any]) -> None:
        """
        Receives changelog, checks if there exists a BC version in each changelog entry (as changelog entry might be
        zipped into few RN versions, check if at least one of the versions is BC).
        Check if RN is BC is done by doing the following:
         1) Check if RN has corresponding config file, e.g 1_0_1.md has corresponding 1_0_1.json file.
         2) If it does, check if `isBreakingChanges` field is true
        If such version exists, adds a
        true value to 'breakingChanges' field.
        if JSON file also has breakingChangesNotes configures, adds `breakingChangesNotes` field to changelog file.
        This function iterates every entry in changelog because it takes into consideration four scenarios:
          a) Entry without breaking changes, changes to entry with breaking changes (because at least one of the
             versions in the entry was marked as breaking changes).
          b) Entry without breaking changes, does not change.
          c) Entry with breaking changes, changes to entry without breaking changes (because all the BC versions
             corresponding to the changelog entry were re-marked as not BC).
          d) Entry with breaking changes, does not change.
        Args:
            release_notes_dir (str): RN dir path.
            changelog (Dict[str, Any]): Changelog data represented as a dict.

        Returns:
            (None): Modifies changelog, adds bool value to 'breakingChanges' and `breakingChangesNotes` fields to every
             changelog entry, according to the logic described above.
        """
        if not os.path.exists(release_notes_dir):
            return
        bc_version_to_text: Dict[str, Optional[str]] = self._breaking_changes_versions_to_text(release_notes_dir)
        loose_versions: List[Version] = [Version(bc_ver) for bc_ver in bc_version_to_text]
        predecessor_version: Version = Version('0.0.0')
        for changelog_entry in sorted(changelog.keys(), key=Version):
            rn_loose_version: Version = Version(changelog_entry)
            if bc_versions := self._changelog_entry_bc_versions(predecessor_version, rn_loose_version, loose_versions,
                                                                bc_version_to_text):
                logging.info(f'Changelog entry {changelog_entry} contains BC versions')
                changelog[changelog_entry]['breakingChanges'] = True
                if bc_text := self._calculate_bc_text(release_notes_dir, bc_versions):
                    changelog[changelog_entry]['breakingChangesNotes'] = bc_text
                else:
                    changelog[changelog_entry].pop('breakingChangesNotes', None)
            else:
                changelog[changelog_entry].pop('breakingChanges', None)
            predecessor_version = rn_loose_version

    def _calculate_bc_text(self, release_notes_dir: str, bc_version_to_text: Dict[str, Optional[str]]) -> Optional[str]:
        """
        Receives BC versions to text dict for current changelog entry. Calculates text for BC entry.
        Args:
            release_notes_dir (str): RN dir path.
            bc_version_to_text (Dict[str, Optional[str]): {bc version, bc_text}

        Returns:
            (Optional[str]): Text for entry if such was added.
            If none is returned, server will list the full RN as the BC notes instead.
        """
        # Handle cases of one BC version in entry.
        if len(bc_version_to_text) == 1:
            return list(bc_version_to_text.values())[0]
        # Handle cases of two or more BC versions in entry.
        text_of_bc_versions, bc_without_text = self._split_bc_versions_with_and_without_text(bc_version_to_text)

        if len(text_of_bc_versions) == 0:
            # Case 1: Not even one BC version contains breaking text.
            return None

        elif len(text_of_bc_versions) < len(bc_version_to_text):
            # Case 2: Only part of BC versions contains breaking text.
            return self._handle_many_bc_versions_some_with_text(release_notes_dir, text_of_bc_versions, bc_without_text)

        else:
            # Case 3: All BC versions contains text.
            # Important: Currently, implementation of aggregating BCs was decided to concat between them
            # In the future this might be needed to re-thought.
            return '\n'.join(bc_version_to_text.values())  # type: ignore[arg-type]

    def _handle_many_bc_versions_some_with_text(self, release_notes_dir: str, text_of_bc_versions: List[str],
                                                bc_versions_without_text: List[str], ) -> str:
        """
        Calculates text for changelog entry where some BC versions contain text and some don't.
        Important: Currently, implementation of aggregating BCs was decided to concat between them (and if BC version
        does not have a BC text - concat the whole RN). In the future this might be needed to re-thought.
        Args:
            release_notes_dir (str): RN dir path.
            text_of_bc_versions ([List[str]): List of text of BC versions with text.
            bc_versions_without_text ([List[str]): List of BC versions without text.

        Returns:
            (str): Text for BC entry.
        """
        bc_with_text_str = '\n'.join(text_of_bc_versions)
        rn_file_names_without_text = [f'''{bc_version.replace('.', '_')}.md''' for
                                      bc_version in bc_versions_without_text]
        other_rn_text: str = self._get_release_notes_concat_str(release_notes_dir, rn_file_names_without_text)
        if not other_rn_text:
            logging.error('No RN text, although text was expected to be found for versions'
                          f' {rn_file_names_without_text}.')
        return f'{bc_with_text_str}{other_rn_text}'

    @staticmethod
    def _get_release_notes_concat_str(release_notes_dir: str, rn_file_names: List[str]) -> str:
        """
        Concat all RN data found in given `rn_file_names`.
        Args:
            release_notes_dir (str): RN dir path.
            rn_file_names (List[str]): List of all RN files to concat their data.

        Returns:
            (str): Concat RN data
        """
        concat_str: str = ''
        for rn_file_name in rn_file_names:
            rn_file_path = os.path.join(release_notes_dir, rn_file_name)
            with open(rn_file_path, 'r') as f:
                # Will make the concat string start with new line on purpose.
                concat_str = f'{concat_str}\n{f.read()}'
        return concat_str

    @staticmethod
    def _split_bc_versions_with_and_without_text(bc_versions: Dict[str, Optional[str]]) -> Tuple[List[str], List[str]]:
        """
        Splits BCs to tuple of BCs text of BCs containing text, and BCs versions that do not contain BC text.
        Args:
            bc_versions (Dict[str, Optional[str]): BC versions mapped to text if exists.

        Returns:
            (Tuple[List[str], List[str]]): (text of bc versions with text, bc_versions_without_text).
        """
        text_of_bc_versions_with_tests: List[str] = []
        bc_versions_without_text: List[str] = []
        for bc_version, bc_text in bc_versions.items():
            if bc_text:
                text_of_bc_versions_with_tests.append(bc_text)
            else:
                bc_versions_without_text.append(bc_version)
        return text_of_bc_versions_with_tests, bc_versions_without_text

    @staticmethod
    def _breaking_changes_versions_to_text(release_notes_dir: str) -> Dict[str, Optional[str]]:
        """
        Calculates every BC version in given RN dir and maps it to text if exists.
        Currently, text from a BC version is calculated in the following way:
        - If RN has `breakingChangesNotes` entry in its corresponding config file, then use the value of that field
          as the text of the BC to be represented.
        - Else, use the whole RN text as BC text.
        Args:
            release_notes_dir (str): RN dir path.

        Returns:
            (Dict[str, Optional[str]]): {dotted_version, text}.
        """
        bc_version_to_text: Dict[str, Optional[str]] = dict()
        # Get all config files in RN dir
        rn_config_file_names = filter_dir_files_by_extension(release_notes_dir, '.json')

        for file_name in rn_config_file_names:
            file_data: Dict = load_json(os.path.join(release_notes_dir, file_name))
            # Check if version is BC
            if file_data.get('breakingChanges'):
                # Processing name for easier calculations later on
                processed_name: str = underscore_file_name_to_dotted_version(file_name)
                bc_version_to_text[processed_name] = file_data.get('breakingChangesNotes')
        return bc_version_to_text

    @staticmethod
    def _changelog_entry_bc_versions(predecessor_version: Version, rn_version: Version,
                                     breaking_changes_versions: List[Version],
                                     bc_version_to_text: Dict[str, Optional[str]]) -> Dict[str, Optional[str]]:
        """
        Gets all BC versions of given changelog entry, every BC s.t predecessor_version < BC version <= rn_version.
        Args:
            predecessor_version (Version): Predecessor version in numeric version order.
            rn_version (Version): RN version of current processed changelog entry.
            breaking_changes_versions (List[Version]): List of BC versions.
            bc_version_to_text (Dict[str, Optional[str]): List of all BC to text in the given RN dir.

        Returns:
            Dict[str, Optional[str]]: Partial list of `bc_version_to_text`, containing only relevant versions between
                                      given versions.
        """
        return {str(bc_ver): bc_version_to_text.get(str(bc_ver)) for bc_ver in breaking_changes_versions if
                predecessor_version < bc_ver <= rn_version}

    def get_version_to_pr_numbers(self, release_notes_dir) -> Dict[str, List[int]]:
        """
        Get Dict[Version,List[PullRequests]] for the given directory
        Args:
            release_notes_dir: the directory to find the pull request numbers for

        Returns:
            a dict of version -> List[Pull Request Numbers] for each file in the release_notes_dir
        """

        def file_path(file):
            return f"Packs/{self.name}/{self.RELEASE_NOTES}/{file}"

        if not os.path.exists(release_notes_dir):
            return {}
        versions_dict = {}
        for file in filter_dir_files_by_extension(release_notes_dir, '.md'):
            rn_version = underscore_file_name_to_dotted_version(file)
            pr_numbers = get_pull_request_numbers_from_file(file_path(file))
            versions_dict[rn_version] = pr_numbers

        return versions_dict


# HELPER FUNCTIONS


def get_pull_request_numbers_from_file(file_path) -> List[int]:
    """
    Uses git and regex to find the pull request numbers for the given file
    Args:
        file_path: The file to find PRs for

    Returns:
        A list of relevant pull request numbers for the given file
    """
    log_info: str = git.Git(CONTENT_ROOT_PATH).log(file_path)
    return re.findall(PULL_REQUEST_PATTERN, log_info)


def get_upload_data(packs_results_file_path: str, stage: str) -> Tuple[dict, dict, dict, dict]:
    """ Loads the packs_results.json file to get the successful and failed packs together with uploaded images dicts

    Args:
        packs_results_file_path (str): The path to the file
        stage (str): can be BucketUploadFlow.PREPARE_CONTENT_FOR_TESTING or
        BucketUploadFlow.UPLOAD_PACKS_TO_MARKETPLACE_STORAGE

    Returns:
        dict: The successful packs dict
        dict: The failed packs dict
        dict : The successful private packs dict
        dict: The images data dict

    """
    if os.path.exists(packs_results_file_path):
        packs_results_file = load_json(packs_results_file_path)
        stage_data: dict = packs_results_file.get(stage, {})
        successful_packs_dict = stage_data.get(BucketUploadFlow.SUCCESSFUL_PACKS, {})
        failed_packs_dict = stage_data.get(BucketUploadFlow.FAILED_PACKS, {})
        successful_private_packs_dict = stage_data.get(BucketUploadFlow.SUCCESSFUL_PRIVATE_PACKS, {})
        images_data_dict = stage_data.get(BucketUploadFlow.IMAGES, {})
        return successful_packs_dict, failed_packs_dict, successful_private_packs_dict, images_data_dict
    return {}, {}, {}, {}


def store_successful_and_failed_packs_in_ci_artifacts(packs_results_file_path: str, stage: str, successful_packs: list,
                                                      failed_packs: list, updated_private_packs: list,
                                                      images_data: dict = None):
    """ Write the successful and failed packs to the correct section in the packs_results.json file

    Args:
        packs_results_file_path (str): The path to the pack_results.json file
        stage (str): can be BucketUploadFlow.PREPARE_CONTENT_FOR_TESTING or
        BucketUploadFlow.UPLOAD_PACKS_TO_MARKETPLACE_STORAGE
        successful_packs (list): The list of all successful packs
        failed_packs (list): The list of all failed packs
        updated_private_packs (list) : The list of all private packs that were updated
        images_data (dict): A dict containing all images that were uploaded for each pack

    """
    packs_results = load_json(packs_results_file_path)
    packs_results[stage] = dict()

    if failed_packs:
        failed_packs_dict = {
            BucketUploadFlow.FAILED_PACKS: {
                pack.name: {
                    BucketUploadFlow.STATUS: pack.status,
                    BucketUploadFlow.AGGREGATED: pack.aggregation_str if pack.aggregated and pack.aggregation_str
                    else "False"
                } for pack in failed_packs
            }
        }
        packs_results[stage].update(failed_packs_dict)
        logging.debug(f"Failed packs {failed_packs_dict}")

    if successful_packs:
        successful_packs_dict = {
            BucketUploadFlow.SUCCESSFUL_PACKS: {
                pack.name: {
                    BucketUploadFlow.STATUS: pack.status,
                    BucketUploadFlow.AGGREGATED: pack.aggregation_str if pack.aggregated and pack.aggregation_str
                    else "False",
                    BucketUploadFlow.LATEST_VERSION: pack.latest_version
                } for pack in successful_packs
            }
        }
        packs_results[stage].update(successful_packs_dict)
        logging.debug(f"Successful packs {successful_packs_dict}")

    if updated_private_packs:
        successful_private_packs_dict: dict = {
            BucketUploadFlow.SUCCESSFUL_PRIVATE_PACKS: {pack_name: {} for pack_name in updated_private_packs}
        }
        packs_results[stage].update(successful_private_packs_dict)
        logging.debug(f"Successful private packs {successful_private_packs_dict}")

    if images_data:
        packs_results[stage].update({BucketUploadFlow.IMAGES: images_data})
        logging.debug(f"Images data {images_data}")

    if packs_results:
        json_write(packs_results_file_path, packs_results)


def load_json(file_path: str) -> dict:
    """ Reads and loads json file.

    Args:
        file_path (str): full path to json file.

    Returns:
        dict: loaded json file.

    """
    try:
        if file_path and os.path.exists(file_path):
            with open(file_path, 'r') as json_file:
                result = json.load(json_file)
        else:
            result = {}
        return result
    except json.decoder.JSONDecodeError:
        return {}


def json_write(file_path: str, data: Union[list, dict]):
    """ Writes given data to a json file

    Args:
        file_path: The file path
        data: The data to write

    """
    with open(file_path, "w") as f:
        f.write(json.dumps(data, indent=4))


def init_storage_client(service_account=None):
    """Initialize google cloud storage client.

    In case of local dev usage the client will be initialized with user default credentials.
    Otherwise, client will be initialized from service account json that is stored in CircleCI.

    Args:
        service_account (str): full path to service account json.

    Return:
        storage.Client: initialized google cloud storage client.
    """
    if service_account:
        storage_client = storage.Client.from_service_account_json(service_account)
        logging.info("Created gcp service account")

        return storage_client
    else:
        # in case of local dev use, ignored the warning of non use of service account.
        warnings.filterwarnings("ignore", message=google.auth._default._CLOUD_SDK_CREDENTIALS_WARNING)
        credentials, project = google.auth.default()
        storage_client = storage.Client(credentials=credentials, project=project)
        logging.info("Created gcp private account")

        return storage_client


def input_to_list(input_data, capitalize_input=False):
    """ Helper function for handling input list or str from the user.

    Args:
        input_data (list or str): input from the user to handle.
        capitalize_input (boo): whether to capitalize the input list data or not.

    Returns:
        list: returns the original list or list that was split by comma.

    """
    input_data = input_data if input_data else []
    input_data = input_data if isinstance(input_data, list) else [s for s in input_data.split(',') if s]

    if capitalize_input:
        return [" ".join([w.title() if w.islower() else w for w in i.split()]) for i in input_data]
    else:
        return input_data


def get_valid_bool(bool_input):
    """ Converts and returns valid bool.

    Returns:
        bool: converted bool input.
    """
    return bool(strtobool(bool_input)) if isinstance(bool_input, str) else bool_input


def convert_price(pack_id, price_value_input=None):
    """ Converts to integer value price input. In case no price input provided, return zero as price.

    Args:
        pack_id (str): pack unique identifier.
        price_value_input (str): price string to convert.

    Returns:
        int: converted to int pack price.
    """

    try:
        if not price_value_input:
            return 0  # in case no price was supported, return 0
        else:
            return int(price_value_input)  # otherwise convert to int and return result
    except Exception:
        logging.exception(f"{pack_id} pack price is not valid. The price was set to 0.")
        return 0


def get_updated_server_version(current_string_version, compared_content_item, pack_name):
    """ Compares two semantic server versions and returns the higher version between them.

    Args:
         current_string_version (str): current string version.
         compared_content_item (dict): compared content item entity.
         pack_name (str): the pack name (id).

    Returns:
        str: latest version between compared versions.
    """
    lower_version_result = current_string_version

    try:
        compared_string_version = compared_content_item.get('fromversion') or compared_content_item.get(
            'fromVersion') or "99.99.99"
        current_version, compared_version = Version(current_string_version), Version(compared_string_version)

        if current_version > compared_version:
            lower_version_result = compared_string_version
    except Exception:
        content_item_name = compared_content_item.get('name') or compared_content_item.get(
            'display') or compared_content_item.get('id') or compared_content_item.get('details', '')
        logging.exception(f"{pack_name} failed in version comparison of content item {content_item_name}.")
    finally:
        return lower_version_result


def get_content_git_client(content_repo_path: str):
    """ Initializes content repo client.

    Args:
        content_repo_path (str): content repo full path

    Returns:
        git.repo.base.Repo: content repo object.

    """
    return git.Repo(content_repo_path)


def get_recent_commits_data(content_repo: Any, index_folder_path: str, is_bucket_upload_flow: bool,
                            is_private_build: bool = False, circle_branch: str = "master"):
    """ Returns recent commits hashes (of head and remote master)

    Args:
        content_repo (git.repo.base.Repo): content repo object.
        index_folder_path (str): the path to the local index folder
        is_bucket_upload_flow (bool): indicates whether its a run of bucket upload flow or regular build
        is_private_build (bool): indicates whether its a run of private build or not
        circle_branch (str): CircleCi branch of current build

    Returns:
        str: last commit hash of head.
        str: previous commit depending on the flow the script is running
    """
    return content_repo.head.commit.hexsha, get_previous_commit(content_repo, index_folder_path, is_bucket_upload_flow,
                                                                is_private_build, circle_branch)


def get_previous_commit(content_repo, index_folder_path, is_bucket_upload_flow, is_private_build, circle_branch):
    """ If running in bucket upload workflow we want to get the commit in the index which is the index
    We've last uploaded to production bucket. Otherwise, we are in a commit workflow and the diff should be from the
    head of origin/master

    Args:
        content_repo (git.repo.base.Repo): content repo object.
        index_folder_path (str): the path to the local index folder
        is_bucket_upload_flow (bool): indicates whether its a run of bucket upload flow or regular build
        is_private_build (bool): indicates whether its a run of private build or not
        circle_branch (str): CircleCi branch of current build

    Returns:
        str: previous commit depending on the flow the script is running

    """
    if is_bucket_upload_flow:
        return get_last_upload_commit_hash(content_repo, index_folder_path)
    elif is_private_build:
        previous_master_head_commit = content_repo.commit('origin/master~1').hexsha
        logging.info(f"Using origin/master HEAD~1 commit hash {previous_master_head_commit} to diff with.")
        return previous_master_head_commit
    else:
        if circle_branch == 'master':
            head_str = "HEAD~1"
            # if circle branch is master than current commit is origin/master HEAD, so we need to diff with HEAD~1
            previous_master_head_commit = content_repo.commit('origin/master~1').hexsha
        else:
            head_str = "HEAD"
            # else we are on a regular branch and the diff should be done with origin/master HEAD
            previous_master_head_commit = content_repo.commit('origin/master').hexsha
        logging.info(f"Using origin/master {head_str} commit hash {previous_master_head_commit} to diff with.")
        return previous_master_head_commit


def get_last_upload_commit_hash(content_repo, index_folder_path):
    """
    Returns the last origin/master commit hash that was uploaded to the bucket
    Args:
        content_repo (git.repo.base.Repo): content repo object.
        index_folder_path: The path to the index folder

    Returns:
        The commit hash
    """

    inner_index_json_path = os.path.join(index_folder_path, f'{GCPConfig.INDEX_NAME}.json')
    if not os.path.exists(inner_index_json_path):
        logging.critical(f"{GCPConfig.INDEX_NAME}.json not found in {GCPConfig.INDEX_NAME} folder")
        sys.exit(1)
    else:
        inner_index_json_file = load_json(inner_index_json_path)
        if 'commit' in inner_index_json_file:
            last_upload_commit_hash = inner_index_json_file['commit']
            logging.info(f"Retrieved the last commit that was uploaded to production: {last_upload_commit_hash}")
        else:
            logging.critical(f"No commit field in {GCPConfig.INDEX_NAME}.json, content: {str(inner_index_json_file)}")
            sys.exit(1)

    try:
        last_upload_commit = content_repo.commit(last_upload_commit_hash).hexsha
        logging.info(f"Using commit hash {last_upload_commit} from index.json to diff with.")
        return last_upload_commit
    except Exception as e:
        logging.critical(f'Commit {last_upload_commit_hash} in {GCPConfig.INDEX_NAME}.json does not exist in content '
                         f'repo. Additional info:\n {e}')
        sys.exit(1)


def is_ignored_pack_file(modified_file_path_parts):
    """ Indicates whether a pack file needs to be ignored or not.

    Args:
        modified_file_path_parts: The modified file parts, e.g. if file path is "a/b/c" then the
         parts list is ["a", "b", "c"]

    Returns:
        (bool): True if the file should be ignored, False otherwise

    """
    for file_suffix in PackIgnored.ROOT_FILES:
        if file_suffix in modified_file_path_parts:
            return True

    for pack_folder, file_suffixes in PackIgnored.NESTED_FILES.items():
        if pack_folder in modified_file_path_parts:
            if not file_suffixes:  # Ignore all pack folder files
                return True

            for file_suffix in file_suffixes:
                if file_suffix in modified_file_path_parts[-1]:
                    return True

    for pack_folder in PackIgnored.NESTED_DIRS:
        if pack_folder in modified_file_path_parts:
            pack_folder_path = os.sep.join(modified_file_path_parts[:modified_file_path_parts.index(pack_folder) + 1])
            file_path = os.sep.join(modified_file_path_parts)
            for folder_path in [f for f in glob.glob(os.path.join(pack_folder_path, '*/*')) if os.path.isdir(f)]:
                # Checking for all 2nd level directories. e.g. test_data directory
                if file_path.startswith(folder_path):
                    return True

    return False


def filter_dir_files_by_extension(release_notes_dir: str, extension: str) -> List[str]:
    """
    Receives path to RN dir, filters only files in RN dir corresponding to the extension.
    Needed because RN directory will be extended to contain JSON files for configurations,
    see 'release_notes_bc_calculator.py'
    Args:
        release_notes_dir (str): Path to RN dir
        extension (str): Extension to filter by.

    Returns:
        (List[str]): List of all of the files in directory corresponding to the extension.
    """
    return [file_name for file_name in os.listdir(release_notes_dir) if file_name.endswith(extension)]


def is_the_only_rn_in_block(release_notes_dir: str, version: str, changelog: dict):
    """
    Check if the given version is a key of an aggregated changelog block, as in its value in the changelog
    doesn't contains other release notes that have been aggregated in previous uploads.

    If that is the case, the adjacent previous release note in the changelog will be equal to the one in the
    release notes directory, and false otherwise (meaning there are versions in the release notes directory that are
    missing in the changelog, therefore they have been aggregated) and this function asserts that.

    Note: The comparison is done against the release notes directory to avoid cases where there are missing versions in
    the changelog due to inconsistent versions numbering, such as major version bumps. (For example, if the versions
    1.2.7 and 1.3.0 are two consecutive keys in the changelog, we need to determine if 1.3.0 has aggregated the versions
    1.2.8-1.3.0, OR 1.3.0 is the consecutive version right after 1.2.7 but is a major bump. in order to check that, we
    check it against the files in the release notes directory.)


    Args:
        release_notes_dir: the path to the release notes dir.
        version (str): the wanted version.
        changelog (dict): the changelog from the production bucket.

    Returns:
        True if this version's value in the changelog is not an aggregated release notes block. False otherwise.
    """
    if not changelog.get(version):
        return False
    all_rn_versions = []
    lowest_version = [Version('1.0.0')]
    for filename in filter_dir_files_by_extension(release_notes_dir, '.md'):
        current_version = underscore_file_name_to_dotted_version(filename)
        all_rn_versions.append(Version(current_version))
    lower_versions_all_versions = [item for item in all_rn_versions if item < Version(version)] + lowest_version
    lower_versions_in_changelog = [Version(item) for item in changelog.keys() if
                                   Version(item) < Version(version)] + lowest_version
    return max(lower_versions_all_versions) == max(lower_versions_in_changelog)


def underscore_file_name_to_dotted_version(file_name: str) -> str:
    """
    Receives file name with expected format of x_x_x<extension>, and transforms it to dotted string.
    Examples
        - underscore_file_name_to_dotted_version(1_2_3.md) --> 1.2.3
        - underscore_file_name_to_dotted_version(1_4_2.json) --> 1.4.2
    Args:
        file_name (str): File name.

    Returns:
        (str): Dotted version of file name
    """
    return os.path.splitext(file_name)[0].replace('_', '.')


def get_last_commit_from_index(service_account):
    """ Downloading index.json from GCP and extract last upload commit.

    Args:
        service_account: service account to connect to GCP

    Returns: last upload commit.

    """
    storage_client = init_storage_client(service_account)
    storage_bucket = storage_client.bucket(GCPConfig.PRODUCTION_BUCKET)
    index_storage_path = os.path.join('content/packs/', f"{GCPConfig.INDEX_NAME}.json")
    index_blob = storage_bucket.blob(index_storage_path)
    index_string = index_blob.download_as_string()
    index_json = json.loads(index_string)
    return index_json.get('commit')


def get_id_set_entity_by_path(entity_path: Path, pack_folder: str, id_set: dict):
    """
    Get the full entity dict from the id set of the entity given as a path, if it does not exist in the id set
    return None. The item's path in the id set is of the yml/json file, so for integrations, scripts and playbooks this
    function checks if there is an item in the id set that the containing folder of it's yml file is the same as the
    containing folder of the entity path given. For all other content items, we check if the path's are identical.
    Args:
        entity_path: path to entity (content item)
        pack_folder: containing folder of that item
        id_set: id set dict

    Returns:
        id set dict entity if exists, otherwise {}
    """
    logging.debug(f"Checking if the entity with the path {entity_path} is present in the id set")

    for id_set_entity in id_set[PACK_FOLDERS_TO_ID_SET_KEYS[pack_folder]]:

        if len(entity_path.parts) == 5:  # Content items that have a sub folder (integrations, scripts, etc)
            if Path(list(id_set_entity.values())[0]['file_path']).parent == entity_path.parent:
                return id_set_entity

        else:  # Other content items
            if list(id_set_entity.values())[0]['file_path'] == str(entity_path):
                return id_set_entity

    if pack_folder == PackFolders.CLASSIFIERS.value:  # For Classifiers, check also in Mappers
        for id_set_entity in id_set['Mappers']:
            if list(id_set_entity.values())[0]['file_path'] == str(entity_path):
                return id_set_entity
    return {}<|MERGE_RESOLUTION|>--- conflicted
+++ resolved
@@ -1863,13 +1863,8 @@
 
         # Filters out for XSOAR tags
         release_notes = remove_tags_section_from_rn(release_notes, XSOAR_MP, upload_marketplace)
-<<<<<<< HEAD
-        logging.info(f"RN result after filtering for pack {self._pack_name} in marketplace {upload_marketplace}\n"
-                     f"- {release_notes}")
-=======
-        logging.debug(f"RN result after filteing for pack {self._pack_name} in marketplace "
+        logging.debug(f"RN result after filtering for pack {self._pack_name} in marketplace "
                       f"{upload_marketplace}\n - {release_notes}")
->>>>>>> fcdbb9c4
 
         return release_notes
 
