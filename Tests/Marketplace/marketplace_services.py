import json
import os
import stat
import subprocess
import fnmatch
import re
import git
import sys
import shutil
import yaml
import google.auth
from google.cloud import storage
from google.cloud import bigquery
import enum
import base64
import urllib.parse
import logging
import warnings
from distutils.util import strtobool
from distutils.version import LooseVersion
from datetime import datetime
from zipfile import ZipFile, ZIP_DEFLATED

from Tests.scripts.utils.content_packs_util import IGNORED_FILES
from Utils.release_notes_generator import aggregate_release_notes_for_marketplace
from typing import Tuple, Any, Union

CONTENT_ROOT_PATH = os.path.abspath(os.path.join(__file__, '../../..'))  # full path to content root repo
PACKS_FOLDER = "Packs"  # name of base packs folder inside content repo
PACKS_FULL_PATH = os.path.join(CONTENT_ROOT_PATH, PACKS_FOLDER)  # full path to Packs folder in content repo
IGNORED_PATHS = [os.path.join(PACKS_FOLDER, p) for p in IGNORED_FILES]
LANDING_PAGE_SECTIONS_PATH = os.path.abspath(os.path.join(__file__, '../landingPage_sections.json'))


class BucketUploadFlow(object):
    """ Bucket Upload Flow constants

    """
    PACKS_RESULTS_FILE = "packs_results.json"
    PREPARE_CONTENT_FOR_TESTING = "prepare_content_for_testing"
    UPLOAD_PACKS_TO_MARKETPLACE_STORAGE = "upload_packs_to_marketplace_storage"
    SUCCESSFUL_PACKS = "successful_packs"
    SUCCESSFUL_PRIVATE_PACKS = "successful_private_packs"
    FAILED_PACKS = "failed_packs"
    STATUS = "status"
    AGGREGATED = "aggregated"
    IMAGES = 'images'
    AUTHOR = 'author'
    INTEGRATIONS = 'integrations'
    BUCKET_UPLOAD_BUILD_TITLE = "Upload Packs To Marketplace Storage"
    BUCKET_UPLOAD_TYPE = "bucket_upload_flow"
    UPLOAD_JOB_NAME = "Upload Packs To Marketplace"
<<<<<<< HEAD
    INTEGRATION_DIR_REGEX = r"^integration-(.+).yml$"
=======
    LATEST_VERSION = 'latest_version'
>>>>>>> fa1a271b


class GCPConfig(object):
    """ Google cloud storage basic configurations

    """
    STORAGE_BASE_PATH = "content/packs"  # configurable base path for packs in gcs, can be modified
    IMAGES_BASE_PATH = "content/packs"  # images packs prefix stored in metadata
    BUILD_PATH_PREFIX = "content/builds"
    BUILD_BASE_PATH = ""
    PRIVATE_BASE_PATH = "content/packs"
    STORAGE_CONTENT_PATH = "content"  # base path for content in gcs
    USE_GCS_RELATIVE_PATH = True  # whether to use relative path in uploaded to gcs images
    GCS_PUBLIC_URL = "https://storage.googleapis.com"  # disable-secrets-detection
    PRODUCTION_BUCKET = "marketplace-dist"
    CI_BUILD_BUCKET = "marketplace-ci-build"
    PRODUCTION_PRIVATE_BUCKET = "marketplace-dist-private"
    CI_PRIVATE_BUCKET = "marketplace-ci-build-private"
    BASE_PACK = "Base"  # base pack name
    INDEX_NAME = "index"  # main index folder name
    CORE_PACK_FILE_NAME = "corepacks.json"  # core packs file name
    DOWNLOADS_TABLE = "oproxy-dev.shared_views.top_packs"  # packs downloads statistics table
    BIG_QUERY_MAX_RESULTS = 2000  # big query max row results

    with open(os.path.join(os.path.dirname(__file__), 'core_packs_list.json'), 'r') as core_packs_list_file:
        CORE_PACKS_LIST = json.load(core_packs_list_file)


class Metadata(object):
    """ Metadata constants and default values that are used in metadata parsing.
    """
    DATE_FORMAT = '%Y-%m-%dT%H:%M:%SZ'
    XSOAR_SUPPORT = "xsoar"
    PARTNER_SUPPORT = "partner"
    XSOAR_SUPPORT_URL = "https://www.paloaltonetworks.com/cortex"  # disable-secrets-detection
    XSOAR_AUTHOR = "Cortex XSOAR"
    SERVER_DEFAULT_MIN_VERSION = "6.0.0"
    CERTIFIED = "certified"
    EULA_URL = "https://github.com/demisto/content/blob/master/LICENSE"  # disable-secrets-detection


class PackFolders(enum.Enum):
    """ Pack known folders. Should be replaced by constants from demisto-sdk in later step.

    """
    SCRIPTS = "Scripts"
    PLAYBOOKS = "Playbooks"
    INTEGRATIONS = "Integrations"
    TEST_PLAYBOOKS = 'TestPlaybooks'
    REPORTS = "Reports"
    DASHBOARDS = 'Dashboards'
    WIDGETS = 'Widgets'
    INCIDENT_FIELDS = 'IncidentFields'
    INCIDENT_TYPES = 'IncidentTypes'
    INDICATOR_FIELDS = 'IndicatorFields'
    LAYOUTS = 'Layouts'
    CLASSIFIERS = 'Classifiers'
    INDICATOR_TYPES = 'IndicatorTypes'
    CONNECTIONS = "Connections"

    @classmethod
    def pack_displayed_items(cls):
        return {
            PackFolders.SCRIPTS.value, PackFolders.DASHBOARDS.value, PackFolders.INCIDENT_FIELDS.value,
            PackFolders.INCIDENT_TYPES.value, PackFolders.INTEGRATIONS.value, PackFolders.PLAYBOOKS.value,
            PackFolders.INDICATOR_FIELDS.value, PackFolders.REPORTS.value, PackFolders.INDICATOR_TYPES.value,
            PackFolders.LAYOUTS.value, PackFolders.CLASSIFIERS.value, PackFolders.WIDGETS.value
        }

    @classmethod
    def yml_supported_folders(cls):
        return {PackFolders.INTEGRATIONS.value, PackFolders.SCRIPTS.value, PackFolders.PLAYBOOKS.value,
                PackFolders.TEST_PLAYBOOKS.value}

    @classmethod
    def json_supported_folders(cls):
        return {PackFolders.CLASSIFIERS.value, PackFolders.CONNECTIONS.value, PackFolders.DASHBOARDS.value,
                PackFolders.INCIDENT_FIELDS.value, PackFolders.INCIDENT_TYPES.value, PackFolders.INDICATOR_FIELDS.value,
                PackFolders.LAYOUTS.value, PackFolders.INDICATOR_TYPES.value, PackFolders.REPORTS.value,
                PackFolders.WIDGETS.value}


class PackStatus(enum.Enum):
    """ Enum of pack upload status, is used in printing upload summary.

    """
    SUCCESS = "Successfully uploaded pack data to gcs"
    FAILED_LOADING_USER_METADATA = "Failed in loading user defined metadata"
    FAILED_IMAGES_UPLOAD = "Failed to upload pack integration images to gcs"
    FAILED_AUTHOR_IMAGE_UPLOAD = "Failed to upload pack author image to gcs"
    FAILED_METADATA_PARSING = "Failed to parse and create metadata.json"
    FAILED_COLLECT_ITEMS = "Failed to collect pack content items data"
    FAILED_ZIPPING_PACK_ARTIFACTS = "Failed zipping pack artifacts"
    FAILED_SIGNING_PACKS = "Failed to sign the packs"
    FAILED_PREPARING_INDEX_FOLDER = "Failed in preparing and cleaning necessary index files"
    FAILED_UPDATING_INDEX_FOLDER = "Failed updating index folder"
    FAILED_UPLOADING_PACK = "Failed in uploading pack zip to gcs"
    PACK_ALREADY_EXISTS = "Specified pack already exists in gcs under latest version"
    PACK_IS_NOT_UPDATED_IN_RUNNING_BUILD = "Specific pack is not updated in current build"
    FAILED_REMOVING_PACK_SKIPPED_FOLDERS = "Failed to remove pack hidden and skipped folders"
    FAILED_RELEASE_NOTES = "Failed to generate changelog.json"
    FAILED_DETECTING_MODIFIED_FILES = "Failed in detecting modified files of the pack"
    FAILED_SEARCHING_PACK_IN_INDEX = "Failed in searching pack folder in index"
    FAILED_DECRYPT_PACK = "Failed to decrypt pack: a premium pack," \
                          " which should be encrypted, seems not to be encrypted."


class Pack(object):
    """ Class that manipulates and manages the upload of pack's artifact and metadata to cloud storage.

    Args:
        pack_name (str): Pack root folder name.
        pack_path (str): Full path to pack folder.

    Attributes:
        PACK_INITIAL_VERSION (str): pack initial version that will be used as default.
        CHANGELOG_JSON (str): changelog json full name, may be changed in the future.
        README (str): pack's readme file name.
        METADATA (str): pack's metadata file name, the one that will be deployed to cloud storage.
        USER_METADATA (str); user metadata file name, the one that located in content repo.
        EXCLUDE_DIRECTORIES (list): list of directories to excluded before uploading pack zip to storage.
        AUTHOR_IMAGE_NAME (str): author image file name.
        RELEASE_NOTES (str): release notes folder name.

    """
    PACK_INITIAL_VERSION = "1.0.0"
    CHANGELOG_JSON = "changelog.json"
    README = "README.md"
    USER_METADATA = "pack_metadata.json"
    METADATA = "metadata.json"
    AUTHOR_IMAGE_NAME = "Author_image.png"
    EXCLUDE_DIRECTORIES = [PackFolders.TEST_PLAYBOOKS.value]
    RELEASE_NOTES = "ReleaseNotes"

    def __init__(self, pack_name, pack_path):
        self._pack_name = pack_name
        self._pack_path = pack_path
        self._status = None
        self._public_storage_path = ""
        self._remove_files_list = []  # tracking temporary files, in order to delete in later step
        self._sever_min_version = "1.0.0"  # initialized min version
        self._latest_version = None  # pack latest version found in changelog
        self._support_type = None  # initialized in load_user_metadata function
        self._current_version = None  # initialized in load_user_metadata function
        self._hidden = False  # initialized in load_user_metadata function
        self._description = None  # initialized in load_user_metadata function
        self._display_name = None  # initialized in load_user_metadata function
        self._is_feed = False  # a flag that specifies if pack is a feed pack
        self._downloads_count = 0  # number of pack downloads
        self._bucket_url = None  # URL of where the pack was uploaded.
        self._aggregated = False  # weather the pack's rn was aggregated or not.
        self._aggregation_str = ""  # the aggregation string msg when the pack versions are aggregated
<<<<<<< HEAD
        self._uploaded_author_image = False  # whether the pack author image was uploaded or not
        self._uploaded_integration_images = []  # the list of all integration images that were uploaded for the pack
=======
        self._create_date = None
        self._update_date = None
>>>>>>> fa1a271b

    @property
    def name(self):
        """ str: pack root folder name.
        """
        return self._pack_name

    @property
    def path(self):
        """ str: pack folder full path.
        """
        return self._pack_path

    @property
    def latest_version(self):
        """ str: pack latest version from sorted keys of changelog.json file.
        """
        if not self._latest_version:
            self._latest_version = self._get_latest_version()
            return self._latest_version
        else:
            return self._latest_version

    @latest_version.setter
    def latest_version(self, latest_version):
        self._latest_version = latest_version

    @property
    def status(self):
        """ str: current status of the packs.
        """
        return self._status

    @property
    def is_feed(self):
        """
        bool: whether the pack is a feed pack
        """
        return self._is_feed

    @is_feed.setter
    def is_feed(self, is_feed):
        """ setter of is_feed
        """
        self._is_feed = is_feed

    @status.setter
    def status(self, status_value):
        """ setter of pack current status.
        """
        self._status = status_value

    @property
    def public_storage_path(self):
        """ str: public gcs path of uploaded pack.
        """
        return self._public_storage_path

    @public_storage_path.setter
    def public_storage_path(self, path_value):
        """ setter of public gcs path of uploaded pack.
        """
        self._public_storage_path = path_value

    @property
    def support_type(self):
        """ str: support type of the pack.
        """
        return self._support_type

    @support_type.setter
    def support_type(self, support_value):
        """ setter of support type of the pack.
        """
        self._support_type = support_value

    @property
    def current_version(self):
        """ str: current version of the pack (different from latest_version).
        """
        return self._current_version

    @current_version.setter
    def current_version(self, current_version_value):
        """ setter of current version of the pack.
        """
        self._current_version = current_version_value

    @property
    def hidden(self):
        """ bool: internal content field for preventing pack from being displayed.
        """
        return self._hidden

    @hidden.setter
    def hidden(self, hidden_value):
        """ setter of hidden property of the pack.
        """
        self._hidden = hidden_value

    @property
    def description(self):
        """ str: Description of the pack (found in pack_metadata.json).
        """
        return self._description

    @description.setter
    def description(self, description_value):
        """ setter of description property of the pack.
        """
        self._description = description_value

    @property
    def display_name(self):
        """ str: Display name of the pack (found in pack_metadata.json).
        """
        return self._display_name

    @display_name.setter
    def display_name(self, display_name_value):
        """ setter of display name property of the pack.
        """
        self._display_name = display_name_value

    @property
    def server_min_version(self):
        """ str: server min version according to collected items.
        """
        if not self._sever_min_version or self._sever_min_version == "1.0.0":
            return Metadata.SERVER_DEFAULT_MIN_VERSION
        else:
            return self._sever_min_version

    @property
    def downloads_count(self):
        """ str: packs downloads count.
        """
        return self._downloads_count

    @downloads_count.setter
    def downloads_count(self, download_count_value):
        """ setter of downloads count property of the pack.
        """
        self._downloads_count = download_count_value

    @property
    def bucket_url(self):
        """ str: pack bucket_url.
        """
        return self._bucket_url

    @bucket_url.setter
    def bucket_url(self, bucket_url):
        """ str: pack bucket_url.
        """
        self._bucket_url = bucket_url

    @property
    def aggregated(self):
        """ str: pack aggregated release notes or not.
        """
        return self._aggregated

    @property
    def aggregation_str(self):
        """ str: pack aggregated release notes or not.
        """
        return self._aggregation_str

    @property
<<<<<<< HEAD
    def uploaded_author_image(self):
        """ bool: whether the pack author image was uploaded or not.
        """
        return self._uploaded_author_image

    @uploaded_author_image.setter
    def uploaded_author_image(self, uploaded_author_image):
        """ bool: whether the pack author image was uploaded or not.
        """
        self._uploaded_author_image = uploaded_author_image

    @property
    def uploaded_integration_images(self):
        """ str: the list of uploaded integration images
        """
        return self._uploaded_integration_images
=======
    def create_date(self):
        """ str: pack create date.
        """
        return self._create_date

    @property
    def update_date(self):
        """ str: pack update date.
        """
        return self._update_date
>>>>>>> fa1a271b

    def _get_latest_version(self):
        """ Return latest semantic version of the pack.

        In case that changelog.json file was not found, default value of 1.0.0 will be returned.
        Otherwise, keys of semantic pack versions will be collected and sorted in descending and return latest version.
        For additional information regarding changelog.json format go to issue #19786

        Returns:
            str: Pack latest version.

        """
        changelog_path = os.path.join(self._pack_path, Pack.CHANGELOG_JSON)

        if not os.path.exists(changelog_path):
            return self.PACK_INITIAL_VERSION

        with open(changelog_path, "r") as changelog_file:
            changelog = json.load(changelog_file)
            pack_versions = [LooseVersion(v) for v in changelog.keys()]
            pack_versions.sort(reverse=True)

            return pack_versions[0].vstring

    @staticmethod
    def _get_all_pack_images(pack_integration_images, display_dependencies_images, dependencies_data):
        """ Returns data of uploaded pack integration images and it's path in gcs. Pack dependencies integration images
        are added to that result as well.

        Args:
             pack_integration_images (list): list of uploaded to gcs integration images and it paths in gcs.
             display_dependencies_images (list): list of pack names of additional dependencies images to display.
             dependencies_data (dict): all level dependencies data.

        Returns:
            list: collection of integration display name and it's path in gcs.

        """
        additional_dependencies_data = {k: v for (k, v) in dependencies_data.items()
                                        if k in display_dependencies_images}

        for dependency_data in additional_dependencies_data.values():
            dependency_integration_images = dependency_data.get('integrations', [])

            for dependency_integration in dependency_integration_images:
                dependency_integration_gcs_path = dependency_integration.get('imagePath', '')  # image public url
                dependency_integration['name'] = Pack.remove_contrib_suffix_from_name(
                    dependency_integration.get('name', ''))
                dependency_pack_name = os.path.basename(
                    os.path.dirname(dependency_integration_gcs_path))  # extract pack name from public url

                if dependency_pack_name not in display_dependencies_images:
                    continue  # skip if integration image is not part of displayed pack

                if dependency_integration not in pack_integration_images:  # avoid duplicates in list
                    pack_integration_images.append(dependency_integration)

        return pack_integration_images

    def is_feed_pack(self, yaml_content, yaml_type):
        """
        Checks if an integration is a feed integration. If so, updates Pack._is_feed
        Args:
            yaml_content: The yaml content extracted by yaml.safe_load().
            yaml_type: The type of object to check. Should be 'Playbook' or 'Integration'.

        Returns:
            Doesn't return
        """
        if yaml_type == 'Integration':
            if yaml_content.get('script', {}).get('feed', False) is True:
                self._is_feed = True
        if yaml_type == 'Playbook':
            if yaml_content.get('name').startswith('TIM '):
                self._is_feed = True

    @staticmethod
    def _clean_release_notes(release_notes_lines):
        return re.sub(r'<\!--.*?-->', '', release_notes_lines, flags=re.DOTALL)

    @staticmethod
    def _parse_pack_dependencies(first_level_dependencies, all_level_pack_dependencies_data):
        """ Parses user defined dependencies and returns dictionary with relevant data about each dependency pack.

        Args:
            first_level_dependencies (dict): first lever dependencies that were retrieved
            from user pack_metadata.json file.
            all_level_pack_dependencies_data (dict): all level pack dependencies data.

        Returns:
            dict: parsed dictionary with pack dependency data.
        """
        parsed_result = {}
        dependencies_data = {k: v for (k, v) in all_level_pack_dependencies_data.items()
                             if k in first_level_dependencies.keys() or k == GCPConfig.BASE_PACK}

        for dependency_id, dependency_data in dependencies_data.items():
            parsed_result[dependency_id] = {
                "mandatory": first_level_dependencies.get(dependency_id, {}).get('mandatory', True),
                "minVersion": dependency_data.get('currentVersion', Pack.PACK_INITIAL_VERSION),
                "author": dependency_data.get('author', ''),
                "name": dependency_data.get('name') if dependency_data.get('name') else dependency_id,
                "certification": dependency_data.get('certification', 'certified')
            }

        return parsed_result

    @staticmethod
    def _create_support_section(support_type, support_url=None, support_email=None):
        """ Creates support dictionary that is part of metadata.

        In case of support type xsoar, adds default support url. If support is xsoar and support url is defined and
        doesn't match xsoar default url, warning is raised.

        Args:
            support_type (str): support type of pack.
            support_url (str): support full url.
            support_email (str): support email address.

        Returns:
            dict: supported data dictionary.
        """
        support_details = {}

        if support_url:  # set support url from user input
            support_details['url'] = support_url
        elif support_type == Metadata.XSOAR_SUPPORT:  # in case support type is xsoar, set default xsoar support url
            support_details['url'] = Metadata.XSOAR_SUPPORT_URL
        # add support email if defined
        if support_email:
            support_details['email'] = support_email

        return support_details

    @staticmethod
    def _get_author(support_type, author=None):
        """ Returns pack author. In case support type is xsoar, more additional validation are applied.

        Args:
            support_type (str): support type of pack.
            author (str): author of the pack.

        Returns:
            str: returns author from the input.
        """
        if support_type == Metadata.XSOAR_SUPPORT and not author:
            return Metadata.XSOAR_AUTHOR  # returned xsoar default author
        elif support_type == Metadata.XSOAR_SUPPORT and author != Metadata.XSOAR_AUTHOR:
            logging.warning(f"{author} author doest not match {Metadata.XSOAR_AUTHOR} default value")
            return author
        else:
            return author

    @staticmethod
    def _get_certification(support_type, certification=None):
        """ Returns pack certification.

        In case support type is xsoar or partner, CERTIFIED is returned.
        In case support is not xsoar or partner but pack_metadata has certification field, certification value will be
        taken from pack_metadata defined value.
        Otherwise empty certification value (empty string) will be returned

        Args:
            support_type (str): support type of pack.
            certification (str): certification value from pack_metadata, if exists.

        Returns:
            str: certification value
        """
        if support_type in [Metadata.XSOAR_SUPPORT, Metadata.PARTNER_SUPPORT]:
            return Metadata.CERTIFIED
        elif certification:
            return certification
        else:
            return ""

    @staticmethod
    def _get_search_rank(tags, certification, content_items):
        """ Returns pack search rank.

        The initial value is 0
        In case the pack has the tag Featured, its search rank will increase by 10
        In case the pack was released in the last 30 days, its search rank will increase by 10
        In case the pack is certified, its search rank will increase by 10
        In case all the pack's integration are deprecated and there is at least 1 integration in the pack,
        the pack's search rank will decrease by 50

        Args:
            tags (str): the pack's tags.
            certification (str): certification value from pack_metadata, if exists.
            content_items (dict): all the pack's content items, including integrations info

        Returns:
            str: certification value
        """
        search_rank = 0
        all_deprecated = False

        if 'Featured' in tags:
            search_rank += 10
        if 'New' in tags:
            search_rank += 10
        if certification == Metadata.CERTIFIED:
            search_rank += 10

        if content_items:
            integrations = content_items.get("integration")
            if isinstance(integrations, list):
                for integration in integrations:
                    if 'deprecated' in integration.get('name').lower():
                        all_deprecated = True
                    else:
                        all_deprecated = False
                        break

        if all_deprecated:
            search_rank -= 50

        return search_rank

    def _handle_pack_tags(self, landing_page_sections: dict, user_tags: list = None) -> list:
        """
        Build the pack's tag list according to the user metadata and the landingPage sections file.
        Args:
            user_tags (list): user metadata that was created in pack initialization.
            landing_page_sections (dict): landingPage sections and the packs in each one of them.

        Returns:
            list: Pack's tags.

        """

        tags = set(input_to_list(input_data=user_tags))

        sections = landing_page_sections.get('sections', []) if landing_page_sections else []

        for section in sections:
            if self._pack_name in landing_page_sections.get(section, []):
                tags.add(section)
        return list(tags)

    def _parse_pack_metadata(self, user_metadata, pack_content_items, pack_id, integration_images, author_image,
                             dependencies_data, server_min_version, build_number, commit_hash, downloads_count,
                             is_feed_pack=False, landing_page_sections=None):
        """ Parses pack metadata according to issue #19786 and #20091. Part of field may change over the time.

        Args:
            user_metadata (dict): user metadata that was created in pack initialization.
            pack_content_items (dict): content items located inside specific pack.
            pack_id (str): pack unique identifier.
            integration_images (list): list of gcs uploaded integration images.
            author_image (str): gcs uploaded author image
            dependencies_data (dict): mapping of pack dependencies data, of all levels.
            server_min_version (str): server minimum version found during the iteration over content items.
            build_number (str): circleCI build number.
            commit_hash (str): current commit hash.
            downloads_count (int): number of packs downloads.
            is_feed_pack (bool): a flag that indicates if the pack is a feed pack.
            landing_page_sections (dict): landingPage sections and the packs in each one of them.
        Returns:
            dict: parsed pack metadata.

        """
        pack_metadata = {}
        pack_metadata['name'] = user_metadata.get('name') or pack_id
        pack_metadata['id'] = pack_id
        pack_metadata['description'] = user_metadata.get('description') or pack_id
        pack_metadata['created'] = self._create_date
        pack_metadata['updated'] = self._update_date
        pack_metadata['legacy'] = user_metadata.get('legacy', True)
        pack_metadata['support'] = user_metadata.get('support') or Metadata.XSOAR_SUPPORT
        pack_metadata['supportDetails'] = Pack._create_support_section(support_type=pack_metadata['support'],
                                                                       support_url=user_metadata.get('url'),
                                                                       support_email=user_metadata.get('email'))
        pack_metadata['eulaLink'] = Metadata.EULA_URL
        pack_metadata['author'] = Pack._get_author(support_type=pack_metadata['support'],
                                                   author=user_metadata.get('author', ''))
        pack_metadata['authorImage'] = author_image
        pack_metadata['certification'] = Pack._get_certification(support_type=pack_metadata['support'],
                                                                 certification=user_metadata.get('certification'))
        pack_metadata['price'] = convert_price(pack_id=pack_id, price_value_input=user_metadata.get('price'))
        if 'partnerId' in user_metadata:
            pack_metadata['premium'] = True
            pack_metadata['vendorId'] = user_metadata.get('vendorId', "")
            pack_metadata['partnerId'] = user_metadata.get('partnerId', "")
            pack_metadata['partnerName'] = user_metadata.get('partnerName', "")
            pack_metadata['contentCommitHash'] = user_metadata.get('contentCommitHash', "")
            if user_metadata.get('previewOnly'):
                pack_metadata['previewOnly'] = True
        pack_metadata['serverMinVersion'] = user_metadata.get('serverMinVersion') or server_min_version
        pack_metadata['currentVersion'] = user_metadata.get('currentVersion', '')
        pack_metadata['versionInfo'] = build_number
        pack_metadata['commit'] = commit_hash
        pack_metadata['downloads'] = downloads_count

        # Setting a pack tags must come before calculating the pack's searchRank
        pack_metadata['tags'] = self._handle_pack_tags(
            user_tags=user_metadata.get('tags'), landing_page_sections=landing_page_sections)
        if is_feed_pack and 'TIM' not in pack_metadata['tags']:
            pack_metadata['tags'].append('TIM')
        if self._create_date:
            days_since_creation = (datetime.utcnow() - datetime.strptime(self._create_date, Metadata.DATE_FORMAT)).days
            if days_since_creation < 30 and 'New' not in pack_metadata['tags']:
                pack_metadata['tags'].append('New')
            if days_since_creation > 30 and 'New' in pack_metadata['tags']:
                pack_metadata['tags'].remove('New')
        pack_metadata['categories'] = input_to_list(input_data=user_metadata.get('categories'), capitalize_input=True)
        pack_metadata['contentItems'] = pack_content_items
        pack_metadata['searchRank'] = Pack._get_search_rank(tags=pack_metadata['tags'],
                                                            certification=pack_metadata['certification'],
                                                            content_items=pack_content_items)

        pack_metadata['integrations'] = Pack._get_all_pack_images(integration_images,
                                                                  user_metadata.get('displayedImages', []),
                                                                  dependencies_data)
        pack_metadata['useCases'] = input_to_list(input_data=user_metadata.get('useCases'), capitalize_input=True)
        if pack_metadata.get('useCases') and 'Use Case' not in pack_metadata['tags']:
            pack_metadata['tags'].append('Use Case')
        pack_metadata['keywords'] = input_to_list(user_metadata.get('keywords'))
        pack_metadata['dependencies'] = Pack._parse_pack_dependencies(user_metadata.get('dependencies', {}),
                                                                      dependencies_data)

        return pack_metadata

    def _load_pack_dependencies(self, index_folder_path, first_level_dependencies, all_level_displayed_dependencies):
        """ Loads dependencies metadata and returns mapping of pack id and it's loaded data.

        Args:
            index_folder_path (str): full path to download index folder.
            first_level_dependencies (dict): user defined dependencies.
            all_level_displayed_dependencies (list): all level pack's images to display.

        Returns:
            dict: pack id as key and loaded metadata of packs as value.

        """
        dependencies_data_result = {}
        dependencies_ids = {d for d in first_level_dependencies.keys()}
        dependencies_ids.update(all_level_displayed_dependencies)

        if self._pack_name != GCPConfig.BASE_PACK:  # check that current pack isn't Base Pack in order to prevent loop
            dependencies_ids.add(GCPConfig.BASE_PACK)  # Base pack is always added as pack dependency

        for dependency_pack_id in dependencies_ids:
            dependency_metadata_path = os.path.join(index_folder_path, dependency_pack_id, Pack.METADATA)

            if os.path.exists(dependency_metadata_path):
                with open(dependency_metadata_path, 'r') as metadata_file:
                    dependency_metadata = json.load(metadata_file)
                    dependencies_data_result[dependency_pack_id] = dependency_metadata
            else:
                logging.warning(f"{self._pack_name} pack dependency with id {dependency_pack_id} was not found")
                continue

        return dependencies_data_result

    def _get_downloads_count(self, packs_statistic_df):
        """ Returns number of packs downloads.

        Args:
             packs_statistic_df (pandas.core.frame.DataFrame): packs downloads statistics table.

        Returns:
            int: number of packs downloads.
        """
        downloads_count = 0
        if self._pack_name in packs_statistic_df.index.values:
            downloads_count = int(packs_statistic_df.loc[self._pack_name]['num_count'].astype('int32'))

        return downloads_count

    def _create_changelog_entry(self, release_notes, version_display_name, build_number, pack_was_modified=False,
                                new_version=True, initial_release=False):
        """ Creates dictionary entry for changelog.

        Args:
            release_notes (str): release notes md.
            version_display_name (str): display name version.
            build_number (srt): current build number.
            pack_was_modified (bool): whether the pack was modified.
            new_version (bool): whether the entry is new or not. If not new, R letter will be appended to build number.
            initial_release (bool): whether the entry is an initial release or not.

        Returns:
            dict: release notes entry of changelog

        """
        if new_version:
            return {'releaseNotes': release_notes,
                    'displayName': f'{version_display_name} - {build_number}',
                    'released': datetime.utcnow().strftime(Metadata.DATE_FORMAT)}

        elif initial_release:
            return {'releaseNotes': release_notes,
                    'displayName': f'{version_display_name} - {build_number}',
                    'released': self._create_date}

        elif pack_was_modified:
            return {'releaseNotes': release_notes,
                    'displayName': f'{version_display_name} - R{build_number}',
                    'released': datetime.utcnow().strftime(Metadata.DATE_FORMAT)}

        return {}

    def remove_unwanted_files(self, delete_test_playbooks=True):
        """ Iterates over pack folder and removes hidden files and unwanted folders.

        Args:
            delete_test_playbooks (bool): whether to delete test playbooks folder.

        Returns:
            bool: whether the operation succeeded.
        """
        task_status = True
        try:
            for directory in Pack.EXCLUDE_DIRECTORIES:
                if delete_test_playbooks and os.path.isdir(f'{self._pack_path}/{directory}'):
                    shutil.rmtree(f'{self._pack_path}/{directory}')
                    logging.info(f"Deleted {directory} directory from {self._pack_name} pack")

            for root, dirs, files in os.walk(self._pack_path, topdown=True):
                for pack_file in files:
                    full_file_path = os.path.join(root, pack_file)
                    # removing unwanted files
                    if pack_file.startswith('.') \
                            or pack_file in [Pack.AUTHOR_IMAGE_NAME, Pack.USER_METADATA] \
                            or pack_file in self._remove_files_list:
                        os.remove(full_file_path)
                        logging.info(f"Deleted pack {pack_file} file for {self._pack_name} pack")
                        continue

        except Exception:
            task_status = False
            logging.exception(f"Failed to delete ignored files for pack {self._pack_name}")
        finally:
            return task_status

    def sign_pack(self, signature_string=None):
        """ Signs pack folder and creates signature file.

        Args:
            signature_string (str): Base64 encoded string used to sign the pack.

        Returns:
            bool: whether the operation succeeded.
        """
        task_status = False

        try:
            if signature_string:
                with open("keyfile", "wb") as keyfile:
                    keyfile.write(signature_string.encode())
                arg = f'./signDirectory {self._pack_path} keyfile base64'
                signing_process = subprocess.Popen(arg, stdout=subprocess.PIPE, stderr=subprocess.PIPE, shell=True)
                output, err = signing_process.communicate()

                if err:
                    logging.error(f"Failed to sign pack for {self._pack_name} - {str(err)}")
                    return

                logging.info(f"Signed {self._pack_name} pack successfully")
            else:
                logging.info(f"No signature provided. Skipped signing {self._pack_name} pack")
            task_status = True
        except Exception:
            logging.exception(f"Failed to sign pack for {self._pack_name}")
        finally:
            return task_status

    @staticmethod
    def encrypt_pack(zip_pack_path, pack_name, encryption_key, extract_destination_path,
                     private_artifacts_dir, secondary_encryption_key):
        """ decrypt the pack in order to see that the pack was encrypted in the first place.

        Args:
            zip_pack_path (str): The path to the encrypted zip pack.
            pack_name (str): The name of the pack that should be encrypted.
            encryption_key (str): The key which we can decrypt the pack with.
            extract_destination_path (str): The path in which the pack resides.
            private_artifacts_dir (str): The chosen name for the private artifacts diriectory.
            secondary_encryption_key (str) : A second key which we can decrypt the pack with.
        """
        try:
            current_working_dir = os.getcwd()
            shutil.copy('./encryptor', os.path.join(extract_destination_path, 'encryptor'))
            os.chmod(os.path.join(extract_destination_path, 'encryptor'), stat.S_IXOTH)
            os.chdir(extract_destination_path)

            subprocess.call('chmod +x ./encryptor', shell=True)

            output_file = zip_pack_path.replace("_not_encrypted.zip", ".zip")
            full_command = f'./encryptor ./{pack_name}_not_encrypted.zip {output_file} "{encryption_key}"'
            subprocess.call(full_command, shell=True)

            secondary_encryption_key_output_file = zip_pack_path.replace("_not_encrypted.zip", ".enc2.zip")
            full_command_with_secondary_encryption = f'./encryptor ./{pack_name}_not_encrypted.zip ' \
                f'{secondary_encryption_key_output_file} "{secondary_encryption_key}"'
            subprocess.call(full_command_with_secondary_encryption, shell=True)

            new_artefacts = os.path.join(current_working_dir, private_artifacts_dir)
            if os.path.exists(new_artefacts):
                shutil.rmtree(new_artefacts)
            os.mkdir(path=new_artefacts)
            shutil.copy(zip_pack_path, os.path.join(new_artefacts, f'{pack_name}_not_encrypted.zip'))
            shutil.copy(output_file, os.path.join(new_artefacts, f'{pack_name}.zip'))
            shutil.copy(secondary_encryption_key_output_file, os.path.join(new_artefacts, f'{pack_name}.enc2.zip'))
            os.chdir(current_working_dir)
        except (subprocess.CalledProcessError, shutil.Error) as error:
            print(f"Error while trying to encrypt pack. {error}")

    def decrypt_pack(self, encrypted_zip_pack_path, decryption_key):
        """ decrypt the pack in order to see that the pack was encrypted in the first place.

        Args:
            encrypted_zip_pack_path (str): The path for the encrypted zip pack.
            decryption_key (str): The key which we can decrypt the pack with.

        Returns:
            bool: whether the decryption succeeded.
        """
        try:
            current_working_dir = os.getcwd()
            extract_destination_path = f'{current_working_dir}/decrypt_pack_dir'
            os.mkdir(extract_destination_path)

            shutil.copy('./decryptor', os.path.join(extract_destination_path, 'decryptor'))
            secondary_encrypted_pack_path = os.path.join(extract_destination_path, 'encrypted_zip_pack.zip')
            shutil.copy(encrypted_zip_pack_path, secondary_encrypted_pack_path)
            os.chmod(os.path.join(extract_destination_path, 'decryptor'), stat.S_IXOTH)
            output_decrypt_file_path = f"{extract_destination_path}/decrypt_pack.zip"
            os.chdir(extract_destination_path)

            subprocess.call('chmod +x ./decryptor', shell=True)
            full_command = f'./decryptor {secondary_encrypted_pack_path} {output_decrypt_file_path} "{decryption_key}"'
            process = subprocess.Popen(full_command, stdout=subprocess.PIPE, stderr=subprocess.PIPE, shell=True)
            stdout, stderr = process.communicate()
            shutil.rmtree(extract_destination_path)
            os.chdir(current_working_dir)
            if stdout:
                logging.info(str(stdout))
            if stderr:
                logging.error(f"Error: Premium pack {self. _pack_name} should be encrypted, but isn't.")
                return False
            return True

        except subprocess.CalledProcessError as error:
            logging.exception(f"Error while trying to decrypt pack. {error}")
            return False

    def is_pack_encrypted(self, encrypted_zip_pack_path, decryption_key):
        """ Checks if the pack is encrypted by trying to decrypt it.

        Args:
            encrypted_zip_pack_path (str): The path for the encrypted zip pack.
            decryption_key (str): The key which we can decrypt the pack with.

        Returns:
            bool: whether the pack is encrypted.
        """
        return self.decrypt_pack(encrypted_zip_pack_path, decryption_key)

    def zip_pack(self, extract_destination_path="", pack_name="", encryption_key="",
                 private_artifacts_dir='private_artifacts', secondary_encryption_key=""):
        """ Zips pack folder.

        Returns:
            bool: whether the operation succeeded.
            str: full path to created pack zip.
        """
        zip_pack_path = f"{self._pack_path}.zip" if not encryption_key else f"{self._pack_path}_not_encrypted.zip"
        task_status = False

        try:
            with ZipFile(zip_pack_path, 'w', ZIP_DEFLATED) as pack_zip:
                for root, dirs, files in os.walk(self._pack_path, topdown=True):
                    for f in files:
                        full_file_path = os.path.join(root, f)
                        relative_file_path = os.path.relpath(full_file_path, self._pack_path)
                        pack_zip.write(filename=full_file_path, arcname=relative_file_path)

            if encryption_key:
                self.encrypt_pack(zip_pack_path, pack_name, encryption_key, extract_destination_path,
                                  private_artifacts_dir, secondary_encryption_key)
            task_status = True
            logging.success(f"Finished zipping {self._pack_name} pack.")
        except Exception:
            logging.exception(f"Failed in zipping {self._pack_name} folder")
        finally:
            # If the pack needs to be encrypted, it is initially at a different location than this final path
            final_path_to_zipped_pack = f"{self._pack_path}.zip"
            return task_status, final_path_to_zipped_pack

    def detect_modified(self, content_repo, index_folder_path, current_commit_hash, previous_commit_hash):
        """ Detects pack modified files.

        The diff is done between current commit and previous commit that was saved in metadata that was downloaded from
        index. In case that no commit was found in index (initial run), the default value will be set to previous commit
        from origin/master.

        Args:
            content_repo (git.repo.base.Repo): content repo object.
            index_folder_path (str): full path to downloaded index folder.
            current_commit_hash (str): last commit hash of head.
            previous_commit_hash (str): the previous commit to diff with.

        Returns:
            bool: whether the operation succeeded.
            bool: whether pack was modified and override will be required.
        """
        task_status = False
        pack_was_modified = False

        try:
            pack_index_metadata_path = os.path.join(index_folder_path, self._pack_name, Pack.METADATA)

            if not os.path.exists(pack_index_metadata_path):
                logging.info(f"{self._pack_name} pack was not found in index, skipping detection of modified pack.")
                task_status = True
                return

            with open(pack_index_metadata_path, 'r') as metadata_file:
                downloaded_metadata = json.load(metadata_file)

            previous_commit_hash = downloaded_metadata.get('commit', previous_commit_hash)
            # set 2 commits by hash value in order to check the modified files of the diff
            current_commit = content_repo.commit(current_commit_hash)
            previous_commit = content_repo.commit(previous_commit_hash)

            for modified_file in current_commit.diff(previous_commit).iter_change_type('M'):
                if modified_file.a_path.startswith(PACKS_FOLDER):
                    modified_file_path_parts = os.path.normpath(modified_file.a_path).split(os.sep)

                    if modified_file_path_parts[1] and modified_file_path_parts[1] == self._pack_name:
                        logging.info(f"Detected modified files in {self._pack_name} pack")
                        task_status, pack_was_modified = True, True
                        return

            task_status = True
        except Exception:
            logging.exception(f"Failed in detecting modified files of {self._pack_name} pack")
        finally:
            return task_status, pack_was_modified

    def upload_to_storage(self, zip_pack_path, latest_version, storage_bucket, override_pack,
                          private_content=False, pack_artifacts_path=None):
        """ Manages the upload of pack zip artifact to correct path in cloud storage.
        The zip pack will be uploaded to following path: /content/packs/pack_name/pack_latest_version.
        In case that zip pack artifact already exist at constructed path, the upload will be skipped.
        If flag override_pack is set to True, pack will forced for upload.

        Args:
            zip_pack_path (str): full path to pack zip artifact.
            latest_version (str): pack latest version.
            storage_bucket (google.cloud.storage.bucket.Bucket): google cloud storage bucket.
            override_pack (bool): whether to override existing pack.
            private_content (bool): Is being used in a private content build.
            pack_artifacts_path (str): Path to where we are saving pack artifacts.

        Returns:
            bool: whether the operation succeeded.
            bool: True in case of pack existence at targeted path and upload was skipped, otherwise returned False.

        """
        task_status = True

        try:
            version_pack_path = os.path.join(GCPConfig.STORAGE_BASE_PATH, self._pack_name, latest_version)
            existing_files = [f.name for f in storage_bucket.list_blobs(prefix=version_pack_path)]

            if existing_files and not override_pack:
                logging.warning(f"The following packs already exist at storage: {', '.join(existing_files)}")
                logging.warning(f"Skipping step of uploading {self._pack_name}.zip to storage.")
                return task_status, True, None

            pack_full_path = os.path.join(version_pack_path, f"{self._pack_name}.zip")
            blob = storage_bucket.blob(pack_full_path)
            blob.cache_control = "no-cache,max-age=0"  # disabling caching for pack blob

            with open(zip_pack_path, "rb") as pack_zip:
                blob.upload_from_file(pack_zip)
            if private_content:
                secondary_encryption_key_pack_name = f"{self._pack_name}.enc2.zip"
                secondary_encryption_key_bucket_path = os.path.join(version_pack_path,
                                                                    secondary_encryption_key_pack_name)

                #  In some cases the path given is actually a zip.
                if pack_artifacts_path.endswith('content_packs.zip'):
                    _pack_artifacts_path = pack_artifacts_path.replace('/content_packs.zip', '')
                else:
                    _pack_artifacts_path = pack_artifacts_path

                secondary_encryption_key_artifacts_path = zip_pack_path.replace(f'{self._pack_name}', f'{self._pack_name}.enc2')

                blob = storage_bucket.blob(secondary_encryption_key_bucket_path)
                blob.cache_control = "no-cache,max-age=0"  # disabling caching for pack blob
                with open(secondary_encryption_key_artifacts_path, "rb") as pack_zip:
                    blob.upload_from_file(pack_zip)

                print(f"Copying {secondary_encryption_key_artifacts_path} to {_pack_artifacts_path}/packs/{self._pack_name}.zip")
                shutil.copy(secondary_encryption_key_artifacts_path, f'{_pack_artifacts_path}/packs/{self._pack_name}.zip')

            self.public_storage_path = blob.public_url
            logging.success(f"Uploaded {self._pack_name} pack to {pack_full_path} path.")

            return task_status, False, pack_full_path
        except Exception:
            task_status = False
            logging.exception(f"Failed in uploading {self._pack_name} pack to gcs.")
            return task_status, True, None

    def copy_and_upload_to_storage(self, production_bucket, build_bucket, successful_packs_dict):
        """ Manages the copy of pack zip artifact from the build bucket to the production bucket.
        The zip pack will be copied to following path: /content/packs/pack_name/pack_latest_version if
        the pack exists in the successful_packs_dict from Prepare content step in Create Instances job.

        Args:
            production_bucket (google.cloud.storage.bucket.Bucket): google cloud production bucket.
            build_bucket (google.cloud.storage.bucket.Bucket): google cloud build bucket.
            successful_packs_dict (dict): the dict of all packs were uploaded in prepare content step

        Returns:
            bool: Status - whether the operation succeeded.
            bool: Skipped pack - true in case of pack existence at the targeted path and the copy process was skipped,
             otherwise returned False.

        """
        pack_not_uploaded_in_prepare_content = self._pack_name not in successful_packs_dict
        if pack_not_uploaded_in_prepare_content:
            logging.warning("The following packs already exist at storage.")
            logging.warning(f"Skipping step of uploading {self._pack_name}.zip to storage.")
            return True, True

        latest_version = successful_packs_dict[self._pack_name][BucketUploadFlow.LATEST_VERSION]
        self._latest_version = latest_version

        build_version_pack_path = os.path.join(GCPConfig.BUILD_BASE_PATH, self._pack_name, latest_version)

        # Verifying that the latest version of the pack has been uploaded to the build bucket
        existing_bucket_version_files = [f.name for f in build_bucket.list_blobs(prefix=build_version_pack_path)]
        if not existing_bucket_version_files:
            logging.error(f"{self._pack_name} latest version ({latest_version}) was not found on build bucket at "
                          f"path {build_version_pack_path}.")
            return False, False

        # We upload the pack zip object taken from the build bucket into the production bucket
        prod_version_pack_path = os.path.join(GCPConfig.STORAGE_BASE_PATH, self._pack_name, latest_version)
        prod_pack_zip_path = os.path.join(prod_version_pack_path, f'{self._pack_name}.zip')
        build_pack_zip_path = os.path.join(build_version_pack_path, f'{self._pack_name}.zip')
        build_pack_zip_blob = build_bucket.blob(build_pack_zip_path)

        try:
            copied_blob = build_bucket.copy_blob(
                blob=build_pack_zip_blob, destination_bucket=production_bucket, new_name=prod_pack_zip_path
            )
            copied_blob.cache_control = "no-cache,max-age=0"  # disabling caching for pack blob
            self.public_storage_path = copied_blob.public_url
            task_status = copied_blob.exists()
        except Exception as e:
            pack_suffix = os.path.join(self._pack_name, latest_version, f'{self._pack_name}.zip')
            logging.exception(f"Failed copying {pack_suffix}. Additional Info: {str(e)}")
            return False, False

        if not task_status:
            logging.error(f"Failed in uploading {self._pack_name} pack to production gcs.")
        else:
            # Determine if pack versions were aggregated during upload
            pack_uploaded_in_prepare_content = not pack_not_uploaded_in_prepare_content
            if pack_uploaded_in_prepare_content:
                agg_str = successful_packs_dict[self._pack_name].get('aggregated')
                if agg_str:
                    self._aggregated = True
                    self._aggregation_str = agg_str
            logging.success(f"Uploaded {self._pack_name} pack to {prod_pack_zip_path} path.")

        return task_status, False

    def get_changelog_latest_rn(self, changelog_index_path: str) -> Tuple[dict, LooseVersion]:
        """
        Returns the changelog file contents and the last version of rn in the changelog file
        Args:
            changelog_index_path (str): the changelog.json file path in the index

        Returns: the changelog file contents and the last version of rn in the changelog file

        """
        logging.info(f"Found Changelog for: {self._pack_name}")
        if os.path.exists(changelog_index_path):
            try:
                with open(changelog_index_path, "r") as changelog_file:
                    changelog = json.load(changelog_file)
            except json.JSONDecodeError:
                changelog = {}
        else:
            changelog = {}
        # get the latest rn version in the changelog.json file
        changelog_rn_versions = [LooseVersion(ver) for ver in changelog]
        # no need to check if changelog_rn_versions isn't empty because changelog file exists
        changelog_latest_rn_version = max(changelog_rn_versions)

        return changelog, changelog_latest_rn_version

    def get_release_notes_lines(self, release_notes_dir: str, changelog_latest_rn_version: LooseVersion) -> \
            Tuple[str, str]:
        """
        Prepares the release notes contents for the new release notes entry
        Args:
            release_notes_dir (str): the path to the release notes dir
            changelog_latest_rn_version (LooseVersion): the last version of release notes in the changelog.json file

        Returns: The release notes contents and the latest release notes version (in the release notes directory)

        """
        found_versions: list = list()
        pack_versions_dict: dict = dict()

        for filename in sorted(os.listdir(release_notes_dir)):
            _version = filename.replace('.md', '')
            version = _version.replace('_', '.')

            # Aggregate all rn files that are bigger than what we have in the changelog file
            if LooseVersion(version) > changelog_latest_rn_version:
                with open(os.path.join(release_notes_dir, filename), 'r') as rn_file:
                    rn_lines = rn_file.read()
                pack_versions_dict[version] = self._clean_release_notes(rn_lines).strip()

            found_versions.append(LooseVersion(version))

        latest_release_notes_version = max(found_versions)
        latest_release_notes = latest_release_notes_version.vstring
        logging.info(f"Latest ReleaseNotes version is: {latest_release_notes}")

        if len(pack_versions_dict) > 1:
            # In case that there is more than 1 new release notes file, wrap all release notes together for one
            # changelog entry
            aggregation_str = f"[{', '.join(lv.vstring for lv in found_versions if lv > changelog_latest_rn_version)}]" \
                              f" => {latest_release_notes}"
            logging.info(f"Aggregating ReleaseNotes versions: {aggregation_str}")
            release_notes_lines = aggregate_release_notes_for_marketplace(pack_versions_dict)
            self._aggregated = True
            self._aggregation_str = aggregation_str
        else:
            # In case where there is only one new release notes file, OR
            # In case where the pack is up to date, i.e. latest changelog is latest rn file
            latest_release_notes_suffix = f"{latest_release_notes.replace('.', '_')}.md"
            with open(os.path.join(release_notes_dir, latest_release_notes_suffix), 'r') as rn_file:
                release_notes_lines = self._clean_release_notes(rn_file.read())

        return release_notes_lines, latest_release_notes

    def assert_upload_bucket_version_matches_release_notes_version(self,
                                                                   changelog: dict,
                                                                   latest_release_notes: str) -> None:
        """
        Sometimes there is a the current bucket is not merged from master there could be another version in the upload
        bucket, that does not exist in the current branch.
        This case can cause unpredicted behavior and we want to fail the build.
        This method validates that this is not the case in the current build, and if it does - fails it with an
        assertion error.
        Args:
            changelog: The changelog from the production bucket.
            latest_release_notes: The latest release notes version string in the current branch
        """
        changelog_latest_release_notes = max(changelog, key=lambda k: LooseVersion(k))
        assert LooseVersion(latest_release_notes) >= LooseVersion(changelog_latest_release_notes), \
            f'{self._pack_name}: Version mismatch detected between upload bucket and current branch\n' \
            f'Upload bucket version: {changelog_latest_release_notes}\n' \
            f'current branch version: {latest_release_notes}\n' \
            'Please Merge from master and rebuild'

    def prepare_release_notes(self, index_folder_path, build_number, pack_was_modified=False):
        """
        Handles the creation and update of the changelog.json files.

        Args:
            index_folder_path (str): Path to the unzipped index json.
            build_number (str): circleCI build number.
            pack_was_modified (bool): whether the pack modified or not.

        Returns:
            bool: whether the operation succeeded.
            bool: whether running build has not updated pack release notes.
        """
        task_status = False
        not_updated_build = False

        try:
            # load changelog from downloaded index
            changelog_index_path = os.path.join(index_folder_path, self._pack_name, Pack.CHANGELOG_JSON)
            if os.path.exists(changelog_index_path):
                changelog, changelog_latest_rn_version = self.get_changelog_latest_rn(changelog_index_path)
                release_notes_dir = os.path.join(self._pack_path, Pack.RELEASE_NOTES)

                if os.path.exists(release_notes_dir):
                    release_notes_lines, latest_release_notes = self.get_release_notes_lines(
                        release_notes_dir, changelog_latest_rn_version
                    )
                    self.assert_upload_bucket_version_matches_release_notes_version(changelog, latest_release_notes)

                    if self._current_version != latest_release_notes:
                        # TODO Need to implement support for pre-release versions
                        logging.error(f"Version mismatch detected between current version: {self._current_version} "
                                      f"and latest release notes version: {latest_release_notes}")
                        task_status = False
                        return task_status, not_updated_build
                    else:
                        if latest_release_notes in changelog:
                            logging.info(f"Found existing release notes for version: {latest_release_notes}")
                            version_changelog = self._create_changelog_entry(release_notes=release_notes_lines,
                                                                             version_display_name=latest_release_notes,
                                                                             build_number=build_number,
                                                                             pack_was_modified=pack_was_modified,
                                                                             new_version=False)

                        else:
                            logging.info(f"Created new release notes for version: {latest_release_notes}")
                            version_changelog = self._create_changelog_entry(release_notes=release_notes_lines,
                                                                             version_display_name=latest_release_notes,
                                                                             build_number=build_number,
                                                                             new_version=True)

                        if version_changelog:
                            changelog[latest_release_notes] = version_changelog
                else:  # will enter only on initial version and release notes folder still was not created
                    if len(changelog.keys()) > 1 or Pack.PACK_INITIAL_VERSION not in changelog:
                        logging.warning(
                            f"{self._pack_name} pack mismatch between {Pack.CHANGELOG_JSON} and {Pack.RELEASE_NOTES}")
                        task_status, not_updated_build = True, True
                        return task_status, not_updated_build

                    changelog[Pack.PACK_INITIAL_VERSION] = self._create_changelog_entry(
                        release_notes=self.description,
                        version_display_name=Pack.PACK_INITIAL_VERSION,
                        build_number=build_number,
                        initial_release=True,
                        new_version=False)

                    logging.info(f"Found existing release notes for version: {Pack.PACK_INITIAL_VERSION} "
                                 f"in the {self._pack_name} pack.")

            elif self._current_version == Pack.PACK_INITIAL_VERSION:
                version_changelog = self._create_changelog_entry(
                    release_notes=self.description,
                    version_display_name=Pack.PACK_INITIAL_VERSION,
                    build_number=build_number,
                    new_version=True,
                    initial_release=True
                )
                changelog = {
                    Pack.PACK_INITIAL_VERSION: version_changelog
                }
            elif self._hidden:
                logging.warning(f"Pack {self._pack_name} is deprecated. Skipping release notes handling.")
                task_status = True
                not_updated_build = True
                return task_status, not_updated_build
            else:
                logging.error(f"No release notes found for: {self._pack_name}")
                task_status = False
                return task_status, not_updated_build

            # write back changelog with changes to pack folder
            with open(os.path.join(self._pack_path, Pack.CHANGELOG_JSON), "w") as pack_changelog:
                json.dump(changelog, pack_changelog, indent=4)

            task_status = True
            logging.success(f"Finished creating {Pack.CHANGELOG_JSON} for {self._pack_name}")
        except Exception as e:
            logging.error(f"Failed creating {Pack.CHANGELOG_JSON} file for {self._pack_name}.\n "
                          f"Additional info: {e}")
        finally:
            return task_status, not_updated_build

    def create_local_changelog(self, build_index_folder_path):
        """ Copies the pack index changelog.json file to the pack path

        Args:
            build_index_folder_path: The path to the build index folder

        Returns:
            bool: whether the operation succeeded.

        """
        task_status = True

        build_changelog_index_path = os.path.join(build_index_folder_path, self._pack_name, Pack.CHANGELOG_JSON)
        pack_changelog_path = os.path.join(self._pack_path, Pack.CHANGELOG_JSON)

        if os.path.exists(build_changelog_index_path):
            try:
                shutil.copyfile(src=build_changelog_index_path, dst=pack_changelog_path)
                logging.success(f"Successfully copied pack index changelog.json file from {build_changelog_index_path}"
                                f" to {pack_changelog_path}.")
            except shutil.Error as e:
                task_status = False
                logging.error(f"Failed copying changelog.json file from {build_changelog_index_path} to "
                              f"{pack_changelog_path}. Additional info: {str(e)}")
                return task_status
        else:
            task_status = False
            logging.error(
                f"{self._pack_name} index changelog file is missing in build bucket path: {build_changelog_index_path}")

        return task_status and self.is_changelog_exists()

    def collect_content_items(self):
        """ Iterates over content items folders inside pack and collects content items data.

        Returns:
            dict: Parsed content items
            .
        """
        task_status = False
        content_items_result = {}

        try:
            # the format is defined in issue #19786, may change in the future
            content_item_name_mapping = {
                PackFolders.SCRIPTS.value: "automation",
                PackFolders.PLAYBOOKS.value: "playbook",
                PackFolders.INTEGRATIONS.value: "integration",
                PackFolders.INCIDENT_FIELDS.value: "incidentfield",
                PackFolders.INCIDENT_TYPES.value: "incidenttype",
                PackFolders.DASHBOARDS.value: "dashboard",
                PackFolders.INDICATOR_FIELDS.value: "indicatorfield",
                PackFolders.REPORTS.value: "report",
                PackFolders.INDICATOR_TYPES.value: "reputation",
                PackFolders.LAYOUTS.value: "layoutscontainer",
                PackFolders.CLASSIFIERS.value: "classifier",
                PackFolders.WIDGETS.value: "widget"
            }

            for root, pack_dirs, pack_files_names in os.walk(self._pack_path, topdown=False):
                current_directory = root.split(os.path.sep)[-1]

                folder_collected_items = []
                for pack_file_name in pack_files_names:
                    if not pack_file_name.endswith(('.json', '.yml')):
                        continue

                    pack_file_path = os.path.join(root, pack_file_name)

                    # reputation in old format aren't supported in 6.0.0 server version
                    if current_directory == PackFolders.INDICATOR_TYPES.value \
                            and not fnmatch.fnmatch(pack_file_name, 'reputation-*.json'):
                        os.remove(pack_file_path)
                        logging.info(f"Deleted pack {pack_file_name} reputation file for {self._pack_name} pack")
                        continue

                    with open(pack_file_path, 'r') as pack_file:
                        if current_directory in PackFolders.yml_supported_folders():
                            content_item = yaml.safe_load(pack_file)
                        elif current_directory in PackFolders.json_supported_folders():
                            content_item = json.load(pack_file)
                        else:
                            continue

                    # check if content item has to version
                    to_version = content_item.get('toversion') or content_item.get('toVersion')

                    if to_version and LooseVersion(to_version) < LooseVersion(Metadata.SERVER_DEFAULT_MIN_VERSION):
                        os.remove(pack_file_path)
                        logging.info(
                            f"{self._pack_name} pack content item {pack_file_name} has to version: {to_version}. "
                            f"{pack_file_name} file was deleted.")
                        continue

                    if current_directory not in PackFolders.pack_displayed_items():
                        continue  # skip content items that are not displayed in contentItems

                    logging.debug(
                        f"Iterating over {pack_file_path} file and collecting items of {self._pack_name} pack")
                    # updated min server version from current content item
                    self._sever_min_version = get_higher_server_version(self._sever_min_version, content_item,
                                                                        self._pack_name)

                    if current_directory == PackFolders.SCRIPTS.value:
                        folder_collected_items.append({
                            'name': content_item.get('name', ""),
                            'description': content_item.get('comment', ""),
                            'tags': content_item.get('tags', [])
                        })
                    elif current_directory == PackFolders.PLAYBOOKS.value:
                        self.is_feed_pack(content_item, 'Playbook')
                        folder_collected_items.append({
                            'name': content_item.get('name', ""),
                            'description': content_item.get('description', "")
                        })
                    elif current_directory == PackFolders.INTEGRATIONS.value:
                        integration_commands = content_item.get('script', {}).get('commands', [])
                        self.is_feed_pack(content_item, 'Integration')
                        folder_collected_items.append({
                            'name': content_item.get('display', ""),
                            'description': content_item.get('description', ""),
                            'category': content_item.get('category', ""),
                            'commands': [
                                {'name': c.get('name', ""), 'description': c.get('description', "")}
                                for c in integration_commands]
                        })
                    elif current_directory == PackFolders.INCIDENT_FIELDS.value:
                        folder_collected_items.append({
                            'name': content_item.get('name', ""),
                            'type': content_item.get('type', ""),
                            'description': content_item.get('description', "")
                        })
                    elif current_directory == PackFolders.INCIDENT_TYPES.value:
                        folder_collected_items.append({
                            'name': content_item.get('name', ""),
                            'playbook': content_item.get('playbookId', ""),
                            'closureScript': content_item.get('closureScript', ""),
                            'hours': int(content_item.get('hours', 0)),
                            'days': int(content_item.get('days', 0)),
                            'weeks': int(content_item.get('weeks', 0))
                        })
                    elif current_directory == PackFolders.DASHBOARDS.value:
                        folder_collected_items.append({
                            'name': content_item.get('name', "")
                        })
                    elif current_directory == PackFolders.INDICATOR_FIELDS.value:
                        folder_collected_items.append({
                            'name': content_item.get('name', ""),
                            'type': content_item.get('type', ""),
                            'description': content_item.get('description', "")
                        })
                    elif current_directory == PackFolders.REPORTS.value:
                        folder_collected_items.append({
                            'name': content_item.get('name', ""),
                            'description': content_item.get('description', "")
                        })
                    elif current_directory == PackFolders.INDICATOR_TYPES.value:
                        folder_collected_items.append({
                            'details': content_item.get('details', ""),
                            'reputationScriptName': content_item.get('reputationScriptName', ""),
                            'enhancementScriptNames': content_item.get('enhancementScriptNames', [])
                        })
                    elif current_directory == PackFolders.LAYOUTS.value:
                        layout_metadata = {
                            'name': content_item.get('name', '')
                        }
                        layout_description = content_item.get('description')
                        if layout_description is not None:
                            layout_metadata['description'] = layout_description
                        folder_collected_items.append(layout_metadata)
                    elif current_directory == PackFolders.CLASSIFIERS.value:
                        folder_collected_items.append({
                            'name': content_item.get('name') or content_item.get('id', ""),
                            'description': content_item.get('description', '')
                        })
                    elif current_directory == PackFolders.WIDGETS.value:
                        folder_collected_items.append({
                            'name': content_item.get('name', ""),
                            'dataType': content_item.get('dataType', ""),
                            'widgetType': content_item.get('widgetType', "")
                        })

                if current_directory in PackFolders.pack_displayed_items():
                    content_item_key = content_item_name_mapping[current_directory]
                    content_items_result[content_item_key] = folder_collected_items

            logging.success(f"Finished collecting content items for {self._pack_name} pack")
            task_status = True
        except Exception:
            logging.exception(f"Failed collecting content items in {self._pack_name} pack")
        finally:
            return task_status, content_items_result

    def load_user_metadata(self):
        """ Loads user defined metadata and stores part of it's data in defined properties fields.

        Returns:
            dict: user metadata of pack defined in content repo pack (pack_metadata.json)

        """
        task_status = False
        user_metadata = {}

        try:
            user_metadata_path = os.path.join(self._pack_path, Pack.USER_METADATA)  # user metadata path before parsing
            if not os.path.exists(user_metadata_path):
                logging.error(f"{self._pack_name} pack is missing {Pack.USER_METADATA} file.")
                return task_status, user_metadata

            with open(user_metadata_path, "r") as user_metadata_file:
                user_metadata = json.load(user_metadata_file)  # loading user metadata
                # part of old packs are initialized with empty list
                user_metadata = {} if isinstance(user_metadata, list) else user_metadata
            # store important user metadata fields
            self.support_type = user_metadata.get('support', Metadata.XSOAR_SUPPORT)
            self.current_version = user_metadata.get('currentVersion', '')
            self.hidden = user_metadata.get('hidden', False)
            self.description = user_metadata.get('description', False)
            self.display_name = user_metadata.get('name', '')

            logging.info(f"Finished loading {self._pack_name} pack user metadata")
            task_status = True
        except Exception:
            logging.exception(f"Failed in loading {self._pack_name} user metadata.")
        finally:
            return task_status, user_metadata

    def format_metadata(self, user_metadata, pack_content_items, integration_images, author_image, index_folder_path,
                        packs_dependencies_mapping, build_number, commit_hash, packs_statistic_df, pack_was_modified,
                        landing_page_sections):
        """ Re-formats metadata according to marketplace metadata format defined in issue #19786 and writes back
        the result.

        Args:
            user_metadata (dict): user defined pack_metadata, prior the parsing process.
            pack_content_items (dict): content items that are located inside specific pack.
            integration_images (list): list of uploaded integration images with integration display name and image gcs
            public url.
            author_image (str): uploaded public gcs path to author image.
            index_folder_path (str): downloaded index folder directory path.
            packs_dependencies_mapping (dict): all packs dependencies lookup mapping.
            build_number (str): circleCI build number.
            commit_hash (str): current commit hash.
            packs_statistic_df (pandas.core.frame.DataFrame): packs downloads statistics table.
            landing_page_sections (dict): landingPage sections and the packs in each one of them.

        Returns:
            bool: True is returned in case metadata file was parsed successfully, otherwise False.

        """
        task_status = False

        try:
            metadata_path = os.path.join(self._pack_path, Pack.METADATA)  # deployed metadata path after parsing

            self.set_pack_dependencies(user_metadata, packs_dependencies_mapping)

            if 'displayedImages' not in user_metadata:
                user_metadata['displayedImages'] = packs_dependencies_mapping.get(
                    self._pack_name, {}).get('displayedImages', [])
                logging.info(f"Adding auto generated display images for {self._pack_name} pack")

            dependencies_data = self._load_pack_dependencies(index_folder_path,
                                                             user_metadata.get('dependencies', {}),
                                                             user_metadata.get('displayedImages', []))

            if packs_statistic_df is not None:
                self.downloads_count = self._get_downloads_count(packs_statistic_df)

            self._create_date = self._get_pack_creation_date(index_folder_path)
            self._update_date = self._get_pack_update_date(index_folder_path, pack_was_modified)
            formatted_metadata = self._parse_pack_metadata(user_metadata=user_metadata,
                                                           pack_content_items=pack_content_items,
                                                           pack_id=self._pack_name,
                                                           integration_images=integration_images,
                                                           author_image=author_image,
                                                           dependencies_data=dependencies_data,
                                                           server_min_version=self.server_min_version,
                                                           build_number=build_number, commit_hash=commit_hash,
                                                           downloads_count=self.downloads_count,
                                                           is_feed_pack=self._is_feed,
                                                           landing_page_sections=landing_page_sections)

            with open(metadata_path, "w") as metadata_file:
                json.dump(formatted_metadata, metadata_file, indent=4)  # writing back parsed metadata

            logging.success(f"Finished formatting {self._pack_name} packs's {Pack.METADATA} {metadata_path} file.")
            task_status = True
        except Exception:
            logging.exception(f"Failed in formatting {self._pack_name} pack metadata.")
        finally:
            return task_status

    def _get_pack_creation_date(self, index_folder_path):
        """ Gets the pack created date.
        Args:
            index_folder_path (str): downloaded index folder directory path.
        Returns:
            datetime: Pack created date.
        """
        created_time = datetime.utcnow().strftime(Metadata.DATE_FORMAT)
        metadata = load_json(os.path.join(index_folder_path, self._pack_name, Pack.METADATA))

        if metadata:
            if metadata.get('created'):
                created_time = metadata.get('created')
            else:
                raise Exception(f'The metadata file of the {self._pack_name} pack does not contain "created" time')

        return created_time

    def _get_pack_update_date(self, index_folder_path, pack_was_modified):
        """ Gets the pack update date.
        Args:
            index_folder_path (str): downloaded index folder directory path.
            pack_was_modified (bool): whether the pack was modified or not.
        Returns:
            datetime: Pack update date.
        """
        latest_changelog_released_date = datetime.utcnow().strftime(Metadata.DATE_FORMAT)
        changelog = load_json(os.path.join(index_folder_path, self._pack_name, Pack.CHANGELOG_JSON))

        if changelog and not pack_was_modified:
            packs_latest_release_notes = max(LooseVersion(ver) for ver in changelog)
            latest_changelog_version = changelog.get(packs_latest_release_notes.vstring, {})
            latest_changelog_released_date = latest_changelog_version.get('released')

        return latest_changelog_released_date

    def set_pack_dependencies(self, user_metadata, packs_dependencies_mapping):
        pack_dependencies = packs_dependencies_mapping.get(self._pack_name, {}).get('dependencies', {})
        if 'dependencies' not in user_metadata:
            user_metadata['dependencies'] = {}

        # If it is a core pack, check that no new mandatory packs (that are not core packs) were added
        # They can be overridden in the user metadata to be not mandatory so we need to check there as well
        if self._pack_name in GCPConfig.CORE_PACKS_LIST:
            mandatory_dependencies = [k for k, v in pack_dependencies.items()
                                      if v.get('mandatory', False) is True
                                      and k not in GCPConfig.CORE_PACKS_LIST
                                      and k not in user_metadata['dependencies'].keys()]
            if mandatory_dependencies:
                raise Exception(f'New mandatory dependencies {mandatory_dependencies} were '
                                f'found in the core pack {self._pack_name}')

        pack_dependencies.update(user_metadata['dependencies'])
        user_metadata['dependencies'] = pack_dependencies

    def prepare_for_index_upload(self):
        """ Removes and leaves only necessary files in pack folder.

        Returns:
            bool: whether the operation succeeded.

        """
        task_status = False
        files_to_leave = [Pack.METADATA, Pack.CHANGELOG_JSON, Pack.README]

        try:
            for file_or_folder in os.listdir(self._pack_path):
                files_or_folder_path = os.path.join(self._pack_path, file_or_folder)

                if file_or_folder in files_to_leave:
                    continue

                if os.path.isdir(files_or_folder_path):
                    shutil.rmtree(files_or_folder_path)
                else:
                    os.remove(files_or_folder_path)

            task_status = True
        except Exception:
            logging.exception(f"Failed in preparing index for upload in {self._pack_name} pack.")
        finally:
            return task_status

    @staticmethod
    def _get_spitted_yml_image_data(root, target_folder_files):
        """ Retrieves pack integration image and integration display name and returns binding image data.

        Args:
            root (str): full path to the target folder to search integration image.
            target_folder_files (list): list of files inside the targeted folder.

        Returns:
            dict: path to integration image and display name of the integration.

        """
        image_data = {}

        for pack_file in target_folder_files:
            if pack_file.startswith('.'):
                continue
            elif pack_file.endswith('_image.png'):
                image_data['repo_image_path'] = os.path.join(root, pack_file)
            elif pack_file.endswith('.yml'):
                with open(os.path.join(root, pack_file), 'r') as integration_file:
                    integration_yml = yaml.safe_load(integration_file)
                    image_data['display_name'] = integration_yml.get('display', '')

        return image_data

    def _get_image_data_from_yml(self, pack_file_path):
        """ Creates temporary image file and retrieves integration display name.

        Args:
            pack_file_path (str): full path to the target yml_path integration yml to search integration image.

        Returns:
            dict: path to temporary integration image, display name of the integrations and the basename of
            the integration in content_pack.zip.

        """
        image_data = {}

        if pack_file_path.endswith('.yml'):
            with open(pack_file_path, 'r') as integration_file:
                integration_yml = yaml.safe_load(integration_file)

            image_data['display_name'] = integration_yml.get('display', '')
            # create temporary file of base64 decoded data
            integration_name = integration_yml.get('name', '')
            base64_image = integration_yml['image'].split(',')[1] if integration_yml.get('image') else None

            if not base64_image:
                logging.warning(f"{integration_name} integration image was not found in {self._pack_name} pack")
                return {}

            temp_image_name = f'{integration_name.replace(" ", "")}_image.png'
            temp_image_path = os.path.join(self._pack_path, temp_image_name)

            with open(temp_image_path, 'wb') as image_file:
                image_file.write(base64.b64decode(base64_image))

            self._remove_files_list.append(temp_image_name)  # add temporary file to tracking list
            image_data['image_path'] = temp_image_path
            image_data['integration_path_basename'] = os.path.basename(pack_file_path)

            logging.info(f"Created temporary integration {image_data['display_name']} image for {self._pack_name} pack")

        return image_data

    def _search_for_images(self, target_folder):
        """ Searches for png files in targeted folder.
        Args:
            target_folder (str): full path to directory to search.
        Returns:
            list: list of dictionaries that include image path and display name of integration, example:
            [{'image_path': image_path, 'display_name': integration_display_name},...]
        """
        target_folder_path = os.path.join(self._pack_path, target_folder)
        images_list = []

        if os.path.exists(target_folder_path):
            for pack_item in os.scandir(target_folder_path):
                image_data = self._get_image_data_from_yml(pack_item.path)

                if image_data and image_data not in images_list:
                    images_list.append(image_data)

        return images_list

    def check_if_exists_in_index(self, index_folder_path):
        """ Checks if pack is sub-folder of downloaded index.

        Args:
            index_folder_path (str): index folder full path.

        Returns:
            bool: whether the operation succeeded.
            bool: whether pack exists in index folder.

        """
        task_status, exists_in_index = False, False

        try:
            if not os.path.exists(index_folder_path):
                logging.error(f"{GCPConfig.INDEX_NAME} does not exists.")
                return task_status, exists_in_index

            exists_in_index = os.path.exists(os.path.join(index_folder_path, self._pack_name))
            task_status = True
        except Exception:
            logging.exception(f"Failed searching {self._pack_name} pack in {GCPConfig.INDEX_NAME}")
        finally:
            return task_status, exists_in_index

    @staticmethod
<<<<<<< HEAD
    def need_to_upload_integration_image(image_data: dict, integration_dirs: list, unified_integrations: list):
        """ Checks whether needs to upload the integration image or not.
        We upload in one of the two cases:
        1. The integration_path_basename is one of the integration dirs detected
        2. The integration_path_basename is one of the added/modified unified integrations

        Args:
            image_data (dict): path to temporary integration image, display name of the integrations and the basename of
            the integration in content_pack.zip.
            integration_dirs (list): The list of integrations to search in for images
            unified_integrations (list): The list of unified integrations to upload their image

        Returns:
            bool: True if we need to upload the image or not
        """
        integration_path_basename = image_data['integration_path_basename']
        return any([
            re.findall(BucketUploadFlow.INTEGRATION_DIR_REGEX, integration_path_basename)[0] in integration_dirs,
            integration_path_basename in unified_integrations
        ])

    def upload_integration_images(self, storage_bucket, diff_files_list=None, detect_changes=False):
=======
    def remove_contrib_suffix_from_name(display_name: str) -> str:
        """ Removes the contribution details suffix from the integration's display name
        Args:
            display_name (str): The integration display name.

        Returns:
            str: The display name without the contrib details suffix

        """
        contribution_suffixes = ('(Partner Contribution)', '(Developer Contribution)', '(Community Contribution)')
        for suffix in contribution_suffixes:
            index = display_name.find(suffix)
            if index != -1:
                display_name = display_name[:index].rstrip(' ')
                break
        return display_name

    def upload_integration_images(self, storage_bucket):
>>>>>>> fa1a271b
        """ Uploads pack integrations images to gcs.

        The returned result of integration section are defined in issue #19786.

        Args:
            storage_bucket (google.cloud.storage.bucket.Bucket): google storage bucket where image will be uploaded.
            diff_files_list (list): The list of all modified/added files found in the diff
            detect_changes (bool): Whether to detect changes or upload all images in any case.

        Returns:
            bool: whether the operation succeeded.
            list: list of dictionaries with uploaded pack integration images.

        """
        task_status = True
        integration_images = []
        integration_dirs = []
        unified_integrations = []

        try:
            if detect_changes:
                # detect added/modified integration images
                for file in diff_files_list:
                    if self.is_integration_image(file.a_path):
                        # integration dir name will show up in the unified integration file path in content_packs.zip
                        integration_dirs.append(os.path.basename(os.path.dirname(file.a_path)))
                    elif self.is_unified_integration(file.a_path):
                        # if the file found in the diff is a unified integration we upload its image
                        unified_integrations.append(os.path.basename(file.a_path))

            pack_local_images = self._search_for_images(target_folder=PackFolders.INTEGRATIONS.value)

            if not pack_local_images:
                return integration_images  # return empty list if no images were found

            pack_storage_root_path = os.path.join(GCPConfig.STORAGE_BASE_PATH, self._pack_name)

            for image_data in pack_local_images:
                image_path = image_data.get('image_path')
                if not image_path:
                    raise Exception(f"{self._pack_name} pack integration image was not found")

                image_name = os.path.basename(image_path)
                image_storage_path = os.path.join(pack_storage_root_path, image_name)
                pack_image_blob = storage_bucket.blob(image_storage_path)

                if not detect_changes or \
                        self.need_to_upload_integration_image(image_data, integration_dirs, unified_integrations):
                    # upload the image if needed
                    logging.info(f"Uploading image: {image_name} of integration: {image_data.get('display_name')} "
                                 f"from pack: {self._pack_name}")
                    with open(image_path, "rb") as image_file:
                        pack_image_blob.upload_from_file(image_file)
                    self._uploaded_integration_images.append(image_name)

                if GCPConfig.USE_GCS_RELATIVE_PATH:
                    image_gcs_path = urllib.parse.quote(
                        os.path.join(GCPConfig.IMAGES_BASE_PATH, self._pack_name, image_name))
                else:
                    image_gcs_path = pack_image_blob.public_url

<<<<<<< HEAD
                integration_images.append({
                    'name': image_data.get('display_name', ''),
=======
                integration_name = image_data.get('display_name', '')

                if self.support_type != Metadata.XSOAR_SUPPORT:
                    integration_name = self.remove_contrib_suffix_from_name(integration_name)

                uploaded_integration_images.append({
                    'name': integration_name,
>>>>>>> fa1a271b
                    'imagePath': image_gcs_path
                })

            if self._uploaded_integration_images:
                logging.info(f"Uploaded {len(self._uploaded_integration_images)} images for {self._pack_name} pack.")
        except Exception as e:
            task_status = False
            logging.exception(f"Failed to upload {self._pack_name} pack integration images. Additional Info: {str(e)}")
        finally:
            return task_status, integration_images

    def copy_integration_images(self, production_bucket, build_bucket, images_data):
        """ Copies all pack's integration images from the build bucket to the production bucket

        Args:
            production_bucket (google.cloud.storage.bucket.Bucket): The production bucket
            build_bucket (google.cloud.storage.bucket.Bucket): The build bucket
            images_data (dict): The images data structure from Prepare Content step

        Returns:
            bool: Whether the operation succeeded.

        """
        task_status = True
        num_copied_images = 0
        err_msg = f"Failed copying {self._pack_name} pack integrations images."
        pc_uploaded_integration_images = images_data.get(self._pack_name, {}).get(BucketUploadFlow.INTEGRATIONS, [])

        for image_name in pc_uploaded_integration_images:
            build_bucket_image_path = os.path.join(GCPConfig.BUILD_BASE_PATH, self._pack_name, image_name)
            build_bucket_image_blob = build_bucket.blob(build_bucket_image_path)

            if not build_bucket_image_blob.exists():
                logging.error(f"Found changed/added integration image {image_name} in content repo but "
                              f"{build_bucket_image_path} does not exist in build bucket")
                task_status = False
            else:
                logging.info(f"Copying {self._pack_name} pack integration image: {image_name}")
                try:
                    copied_blob = build_bucket.copy_blob(
                        blob=build_bucket_image_blob, destination_bucket=production_bucket,
                        new_name=os.path.join(GCPConfig.STORAGE_BASE_PATH, self._pack_name, image_name)
                    )
                    if not copied_blob.exists():
                        logging.error(f"Copy {self._pack_name} integration image: {build_bucket_image_blob.name} "
                                      f"blob to {copied_blob.name} blob failed.")
                        task_status = False
                    else:
                        num_copied_images += 1

                except Exception as e:
                    logging.exception(f"{err_msg}. Additional Info: {str(e)}")
                    return False

        if not task_status:
            logging.error(err_msg)
        else:
            if num_copied_images == 0:
                logging.info(f"No added/modified integration images were detected in {self._pack_name} pack.")
            else:
                logging.success(f"Copied {num_copied_images} images for {self._pack_name} pack.")

        return task_status

    def upload_author_image(self, storage_bucket, diff_files_list=None, detect_changes=False):
        """ Uploads pack author image to gcs.

        Searches for `Author_image.png` and uploads author image to gcs. In case no such image was found,
        default Base pack image path is used and it's gcp path is returned.

        Args:
            storage_bucket (google.cloud.storage.bucket.Bucket): gcs bucket where author image will be uploaded.
            diff_files_list (list): The list of all modified/added files found in the diff
            detect_changes (bool): Whether to detect changes or upload the author image in any case.

        Returns:
            bool: whether the operation succeeded.
            str: public gcp path of author image.

        """
        task_status = True
        author_image_storage_path = ""

        try:
            author_image_path = os.path.join(self._pack_path, Pack.AUTHOR_IMAGE_NAME)  # disable-secrets-detection

            if os.path.exists(author_image_path):
                image_to_upload_storage_path = os.path.join(GCPConfig.STORAGE_BASE_PATH, self._pack_name,
                                                            Pack.AUTHOR_IMAGE_NAME)  # disable-secrets-detection
                pack_author_image_blob = storage_bucket.blob(image_to_upload_storage_path)

                if not detect_changes or any(self.is_author_image(file.a_path) for file in diff_files_list):
                    # upload the image if needed
                    with open(author_image_path, "rb") as author_image_file:
                        pack_author_image_blob.upload_from_file(author_image_file)
                    self._uploaded_author_image = True
                    logging.success(f"Uploaded successfully {self._pack_name} pack author image")

                if GCPConfig.USE_GCS_RELATIVE_PATH:
                    author_image_storage_path = urllib.parse.quote(
                        os.path.join(GCPConfig.IMAGES_BASE_PATH, self._pack_name, Pack.AUTHOR_IMAGE_NAME))
                else:
                    author_image_storage_path = pack_author_image_blob.public_url

            elif self.support_type == Metadata.XSOAR_SUPPORT:  # use default Base pack image for xsoar supported packs
                author_image_storage_path = os.path.join(GCPConfig.IMAGES_BASE_PATH, GCPConfig.BASE_PACK,
                                                         Pack.AUTHOR_IMAGE_NAME)  # disable-secrets-detection

                if not GCPConfig.USE_GCS_RELATIVE_PATH:
                    # disable-secrets-detection-start
                    author_image_storage_path = os.path.join(GCPConfig.GCS_PUBLIC_URL, storage_bucket.name,
                                                             author_image_storage_path)
                    # disable-secrets-detection-end
                logging.info((f"Skipping uploading of {self._pack_name} pack author image "
                              f"and use default {GCPConfig.BASE_PACK} pack image"))
            else:
                logging.info(f"Skipping uploading of {self._pack_name} pack author image. "
                             f"The pack is defined as {self.support_type} support type")

        except Exception:
            logging.exception(f"Failed uploading {self._pack_name} pack author image.")
            task_status = False
            author_image_storage_path = ""
        finally:
            return task_status, author_image_storage_path

    def copy_author_image(self, production_bucket, build_bucket, images_data):
        """ Copies pack's author image from the build bucket to the production bucket

        Searches for `Author_image.png`, In case no such image was found, default Base pack image path is used and
        it's gcp path is returned.

        Args:
            production_bucket (google.cloud.storage.bucket.Bucket): The production bucket
            build_bucket (google.cloud.storage.bucket.Bucket): The build bucket
            images_data (dict): The images data structure from Prepare Content step

        Returns:
            bool: Whether the operation succeeded.

        """
        if images_data.get(self._pack_name, {}).get(BucketUploadFlow.AUTHOR, False):

            build_author_image_path = os.path.join(GCPConfig.BUILD_BASE_PATH, self._pack_name, Pack.AUTHOR_IMAGE_NAME)
            build_author_image_blob = build_bucket.blob(build_author_image_path)

            if build_author_image_blob.exists():
                try:
                    copied_blob = build_bucket.copy_blob(
                        blob=build_author_image_blob, destination_bucket=production_bucket,
                        new_name=os.path.join(GCPConfig.STORAGE_BASE_PATH, self._pack_name, Pack.AUTHOR_IMAGE_NAME)
                    )
                    if not copied_blob.exists():
                        logging.error(f"Failed copying {self._pack_name} pack author image.")
                        return False
                    else:
                        logging.success(f"Copied successfully {self._pack_name} pack author image.")
                        return True

                except Exception as e:
                    logging.exception(f"Failed copying {Pack.AUTHOR_IMAGE_NAME} for {self._pack_name} pack. "
                                      f"Additional Info: {str(e)}")
                    return False

            else:
                logging.error(f"Found changed/added author image in content repo for {self._pack_name} pack but "
                              f"image does not exist in build bucket in path {build_author_image_path}.")
                return False

        else:
            logging.info(f"No added/modified author image was detected in {self._pack_name} pack.")
            return True

    def cleanup(self):
        """ Finalization action, removes extracted pack folder.

        """
        if os.path.exists(self._pack_path):
            shutil.rmtree(self._pack_path)
            logging.info(f"Cleanup {self._pack_name} pack from: {self._pack_path}")

    def is_changelog_exists(self):
        """ Indicates whether the local changelog of a given pack exists or not

        Returns:
            bool: The answer

        """
        return os.path.isfile(os.path.join(self._pack_path, Pack.CHANGELOG_JSON))

    def is_failed_to_upload(self, failed_packs_dict):
        """
        Checks if the pack was failed to upload in Prepare Content step in Create Instances job
        Args:
            failed_packs_dict (dict): The failed packs file

        Returns:
            bool: Whether the operation succeeded.
            str: The pack's failing status

        """
        if self._pack_name in failed_packs_dict:
            return True, failed_packs_dict[self._pack_name].get('status')
        else:
            return False, str()

    def is_integration_image(self, file_path: str):
        """ Indicates whether a file_path is an integration image or not
        Args:
            file_path (str): The file path
        Returns:
            bool: True if the file is an integration image or False otherwise
        """
        return all([
            file_path.startswith(os.path.join(PACKS_FOLDER, self._pack_name)),
            file_path.endswith('.png'),
            'image' in os.path.basename(file_path.lower()),
            os.path.basename(file_path) != Pack.AUTHOR_IMAGE_NAME
        ])

    def is_author_image(self, file_path: str):
        """ Indicates whether a file_path is an author image or not
        Args:
            file_path (str): The file path
        Returns:
            bool: True if the file is an author image or False otherwise
        """
        return file_path == os.path.join(PACKS_FOLDER, self._pack_name, Pack.AUTHOR_IMAGE_NAME)

    def is_unified_integration(self, file_path: str):
        """ Indicates whether a file_path is a unified integration yml file or not
        Args:
            file_path (str): The file path
        Returns:
            bool: True if the file is a unified integration or False otherwise
        """
        return all([
            file_path.startswith(os.path.join(PACKS_FOLDER, self._pack_name, PackFolders.INTEGRATIONS.value)),
            os.path.basename(os.path.dirname(file_path)) == PackFolders.INTEGRATIONS.value,
            os.path.basename(file_path).startswith('integration'),
            os.path.basename(file_path).endswith('.yml')
        ])


# HELPER FUNCTIONS


def get_successful_and_failed_packs(packs_results_file_path: str, stage: str) -> Tuple[dict, dict, dict]:
<<<<<<< HEAD
    """ Loads the packs_results.json file to get the successful and failed packs together with uploaded images dicts
=======
    """ Loads the packs_results.json file to get the successful and failed packs dicts
>>>>>>> fa1a271b

    Args:
        packs_results_file_path (str): The path to the file
        stage (str): can be BucketUploadFlow.PREPARE_CONTENT_FOR_TESTING or
        BucketUploadFlow.UPLOAD_PACKS_TO_MARKETPLACE_STORAGE

    Returns:
        dict: The successful packs dict
        dict: The failed packs dict
<<<<<<< HEAD
        dict: The images data dict
=======
        dict : The successful private packs dict
>>>>>>> fa1a271b

    """
    if os.path.exists(packs_results_file_path):
        packs_results_file = load_json(packs_results_file_path)
<<<<<<< HEAD
        stage = packs_results_file.get(stage, {})
        successful_packs_dict = stage.get(BucketUploadFlow.SUCCESSFUL_PACKS, {})
        failed_packs_dict = stage.get(BucketUploadFlow.FAILED_PACKS, {})
        images_data_dict = stage.get(BucketUploadFlow.IMAGES, {})
        return successful_packs_dict, failed_packs_dict, images_data_dict
=======
        successful_packs_dict = packs_results_file.get(stage, {}).get(BucketUploadFlow.SUCCESSFUL_PACKS, {})
        failed_packs_dict = packs_results_file.get(stage, {}).get(BucketUploadFlow.FAILED_PACKS, {})
        successful_private_packs_dict = packs_results_file.get(stage, {}).get(BucketUploadFlow.SUCCESSFUL_PRIVATE_PACKS,
                                                                              {})
        return successful_packs_dict, failed_packs_dict, successful_private_packs_dict
>>>>>>> fa1a271b
    return {}, {}, {}


def store_successful_and_failed_packs_in_ci_artifacts(packs_results_file_path: str, stage: str, successful_packs: list,
<<<<<<< HEAD
                                                      failed_packs: list, images_data: dict = None):
=======
                                                      failed_packs: list, updated_private_packs: list):
>>>>>>> fa1a271b
    """ Write the successful and failed packs to the correct section in the packs_results.json file

    Args:
        packs_results_file_path (str): The path to the pack_results.json file
        stage (str): can be BucketUploadFlow.PREPARE_CONTENT_FOR_TESTING or
        BucketUploadFlow.UPLOAD_PACKS_TO_MARKETPLACE_STORAGE
        successful_packs (list): The list of all successful packs
        failed_packs (list): The list of all failed packs
<<<<<<< HEAD
        images_data (dict): A dict containing all images that were uploaded for each pack
=======
        updated_private_packs (list) : The list of all private packs that were updated
>>>>>>> fa1a271b

    """
    packs_results = load_json(packs_results_file_path)
    packs_results[stage] = dict()

    if failed_packs:
        failed_packs_dict = {
            BucketUploadFlow.FAILED_PACKS: {
                pack.name: {
                    BucketUploadFlow.STATUS: pack.status,
                    BucketUploadFlow.AGGREGATED: pack.aggregation_str if pack.aggregated and pack.aggregation_str
                    else "False"
                } for pack in failed_packs
            }
        }
        packs_results[stage].update(failed_packs_dict)
        logging.debug(f"Failed packs {failed_packs_dict}")

    if successful_packs:
        successful_packs_dict = {
            BucketUploadFlow.SUCCESSFUL_PACKS: {
                pack.name: {
                    BucketUploadFlow.STATUS: pack.status,
                    BucketUploadFlow.AGGREGATED: pack.aggregation_str if pack.aggregated and pack.aggregation_str
                    else "False",
                    BucketUploadFlow.LATEST_VERSION: pack.latest_version
                } for pack in successful_packs
            }
        }
        packs_results[stage].update(successful_packs_dict)
        logging.debug(f"Successful packs {successful_packs_dict}")

<<<<<<< HEAD
    if images_data:
        packs_results[stage].update({BucketUploadFlow.IMAGES: images_data})
        logging.debug(f"Images data {images_data}")
=======
    if updated_private_packs:
        successful_private_packs_dict = {
            BucketUploadFlow.SUCCESSFUL_PRIVATE_PACKS: {pack_name: {} for pack_name in updated_private_packs}
        }
        packs_results[stage].update(successful_private_packs_dict)
        logging.debug(f"Successful private packs {successful_private_packs_dict}")
>>>>>>> fa1a271b

    if packs_results:
        json_write(packs_results_file_path, packs_results)


def load_json(file_path: str) -> dict:
    """ Reads and loads json file.

    Args:
        file_path (str): full path to json file.

    Returns:
        dict: loaded json file.

    """
    try:
        if file_path and os.path.exists(file_path):
            with open(file_path, 'r') as json_file:
                result = json.load(json_file)
        else:
            result = {}
        return result
    except json.decoder.JSONDecodeError:
        return {}


def json_write(file_path: str, data: Union[list, dict]):
    """ Writes given data to a json file

    Args:
        file_path: The file path
        data: The data to write

    """
    with open(file_path, "w") as f:
        f.write(json.dumps(data, indent=4))


def init_storage_client(service_account=None):
    """Initialize google cloud storage client.

    In case of local dev usage the client will be initialized with user default credentials.
    Otherwise, client will be initialized from service account json that is stored in CirlceCI.

    Args:
        service_account (str): full path to service account json.

    Return:
        storage.Client: initialized google cloud storage client.
    """
    if service_account:
        storage_client = storage.Client.from_service_account_json(service_account)
        logging.info("Created gcp service account")

        return storage_client
    else:
        # in case of local dev use, ignored the warning of non use of service account.
        warnings.filterwarnings("ignore", message=google.auth._default._CLOUD_SDK_CREDENTIALS_WARNING)
        credentials, project = google.auth.default()
        storage_client = storage.Client(credentials=credentials, project=project)
        logging.info("Created gcp private account")

        return storage_client


def init_bigquery_client(service_account=None):
    """Initialize google cloud big query client.

    In case of local dev usage the client will be initialized with user default credentials.
    Otherwise, client will be initialized from service account json that is stored in CirlceCI.

    Args:
        service_account (str): full path to service account json.

    Return:
         google.cloud.bigquery.client.Client: initialized google cloud big query client.
    """
    if service_account:
        bq_client = bigquery.Client.from_service_account_json(service_account)
        logging.info("Created big query service account")
    else:
        # in case of local dev use, ignored the warning of non use of service account.
        warnings.filterwarnings("ignore", message=google.auth._default._CLOUD_SDK_CREDENTIALS_WARNING)
        credentials, project = google.auth.default()
        bq_client = bigquery.Client(credentials=credentials, project=project)
        logging.info("Created big query private account")

    return bq_client


def get_packs_statistics_dataframe(bq_client):
    """ Runs big query, selects all columns from top_packs table and returns table as pandas data frame.
    Additionally table index is set to pack_name (pack unique id).

    Args:
        bq_client (google.cloud.bigquery.client.Client): google cloud big query client.

    Returns:
        pandas.core.frame.DataFrame: downloads statistics table dataframe.
    """
    query = f"SELECT * FROM `{GCPConfig.DOWNLOADS_TABLE}` LIMIT {GCPConfig.BIG_QUERY_MAX_RESULTS}"
    # ignore missing package warning
    warnings.filterwarnings("ignore", message="Cannot create BigQuery Storage client, the dependency ")
    packs_statistic_table = bq_client.query(query).result().to_dataframe()
    packs_statistic_table.set_index('pack_name', inplace=True)

    return packs_statistic_table


def input_to_list(input_data, capitalize_input=False):
    """ Helper function for handling input list or str from the user.

    Args:
        input_data (list or str): input from the user to handle.
        capitalize_input (boo): whether to capitalize the input list data or not.

    Returns:
        list: returns the original list or list that was split by comma.

    """
    input_data = input_data if input_data else []
    input_data = input_data if isinstance(input_data, list) else [s for s in input_data.split(',') if s]

    if capitalize_input:
        return [" ".join([w.title() if w.islower() else w for w in i.split()]) for i in input_data]
    else:
        return input_data


def get_valid_bool(bool_input):
    """ Converts and returns valid bool.

    Returns:
        bool: converted bool input.
    """
    return bool(strtobool(bool_input)) if isinstance(bool_input, str) else bool_input


def convert_price(pack_id, price_value_input=None):
    """ Converts to integer value price input. In case no price input provided, return zero as price.

    Args:
        pack_id (str): pack unique identifier.
        price_value_input (str): price string to convert.

    Returns:
        int: converted to int pack price.
    """

    try:
        if not price_value_input:
            return 0  # in case no price was supported, return 0
        else:
            return int(price_value_input)  # otherwise convert to int and return result
    except Exception:
        logging.exception(f"{pack_id} pack price is not valid. The price was set to 0.")
        return 0


def get_higher_server_version(current_string_version, compared_content_item, pack_name):
    """ Compares two semantic server versions and returns the higher version between them.

    Args:
         current_string_version (str): current string version.
         compared_content_item (dict): compared content item entity.
         pack_name (str): the pack name (id).

    Returns:
        str: latest version between compared versions.
    """
    higher_version_result = current_string_version

    try:
        compared_string_version = compared_content_item.get('fromversion') or compared_content_item.get(
            'fromVersion') or "1.0.0"
        current_version, compared_version = LooseVersion(current_string_version), LooseVersion(compared_string_version)

        if current_version < compared_version:
            higher_version_result = compared_string_version
    except Exception:
        content_item_name = compared_content_item.get('name') or compared_content_item.get(
            'display') or compared_content_item.get('id') or compared_content_item.get('details', '')
        logging.exception(f"{pack_name} failed in version comparison of content item {content_item_name}.")
    finally:
        return higher_version_result


def get_content_git_client(content_repo_path: str):
    """ Initializes content repo client.

    Args:
        content_repo_path (str): content repo full path

    Returns:
        git.repo.base.Repo: content repo object.

    """
    return git.Repo(content_repo_path)


def get_recent_commits_data(content_repo: Any, index_folder_path: str, is_bucket_upload_flow: bool,
                            is_private_build: bool = False, circle_branch: str = "master"):
    """ Returns recent commits hashes (of head and remote master)

    Args:
        content_repo (git.repo.base.Repo): content repo object.
        index_folder_path (str): the path to the local index folder
        is_bucket_upload_flow (bool): indicates whether its a run of bucket upload flow or regular build
        is_private_build (bool): indicates whether its a run of private build or not
        circle_branch (str): CircleCi branch of current build

    Returns:
        str: last commit hash of head.
        str: previous commit depending on the flow the script is running
    """
    return content_repo.head.commit.hexsha, get_previous_commit(content_repo, index_folder_path, is_bucket_upload_flow,
                                                                is_private_build, circle_branch)


def get_previous_commit(content_repo, index_folder_path, is_bucket_upload_flow, is_private_build, circle_branch):
    """ If running in bucket upload workflow we want to get the commit in the index which is the index
    We've last uploaded to production bucket. Otherwise, we are in a commit workflow and the diff should be from the
    head of origin/master

    Args:
        content_repo (git.repo.base.Repo): content repo object.
        index_folder_path (str): the path to the local index folder
        is_bucket_upload_flow (bool): indicates whether its a run of bucket upload flow or regular build
        is_private_build (bool): indicates whether its a run of private build or not
        circle_branch (str): CircleCi branch of current build

    Returns:
        str: previous commit depending on the flow the script is running

    """
    if is_bucket_upload_flow:
        return get_last_upload_commit_hash(content_repo, index_folder_path)
    elif is_private_build:
        previous_master_head_commit = content_repo.commit('origin/master~1').hexsha
        logging.info(f"Using origin/master HEAD~1 commit hash {previous_master_head_commit} to diff with.")
        return previous_master_head_commit
    else:
        if circle_branch == 'master':
            head_str = "HEAD~1"
            # if circle branch is master than current commit is origin/master HEAD, so we need to diff with HEAD~1
            previous_master_head_commit = content_repo.commit('origin/master~1').hexsha
        else:
            head_str = "HEAD"
            # else we are on a regular branch and the diff should be done with origin/master HEAD
            previous_master_head_commit = content_repo.commit('origin/master').hexsha
        logging.info(f"Using origin/master {head_str} commit hash {previous_master_head_commit} to diff with.")
        return previous_master_head_commit


def get_last_upload_commit_hash(content_repo, index_folder_path):
    """
    Returns the last origin/master commit hash that was uploaded to the bucket
    Args:
        content_repo (git.repo.base.Repo): content repo object.
        index_folder_path: The path to the index folder

    Returns:
        The commit hash
    """

    inner_index_json_path = os.path.join(index_folder_path, f'{GCPConfig.INDEX_NAME}.json')
    if not os.path.exists(inner_index_json_path):
        logging.critical(f"{GCPConfig.INDEX_NAME}.json not found in {GCPConfig.INDEX_NAME} folder")
        sys.exit(1)
    else:
        inner_index_json_file = load_json(inner_index_json_path)
        if 'commit' in inner_index_json_file:
            last_upload_commit_hash = inner_index_json_file['commit']
            logging.info(f"Retrieved the last commit that was uploaded to production: {last_upload_commit_hash}")
        else:
            logging.critical(f"No commit field in {GCPConfig.INDEX_NAME}.json, content: {str(inner_index_json_file)}")
            sys.exit(1)

    try:
        last_upload_commit = content_repo.commit(last_upload_commit_hash).hexsha
        logging.info(f"Using commit hash {last_upload_commit} from index.json to diff with.")
        return last_upload_commit
    except Exception as e:
        logging.critical(f'Commit {last_upload_commit_hash} in {GCPConfig.INDEX_NAME}.json does not exist in content '
                         f'repo. Additional info:\n {e}')
        sys.exit(1)<|MERGE_RESOLUTION|>--- conflicted
+++ resolved
@@ -50,11 +50,8 @@
     BUCKET_UPLOAD_BUILD_TITLE = "Upload Packs To Marketplace Storage"
     BUCKET_UPLOAD_TYPE = "bucket_upload_flow"
     UPLOAD_JOB_NAME = "Upload Packs To Marketplace"
-<<<<<<< HEAD
+    LATEST_VERSION = 'latest_version'
     INTEGRATION_DIR_REGEX = r"^integration-(.+).yml$"
-=======
-    LATEST_VERSION = 'latest_version'
->>>>>>> fa1a271b
 
 
 class GCPConfig(object):
@@ -207,13 +204,10 @@
         self._bucket_url = None  # URL of where the pack was uploaded.
         self._aggregated = False  # weather the pack's rn was aggregated or not.
         self._aggregation_str = ""  # the aggregation string msg when the pack versions are aggregated
-<<<<<<< HEAD
+        self._create_date = None
+        self._update_date = None
         self._uploaded_author_image = False  # whether the pack author image was uploaded or not
         self._uploaded_integration_images = []  # the list of all integration images that were uploaded for the pack
-=======
-        self._create_date = None
-        self._update_date = None
->>>>>>> fa1a271b
 
     @property
     def name(self):
@@ -384,7 +378,18 @@
         return self._aggregation_str
 
     @property
-<<<<<<< HEAD
+    def create_date(self):
+        """ str: pack create date.
+        """
+        return self._create_date
+
+    @property
+    def update_date(self):
+        """ str: pack update date.
+        """
+        return self._update_date
+
+    @property
     def uploaded_author_image(self):
         """ bool: whether the pack author image was uploaded or not.
         """
@@ -401,18 +406,6 @@
         """ str: the list of uploaded integration images
         """
         return self._uploaded_integration_images
-=======
-    def create_date(self):
-        """ str: pack create date.
-        """
-        return self._create_date
-
-    @property
-    def update_date(self):
-        """ str: pack update date.
-        """
-        return self._update_date
->>>>>>> fa1a271b
 
     def _get_latest_version(self):
         """ Return latest semantic version of the pack.
@@ -1873,30 +1866,6 @@
             return task_status, exists_in_index
 
     @staticmethod
-<<<<<<< HEAD
-    def need_to_upload_integration_image(image_data: dict, integration_dirs: list, unified_integrations: list):
-        """ Checks whether needs to upload the integration image or not.
-        We upload in one of the two cases:
-        1. The integration_path_basename is one of the integration dirs detected
-        2. The integration_path_basename is one of the added/modified unified integrations
-
-        Args:
-            image_data (dict): path to temporary integration image, display name of the integrations and the basename of
-            the integration in content_pack.zip.
-            integration_dirs (list): The list of integrations to search in for images
-            unified_integrations (list): The list of unified integrations to upload their image
-
-        Returns:
-            bool: True if we need to upload the image or not
-        """
-        integration_path_basename = image_data['integration_path_basename']
-        return any([
-            re.findall(BucketUploadFlow.INTEGRATION_DIR_REGEX, integration_path_basename)[0] in integration_dirs,
-            integration_path_basename in unified_integrations
-        ])
-
-    def upload_integration_images(self, storage_bucket, diff_files_list=None, detect_changes=False):
-=======
     def remove_contrib_suffix_from_name(display_name: str) -> str:
         """ Removes the contribution details suffix from the integration's display name
         Args:
@@ -1914,8 +1883,29 @@
                 break
         return display_name
 
-    def upload_integration_images(self, storage_bucket):
->>>>>>> fa1a271b
+    @staticmethod
+    def need_to_upload_integration_image(image_data: dict, integration_dirs: list, unified_integrations: list):
+        """ Checks whether needs to upload the integration image or not.
+        We upload in one of the two cases:
+        1. The integration_path_basename is one of the integration dirs detected
+        2. The integration_path_basename is one of the added/modified unified integrations
+
+        Args:
+            image_data (dict): path to temporary integration image, display name of the integrations and the basename of
+            the integration in content_pack.zip.
+            integration_dirs (list): The list of integrations to search in for images
+            unified_integrations (list): The list of unified integrations to upload their image
+
+        Returns:
+            bool: True if we need to upload the image or not
+        """
+        integration_path_basename = image_data['integration_path_basename']
+        return any([
+            re.findall(BucketUploadFlow.INTEGRATION_DIR_REGEX, integration_path_basename)[0] in integration_dirs,
+            integration_path_basename in unified_integrations
+        ])
+
+    def upload_integration_images(self, storage_bucket, diff_files_list=None, detect_changes=False):
         """ Uploads pack integrations images to gcs.
 
         The returned result of integration section are defined in issue #19786.
@@ -1977,18 +1967,13 @@
                 else:
                     image_gcs_path = pack_image_blob.public_url
 
-<<<<<<< HEAD
-                integration_images.append({
-                    'name': image_data.get('display_name', ''),
-=======
                 integration_name = image_data.get('display_name', '')
 
                 if self.support_type != Metadata.XSOAR_SUPPORT:
                     integration_name = self.remove_contrib_suffix_from_name(integration_name)
 
-                uploaded_integration_images.append({
+                integration_images.append({
                     'name': integration_name,
->>>>>>> fa1a271b
                     'imagePath': image_gcs_path
                 })
 
@@ -2236,12 +2221,8 @@
 # HELPER FUNCTIONS
 
 
-def get_successful_and_failed_packs(packs_results_file_path: str, stage: str) -> Tuple[dict, dict, dict]:
-<<<<<<< HEAD
+def get_successful_and_failed_packs(packs_results_file_path: str, stage: str) -> Tuple[dict, dict, dict, dict]:
     """ Loads the packs_results.json file to get the successful and failed packs together with uploaded images dicts
-=======
-    """ Loads the packs_results.json file to get the successful and failed packs dicts
->>>>>>> fa1a271b
 
     Args:
         packs_results_file_path (str): The path to the file
@@ -2251,37 +2232,24 @@
     Returns:
         dict: The successful packs dict
         dict: The failed packs dict
-<<<<<<< HEAD
+        dict : The successful private packs dict
         dict: The images data dict
-=======
-        dict : The successful private packs dict
->>>>>>> fa1a271b
 
     """
     if os.path.exists(packs_results_file_path):
         packs_results_file = load_json(packs_results_file_path)
-<<<<<<< HEAD
         stage = packs_results_file.get(stage, {})
         successful_packs_dict = stage.get(BucketUploadFlow.SUCCESSFUL_PACKS, {})
         failed_packs_dict = stage.get(BucketUploadFlow.FAILED_PACKS, {})
+        successful_private_packs_dict = stage.get(BucketUploadFlow.SUCCESSFUL_PRIVATE_PACKS, {})
         images_data_dict = stage.get(BucketUploadFlow.IMAGES, {})
-        return successful_packs_dict, failed_packs_dict, images_data_dict
-=======
-        successful_packs_dict = packs_results_file.get(stage, {}).get(BucketUploadFlow.SUCCESSFUL_PACKS, {})
-        failed_packs_dict = packs_results_file.get(stage, {}).get(BucketUploadFlow.FAILED_PACKS, {})
-        successful_private_packs_dict = packs_results_file.get(stage, {}).get(BucketUploadFlow.SUCCESSFUL_PRIVATE_PACKS,
-                                                                              {})
-        return successful_packs_dict, failed_packs_dict, successful_private_packs_dict
->>>>>>> fa1a271b
-    return {}, {}, {}
+        return successful_packs_dict, failed_packs_dict, successful_private_packs_dict,  images_data_dict
+    return {}, {}, {}, {}
 
 
 def store_successful_and_failed_packs_in_ci_artifacts(packs_results_file_path: str, stage: str, successful_packs: list,
-<<<<<<< HEAD
-                                                      failed_packs: list, images_data: dict = None):
-=======
-                                                      failed_packs: list, updated_private_packs: list):
->>>>>>> fa1a271b
+                                                      failed_packs: list, updated_private_packs: list,
+                                                      images_data: dict = None):
     """ Write the successful and failed packs to the correct section in the packs_results.json file
 
     Args:
@@ -2290,11 +2258,8 @@
         BucketUploadFlow.UPLOAD_PACKS_TO_MARKETPLACE_STORAGE
         successful_packs (list): The list of all successful packs
         failed_packs (list): The list of all failed packs
-<<<<<<< HEAD
+        updated_private_packs (list) : The list of all private packs that were updated
         images_data (dict): A dict containing all images that were uploaded for each pack
-=======
-        updated_private_packs (list) : The list of all private packs that were updated
->>>>>>> fa1a271b
 
     """
     packs_results = load_json(packs_results_file_path)
@@ -2327,18 +2292,16 @@
         packs_results[stage].update(successful_packs_dict)
         logging.debug(f"Successful packs {successful_packs_dict}")
 
-<<<<<<< HEAD
-    if images_data:
-        packs_results[stage].update({BucketUploadFlow.IMAGES: images_data})
-        logging.debug(f"Images data {images_data}")
-=======
     if updated_private_packs:
         successful_private_packs_dict = {
             BucketUploadFlow.SUCCESSFUL_PRIVATE_PACKS: {pack_name: {} for pack_name in updated_private_packs}
         }
         packs_results[stage].update(successful_private_packs_dict)
         logging.debug(f"Successful private packs {successful_private_packs_dict}")
->>>>>>> fa1a271b
+
+    if images_data:
+        packs_results[stage].update({BucketUploadFlow.IMAGES: images_data})
+        logging.debug(f"Images data {images_data}")
 
     if packs_results:
         json_write(packs_results_file_path, packs_results)
