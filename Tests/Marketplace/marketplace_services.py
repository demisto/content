import base64
import glob
import json
import os
import re
import shutil
import stat
import subprocess
from time import sleep
import urllib.parse
import warnings

from datetime import datetime, timedelta
from distutils.util import strtobool

from packaging.version import Version
from pathlib import Path
from typing import Any
from zipfile import ZipFile, ZIP_DEFLATED
from demisto_sdk.commands.content_graph.interface.neo4j.neo4j_graph import Neo4jContentGraphInterface

import git
import google.auth
import sys
import yaml
from google.cloud import storage

import Tests.Marketplace.marketplace_statistics as mp_statistics
from Tests.Marketplace.marketplace_constants import PackFolders, Metadata, GCPConfig, BucketUploadFlow, PACKS_FOLDER, \
    PackTags, PackIgnored, Changelog, PackStatus, CONTENT_ROOT_PATH, XSOAR_MP, \
    XSIAM_MP, XPANSE_MP, TAGS_BY_MP, RN_HEADER_TO_ID_SET_KEYS
from demisto_sdk.commands.common.constants import MarketplaceVersions, MarketplaceVersionToMarketplaceName
from Utils.release_notes_generator import aggregate_release_notes_for_marketplace, merge_version_blocks, construct_entities_block
from Tests.scripts.utils import logging_wrapper as logging

PULL_REQUEST_PATTERN = '\(#(\d+)\)'
TAGS_SECTION_PATTERN = '(.|\s)+?'
SPECIAL_DISPLAY_NAMES_PATTERN = re.compile(r'- \*\*(.+?)\*\*')
MAX_TOVERSION = '99.99.99'


class Pack:
    """ Class that manipulates and manages the upload of pack's artifact and metadata to cloud storage.

    Args:
        pack_name (str): Pack root folder name.
        pack_path (str): Full path to pack folder.

    Attributes:
        PACK_INITIAL_VERSION (str): pack initial version that will be used as default.
        CHANGELOG_JSON (str): changelog json full name, may be changed in the future.
        README (str): pack's readme file name.
        METADATA (str): pack's metadata file name, the one that will be deployed to cloud storage.
        PACK_METADATA (str); pack metadata file name, the one that located in content repo.
        EXCLUDE_DIRECTORIES (list): list of directories to excluded before uploading pack zip to storage.
        AUTHOR_IMAGE_NAME (str): author image file name.
        RELEASE_NOTES (str): release notes folder name.

    """
    PACK_INITIAL_VERSION = "1.0.0"
    CHANGELOG_JSON = "changelog.json"
    README = "README.md"
    PACK_METADATA = "pack_metadata.json"
    METADATA = "metadata.json"
    AUTHOR_IMAGE_NAME = "Author_image.png"
    EXCLUDE_DIRECTORIES = [PackFolders.TEST_PLAYBOOKS.value]
    RELEASE_NOTES = "ReleaseNotes"
    INDEX_FILES_TO_UPDATE = [METADATA, CHANGELOG_JSON, README]

    def __init__(self, pack_name, pack_path, is_modified=None):
        self._pack_name = pack_name
        self._pack_path = pack_path
        self._zip_path = None  # zip_path will be updated as part of zip_pack
        self._marketplaces = []  # initialized in load_pack_metadata function
        self._status = None
        self._public_storage_path = ""
        self._remove_files_list = []  # tracking temporary files, in order to delete in later step
        self._server_min_version = "99.99.99"  # initialized min version
        self._latest_version = None  # pack latest version found in changelog
        self._support_type = None  # initialized in load_pack_metadata function
        self._current_version = None  # initialized in load_pack_metadata function
        self._hidden = False  # initialized in load_pack_metadata function
        self._description = None  # initialized in load_pack_metadata function
        self._dependencies = {}  # initialized in load_pack_metadata function
        self._display_name = None  # initialized in load_pack_metadata function
        self._pack_metadata = {}  # initialized in load_pack_metadata function
        self._eula_link = None  # initialized in load_pack_metadata function
        self._is_feed = False  # a flag that specifies if pack is a feed pack
        self._downloads_count = 0  # number of pack downloads
        self._bucket_url = None  # URL of where the pack was uploaded.
        self._aggregated = False  # weather the pack's rn was aggregated or not.
        self._aggregation_str = ""  # the aggregation string msg when the pack versions are aggregated
        self._create_date = ""  # initialized in enhance_pack_attributes function
        self._update_date = None  # initialized in enhance_pack_attributes function
        self._uploaded_author_image = False  # whether the pack author image was uploaded or not
        self._reademe_images = []
        self._uploaded_integration_images = []  # the list of all integration images that were uploaded for the pack
        self._uploaded_preview_images = []  # list of all preview images that were uploaded for the pack
        self._uploaded_dynamic_dashboard_images = []
        self._support_details = None  # initialized in enhance_pack_attributes function
        self._author = None  # initialized in enhance_pack_attributes function
        self._certification = None  # initialized in enhance_pack_attributes function
        self._legacy = None  # initialized in enhance_pack_attributes function
        self._author_image = None  # initialized in upload_author_image function
        self._displayed_integration_images = []  # initialized in upload_integration_images function
        self._price = 0  # initialized in enhance_pack_attributes function
        self._is_private_pack = False  # initialized in enhance_pack_attributes function
        self._is_premium = False  # initialized in enhance_pack_attributes function
        self._vendor_id = None  # initialized in enhance_pack_attributes function
        self._partner_id = None  # initialized in enhance_pack_attributes function
        self._partner_name = None  # initialized in enhance_pack_attributes function
        self._content_commit_hash = None  # initialized in enhance_pack_attributes function
        self._preview_only = None  # initialized in enhance_pack_attributes function
        self._disable_monthly = None  # initialized in enhance_pack_attributes
        self._tags = set()  # initialized in load_pack_metadata function
        self._modules = None
        self._categories = None  # initialized in enhance_pack_attributes function
        self._content_items = None  # initialized in load_pack_metadata function
        self._content_displays_map = None  # initialized in collect_content_items function
        self._search_rank = None  # initialized in enhance_pack_attributes function
        self._related_integration_images = None  # initialized in enhance_pack_attributes function
        self._use_cases = None  # initialized in enhance_pack_attributes function
        self._keywords = None  # initialized in enhance_pack_attributes function
        self._pack_statistics_handler = None  # initialized in enhance_pack_attributes function
        self._contains_transformer = False  # initialized in collect_content_items function
        self._contains_filter = False  # initialized in collect_content_items function
        self._is_modified = is_modified
        self._is_siem = False  # initialized in collect_content_items function
        self._has_fetch = False
        self._is_data_source = False
        self._single_integration = True  # pack assumed to have a single integration until processing a 2nd integration

        # Dependencies attributes - these contain only packs that are a part of this marketplace
        self._first_level_dependencies = {}  # initialized in set_pack_dependencies function
        self._all_levels_dependencies = []  # initialized in set_pack_dependencies function
        self._displayed_images_dependent_on_packs = []  # initialized in set_pack_dependencies function
        self._parsed_dependencies = None  # initialized in enhance_pack_attributes function

    @property
    def name(self):
        """ str: pack name.
        """
        return self._pack_name

    def id(self):
        """ str: pack root folder name.
                """
        return self._pack_name

    @property
    def path(self):
        """ str: pack folder full path.
        """
        return self._pack_path

    @property
    def status(self):
        """ str: current status of the packs.
        """
        return self._status

    @property
    def is_feed(self):
        """
        bool: whether the pack is a feed pack
        """
        return self._is_feed

    @is_feed.setter
    def is_feed(self, is_feed):
        """ setter of is_feed
        """
        self._is_feed = is_feed

    @property
    def is_siem(self):
        """
        bool: whether the pack is a siem pack
        """
        return self._is_siem

    @is_siem.setter
    def is_siem(self, is_siem):
        """ setter of is_siem
        """
        self._is_siem = is_siem

    @property
    def is_data_source(self):
        """
        bool: whether the pack is a siem pack
        """
        return self._is_data_source

    @status.setter  # type: ignore[attr-defined,no-redef]
    def status(self, status_value):
        """ setter of pack current status.
        """
        logging.info(f"Pack '{self.name}' status is set to '{status_value}'")
        self._status = status_value

    @property
    def public_storage_path(self):
        """ str: public gcs path of uploaded pack.
        """
        return self._public_storage_path

    @public_storage_path.setter
    def public_storage_path(self, path_value):
        """ setter of public gcs path of uploaded pack.
        """
        self._public_storage_path = path_value

    @property
    def support_type(self):
        """ str: support type of the pack.
        """
        return self._support_type

    @support_type.setter
    def support_type(self, support_value):
        """ setter of support type of the pack.
        """
        self._support_type = support_value

    @property
    def current_version(self):
        """ str: current version of the pack.
        """
        return self._current_version

    @current_version.setter
    def current_version(self, current_version_value):
        """ setter of current version of the pack.
        """
        self._current_version = current_version_value

    @property
    def hidden(self):
        """ bool: internal content field for preventing pack from being displayed.
        """
        return self._hidden

    @hidden.setter
    def hidden(self, hidden_value):
        """ setter of hidden property of the pack.
        """
        self._hidden = hidden_value

    @property
    def description(self):
        """ str: Description of the pack (found in pack_metadata.json).
        """
        return self._description

    @description.setter
    def description(self, description_value):
        """ setter of description property of the pack.
        """
        self._description = description_value

    @property
    def display_name(self):
        """ str: Display name of the pack (found in pack_metadata.json).
        """
        return self._display_name

    @property
    def pack_metadata(self):
        """ dict: the pack_metadata.
        """
        return self._pack_metadata

    @display_name.setter  # type: ignore[attr-defined,no-redef]
    def display_name(self, display_name_value):
        """ setter of display name property of the pack.
        """
        self._display_name = display_name_value

    @property
    def server_min_version(self):
        """ str: server min version according to collected items.
        """
        if not self._server_min_version or self._server_min_version == "99.99.99":
            return Metadata.SERVER_DEFAULT_MIN_VERSION
        else:
            return self._server_min_version

    @property
    def downloads_count(self):
        """ str: packs downloads count.
        """
        return self._downloads_count

    @downloads_count.setter
    def downloads_count(self, download_count_value):
        """ setter of downloads count property of the pack.
        """
        self._downloads_count = download_count_value

    @property
    def bucket_url(self):
        """ str: pack bucket_url.
        """
        return self._bucket_url

    @bucket_url.setter
    def bucket_url(self, bucket_url):
        """ str: pack bucket_url.
        """
        self._bucket_url = bucket_url

    @property
    def aggregated(self):
        """ str: pack aggregated release notes or not.
        """
        return self._aggregated

    @property
    def aggregation_str(self):
        """ str: pack aggregated release notes or not.
        """
        return self._aggregation_str

    @property
    def create_date(self):
        """ str: pack create date.
        """
        return self._create_date

    @create_date.setter
    def create_date(self, value):
        self._create_date = value

    @property
    def update_date(self):
        """ str: pack update date.
        """
        return self._update_date

    @update_date.setter
    def update_date(self, value):
        self._update_date = value

    @property
    def uploaded_author_image(self):
        """ bool: whether the pack author image was uploaded or not.
        """
        return self._uploaded_author_image

    @uploaded_author_image.setter
    def uploaded_author_image(self, uploaded_author_image):
        """ bool: whether the pack author image was uploaded or not.
        """
        self._uploaded_author_image = uploaded_author_image

    @property
    def uploaded_integration_images(self):
        """ str: the list of uploaded integration images
        """
        return self._uploaded_integration_images

    @property
    def uploaded_preview_images(self):
        """ str: the list of uploaded preview images
        """
        return self._uploaded_preview_images

    @property
    def uploaded_dynamic_dashboard_images(self):
        """ str: the list of uploaded integration svg images for the dynamic dashboard
        """
        return self._uploaded_dynamic_dashboard_images

    @property
    def zip_path(self):
        return self._zip_path

    @property
    def is_modified(self):
        return self._is_modified

    @property
    def marketplaces(self):
        return self._marketplaces

    @property
    def all_levels_dependencies(self):
        return self._all_levels_dependencies

    @property
    def statistics_metadata(self):
        return {
            Metadata.DOWNLOADS: self.downloads_count,
            Metadata.SEARCH_RANK: self._search_rank,
            Metadata.TAGS: list(self._tags or []),
            Metadata.INTEGRATIONS: self._related_integration_images
        }

    @staticmethod
    def organize_integration_images(pack_integration_images: list, pack_dependencies_integration_images_dict: dict,
                                    pack_dependencies_by_download_count: list):
        """ By Issue #32038
        1. Sort pack integration images by alphabetical order
        2. Sort pack dependencies by download count
        Pack integration images are shown before pack dependencies integration images

        Args:
            pack_integration_images (list): list of pack integration images
            pack_dependencies_integration_images_dict: a mapping of pack dependency name to its integration images
            pack_dependencies_by_download_count: a list of pack dependencies sorted by download count

        Returns:
            list: list of sorted integration images

        """

        def sort_by_name(integration_image: dict):
            return integration_image.get('name', '')

        # sort packs integration images
        pack_integration_images = sorted(pack_integration_images, key=sort_by_name)

        # sort pack dependencies integration images
        all_dep_int_imgs = pack_integration_images
        for dep_pack_name in pack_dependencies_by_download_count:
            if dep_pack_name in pack_dependencies_integration_images_dict:
                logging.debug(f'Adding {dep_pack_name} to deps int imgs')
                dep_int_imgs = sorted(pack_dependencies_integration_images_dict[dep_pack_name], key=sort_by_name)
                for dep_int_img in dep_int_imgs:
                    if dep_int_img not in all_dep_int_imgs:  # avoid duplicates
                        all_dep_int_imgs.append(dep_int_img)

        return all_dep_int_imgs

    @staticmethod
    def _get_all_pack_images(index_folder_path, pack_integration_images: list, display_dependencies_images: list,
                             pack_dependencies_by_download_count):
        """ Returns data of uploaded pack integration images and it's path in gcs. Pack dependencies integration images
        are added to that result as well.

        Args:
             pack_integration_images (list): list of uploaded to gcs integration images and it paths in gcs.
             display_dependencies_images (list): list of pack names of additional dependencies images to display.
             dependencies_metadata (dict): all level dependencies data.
             pack_dependencies_by_download_count (list): list of pack names that are dependencies of the given pack
            sorted by download count.

        Returns:
            list: collection of integration display name and it's path in gcs.

        """
        dependencies_integration_images_dict: dict = {}

        for pack_id in display_dependencies_images:
            dependency_metadata = load_json(f"{index_folder_path}/{pack_id}/metadata.json")
            for dep_int_img in dependency_metadata.get('integrations', []):
                dep_int_img_gcs_path = dep_int_img.get('imagePath', '')  # image public url
                dep_int_img['name'] = Pack.remove_contrib_suffix_from_name(dep_int_img.get('name', ''))
                dep_pack_name = os.path.basename(os.path.dirname(dep_int_img_gcs_path))

                if dep_pack_name not in display_dependencies_images:
                    continue  # skip if integration image is not part of displayed images of the given pack

                if dep_int_img not in pack_integration_images:  # avoid duplicates in list
                    if dep_pack_name in dependencies_integration_images_dict:
                        dependencies_integration_images_dict[dep_pack_name].append(dep_int_img)
                    else:
                        dependencies_integration_images_dict[dep_pack_name] = [dep_int_img]

        return Pack.organize_integration_images(
            pack_integration_images, dependencies_integration_images_dict, pack_dependencies_by_download_count
        )

    @staticmethod
    def _clean_release_notes(release_notes_lines):
        return re.sub(r'<\!--.*?-->', '', release_notes_lines, flags=re.DOTALL)

    def _parse_pack_metadata(self, parse_dependencies: bool = False):
        """ Parses pack metadata according to issue #19786 and #20091. Part of field may change over the time.

        Args:
            parse_dependencies (bool): Whether to parse dependencies in metadata as well.

        Returns:
            dict: parsed pack metadata.
        """
        pack_metadata = {
            Metadata.CREATED: self._create_date,
            Metadata.UPDATED: self._update_date,
            Metadata.DOWNLOADS: self._downloads_count,
            Metadata.TAGS: list(self._tags or []),
            Metadata.SEARCH_RANK: self._search_rank,
            Metadata.INTEGRATIONS: self._related_integration_images,
        }

        if parse_dependencies:
            pack_metadata[Metadata.DEPENDENCIES] = self._dependencies

        return pack_metadata

    def _get_updated_changelog_entry(self, changelog: dict, version: str, release_notes: str = None,
                                     version_display_name: str = None, build_number_with_prefix: str = None,
                                     released_time: str = None, pull_request_numbers=None, marketplace: str = 'xsoar',
                                     id_set: dict = None):
        """
        Args:
            changelog (dict): The changelog from the production bucket.
            version (str): The version that is the key in the changelog of the entry wished to be updated.
            release_notes (str): The release notes lines to update the entry with.
            version_display_name (str): The version display name to update the entry with.
            build_number_with_prefix(srt): the build number to modify the entry to, including the prefix R (if present).
            released_time: The released time to update the entry with.
            marketplace (str): The marketplace to which the upload is made.

        """
        id_set = id_set if id_set else {}

        changelog_entry = changelog.get(version)
        if not changelog_entry:
            raise Exception('The given version is not a key in the changelog')
        version_display_name = \
            version_display_name if version_display_name else changelog_entry[Changelog.DISPLAY_NAME].split('-')[0]
        build_number_with_prefix = \
            build_number_with_prefix if build_number_with_prefix else \
            changelog_entry[Changelog.DISPLAY_NAME].split('-')[1]

        changelog_entry[Changelog.RELEASE_NOTES] = release_notes
        changelog_entry, _ = self.filter_changelog_entries(
            changelog_entry=changelog_entry,
            version=version,
            marketplace=marketplace,
            id_set=id_set
        )
        changelog_entry[Changelog.DISPLAY_NAME] = f'{version_display_name} - {build_number_with_prefix}'
        changelog_entry[Changelog.RELEASED] = released_time if released_time else changelog_entry[Changelog.RELEASED]
        changelog_entry[Changelog.PULL_REQUEST_NUMBERS] = pull_request_numbers
        return changelog_entry

    def _create_changelog_entry(self, release_notes, version_display_name, build_number,
                                new_version=True, initial_release=False, pull_request_numbers=None,
                                marketplace='xsoar', id_set=None, is_override=False):
        """ Creates dictionary entry for changelog.

        Args:
            release_notes (str): release notes md.
            version_display_name (str): display name version.
            build_number (srt): current build number.
            new_version (bool): whether the entry is new or not. If not new, R letter will be appended to build number.
            initial_release (bool): whether the entry is an initial release or not.
            id_set (dict): The content id set dict.
            is_override (bool): Whether the flow overrides the packs on cloud storage.
        Returns:
            dict: release notes entry of changelog
            bool: Whether the pack is not updated

        """
        id_set = id_set if id_set else {}
        entry_result = {}

        if new_version:
            logging.debug(f"Creating changelog entry for a new version for pack {self.name} and version {version_display_name}")
            pull_request_numbers = self.get_pr_numbers_for_version(version_display_name)
            entry_result = {Changelog.RELEASE_NOTES: release_notes,
                            Changelog.DISPLAY_NAME: f'{version_display_name} - {build_number}',
                            Changelog.RELEASED: datetime.utcnow().strftime(Metadata.DATE_FORMAT),
                            Changelog.PULL_REQUEST_NUMBERS: pull_request_numbers}

        elif initial_release:
            logging.debug(
                f"Creating changelog entry for an initial version for pack {self.name} and version {version_display_name}")
            entry_result = {Changelog.RELEASE_NOTES: release_notes,
                            Changelog.DISPLAY_NAME: f'{version_display_name} - {build_number}',
                            Changelog.RELEASED: self._create_date,
                            Changelog.PULL_REQUEST_NUMBERS: pull_request_numbers}

        elif self.is_modified and not is_override:
            logging.debug(
                f"Creating changelog entry for an existing version for pack {self.name} and version {version_display_name}")
            entry_result = {Changelog.RELEASE_NOTES: release_notes,
                            Changelog.DISPLAY_NAME: f'{version_display_name} - R{build_number}',
                            Changelog.RELEASED: datetime.utcnow().strftime(Metadata.DATE_FORMAT),
                            Changelog.PULL_REQUEST_NUMBERS: pull_request_numbers}

        if entry_result and new_version:
            logging.debug(f"Starting filtering entry for pack {self._pack_name} with version {version_display_name}")
            return self.filter_changelog_entries(
                entry_result,
                version_display_name,
                marketplace, id_set
            )

        return entry_result, False

    def remove_unwanted_files(self):
        """ Iterates over pack folder and removes hidden files and unwanted folders.

        Returns:
            bool: whether the operation succeeded.
        """
        task_status = True
        try:
            for directory in Pack.EXCLUDE_DIRECTORIES:
                if os.path.isdir(f'{self._pack_path}/{directory}'):
                    shutil.rmtree(f'{self._pack_path}/{directory}')
                    logging.debug(f"Deleted {directory} directory from {self._pack_name} pack")

            for root, _dirs, files in os.walk(self._pack_path, topdown=True):
                for pack_file in files:
                    full_file_path = os.path.join(root, pack_file)
                    # removing unwanted files
                    if pack_file.startswith('.') \
                            or pack_file in [Pack.AUTHOR_IMAGE_NAME, Pack.PACK_METADATA] \
                            or pack_file in self._remove_files_list:
                        os.remove(full_file_path)
                        logging.debug(f"Deleted pack {pack_file} file for {self._pack_name} pack")
                        continue

        except Exception:
            task_status = False
            logging.exception(f"Failed to delete ignored files for pack {self._pack_name}")
        finally:
            return task_status

    def sign_pack(self, signature_string=None):
        """ Signs pack folder and creates signature file.

        Args:
            signature_string (str): Base64 encoded string used to sign the pack.

        Returns:
            bool: whether the operation succeeded.
        """
        task_status = False

        try:
            if signature_string:
                with open("keyfile", "wb") as keyfile:
                    keyfile.write(signature_string.encode())
                arg = f'./signDirectory {self._pack_path} keyfile base64'
                signing_process = subprocess.Popen(arg, stdout=subprocess.PIPE, stderr=subprocess.PIPE, shell=True)  # noqa: S602
                output, err = signing_process.communicate()

                if err:
                    logging.error(f"Failed to sign pack for {self._pack_name} - {str(err)}")
                    return None

                logging.debug(f"Signed {self._pack_name} pack successfully")
            else:
                logging.debug(f"No signature provided. Skipped signing {self._pack_name} pack")
            task_status = True
        except Exception:
            logging.exception(f"Failed to sign pack for {self._pack_name}")
        finally:
            return task_status

    @staticmethod
    def zip_folder_items(source_path, source_name, zip_pack_path):
        """
        Zips the source_path
        Args:
            source_path (str): The source path of the folder the items are in.
            zip_pack_path (str): The path to the zip folder.
            source_name (str): The name of the source that should be zipped.
        """
        task_status = False
        try:
            with ZipFile(zip_pack_path, 'w', ZIP_DEFLATED) as pack_zip:
                for root, _dirs, files in os.walk(source_path, topdown=True):
                    for f in files:
                        full_file_path = os.path.join(root, f)
                        relative_file_path = os.path.relpath(full_file_path, source_path)
                        pack_zip.write(filename=full_file_path, arcname=relative_file_path)

            task_status = True
            logging.debug(f"Finished zipping {source_name} folder.")
        except Exception:
            logging.exception(f"Failed in zipping {source_name} folder")
        finally:
            return task_status

    @staticmethod
    def encrypt_pack(zip_pack_path, pack_name, encryption_key, extract_destination_path,
                     private_artifacts_dir, secondary_encryption_key):
        """ decrypt the pack in order to see that the pack was encrypted in the first place.

        Args:
            zip_pack_path (str): The path to the encrypted zip pack.
            pack_name (str): The name of the pack that should be encrypted.
            encryption_key (str): The key which we can decrypt the pack with.
            extract_destination_path (str): The path in which the pack resides.
            private_artifacts_dir (str): The chosen name for the private artifacts directory.
            secondary_encryption_key (str) : A second key which we can decrypt the pack with.
        """
        try:
            current_working_dir = os.getcwd()
            shutil.copy('./encryptor', os.path.join(extract_destination_path, 'encryptor'))
            os.chmod(os.path.join(extract_destination_path, 'encryptor'), stat.S_IXOTH)
            os.chdir(extract_destination_path)

            subprocess.call('chmod +x ./encryptor', shell=True)  # noqa: S602

            output_file = zip_pack_path.replace("_not_encrypted.zip", ".zip")
            full_command = f'./encryptor ./{pack_name}_not_encrypted.zip {output_file} "{encryption_key}"'
            subprocess.call(full_command, shell=True)  # noqa: S602

            secondary_encryption_key_output_file = zip_pack_path.replace("_not_encrypted.zip", ".enc2.zip")
            full_command_with_secondary_encryption = f'./encryptor ./{pack_name}_not_encrypted.zip ' \
                                                     f'{secondary_encryption_key_output_file}' \
                                                     f' "{secondary_encryption_key}"'
            subprocess.call(full_command_with_secondary_encryption, shell=True)  # noqa: S602

            new_artefacts = Path(current_working_dir, private_artifacts_dir)
            if new_artefacts.exists():
                shutil.rmtree(new_artefacts)
            new_artefacts.mkdir(parents=True, exist_ok=True)
            shutil.copy(zip_pack_path, new_artefacts / f'{pack_name}_not_encrypted.zip')
            shutil.copy(output_file, new_artefacts / f'{pack_name}.zip')
            shutil.copy(secondary_encryption_key_output_file, new_artefacts / f'{pack_name}.enc2.zip')
            os.chdir(current_working_dir)
        except (subprocess.CalledProcessError, shutil.Error) as error:
            logging.error(f"Error while trying to encrypt pack. {error}")

    def decrypt_pack(self, encrypted_zip_pack_path, decryption_key):
        """ decrypt the pack in order to see that the pack was encrypted in the first place.

        Args:
            encrypted_zip_pack_path (str): The path for the encrypted zip pack.
            decryption_key (str): The key which we can decrypt the pack with.

        Returns:
            bool: whether the decryption succeeded.
        """
        try:
            current_working_dir = os.getcwd()
            extract_destination_path = f'{current_working_dir}/decrypt_pack_dir'
            Path(extract_destination_path).mkdir(parents=True, exist_ok=True)

            shutil.copy('./decryptor', os.path.join(extract_destination_path, 'decryptor'))
            secondary_encrypted_pack_path = os.path.join(extract_destination_path, 'encrypted_zip_pack.zip')
            shutil.copy(encrypted_zip_pack_path, secondary_encrypted_pack_path)
            os.chmod(os.path.join(extract_destination_path, 'decryptor'), stat.S_IXOTH)
            output_decrypt_file_path = f"{extract_destination_path}/decrypt_pack.zip"
            os.chdir(extract_destination_path)

            subprocess.call('chmod +x ./decryptor', shell=True)  # noqa: S602
            full_command = f'./decryptor {secondary_encrypted_pack_path} {output_decrypt_file_path} "{decryption_key}"'
            process = subprocess.Popen(full_command, stdout=subprocess.PIPE, stderr=subprocess.PIPE, shell=True)  # noqa: S602
            stdout, stderr = process.communicate()
            shutil.rmtree(extract_destination_path)
            os.chdir(current_working_dir)
            if stdout:
                logging.debug(str(stdout))
            if stderr:
                logging.error(f"Error: Premium pack {self._pack_name} should be encrypted, but isn't.")
                return False
            return True

        except subprocess.CalledProcessError as error:
            logging.exception(f"Error while trying to decrypt pack. {error}")
            return False

    def is_pack_encrypted(self, encrypted_zip_pack_path, decryption_key):
        """ Checks if the pack is encrypted by trying to decrypt it.

        Args:
            encrypted_zip_pack_path (str): The path for the encrypted zip pack.
            decryption_key (str): The key which we can decrypt the pack with.

        Returns:
            bool: whether the pack is encrypted.
        """
        return self.decrypt_pack(encrypted_zip_pack_path, decryption_key)

    def zip_pack(self, extract_destination_path="", encryption_key="",
                 private_artifacts_dir='private_artifacts', secondary_encryption_key=""):
        """ Zips pack folder.

        Returns:
            bool: whether the operation succeeded.
            str: full path to created pack zip.
        """
        self._zip_path = f"{self._pack_path}.zip" if not encryption_key else f"{self._pack_path}_not_encrypted.zip"
        source_path = self._pack_path
        source_name = self._pack_name
        task_status = self.zip_folder_items(source_path, source_name, self._zip_path)
        # if failed to zip, skip encryption
        if task_status and encryption_key:
            try:
                Pack.encrypt_pack(self._zip_path, source_name, encryption_key, extract_destination_path,
                                  private_artifacts_dir, secondary_encryption_key)
                # If the pack needs to be encrypted, it is initially at a different location than this final path
            except Exception:
                task_status = False
                logging.exception(f"Failed in encrypting {source_name} folder")
        final_path_to_zipped_pack = f"{source_path}.zip"
        return task_status, final_path_to_zipped_pack

    def sign_and_zip_pack(self, signature_key, uploaded_packs_dir=None):
        """
        Signs and zips the pack before uploading it to GCP.

        Args:
            pack (Pack): Pack to be zipped.
            signature_key (str): Base64 encoded string used to sign the pack.
            uploaded_packs_dir: Directory path to save the pack zip in build artifacts.

        Returns:
            (bool): Whether the zip was successful
        """

        if not self.remove_unwanted_files():
            self._status = PackStatus.FAILED_REMOVING_PACK_SKIPPED_FOLDERS.name
            self.cleanup()
            return False

        if not self.sign_pack(signature_key):
            self._status = PackStatus.FAILED_SIGNING_PACKS.name
            self.cleanup()
            return False

        task_status, _ = self.zip_pack()
        if not task_status:
            self._status = PackStatus.FAILED_ZIPPING_PACK_ARTIFACTS.name
            self.cleanup()
            return False

        if uploaded_packs_dir:
            shutil.copyfile(self.zip_path, uploaded_packs_dir / f"{self.name}.zip")
        logging.debug(f"Finished sign_and_zip_pack for pack '{self.name}', {self.zip_path=}")
        return True

    def upload_encrypted_private_content_to_storage(self, storage_bucket, storage_base_path, pack_artifacts_path):
        """For private content packs, change path to an encrypted path and upload it to GCP.

        Args:
            storage_bucket (google.cloud.storage.bucket.Bucket): google cloud storage bucket.
            storage_base_path (str): The upload destination in the target bucket.
            pack_artifacts_path (str): Path to where we are saving pack artifacts.
        """
        secondary_encryption_key_pack_name = f"{self._pack_name}.enc2.zip"
        secondary_encryption_key_bucket_path = os.path.join(storage_base_path, self.name, self.current_version,
                                                            secondary_encryption_key_pack_name)

        #  In some cases the path given is actually a zip.
        if isinstance(pack_artifacts_path, str) and pack_artifacts_path.endswith('content_packs.zip'):
            _pack_artifacts_path = pack_artifacts_path.replace('/content_packs.zip', '')
        else:
            _pack_artifacts_path = pack_artifacts_path

        secondary_encryption_key_artifacts_path = self.zip_path.replace(f'{self._pack_name}',
                                                                        f'{self._pack_name}.enc2')

        blob = storage_bucket.blob(secondary_encryption_key_bucket_path)
        blob.cache_control = "no-cache,max-age=0"  # disabling caching for pack blob
        with open(secondary_encryption_key_artifacts_path, "rb") as pack_zip:
            blob.upload_from_file(pack_zip)

        logging.debug(
            f"Copying {secondary_encryption_key_artifacts_path} to {_pack_artifacts_path}/"
            f"packs/{self._pack_name}.zip")
        shutil.copy(secondary_encryption_key_artifacts_path,
                    f'{_pack_artifacts_path}/packs/{self._pack_name}.zip')

    def upload_to_storage(self, zip_pack_path, storage_bucket, storage_base_path,
                          private_content=False, pack_artifacts_path=None, with_dependencies_path=None):
        """ Manages the upload of pack zip artifact to correct path in cloud storage.
        The zip pack will be uploaded by default to following path: /content/packs/pack_name/pack_current_version.
        If with_dependencies_path is provided it will override said path, and will save the item to that destination.

        Args:
            zip_pack_path (str): full path to pack zip artifact.
            storage_bucket (google.cloud.storage.bucket.Bucket): google cloud storage bucket.
            storage_base_path (str): The upload destination in the target bucket for all packs (in the format of
                                     <some_path_in_the_target_bucket>/content/Packs).
            private_content (bool): Is being used in a private content build.
            pack_artifacts_path (str): Path to where we are saving pack artifacts.
            with_dependencies_path (str): If provided, will override version_pack_path calculation and will use this path instead

        Returns:
            bool: whether the operation succeeded.
        """

        task_status = True
        try:
            if with_dependencies_path:
                if private_content:
                    logging.warning("Private content does not support overridden argument")
                    return task_status
                dest_path_to_upload = with_dependencies_path
            else:
                version_pack_path = os.path.join(storage_base_path, self.name, self.current_version)
                logging.debug(f"Uploading pack '{self._pack_name}' to storage")

                dest_path_to_upload = os.path.join(version_pack_path, f"{self._pack_name}.zip")

            blob = storage_bucket.blob(dest_path_to_upload)
            blob.cache_control = "no-cache,max-age=0"  # disabling caching for pack blob
            with open(zip_pack_path, "rb") as pack_zip:
                blob.upload_from_file(pack_zip)

            if private_content:
                self.upload_encrypted_private_content_to_storage(storage_bucket, storage_base_path, pack_artifacts_path)

            self.public_storage_path = blob.public_url
            logging.success(f"Uploaded '{self._pack_name}' pack to {dest_path_to_upload} path.")

            return task_status
        except Exception:
            task_status = False
            logging.exception(f"Failed in uploading {self._pack_name} pack to gcs.")
            return task_status

    def copy_and_upload_to_storage(self, production_bucket, build_bucket, successful_packs_dict,
                                   successful_uploaded_dependencies_zip_packs_dict, storage_base_path, build_bucket_base_path):
        """ Manages the copy of pack zip artifact from the build bucket to the production bucket.
        The zip pack will be copied to following path: /content/packs/pack_name/pack_current_version if
        the pack exists in the successful_packs_dict from Prepare content step in Create Instances job.

        Args:
            production_bucket (google.cloud.storage.bucket.Bucket): google cloud production bucket.
            build_bucket (google.cloud.storage.bucket.Bucket): google cloud build bucket.
            successful_packs_dict (dict): the dict of all packs were uploaded in prepare content step
            successful_uploaded_dependencies_zip_packs_dict (dict): the dict of all packs that successfully updated
            their dependencies zip file.
            storage_base_path (str): The target destination of the upload in the target bucket.
            build_bucket_base_path (str): The path of the build bucket in gcp.
        Returns:
            bool: Status - whether the operation succeeded.
            bool: Skipped pack - true in case of pack existence at the targeted path and the copy process was skipped,
             otherwise returned False.

        """
        task_status = True
        pack_was_uploaded_in_prepare_content = self._pack_name in successful_packs_dict
        pack_dependencies_zip_was_uploaded = self._pack_name in successful_uploaded_dependencies_zip_packs_dict
        if not pack_was_uploaded_in_prepare_content and not pack_dependencies_zip_was_uploaded:
            logging.warning("The following packs already exist at storage.")
            logging.warning(f"Skipping step of uploading {self._pack_name}.zip to storage.")
            return True, True

        elif pack_was_uploaded_in_prepare_content:

            latest_pack_version = successful_packs_dict[self._pack_name][BucketUploadFlow.LATEST_VERSION]

            build_version_pack_path = os.path.join(build_bucket_base_path, self._pack_name, latest_pack_version)

            # Verifying that the latest version of the pack has been uploaded to the build bucket
            existing_bucket_version_files = [f.name for f in build_bucket.list_blobs(prefix=build_version_pack_path)]
            if not existing_bucket_version_files:
                logging.error(f"{self._pack_name} latest version ({latest_pack_version}) was not found on build bucket at "
                              f"path {build_version_pack_path}.")
                return False, False

            # We upload the pack zip object taken from the build bucket into the production bucket
            prod_version_pack_path = os.path.join(storage_base_path, self._pack_name, latest_pack_version)
            prod_pack_zip_path = os.path.join(prod_version_pack_path, f'{self._pack_name}.zip')
            build_pack_zip_path = os.path.join(build_version_pack_path, f'{self._pack_name}.zip')
            build_pack_zip_blob = build_bucket.blob(build_pack_zip_path)

            try:
                copied_blob = build_bucket.copy_blob(
                    blob=build_pack_zip_blob, destination_bucket=production_bucket, new_name=prod_pack_zip_path
                )
                copied_blob.cache_control = "no-cache,max-age=0"  # disabling caching for pack blob
                self.public_storage_path = copied_blob.public_url
                task_status = copied_blob.exists()
            except Exception as e:
                pack_suffix = os.path.join(self._pack_name, latest_pack_version, f'{self._pack_name}.zip')
                logging.exception(f"Failed copying {pack_suffix}. Additional Info: {str(e)}")
                return False, False

            if not task_status:
                logging.error(f"Failed in uploading {self._pack_name} pack to production gcs.")
            else:
                # Determine if pack versions were aggregated during upload
                agg_str = successful_packs_dict[self._pack_name].get('aggregated')
                if agg_str:
                    self._aggregated = True
                    self._aggregation_str = agg_str
                logging.success(f"Uploaded {self._pack_name} pack to {prod_pack_zip_path} path.")

        # handle dependenices zip upload when found in build bucket
        self.copy_and_upload_dependencies_zip_to_storage(
            build_bucket,
            build_bucket_base_path,
            production_bucket,
            storage_base_path
        )

        return task_status, False

    def copy_and_upload_dependencies_zip_to_storage(self, build_bucket, build_bucket_base_path, production_bucket,
                                                    storage_base_path):
        pack_with_deps_name = f'{self._pack_name}_with_dependencies.zip'
        build_pack_with_deps_path = os.path.join(build_bucket_base_path, self._pack_name, pack_with_deps_name)
        existing_bucket_deps_files = [f.name for f in build_bucket.list_blobs(prefix=build_pack_with_deps_path)]
        if existing_bucket_deps_files:
            logging.info(f"{self._pack_name} with dependencies was found. path {build_pack_with_deps_path}.")

            # We upload the pack dependencies zip object taken from the build bucket into the production bucket
            prod_version_pack_deps_zip_path = os.path.join(storage_base_path, self._pack_name, pack_with_deps_name)
            build_pack_deps_zip_blob = build_bucket.blob(build_pack_with_deps_path)

            try:
                copied_blob = build_bucket.copy_blob(
                    blob=build_pack_deps_zip_blob,
                    destination_bucket=production_bucket,
                    new_name=prod_version_pack_deps_zip_path
                )
                copied_blob.cache_control = "no-cache,max-age=0"  # disabling caching for pack blob
                self.public_storage_path = copied_blob.public_url
                dep_task_status = copied_blob.exists()
                if not dep_task_status:
                    logging.error(f"Failed in uploading {self._pack_name} pack with dependencies to production gcs.")
            except Exception as e:
                pack_deps_zip_suffix = os.path.join(self._pack_name, pack_with_deps_name)
                logging.exception(f"Failed copying {pack_deps_zip_suffix}. Additional Info: {str(e)}")

    def get_changelog_latest_rn(self, changelog_index_path: str) -> tuple[dict, Version, str]:
        """
        Returns the changelog file contents and the last version of rn in the changelog file
        Args:
            changelog_index_path (str): the changelog.json file path in the index

        Returns: the changelog file contents, the last version,  and contents of rn in the changelog file

        """
        logging.debug(f"Found Changelog for: {self._pack_name}")
        if os.path.exists(changelog_index_path):
            try:
                with open(changelog_index_path) as changelog_file:
                    changelog = json.load(changelog_file)
            except json.JSONDecodeError:
                changelog = {}
        else:
            changelog = {}
        # get the latest rn version in the changelog.json file
        changelog_rn_versions = [Version(ver) for ver in changelog]
        # no need to check if changelog_rn_versions isn't empty because changelog file exists
        changelog_latest_rn_version = max(changelog_rn_versions)
        changelog_latest_rn = changelog[str(changelog_latest_rn_version)]["releaseNotes"]

        return changelog, changelog_latest_rn_version, changelog_latest_rn

    def get_modified_release_notes_lines(self, release_notes_dir: str, new_release_notes_versions: list,
                                         changelog: dict, modified_rn_files: list):
        """
        In the case where an rn file was changed, this function returns the new content
        of the release note in the format suitable for the changelog file.
        In general, if two rn files are created between two consecutive upload runs (i.e. pack was changed twice),
        the rn files are being aggregated and the latter version is the one that is being used as a key in the changelog
        file, and the aggregated rns as the value.
        Hence, in the case of changing an rn as such, this function re-aggregates all of the rns under the
        corresponding version key, and returns the aggregated data, in the right format, as value under that key.

        Args:
            release_notes_dir (str): the path to the release notes dir
            new_release_notes_versions (list): a list of the new versions of release notes in the pack since the
             last upload. This means they were already handled on this upload run (and aggregated if needed).
            changelog (dict): the changelog from the production bucket.
            modified_rn_files (list): a list of the rn files that were modified according to the last commit in
             'filename.md' format.

        Returns:
            A dict of modified version and their release notes contents, for modified
              in the current index file


        """

        modified_versions_dict = {}

        for rn_filename in modified_rn_files:
            version = underscore_file_name_to_dotted_version(rn_filename)
            # Should only apply on modified files that are not the last rn file
            if version in new_release_notes_versions:
                continue
            # The case where the version is a key in the changelog file,
            # and the value is not an aggregated release note
            if is_the_only_rn_in_block(release_notes_dir, version, changelog):
                logging.debug("The version is a key in the changelog file and by itself in the changelog block")
                with open(os.path.join(release_notes_dir, rn_filename)) as rn_file:
                    rn_lines = rn_file.read()
                modified_versions_dict[version] = self._clean_release_notes(rn_lines).strip()
                logging.debug(f"Cleaned release notes from: {rn_lines} to: {modified_versions_dict[version]}")
            # The case where the version is not a key in the changelog file or it is a key of aggregated content
            else:
                logging.debug(f'The "{version}" version is not a key in the changelog file or it is a key of'
                              f' aggregated content')
                same_block_versions_dict, higher_nearest_version = self.get_same_block_versions(
                    release_notes_dir, version, changelog)
                modified_versions_dict[higher_nearest_version] = aggregate_release_notes_for_marketplace(
                    same_block_versions_dict)

        return modified_versions_dict

    def get_same_block_versions(self, release_notes_dir: str, version: str, changelog: dict):
        """
        Get a dict of the version as key and rn data as value of all of the versions that are in the same
        block in the changelog file as the given version (these are the versions that were aggregates together
        during a single upload priorly).

        Args:
            release_notes_dir (str): the path to the release notes dir
            version (str): the wanted version
            changelog (dict): the changelog from the production bucket.

        Returns:
            A dict of version, rn data for all corresponding versions, and the highest version among those keys as str

        """
        lowest_version = [Version(Pack.PACK_INITIAL_VERSION)]
        lower_versions: list = []
        higher_versions: list = []
        same_block_versions_dict: dict = {}
        for item in changelog:  # divide the versions into lists of lower and higher than given version
            (lower_versions if Version(item) < Version(version) else higher_versions).append(Version(item))
        higher_nearest_version = min(higher_versions)
        lower_versions = lower_versions + lowest_version  # if the version is 1.0.0, ensure lower_versions is not empty
        lower_nearest_version = max(lower_versions)
        for rn_filename in filter_dir_files_by_extension(release_notes_dir, '.md'):
            current_version = underscore_file_name_to_dotted_version(rn_filename)
            # Catch all versions that are in the same block
            if lower_nearest_version < Version(current_version) <= higher_nearest_version:
                with open(os.path.join(release_notes_dir, rn_filename)) as rn_file:
                    rn_lines = rn_file.read()
                same_block_versions_dict[current_version] = self._clean_release_notes(rn_lines).strip()
        return same_block_versions_dict, str(higher_nearest_version)

    def get_release_notes_lines(self, release_notes_dir: str, changelog_latest_rn_version: Version,
                                changelog_latest_rn: str) -> tuple[str, str, list]:
        """
        Prepares the release notes contents for the new release notes entry
        Args:
            release_notes_dir (str): the path to the release notes dir
            changelog_latest_rn_version (Version): the last version of release notes in the changelog.json file
            changelog_latest_rn (str): the last release notes in the changelog.json file

        Returns: The release notes contents, the latest release notes version (in the release notes directory),
        and a list of the new rn versions that this is the first time they have been uploaded.

        """
        found_versions: list = []
        pack_versions_dict: dict = {}
        for filename in sorted(filter_dir_files_by_extension(release_notes_dir, '.md')):
            version = underscore_file_name_to_dotted_version(filename)

            # Aggregate all rn files that are bigger than what we have in the changelog file
            if Version(version) > changelog_latest_rn_version:
                with open(os.path.join(release_notes_dir, filename)) as rn_file:
                    rn_lines = rn_file.read()
                pack_versions_dict[version] = self._clean_release_notes(rn_lines).strip()

            found_versions.append(Version(version))

        latest_release_notes_version = max(found_versions)
        latest_release_notes_version_str = str(latest_release_notes_version)
        logging.debug(f"Latest ReleaseNotes version is: {latest_release_notes_version_str}")

        if len(pack_versions_dict) > 1:
            # In case that there is more than 1 new release notes file, wrap all release notes together for one
            # changelog entry
            aggregation_str = f"[{', '.join(str(lv) for lv in found_versions if lv > changelog_latest_rn_version)}]" \
                              f" => {latest_release_notes_version_str}"
            logging.debug(f"Aggregating ReleaseNotes versions: {aggregation_str}")
            release_notes_lines = aggregate_release_notes_for_marketplace(pack_versions_dict)
            self._aggregated = True
            self._aggregation_str = aggregation_str
        elif len(pack_versions_dict) == 1:
            # In case where there is only one new release notes file
            release_notes_lines = pack_versions_dict[latest_release_notes_version_str]
        else:
            # In case where the pack is up to date, i.e. latest changelog is latest rn file
            # We should take the release notes from the index as it has might been aggregated
            logging.debug(f'No new RN file was detected for pack {self._pack_name}, taking latest RN from the index')
            release_notes_lines = changelog_latest_rn
        new_release_notes_versions = list(pack_versions_dict.keys())

        return release_notes_lines, latest_release_notes_version_str, new_release_notes_versions

    def assert_upload_bucket_version_matches_release_notes_version(self,
                                                                   changelog: dict,
                                                                   latest_release_notes: str) -> None:
        """
        Sometimes there is a the current bucket is not merged from master there could be another version in the upload
        bucket, that does not exist in the current branch.
        This case can cause unpredicted behavior and we want to fail the build.
        This method validates that this is not the case in the current build, and if it does - fails it with an
        assertion error.
        Args:
            changelog: The changelog from the production bucket.
            latest_release_notes: The latest release notes version string in the current branch
        """
        changelog_latest_release_notes = max(changelog, key=lambda k: Version(k))  # pylint: disable=W0108
        assert Version(latest_release_notes) >= Version(changelog_latest_release_notes), \
            f'{self._pack_name}: Version mismatch detected between upload bucket and current branch\n' \
            f'Upload bucket version: {changelog_latest_release_notes}\n' \
            f'current branch version: {latest_release_notes}\n' \
            'Please Merge from master and rebuild'

    def get_rn_files_names(self, diff_files_list):
        """
        Args:
            modified_rn_files_paths: a list containing all modified files in the current pack, generated
            by comparing the old and the new commit hash.
        Returns:
            The names of the modified release notes files out of the given list only,
            as in the names of the files that are under ReleaseNotes directory in the format of 'filename.md'.
        """
        modified_rn_files = []
        for file_path in diff_files_list:
            file_a_path = file_path.a_path
            if not self.is_pack_release_notes_file(file_a_path):
                continue
            logging.debug(f"Found file path '{file_a_path}' as a modified release notes file of pack '{self._pack_name}'")
            modified_file_path_parts = os.path.normpath(file_a_path).split(os.sep)
            modified_rn_files.append(modified_file_path_parts[-1])
        return modified_rn_files

    def is_pack_release_notes_file(self, file_path: str):
        """ Indicates whether a file_path is an MD release notes file of the pack or not
        Args:
            file_path (str): The file path.
        Returns:
            bool: True if the file is a release notes file or False otherwise
        """
        return all([
            file_path.startswith(os.path.join(PACKS_FOLDER, self._pack_name, self.RELEASE_NOTES)),
            os.path.basename(os.path.dirname(file_path)) == self.RELEASE_NOTES,
            os.path.basename(file_path).endswith('.md')
        ])

    def prepare_release_notes(self, index_folder_path, build_number, diff_files_list=None,
                              marketplace='xsoar', id_set=None, is_override=False):
        """
        Handles the creation and update of the changelog.json files.
        Args:
            index_folder_path (str): Path to the unzipped index json.
            build_number (str): circleCI build number.
            modified_rn_files_paths (list): list of paths of the pack's modified file
            marketplace (str): The marketplace to which the upload is made.
            is_override (bool): Whether the flow overrides the packs on cloud storage.
        Returns:
            bool: whether the operation succeeded.
            bool: whether running build has not updated pack release notes.
            list: pack versions to keep in the changelog
        """
        task_status = False
        not_updated_build = False
        release_notes_dir = os.path.join(self._pack_path, Pack.RELEASE_NOTES)

        diff_files_list = diff_files_list or []
        id_set = id_set if id_set else {}
        pack_versions_to_keep: list[str] = []

        try:
            logging.debug(f"Starting prepare_release_notes for pack '{self._pack_name}'")
            changelog_index_path = os.path.join(index_folder_path, self._pack_name, Pack.CHANGELOG_JSON)

            changelog: dict = {}
            if os.path.exists(changelog_index_path):
                changelog, changelog_latest_rn_version, changelog_latest_rn = \
                    self.get_changelog_latest_rn(changelog_index_path)

                if os.path.exists(release_notes_dir):
                    # Handling latest release notes files
                    release_notes_lines, latest_release_notes, new_release_notes_versions = \
                        self.get_release_notes_lines(
                            release_notes_dir, changelog_latest_rn_version, changelog_latest_rn)
                    self.assert_upload_bucket_version_matches_release_notes_version(changelog, latest_release_notes)

                    # Handling modified old release notes files, if there are any
                    rn_files_names = self.get_rn_files_names(diff_files_list)
                    modified_release_notes_lines_dict = self.get_modified_release_notes_lines(
                        release_notes_dir, new_release_notes_versions, changelog, rn_files_names)

                    if self._current_version != latest_release_notes:
                        logging.error(f"Version mismatch detected between the pack's current version in "
                                      f"pack_metadata.json: {self._current_version} and latest release notes "
                                      f"version: {latest_release_notes}.")
                        task_status = False
                        return task_status, not_updated_build, pack_versions_to_keep
                    else:
                        if latest_release_notes in changelog:
                            logging.debug(f"Found existing release notes for version: {latest_release_notes}")
                            version_changelog, not_updated_build = self._create_changelog_entry(
                                release_notes=release_notes_lines,
                                version_display_name=latest_release_notes,
                                build_number=build_number,
                                new_version=False,
                                pull_request_numbers=changelog.get(latest_release_notes,
                                                                   {}).get(Changelog.PULL_REQUEST_NUMBERS, []),
                                marketplace=marketplace,
                                id_set=id_set,
                                is_override=is_override
                            )

                        else:
                            logging.debug(f"Created new release notes for version: {latest_release_notes}")
                            version_changelog, not_updated_build = self._create_changelog_entry(
                                release_notes=release_notes_lines,
                                version_display_name=latest_release_notes,
                                build_number=build_number,
                                new_version=True,
                                marketplace=marketplace,
                                id_set=id_set,
                            )

                        if version_changelog:
                            changelog[latest_release_notes] = version_changelog

                        if modified_release_notes_lines_dict:
                            logging.debug(f"Updating changelog entries for modified release notes: "
                                          f"{modified_release_notes_lines_dict}")
                            for version, modified_release_notes_lines in modified_release_notes_lines_dict.items():
                                versions, _ = self.get_same_block_versions(release_notes_dir, version, changelog)
                                all_relevant_pr_nums_for_unified = list({pr_num for _version in versions
                                                                        for pr_num in self.get_pr_numbers_for_version(_version)})
                                updated_entry = self._get_updated_changelog_entry(
                                    changelog=changelog,
                                    version=version,
                                    release_notes=modified_release_notes_lines,
                                    pull_request_numbers=all_relevant_pr_nums_for_unified,
                                    marketplace=marketplace,
                                    id_set=id_set
                                )
                                changelog[version] = updated_entry

                else:
                    if len(changelog.keys()) > 1:
                        # If there is no release notes dir but the changelog has a few entries in it,
                        # there is a mismatch
                        logging.warning(
                            f"{self._pack_name} pack mismatch between {Pack.CHANGELOG_JSON} and {Pack.RELEASE_NOTES}")
                        task_status, not_updated_build = True, True

                    else:
                        # allow changing the initial changelog version
                        first_key_in_changelog = list(changelog.keys())[0]
                        version_changelog, not_updated_build = self._create_changelog_entry(
                            release_notes=self.description,
                            version_display_name=first_key_in_changelog,
                            build_number=build_number,
                            initial_release=True,
                            new_version=False,
                            marketplace=marketplace,
                            id_set=id_set)

                        if version_changelog:
                            changelog[first_key_in_changelog] = version_changelog

                        logging.debug(f"Found existing release notes in {Pack.CHANGELOG_JSON} for version: "
                                      f"{first_key_in_changelog} of pack {self._pack_name}. Modifying this version in "
                                      f"{Pack.CHANGELOG_JSON}")

            elif self._hidden:
                logging.warning(f"Pack {self._pack_name} is hidden. Skipping release notes handling.")
                task_status = True
                not_updated_build = True
                return task_status, not_updated_build, pack_versions_to_keep

            else:
                # if there is no changelog file for the pack, this is a new pack, and we start it's changelog at it's
                # current version
                first_pack_release_notes = ''
                first_release_notes_path = os.path.join(release_notes_dir, '1_0_0.md')

                # If an 1_0_0.md release notes file exist then add it to the changelog, otherwise take the pack description
                if os.path.exists(first_release_notes_path):
                    with open(first_release_notes_path) as rn_file:
                        first_pack_release_notes = rn_file.read()
                else:
                    first_pack_release_notes = self.description

                version_changelog, not_updated_build = self._create_changelog_entry(
                    release_notes=first_pack_release_notes,
                    version_display_name=self._current_version,
                    build_number=build_number,
                    new_version=True,
                    initial_release=True,
                    marketplace=marketplace,
                    id_set=id_set
                )

                if version_changelog:
                    changelog = {
                        self._current_version: version_changelog
                    }

                logging.debug(f'Created {Pack.CHANGELOG_JSON} for pack {self._pack_name} starting at version'
                              f' {self._current_version}')

            # Update change log entries with BC flag.
            self.add_bc_entries_if_needed(release_notes_dir, changelog)

            # Remove old entries from change log
            pack_versions_to_keep = remove_old_versions_from_changelog(changelog)

            logging.debug(f'Versions to keep for pack: {self._pack_name} = {pack_versions_to_keep}')
            # write back changelog with changes to pack folder
            with open(os.path.join(self._pack_path, Pack.CHANGELOG_JSON), "w") as pack_changelog:
                json.dump(changelog, pack_changelog, indent=4)

            task_status = True
            logging.debug(f"Finished creating {Pack.CHANGELOG_JSON} for {self._pack_name}")
        except Exception as e:
            logging.error(f"Failed creating {Pack.CHANGELOG_JSON} file for {self._pack_name}.\n "
                          f"Additional info: {e}")
        finally:
            return task_status, not_updated_build, pack_versions_to_keep

    def filter_changelog_entries(self, changelog_entry: dict, version: str, marketplace: str, id_set: dict):
        """
        Filters the changelog entries by the entities that are given from id-set.
        This is to avoid RN entries/changes/messages that are not relevant to the current marketplace.

        The filter is done in two parts:
        1. Filter the entry by marketplace intended tags.
        2. Filter by the entity display name if it doesn't exist in id-set.

        If there are no entries after filtering then the pack will be skipped and not be uploaded.

        Args:
            changelog_entry: The version changelog object.
            version: The changelog's version.
            marketplace: The marketplace to which the upload is made.
            id_set: The id set dict.

        Returns:
            (dict) The filtered changelog entry.
            (bool) Whether the pack is not updated because the entries are not relevant to the current marketplace.
        """
        logging.debug(f"Starting to filter changelog entries by the entities that are given from id-set for pack "
                      f"{self._pack_name} and marketplace {marketplace}")

        release_notes = self.filter_release_notes_by_tags(changelog_entry.get(Changelog.RELEASE_NOTES), marketplace)

        # Convert the RN entries to a Dict
        release_notes_dict = self.get_release_notes_dict(version, release_notes)
        logging.debug(f"Release notes entries in dict - {release_notes_dict}")

        if self.release_notes_dont_contain_entities_sections(release_notes_str=release_notes,
                                                             release_notes_dict=release_notes_dict):
            logging.debug(f"The pack {self._pack_name} release notes does not contain any entities")
            return changelog_entry, False

        filtered_release_notes_from_tags = self.filter_headers_without_entries(release_notes_dict)  # type: ignore[arg-type]
        filtered_release_notes = self.filter_entries_by_display_name(filtered_release_notes_from_tags, id_set, marketplace)

        # Convert the RN dict to string
        final_release_notes = construct_entities_block(filtered_release_notes).strip()
        if not final_release_notes:
            final_release_notes = f"Changes are not relevant for " \
                                  f"{'XSIAM' if marketplace == 'marketplacev2' else marketplace.upper()} marketplace."

        changelog_entry[Changelog.RELEASE_NOTES] = final_release_notes
        logging.debug(f"Finall release notes - \n{changelog_entry[Changelog.RELEASE_NOTES]}")
        return changelog_entry, False

    @staticmethod
    def filter_entries_by_display_name(release_notes: dict, id_set: dict, marketplace="xsoar"):
        """
        Filters the entries by display names and also handles special entities that their display name is not an header.

        Args:
            release_notes (dict): The release notes in a dict.
            display_names (list): The display names that are give from the id-set.
            rn_header (str): The release notes entity header.

        Returns:
            (dict) The filtered release notes entries.
        """
        filtered_release_notes: dict = {}
        for content_type, content_type_rn_entries in release_notes.items():
            content_type_to_filtered_entries: dict = {}

            for content_item_display_name, content_item_rn_notes in content_type_rn_entries.items():

                logging.debug(f"Searching display name '{content_item_display_name}' with rn header "
                              f"'{content_type}' in in id set.")
                if content_item_display_name != '[special_msg]' and not is_content_item_in_id_set(
                        content_item_display_name.replace("New: ", ""), content_type, id_set, marketplace):
                    continue

                if content_item_display_name == '[special_msg]':
                    extracted_names_from_rn = SPECIAL_DISPLAY_NAMES_PATTERN.findall(content_item_rn_notes)

                    for name in extracted_names_from_rn:
                        if not is_content_item_in_id_set(name.replace("New: ", ""), content_type, id_set, marketplace):
                            content_item_rn_notes = content_item_rn_notes.replace(f'- **{name}**', '').strip()

                    if not content_item_rn_notes:
                        continue

                content_type_to_filtered_entries[content_item_display_name] = content_item_rn_notes

            if content_type_to_filtered_entries:
                filtered_release_notes[content_type] = content_type_to_filtered_entries

        logging.debug(f"Release notes after filtering by display -\n{filtered_release_notes}")

        if not filtered_release_notes:
            logging.debug(f"Didn't find relevant release notes entries after filtering by display name.\n \
                            Release notes: {release_notes}")

        return filtered_release_notes

    @staticmethod
    def filter_headers_without_entries(release_notes_dict: dict):
        """
        Filters out the entity type/name headers if their entries were filtered by tags.

        Args:
            release_notes_dict (dict): The release notes in a dict object.

        Returns:
            (dict) A new release notes dict after filtering.
        """
        new_release_notes_dict: dict = {}
        for entity_header, entity_entry in release_notes_dict.items():

            new_entity_entry = {name: entry.replace('\n\n', '\n') for name, entry in entity_entry.items()
                                if entry.strip() not in ['', '\n']}

            if new_entity_entry:
                new_release_notes_dict[entity_header] = new_entity_entry

        return new_release_notes_dict

    @staticmethod
    def release_notes_dont_contain_entities_sections(release_notes_str, release_notes_dict):
        """
        If the release notes didn't formatted into a dict it's because one of the following:
        - In case it's a first release of the pack then the release notes is taken from the pack description,
        - If it's just an important message for the customers who uses the pack.
        In both cases the RN entries will not contain the entity headers as in our templates.

        Args:
            release_notes_str (str): The release notes in string.
            release_notes_dict (dict): The release notes in dict object.

        Returns:
            (bool) Whether the dict contains the RN entries by the entities types.
        """
        return release_notes_str and not release_notes_dict

    def filter_release_notes_by_tags(self, release_notes, upload_marketplace):
        """
        Filters out from release notes the sub-entries that are wrapped by tags.

        Args:
            release_notes(str): The release notes entry.
            upload_marketplace (str): The marketplace to which the upload is made.

        Return:
            (str) The release notes entry after filtering.
        """

        def remove_tags_section_from_rn(release_notes, marketplace, upload_marketplace):

            start_tag, end_tag = TAGS_BY_MP[marketplace]
            if start_tag in release_notes and end_tag in release_notes and marketplace != upload_marketplace:
                logging.debug(f"Filtering irrelevant release notes by tags of marketplace "
                              f"{marketplace} for pack {self._pack_name} when uploading to marketplace "
                              f"{upload_marketplace}.")
                return re.sub(fr'{start_tag}{TAGS_SECTION_PATTERN}{end_tag}[\n]*', '', release_notes)
            else:
                logging.debug(f"Removing only the tags since the RN entry is relevant "
                              f"to marketplace {upload_marketplace}")
                return release_notes.replace(f"{start_tag}", '').replace(f"{end_tag}", '')

        # Filters out for XSIAM tags
        release_notes = remove_tags_section_from_rn(release_notes, XSIAM_MP, upload_marketplace)

        # Filters out for XSOAR tags
        release_notes = remove_tags_section_from_rn(release_notes, XSOAR_MP, upload_marketplace)

        # Filters out for XPANSE tags
        release_notes = remove_tags_section_from_rn(release_notes, XPANSE_MP, upload_marketplace)

        logging.debug(f"RN result after filtering for pack {self._pack_name} in marketplace "
                      f"{upload_marketplace}\n - {release_notes}")

        return release_notes

    @staticmethod
    def get_release_notes_dict(version, release_notes):
        """
        Gets the release notes in a dict format.
        This function uses the merge_version_blocks function that intended for merging multiple
        release versions into one version.

        Args:
            version (str): The release version.
            release_notes (str): The release notes entries.

        Return:
            (dict) The release notes in a dict that should look like: {<entity type>: {<display name>: <entries>}}
        """
        release_notes_dict, _ = merge_version_blocks({version: release_notes}, return_str=False)
        return release_notes_dict

    def create_local_changelog(self, build_index_folder_path):
        """ Copies the pack index changelog.json file to the pack path

        Args:
            build_index_folder_path: The path to the build index folder

        Returns:
            bool: whether the operation succeeded.

        """
        task_status = True

        build_changelog_index_path = os.path.join(build_index_folder_path, self._pack_name, Pack.CHANGELOG_JSON)
        pack_changelog_path = os.path.join(self._pack_path, Pack.CHANGELOG_JSON)

        if os.path.exists(build_changelog_index_path):
            try:
                shutil.copyfile(src=build_changelog_index_path, dst=pack_changelog_path)
                logging.success(f"Successfully copied pack index changelog.json file from {build_changelog_index_path}"
                                f" to {pack_changelog_path}.")
            except shutil.Error as e:
                task_status = False
                logging.error(f"Failed copying changelog.json file from {build_changelog_index_path} to "
                              f"{pack_changelog_path}. Additional info: {str(e)}")
                return task_status
        else:
            task_status = False
            logging.error(
                f"{self._pack_name} index changelog file is missing in build bucket path: {build_changelog_index_path}")

        return task_status and self.is_changelog_exists()

    def is_replace_item_in_folder_collected_list(self, content_item: dict,
                                                 content_items_to_version_map: dict,
                                                 content_item_id: str):
        """ Checks the fromversion and toversion in the content_item with
            the fromversion toversion in content_items_to_version_map
            If the content_item has a more up to date toversion and fromversion will
            replace it in the map and metadata list
        Returns:
             A boolean whether the version in the list posted to metadata should be
             replaced with the current version from the content item.
        """
        content_item_fromversion = content_item.get('fromversion') or content_item.get('fromVersion') or ''
        content_item_toversion = content_item.get(
            'toversion') or content_item.get('toVersion') or MAX_TOVERSION
        content_item_latest_version = content_items_to_version_map.setdefault(
            content_item_id,
            {'fromversion': content_item_fromversion,
             'toversion': content_item_toversion,
             'added_to_metadata_list': False,
             })
        if (replace_old_playbook := content_item_latest_version.get('toversion') < content_item_fromversion):
            content_items_to_version_map[content_item_id] = {
                'fromversion': content_item_fromversion,
                'toversion': content_item_toversion,
                'added_to_metadata_list': True,
            }
        return replace_old_playbook

    def get_latest_versions(self, content_items_id_to_version_map: dict, content_item_id: str):
        """ Get the latest fromversion and toversion of a content item.
        Returns:
             A tuple containing the latest fromversion and toversion.
        """
        if (curr_content_item := content_items_id_to_version_map.get(
                content_item_id)):
            latest_fromversion = curr_content_item.get('fromversion', '')
            latest_toversion = curr_content_item.get('toversion', '')
        else:
            latest_fromversion = ''
            latest_toversion = ''
        latest_toversion = latest_toversion if latest_toversion != MAX_TOVERSION else ''
        return latest_fromversion, latest_toversion

<<<<<<< HEAD
    def collect_content_items(self):
        """ Iterates over content items folders inside pack and collects content items data.

        Returns:
            dict: Parsed content items
            .
        """
        task_status = False
        content_items_result: dict = {}
        content_items_id_to_version_map: dict = {}

        try:
            logging.info(f"collecting items for pack: {self._pack_name}")
            for root, _pack_dirs, pack_files_names in os.walk(self._pack_path, topdown=False):
                current_directory = root.split(os.path.sep)[-1]
                parent_directory = root.split(os.path.sep)[-2]
                logging.info(f"current_directory: {current_directory}")
                if parent_directory in [PackFolders.GENERIC_TYPES.value, PackFolders.GENERIC_FIELDS.value]:
                    current_directory = parent_directory
                elif current_directory in [PackFolders.GENERIC_TYPES.value, PackFolders.GENERIC_FIELDS.value]:
                    continue

                folder_collected_items: list = []
                for pack_file_name in pack_files_names:
                    if not pack_file_name.endswith(('.json', '.yml')):
                        continue

                    pack_file_path = os.path.join(root, pack_file_name)

                    # reputation in old format aren't supported in 6.0.0 server version
                    if current_directory == PackFolders.INDICATOR_TYPES.value \
                            and not fnmatch.fnmatch(pack_file_name, 'reputation-*.json'):
                        os.remove(pack_file_path)
                        logging.info(f"Deleted pack {pack_file_name} reputation file for {self._pack_name} pack")
                        continue

                    with open(pack_file_path) as pack_file:
                        if current_directory in PackFolders.yml_supported_folders():
                            content_item = yaml.safe_load(pack_file)
                        elif current_directory in PackFolders.json_supported_folders():
                            content_item = json.load(pack_file)
                        else:
                            continue

                    # check if content item has to version
                    try:
                        to_version = content_item.get('toversion') or content_item.get('toVersion')
                    except Exception:
                        logging.exception(f"Failed on {pack_file_path=}. {content_item=}")

                    if to_version and Version(to_version) < Version(Metadata.SERVER_DEFAULT_MIN_VERSION):
                        os.remove(pack_file_path)
                        logging.info(
                            f"{self._pack_name} pack content item {pack_file_name} has to version: {to_version}. "
                            f"{pack_file_name} file was deleted.")
                        continue

                    if current_directory not in PackFolders.pack_displayed_items():
                        continue  # skip content items that are not displayed in contentItems

                    logging.debug(
                        f"Iterating over {pack_file_path} file and collecting items of {self._pack_name} pack")
                    # updated min server version from current content item
                    self._server_min_version = get_updated_server_version(self._server_min_version, content_item,
                                                                          self._pack_name)

                    content_item_tags = content_item.get('tags', [])
                    metadata_toversion = to_version or ''

                    logging.info(f"now check the directory: {current_directory}")

                    if current_directory == PackFolders.SCRIPTS.value:
                        metadata_output = {
                            'id': content_item.get('commonfields', {}).get('id', ''),
                            'name': content_item.get('name', ''),
                            'description': content_item.get('comment', ''),
                            'tags': content_item_tags,
                            'marketplaces': content_item.get('marketplaces', ["xsoar", "marketplacev2"]),
                            'fromversion': self._server_min_version,
                            'toversion': metadata_toversion,
                        }

                        if not self._contains_transformer and 'transformer' in content_item_tags:
                            self._contains_transformer = True

                        if not self._contains_filter and 'filter' in content_item_tags:
                            self._contains_filter = True

                    elif current_directory == PackFolders.PLAYBOOKS.value:
                        self.add_pack_type_tags(content_item, 'Playbook')
                        metadata_output = {
                            'id': content_item.get('id', ''),
                            'name': content_item.get('name', ''),
                            'description': content_item.get('description', ''),
                            'marketplaces': content_item.get('marketplaces', ['xsoar', 'marketplacev2']),
                            'fromversion': self._server_min_version,
                            'toversion': metadata_toversion,
                        }
                    elif current_directory == PackFolders.INTEGRATIONS.value:
                        integration_commands = content_item.get('script', {}).get('commands', [])
                        self.add_pack_type_tags(content_item, 'Integration')
                        metadata_output = {
                            'id': content_item.get('commonfields', {}).get('id', ''),
                            'name': content_item.get('display', ''),
                            'description': content_item.get('description', ''),
                            'category': content_item.get('category', ''),
                            'commands': [
                                {'name': c.get('name', ''), 'description': c.get('description', '')}
                                for c in integration_commands],
                            'marketplaces': content_item.get('marketplaces', ["xsoar", "marketplacev2"]),
                            'fromversion': self._server_min_version,
                            'toversion': metadata_toversion,
                            'isfetch': content_item.get('script', {}).get('isfetch', False),
                            'isfetchevents': content_item.get('script', {}).get('isfetchevents', False),
                            'deprecated': content_item.get('deprecated', False),
                        }

                    elif current_directory == PackFolders.INCIDENT_FIELDS.value:
                        metadata_output = {
                            'id': content_item.get('id', ''),
                            'name': content_item.get('name', ''),
                            'type': content_item.get('type', ''),
                            'description': content_item.get('description', ''),
                            'marketplaces': content_item.get('marketplaces', ["xsoar", "marketplacev2"]),
                            'fromversion': self._server_min_version,
                            'toversion': metadata_toversion,
                        }

                    elif current_directory == PackFolders.INCIDENT_TYPES.value:
                        metadata_output = {
                            'id': content_item.get('id', ''),
                            'name': content_item.get('name', ''),
                            'playbook': content_item.get('playbookId', ''),
                            'closureScript': content_item.get('closureScript', ''),
                            'hours': int(content_item.get('hours', 0)),
                            'days': int(content_item.get('days', 0)),
                            'weeks': int(content_item.get('weeks', 0)),
                            'marketplaces': content_item.get('marketplaces', ["xsoar", "marketplacev2"]),
                            'fromversion': self._server_min_version,
                            'toversion': metadata_toversion,
                        }

                    elif current_directory == PackFolders.DASHBOARDS.value:
                        metadata_output = {
                            'id': content_item.get('id', ''),
                            'name': content_item.get('name', ''),
                            'marketplaces': content_item.get('marketplaces', ["xsoar", "marketplacev2"]),
                            'fromversion': self._server_min_version,
                            'toversion': metadata_toversion,
                        }

                    elif current_directory == PackFolders.INDICATOR_FIELDS.value:
                        metadata_output = {
                            'id': content_item.get('id', ''),
                            'name': content_item.get('name', ''),
                            'type': content_item.get('type', ''),
                            'description': content_item.get('description', ''),
                            'marketplaces': content_item.get('marketplaces', ["xsoar", "marketplacev2"]),
                            'fromversion': self._server_min_version,
                            'toversion': metadata_toversion,
                        }

                    elif current_directory == PackFolders.REPORTS.value:
                        metadata_output = {
                            'id': content_item.get('id', ''),
                            'name': content_item.get('name', ''),
                            'description': content_item.get('description', ''),
                            'marketplaces': content_item.get('marketplaces', ["xsoar", "marketplacev2"]),
                            'fromversion': self._server_min_version,
                            'toversion': metadata_toversion,
                        }

                    elif current_directory == PackFolders.INDICATOR_TYPES.value:
                        metadata_output = {
                            'id': content_item.get('id', ''),
                            'details': content_item.get('details', ''),
                            'reputationScriptName': content_item.get('reputationScriptName', ''),
                            'enhancementScriptNames': content_item.get('enhancementScriptNames', []),
                            'marketplaces': content_item.get('marketplaces', ["xsoar", "marketplacev2"]),
                            'fromversion': self._server_min_version,
                            'toversion': metadata_toversion,
                        }

                    elif current_directory == PackFolders.LAYOUTS.value:
                        metadata_output = {
                            'id': content_item.get('id', ''),
                            'name': content_item.get('name', ''),
                            'marketplaces': content_item.get('marketplaces', ["xsoar", "marketplacev2"]),
                            'fromversion': self._server_min_version,
                            'toversion': metadata_toversion,
                        }
                        layout_description = content_item.get('description')
                        if layout_description is not None:
                            metadata_output['description'] = layout_description

                    elif current_directory == PackFolders.CLASSIFIERS.value:
                        metadata_output = {
                            'id': content_item.get('id', ''),
                            'name': content_item.get('name') or content_item.get('id', ''),
                            'description': content_item.get('description', ''),
                            'marketplaces': content_item.get('marketplaces', ["xsoar", "marketplacev2"]),
                            'fromversion': self._server_min_version,
                            'toversion': metadata_toversion,
                        }

                    elif current_directory == PackFolders.WIDGETS.value:
                        metadata_output = {
                            'id': content_item.get('id', ''),
                            'name': content_item.get('name', ''),
                            'dataType': content_item.get('dataType', ''),
                            'widgetType': content_item.get('widgetType', ''),
                            'marketplaces': content_item.get('marketplaces', ["xsoar", "marketplacev2"]),
                            'fromversion': self._server_min_version,
                            'toversion': metadata_toversion,
                        }

                    elif current_directory == PackFolders.LISTS.value:
                        metadata_output = {
                            'id': content_item.get('id', ''),
                            'name': content_item.get('name', ''),
                            'marketplaces': content_item.get('marketplaces', ["xsoar", "marketplacev2"]),
                            'fromversion': self._server_min_version,
                            'toversion': metadata_toversion,
                        }

                    elif current_directory == PackFolders.GENERIC_DEFINITIONS.value:
                        metadata_output = {
                            'id': content_item.get('id', ''),
                            'name': content_item.get('name', ''),
                            'description': content_item.get('description', ''),
                            'marketplaces': content_item.get('marketplaces', ["xsoar", "marketplacev2"]),
                            'fromversion': self._server_min_version,
                            'toversion': metadata_toversion,
                        }

                    elif parent_directory == PackFolders.GENERIC_FIELDS.value:
                        metadata_output = {
                            'id': content_item.get('id', ''),
                            'name': content_item.get('name', ''),
                            'description': content_item.get('description', ''),
                            'type': content_item.get('type', ''),
                            'marketplaces': content_item.get('marketplaces', ["xsoar", "marketplacev2"]),
                            'fromversion': self._server_min_version,
                            'toversion': metadata_toversion,
                        }

                    elif current_directory == PackFolders.GENERIC_MODULES.value:
                        metadata_output = {
                            'id': content_item.get('id', ''),
                            'name': content_item.get('name', ''),
                            'description': content_item.get('description', ''),
                            'marketplaces': content_item.get('marketplaces', ["xsoar", "marketplacev2"]),
                            'fromversion': self._server_min_version,
                            'toversion': metadata_toversion,
                        }

                    elif parent_directory == PackFolders.GENERIC_TYPES.value:
                        metadata_output = {
                            'id': content_item.get('id', ''),
                            'name': content_item.get('name', ''),
                            'description': content_item.get('description', ''),
                            'marketplaces': content_item.get('marketplaces', ["xsoar", "marketplacev2"]),
                            'fromversion': self._server_min_version,
                            'toversion': metadata_toversion,
                        }

                    elif current_directory == PackFolders.PREPROCESS_RULES.value:
                        metadata_output = {
                            'id': content_item.get('id', ''),
                            'name': content_item.get('name', ''),
                            'description': content_item.get('description', ''),
                            'marketplaces': content_item.get('marketplaces', ["xsoar", "marketplacev2"]),
                            'fromversion': self._server_min_version,
                            'toversion': metadata_toversion,
                        }

                    elif current_directory == PackFolders.JOBS.value:
                        metadata_output = {
                            'id': content_item.get('id', ''),
                            # note that `name` may technically be blank, but shouldn't pass validations
                            'name': content_item.get('name', ''),
                            'details': content_item.get('details', ''),
                            'marketplaces': content_item.get('marketplaces', ["xsoar", "marketplacev2"]),
                            'fromversion': self._server_min_version,
                            'toversion': metadata_toversion,
                        }

                    elif current_directory == PackFolders.PARSING_RULES.value and pack_file_name.startswith("external-"):
                        self.add_pack_type_tags(content_item, 'ParsingRule')
                        metadata_output = {
                            'id': content_item.get('id', ''),
                            'name': content_item.get('name', ''),
                            'marketplaces': content_item.get('marketplaces', ["marketplacev2"]),
                            'fromversion': self._server_min_version,
                            'toversion': metadata_toversion,
                        }

                    elif current_directory == PackFolders.MODELING_RULES.value and pack_file_name.startswith("external-"):
                        self.add_pack_type_tags(content_item, 'ModelingRule')
                        schema: dict[str, Any] = json.loads(content_item.get('schema') or '{}')
                        metadata_output = {
                            'id': content_item.get('id', ''),
                            'name': content_item.get('name', ''),
                            'marketplaces': content_item.get('marketplaces', ["marketplacev2"]),
                            'datasets': list(schema.keys()),
                            'fromversion': self._server_min_version,
                            'toversion': metadata_toversion,
                        }

                    elif current_directory == PackFolders.ASSETS_MODELING_RULES.value and pack_file_name.startswith("external-"):
                        self.add_pack_type_tags(content_item, 'AssetModelingRule')
                        assets_schema: dict[str, Any] = json.loads(content_item.get('schema') or '{}')
                        metadata_output = {
                            'id': content_item.get('id', ''),
                            'name': content_item.get('name', ''),
                            'marketplaces': content_item.get('marketplaces', ["marketplacev2"]),
                            'datasets': list(assets_schema.keys()),
                            'fromversion': self._server_min_version,
                            'toversion': metadata_toversion,
                        }

                    elif current_directory == PackFolders.CORRELATION_RULES.value and pack_file_name.startswith("external-"):
                        self.add_pack_type_tags(content_item, 'CorrelationRule')
                        metadata_output = {
                            'id': content_item.get('global_rule_id', ''),
                            'name': content_item.get('name', ''),
                            'description': content_item.get('description', ''),
                            'marketplaces': content_item.get('marketplaces', ["marketplacev2"]),
                            'fromversion': self._server_min_version,
                            'toversion': metadata_toversion,
                        }

                    elif current_directory == PackFolders.XSIAM_DASHBOARDS.value and pack_file_name.startswith("external-"):
                        preview = self.get_preview_image_gcp_path(pack_file_name, PackFolders.XSIAM_DASHBOARDS.value)
                        metadata_output = {
                            'id': content_item.get('dashboards_data', [{}])[0].get('global_id', ''),
                            'name': content_item.get('dashboards_data', [{}])[0].get('name', ''),
                            'description': content_item.get('dashboards_data', [{}])[0].get('description', ''),
                            'marketplaces': content_item.get('marketplaces', ["marketplacev2"]),
                            'fromversion': self._server_min_version,
                            'toversion': metadata_toversion,
                        }

                        if preview:
                            metadata_output.update({"preview": preview})

                    elif current_directory == PackFolders.XSIAM_REPORTS.value and pack_file_name.startswith("external-"):
                        preview = self.get_preview_image_gcp_path(pack_file_name, PackFolders.XSIAM_REPORTS.value)
                        metadata_output = {
                            'id': content_item.get('templates_data', [{}])[0].get('global_id', ''),
                            'name': content_item.get('templates_data', [{}])[0].get('report_name', ''),
                            'description': content_item.get('templates_data', [{}])[0].get('report_description', ''),
                            'marketplaces': content_item.get('marketplaces', ["marketplacev2"]),
                            'fromversion': self._server_min_version,
                            'toversion': metadata_toversion,
                        }

                        if preview:
                            metadata_output.update({"preview": preview})

                    elif current_directory == PackFolders.WIZARDS.value:
                        metadata_output = {
                            'id': content_item.get('id', ''),
                            'name': content_item.get('name', ''),
                            'description': content_item.get('description', ''),
                            'dependency_packs': content_item.get('dependency_packs', {}),
                            'fromVersion': content_item.get('fromVersion', ''),
                            'toVersion': content_item.get('toVersion', ''),
                            'marketplaces': content_item.get('marketplaces', ["xsoar", "marketplacev2"]),
                        }

                    elif current_directory == PackFolders.XDRC_TEMPLATES.value and pack_file_name.startswith("external-"):
                        self.add_pack_type_tags(content_item, 'XDRCTemplate')
                        metadata_output = {
                            'id': content_item.get('content_global_id', ''),
                            'content_global_id': content_item.get('content_global_id', ''),
                            'name': content_item.get('name', ''),
                            'os_type': content_item.get('os_type', ''),
                            'profile_type': content_item.get('profile_type', ''),
                            'marketplaces': content_item.get('marketplaces', ["marketplacev2"]),
                            'fromversion': self._server_min_version,
                            'toversion': metadata_toversion,
                        }

                    elif current_directory == PackFolders.LAYOUT_RULES.value and pack_file_name.startswith(
                            "external-"):
                        self.add_pack_type_tags(content_item, 'LayoutRule')
                        metadata_output = {
                            'id': content_item.get('rule_id', ''),
                            'name': content_item.get('rule_name', ''),
                            'layout_id': content_item.get('layout_id', ''),
                            'marketplaces': content_item.get('marketplaces', ["marketplacev2"]),
                            'fromversion': self._server_min_version,
                            'toversion': metadata_toversion,
                        }
                        layout_rule_description = content_item.get('description')
                        if layout_rule_description is not None:
                            metadata_output['description'] = layout_rule_description
                    else:
                        logging.info(f'Failed to collect: {current_directory}')
                        continue
                    logging.info(f'for {current_directory}, metadata output: {metadata_output}')
                    content_item_type_and_id = f"{current_directory}_{metadata_output['id']}"

                    if self.is_replace_item_in_folder_collected_list(
                            content_item, content_items_id_to_version_map,
                            content_item_type_and_id):
                        logging.info("is_replace_item_in_folder_collected_list returned true ")
                        latest_fromversion, latest_toversion = self.get_latest_versions(
                            content_items_id_to_version_map, content_item_type_and_id)
                        metadata_output['fromversion'] = latest_fromversion
                        metadata_output['toversion'] = latest_toversion
                        folder_collected_items = [metadata_output
                                                  if d["id"] == metadata_output["id"]
                                                  else d
                                                  for d in folder_collected_items]
                    elif not content_items_id_to_version_map.get(
                            content_item_type_and_id, {}).get('added_to_metadata_list', ''):
                        logging.info('in second cond')
                        folder_collected_items.append(metadata_output)
                        content_items_id_to_version_map.get(content_item_type_and_id, {})['added_to_metadata_list'] = True

                if current_directory in PackFolders.pack_displayed_items():
                    content_item_key = CONTENT_ITEM_NAME_MAPPING[current_directory]

                    content_items_result[content_item_key] = \
                        content_items_result.get(content_item_key, []) + folder_collected_items

                    logging.info(f'updated content_items_result[content_item_key] = {content_items_result[content_item_key]}')

            logging.success(f"Finished collecting content items for {self._pack_name} pack")
            task_status = True
        except Exception:
            logging.exception(f"Failed collecting content items in {self._pack_name} pack")
        finally:
            self._content_items = content_items_result

            def display_getter(items, display):
                return f'{display}s' if items and len(items) > 1 else display

            self._content_displays_map = {
                name: display_getter(content_items_result.get(name), display)
                for name, display in ITEMS_NAMES_TO_DISPLAY_MAPPING.items()
                if content_items_result.get(name)
            }

            return task_status

    def load_user_metadata(self):
=======
    def load_pack_metadata(self):
>>>>>>> 751f2d06
        """ Loads user defined metadata and stores part of it's data in defined properties fields.

        Returns:
            bool: whether the operation succeeded.

        """
        task_status = False
        pack_metadata = {}

        try:
            logging.debug(f"Starting load_pack_metadata for pack '{self.name}'")
            pack_metadata_path = os.path.join(self._pack_path, Pack.METADATA)  # user metadata path before parsing
            if not os.path.exists(pack_metadata_path):
                logging.error(f"{self._pack_name} pack is missing {Pack.METADATA} file.")
                return task_status

            with open(pack_metadata_path) as pack_metadata_file:
                pack_metadata = json.load(pack_metadata_file)  # loading user metadata
                # part of old packs are initialized with empty list
                pack_metadata = {} if isinstance(pack_metadata, list) else pack_metadata

            # store important user metadata fields
            self.support_type = pack_metadata.get(Metadata.SUPPORT, Metadata.XSOAR_SUPPORT)
            self.current_version = pack_metadata.get(Metadata.CURRENT_VERSION, '')
            self.hidden = pack_metadata.get(Metadata.HIDDEN, False)
            self.description = pack_metadata.get(Metadata.DESCRIPTION, False)
            self.display_name = pack_metadata.get(Metadata.NAME, '')  # type: ignore[misc]
            self._pack_metadata = pack_metadata
            self._content_items = pack_metadata.get(Metadata.CONTENT_ITEMS, {})
            self._eula_link = pack_metadata.get(Metadata.EULA_LINK, Metadata.EULA_URL)
            self._marketplaces = pack_metadata.get(Metadata.MARKETPLACES, ['xsoar', 'marketplacev2'])
            self._modules = pack_metadata.get(Metadata.MODULES, [])
            self._tags = set(pack_metadata.get(Metadata.TAGS) or [])
            self._dependencies = pack_metadata.get(Metadata.DEPENDENCIES, {})
            self._certification = pack_metadata.get(Metadata.CERTIFICATION, "")

            if 'xsoar' in self.marketplaces:
                self.marketplaces.append('xsoar_saas')

            logging.debug(f"Finished loading {self._pack_name} pack user metadata")
            task_status = True
        except Exception:
            logging.exception(f"Failed in loading {self._pack_name} user metadata.")
        finally:
            return task_status

    def _collect_pack_tags_by_statistics(self, trending_packs):

        days_since_creation = (datetime.utcnow() - datetime.strptime(self._create_date, Metadata.DATE_FORMAT)).days
        if days_since_creation <= 30:
            self._tags |= {PackTags.NEW}
        else:
            self._tags -= {PackTags.NEW}

        if self._pack_name in trending_packs:
            self._tags |= {PackTags.TRENDING}
        else:
            self._tags -= {PackTags.TRENDING}

    def remove_test_dependencies(self):
        """Removes test dependencies from pack dependencies property"""

        pack_dependencies = [dep_id for dep_id in self._first_level_dependencies
                             if not self._first_level_dependencies[dep_id].get("is_test", False)]

        self._dependencies = {k: v for k, v in self._dependencies.items() if k in pack_dependencies}
        removed_test_deps = [dep_id for dep_id in self._first_level_dependencies if dep_id not in self._dependencies]
        logging.debug(f"Removed the following test dependencies for pack '{self._pack_name}': {removed_test_deps}")

    def enhance_pack_attributes(self, index_folder_path, packs_dependencies_mapping, marketplace='xsoar',
                                statistics_handler=None, remove_test_deps=False):
        """
        Enhances the pack object attributes for the metadata file.

        Args:
            index_folder_path (str): downloaded index folder directory path.
            packs_dependencies_mapping (dict): all packs dependencies lookup mapping.
            marketplace (str): Marketplace of current upload.
            statistics_handler (StatisticsHandler): The marketplace statistics handler.
            remove_test_deps (bool): Whether to remove test dependencies.
        """
        task_status = False
        try:
            logging.debug(f"Starting enhance_pack_attributes for pack '{self.name}'")
            trending_packs = []
            pack_dependencies_by_download_count = self._displayed_images_dependent_on_packs
            self._create_date = self._get_pack_creation_date(index_folder_path)
            self._update_date = self._get_pack_update_date(index_folder_path)

            self.set_pack_dependencies(packs_dependencies_mapping, marketplace=marketplace)
            if remove_test_deps:
                self.remove_test_dependencies()

            if statistics_handler:
                self._pack_statistics_handler = mp_statistics.PackStatisticsHandler(
                    self._pack_name, statistics_handler.packs_statistics_df, statistics_handler.packs_download_count_desc,
                    self._displayed_images_dependent_on_packs
                )
                self._downloads_count = self._pack_statistics_handler.download_count
                trending_packs = statistics_handler.trending_packs
                pack_dependencies_by_download_count = self._pack_statistics_handler.displayed_dependencies_sorted

            self._collect_pack_tags_by_statistics(trending_packs)
            self._search_rank = mp_statistics.PackStatisticsHandler.calculate_search_rank(
                tags=self._tags, certification=self._certification, content_items=self._content_items
            )
            self._displayed_integration_images = self.build_integration_images_metadata()
            self._related_integration_images = self._get_all_pack_images(
                index_folder_path, self._displayed_integration_images, self._displayed_images_dependent_on_packs,
                pack_dependencies_by_download_count
            )
            logging.debug(f"Finished enhancing pack's object attributes for pack '{self.name}'")
            task_status = True
        except Exception as e:
            logging.exception(f"Failed to enhance the pack properties for pack '{self.name}'.\n{e}")
        finally:
            return task_status

    def format_metadata(self, remove_test_deps=False):
        """
        Formats pack's metadata before uploading to bucket.

        Args:
            remove_test_deps (bool): Whether to remove test dependencies.

        Returns:
            bool: True is returned in case metadata file was parsed successfully, otherwise False.
        """
        task_status = False
        try:
            logging.debug(f"Starting format_metadata for pack '{self.name}'")

            formatted_metadata = self._parse_pack_metadata(parse_dependencies=remove_test_deps)
            metadata_path = os.path.join(self._pack_path, Pack.METADATA)  # deployed metadata path after parsing
            json_write(metadata_path, formatted_metadata, update=True)  # writing back parsed metadata

            logging.debug(f"Finished formatting '{self._pack_name}' packs's {Pack.METADATA} file")
            task_status = True
        except Exception as e:
            logging.exception(f"Failed in formatting {self._pack_name} pack metadata.\n{str(e)}")
        finally:
            return task_status

    @staticmethod
    def pack_created_in_time_delta(pack_name, time_delta: timedelta, index_folder_path: str) -> bool:
        """
        Checks if pack created before delta specified in the 'time_delta' argument and return boolean according
        to the result
        Args:
            pack_name: the pack name.
            time_delta: time_delta to check if pack was created before.
            index_folder_path: downloaded index folder directory path.

        Returns:
            True if pack was created before the time_delta from now, and False otherwise.
        """
        pack_creation_time_str = Pack._calculate_pack_creation_date(pack_name, index_folder_path)
        return datetime.utcnow() - datetime.strptime(pack_creation_time_str, Metadata.DATE_FORMAT) < time_delta

    def _get_pack_creation_date(self, index_folder_path):
        return self._calculate_pack_creation_date(self._pack_name, index_folder_path)

    @staticmethod
    def _calculate_pack_creation_date(pack_name, index_folder_path):
        """ Gets the pack created date.
        Args:
            index_folder_path (str): downloaded index folder directory path.
        Returns:
            datetime: Pack created date.
        """
        created_time = datetime.utcnow().strftime(Metadata.DATE_FORMAT)
        metadata = load_json(os.path.join(index_folder_path, pack_name, Pack.METADATA))

        if metadata:
            if metadata.get(Metadata.CREATED):
                created_time = metadata.get(Metadata.CREATED, '')
            else:
                raise Exception(f'The metadata file of the {pack_name} pack does not contain "{Metadata.CREATED}" time')

        return created_time

    def _get_pack_update_date(self, index_folder_path):
        """ Gets the pack update date.
        Args:
            index_folder_path (str): downloaded index folder directory path.
        Returns:
            datetime: Pack update date.
        """
        latest_changelog_released_date = datetime.utcnow().strftime(Metadata.DATE_FORMAT)
        changelog = load_json(os.path.join(index_folder_path, self._pack_name, Pack.CHANGELOG_JSON))

        if changelog and not self.is_modified:
            packs_latest_release_notes = max(Version(ver) for ver in changelog)
            latest_changelog_version = changelog.get(str(packs_latest_release_notes), {})
            latest_changelog_released_date = latest_changelog_version.get('released')

        return latest_changelog_released_date

    def set_pack_dependencies(self, packs_dependencies_mapping, marketplace='xsoar'):
        """
        Retrieve all pack's dependencies by merging the calculated dependencies from pack_dependencies.json file, given
        as input priorly, and the hard coded dependencies featured in the pack_metadata.json file.
        This is done for both first level dependencies and the all levels dependencies.
        Args:
            packs_dependencies_mapping: the calculated dependencies from pack_dependencies.json file
            marketplace: the current marketplace this upload is for
        """
        pack_dependencies_mapping = packs_dependencies_mapping.get(self._pack_name, {})
        self._first_level_dependencies = pack_dependencies_mapping.get(Metadata.DEPENDENCIES, {})
        self._all_levels_dependencies = list(pack_dependencies_mapping.get(Metadata.ALL_LEVELS_DEPENDENCIES, {}))
        self._displayed_images_dependent_on_packs = pack_dependencies_mapping.get(Metadata.DISPLAYED_IMAGES, [])
        logging.debug(f'(0) {self._first_level_dependencies=}')
        logging.debug(f'(0) {self._all_levels_dependencies=}')

        # If it is a core pack, check that no new mandatory packs (that are not core packs) were added
        # They can be overridden in the user metadata to be not mandatory so we need to check there as well
        core_packs = GCPConfig.get_core_packs(marketplace)
        logging.debug(f'{core_packs=}')

        if self._pack_name in core_packs:
            mandatory_dependencies = [k for k, v in self._first_level_dependencies.items()
                                      if v.get(Metadata.MANDATORY, False) is True
                                      and not v.get("is_test", False)
                                      and k not in core_packs
                                      and k not in self.pack_metadata[Metadata.DEPENDENCIES].keys()
                                      and k not in self.pack_metadata.get(Metadata.EXCLUDED_DEPENDENCIES, [])]
            if mandatory_dependencies:
                raise Exception(f'New mandatory dependencies {mandatory_dependencies} were '
                                f'found in the core pack {self._pack_name}')

    @staticmethod
    def _get_spitted_yml_image_data(root, target_folder_files):
        """ Retrieves pack integration image and integration display name and returns binding image data.

        Args:
            root (str): full path to the target folder to search integration image.
            target_folder_files (list): list of files inside the targeted folder.

        Returns:
            dict: path to integration image and display name of the integration.

        """
        image_data = {}

        for pack_file in target_folder_files:
            if pack_file.startswith('.'):
                continue
            if pack_file.endswith('_image.png'):
                image_data['repo_image_path'] = os.path.join(root, pack_file)
            elif pack_file.endswith('.yml'):
                with open(os.path.join(root, pack_file)) as integration_file:
                    integration_yml = yaml.safe_load(integration_file)
                    image_data['display_name'] = integration_yml.get('display', '')

        return image_data

    def _get_image_data_from_yml(self, pack_file_path):
        """ Creates temporary image file and retrieves integration display name.

        Args:
            pack_file_path (str): full path to the target yml_path integration yml to search integration image.

        Returns:
            dict: path to temporary integration image, display name of the integrations and the basename of
            the integration in content_pack.zip.

        """
        image_data = {}

        if pack_file_path.endswith('.yml'):
            with open(pack_file_path) as integration_file:
                integration_yml = yaml.safe_load(integration_file)

            image_data['display_name'] = integration_yml.get('display', '')
            # create temporary file of base64 decoded data
            integration_name = integration_yml.get('name', '')
            base64_image = integration_yml['image'].split(',')[1] if integration_yml.get('image') else None

            if not base64_image:
                logging.warning(f"{integration_name} integration image was not found in {self._pack_name} pack")
                return {}

            temp_image_name = f'{integration_name.replace(" ", "")}_image.png'
            temp_image_path = os.path.join(self._pack_path, temp_image_name)

            with open(temp_image_path, 'wb') as image_file:
                image_file.write(base64.b64decode(base64_image))

            self._remove_files_list.append(temp_image_name)  # add temporary file to tracking list
            image_data['image_path'] = temp_image_path
            image_data['integration_path_basename'] = os.path.basename(pack_file_path)

            logging.debug(f"Created temporary integration {image_data['display_name']} image for {self._pack_name} pack")

        return image_data

    def _search_for_images(self, target_folder):
        """ Searches for png files in targeted folder.
        Args:
            target_folder (str): full path to directory to search.
        Returns:
            list: list of dictionaries that include image path and display name of integration, example:
            [{'image_path': image_path, 'display_name': integration_display_name},...]
        """
        target_folder_path = os.path.join(self._pack_path, target_folder)
        images_list = []

        if os.path.exists(target_folder_path):
            for pack_item in os.scandir(target_folder_path):
                image_data = self._get_image_data_from_yml(pack_item.path)

                if image_data and image_data not in images_list:
                    images_list.append(image_data)

        return images_list

    def check_if_exists_in_index(self, index_folder_path):
        """ Checks if pack is sub-folder of downloaded index.

        Args:
            index_folder_path (str): index folder full path.

        Returns:
            bool: whether the operation succeeded.
            bool: whether pack exists in index folder.

        """
        task_status, exists_in_index = False, False

        try:
            if not os.path.exists(index_folder_path):
                logging.error(f"{GCPConfig.INDEX_NAME} does not exists.")
                return task_status, exists_in_index

            exists_in_index = os.path.exists(os.path.join(index_folder_path, self._pack_name))
            task_status = True
        except Exception:
            logging.exception(f"Failed searching {self._pack_name} pack in {GCPConfig.INDEX_NAME}")
        finally:
            return task_status, exists_in_index

    @staticmethod
    def remove_contrib_suffix_from_name(display_name: str) -> str:
        """ Removes the contribution details suffix from the integration's display name
        Args:
            display_name (str): The integration display name.

        Returns:
            str: The display name without the contrib details suffix

        """
        contribution_suffixes = ('(Partner Contribution)', '(Developer Contribution)', '(Community Contribution)')
        for suffix in contribution_suffixes:
            index = display_name.find(suffix)
            if index != -1:
                display_name = display_name[:index].rstrip(' ')
                break
        return display_name

    @staticmethod
    def need_to_upload_integration_image(image_data: dict, integration_dirs: list, unified_integrations: list):
        """ Checks whether needs to upload the integration image or not.
        We upload in one of the two cases:
        1. The integration_path_basename is one of the integration dirs detected
        2. The integration_path_basename is one of the added/modified unified integrations

        Args:
            image_data (dict): path to temporary integration image, display name of the integrations and the basename of
            the integration in content_pack.zip.
            integration_dirs (list): The list of integrations to search in for images
            unified_integrations (list): The list of unified integrations to upload their image

        Returns:
            bool: True if we need to upload the image or not
        """
        integration_path_basename = image_data['integration_path_basename']
        return any([
            re.findall(BucketUploadFlow.INTEGRATION_DIR_REGEX, integration_path_basename)[0] in integration_dirs,
            integration_path_basename in unified_integrations
        ])

    def build_integration_images_metadata(self) -> list[dict]:
        """Collects the integration images metadata to be added in pack's metadata.json

        Returns:
            list[dict]: List of objects with the integration image data
        """
        integration_images_data = self._search_for_images(target_folder=PackFolders.INTEGRATIONS.value)
        return [{'name': self.remove_contrib_suffix_from_name(image_data.get('display_name')),
                 'imagePath': urllib.parse.quote(os.path.join(GCPConfig.IMAGES_BASE_PATH, self._pack_name,
                                                              os.path.basename(image_data.get('image_path'))))}
                for image_data in integration_images_data]

    def upload_integration_images(self, storage_bucket, storage_base_path):
        """Searches for integration images and uploads them to gcs.

        Args:
            storage_bucket (google.cloud.storage.bucket.Bucket): google storage bucket where image will be uploaded.
            storage_base_path (str): The target destination of the upload in the target bucket.

        Returns:
            bool: whether the operation succeeded.
        """
        task_status = True
        try:
            logging.debug(f"Uploading integration images for pack '{self.name}'")
            pack_local_images = self._search_for_images(target_folder=PackFolders.INTEGRATIONS.value)

            if not pack_local_images:
                logging.debug(f"No integration images were found in pack {self.name}")
                return task_status

            for image_data in pack_local_images:
                integration_name = image_data.get('display_name', '')

                image_name = os.path.basename(image_data.get('image_path'))
                image_storage_path = os.path.join(storage_base_path, self.name, image_name)
                pack_image_blob = storage_bucket.blob(image_storage_path)

                logging.debug(f"Uploading image for integration: {integration_name} from pack: {self.name}")
                with open(image_data.get('image_path'), "rb") as image_file:
                    pack_image_blob.upload_from_file(image_file)
                self._uploaded_integration_images.append(image_name)

            if self._uploaded_integration_images:
                logging.debug(f"Uploaded {len(self._uploaded_integration_images)} images for {self._pack_name} pack.")
            else:
                logging.debug(f"No images were uploaded in pack '{self.name}'")

        except Exception as e:
            task_status = False
            logging.exception(f"Failed to upload {self._pack_name} pack integration images. Additional Info: {str(e)}")
        return task_status

    def copy_integration_images(self, production_bucket, build_bucket, images_data, storage_base_path,
                                build_bucket_base_path):
        """ Copies all pack's integration images from the build bucket to the production bucket

        Args:
            production_bucket (google.cloud.storage.bucket.Bucket): The production bucket
            build_bucket (google.cloud.storage.bucket.Bucket): The build bucket
            images_data (dict): The images data structure from Prepare Content step
            storage_base_path (str): The target destination of the upload in the target bucket.
            build_bucket_base_path (str): The path of the build bucket in gcp.
        Returns:
            bool: Whether the operation succeeded.

        """
        task_status = True
        num_copied_images = 0
        err_msg = f"Failed copying {self._pack_name} pack integrations images."
        pc_uploaded_integration_images = images_data.get(self._pack_name, {}).get(BucketUploadFlow.INTEGRATIONS, [])

        for image_name in pc_uploaded_integration_images:
            build_bucket_image_path = os.path.join(build_bucket_base_path, self._pack_name, image_name)
            build_bucket_image_blob = build_bucket.blob(build_bucket_image_path)

            if not build_bucket_image_blob.exists():
                logging.error(f"Found changed/added integration image {image_name} in content repo but "
                              f"{build_bucket_image_path} does not exist in build bucket")
                task_status = False
            else:
                logging.debug(f"Copying {self._pack_name} pack integration image: {image_name}")
                try:
                    copied_blob = build_bucket.copy_blob(
                        blob=build_bucket_image_blob, destination_bucket=production_bucket,
                        new_name=os.path.join(storage_base_path, self._pack_name, image_name)
                    )
                    if not copied_blob.exists():
                        logging.error(f"Copy {self._pack_name} integration image: {build_bucket_image_blob.name} "
                                      f"blob to {copied_blob.name} blob failed.")
                        task_status = False
                    else:
                        num_copied_images += 1

                except Exception as e:
                    logging.exception(f"{err_msg}. Additional Info: {str(e)}")
                    return False

        if not task_status:
            logging.error(err_msg)
        else:
            if num_copied_images == 0:
                logging.debug(f"No added/modified integration images were detected in {self._pack_name} pack.")
            else:
                logging.success(f"Copied {num_copied_images} images for {self._pack_name} pack.")

        return task_status

    def upload_author_image(self, storage_bucket, storage_base_path):
        """
        Searches for `Author_image.png` and uploads pack author image to gcs.

        Args:
            storage_bucket (google.cloud.storage.bucket.Bucket): gcs bucket where author image will be uploaded.
            storage_base_path (str): the path under the bucket to upload to.

        Returns:
            bool: whether the operation succeeded.
        """
        task_status = True
        try:
            logging.debug(f"Uploading author image for pack '{self.name}'")
            author_image_path = os.path.join(self.path, Pack.AUTHOR_IMAGE_NAME)  # disable-secrets-detection

            if os.path.exists(author_image_path):
                storage_image_path = os.path.join(storage_base_path, self.name,
                                                  Pack.AUTHOR_IMAGE_NAME)
                pack_author_image_blob = storage_bucket.blob(storage_image_path)

                with open(author_image_path, "rb") as author_image_file:
                    pack_author_image_blob.upload_from_file(author_image_file)
                self._uploaded_author_image = True
                logging.debug(f"Uploaded successfully pack author image for pack '{self.name}'")

            else:
                logging.debug(f"Skipping uploading of {self.name} pack author image. "
                              f"The pack is defined as {self.support_type} support type")

        except Exception:
            logging.exception(f"Failed uploading {self.name} pack author image.")
            task_status = False
        finally:
            return task_status

    def copy_author_image(self, production_bucket, build_bucket, images_data, storage_base_path,
                          build_bucket_base_path):
        """ Copies pack's author image from the build bucket to the production bucket

        Searches for `Author_image.png`, In case no such image was found, default Base pack image path is used and
        it's gcp path is returned.

        Args:
            production_bucket (google.cloud.storage.bucket.Bucket): The production bucket
            build_bucket (google.cloud.storage.bucket.Bucket): The build bucket
            images_data (dict): The images data structure from Prepare Content step
            storage_base_path (str): The target destination of the upload in the target bucket.
            build_bucket_base_path (str): The path of the build bucket in gcp.
        Returns:
            bool: Whether the operation succeeded.

        """
        if images_data.get(self._pack_name, {}).get(BucketUploadFlow.AUTHOR, False):

            build_author_image_path = os.path.join(build_bucket_base_path, self._pack_name, Pack.AUTHOR_IMAGE_NAME)
            build_author_image_blob = build_bucket.blob(build_author_image_path)

            if build_author_image_blob.exists():
                try:
                    copied_blob = build_bucket.copy_blob(
                        blob=build_author_image_blob, destination_bucket=production_bucket,
                        new_name=os.path.join(storage_base_path, self._pack_name,
                                              Pack.AUTHOR_IMAGE_NAME))
                    if not copied_blob.exists():
                        logging.error(f"Failed copying {self._pack_name} pack author image.")
                        return False
                    else:
                        logging.success(f"Copied successfully {self._pack_name} pack author image.")
                        return True

                except Exception as e:
                    logging.exception(f"Failed copying {Pack.AUTHOR_IMAGE_NAME} for {self._pack_name} pack. "
                                      f"Additional Info: {str(e)}")
                    return False

            else:
                logging.error(f"Found changed/added author image in content repo for {self._pack_name} pack but "
                              f"image does not exist in build bucket in path {build_author_image_path}.")
                return False

        else:
            logging.debug(f"No added/modified author image was detected in {self._pack_name} pack.")
            return True

    def upload_images(self, storage_bucket, storage_base_path, marketplace):
        """
        Upload the images related to the pack.
        The image is uploaded in the case it was modified, OR if this is the first time the current pack is being
        uploaded to this current marketplace (#46785).
        Args:
            storage_bucket (google.cloud.storage.bucket.Bucket): gcs bucket where author image will be uploaded.
            storage_base_path (str): the path under the bucket to upload to.
        Returns:
            True if the images were successfully uploaded, false otherwise.

        """
        task_status = self.upload_integration_images(storage_bucket, storage_base_path)
        if not task_status:
            self._status = PackStatus.FAILED_IMAGES_UPLOAD.name
            self.cleanup()
            return False

        task_status = self.upload_author_image(storage_bucket, storage_base_path)
        if not task_status:
            self._status = PackStatus.FAILED_AUTHOR_IMAGE_UPLOAD.name
            self.cleanup()
            return False

        task_status = self.upload_preview_images(storage_bucket, storage_base_path)
        if not task_status:
            self._status = PackStatus.FAILED_PREVIEW_IMAGES_UPLOAD.name  # type: ignore[misc]
            self.cleanup()
            return False

        if marketplace == XSIAM_MP:
            task_status = self.upload_dynamic_dashboard_images(storage_bucket, storage_base_path)
            if not task_status:
                self._status = PackStatus.FAILED_DYNAMIC_DASHBOARD_IMAGES_UPLOAD.name  # type: ignore[misc]
                self.cleanup()
                return False

        return True

    def cleanup(self):
        """ Finalization action, removes extracted pack folder.

        """
        if os.path.exists(self._pack_path):
            shutil.rmtree(self._pack_path)
            logging.debug(f"Cleanup {self._pack_name} pack from: {self._pack_path}")

    def is_changelog_exists(self):
        """ Indicates whether the local changelog of a given pack exists or not

        Returns:
            bool: The answer

        """
        return os.path.isfile(os.path.join(self._pack_path, Pack.CHANGELOG_JSON))

    def is_failed_to_upload(self, failed_packs_dict):
        """
        Checks if the pack was failed to upload in Prepare Content step in Create Instances job
        Args:
            failed_packs_dict (dict): The failed packs file

        Returns:
            bool: Whether the operation succeeded.
            str: The pack's failing status

        """
        if self._pack_name in failed_packs_dict:
            return True, failed_packs_dict[self._pack_name].get('status')
        else:
            return False, ''

    def is_integration_image(self, file_path: str):
        """ Indicates whether a file_path is an integration image or not
        Args:
            file_path (str): The file path
        Returns:
            bool: True if the file is an integration image or False otherwise
        """
        return all([
            file_path.startswith(os.path.join(PACKS_FOLDER, self._pack_name)),
            file_path.endswith('.png'),
            'image' in os.path.basename(file_path.lower()),
            os.path.basename(file_path) != Pack.AUTHOR_IMAGE_NAME
        ])

    def is_author_image(self, file_path: str):
        """ Indicates whether a file_path is an author image or not
        Args:
            file_path (str): The file path
        Returns:
            bool: True if the file is an author image or False otherwise
        """
        return file_path == os.path.join(PACKS_FOLDER, self._pack_name, Pack.AUTHOR_IMAGE_NAME)

    def is_raedme_file(self, file_path: str):
        """ Indicates whether a file_path is an pack readme
        Args:
            file_path (str): The file path
        Returns:
            bool: True if the file is a pack readme or False otherwise
        """
        return file_path == os.path.join(PACKS_FOLDER, self._pack_name, Pack.README)

    def is_unified_integration(self, file_path: str):
        """ Indicates whether a file_path is a unified integration yml file or not
        Args:
            file_path (str): The file path
        Returns:
            bool: True if the file is a unified integration or False otherwise
        """
        return all([
            file_path.startswith(os.path.join(PACKS_FOLDER, self._pack_name, PackFolders.INTEGRATIONS.value)),
            os.path.basename(os.path.dirname(file_path)) == PackFolders.INTEGRATIONS.value,
            os.path.basename(file_path).startswith('integration'),
            os.path.basename(file_path).endswith('.yml')
        ])

    def add_bc_entries_if_needed(self, release_notes_dir: str, changelog: dict[str, Any]) -> None:
        """
        Receives changelog, checks if there exists a BC version in each changelog entry (as changelog entry might be
        zipped into few RN versions, check if at least one of the versions is BC).
        Check if RN is BC is done by doing the following:
         1) Check if RN has corresponding config file, e.g 1_0_1.md has corresponding 1_0_1.json file.
         2) If it does, check if `isBreakingChanges` field is true
        If such version exists, adds a
        true value to 'breakingChanges' field.
        if JSON file also has breakingChangesNotes configures, adds `breakingChangesNotes` field to changelog file.
        This function iterates every entry in changelog because it takes into consideration four scenarios:
          a) Entry without breaking changes, changes to entry with breaking changes (because at least one of the
             versions in the entry was marked as breaking changes).
          b) Entry without breaking changes, does not change.
          c) Entry with breaking changes, changes to entry without breaking changes (because all the BC versions
             corresponding to the changelog entry were re-marked as not BC).
          d) Entry with breaking changes, does not change.
        Args:
            release_notes_dir (str): RN dir path.
            changelog (Dict[str, Any]): Changelog data represented as a dict.

        Returns:
            (None): Modifies changelog, adds bool value to 'breakingChanges' and `breakingChangesNotes` fields to every
             changelog entry, according to the logic described above.
        """
        if not os.path.exists(release_notes_dir):
            return
        bc_version_to_text: dict[str, str | None] = self._breaking_changes_versions_to_text(release_notes_dir)
        loose_versions: list[Version] = [Version(bc_ver) for bc_ver in bc_version_to_text]
        predecessor_version: Version = Version('0.0.0')
        for changelog_entry in sorted(changelog.keys(), key=Version):
            rn_loose_version: Version = Version(changelog_entry)
            if bc_versions := self._changelog_entry_bc_versions(predecessor_version, rn_loose_version, loose_versions,
                                                                bc_version_to_text):
                logging.debug(f'Changelog entry {changelog_entry} contains BC versions')
                changelog[changelog_entry]['breakingChanges'] = True
                if bc_text := self._calculate_bc_text(release_notes_dir, bc_versions):
                    changelog[changelog_entry]['breakingChangesNotes'] = bc_text
                else:
                    changelog[changelog_entry].pop('breakingChangesNotes', None)
            else:
                changelog[changelog_entry].pop('breakingChanges', None)
            predecessor_version = rn_loose_version

    def _calculate_bc_text(self, release_notes_dir: str, bc_version_to_text: dict[str, str | None]) -> str | None:
        """
        Receives BC versions to text dict for current changelog entry. Calculates text for BC entry.
        Args:
            release_notes_dir (str): RN dir path.
            bc_version_to_text (Dict[str, Optional[str]): {bc version, bc_text}

        Returns:
            (Optional[str]): Text for entry if such was added.
            If none is returned, server will list the full RN as the BC notes instead.
        """
        # Handle cases of one BC version in entry.
        if len(bc_version_to_text) == 1:
            return list(bc_version_to_text.values())[0]
        # Handle cases of two or more BC versions in entry.
        text_of_bc_versions, bc_without_text = self._split_bc_versions_with_and_without_text(bc_version_to_text)

        if len(text_of_bc_versions) == 0:
            # Case 1: Not even one BC version contains breaking text.
            return None

        elif len(text_of_bc_versions) < len(bc_version_to_text):
            # Case 2: Only part of BC versions contains breaking text.
            return self._handle_many_bc_versions_some_with_text(release_notes_dir, text_of_bc_versions, bc_without_text)

        else:
            # Case 3: All BC versions contains text.
            # Important: Currently, implementation of aggregating BCs was decided to concat between them
            # In the future this might be needed to re-thought.
            return '\n'.join(bc_version_to_text.values())  # type: ignore[arg-type]

    def _handle_many_bc_versions_some_with_text(self, release_notes_dir: str, text_of_bc_versions: list[str],
                                                bc_versions_without_text: list[str], ) -> str:
        """
        Calculates text for changelog entry where some BC versions contain text and some don't.
        Important: Currently, implementation of aggregating BCs was decided to concat between them (and if BC version
        does not have a BC text - concat the whole RN). In the future this might be needed to re-thought.
        Args:
            release_notes_dir (str): RN dir path.
            text_of_bc_versions ([List[str]): List of text of BC versions with text.
            bc_versions_without_text ([List[str]): List of BC versions without text.

        Returns:
            (str): Text for BC entry.
        """
        bc_with_text_str = '\n'.join(text_of_bc_versions)
        rn_file_names_without_text = [f'''{bc_version.replace('.', '_')}.md''' for
                                      bc_version in bc_versions_without_text]
        other_rn_text: str = self._get_release_notes_concat_str(release_notes_dir, rn_file_names_without_text)
        if not other_rn_text:
            logging.error('No RN text, although text was expected to be found for versions'
                          f' {rn_file_names_without_text}.')
        return f'{bc_with_text_str}{other_rn_text}'

    @staticmethod
    def _get_release_notes_concat_str(release_notes_dir: str, rn_file_names: list[str]) -> str:
        """
        Concat all RN data found in given `rn_file_names`.
        Args:
            release_notes_dir (str): RN dir path.
            rn_file_names (List[str]): List of all RN files to concat their data.

        Returns:
            (str): Concat RN data
        """
        concat_str: str = ''
        for rn_file_name in rn_file_names:
            rn_file_path = os.path.join(release_notes_dir, rn_file_name)
            with open(rn_file_path) as f:
                # Will make the concat string start with new line on purpose.
                concat_str = f'{concat_str}\n{f.read()}'
        return concat_str

    @staticmethod
    def _split_bc_versions_with_and_without_text(bc_versions: dict[str, str | None]) -> tuple[list[str], list[str]]:
        """
        Splits BCs to tuple of BCs text of BCs containing text, and BCs versions that do not contain BC text.
        Args:
            bc_versions (Dict[str, Optional[str]): BC versions mapped to text if exists.

        Returns:
            (Tuple[List[str], List[str]]): (text of bc versions with text, bc_versions_without_text).
        """
        text_of_bc_versions_with_tests: list[str] = []
        bc_versions_without_text: list[str] = []
        for bc_version, bc_text in bc_versions.items():
            if bc_text:
                text_of_bc_versions_with_tests.append(bc_text)
            else:
                bc_versions_without_text.append(bc_version)
        return text_of_bc_versions_with_tests, bc_versions_without_text

    @staticmethod
    def _breaking_changes_versions_to_text(release_notes_dir: str) -> dict[str, str | None]:
        """
        Calculates every BC version in given RN dir and maps it to text if exists.
        Currently, text from a BC version is calculated in the following way:
        - If RN has `breakingChangesNotes` entry in its corresponding config file, then use the value of that field
          as the text of the BC to be represented.
        - Else, use the whole RN text as BC text.
        Args:
            release_notes_dir (str): RN dir path.

        Returns:
            (Dict[str, Optional[str]]): {dotted_version, text}.
        """
        bc_version_to_text: dict[str, str | None] = {}
        # Get all config files in RN dir
        rn_config_file_names = filter_dir_files_by_extension(release_notes_dir, '.json')

        for file_name in rn_config_file_names:
            file_data: dict = load_json(os.path.join(release_notes_dir, file_name))
            # Check if version is BC
            if file_data.get('breakingChanges'):
                # Processing name for easier calculations later on
                processed_name: str = underscore_file_name_to_dotted_version(file_name)
                bc_version_to_text[processed_name] = file_data.get('breakingChangesNotes')
        return bc_version_to_text

    @staticmethod
    def _changelog_entry_bc_versions(predecessor_version: Version, rn_version: Version,
                                     breaking_changes_versions: list[Version],
                                     bc_version_to_text: dict[str, str | None]) -> dict[str, str | None]:
        """
        Gets all BC versions of given changelog entry, every BC s.t predecessor_version < BC version <= rn_version.
        Args:
            predecessor_version (Version): Predecessor version in numeric version order.
            rn_version (Version): RN version of current processed changelog entry.
            breaking_changes_versions (List[Version]): List of BC versions.
            bc_version_to_text (Dict[str, Optional[str]): List of all BC to text in the given RN dir.

        Returns:
            Dict[str, Optional[str]]: Partial list of `bc_version_to_text`, containing only relevant versions between
                                      given versions.
        """
        return {str(bc_ver): bc_version_to_text.get(str(bc_ver)) for bc_ver in breaking_changes_versions if
                predecessor_version < bc_ver <= rn_version}

    def get_pr_numbers_for_version(self, version: str) -> list[int]:
        """
        Get List[PullRequests] for the given version
        Args:
            version: The pack version to find the pull request numbers for

        Returns:
            List[Pull Request Numbers]: A list of pr numbers of the pack version
        """
        if not os.path.exists(f"{self._pack_path}/{self.RELEASE_NOTES}"):
            return []

        pack_version_rn_file_path = f"Packs/{self.name}/{self.RELEASE_NOTES}/{version.replace('.', '_')}.md"
        packs_version_pr_numbers = get_pull_request_numbers_from_file(pack_version_rn_file_path)

        return packs_version_pr_numbers

    def get_preview_image_gcp_path(self, pack_file_name: str, folder_name: str) -> str | None:
        """ Genrate the preview image path as it stored in the gcp
        Args:
            pack_file_name: File name.
            folder_name: Folder name.

        Returns:
            The preview image path as it stored in the gcp if preview image exists, or None otherwise.
        """
        preview_image_name = self.find_preview_image_path(pack_file_name)
        try:
            preview_image_path = os.path.join(self.path, folder_name, preview_image_name)  # disable-secrets-detection
            if os.path.exists(preview_image_path):
                if not self._current_version:
                    self._current_version = ''
                return urllib.parse.quote(os.path.join(GCPConfig.CONTENT_PACKS_PATH, self.name,
                                                       self.current_version, folder_name, preview_image_name))
        except Exception:
            logging.exception(f"Failed uploading {self.name} pack preview image.")
        return None

    def upload_preview_images(self, storage_bucket, storage_base_path):
        """ Uploads pack preview images to gcs.
        Args:
            storage_bucket (google.cloud.storage.bucket.Bucket): google storage bucket where image will be uploaded.
            storage_base_path (str): The target destination of the upload in the target bucket.
        Returns:
            bool: whether the operation succeeded.
        """
        logging.debug(f"Uploading preview images for pack '{self.name}'")
        pack_storage_root_path = os.path.join(storage_base_path, self.name, self.current_version)

        for _dir in [PackFolders.XSIAM_REPORTS.value, PackFolders.XSIAM_DASHBOARDS.value]:
            local_preview_image_dir = os.path.join(PACKS_FOLDER, self.name, _dir)
            if not os.path.isdir(local_preview_image_dir):
                logging.debug(f"Could not find content items with preview images for pack {self.name}")
                continue

            preview_image_relative_paths = glob.glob(os.path.join(local_preview_image_dir, '*.png'))
            if not preview_image_relative_paths:
                logging.debug(f"Could not find preview images in pack {local_preview_image_dir}")
                continue

            logging.debug(f"Found preview image: {preview_image_relative_paths}")
            preview_image_relative_path: str = preview_image_relative_paths[0]
            image_name = os.path.basename(preview_image_relative_path)
            image_storage_path = os.path.join(pack_storage_root_path, _dir, image_name)
            pack_image_blob = storage_bucket.blob(image_storage_path)

            try:
                with open(preview_image_relative_path, "rb") as image_file:
                    pack_image_blob.upload_from_file(image_file)
                logging.debug(f"Successfully uploaded preview images for pack '{self.name}'")
            except Exception as e:
                logging.exception(f"Failed uploading {self.name} pack preview image. Additional info: {e}")
                return False

            self._uploaded_preview_images.append(preview_image_relative_path)

        return True

    def upload_dynamic_dashboard_images(self, storage_bucket, storage_base_path):
        """ Uploads pack dynamic dashboard images to gcs.
        Args:
            storage_bucket (google.cloud.storage.bucket.Bucket): google storage bucket where image will be uploaded.
            storage_base_path (str): The target destination of the upload in the target bucket.
        Returns:
            bool: whether the operation succeeded.
        """
        pack_storage_root_path = os.path.join(storage_base_path, 'images').replace("packs/", "")
        logging.debug(f"Uploading dynamic dashboard to folder in path: {pack_storage_root_path} for pack '{self.name}'")

        local_dynamic_dashboard_image_dir = os.path.join(PACKS_FOLDER, self.name, PackFolders.INTEGRATIONS.value)
        if not os.path.isdir(local_dynamic_dashboard_image_dir):
            logging.debug(f"Could not find dynamic dashboard images for pack {self.name}")
            return True

        dynamic_dashboard_image_relative_paths = glob.glob(os.path.join(local_dynamic_dashboard_image_dir, '*/*.svg'))
        if not dynamic_dashboard_image_relative_paths:
            logging.debug(f"Could not find dynamic dashboard images in pack {local_dynamic_dashboard_image_dir}")
            return True

        logging.debug(f"Found dynamic dashboard image: {dynamic_dashboard_image_relative_paths}")
        for dynamic_dashboard_image in dynamic_dashboard_image_relative_paths:
            integration_dir = Path(dynamic_dashboard_image).parts[:-1]
            integration_yaml_path = glob.glob(os.path.join(*integration_dir, '*.yml'))

            with open(integration_yaml_path[0]) as pack_file:
                integration_yaml_content = yaml.safe_load(pack_file)

            image_background: list[str] = re.findall(r'_([^_]+)\.svg$', dynamic_dashboard_image)
            if not image_background or image_background[0].lower() not in ['dark', 'light']:
                raise BaseException(f"Could not find background for image in path {dynamic_dashboard_image}.\nThe svg image "
                                    "file should be named either as `<ImageName>_dark.svg` or `<ImageName>_light.svg`")

            image_storage_path = os.path.join(pack_storage_root_path, image_background[0].lower(),
                                              f"{integration_yaml_content.get('commonfields', {}).get('id', '')}.svg")
            logging.debug(f"Uploading image in path '{dynamic_dashboard_image}' to bucket directory '{image_storage_path}'")
            pack_image_blob = storage_bucket.blob(image_storage_path)

            try:
                with open(dynamic_dashboard_image, "rb") as image_file:
                    pack_image_blob.upload_from_file(image_file)
                logging.debug(f"Successfully uploaded dynamic dashboard images for pack '{self.name}'")
            except Exception as e:
                logging.exception(f"Failed uploading {self.name} pack dynamic dashboard image. Additional info: {e}")
                return False

            self._uploaded_dynamic_dashboard_images.append(image_storage_path)

        return True

    def copy_preview_images(self, production_bucket, build_bucket, images_data, storage_base_path, build_bucket_base_path):
        """ Copies pack's preview image from the build bucket to the production bucket

        Args:
            production_bucket (google.cloud.storage.bucket.Bucket): The production bucket
            build_bucket (google.cloud.storage.bucket.Bucket): The build bucket
            images_data (dict): The images data structure from Prepare Content step
            storage_base_path (str): The target destination of the upload in the target bucket.
            build_bucket_base_path (str): The path of the build bucket in gcp.
        Returns:
            bool: Whether the operation succeeded.

        """
        task_status = True
        num_copied_images = 0
        err_msg = f"Failed copying {self._pack_name} pack preview images."
        pc_uploaded_preview_images = images_data.get(self._pack_name, {}).get(BucketUploadFlow.PREVIEW_IMAGES, [])

        for image_name in pc_uploaded_preview_images:
            image_pack_path = Path(image_name).parts[-2:]
            build_bucket_image_path = os.path.join(build_bucket_base_path, self._pack_name,
                                                   self.current_version, *image_pack_path)
            build_bucket_image_blob = build_bucket.blob(build_bucket_image_path)

            if not build_bucket_image_blob.exists():
                logging.error(f"Found changed/added preview image {image_name} in content repo but "
                              f"{build_bucket_image_path} does not exist in build bucket")
                task_status = False
            else:
                logging.debug(f"Copying {self._pack_name} pack preview image: {image_name}")
                try:
                    copied_blob = build_bucket.copy_blob(
                        blob=build_bucket_image_blob, destination_bucket=production_bucket,
                        new_name=os.path.join(storage_base_path, self._pack_name, self.current_version,
                                              *image_pack_path)
                    )
                    if not copied_blob.exists():
                        logging.error(f"Copy {self._pack_name} preview image: {build_bucket_image_blob.name} "
                                      f"blob to {copied_blob.name} blob failed.")
                        task_status = False
                    else:
                        num_copied_images += 1

                except Exception as e:
                    logging.exception(f"{err_msg}. Additional Info: {str(e)}")
                    return False

        if not task_status:
            logging.error(err_msg)
        else:
            if num_copied_images == 0:
                logging.debug(f"No added/modified preview images were detected in {self._pack_name} pack.")
            else:
                logging.success(f"Copied {num_copied_images} images for {self._pack_name} pack.")

        return task_status

    def copy_dynamic_dashboard_images(self, production_bucket, build_bucket, images_data, storage_base_path):
        """ Copies pack's dynamic dashboard image from the build bucket to the production bucket

        Args:
            production_bucket (google.cloud.storage.bucket.Bucket): The production bucket
            build_bucket (google.cloud.storage.bucket.Bucket): The build bucket
            images_data (dict): The images data structure from Prepare Content step
            storage_base_path (str): The target destination of the upload in the target bucket.
        Returns:
            bool: Whether the operation succeeded.

        """
        task_status = True
        num_copied_images = 0
        err_msg = f"Failed copying {self._pack_name} pack dynamic dashboard images."
        pc_uploaded_dynamic_dashboard_images = images_data.get(self._pack_name,
                                                               {}).get(BucketUploadFlow.DYNAMIC_DASHBOARD_IMAGES, [])

        for build_bucket_image_path in pc_uploaded_dynamic_dashboard_images:
            logging.debug(f"Found uploaded dynamic dashboard image in build bucket path: {build_bucket_image_path}")
            build_bucket_image_blob = build_bucket.blob(build_bucket_image_path)

            if not build_bucket_image_blob.exists():
                logging.error(f"Found changed/added dynamic dashboard image in content repo but "
                              f"'{build_bucket_image_path}' does not exist in build bucket")
                task_status = False
            else:
                logging.debug(f"Copying {self._pack_name} pack dynamic dashboard image: {build_bucket_image_path}")
                try:
                    copied_blob = build_bucket.copy_blob(
                        blob=build_bucket_image_blob, destination_bucket=production_bucket,
                        new_name=os.path.join(os.path.dirname(storage_base_path),
                                              build_bucket_image_path.split("content/")[-1])
                    )
                    sleep(1)
                    if not copied_blob.exists():
                        logging.error(f"Failed to copy {self._pack_name} dynamic dashboard image: {build_bucket_image_blob.name} "
                                      f"blob to {copied_blob.name} blob.")
                        task_status = False
                    else:
                        num_copied_images += 1

                except Exception as e:
                    logging.exception(f"{err_msg}. Additional Info: {str(e)}")
                    return False

        if not task_status:
            logging.error(err_msg)
        else:
            if num_copied_images == 0:
                logging.debug(f"No added/modified dynamic dashboard images were detected in {self._pack_name} pack.")
            else:
                logging.success(f"Copied {num_copied_images} images for {self._pack_name} pack.")

        return task_status

    def does_preview_image_exist(self, file_path: str) -> bool:
        """ Indicates whether a file_path is a valid preview image or not:
            - The file exists (is not removed in the latest upload)
            - Belong to the current pack
            - Id of type png
            - path include the word '_image'
            - Located in either XSIAMDashboards or XSIAMReports folder
        Args:
            file_path (str): The file path
        Returns:
            bool: True if the file is a preview image or False otherwise
        """
        valid_image = all([
            file_path.startswith(os.path.join(PACKS_FOLDER, self.name)),
            file_path.endswith('.png'),
            '_image' in os.path.basename(file_path.lower()),
            (PackFolders.XSIAM_DASHBOARDS.value in file_path or PackFolders.XSIAM_REPORTS.value in file_path)
        ])
        if not valid_image:
            return False

        # In cases where a preview image was deleted valid_image will be true but we don't want to upload it as it does
        # not exist anymore
        elif not os.path.exists(file_path):
            logging.warning(f'Image: {file_path} was deleted and therefore will not be uploaded')
            return False

        return True

    @staticmethod
    def find_preview_image_path(file_name: str) -> str:
        """ Generate preview image file name according to related file.
        Args:
            file_name: File name.

        Returns:
            Preview image file path.
        """
        prefixes = ['xsiamdashboard', 'xsiamreport']
        file_name = file_name.replace('external-', '')
        for prefix in prefixes:
            file_name = file_name.replace(f'{prefix}-', '')
        image_file_name = os.path.splitext(file_name)[0] + '_image.png'
        return image_file_name


# HELPER FUNCTIONS


def get_pull_request_numbers_from_file(file_path) -> list[int]:
    """
    Uses git and regex to find the pull request numbers for the given file
    Args:
        file_path: The file to find PRs for

    Returns:
        A list of relevant pull request numbers for the given file
    """
    log_info: str = git.Git(CONTENT_ROOT_PATH).log(file_path)
    return re.findall(PULL_REQUEST_PATTERN, log_info)


def get_upload_data(packs_results_file_path: str, stage: str) -> tuple[dict, dict, dict, dict, dict]:
    """ Loads the packs_results.json file to get the successful and failed packs together with uploaded images dicts

    Args:
        packs_results_file_path (str): The path to the file
        stage (str): can be BucketUploadFlow.PREPARE_CONTENT_FOR_TESTING or
        BucketUploadFlow.UPLOAD_PACKS_TO_MARKETPLACE_STORAGE

    Returns:
        dict: The successful packs dict
        dict: The failed packs dict
        dict: the successful uploaded dependencies zip packs
        dict : The successful private packs dict
        dict: The images data dict

    """
    if os.path.exists(packs_results_file_path):
        packs_results_file = load_json(packs_results_file_path)
        stage_data: dict = packs_results_file.get(stage, {})
        successful_packs_dict = stage_data.get(BucketUploadFlow.SUCCESSFUL_PACKS, {})
        successful_uploaded_dependencies_zip_packs_dict = \
            stage_data.get(BucketUploadFlow.SUCCESSFUL_UPLOADED_DEPENDENCIES_ZIP_PACKS, {})
        failed_packs_dict = stage_data.get(BucketUploadFlow.FAILED_PACKS, {})
        successful_private_packs_dict = stage_data.get(BucketUploadFlow.SUCCESSFUL_PRIVATE_PACKS, {})
        images_data_dict = stage_data.get(BucketUploadFlow.IMAGES, {})
        return successful_packs_dict, successful_uploaded_dependencies_zip_packs_dict, \
            failed_packs_dict, successful_private_packs_dict, images_data_dict

    logging.debug(f'{packs_results_file_path} does not exist in artifacts')
    return {}, {}, {}, {}, {}


def store_successful_and_failed_packs_in_ci_artifacts(packs_results_file_path: str, stage: str, successful_packs: list,
                                                      successful_uploaded_dependencies_zip_packs: list,
                                                      failed_packs: list,
                                                      updated_private_packs: list, images_data: dict = None):
    """ Write the successful, successful_uploaded_dependencies_zip_packs and failed packs to the correct section in the
        packs_results.json file

    Args:
        packs_results_file_path (str): The path to the pack_results.json file
        stage (str): can be BucketUploadFlow.PREPARE_CONTENT_FOR_TESTING or
        BucketUploadFlow.UPLOAD_PACKS_TO_MARKETPLACE_STORAGE
        successful_packs (list): The list of all successful packs
        successful_uploaded_dependencies_zip_packs (list): The list of all packs that successfully updated their
        dependencies zip file.
        failed_packs (list): The list of all failed packs
        updated_private_packs (list) : The list of all private packs that were updated
        images_data (dict): A dict containing all images that were uploaded for each pack

    """
    packs_results = load_json(packs_results_file_path)
    packs_results[stage] = {}

    if failed_packs:
        failed_packs_dict = {
            BucketUploadFlow.FAILED_PACKS: {
                pack.name: {
                    BucketUploadFlow.STATUS: pack.status,
                    BucketUploadFlow.AGGREGATED: pack.aggregation_str if pack.aggregated and pack.aggregation_str
                    else "False"
                } for pack in failed_packs
            }
        }
        packs_results[stage].update(failed_packs_dict)
        logging.debug(f"Failed packs {failed_packs_dict}")

    if successful_packs:
        successful_packs_dict = {
            BucketUploadFlow.SUCCESSFUL_PACKS: {
                pack.name: {
                    BucketUploadFlow.STATUS: pack.status,
                    BucketUploadFlow.AGGREGATED: pack.aggregation_str if pack.aggregated and pack.aggregation_str
                    else "False",
                    BucketUploadFlow.LATEST_VERSION: pack.current_version
                } for pack in successful_packs
            }
        }
        packs_results[stage].update(successful_packs_dict)
        logging.debug(f"Successful packs {successful_packs_dict}")

    if successful_uploaded_dependencies_zip_packs:
        successful_uploaded_dependencies_zip_packs_dict = {
            BucketUploadFlow.SUCCESSFUL_UPLOADED_DEPENDENCIES_ZIP_PACKS: {
                pack.name: {
                    BucketUploadFlow.STATUS: pack.status,
                    BucketUploadFlow.LATEST_VERSION: pack.current_version
                } for pack in successful_uploaded_dependencies_zip_packs
            }
        }

        packs_results[stage].update(successful_uploaded_dependencies_zip_packs_dict)
        logging.debug(f"successful uploaded dependencies zip_packs {successful_uploaded_dependencies_zip_packs_dict}")

    if updated_private_packs:
        successful_private_packs_dict: dict = {
            BucketUploadFlow.SUCCESSFUL_PRIVATE_PACKS: {pack_name: {} for pack_name in updated_private_packs}
        }
        packs_results[stage].update(successful_private_packs_dict)
        logging.debug(f"Successful private packs {successful_private_packs_dict}")

    if images_data:
        # adds a list with all the packs that were changed with images
        packs_results[stage].update({BucketUploadFlow.IMAGES: images_data})
        logging.debug(f"Images data {images_data}")

    if packs_results:
        if stage == BucketUploadFlow.PREPARE_CONTENT_FOR_TESTING:
            json_write(packs_results_file_path, packs_results)

        elif stage == BucketUploadFlow.UPLOAD_PACKS_TO_MARKETPLACE_STORAGE:
            # write to another file
            packs_results_file_path = Path(packs_results_file_path)  # type: ignore[assignment]
            packs_results_file_path = packs_results_file_path.with_name(  # type: ignore[attr-defined]
                f"{packs_results_file_path.stem}_upload.json")  # type: ignore[attr-defined]
            json_write(str(packs_results_file_path), packs_results)


def load_json(file_path: str) -> dict:
    """ Reads and loads json file.

    Args:
        file_path (str): full path to json file.

    Returns:
        dict: loaded json file.

    """
    try:
        if file_path and os.path.exists(file_path):
            with open(file_path) as json_file:
                result = json.load(json_file)
        else:
            result = {}
        return result
    except json.decoder.JSONDecodeError:
        return {}


def json_write(file_path: str, data: dict, update: bool = False):
    """ Writes given data to a json file
    Args:
        file_path: The file path
        data: The data to write
        update: Whether to update the json file object with data
    """
    logging.debug(f"update_index: {file_path=}, {data=}, {update=}")
    if update:
        metadata_obj = load_json(file_path=file_path)
        metadata_obj.update(data)
    else:
        metadata_obj = data

    with open(file_path, "w") as f:
        f.write(json.dumps(metadata_obj, indent=4))


def init_storage_client(service_account=None):
    """Initialize google cloud storage client.

    In case of local dev usage the client will be initialized with user default credentials.
    Otherwise, client will be initialized from service account json that is stored in CircleCI.

    Args:
        service_account (str): full path to service account json.

    Return:
        storage.Client: initialized google cloud storage client.
    """
    if service_account:
        storage_client = storage.Client.from_service_account_json(service_account)
        logging.debug("Created gcp service account")

        return storage_client
    else:
        # in case of local dev use, ignored the warning of non use of service account.
        warnings.filterwarnings("ignore", message=google.auth._default._CLOUD_SDK_CREDENTIALS_WARNING)
        credentials, project = google.auth.default()
        storage_client = storage.Client(credentials=credentials, project=project)
        logging.debug("Created gcp private account")

        return storage_client


def input_to_list(input_data, capitalize_input=False):
    """ Helper function for handling input list or str from the user.

    Args:
        input_data (list or str): input from the user to handle.
        capitalize_input (boo): whether to capitalize the input list data or not.

    Returns:
        list: returns the original list or list that was split by comma.

    """
    input_data = input_data if input_data else []
    input_data = input_data if isinstance(input_data, list) else [s for s in input_data.split(',') if s]

    if capitalize_input:
        return [" ".join([w.title() if w.islower() else w for w in i.split()]) for i in input_data]
    else:
        return input_data


def get_valid_bool(bool_input):
    """ Converts and returns valid bool.

    Returns:
        bool: converted bool input.
    """
    return bool(strtobool(bool_input)) if isinstance(bool_input, str) else bool_input


def convert_price(pack_id, price_value_input=None):
    """ Converts to integer value price input. In case no price input provided, return zero as price.

    Args:
        pack_id (str): pack unique identifier.
        price_value_input (str): price string to convert.

    Returns:
        int: converted to int pack price.
    """

    try:
        if not price_value_input:
            return 0  # in case no price was supported, return 0
        else:
            return int(price_value_input)  # otherwise convert to int and return result
    except Exception:
        logging.exception(f"{pack_id} pack price is not valid. The price was set to 0.")
        return 0


def get_updated_server_version(current_string_version, compared_content_item, pack_name):
    """ Compares two semantic server versions and returns the higher version between them.

    Args:
         current_string_version (str): current string version.
         compared_content_item (dict): compared content item entity.
         pack_name (str): the pack name (id).

    Returns:
        str: latest version between compared versions.
    """
    lower_version_result = current_string_version

    try:
        compared_string_version = compared_content_item.get('fromversion') or compared_content_item.get(
            'fromVersion') or "99.99.99"
        current_version, compared_version = Version(current_string_version), Version(compared_string_version)

        if current_version > compared_version:
            lower_version_result = compared_string_version
    except Exception:
        content_item_name = compared_content_item.get('name') or compared_content_item.get(
            'display') or compared_content_item.get('id') or compared_content_item.get('details', '')
        logging.exception(f"{pack_name} failed in version comparison of content item {content_item_name}.")
    finally:
        return lower_version_result


def get_content_git_client(content_repo_path: str):
    """ Initializes content repo client.

    Args:
        content_repo_path (str): content repo full path

    Returns:
        git.repo.base.Repo: content repo object.

    """
    return git.Repo(content_repo_path)


def get_recent_commits_data(content_repo: Any, index_folder_path: str, is_bucket_upload_flow: bool,
                            is_private_build: bool = False, circle_branch: str = "master"):
    """ Returns recent commits hashes (of head and remote master)

    Args:
        content_repo (git.repo.base.Repo): content repo object.
        index_folder_path (str): the path to the local index folder
        is_bucket_upload_flow (bool): indicates whether its a run of bucket upload flow or regular build
        is_private_build (bool): indicates whether its a run of private build or not
        circle_branch (str): CircleCi branch of current build

    Returns:
        str: last commit hash of head.
        str: previous commit depending on the flow the script is running
    """
    return content_repo.head.commit.hexsha, get_previous_commit(content_repo, index_folder_path, is_bucket_upload_flow,
                                                                is_private_build, circle_branch)


def get_previous_commit(content_repo, index_folder_path, is_bucket_upload_flow, is_private_build, circle_branch):
    """ If running in bucket upload workflow we want to get the commit in the index which is the index
    We've last uploaded to production bucket. Otherwise, we are in a commit workflow and the diff should be from the
    head of origin/master

    Args:
        content_repo (git.repo.base.Repo): content repo object.
        index_folder_path (str): the path to the local index folder
        is_bucket_upload_flow (bool): indicates whether its a run of bucket upload flow or regular build
        is_private_build (bool): indicates whether its a run of private build or not
        circle_branch (str): CircleCi branch of current build

    Returns:
        str: previous commit depending on the flow the script is running

    """
    if is_bucket_upload_flow:
        return get_last_upload_commit_hash(content_repo, index_folder_path)
    elif is_private_build:
        previous_master_head_commit = content_repo.commit('origin/master~1').hexsha
        logging.debug(f"Using origin/master HEAD~1 commit hash {previous_master_head_commit} to diff with.")
        return previous_master_head_commit
    else:
        if circle_branch == 'master':
            head_str = "HEAD~1"
            # if circle branch is master than current commit is origin/master HEAD, so we need to diff with HEAD~1
            previous_master_head_commit = content_repo.commit('origin/master~1').hexsha
        else:
            head_str = "HEAD"
            # else we are on a regular branch and the diff should be done with origin/master HEAD
            previous_master_head_commit = content_repo.commit('origin/master').hexsha
        logging.debug(f"Using origin/master {head_str} commit hash {previous_master_head_commit} to diff with.")
        return previous_master_head_commit


def get_last_upload_commit_hash(content_repo, index_folder_path):
    """
    Returns the last origin/master commit hash that was uploaded to the bucket
    Args:
        content_repo (git.repo.base.Repo): content repo object.
        index_folder_path: The path to the index folder

    Returns:
        The commit hash
    """

    inner_index_json_path = os.path.join(index_folder_path, f'{GCPConfig.INDEX_NAME}.json')
    if not os.path.exists(inner_index_json_path):
        logging.critical(f"{GCPConfig.INDEX_NAME}.json not found in {GCPConfig.INDEX_NAME} folder")
        sys.exit(1)
    else:
        inner_index_json_file = load_json(inner_index_json_path)
        if 'commit' in inner_index_json_file:
            last_upload_commit_hash = inner_index_json_file['commit']
            logging.debug(f"Retrieved the last commit that was uploaded to production: {last_upload_commit_hash}")
        else:
            logging.critical(f"No commit field in {GCPConfig.INDEX_NAME}.json, content: {str(inner_index_json_file)}")
            sys.exit(1)

    try:
        last_upload_commit = content_repo.commit(last_upload_commit_hash).hexsha
        logging.debug(f"Using commit hash {last_upload_commit} from index.json to diff with.")
        return last_upload_commit
    except Exception as e:
        logging.critical(f'Commit {last_upload_commit_hash} in {GCPConfig.INDEX_NAME}.json does not exist in content '
                         f'repo. Additional info:\n {e}')
        sys.exit(1)


def is_ignored_pack_file(modified_file_path_parts):
    """ Indicates whether a pack file needs to be ignored or not.

    Args:
        modified_file_path_parts: The modified file parts, e.g. if file path is "a/b/c" then the
         parts list is ["a", "b", "c"]

    Returns:
        (bool): True if the file should be ignored, False otherwise

    """
    for file_suffix in PackIgnored.ROOT_FILES:
        if file_suffix in modified_file_path_parts:
            return True

    for pack_folder, file_suffixes in PackIgnored.NESTED_FILES.items():
        if pack_folder in modified_file_path_parts:
            if not file_suffixes:  # Ignore all pack folder files
                return True

            for file_suffix in file_suffixes:  # type: ignore[attr-defined]
                if file_suffix in modified_file_path_parts[-1]:
                    return True

    for pack_folder in PackIgnored.NESTED_DIRS:
        if pack_folder in modified_file_path_parts:
            pack_folder_path = os.sep.join(modified_file_path_parts[:modified_file_path_parts.index(pack_folder) + 1])
            file_path = os.sep.join(modified_file_path_parts)
            for folder_path in [f for f in glob.glob(os.path.join(pack_folder_path, '*/*')) if os.path.isdir(f)]:
                # Checking for all 2nd level directories. e.g. test_data directory
                if file_path.startswith(folder_path):
                    return True

    return False


def filter_dir_files_by_extension(release_notes_dir: str, extension: str) -> list[str]:
    """
    Receives path to RN dir, filters only files in RN dir corresponding to the extension.
    Needed because RN directory will be extended to contain JSON files for configurations,
    see 'release_notes_bc_calculator.py'
    Args:
        release_notes_dir (str): Path to RN dir
        extension (str): Extension to filter by.

    Returns:
        (List[str]): List of all of the files in directory corresponding to the extension.
    """
    return [file_name for file_name in os.listdir(release_notes_dir) if file_name.endswith(extension)]


def is_the_only_rn_in_block(release_notes_dir: str, version: str, changelog: dict):
    """
    Check if the given version is a key of an aggregated changelog block, as in its value in the changelog
    doesn't contains other release notes that have been aggregated in previous uploads.

    If that is the case, the adjacent previous release note in the changelog will be equal to the one in the
    release notes directory, and false otherwise (meaning there are versions in the release notes directory that are
    missing in the changelog, therefore they have been aggregated) and this function asserts that.

    Note: The comparison is done against the release notes directory to avoid cases where there are missing versions in
    the changelog due to inconsistent versions numbering, such as major version bumps. (For example, if the versions
    1.2.7 and 1.3.0 are two consecutive keys in the changelog, we need to determine if 1.3.0 has aggregated the versions
    1.2.8-1.3.0, OR 1.3.0 is the consecutive version right after 1.2.7 but is a major bump. in order to check that, we
    check it against the files in the release notes directory.)


    Args:
        release_notes_dir: the path to the release notes dir.
        version (str): the wanted version.
        changelog (dict): the changelog from the production bucket.

    Returns:
        True if this version's value in the changelog is not an aggregated release notes block. False otherwise.
    """
    if not changelog.get(version):
        return False
    all_rn_versions = []
    lowest_version = [Version('1.0.0')]
    for filename in filter_dir_files_by_extension(release_notes_dir, '.md'):
        current_version = underscore_file_name_to_dotted_version(filename)
        all_rn_versions.append(Version(current_version))
    lower_versions_all_versions = [item for item in all_rn_versions if item < Version(version)] + lowest_version
    lower_versions_in_changelog = [Version(item) for item in changelog if
                                   Version(item) < Version(version)] + lowest_version
    return max(lower_versions_all_versions) == max(lower_versions_in_changelog)


def underscore_file_name_to_dotted_version(file_name: str) -> str:
    """
    Receives file name with expected format of x_x_x<extension>, and transforms it to dotted string.
    Examples
        - underscore_file_name_to_dotted_version(1_2_3.md) --> 1.2.3
        - underscore_file_name_to_dotted_version(1_4_2.json) --> 1.4.2
    Args:
        file_name (str): File name.

    Returns:
        (str): Dotted version of file name
    """
    return os.path.splitext(file_name)[0].replace('_', '.')


def get_last_commit_from_index(service_account, marketplace=MarketplaceVersions.XSOAR):
    """ Downloading index.json from GCP and extract last upload commit.

    Args:
        service_account: service account to connect to GCP

    Returns: last upload commit.

    """
    production_bucket_name = MarketplaceVersionToMarketplaceName.get(marketplace)
    storage_client = init_storage_client(service_account)
    storage_bucket = storage_client.bucket(production_bucket_name)
    index_storage_path = os.path.join('content/packs/', f"{GCPConfig.INDEX_NAME}.json")
    index_blob = storage_bucket.blob(index_storage_path)
    index_string = index_blob.download_as_string()
    index_json = json.loads(index_string)
    return index_json.get('commit')


def is_content_item_in_graph(display_name: str, content_type, marketplace) -> bool:
    with Neo4jContentGraphInterface() as interface:
        res = interface.search(content_type=content_type, marketplace=marketplace, display_name=display_name)
        logging.debug(f'Content type for {display_name} is {content_type}, result is {bool(res)}')
        return bool(res)


def is_content_item_in_id_set(display_name: str, rn_header: str, id_set: dict, marketplace="xsoar"):
    """
    Get the full entity dict from the id set of the entity given it's display name, if it does not exist in the id set
    return None.

    Args:
        display_name: The display name of the entity (content item).
        rn_header: The release notes header of the entity.
        id_set: id set dict.

    Returns:
        (bool) True if the item exists in id set, otherwise False.
    """
    logging.debug(f"Checking if the entity with the display name {display_name} is present in the id set")

    if not id_set:
        logging.debug("id_set does not exist, searching in graph")
        content_type = rn_header.replace(' ', '')[:-1]

        if not is_content_item_in_graph(display_name=display_name,
                                        content_type=content_type,
                                        marketplace=marketplace):
            logging.debug(f"Could not find the content entity of type {content_type} with display name "
                          f"'{display_name}' in the graph")
            return False
        return True

    for id_set_entity in id_set[RN_HEADER_TO_ID_SET_KEYS[rn_header]]:
        if list(id_set_entity.values())[0]['display_name'] == display_name:
            return True

    logging.debug(f"Could not find the entity with display name {display_name} in id_set.")
    return False


def remove_old_versions_from_changelog(changelog: dict):
    """
    Removes old pack versions from changelog in order to reduce index.zip size.
    We are keeping the maximum number of versions between the following options:
    1.  Versions were released last year.
    2.  Last minor version and one version before it.
    3.  Last five versions.
    Edits the changelog entries in place.

    Args:
        changelog (dict): The changelog of some pack.
    Returns:
        (list) last pack versions
    """
    versions_to_keep: list[str] = []
    if not changelog:
        return versions_to_keep

    last_same_minor_versions = []
    last_year_versions = []
    last_five_versions = list(changelog.keys())[-5:]

    year_ago_datetime_obj = datetime.utcnow() - timedelta(days=365)
    last_version = Version(list(changelog.keys())[-1])
    save_last_minor_versions = not (last_version.minor == 0 and last_version.major == 1)

    prev_version = None
    for version, info in changelog.items():
        # get versions that were released in last year
        if version_release_date := info.get(Changelog.RELEASED):
            version_released_datetime_obj = datetime.strptime(version_release_date, Metadata.DATE_FORMAT)
            if version_released_datetime_obj > year_ago_datetime_obj:
                last_year_versions.append(version)

        # get versions with same minor version
        if save_last_minor_versions and Version(version).minor == last_version.minor \
                and Version(version).major == last_version.major:
            last_same_minor_versions.append(version)
            if prev_version and prev_version not in last_same_minor_versions:
                last_same_minor_versions.append(prev_version)

        prev_version = version

    versions_to_keep = max([last_five_versions, last_year_versions, last_same_minor_versions], key=len)

    [changelog.pop(version) for version in list(changelog.keys()) if version not in versions_to_keep]

    return versions_to_keep<|MERGE_RESOLUTION|>--- conflicted
+++ resolved
@@ -1676,459 +1676,7 @@
         latest_toversion = latest_toversion if latest_toversion != MAX_TOVERSION else ''
         return latest_fromversion, latest_toversion
 
-<<<<<<< HEAD
-    def collect_content_items(self):
-        """ Iterates over content items folders inside pack and collects content items data.
-
-        Returns:
-            dict: Parsed content items
-            .
-        """
-        task_status = False
-        content_items_result: dict = {}
-        content_items_id_to_version_map: dict = {}
-
-        try:
-            logging.info(f"collecting items for pack: {self._pack_name}")
-            for root, _pack_dirs, pack_files_names in os.walk(self._pack_path, topdown=False):
-                current_directory = root.split(os.path.sep)[-1]
-                parent_directory = root.split(os.path.sep)[-2]
-                logging.info(f"current_directory: {current_directory}")
-                if parent_directory in [PackFolders.GENERIC_TYPES.value, PackFolders.GENERIC_FIELDS.value]:
-                    current_directory = parent_directory
-                elif current_directory in [PackFolders.GENERIC_TYPES.value, PackFolders.GENERIC_FIELDS.value]:
-                    continue
-
-                folder_collected_items: list = []
-                for pack_file_name in pack_files_names:
-                    if not pack_file_name.endswith(('.json', '.yml')):
-                        continue
-
-                    pack_file_path = os.path.join(root, pack_file_name)
-
-                    # reputation in old format aren't supported in 6.0.0 server version
-                    if current_directory == PackFolders.INDICATOR_TYPES.value \
-                            and not fnmatch.fnmatch(pack_file_name, 'reputation-*.json'):
-                        os.remove(pack_file_path)
-                        logging.info(f"Deleted pack {pack_file_name} reputation file for {self._pack_name} pack")
-                        continue
-
-                    with open(pack_file_path) as pack_file:
-                        if current_directory in PackFolders.yml_supported_folders():
-                            content_item = yaml.safe_load(pack_file)
-                        elif current_directory in PackFolders.json_supported_folders():
-                            content_item = json.load(pack_file)
-                        else:
-                            continue
-
-                    # check if content item has to version
-                    try:
-                        to_version = content_item.get('toversion') or content_item.get('toVersion')
-                    except Exception:
-                        logging.exception(f"Failed on {pack_file_path=}. {content_item=}")
-
-                    if to_version and Version(to_version) < Version(Metadata.SERVER_DEFAULT_MIN_VERSION):
-                        os.remove(pack_file_path)
-                        logging.info(
-                            f"{self._pack_name} pack content item {pack_file_name} has to version: {to_version}. "
-                            f"{pack_file_name} file was deleted.")
-                        continue
-
-                    if current_directory not in PackFolders.pack_displayed_items():
-                        continue  # skip content items that are not displayed in contentItems
-
-                    logging.debug(
-                        f"Iterating over {pack_file_path} file and collecting items of {self._pack_name} pack")
-                    # updated min server version from current content item
-                    self._server_min_version = get_updated_server_version(self._server_min_version, content_item,
-                                                                          self._pack_name)
-
-                    content_item_tags = content_item.get('tags', [])
-                    metadata_toversion = to_version or ''
-
-                    logging.info(f"now check the directory: {current_directory}")
-
-                    if current_directory == PackFolders.SCRIPTS.value:
-                        metadata_output = {
-                            'id': content_item.get('commonfields', {}).get('id', ''),
-                            'name': content_item.get('name', ''),
-                            'description': content_item.get('comment', ''),
-                            'tags': content_item_tags,
-                            'marketplaces': content_item.get('marketplaces', ["xsoar", "marketplacev2"]),
-                            'fromversion': self._server_min_version,
-                            'toversion': metadata_toversion,
-                        }
-
-                        if not self._contains_transformer and 'transformer' in content_item_tags:
-                            self._contains_transformer = True
-
-                        if not self._contains_filter and 'filter' in content_item_tags:
-                            self._contains_filter = True
-
-                    elif current_directory == PackFolders.PLAYBOOKS.value:
-                        self.add_pack_type_tags(content_item, 'Playbook')
-                        metadata_output = {
-                            'id': content_item.get('id', ''),
-                            'name': content_item.get('name', ''),
-                            'description': content_item.get('description', ''),
-                            'marketplaces': content_item.get('marketplaces', ['xsoar', 'marketplacev2']),
-                            'fromversion': self._server_min_version,
-                            'toversion': metadata_toversion,
-                        }
-                    elif current_directory == PackFolders.INTEGRATIONS.value:
-                        integration_commands = content_item.get('script', {}).get('commands', [])
-                        self.add_pack_type_tags(content_item, 'Integration')
-                        metadata_output = {
-                            'id': content_item.get('commonfields', {}).get('id', ''),
-                            'name': content_item.get('display', ''),
-                            'description': content_item.get('description', ''),
-                            'category': content_item.get('category', ''),
-                            'commands': [
-                                {'name': c.get('name', ''), 'description': c.get('description', '')}
-                                for c in integration_commands],
-                            'marketplaces': content_item.get('marketplaces', ["xsoar", "marketplacev2"]),
-                            'fromversion': self._server_min_version,
-                            'toversion': metadata_toversion,
-                            'isfetch': content_item.get('script', {}).get('isfetch', False),
-                            'isfetchevents': content_item.get('script', {}).get('isfetchevents', False),
-                            'deprecated': content_item.get('deprecated', False),
-                        }
-
-                    elif current_directory == PackFolders.INCIDENT_FIELDS.value:
-                        metadata_output = {
-                            'id': content_item.get('id', ''),
-                            'name': content_item.get('name', ''),
-                            'type': content_item.get('type', ''),
-                            'description': content_item.get('description', ''),
-                            'marketplaces': content_item.get('marketplaces', ["xsoar", "marketplacev2"]),
-                            'fromversion': self._server_min_version,
-                            'toversion': metadata_toversion,
-                        }
-
-                    elif current_directory == PackFolders.INCIDENT_TYPES.value:
-                        metadata_output = {
-                            'id': content_item.get('id', ''),
-                            'name': content_item.get('name', ''),
-                            'playbook': content_item.get('playbookId', ''),
-                            'closureScript': content_item.get('closureScript', ''),
-                            'hours': int(content_item.get('hours', 0)),
-                            'days': int(content_item.get('days', 0)),
-                            'weeks': int(content_item.get('weeks', 0)),
-                            'marketplaces': content_item.get('marketplaces', ["xsoar", "marketplacev2"]),
-                            'fromversion': self._server_min_version,
-                            'toversion': metadata_toversion,
-                        }
-
-                    elif current_directory == PackFolders.DASHBOARDS.value:
-                        metadata_output = {
-                            'id': content_item.get('id', ''),
-                            'name': content_item.get('name', ''),
-                            'marketplaces': content_item.get('marketplaces', ["xsoar", "marketplacev2"]),
-                            'fromversion': self._server_min_version,
-                            'toversion': metadata_toversion,
-                        }
-
-                    elif current_directory == PackFolders.INDICATOR_FIELDS.value:
-                        metadata_output = {
-                            'id': content_item.get('id', ''),
-                            'name': content_item.get('name', ''),
-                            'type': content_item.get('type', ''),
-                            'description': content_item.get('description', ''),
-                            'marketplaces': content_item.get('marketplaces', ["xsoar", "marketplacev2"]),
-                            'fromversion': self._server_min_version,
-                            'toversion': metadata_toversion,
-                        }
-
-                    elif current_directory == PackFolders.REPORTS.value:
-                        metadata_output = {
-                            'id': content_item.get('id', ''),
-                            'name': content_item.get('name', ''),
-                            'description': content_item.get('description', ''),
-                            'marketplaces': content_item.get('marketplaces', ["xsoar", "marketplacev2"]),
-                            'fromversion': self._server_min_version,
-                            'toversion': metadata_toversion,
-                        }
-
-                    elif current_directory == PackFolders.INDICATOR_TYPES.value:
-                        metadata_output = {
-                            'id': content_item.get('id', ''),
-                            'details': content_item.get('details', ''),
-                            'reputationScriptName': content_item.get('reputationScriptName', ''),
-                            'enhancementScriptNames': content_item.get('enhancementScriptNames', []),
-                            'marketplaces': content_item.get('marketplaces', ["xsoar", "marketplacev2"]),
-                            'fromversion': self._server_min_version,
-                            'toversion': metadata_toversion,
-                        }
-
-                    elif current_directory == PackFolders.LAYOUTS.value:
-                        metadata_output = {
-                            'id': content_item.get('id', ''),
-                            'name': content_item.get('name', ''),
-                            'marketplaces': content_item.get('marketplaces', ["xsoar", "marketplacev2"]),
-                            'fromversion': self._server_min_version,
-                            'toversion': metadata_toversion,
-                        }
-                        layout_description = content_item.get('description')
-                        if layout_description is not None:
-                            metadata_output['description'] = layout_description
-
-                    elif current_directory == PackFolders.CLASSIFIERS.value:
-                        metadata_output = {
-                            'id': content_item.get('id', ''),
-                            'name': content_item.get('name') or content_item.get('id', ''),
-                            'description': content_item.get('description', ''),
-                            'marketplaces': content_item.get('marketplaces', ["xsoar", "marketplacev2"]),
-                            'fromversion': self._server_min_version,
-                            'toversion': metadata_toversion,
-                        }
-
-                    elif current_directory == PackFolders.WIDGETS.value:
-                        metadata_output = {
-                            'id': content_item.get('id', ''),
-                            'name': content_item.get('name', ''),
-                            'dataType': content_item.get('dataType', ''),
-                            'widgetType': content_item.get('widgetType', ''),
-                            'marketplaces': content_item.get('marketplaces', ["xsoar", "marketplacev2"]),
-                            'fromversion': self._server_min_version,
-                            'toversion': metadata_toversion,
-                        }
-
-                    elif current_directory == PackFolders.LISTS.value:
-                        metadata_output = {
-                            'id': content_item.get('id', ''),
-                            'name': content_item.get('name', ''),
-                            'marketplaces': content_item.get('marketplaces', ["xsoar", "marketplacev2"]),
-                            'fromversion': self._server_min_version,
-                            'toversion': metadata_toversion,
-                        }
-
-                    elif current_directory == PackFolders.GENERIC_DEFINITIONS.value:
-                        metadata_output = {
-                            'id': content_item.get('id', ''),
-                            'name': content_item.get('name', ''),
-                            'description': content_item.get('description', ''),
-                            'marketplaces': content_item.get('marketplaces', ["xsoar", "marketplacev2"]),
-                            'fromversion': self._server_min_version,
-                            'toversion': metadata_toversion,
-                        }
-
-                    elif parent_directory == PackFolders.GENERIC_FIELDS.value:
-                        metadata_output = {
-                            'id': content_item.get('id', ''),
-                            'name': content_item.get('name', ''),
-                            'description': content_item.get('description', ''),
-                            'type': content_item.get('type', ''),
-                            'marketplaces': content_item.get('marketplaces', ["xsoar", "marketplacev2"]),
-                            'fromversion': self._server_min_version,
-                            'toversion': metadata_toversion,
-                        }
-
-                    elif current_directory == PackFolders.GENERIC_MODULES.value:
-                        metadata_output = {
-                            'id': content_item.get('id', ''),
-                            'name': content_item.get('name', ''),
-                            'description': content_item.get('description', ''),
-                            'marketplaces': content_item.get('marketplaces', ["xsoar", "marketplacev2"]),
-                            'fromversion': self._server_min_version,
-                            'toversion': metadata_toversion,
-                        }
-
-                    elif parent_directory == PackFolders.GENERIC_TYPES.value:
-                        metadata_output = {
-                            'id': content_item.get('id', ''),
-                            'name': content_item.get('name', ''),
-                            'description': content_item.get('description', ''),
-                            'marketplaces': content_item.get('marketplaces', ["xsoar", "marketplacev2"]),
-                            'fromversion': self._server_min_version,
-                            'toversion': metadata_toversion,
-                        }
-
-                    elif current_directory == PackFolders.PREPROCESS_RULES.value:
-                        metadata_output = {
-                            'id': content_item.get('id', ''),
-                            'name': content_item.get('name', ''),
-                            'description': content_item.get('description', ''),
-                            'marketplaces': content_item.get('marketplaces', ["xsoar", "marketplacev2"]),
-                            'fromversion': self._server_min_version,
-                            'toversion': metadata_toversion,
-                        }
-
-                    elif current_directory == PackFolders.JOBS.value:
-                        metadata_output = {
-                            'id': content_item.get('id', ''),
-                            # note that `name` may technically be blank, but shouldn't pass validations
-                            'name': content_item.get('name', ''),
-                            'details': content_item.get('details', ''),
-                            'marketplaces': content_item.get('marketplaces', ["xsoar", "marketplacev2"]),
-                            'fromversion': self._server_min_version,
-                            'toversion': metadata_toversion,
-                        }
-
-                    elif current_directory == PackFolders.PARSING_RULES.value and pack_file_name.startswith("external-"):
-                        self.add_pack_type_tags(content_item, 'ParsingRule')
-                        metadata_output = {
-                            'id': content_item.get('id', ''),
-                            'name': content_item.get('name', ''),
-                            'marketplaces': content_item.get('marketplaces', ["marketplacev2"]),
-                            'fromversion': self._server_min_version,
-                            'toversion': metadata_toversion,
-                        }
-
-                    elif current_directory == PackFolders.MODELING_RULES.value and pack_file_name.startswith("external-"):
-                        self.add_pack_type_tags(content_item, 'ModelingRule')
-                        schema: dict[str, Any] = json.loads(content_item.get('schema') or '{}')
-                        metadata_output = {
-                            'id': content_item.get('id', ''),
-                            'name': content_item.get('name', ''),
-                            'marketplaces': content_item.get('marketplaces', ["marketplacev2"]),
-                            'datasets': list(schema.keys()),
-                            'fromversion': self._server_min_version,
-                            'toversion': metadata_toversion,
-                        }
-
-                    elif current_directory == PackFolders.ASSETS_MODELING_RULES.value and pack_file_name.startswith("external-"):
-                        self.add_pack_type_tags(content_item, 'AssetModelingRule')
-                        assets_schema: dict[str, Any] = json.loads(content_item.get('schema') or '{}')
-                        metadata_output = {
-                            'id': content_item.get('id', ''),
-                            'name': content_item.get('name', ''),
-                            'marketplaces': content_item.get('marketplaces', ["marketplacev2"]),
-                            'datasets': list(assets_schema.keys()),
-                            'fromversion': self._server_min_version,
-                            'toversion': metadata_toversion,
-                        }
-
-                    elif current_directory == PackFolders.CORRELATION_RULES.value and pack_file_name.startswith("external-"):
-                        self.add_pack_type_tags(content_item, 'CorrelationRule')
-                        metadata_output = {
-                            'id': content_item.get('global_rule_id', ''),
-                            'name': content_item.get('name', ''),
-                            'description': content_item.get('description', ''),
-                            'marketplaces': content_item.get('marketplaces', ["marketplacev2"]),
-                            'fromversion': self._server_min_version,
-                            'toversion': metadata_toversion,
-                        }
-
-                    elif current_directory == PackFolders.XSIAM_DASHBOARDS.value and pack_file_name.startswith("external-"):
-                        preview = self.get_preview_image_gcp_path(pack_file_name, PackFolders.XSIAM_DASHBOARDS.value)
-                        metadata_output = {
-                            'id': content_item.get('dashboards_data', [{}])[0].get('global_id', ''),
-                            'name': content_item.get('dashboards_data', [{}])[0].get('name', ''),
-                            'description': content_item.get('dashboards_data', [{}])[0].get('description', ''),
-                            'marketplaces': content_item.get('marketplaces', ["marketplacev2"]),
-                            'fromversion': self._server_min_version,
-                            'toversion': metadata_toversion,
-                        }
-
-                        if preview:
-                            metadata_output.update({"preview": preview})
-
-                    elif current_directory == PackFolders.XSIAM_REPORTS.value and pack_file_name.startswith("external-"):
-                        preview = self.get_preview_image_gcp_path(pack_file_name, PackFolders.XSIAM_REPORTS.value)
-                        metadata_output = {
-                            'id': content_item.get('templates_data', [{}])[0].get('global_id', ''),
-                            'name': content_item.get('templates_data', [{}])[0].get('report_name', ''),
-                            'description': content_item.get('templates_data', [{}])[0].get('report_description', ''),
-                            'marketplaces': content_item.get('marketplaces', ["marketplacev2"]),
-                            'fromversion': self._server_min_version,
-                            'toversion': metadata_toversion,
-                        }
-
-                        if preview:
-                            metadata_output.update({"preview": preview})
-
-                    elif current_directory == PackFolders.WIZARDS.value:
-                        metadata_output = {
-                            'id': content_item.get('id', ''),
-                            'name': content_item.get('name', ''),
-                            'description': content_item.get('description', ''),
-                            'dependency_packs': content_item.get('dependency_packs', {}),
-                            'fromVersion': content_item.get('fromVersion', ''),
-                            'toVersion': content_item.get('toVersion', ''),
-                            'marketplaces': content_item.get('marketplaces', ["xsoar", "marketplacev2"]),
-                        }
-
-                    elif current_directory == PackFolders.XDRC_TEMPLATES.value and pack_file_name.startswith("external-"):
-                        self.add_pack_type_tags(content_item, 'XDRCTemplate')
-                        metadata_output = {
-                            'id': content_item.get('content_global_id', ''),
-                            'content_global_id': content_item.get('content_global_id', ''),
-                            'name': content_item.get('name', ''),
-                            'os_type': content_item.get('os_type', ''),
-                            'profile_type': content_item.get('profile_type', ''),
-                            'marketplaces': content_item.get('marketplaces', ["marketplacev2"]),
-                            'fromversion': self._server_min_version,
-                            'toversion': metadata_toversion,
-                        }
-
-                    elif current_directory == PackFolders.LAYOUT_RULES.value and pack_file_name.startswith(
-                            "external-"):
-                        self.add_pack_type_tags(content_item, 'LayoutRule')
-                        metadata_output = {
-                            'id': content_item.get('rule_id', ''),
-                            'name': content_item.get('rule_name', ''),
-                            'layout_id': content_item.get('layout_id', ''),
-                            'marketplaces': content_item.get('marketplaces', ["marketplacev2"]),
-                            'fromversion': self._server_min_version,
-                            'toversion': metadata_toversion,
-                        }
-                        layout_rule_description = content_item.get('description')
-                        if layout_rule_description is not None:
-                            metadata_output['description'] = layout_rule_description
-                    else:
-                        logging.info(f'Failed to collect: {current_directory}')
-                        continue
-                    logging.info(f'for {current_directory}, metadata output: {metadata_output}')
-                    content_item_type_and_id = f"{current_directory}_{metadata_output['id']}"
-
-                    if self.is_replace_item_in_folder_collected_list(
-                            content_item, content_items_id_to_version_map,
-                            content_item_type_and_id):
-                        logging.info("is_replace_item_in_folder_collected_list returned true ")
-                        latest_fromversion, latest_toversion = self.get_latest_versions(
-                            content_items_id_to_version_map, content_item_type_and_id)
-                        metadata_output['fromversion'] = latest_fromversion
-                        metadata_output['toversion'] = latest_toversion
-                        folder_collected_items = [metadata_output
-                                                  if d["id"] == metadata_output["id"]
-                                                  else d
-                                                  for d in folder_collected_items]
-                    elif not content_items_id_to_version_map.get(
-                            content_item_type_and_id, {}).get('added_to_metadata_list', ''):
-                        logging.info('in second cond')
-                        folder_collected_items.append(metadata_output)
-                        content_items_id_to_version_map.get(content_item_type_and_id, {})['added_to_metadata_list'] = True
-
-                if current_directory in PackFolders.pack_displayed_items():
-                    content_item_key = CONTENT_ITEM_NAME_MAPPING[current_directory]
-
-                    content_items_result[content_item_key] = \
-                        content_items_result.get(content_item_key, []) + folder_collected_items
-
-                    logging.info(f'updated content_items_result[content_item_key] = {content_items_result[content_item_key]}')
-
-            logging.success(f"Finished collecting content items for {self._pack_name} pack")
-            task_status = True
-        except Exception:
-            logging.exception(f"Failed collecting content items in {self._pack_name} pack")
-        finally:
-            self._content_items = content_items_result
-
-            def display_getter(items, display):
-                return f'{display}s' if items and len(items) > 1 else display
-
-            self._content_displays_map = {
-                name: display_getter(content_items_result.get(name), display)
-                for name, display in ITEMS_NAMES_TO_DISPLAY_MAPPING.items()
-                if content_items_result.get(name)
-            }
-
-            return task_status
-
-    def load_user_metadata(self):
-=======
     def load_pack_metadata(self):
->>>>>>> 751f2d06
         """ Loads user defined metadata and stores part of it's data in defined properties fields.
 
         Returns:
