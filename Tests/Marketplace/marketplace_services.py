import base64
import fnmatch
import glob
import json
import os
import re
import shutil
import stat
import subprocess
import urllib.parse
import fileinput
import warnings
import requests

from datetime import datetime, timedelta
from distutils.util import strtobool

from packaging.version import Version
from pathlib import Path
from typing import Tuple, Any, Union, List, Dict, Optional
from zipfile import ZipFile, ZIP_DEFLATED
from demisto_sdk.commands.content_graph.interface.neo4j.neo4j_graph import Neo4jContentGraphInterface

import git
import google.auth
import sys
import yaml
from google.cloud import storage

import Tests.Marketplace.marketplace_statistics as mp_statistics
from Tests.Marketplace.marketplace_constants import PackFolders, Metadata, GCPConfig, BucketUploadFlow, PACKS_FOLDER, \
    PackTags, PackIgnored, Changelog, BASE_PACK_DEPENDENCY_DICT, SIEM_RULES_OBJECTS, PackStatus, PACK_FOLDERS_TO_ID_SET_KEYS, \
    CONTENT_ROOT_PATH, XSOAR_MP, XSIAM_MP, XPANSE_MP, TAGS_BY_MP, CONTENT_ITEM_NAME_MAPPING, \
    ITEMS_NAMES_TO_DISPLAY_MAPPING, RN_HEADER_TO_ID_SET_KEYS
from Utils.release_notes_generator import aggregate_release_notes_for_marketplace, merge_version_blocks, construct_entities_block
from Tests.scripts.utils import logging_wrapper as logging

PULL_REQUEST_PATTERN = '\(#(\d+)\)'
TAGS_SECTION_PATTERN = '(.|\s)+?'
SPECIAL_DISPLAY_NAMES_PATTERN = re.compile(r'- \*\*(.+?)\*\*')


class Pack(object):
    """ Class that manipulates and manages the upload of pack's artifact and metadata to cloud storage.

    Args:
        pack_name (str): Pack root folder name.
        pack_path (str): Full path to pack folder.

    Attributes:
        PACK_INITIAL_VERSION (str): pack initial version that will be used as default.
        CHANGELOG_JSON (str): changelog json full name, may be changed in the future.
        README (str): pack's readme file name.
        METADATA (str): pack's metadata file name, the one that will be deployed to cloud storage.
        USER_METADATA (str); pack metadata file name, the one that located in content repo.
        EXCLUDE_DIRECTORIES (list): list of directories to excluded before uploading pack zip to storage.
        AUTHOR_IMAGE_NAME (str): author image file name.
        RELEASE_NOTES (str): release notes folder name.

    """
    PACK_INITIAL_VERSION = "1.0.0"
    CHANGELOG_JSON = "changelog.json"
    README = "README.md"
    USER_METADATA = "pack_metadata.json"
    METADATA = "metadata.json"
    AUTHOR_IMAGE_NAME = "Author_image.png"
    EXCLUDE_DIRECTORIES = [PackFolders.TEST_PLAYBOOKS.value]
    RELEASE_NOTES = "ReleaseNotes"

    def __init__(self, pack_name, pack_path, is_modified=None):
        self._pack_name = pack_name
        self._pack_path = pack_path
        self._zip_path = None  # zip_path will be updated as part of zip_pack
        self._marketplaces = []  # initialized in load_user_metadata function
        self._status = None
        self._public_storage_path = ""
        self._remove_files_list = []  # tracking temporary files, in order to delete in later step
        self._server_min_version = "99.99.99"  # initialized min version
        self._latest_version = None  # pack latest version found in changelog
        self._support_type = None  # initialized in load_user_metadata function
        self._current_version = None  # initialized in load_user_metadata function
        self._hidden = False  # initialized in load_user_metadata function
        self._description = None  # initialized in load_user_metadata function
        self._display_name = None  # initialized in load_user_metadata function
        self._user_metadata = {}  # initialized in load_user_metadata function
        self._eula_link = None  # initialized in load_user_metadata function
        self._is_feed = False  # a flag that specifies if pack is a feed pack
        self._downloads_count = 0  # number of pack downloads
        self._bucket_url = None  # URL of where the pack was uploaded.
        self._aggregated = False  # weather the pack's rn was aggregated or not.
        self._aggregation_str = ""  # the aggregation string msg when the pack versions are aggregated
        self._create_date = None  # initialized in enhance_pack_attributes function
        self._update_date = None  # initialized in enhance_pack_attributes function
        self._uploaded_author_image = False  # whether the pack author image was uploaded or not
        self._reademe_images = []
        self._uploaded_integration_images = []  # the list of all integration images that were uploaded for the pack
        self._uploaded_preview_images = []  # list of all preview images that were uploaded for the pack
        self._support_details = None  # initialized in enhance_pack_attributes function
        self._author = None  # initialized in enhance_pack_attributes function
        self._certification = None  # initialized in enhance_pack_attributes function
        self._legacy = None  # initialized in enhance_pack_attributes function
        self._author_image = None  # initialized in upload_author_image function
        self._displayed_integration_images = []  # initialized in upload_integration_images function
        self._price = 0  # initialized in enhance_pack_attributes function
        self._is_private_pack = False  # initialized in enhance_pack_attributes function
        self._is_premium = False  # initialized in enhance_pack_attributes function
        self._vendor_id = None  # initialized in enhance_pack_attributes function
        self._partner_id = None  # initialized in enhance_pack_attributes function
        self._partner_name = None  # initialized in enhance_pack_attributes function
        self._content_commit_hash = None  # initialized in enhance_pack_attributes function
        self._preview_only = None  # initialized in enhance_pack_attributes function
        self._disable_monthly = None  # initialized in enhance_pack_attributes
        self._tags = None  # initialized in enhance_pack_attributes function
        self._categories = None  # initialized in enhance_pack_attributes function
        self._content_items = None  # initialized in collect_content_items function
        self._content_displays_map = None  # initialized in collect_content_items function
        self._search_rank = None  # initialized in enhance_pack_attributes function
        self._related_integration_images = None  # initialized in enhance_pack_attributes function
        self._use_cases = None  # initialized in enhance_pack_attributes function
        self._keywords = None  # initialized in enhance_pack_attributes function
        self._pack_statistics_handler = None  # initialized in enhance_pack_attributes function
        self._contains_transformer = False  # initialized in collect_content_items function
        self._contains_filter = False  # initialized in collect_content_items function
        self._is_missing_dependencies = False  # initialized in _load_pack_dependencies function
        self._is_modified = is_modified
        self._modified_files = {}  # initialized in detect_modified function
        self._is_siem = False  # initialized in collect_content_items function
        self._has_fetch = False
        self._is_data_source = False
        self._single_integration = True  # assuming the pack contains one integration

        # Dependencies attributes - these contain only packs that are a part of this marketplace
        self._first_level_dependencies = {}  # initialized in set_pack_dependencies function
        self._all_levels_dependencies = []  # initialized in set_pack_dependencies function
        self._displayed_images_dependent_on_packs = []  # initialized in set_pack_dependencies function
        self._parsed_dependencies = None  # initialized in enhance_pack_attributes function

    @property
    def name(self):
        """ str: pack name.
        """
        return self._pack_name

    def id(self):
        """ str: pack root folder name.
                """
        return self._pack_name

    @property
    def path(self):
        """ str: pack folder full path.
        """
        return self._pack_path

    @property
    def latest_version(self):
        """ str: pack latest version from sorted keys of changelog.json file.
        """
        if not self._latest_version:
            self._latest_version = self._get_latest_version()
            return self._latest_version
        else:
            return self._latest_version

    @latest_version.setter
    def latest_version(self, latest_version):
        self._latest_version = latest_version

    @property
    def status(self):
        """ str: current status of the packs.
        """
        return self._status

    @property
    def is_feed(self):
        """
        bool: whether the pack is a feed pack
        """
        return self._is_feed

    @is_feed.setter
    def is_feed(self, is_feed):
        """ setter of is_feed
        """
        self._is_feed = is_feed

    @property
    def is_siem(self):
        """
        bool: whether the pack is a siem pack
        """
        return self._is_siem

    @is_siem.setter
    def is_siem(self, is_siem):
        """ setter of is_siem
        """
        self._is_siem = is_siem

    @property
    def is_data_source(self):
        """
        bool: whether the pack is a siem pack
        """
        return self._is_data_source

    @status.setter  # type: ignore[attr-defined,no-redef]
    def status(self, status_value):
        """ setter of pack current status.
        """
        self._status = status_value

    @property
    def public_storage_path(self):
        """ str: public gcs path of uploaded pack.
        """
        return self._public_storage_path

    @public_storage_path.setter
    def public_storage_path(self, path_value):
        """ setter of public gcs path of uploaded pack.
        """
        self._public_storage_path = path_value

    @property
    def support_type(self):
        """ str: support type of the pack.
        """
        return self._support_type

    @support_type.setter
    def support_type(self, support_value):
        """ setter of support type of the pack.
        """
        self._support_type = support_value

    @property
    def current_version(self):
        """ str: current version of the pack (different from latest_version).
        """
        return self._current_version

    @current_version.setter
    def current_version(self, current_version_value):
        """ setter of current version of the pack.
        """
        self._current_version = current_version_value

    @property
    def hidden(self):
        """ bool: internal content field for preventing pack from being displayed.
        """
        return self._hidden

    @hidden.setter
    def hidden(self, hidden_value):
        """ setter of hidden property of the pack.
        """
        self._hidden = hidden_value

    @property
    def description(self):
        """ str: Description of the pack (found in pack_metadata.json).
        """
        return self._description

    @description.setter
    def description(self, description_value):
        """ setter of description property of the pack.
        """
        self._description = description_value

    @property
    def display_name(self):
        """ str: Display name of the pack (found in pack_metadata.json).
        """
        return self._display_name

    @property
    def user_metadata(self):
        """ dict: the pack_metadata.
        """
        return self._user_metadata

    @display_name.setter  # type: ignore[attr-defined,no-redef]
    def display_name(self, display_name_value):
        """ setter of display name property of the pack.
        """
        self._display_name = display_name_value

    @property
    def server_min_version(self):
        """ str: server min version according to collected items.
        """
        if not self._server_min_version or self._server_min_version == "99.99.99":
            return Metadata.SERVER_DEFAULT_MIN_VERSION
        else:
            return self._server_min_version

    @property
    def downloads_count(self):
        """ str: packs downloads count.
        """
        return self._downloads_count

    @downloads_count.setter
    def downloads_count(self, download_count_value):
        """ setter of downloads count property of the pack.
        """
        self._downloads_count = download_count_value

    @property
    def bucket_url(self):
        """ str: pack bucket_url.
        """
        return self._bucket_url

    @bucket_url.setter
    def bucket_url(self, bucket_url):
        """ str: pack bucket_url.
        """
        self._bucket_url = bucket_url

    @property
    def aggregated(self):
        """ str: pack aggregated release notes or not.
        """
        return self._aggregated

    @property
    def aggregation_str(self):
        """ str: pack aggregated release notes or not.
        """
        return self._aggregation_str

    @property
    def create_date(self):
        """ str: pack create date.
        """
        return self._create_date

    @create_date.setter
    def create_date(self, value):
        self._create_date = value

    @property
    def update_date(self):
        """ str: pack update date.
        """
        return self._update_date

    @update_date.setter
    def update_date(self, value):
        self._update_date = value

    @property
    def uploaded_author_image(self):
        """ bool: whether the pack author image was uploaded or not.
        """
        return self._uploaded_author_image

    @uploaded_author_image.setter
    def uploaded_author_image(self, uploaded_author_image):
        """ bool: whether the pack author image was uploaded or not.
        """
        self._uploaded_author_image = uploaded_author_image

    @property
    def uploaded_integration_images(self):
        """ str: the list of uploaded integration images
        """
        return self._uploaded_integration_images

    @property
    def uploaded_preview_images(self):
        """ str: the list of uploaded integration images
        """
        return self._uploaded_preview_images

    @property
    def uploaded_readme_images(self):
        return self._reademe_images

    @uploaded_readme_images.setter
    def uploaded_readme_images(self, uploaded_readme_images):
        """ bool: whether the pack readme images were uploaded or not.
        """
        self._reademe_images = uploaded_readme_images

    @property
    def is_missing_dependencies(self):
        return self._is_missing_dependencies

    @property
    def zip_path(self):
        return self._zip_path

    @property
    def is_modified(self):
        return self._is_modified

    @property
    def marketplaces(self):
        return self._marketplaces

    @property
    def all_levels_dependencies(self):
        return self._all_levels_dependencies

    def _get_latest_version(self):
        """ Return latest semantic version of the pack.

        In case that changelog.json file was not found, default value of 1.0.0 will be returned.
        Otherwise, keys of semantic pack versions will be collected and sorted in descending and return latest version.
        For additional information regarding changelog.json format go to issue #19786

        Returns:
            str: Pack latest version.

        """
        changelog_path = os.path.join(self._pack_path, Pack.CHANGELOG_JSON)

        if not os.path.exists(changelog_path):
            return self._current_version

        with open(changelog_path, "r") as changelog_file:
            changelog = json.load(changelog_file)
            pack_versions = [Version(v) for v in changelog.keys()]
            pack_versions.sort(reverse=True)

            return str(pack_versions[0])

    @staticmethod
    def organize_integration_images(pack_integration_images: list, pack_dependencies_integration_images_dict: dict,
                                    pack_dependencies_by_download_count: list):
        """ By Issue #32038
        1. Sort pack integration images by alphabetical order
        2. Sort pack dependencies by download count
        Pack integration images are shown before pack dependencies integration images

        Args:
            pack_integration_images (list): list of pack integration images
            pack_dependencies_integration_images_dict: a mapping of pack dependency name to its integration images
            pack_dependencies_by_download_count: a list of pack dependencies sorted by download count

        Returns:
            list: list of sorted integration images

        """

        def sort_by_name(integration_image: dict):
            return integration_image.get('name', '')

        # sort packs integration images
        pack_integration_images = sorted(pack_integration_images, key=sort_by_name)

        # sort pack dependencies integration images
        all_dep_int_imgs = pack_integration_images
        for dep_pack_name in pack_dependencies_by_download_count:
            if dep_pack_name in pack_dependencies_integration_images_dict:
                logging.info(f'Adding {dep_pack_name} to deps int imgs')
                dep_int_imgs = sorted(pack_dependencies_integration_images_dict[dep_pack_name], key=sort_by_name)
                for dep_int_img in dep_int_imgs:
                    if dep_int_img not in all_dep_int_imgs:  # avoid duplicates
                        all_dep_int_imgs.append(dep_int_img)

        return all_dep_int_imgs

    @staticmethod
    def _get_all_pack_images(pack_integration_images: List, display_dependencies_images: List,
                             dependencies_metadata: Dict,
                             pack_dependencies_by_download_count):
        """ Returns data of uploaded pack integration images and it's path in gcs. Pack dependencies integration images
        are added to that result as well.

        Args:
             pack_integration_images (list): list of uploaded to gcs integration images and it paths in gcs.
             display_dependencies_images (list): list of pack names of additional dependencies images to display.
             dependencies_metadata (dict): all level dependencies data.
             pack_dependencies_by_download_count (list): list of pack names that are dependencies of the given pack
            sorted by download count.

        Returns:
            list: collection of integration display name and it's path in gcs.

        """
        dependencies_integration_images_dict: dict = {}
        additional_dependencies_data = {k: v for k, v in dependencies_metadata.items() if k in
                                        display_dependencies_images}

        for dependency_data in additional_dependencies_data.values():
            for dep_int_img in dependency_data.get('integrations', []):
                dep_int_img_gcs_path = dep_int_img.get('imagePath', '')  # image public url
                dep_int_img['name'] = Pack.remove_contrib_suffix_from_name(dep_int_img.get('name', ''))
                dep_pack_name = os.path.basename(os.path.dirname(dep_int_img_gcs_path))

                if dep_pack_name not in display_dependencies_images:
                    continue  # skip if integration image is not part of displayed images of the given pack

                if dep_int_img not in pack_integration_images:  # avoid duplicates in list
                    if dep_pack_name in dependencies_integration_images_dict:
                        dependencies_integration_images_dict[dep_pack_name].append(dep_int_img)
                    else:
                        dependencies_integration_images_dict[dep_pack_name] = [dep_int_img]

        return Pack.organize_integration_images(
            pack_integration_images, dependencies_integration_images_dict, pack_dependencies_by_download_count
        )

    def is_data_source_pack(self, yaml_content):

        is_data_source = self._is_data_source
        # this's the first integration in the pack, and the pack is in xsiam
        if self._single_integration and 'marketplacev2' in self.marketplaces:

            # the integration is not deprecated
            if not yaml_content.get('deprecated', False):

                # the integration contains isfetch or isfetchevents
                if yaml_content.get('script', {}).get('isfetchevents', False) or \
                        yaml_content.get('script', {}).get('isfetch', False) is True:
                    logging.info(f"{yaml_content.get('name')} is a Data Source potential")
                    is_data_source = True
        # already has the pack as data source
        elif not self._single_integration and is_data_source:

            # got a second integration in the pack that's not deprecated
            if not yaml_content.get('deprecated', False):
                logging.info(f"{yaml_content.get('name')} is no longer a Data Source potential")
                is_data_source = False

        return is_data_source

    def add_pack_type_tags(self, yaml_content, yaml_type):
        """
        Checks if a pack objects is siem or feed object. If so, updates Pack._is_feed or Pack._is_siem
        Args:
            yaml_content: The yaml content extracted by yaml.safe_load().
            yaml_type: The type of object to check.

        Returns:
            Doesn't return
        """
        logging.info("adding pack type tags")
        if yaml_type == 'Integration':
            if yaml_content.get('script', {}).get('feed', False) is True:
                self._is_feed = True
            if yaml_content.get('script', {}).get('isfetchevents', False) is True:
                self._is_siem = True

            self._is_data_source = self.is_data_source_pack(yaml_content)

            # already found integration in the pack that's not deprecated
            if not yaml_content.get('deprecated', False):
                self._single_integration = False

        if yaml_type == 'Playbook':
            if yaml_content.get('name').startswith('TIM '):
                self._is_feed = True
        if yaml_type in SIEM_RULES_OBJECTS:
            self._is_siem = True

    @staticmethod
    def _clean_release_notes(release_notes_lines):
        return re.sub(r'<\!--.*?-->', '', release_notes_lines, flags=re.DOTALL)

    def _parse_pack_dependencies(self, dependencies_metadata_dict):
        """ Parses user defined dependencies and returns dictionary with relevant data about each dependency pack.

        Args:
            first_level_dependencies (dict): first lever dependencies that were retrieved
            from user pack_metadata.json file.
            dependencies_metadata_dict (dict): dict of pack dependencies data.

        Returns:
            dict: parsed dictionary with pack dependency data.
        """
        parsed_result = {}

        first_level_dependencies = self.user_metadata.get(Metadata.DEPENDENCIES, {})
        for dependency_id, dependency_data in dependencies_metadata_dict.items():
            if dependency_id in self.user_metadata.get(Metadata.EXCLUDED_DEPENDENCIES, []):
                continue
            parsed_result[dependency_id] = {
                "mandatory": first_level_dependencies.get(dependency_id, {}).get('mandatory', True),
                "minVersion": dependency_data.get(Metadata.CURRENT_VERSION, Pack.PACK_INITIAL_VERSION),
                "author": dependency_data.get('author', ''),
                "name": dependency_data.get('name') if dependency_data.get('name') else dependency_id,
                "certification": dependency_data.get('certification', 'certified')
            }

        return parsed_result

    @staticmethod
    def _create_support_section(support_type, support_url=None, support_email=None):
        """ Creates support dictionary that is part of metadata.

        In case of support type xsoar, adds default support url. If support is xsoar and support url is defined and
        doesn't match xsoar default url, warning is raised.

        Args:
            support_type (str): support type of pack.
            support_url (str): support full url.
            support_email (str): support email address.

        Returns:
            dict: supported data dictionary.
        """
        support_details = {}

        if support_url:  # set support url from user input
            support_details['url'] = support_url
        elif support_type == Metadata.XSOAR_SUPPORT:  # in case support type is xsoar, set default xsoar support url
            support_details['url'] = Metadata.XSOAR_SUPPORT_URL
        # add support email if defined
        if support_email:
            support_details['email'] = support_email

        return support_details

    @staticmethod
    def _get_author(support_type, author=None):
        """ Returns pack author. In case support type is xsoar, more additional validation are applied.

        Args:
            support_type (str): support type of pack.
            author (str): author of the pack.

        Returns:
            str: returns author from the input.
        """
        if support_type == Metadata.XSOAR_SUPPORT and not author:
            return Metadata.XSOAR_AUTHOR  # returned xsoar default author
        elif support_type == Metadata.XSOAR_SUPPORT and author != Metadata.XSOAR_AUTHOR:
            logging.warning(f"{author} author doest not match {Metadata.XSOAR_AUTHOR} default value")
            return author
        else:
            return author

    @staticmethod
    def _get_certification(support_type, certification=None):
        """ Returns pack certification.

        In case support type is xsoar or partner, CERTIFIED is returned.
        In case support is not xsoar or partner but pack_metadata has certification field, certification value will be
        taken from pack_metadata defined value.
        Otherwise empty certification value (empty string) will be returned

        Args:
            support_type (str): support type of pack.
            certification (str): certification value from pack_metadata, if exists.

        Returns:
            str: certification value
        """
        if support_type in [Metadata.XSOAR_SUPPORT, Metadata.PARTNER_SUPPORT]:
            return Metadata.CERTIFIED
        elif certification:
            return certification
        else:
            return ""

    def _get_tags_from_landing_page(self, landing_page_sections: dict) -> set:
        """
        Build the pack's tag list according to the user metadata and the landingPage sections file.
        Args:
            landing_page_sections (dict): landingPage sections and the packs in each one of them.

        Returns:
            set: Pack's tags.

        """

        tags = set()
        sections = landing_page_sections.get('sections', []) if landing_page_sections else []

        for section in sections:
            if self._pack_name in landing_page_sections.get(section, []):
                tags.add(section)

        return tags

    def _parse_pack_metadata(self, build_number, commit_hash):
        """ Parses pack metadata according to issue #19786 and #20091. Part of field may change over the time.

        Args:
            build_number (str): circleCI build number.
            commit_hash (str): current commit hash.

        Returns:
            dict: parsed pack metadata.

        """
        pack_metadata = {
            Metadata.NAME: self._display_name or self._pack_name,
            Metadata.ID: self._pack_name,
            Metadata.DESCRIPTION: self._description or self._pack_name,
            Metadata.CREATED: self._create_date,
            Metadata.UPDATED: self._update_date,
            Metadata.LEGACY: self._legacy,
            Metadata.SUPPORT: self._support_type,
            Metadata.SUPPORT_DETAILS: self._support_details,
            Metadata.EULA_LINK: self._eula_link,
            Metadata.AUTHOR: self._author,
            Metadata.AUTHOR_IMAGE: self._author_image,
            Metadata.CERTIFICATION: self._certification,
            Metadata.PRICE: self._price,
            Metadata.SERVER_MIN_VERSION: self.user_metadata.get(Metadata.SERVER_MIN_VERSION) or self.server_min_version,
            Metadata.CURRENT_VERSION: self.user_metadata.get(Metadata.CURRENT_VERSION, ''),
            Metadata.VERSION_INFO: build_number,
            Metadata.COMMIT: commit_hash,
            Metadata.DOWNLOADS: self._downloads_count,
            Metadata.TAGS: list(self._tags or []),
            Metadata.CATEGORIES: self._categories,
            Metadata.CONTENT_ITEMS: self._content_items,
            Metadata.CONTENT_DISPLAYS: self._content_displays_map,
            Metadata.SEARCH_RANK: self._search_rank,
            Metadata.INTEGRATIONS: self._related_integration_images,
            Metadata.USE_CASES: self._use_cases,
            Metadata.KEY_WORDS: self._keywords,
            Metadata.DEPENDENCIES: self._parsed_dependencies,
            Metadata.EXCLUDED_DEPENDENCIES: self.user_metadata.get(Metadata.EXCLUDED_DEPENDENCIES, []),
            Metadata.MARKETPLACES: self._marketplaces,
            Metadata.VIDEOS: self.user_metadata.get(Metadata.VIDEOS) or [],
        }

        if self._is_private_pack:
            pack_metadata.update({
                Metadata.PREMIUM: self._is_premium,
                Metadata.VENDOR_ID: self._vendor_id,
                Metadata.PARTNER_ID: self._partner_id,
                Metadata.PARTNER_NAME: self._partner_name,
                Metadata.CONTENT_COMMIT_HASH: self._content_commit_hash,
                Metadata.PREVIEW_ONLY: self._preview_only,
                Metadata.DISABLE_MONTHLY: self._disable_monthly,
            })

        return pack_metadata

    def _load_pack_dependencies_metadata(self, index_folder_path, packs_dict):
        """ Loads dependencies metadata and returns mapping of pack id and it's loaded data.
            There are 3 cases:
              Case 1: The dependency is present in the index.zip. In this case, we add it to the dependencies results.
              Case 2: The dependency is missing from the index.zip since it is a new pack. In this case, handle missing
                dependency - This means we mark this pack as 'missing dependency', and once the new index.zip is
                created, and therefore it contains the new pack, we call this function again, and hitting case 1.
              Case 3: The dependency is of a pack that is not a part of this marketplace. In this case, we ignore this
              dependency.
        Args:
            index_folder_path (str): full path to download index folder.
            packs_dict (dict): dict of all packs relevant for current marketplace, as {pack_id: pack_object}.

        Returns:
            dict: pack id as key and loaded metadata of packs as value.
            bool: True if the pack is missing dependencies, False otherwise.

        """
        dependencies_metadata_result = {}
        dependencies_ids = {dep for dep in self._first_level_dependencies}
        dependencies_ids.update(self._displayed_images_dependent_on_packs)

        for dependency_pack_id in dependencies_ids:
            dependency_metadata_path = os.path.join(index_folder_path, dependency_pack_id, Pack.METADATA)

            if os.path.exists(dependency_metadata_path):
                # Case 1: the dependency is found in the index.zip
                with open(dependency_metadata_path, 'r') as metadata_file:
                    dependency_metadata = json.load(metadata_file)
                    dependencies_metadata_result[dependency_pack_id] = dependency_metadata
            elif dependency_pack_id in packs_dict:
                # Case 2: the dependency is not in the index since it is a new pack
                self._is_missing_dependencies = True
                logging.warning(f"{self._pack_name} pack dependency with id {dependency_pack_id} "
                                f"was not found in index, marking it as missing dependencies - to be resolved in "
                                f"next iteration over packs")
            else:
                # Case 3: the dependency is not a part of this marketplace
                logging.warning(f"{self._pack_name} pack dependency with id {dependency_pack_id} "
                                f"is not part of this marketplace, ignoring this dependency")

        return dependencies_metadata_result, self._is_missing_dependencies

    def _get_updated_changelog_entry(self, changelog: dict, version: str, release_notes: str = None,
                                     version_display_name: str = None, build_number_with_prefix: str = None,
                                     released_time: str = None, pull_request_numbers=None, marketplace: str = 'xsoar',
                                     id_set: dict = None):
        """
        Args:
            changelog (dict): The changelog from the production bucket.
            version (str): The version that is the key in the changelog of the entry wished to be updated.
            release_notes (str): The release notes lines to update the entry with.
            version_display_name (str): The version display name to update the entry with.
            build_number_with_prefix(srt): the build number to modify the entry to, including the prefix R (if present).
            released_time: The released time to update the entry with.
            marketplace (str): The marketplace to which the upload is made.

        """
        id_set = id_set if id_set else {}

        changelog_entry = changelog.get(version)
        if not changelog_entry:
            raise Exception('The given version is not a key in the changelog')
        version_display_name = \
            version_display_name if version_display_name else changelog_entry[Changelog.DISPLAY_NAME].split('-')[0]
        build_number_with_prefix = \
            build_number_with_prefix if build_number_with_prefix else \
            changelog_entry[Changelog.DISPLAY_NAME].split('-')[1]

        changelog_entry[Changelog.RELEASE_NOTES] = release_notes
        changelog_entry, _ = self.filter_changelog_entries(
            changelog_entry=changelog_entry,
            version=version,
            marketplace=marketplace,
            id_set=id_set
        )
        changelog_entry[Changelog.DISPLAY_NAME] = f'{version_display_name} - {build_number_with_prefix}'
        changelog_entry[Changelog.RELEASED] = released_time if released_time else changelog_entry[Changelog.RELEASED]
        changelog_entry[Changelog.PULL_REQUEST_NUMBERS] = pull_request_numbers
        return changelog_entry

    def _create_changelog_entry(self, release_notes, version_display_name, build_number,
                                new_version=True, initial_release=False, pull_request_numbers=None,
                                marketplace='xsoar', id_set=None):
        """ Creates dictionary entry for changelog.

        Args:
            release_notes (str): release notes md.
            version_display_name (str): display name version.
            build_number (srt): current build number.
            new_version (bool): whether the entry is new or not. If not new, R letter will be appended to build number.
            initial_release (bool): whether the entry is an initial release or not.
            id_set (dict): The content id set dict.
        Returns:
            dict: release notes entry of changelog
            bool: Whether the pack is not updated

        """
        id_set = id_set if id_set else {}
        entry_result = {}

        if new_version:
            pull_request_numbers = self.get_version_to_pr_numbers(version_display_name)
            entry_result = {Changelog.RELEASE_NOTES: release_notes,
                            Changelog.DISPLAY_NAME: f'{version_display_name} - {build_number}',
                            Changelog.RELEASED: datetime.utcnow().strftime(Metadata.DATE_FORMAT),
                            Changelog.PULL_REQUEST_NUMBERS: pull_request_numbers}

        elif initial_release:
            entry_result = {Changelog.RELEASE_NOTES: release_notes,
                            Changelog.DISPLAY_NAME: f'{version_display_name} - {build_number}',
                            Changelog.RELEASED: self._create_date,
                            Changelog.PULL_REQUEST_NUMBERS: pull_request_numbers}

        elif self.is_modified:
            entry_result = {Changelog.RELEASE_NOTES: release_notes,
                            Changelog.DISPLAY_NAME: f'{version_display_name} - R{build_number}',
                            Changelog.RELEASED: datetime.utcnow().strftime(Metadata.DATE_FORMAT),
                            Changelog.PULL_REQUEST_NUMBERS: pull_request_numbers}

        if entry_result and new_version:
            logging.info(f"Starting filtering entry for pack {self._pack_name} with version {version_display_name}")
            return self.filter_changelog_entries(
                entry_result,
                version_display_name,
                marketplace, id_set
            )

        return entry_result, False

    def remove_unwanted_files(self, delete_test_playbooks=True):
        """ Iterates over pack folder and removes hidden files and unwanted folders.

        Args:
            delete_test_playbooks (bool): whether to delete test playbooks folder.

        Returns:
            bool: whether the operation succeeded.
        """
        task_status = True
        try:
            for directory in Pack.EXCLUDE_DIRECTORIES:
                if delete_test_playbooks and os.path.isdir(f'{self._pack_path}/{directory}'):
                    shutil.rmtree(f'{self._pack_path}/{directory}')
                    logging.info(f"Deleted {directory} directory from {self._pack_name} pack")

            for root, dirs, files in os.walk(self._pack_path, topdown=True):
                for pack_file in files:
                    full_file_path = os.path.join(root, pack_file)
                    # removing unwanted files
                    if pack_file.startswith('.') \
                            or pack_file in [Pack.AUTHOR_IMAGE_NAME, Pack.USER_METADATA] \
                            or pack_file in self._remove_files_list:
                        os.remove(full_file_path)
                        logging.info(f"Deleted pack {pack_file} file for {self._pack_name} pack")
                        continue

        except Exception:
            task_status = False
            logging.exception(f"Failed to delete ignored files for pack {self._pack_name}")
        finally:
            return task_status

    def sign_pack(self, signature_string=None):
        """ Signs pack folder and creates signature file.

        Args:
            signature_string (str): Base64 encoded string used to sign the pack.

        Returns:
            bool: whether the operation succeeded.
        """
        task_status = False

        try:
            if signature_string:
                with open("keyfile", "wb") as keyfile:
                    keyfile.write(signature_string.encode())
                arg = f'./signDirectory {self._pack_path} keyfile base64'
                signing_process = subprocess.Popen(arg, stdout=subprocess.PIPE, stderr=subprocess.PIPE, shell=True)
                output, err = signing_process.communicate()

                if err:
                    logging.error(f"Failed to sign pack for {self._pack_name} - {str(err)}")
                    return

                logging.info(f"Signed {self._pack_name} pack successfully")
            else:
                logging.info(f"No signature provided. Skipped signing {self._pack_name} pack")
            task_status = True
        except Exception:
            logging.exception(f"Failed to sign pack for {self._pack_name}")
        finally:
            return task_status

    @staticmethod
    def zip_folder_items(source_path, source_name, zip_pack_path):
        """
        Zips the source_path
        Args:
            source_path (str): The source path of the folder the items are in.
            zip_pack_path (str): The path to the zip folder.
            source_name (str): The name of the source that should be zipped.
        """
        task_status = False
        try:
            with ZipFile(zip_pack_path, 'w', ZIP_DEFLATED) as pack_zip:
                for root, dirs, files in os.walk(source_path, topdown=True):
                    for f in files:
                        full_file_path = os.path.join(root, f)
                        relative_file_path = os.path.relpath(full_file_path, source_path)
                        pack_zip.write(filename=full_file_path, arcname=relative_file_path)

            task_status = True
            logging.success(f"Finished zipping {source_name} folder.")
        except Exception:
            logging.exception(f"Failed in zipping {source_name} folder")
        finally:
            return task_status

    @staticmethod
    def encrypt_pack(zip_pack_path, pack_name, encryption_key, extract_destination_path,
                     private_artifacts_dir, secondary_encryption_key):
        """ decrypt the pack in order to see that the pack was encrypted in the first place.

        Args:
            zip_pack_path (str): The path to the encrypted zip pack.
            pack_name (str): The name of the pack that should be encrypted.
            encryption_key (str): The key which we can decrypt the pack with.
            extract_destination_path (str): The path in which the pack resides.
            private_artifacts_dir (str): The chosen name for the private artifacts directory.
            secondary_encryption_key (str) : A second key which we can decrypt the pack with.
        """
        try:
            current_working_dir = os.getcwd()
            shutil.copy('./encryptor', os.path.join(extract_destination_path, 'encryptor'))
            os.chmod(os.path.join(extract_destination_path, 'encryptor'), stat.S_IXOTH)
            os.chdir(extract_destination_path)

            subprocess.call('chmod +x ./encryptor', shell=True)

            output_file = zip_pack_path.replace("_not_encrypted.zip", ".zip")
            full_command = f'./encryptor ./{pack_name}_not_encrypted.zip {output_file} "{encryption_key}"'
            subprocess.call(full_command, shell=True)

            secondary_encryption_key_output_file = zip_pack_path.replace("_not_encrypted.zip", ".enc2.zip")
            full_command_with_secondary_encryption = f'./encryptor ./{pack_name}_not_encrypted.zip ' \
                                                     f'{secondary_encryption_key_output_file}' \
                                                     f' "{secondary_encryption_key}"'
            subprocess.call(full_command_with_secondary_encryption, shell=True)

            new_artefacts = os.path.join(current_working_dir, private_artifacts_dir)
            if os.path.exists(new_artefacts):
                shutil.rmtree(new_artefacts)
            os.mkdir(path=new_artefacts)
            shutil.copy(zip_pack_path, os.path.join(new_artefacts, f'{pack_name}_not_encrypted.zip'))
            shutil.copy(output_file, os.path.join(new_artefacts, f'{pack_name}.zip'))
            shutil.copy(secondary_encryption_key_output_file, os.path.join(new_artefacts, f'{pack_name}.enc2.zip'))
            os.chdir(current_working_dir)
        except (subprocess.CalledProcessError, shutil.Error) as error:
            print(f"Error while trying to encrypt pack. {error}")

    def decrypt_pack(self, encrypted_zip_pack_path, decryption_key):
        """ decrypt the pack in order to see that the pack was encrypted in the first place.

        Args:
            encrypted_zip_pack_path (str): The path for the encrypted zip pack.
            decryption_key (str): The key which we can decrypt the pack with.

        Returns:
            bool: whether the decryption succeeded.
        """
        try:
            current_working_dir = os.getcwd()
            extract_destination_path = f'{current_working_dir}/decrypt_pack_dir'
            os.mkdir(extract_destination_path)

            shutil.copy('./decryptor', os.path.join(extract_destination_path, 'decryptor'))
            secondary_encrypted_pack_path = os.path.join(extract_destination_path, 'encrypted_zip_pack.zip')
            shutil.copy(encrypted_zip_pack_path, secondary_encrypted_pack_path)
            os.chmod(os.path.join(extract_destination_path, 'decryptor'), stat.S_IXOTH)
            output_decrypt_file_path = f"{extract_destination_path}/decrypt_pack.zip"
            os.chdir(extract_destination_path)

            subprocess.call('chmod +x ./decryptor', shell=True)
            full_command = f'./decryptor {secondary_encrypted_pack_path} {output_decrypt_file_path} "{decryption_key}"'
            process = subprocess.Popen(full_command, stdout=subprocess.PIPE, stderr=subprocess.PIPE, shell=True)
            stdout, stderr = process.communicate()
            shutil.rmtree(extract_destination_path)
            os.chdir(current_working_dir)
            if stdout:
                logging.info(str(stdout))
            if stderr:
                logging.error(f"Error: Premium pack {self._pack_name} should be encrypted, but isn't.")
                return False
            return True

        except subprocess.CalledProcessError as error:
            logging.exception(f"Error while trying to decrypt pack. {error}")
            return False

    def is_pack_encrypted(self, encrypted_zip_pack_path, decryption_key):
        """ Checks if the pack is encrypted by trying to decrypt it.

        Args:
            encrypted_zip_pack_path (str): The path for the encrypted zip pack.
            decryption_key (str): The key which we can decrypt the pack with.

        Returns:
            bool: whether the pack is encrypted.
        """
        return self.decrypt_pack(encrypted_zip_pack_path, decryption_key)

    def zip_pack(self, extract_destination_path="", encryption_key="",
                 private_artifacts_dir='private_artifacts', secondary_encryption_key=""):
        """ Zips pack folder.

        Returns:
            bool: whether the operation succeeded.
            str: full path to created pack zip.
        """
        self._zip_path = f"{self._pack_path}.zip" if not encryption_key else f"{self._pack_path}_not_encrypted.zip"
        source_path = self._pack_path
        source_name = self._pack_name
        task_status = self.zip_folder_items(source_path, source_name, self._zip_path)
        # if failed to zip, skip encryption
        if task_status and encryption_key:
            try:
                Pack.encrypt_pack(self._zip_path, source_name, encryption_key, extract_destination_path,
                                  private_artifacts_dir, secondary_encryption_key)
                # If the pack needs to be encrypted, it is initially at a different location than this final path
            except Exception:
                task_status = False
                logging.exception(f"Failed in encrypting {source_name} folder")
        final_path_to_zipped_pack = f"{source_path}.zip"
        return task_status, final_path_to_zipped_pack

    def detect_modified(self, content_repo, index_folder_path, current_commit_hash, previous_commit_hash):
        """ Detects pack modified files.

        The diff is done between current commit and previous commit that was saved in metadata that was downloaded from
        index. In case that no commit was found in index (initial run), the default value will be set to previous commit
        from origin/master.

        Args:
            content_repo (git.repo.base.Repo): content repo object.
            index_folder_path (str): full path to downloaded index folder.
            current_commit_hash (str): last commit hash of head.
            previous_commit_hash (str): the previous commit to diff with.

        Returns:
            bool: whether the operation succeeded.
            list: list of RN files that were modified.
            bool: whether pack was modified and override will be required.
        """
        task_status = False
        modified_rn_files_paths = []
        pack_was_modified = False

        try:
            pack_index_metadata_path = os.path.join(index_folder_path, self._pack_name, Pack.METADATA)

            if not os.path.exists(pack_index_metadata_path):
                logging.info(f"{self._pack_name} pack was not found in index, skipping detection of modified pack.")
                task_status = True
                return

            with open(pack_index_metadata_path, 'r') as metadata_file:
                downloaded_metadata = json.load(metadata_file)

            previous_commit_hash = downloaded_metadata.get(Metadata.COMMIT, previous_commit_hash)
            # set 2 commits by hash value in order to check the modified files of the diff
            current_commit = content_repo.commit(current_commit_hash)
            previous_commit = content_repo.commit(previous_commit_hash)

            for modified_file in current_commit.diff(previous_commit):
                if modified_file.a_path.startswith(PACKS_FOLDER):
                    modified_file_path_parts = os.path.normpath(modified_file.a_path).split(os.sep)
                    pack_name, entity_type_dir = modified_file_path_parts[1], modified_file_path_parts[2]

                    if pack_name and pack_name == self._pack_name:
                        if not is_ignored_pack_file(modified_file_path_parts):
                            logging.info(f"Detected modified files in {self._pack_name} pack - {modified_file.a_path}")
                            task_status, pack_was_modified = True, True
                            modified_rn_files_paths.append(modified_file.a_path)

                            if entity_type_dir in PackFolders.pack_displayed_items():
                                if entity_type_dir in self._modified_files:
                                    self._modified_files[entity_type_dir].append(modified_file.a_path)
                                else:
                                    self._modified_files[entity_type_dir] = [modified_file.a_path]

                        else:
                            logging.debug(f'{modified_file.a_path} is an ignored file')

            task_status = True
            if pack_was_modified:
                # Make sure the modification is not only of release notes files, if so count that as not modified
                pack_was_modified = not all(self.RELEASE_NOTES in path for path in modified_rn_files_paths)
                # Filter modifications in release notes config JSON file - they will be handled later on.
                modified_rn_files_paths = [path_ for path_ in modified_rn_files_paths if path_.endswith('.md')]
            return
        except Exception:
            logging.exception(f"Failed in detecting modified files of {self._pack_name} pack")
        finally:
            return task_status, modified_rn_files_paths

    def filter_modified_files_by_id_set(self, id_set: dict, modified_rn_files_paths: list, marketplace):
        """
        Checks if the pack modification is relevant for the current marketplace.

        This is done by searching the modified files in the id_set, if the files were not found in id_set,
        then the modified entities probably not relevant for the current marketplace upload.
        This check is done to identify changed items inside a pack that have both XSIAM and XSOAR entities.

        Args:
            id_set (dict): The current id set.
            modified_rn_files_paths (list): list of paths of the pack's modified release notes files.

        Returns:
            bool: whether the operation succeeded and changes are relevant for marketplace.
            dict: data from id set for the modified files.
        """
        logging.debug(f"Starting to filter modified files of pack {self._pack_name} by the id set")

        task_status = False
        modified_files_data = {}

        for pack_folder, modified_file_paths in self._modified_files.items():
            modified_entities = []
            for path in modified_file_paths:
                if id_set:
                    if id_set_entity := get_id_set_entity_by_path(Path(path), pack_folder, id_set):
                        logging.debug(f"The entity with the path {path} is present in the id set")
                        modified_entities.append(id_set_entity)
                else:
                    if entity := get_graph_entity_by_path(Path(path), marketplace):
                        logging.debug(f"The entity with the path {path} is present in the content graph")
                        modified_entities.append(entity)

            if modified_entities:
                modified_files_data[pack_folder] = modified_entities

        if not self._modified_files or modified_files_data or modified_rn_files_paths:
            # The task status will be success if there are no modified files in the pack or if the modified files were found in
            # the id-set or if there are modified old release notes files for items that are not being modified.
            task_status = True

        return task_status, modified_files_data

    def upload_to_storage(self, zip_pack_path, latest_version, storage_bucket, override_pack, storage_base_path,
                          private_content=False, pack_artifacts_path=None, overridden_upload_path=None):
        """ Manages the upload of pack zip artifact to correct path in cloud storage.
        The zip pack will be uploaded by default to following path: /content/packs/pack_name/pack_latest_version.
        In case that zip pack artifact already exist at constructed path, the upload will be skipped.
        If flag override_pack is set to True, pack will forced for upload.
        If item_upload_path is provided it will override said path, and will save the item to that destination.

        Args:
            zip_pack_path (str): full path to pack zip artifact.
            latest_version (str): pack latest version.
            storage_bucket (google.cloud.storage.bucket.Bucket): google cloud storage bucket.
            override_pack (bool): whether to override existing pack.
            private_content (bool): Is being used in a private content build.
            storage_base_path (str): The upload destination in the target bucket for all packs (in the format of
                                     <some_path_in_the_target_bucket>/content/Packs).

            pack_artifacts_path (str): Path to where we are saving pack artifacts.
            overridden_upload_path (str): If provided, will override version_pack_path calculation and will use this path instead

        Returns:
            bool: whether the operation succeeded.
            bool: True in case of pack existence at targeted path and upload was skipped, otherwise returned False.
            str: Path to pack's zip in the bucket after the upload.

        """
        task_status = True

        try:
            if overridden_upload_path:
                if private_content:
                    logging.warning("Private content does not support overridden argument")
                    return task_status, True, None
                zip_to_upload_full_path = overridden_upload_path
            else:
                version_pack_path = os.path.join(storage_base_path, self._pack_name, latest_version)
                existing_files = [Path(f.name).name for f in storage_bucket.list_blobs(prefix=version_pack_path)]

                if override_pack:
                    logging.warning(f"Uploading {self._pack_name} pack to storage and overriding the existing pack "
                                    f"files already in storage.")

                elif existing_files:
                    logging.warning(f"The following packs already exist in the storage: {', '.join(existing_files)}")
                    logging.warning(f"Skipping step of uploading {self._pack_name}.zip to storage.")
                    return task_status, True, None

                zip_to_upload_full_path = os.path.join(version_pack_path, f"{self._pack_name}.zip")
            blob = storage_bucket.blob(zip_to_upload_full_path)
            blob.cache_control = "no-cache,max-age=0"  # disabling caching for pack blob

            with open(zip_pack_path, "rb") as pack_zip:
                blob.upload_from_file(pack_zip)
            if private_content:
                secondary_encryption_key_pack_name = f"{self._pack_name}.enc2.zip"
                secondary_encryption_key_bucket_path = os.path.join(version_pack_path,
                                                                    secondary_encryption_key_pack_name)

                #  In some cases the path given is actually a zip.
                if isinstance(pack_artifacts_path, str) and pack_artifacts_path.endswith('content_packs.zip'):
                    _pack_artifacts_path = pack_artifacts_path.replace('/content_packs.zip', '')
                else:
                    _pack_artifacts_path = pack_artifacts_path

                secondary_encryption_key_artifacts_path = zip_pack_path.replace(f'{self._pack_name}',
                                                                                f'{self._pack_name}.enc2')

                blob = storage_bucket.blob(secondary_encryption_key_bucket_path)
                blob.cache_control = "no-cache,max-age=0"  # disabling caching for pack blob
                with open(secondary_encryption_key_artifacts_path, "rb") as pack_zip:
                    blob.upload_from_file(pack_zip)

                logging.info(
                    f"Copying {secondary_encryption_key_artifacts_path} to {_pack_artifacts_path}/"
                    f"packs/{self._pack_name}.zip")
                shutil.copy(secondary_encryption_key_artifacts_path,
                            f'{_pack_artifacts_path}/packs/{self._pack_name}.zip')

            self.public_storage_path = blob.public_url
            logging.success(f"Uploaded {self._pack_name} pack to {zip_to_upload_full_path} path.")

            return task_status, False, zip_to_upload_full_path
        except Exception:
            task_status = False
            logging.exception(f"Failed in uploading {self._pack_name} pack to gcs.")
            return task_status, True, None

    def copy_and_upload_to_storage(self, production_bucket, build_bucket, successful_packs_dict,
                                   successful_uploaded_dependencies_zip_packs_dict, storage_base_path, build_bucket_base_path):
        """ Manages the copy of pack zip artifact from the build bucket to the production bucket.
        The zip pack will be copied to following path: /content/packs/pack_name/pack_latest_version if
        the pack exists in the successful_packs_dict from Prepare content step in Create Instances job.

        Args:
            production_bucket (google.cloud.storage.bucket.Bucket): google cloud production bucket.
            build_bucket (google.cloud.storage.bucket.Bucket): google cloud build bucket.
            successful_packs_dict (dict): the dict of all packs were uploaded in prepare content step
            successful_uploaded_dependencies_zip_packs_dict (dict): the dict of all packs that successfully updated
            their dependencies zip file.
            storage_base_path (str): The target destination of the upload in the target bucket.
            build_bucket_base_path (str): The path of the build bucket in gcp.
        Returns:
            bool: Status - whether the operation succeeded.
            bool: Skipped pack - true in case of pack existence at the targeted path and the copy process was skipped,
             otherwise returned False.

        """
        task_status = True
        pack_was_uploaded_in_prepare_content = self._pack_name in successful_packs_dict
        pack_dependencies_zip_was_uploaded = self._pack_name in successful_uploaded_dependencies_zip_packs_dict
        if not pack_was_uploaded_in_prepare_content and not pack_dependencies_zip_was_uploaded:
            logging.warning("The following packs already exist at storage.")
            logging.warning(f"Skipping step of uploading {self._pack_name}.zip to storage.")
            return True, True

        elif pack_was_uploaded_in_prepare_content:

            latest_version = successful_packs_dict[self._pack_name][BucketUploadFlow.LATEST_VERSION]
            self._latest_version = latest_version

            build_version_pack_path = os.path.join(build_bucket_base_path, self._pack_name, latest_version)

            # Verifying that the latest version of the pack has been uploaded to the build bucket
            existing_bucket_version_files = [f.name for f in build_bucket.list_blobs(prefix=build_version_pack_path)]
            if not existing_bucket_version_files:
                logging.error(f"{self._pack_name} latest version ({latest_version}) was not found on build bucket at "
                              f"path {build_version_pack_path}.")
                return False, False

            # We upload the pack zip object taken from the build bucket into the production bucket
            prod_version_pack_path = os.path.join(storage_base_path, self._pack_name, latest_version)
            prod_pack_zip_path = os.path.join(prod_version_pack_path, f'{self._pack_name}.zip')
            build_pack_zip_path = os.path.join(build_version_pack_path, f'{self._pack_name}.zip')
            build_pack_zip_blob = build_bucket.blob(build_pack_zip_path)

            try:
                copied_blob = build_bucket.copy_blob(
                    blob=build_pack_zip_blob, destination_bucket=production_bucket, new_name=prod_pack_zip_path
                )
                copied_blob.cache_control = "no-cache,max-age=0"  # disabling caching for pack blob
                self.public_storage_path = copied_blob.public_url
                task_status = copied_blob.exists()
            except Exception as e:
                pack_suffix = os.path.join(self._pack_name, latest_version, f'{self._pack_name}.zip')
                logging.exception(f"Failed copying {pack_suffix}. Additional Info: {str(e)}")
                return False, False

            if not task_status:
                logging.error(f"Failed in uploading {self._pack_name} pack to production gcs.")
            else:
                # Determine if pack versions were aggregated during upload
                agg_str = successful_packs_dict[self._pack_name].get('aggregated')
                if agg_str:
                    self._aggregated = True
                    self._aggregation_str = agg_str
                logging.success(f"Uploaded {self._pack_name} pack to {prod_pack_zip_path} path.")

        # handle dependenices zip upload when found in build bucket
        self.copy_and_upload_dependencies_zip_to_storage(
            build_bucket,
            build_bucket_base_path,
            production_bucket,
            storage_base_path
        )

        return task_status, False

    def copy_and_upload_dependencies_zip_to_storage(self, build_bucket, build_bucket_base_path, production_bucket,
                                                    storage_base_path):
        pack_with_deps_name = f'{self._pack_name}_with_dependencies.zip'
        build_pack_with_deps_path = os.path.join(build_bucket_base_path, self._pack_name, pack_with_deps_name)
        existing_bucket_deps_files = [f.name for f in build_bucket.list_blobs(prefix=build_pack_with_deps_path)]
        if existing_bucket_deps_files:
            logging.info(f"{self._pack_name} with dependencies was found. path {build_pack_with_deps_path}.")

            # We upload the pack dependencies zip object taken from the build bucket into the production bucket
            prod_version_pack_deps_zip_path = os.path.join(storage_base_path, self._pack_name, pack_with_deps_name)
            build_pack_deps_zip_blob = build_bucket.blob(build_pack_with_deps_path)

            try:
                copied_blob = build_bucket.copy_blob(
                    blob=build_pack_deps_zip_blob,
                    destination_bucket=production_bucket,
                    new_name=prod_version_pack_deps_zip_path
                )
                copied_blob.cache_control = "no-cache,max-age=0"  # disabling caching for pack blob
                self.public_storage_path = copied_blob.public_url
                dep_task_status = copied_blob.exists()
                if not dep_task_status:
                    logging.error(f"Failed in uploading {self._pack_name} pack with dependencies to production gcs.")
            except Exception as e:
                pack_deps_zip_suffix = os.path.join(self._pack_name, pack_with_deps_name)
                logging.exception(f"Failed copying {pack_deps_zip_suffix}. Additional Info: {str(e)}")

    def get_changelog_latest_rn(self, changelog_index_path: str) -> Tuple[dict, Version, str]:
        """
        Returns the changelog file contents and the last version of rn in the changelog file
        Args:
            changelog_index_path (str): the changelog.json file path in the index

        Returns: the changelog file contents, the last version,  and contents of rn in the changelog file

        """
        logging.info(f"Found Changelog for: {self._pack_name}")
        if os.path.exists(changelog_index_path):
            try:
                with open(changelog_index_path, "r") as changelog_file:
                    changelog = json.load(changelog_file)
            except json.JSONDecodeError:
                changelog = {}
        else:
            changelog = {}
        # get the latest rn version in the changelog.json file
        changelog_rn_versions = [Version(ver) for ver in changelog]
        # no need to check if changelog_rn_versions isn't empty because changelog file exists
        changelog_latest_rn_version = max(changelog_rn_versions)
        changelog_latest_rn = changelog[str(changelog_latest_rn_version)]["releaseNotes"]

        return changelog, changelog_latest_rn_version, changelog_latest_rn

    def get_modified_release_notes_lines(self, release_notes_dir: str, new_release_notes_versions: list,
                                         changelog: dict, modified_rn_files: list):
        """
        In the case where an rn file was changed, this function returns the new content
        of the release note in the format suitable for the changelog file.
        In general, if two rn files are created between two consecutive upload runs (i.e. pack was changed twice),
        the rn files are being aggregated and the latter version is the one that is being used as a key in the changelog
        file, and the aggregated rns as the value.
        Hence, in the case of changing an rn as such, this function re-aggregates all of the rns under the
        corresponding version key, and returns the aggregated data, in the right format, as value under that key.

        Args:
            release_notes_dir (str): the path to the release notes dir
            new_release_notes_versions (list): a list of the new versions of release notes in the pack since the
             last upload. This means they were already handled on this upload run (and aggregated if needed).
            changelog (dict): the changelog from the production bucket.
            modified_rn_files (list): a list of the rn files that were modified according to the last commit in
             'filename.md' format.

        Returns:
            A dict of modified version and their release notes contents, for modified
              in the current index file


        """

        modified_versions_dict = {}

        for rn_filename in modified_rn_files:
            version = underscore_file_name_to_dotted_version(rn_filename)
            # Should only apply on modified files that are not the last rn file
            if version in new_release_notes_versions:
                continue
            # The case where the version is a key in the changelog file,
            # and the value is not an aggregated release note
            if is_the_only_rn_in_block(release_notes_dir, version, changelog):
                logging.info("The version is a key in the changelog file and by itself in the changelog block")
                with open(os.path.join(release_notes_dir, rn_filename), 'r') as rn_file:
                    rn_lines = rn_file.read()
                modified_versions_dict[version] = self._clean_release_notes(rn_lines).strip()
                logging.debug(f"Cleaned release notes from: {rn_lines} to: {modified_versions_dict[version]}")
            # The case where the version is not a key in the changelog file or it is a key of aggregated content
            else:
                logging.debug(f'The "{version}" version is not a key in the changelog file or it is a key of'
                              f' aggregated content')
                same_block_versions_dict, higher_nearest_version = self.get_same_block_versions(
                    release_notes_dir, version, changelog)
                modified_versions_dict[higher_nearest_version] = aggregate_release_notes_for_marketplace(
                    same_block_versions_dict)

        return modified_versions_dict

    def get_same_block_versions(self, release_notes_dir: str, version: str, changelog: dict):
        """
        Get a dict of the version as key and rn data as value of all of the versions that are in the same
        block in the changelog file as the given version (these are the versions that were aggregates together
        during a single upload priorly).

        Args:
            release_notes_dir (str): the path to the release notes dir
            version (str): the wanted version
            changelog (dict): the changelog from the production bucket.

        Returns:
            A dict of version, rn data for all corresponding versions, and the highest version among those keys as str

        """
        lowest_version = [Version(Pack.PACK_INITIAL_VERSION)]
        lower_versions: list = []
        higher_versions: list = []
        same_block_versions_dict: dict = dict()
        for item in changelog.keys():  # divide the versions into lists of lower and higher than given version
            (lower_versions if Version(item) < Version(version) else higher_versions).append(Version(item))
        higher_nearest_version = min(higher_versions)
        lower_versions = lower_versions + lowest_version  # if the version is 1.0.0, ensure lower_versions is not empty
        lower_nearest_version = max(lower_versions)
        for rn_filename in filter_dir_files_by_extension(release_notes_dir, '.md'):
            current_version = underscore_file_name_to_dotted_version(rn_filename)
            # Catch all versions that are in the same block
            if lower_nearest_version < Version(current_version) <= higher_nearest_version:
                with open(os.path.join(release_notes_dir, rn_filename), 'r') as rn_file:
                    rn_lines = rn_file.read()
                same_block_versions_dict[current_version] = self._clean_release_notes(rn_lines).strip()
        return same_block_versions_dict, str(higher_nearest_version)

    def get_release_notes_lines(self, release_notes_dir: str, changelog_latest_rn_version: Version,
                                changelog_latest_rn: str) -> Tuple[str, str, list]:
        """
        Prepares the release notes contents for the new release notes entry
        Args:
            release_notes_dir (str): the path to the release notes dir
            changelog_latest_rn_version (Version): the last version of release notes in the changelog.json file
            changelog_latest_rn (str): the last release notes in the changelog.json file

        Returns: The release notes contents, the latest release notes version (in the release notes directory),
        and a list of the new rn versions that this is the first time they have been uploaded.

        """
        found_versions: list = list()
        pack_versions_dict: dict = dict()
        for filename in sorted(filter_dir_files_by_extension(release_notes_dir, '.md')):
            version = underscore_file_name_to_dotted_version(filename)

            # Aggregate all rn files that are bigger than what we have in the changelog file
            if Version(version) > changelog_latest_rn_version:
                with open(os.path.join(release_notes_dir, filename), 'r') as rn_file:
                    rn_lines = rn_file.read()
                pack_versions_dict[version] = self._clean_release_notes(rn_lines).strip()

            found_versions.append(Version(version))

        latest_release_notes_version = max(found_versions)
        latest_release_notes_version_str = str(latest_release_notes_version)
        logging.info(f"Latest ReleaseNotes version is: {latest_release_notes_version_str}")

        if len(pack_versions_dict) > 1:
            # In case that there is more than 1 new release notes file, wrap all release notes together for one
            # changelog entry
            aggregation_str = f"[{', '.join(str(lv) for lv in found_versions if lv > changelog_latest_rn_version)}]" \
                              f" => {latest_release_notes_version_str}"
            logging.info(f"Aggregating ReleaseNotes versions: {aggregation_str}")
            release_notes_lines = aggregate_release_notes_for_marketplace(pack_versions_dict)
            self._aggregated = True
            self._aggregation_str = aggregation_str
        elif len(pack_versions_dict) == 1:
            # In case where there is only one new release notes file
            release_notes_lines = pack_versions_dict[latest_release_notes_version_str]
        else:
            # In case where the pack is up to date, i.e. latest changelog is latest rn file
            # We should take the release notes from the index as it has might been aggregated
            logging.info(f'No new RN file was detected for pack {self._pack_name}, taking latest RN from the index')
            release_notes_lines = changelog_latest_rn
        new_release_notes_versions = list(pack_versions_dict.keys())

        return release_notes_lines, latest_release_notes_version_str, new_release_notes_versions

    def assert_upload_bucket_version_matches_release_notes_version(self,
                                                                   changelog: dict,
                                                                   latest_release_notes: str) -> None:
        """
        Sometimes there is a the current bucket is not merged from master there could be another version in the upload
        bucket, that does not exist in the current branch.
        This case can cause unpredicted behavior and we want to fail the build.
        This method validates that this is not the case in the current build, and if it does - fails it with an
        assertion error.
        Args:
            changelog: The changelog from the production bucket.
            latest_release_notes: The latest release notes version string in the current branch
        """
        changelog_latest_release_notes = max(changelog, key=lambda k: Version(k))  # pylint: disable=W0108
        assert Version(latest_release_notes) >= Version(changelog_latest_release_notes), \
            f'{self._pack_name}: Version mismatch detected between upload bucket and current branch\n' \
            f'Upload bucket version: {changelog_latest_release_notes}\n' \
            f'current branch version: {latest_release_notes}\n' \
            'Please Merge from master and rebuild'

    def get_rn_files_names(self, modified_rn_files_paths):
        """

        Args:
            modified_rn_files_paths: a list containing all modified files in the current pack, generated
            by comparing the old and the new commit hash.
        Returns:
            The names of the modified release notes files out of the given list only,
            as in the names of the files that are under ReleaseNotes directory in the format of 'filename.md'.

        """
        modified_rn_files = []
        for file_path in modified_rn_files_paths:
            modified_file_path_parts = os.path.normpath(file_path).split(os.sep)
            if self.RELEASE_NOTES in modified_file_path_parts:
                modified_rn_files.append(modified_file_path_parts[-1])
        return modified_rn_files

    def prepare_release_notes(self, index_folder_path, build_number, modified_rn_files_paths=None,
                              marketplace='xsoar', id_set=None):
        """
        Handles the creation and update of the changelog.json files.

        Args:
            index_folder_path (str): Path to the unzipped index json.
            build_number (str): circleCI build number.
            modified_rn_files_paths (list): list of paths of the pack's modified file
            marketplace (str): The marketplace to which the upload is made.

        Returns:
            bool: whether the operation succeeded.
            bool: whether running build has not updated pack release notes.
            list: pack versions to keep in the changelog
        """
        task_status = False
        not_updated_build = False
        release_notes_dir = os.path.join(self._pack_path, Pack.RELEASE_NOTES)

        modified_rn_files_paths = modified_rn_files_paths if modified_rn_files_paths else []
        id_set = id_set if id_set else {}
        pack_versions_to_keep: List[str] = []

        try:
<<<<<<< HEAD
            version_to_prs = {}  # self.get_version_to_pr_numbers(release_notes_dir)
            logging.debug(f"found the following versions to PRs: {version_to_prs}")
=======
>>>>>>> f08774c1
            # load changelog from downloaded index
            logging.info(f"Loading changelog for {self._pack_name} pack")
            changelog_index_path = os.path.join(index_folder_path, self._pack_name, Pack.CHANGELOG_JSON)

            changelog: dict = {}
            if os.path.exists(changelog_index_path):
                changelog, changelog_latest_rn_version, changelog_latest_rn = \
                    self.get_changelog_latest_rn(changelog_index_path)

                if os.path.exists(release_notes_dir):
                    # Handling latest release notes files
                    release_notes_lines, latest_release_notes, new_release_notes_versions = \
                        self.get_release_notes_lines(
                            release_notes_dir, changelog_latest_rn_version, changelog_latest_rn)
                    self.assert_upload_bucket_version_matches_release_notes_version(changelog, latest_release_notes)

                    # Handling modified old release notes files, if there are any
                    rn_files_names = self.get_rn_files_names(modified_rn_files_paths)
                    modified_release_notes_lines_dict = self.get_modified_release_notes_lines(
                        release_notes_dir, new_release_notes_versions, changelog, rn_files_names)

                    if self._current_version != latest_release_notes:
                        logging.error(f"Version mismatch detected between the pack's current version in "
                                      f"pack_metadata.json: {self._current_version} and latest release notes "
                                      f"version: {latest_release_notes}.")
                        task_status = False
                        return task_status, not_updated_build, pack_versions_to_keep
                    else:
<<<<<<< HEAD
                        prs_for_version = version_to_prs.get(latest_release_notes, [])
                        logging.info(f"found prs for version {latest_release_notes} : {prs_for_version}")
=======
>>>>>>> f08774c1
                        if latest_release_notes in changelog:
                            logging.debug(f"Found existing release notes for version: {latest_release_notes}")
                            version_changelog, not_updated_build = self._create_changelog_entry(
                                release_notes=release_notes_lines,
                                version_display_name=latest_release_notes,
                                build_number=build_number,
                                new_version=False,
                                pull_request_numbers=changelog.get(latest_release_notes,
                                                                   {}).get(Changelog.PULL_REQUEST_NUMBERS, []),
                                marketplace=marketplace,
                                id_set=id_set,
                            )

                        else:
                            logging.info(f"Created new release notes for version: {latest_release_notes}")
                            version_changelog, not_updated_build = self._create_changelog_entry(
                                release_notes=release_notes_lines,
                                version_display_name=latest_release_notes,
                                build_number=build_number,
                                new_version=True,
                                marketplace=marketplace,
                                id_set=id_set,
                            )

                        if version_changelog:
                            changelog[latest_release_notes] = version_changelog

                        if modified_release_notes_lines_dict:
                            logging.info(f"Updating changelog entries for modified release notes: "
                                         f"{modified_release_notes_lines_dict}")
                            for version, modified_release_notes_lines in modified_release_notes_lines_dict.items():
                                versions, _ = self.get_same_block_versions(release_notes_dir, version, changelog)
<<<<<<< HEAD
                                all_relevant_pr_nums_for_unified = list({pr_num for version in versions.keys()
                                                                        for pr_num in version_to_prs.get(version, [])})
=======
                                all_relevant_pr_nums_for_unified = list({pr_num for _version in versions.keys()
                                                                        for pr_num in self.get_version_to_pr_numbers(_version)})
>>>>>>> f08774c1
                                logging.debug(f"{all_relevant_pr_nums_for_unified=}")
                                updated_entry = self._get_updated_changelog_entry(
                                    changelog=changelog,
                                    version=version,
                                    release_notes=modified_release_notes_lines,
                                    pull_request_numbers=all_relevant_pr_nums_for_unified,
                                    marketplace=marketplace,
                                    id_set=id_set
                                )
                                changelog[version] = updated_entry

                else:
                    if len(changelog.keys()) > 1:
                        # If there is no release notes dir but the changelog has a few entries in it,
                        # there is a mismatch
                        logging.warning(
                            f"{self._pack_name} pack mismatch between {Pack.CHANGELOG_JSON} and {Pack.RELEASE_NOTES}")
                        task_status, not_updated_build = True, True

                    else:
                        # allow changing the initial changelog version
                        first_key_in_changelog = list(changelog.keys())[0]
                        version_changelog, not_updated_build = self._create_changelog_entry(
                            release_notes=self.description,
                            version_display_name=first_key_in_changelog,
                            build_number=build_number,
                            initial_release=True,
                            new_version=False,
                            marketplace=marketplace,
                            id_set=id_set)

                        if version_changelog:
                            changelog[first_key_in_changelog] = version_changelog

                        logging.info(f"Found existing release notes in {Pack.CHANGELOG_JSON} for version: "
                                     f"{first_key_in_changelog} of pack {self._pack_name}. Modifying this version in "
                                     f"{Pack.CHANGELOG_JSON}")

            elif self._hidden:
                logging.warning(f"Pack {self._pack_name} is deprecated. Skipping release notes handling.")
                task_status = True
                not_updated_build = True
                return task_status, not_updated_build, pack_versions_to_keep

            else:
                # if there is no changelog file for the pack, this is a new pack, and we start it's changelog at it's
                # current version
                first_pack_release_notes = ''
                first_release_notes_path = os.path.join(release_notes_dir, '1_0_0.md')

                # If an 1_0_0.md release notes file exist then add it to the changelog, otherwise take the pack description
                if os.path.exists(first_release_notes_path):
                    with open(first_release_notes_path, 'r') as rn_file:
                        first_pack_release_notes = rn_file.read()
                else:
                    first_pack_release_notes = self.description

                version_changelog, not_updated_build = self._create_changelog_entry(
                    release_notes=first_pack_release_notes,
                    version_display_name=self._current_version,
                    build_number=build_number,
                    new_version=True,
                    initial_release=True,
                    marketplace=marketplace,
                    id_set=id_set
                )

                if version_changelog:
                    changelog = {
                        self._current_version: version_changelog
                    }

                logging.info(f'Created {Pack.CHANGELOG_JSON} for pack {self._pack_name} starting at version'
                             f' {self._current_version}')

            # Update change log entries with BC flag.
            self.add_bc_entries_if_needed(release_notes_dir, changelog)

            # Remove old entries from change log
            pack_versions_to_keep = remove_old_versions_from_changelog(changelog)

            logging.debug(f'Versions to keep for pack: {self._pack_name} = {pack_versions_to_keep}')
            # write back changelog with changes to pack folder
            with open(os.path.join(self._pack_path, Pack.CHANGELOG_JSON), "w") as pack_changelog:
                json.dump(changelog, pack_changelog, indent=4)

            task_status = True
            logging.success(f"Finished creating {Pack.CHANGELOG_JSON} for {self._pack_name}")
        except Exception as e:
            logging.error(f"Failed creating {Pack.CHANGELOG_JSON} file for {self._pack_name}.\n "
                          f"Additional info: {e}")
        finally:
            return task_status, not_updated_build, pack_versions_to_keep

    def filter_changelog_entries(self, changelog_entry: dict, version: str, marketplace: str, id_set: dict):
        """
        Filters the changelog entries by the entities that are given from id-set.
        This is to avoid RN entries/changes/messages that are not relevant to the current marketplace.

        The filter is done in two parts:
        1. Filter the entry by marketplace intended tags.
        2. Filter by the entity display name if it doesn't exist in id-set.

        If there are no entries after filtering then the pack will be skipped and not be uploaded.

        Args:
            changelog_entry: The version changelog object.
            version: The changelog's version.
            marketplace: The marketplace to which the upload is made.
            id_set: The id set dict.

        Returns:
            (dict) The filtered changelog entry.
            (bool) Whether the pack is not updated because the entries are not relevant to the current marketplace.
        """
        logging.debug(f"Starting to filter changelog entries by the entities that are given from id-set for pack "
                      f"{self._pack_name}")

        release_notes = self.filter_release_notes_by_tags(changelog_entry.get(Changelog.RELEASE_NOTES), marketplace)

        # Convert the RN entries to a Dict
        release_notes_dict = self.get_release_notes_dict(version, release_notes)
        logging.debug(f"Release notes entries in dict - {release_notes_dict}")

        if self.release_notes_dont_contain_entities_sections(release_notes_str=release_notes,
                                                             release_notes_dict=release_notes_dict):
            logging.debug(f"The pack {self._pack_name} release notes does not contain any entities")
            return changelog_entry, False

        filtered_release_notes_from_tags = self.filter_headers_without_entries(release_notes_dict)  # type: ignore[arg-type]
        filtered_release_notes = self.filter_entries_by_display_name(filtered_release_notes_from_tags, id_set, marketplace)

        # if not filtered_release_notes and self.are_all_changes_relevant_to_more_than_one_marketplace(modified_files_data):
        #     # In case all release notes were filtered out, verify that it also makes sense - by checking that the
        #     # modified files are actually relevant for the other marketplace.
        #     logging.debug(f"The pack {self._pack_name} does not have any release notes that are relevant to this "
        #                   f"marketplace")
        #     return {}, True

        # Convert the RN dict to string

        final_release_notes = construct_entities_block(filtered_release_notes).strip()
        if not final_release_notes:
            final_release_notes = f"Changes are not relevant for " \
                                  f"{'XSIAM' if marketplace == 'marketplacev2' else marketplace.upper()} marketplace."

        changelog_entry[Changelog.RELEASE_NOTES] = final_release_notes
        logging.debug(f"Finall release notes - \n{changelog_entry[Changelog.RELEASE_NOTES]}")
        return changelog_entry, False

    def are_all_changes_relevant_to_more_than_one_marketplace(self, modified_files_data):
        """
        Returns true if all the modified files are also relevant to another marketplace besides the current one
         this upload is done for.

        Args:
            modified_files_data (dict): The modified files data that are given from id-set.

        Return:
            (bool) True, if all the files are relevant to more than one marketplace.
                   False, if there is an item that is relevant only to the current marketplace.
        """
        modified_items = []

        for entities_data in modified_files_data.values():
            modified_items.extend([list(item.values())[0] for item in entities_data])

        for item in modified_items:
            if len(item['marketplaces']) == 1:
                return False

        return True

    @staticmethod
    def filter_entries_by_display_name(release_notes: dict, id_set: dict, marketplace="xsoar"):
        """
        Filters the entries by display names and also handles special entities that their display name is not an header.

        Args:
            release_notes (dict): The release notes in a dict.
            display_names (list): The display names that are give from the id-set.
            rn_header (str): The release notes entity header.

        Returns:
            (dict) The filtered release notes entries.
        """
        filtered_release_notes: dict = {}
        for content_type, content_type_rn_entries in release_notes.items():
            content_type_to_filtered_entries: dict = {}

            for content_item_display_name, content_item_rn_notes in content_type_rn_entries.items():

                logging.debug(f"Searching display name '{content_item_display_name}' with rn header "
                              f"'{content_type}' in in id set.")
                if content_item_display_name != '[special_msg]' and not is_content_item_in_id_set(
                        content_item_display_name.replace("New: ", ""), content_type, id_set, marketplace):
                    continue

                if content_item_display_name == '[special_msg]':
                    extracted_names_from_rn = SPECIAL_DISPLAY_NAMES_PATTERN.findall(content_item_rn_notes)

                    for name in extracted_names_from_rn:
                        if not is_content_item_in_id_set(name.replace("New: ", ""), content_type, id_set, marketplace):
                            content_item_rn_notes = content_item_rn_notes.replace(f'- **{name}**', '').strip()

                    if not content_item_rn_notes:
                        continue

                content_type_to_filtered_entries[content_item_display_name] = content_item_rn_notes

            if content_type_to_filtered_entries:
                filtered_release_notes[content_type] = content_type_to_filtered_entries

        logging.debug(f"Release notes after filtering by display -\n{filtered_release_notes}")

        if not filtered_release_notes:
            logging.debug(f"Didn't find relevant release notes entries after filtering by display name.\n \
                            Release notes: {release_notes}")

        return filtered_release_notes

    @staticmethod
    def filter_headers_without_entries(release_notes_dict: dict):
        """
        Filters out the entity type/name headers if their entries were filtered by tags.

        Args:
            release_notes_dict (dict): The release notes in a dict object.

        Returns:
            (dict) A new release notes dict after filtering.
        """
        new_release_notes_dict: dict = {}
        for entity_header, entity_entry in release_notes_dict.items():

            new_entity_entry = {name: entry.replace('\n\n', '\n') for name, entry in entity_entry.items()
                                if entry.strip() not in ['', '\n']}

            if new_entity_entry:
                new_release_notes_dict[entity_header] = new_entity_entry

        return new_release_notes_dict

    @staticmethod
    def release_notes_dont_contain_entities_sections(release_notes_str, release_notes_dict):
        """
        If the release notes didn't formatted into a dict it's because one of the following:
        - In case it's a first release of the pack then the release notes is taken from the pack description,
        - If it's just an important message for the customers who uses the pack.
        In both cases the RN entries will not contain the entity headers as in our templates.

        Args:
            release_notes_str (str): The release notes in string.
            release_notes_dict (dict): The release notes in dict object.

        Returns:
            (bool) Whther the dict contains the RN entries by the entities types.
        """
        return release_notes_str and not release_notes_dict

    def filter_release_notes_by_tags(self, release_notes, upload_marketplace):
        """
        Filters out from release notes the sub-entries that are wrapped by tags.

        Args:
            release_notes(str): The release notes entry.
            upload_marketplace (str): The marketplace to which the upload is made.

        Return:
            (str) The release notes entry after filtering.
        """

        def remove_tags_section_from_rn(release_notes, marketplace, upload_marketplace):

            start_tag, end_tag = TAGS_BY_MP[marketplace]
            if start_tag in release_notes and end_tag in release_notes and marketplace != upload_marketplace:
                logging.debug(f"Filtering irrelevant release notes by tags of marketplace "
                              f"{marketplace} for pack {self._pack_name} when uploading to marketplace "
                              f"{upload_marketplace}.")
                return re.sub(fr'{start_tag}{TAGS_SECTION_PATTERN}{end_tag}[\n]*', '', release_notes)
            else:
                logging.debug(f"Removing only the tags since the RN entry is relevant "
                              f"to marketplace {upload_marketplace}")
                return release_notes.replace(f"{start_tag}", '').replace(f"{end_tag}", '')

        # Filters out for XSIAM tags
        release_notes = remove_tags_section_from_rn(release_notes, XSIAM_MP, upload_marketplace)

        # Filters out for XSOAR tags
        release_notes = remove_tags_section_from_rn(release_notes, XSOAR_MP, upload_marketplace)

        # Filters out for XPANSE tags
        release_notes = remove_tags_section_from_rn(release_notes, XPANSE_MP, upload_marketplace)

        logging.debug(f"RN result after filtering for pack {self._pack_name} in marketplace "
                      f"{upload_marketplace}\n - {release_notes}")

        return release_notes

    @staticmethod
    def get_release_notes_dict(version, release_notes):
        """
        Gets the release notes in a dict format.
        This function uses the merge_version_blocks function that intended for merging multiple
        release versions into one version.

        Args:
            version (str): The release version.
            release_notes (str): The release notes entries.

        Return:
            (dict) The release notes in a dict that should look like: {<entity type>: {<display name>: <entries>}}
        """
        release_notes_dict, _ = merge_version_blocks({version: release_notes}, return_str=False)
        return release_notes_dict

    def create_local_changelog(self, build_index_folder_path):
        """ Copies the pack index changelog.json file to the pack path

        Args:
            build_index_folder_path: The path to the build index folder

        Returns:
            bool: whether the operation succeeded.

        """
        task_status = True

        build_changelog_index_path = os.path.join(build_index_folder_path, self._pack_name, Pack.CHANGELOG_JSON)
        pack_changelog_path = os.path.join(self._pack_path, Pack.CHANGELOG_JSON)

        if os.path.exists(build_changelog_index_path):
            try:
                shutil.copyfile(src=build_changelog_index_path, dst=pack_changelog_path)
                logging.success(f"Successfully copied pack index changelog.json file from {build_changelog_index_path}"
                                f" to {pack_changelog_path}.")
            except shutil.Error as e:
                task_status = False
                logging.error(f"Failed copying changelog.json file from {build_changelog_index_path} to "
                              f"{pack_changelog_path}. Additional info: {str(e)}")
                return task_status
        else:
            task_status = False
            logging.error(
                f"{self._pack_name} index changelog file is missing in build bucket path: {build_changelog_index_path}")

        return task_status and self.is_changelog_exists()

    def collect_content_items(self):
        """ Iterates over content items folders inside pack and collects content items data.

        Returns:
            dict: Parsed content items
            .
        """
        task_status = False
        content_items_result: dict = {}

        try:

            for root, pack_dirs, pack_files_names in os.walk(self._pack_path, topdown=False):
                current_directory = root.split(os.path.sep)[-1]
                parent_directory = root.split(os.path.sep)[-2]

                if parent_directory in [PackFolders.GENERIC_TYPES.value, PackFolders.GENERIC_FIELDS.value]:
                    current_directory = parent_directory
                elif current_directory in [PackFolders.GENERIC_TYPES.value, PackFolders.GENERIC_FIELDS.value]:
                    continue

                folder_collected_items = []
                for pack_file_name in pack_files_names:
                    if not pack_file_name.endswith(('.json', '.yml')):
                        continue

                    pack_file_path = os.path.join(root, pack_file_name)

                    # reputation in old format aren't supported in 6.0.0 server version
                    if current_directory == PackFolders.INDICATOR_TYPES.value \
                            and not fnmatch.fnmatch(pack_file_name, 'reputation-*.json'):
                        os.remove(pack_file_path)
                        logging.info(f"Deleted pack {pack_file_name} reputation file for {self._pack_name} pack")
                        continue

                    with open(pack_file_path, 'r') as pack_file:
                        if current_directory in PackFolders.yml_supported_folders():
                            content_item = yaml.safe_load(pack_file)
                        elif current_directory in PackFolders.json_supported_folders():
                            content_item = json.load(pack_file)
                        else:
                            continue

                    # check if content item has to version
                    to_version = content_item.get('toversion') or content_item.get('toVersion')

                    if to_version and Version(to_version) < Version(Metadata.SERVER_DEFAULT_MIN_VERSION):
                        os.remove(pack_file_path)
                        logging.info(
                            f"{self._pack_name} pack content item {pack_file_name} has to version: {to_version}. "
                            f"{pack_file_name} file was deleted.")
                        continue

                    if current_directory not in PackFolders.pack_displayed_items():
                        continue  # skip content items that are not displayed in contentItems

                    logging.debug(
                        f"Iterating over {pack_file_path} file and collecting items of {self._pack_name} pack")
                    # updated min server version from current content item
                    self._server_min_version = get_updated_server_version(self._server_min_version, content_item,
                                                                          self._pack_name)

                    content_item_tags = content_item.get('tags', [])

                    if current_directory == PackFolders.SCRIPTS.value:
                        folder_collected_items.append({
                            'id': content_item.get('commonfields', {}).get('id', ''),
                            'name': content_item.get('name', ''),
                            'description': content_item.get('comment', ''),
                            'tags': content_item_tags,
                            'marketplaces': content_item.get('marketplaces', ["xsoar", "marketplacev2"]),
                        })

                        if not self._contains_transformer and 'transformer' in content_item_tags:
                            self._contains_transformer = True

                        if not self._contains_filter and 'filter' in content_item_tags:
                            self._contains_filter = True

                    elif current_directory == PackFolders.PLAYBOOKS.value:
                        self.add_pack_type_tags(content_item, 'Playbook')
                        folder_collected_items.append({
                            'id': content_item.get('id', ''),
                            'name': content_item.get('name', ''),
                            'description': content_item.get('description', ''),
                            'marketplaces': content_item.get('marketplaces', ["xsoar", "marketplacev2"]),
                        })

                    elif current_directory == PackFolders.INTEGRATIONS.value:
                        integration_commands = content_item.get('script', {}).get('commands', [])
                        self.add_pack_type_tags(content_item, 'Integration')
                        folder_collected_items.append({
                            'id': content_item.get('commonfields', {}).get('id', ''),
                            'name': content_item.get('display', ''),
                            'description': content_item.get('description', ''),
                            'category': content_item.get('category', ''),
                            'commands': [
                                {'name': c.get('name', ''), 'description': c.get('description', '')}
                                for c in integration_commands],
                            'marketplaces': content_item.get('marketplaces', ["xsoar", "marketplacev2"]),
                        })

                    elif current_directory == PackFolders.INCIDENT_FIELDS.value:
                        folder_collected_items.append({
                            'id': content_item.get('id', ''),
                            'name': content_item.get('name', ''),
                            'type': content_item.get('type', ''),
                            'description': content_item.get('description', ''),
                            'marketplaces': content_item.get('marketplaces', ["xsoar", "marketplacev2"]),
                        })

                    elif current_directory == PackFolders.INCIDENT_TYPES.value:
                        folder_collected_items.append({
                            'id': content_item.get('id', ''),
                            'name': content_item.get('name', ''),
                            'playbook': content_item.get('playbookId', ''),
                            'closureScript': content_item.get('closureScript', ''),
                            'hours': int(content_item.get('hours', 0)),
                            'days': int(content_item.get('days', 0)),
                            'weeks': int(content_item.get('weeks', 0)),
                            'marketplaces': content_item.get('marketplaces', ["xsoar", "marketplacev2"]),
                        })

                    elif current_directory == PackFolders.DASHBOARDS.value:
                        folder_collected_items.append({
                            'id': content_item.get('id', ''),
                            'name': content_item.get('name', ''),
                            'marketplaces': content_item.get('marketplaces', ["xsoar", "marketplacev2"]),
                        })

                    elif current_directory == PackFolders.INDICATOR_FIELDS.value:
                        folder_collected_items.append({
                            'id': content_item.get('id', ''),
                            'name': content_item.get('name', ''),
                            'type': content_item.get('type', ''),
                            'description': content_item.get('description', ''),
                            'marketplaces': content_item.get('marketplaces', ["xsoar", "marketplacev2"]),
                        })

                    elif current_directory == PackFolders.REPORTS.value:
                        folder_collected_items.append({
                            'id': content_item.get('id', ''),
                            'name': content_item.get('name', ''),
                            'description': content_item.get('description', ''),
                            'marketplaces': content_item.get('marketplaces', ["xsoar", "marketplacev2"]),
                        })

                    elif current_directory == PackFolders.INDICATOR_TYPES.value:
                        folder_collected_items.append({
                            'id': content_item.get('id', ''),
                            'details': content_item.get('details', ''),
                            'reputationScriptName': content_item.get('reputationScriptName', ''),
                            'enhancementScriptNames': content_item.get('enhancementScriptNames', []),
                            'marketplaces': content_item.get('marketplaces', ["xsoar", "marketplacev2"]),
                        })

                    elif current_directory == PackFolders.LAYOUTS.value:
                        layout_metadata = {
                            'id': content_item.get('id', ''),
                            'name': content_item.get('name', ''),
                            'marketplaces': content_item.get('marketplaces', ["xsoar", "marketplacev2"]),
                        }
                        layout_description = content_item.get('description')
                        if layout_description is not None:
                            layout_metadata['description'] = layout_description
                        folder_collected_items.append(layout_metadata)

                    elif current_directory == PackFolders.CLASSIFIERS.value:
                        folder_collected_items.append({
                            'id': content_item.get('id', ''),
                            'name': content_item.get('name') or content_item.get('id', ''),
                            'description': content_item.get('description', ''),
                            'marketplaces': content_item.get('marketplaces', ["xsoar", "marketplacev2"]),
                        })

                    elif current_directory == PackFolders.WIDGETS.value:
                        folder_collected_items.append({
                            'id': content_item.get('id', ''),
                            'name': content_item.get('name', ''),
                            'dataType': content_item.get('dataType', ''),
                            'widgetType': content_item.get('widgetType', ''),
                            'marketplaces': content_item.get('marketplaces', ["xsoar", "marketplacev2"]),
                        })

                    elif current_directory == PackFolders.LISTS.value:
                        folder_collected_items.append({
                            'id': content_item.get('id', ''),
                            'name': content_item.get('name', ''),
                            'marketplaces': content_item.get('marketplaces', ["xsoar", "marketplacev2"]),
                        })

                    elif current_directory == PackFolders.GENERIC_DEFINITIONS.value:
                        folder_collected_items.append({
                            'id': content_item.get('id', ''),
                            'name': content_item.get('name', ''),
                            'description': content_item.get('description', ''),
                            'marketplaces': content_item.get('marketplaces', ["xsoar", "marketplacev2"]),
                        })

                    elif parent_directory == PackFolders.GENERIC_FIELDS.value:
                        folder_collected_items.append({
                            'id': content_item.get('id', ''),
                            'name': content_item.get('name', ''),
                            'description': content_item.get('description', ''),
                            'type': content_item.get('type', ''),
                            'marketplaces': content_item.get('marketplaces', ["xsoar", "marketplacev2"]),
                        })

                    elif current_directory == PackFolders.GENERIC_MODULES.value:
                        folder_collected_items.append({
                            'id': content_item.get('id', ''),
                            'name': content_item.get('name', ''),
                            'description': content_item.get('description', ''),
                            'marketplaces': content_item.get('marketplaces', ["xsoar", "marketplacev2"]),
                        })

                    elif parent_directory == PackFolders.GENERIC_TYPES.value:
                        folder_collected_items.append({
                            'id': content_item.get('id', ''),
                            'name': content_item.get('name', ''),
                            'description': content_item.get('description', ''),
                            'marketplaces': content_item.get('marketplaces', ["xsoar", "marketplacev2"]),
                        })

                    elif current_directory == PackFolders.PREPROCESS_RULES.value:
                        folder_collected_items.append({
                            'id': content_item.get('id', ''),
                            'name': content_item.get('name', ''),
                            'description': content_item.get('description', ''),
                            'marketplaces': content_item.get('marketplaces', ["xsoar", "marketplacev2"]),
                        })

                    elif current_directory == PackFolders.JOBS.value:
                        folder_collected_items.append({
                            'id': content_item.get('id', ''),
                            # note that `name` may technically be blank, but shouldn't pass validations
                            'name': content_item.get('name', ''),
                            'details': content_item.get('details', ''),
                            'marketplaces': content_item.get('marketplaces', ["xsoar", "marketplacev2"]),
                        })

                    elif current_directory == PackFolders.PARSING_RULES.value and pack_file_name.startswith("external-"):
                        self.add_pack_type_tags(content_item, 'ParsingRule')
                        folder_collected_items.append({
                            'id': content_item.get('id', ''),
                            'name': content_item.get('name', ''),
                            'marketplaces': content_item.get('marketplaces', ["marketplacev2"]),
                        })

                    elif current_directory == PackFolders.MODELING_RULES.value and pack_file_name.startswith("external-"):
                        self.add_pack_type_tags(content_item, 'ModelingRule')
                        schema: Dict[str, Any] = json.loads(content_item.get('schema') or '{}')
                        folder_collected_items.append({
                            'id': content_item.get('id', ''),
                            'name': content_item.get('name', ''),
                            'marketplaces': content_item.get('marketplaces', ["marketplacev2"]),
                            'datasets': list(schema.keys()),
                        })

                    elif current_directory == PackFolders.CORRELATION_RULES.value and pack_file_name.startswith("external-"):
                        self.add_pack_type_tags(content_item, 'CorrelationRule')
                        folder_collected_items.append({
                            'id': content_item.get('global_rule_id', ''),
                            'name': content_item.get('name', ''),
                            'description': content_item.get('description', ''),
                            'marketplaces': content_item.get('marketplaces', ["marketplacev2"]),
                        })

                    elif current_directory == PackFolders.XSIAM_DASHBOARDS.value and pack_file_name.startswith("external-"):
                        preview = self.get_preview_image_gcp_path(pack_file_name, PackFolders.XSIAM_DASHBOARDS.value)
                        dashboard = {
                            'id': content_item.get('dashboards_data', [{}])[0].get('global_id', ''),
                            'name': content_item.get('dashboards_data', [{}])[0].get('name', ''),
                            'description': content_item.get('dashboards_data', [{}])[0].get('description', ''),
                            'marketplaces': content_item.get('marketplaces', ["marketplacev2"]),
                        }

                        if preview:
                            dashboard.update({"preview": preview})
                        folder_collected_items.append(dashboard)

                    elif current_directory == PackFolders.XSIAM_REPORTS.value and pack_file_name.startswith("external-"):
                        preview = self.get_preview_image_gcp_path(pack_file_name, PackFolders.XSIAM_REPORTS.value)
                        report = {
                            'id': content_item.get('templates_data', [{}])[0].get('global_id', ''),
                            'name': content_item.get('templates_data', [{}])[0].get('report_name', ''),
                            'description': content_item.get('templates_data', [{}])[0].get('report_description', ''),
                            'marketplaces': content_item.get('marketplaces', ["marketplacev2"]),
                        }

                        if preview:
                            report.update({"preview": preview})
                        folder_collected_items.append(report)

                    elif current_directory == PackFolders.WIZARDS.value:
                        folder_collected_items.append({
                            'id': content_item.get('id', ''),
                            'name': content_item.get('name', ''),
                            'description': content_item.get('description', ''),
                            'dependency_packs': content_item.get('dependency_packs', {}),
                            'fromVersion': content_item.get('fromVersion', ''),
                            'toVersion': content_item.get('toVersion', ''),
                            'marketplaces': content_item.get('marketplaces', ["xsoar", "marketplacev2"]),
                        })

                    elif current_directory == PackFolders.XDRC_TEMPLATES.value and pack_file_name.startswith("external-"):
                        self.add_pack_type_tags(content_item, 'XDRCTemplate')
                        folder_collected_items.append({
                            'id': content_item.get('content_global_id', ''),
                            'content_global_id': content_item.get('content_global_id', ''),
                            'name': content_item.get('name', ''),
                            'os_type': content_item.get('os_type', ''),
                            'profile_type': content_item.get('profile_type', ''),
                            'marketplaces': content_item.get('marketplaces', ["marketplacev2"]),
                        })

                    elif current_directory == PackFolders.LAYOUT_RULES.value and pack_file_name.startswith(
                            "external-"):
                        self.add_pack_type_tags(content_item, 'LayoutRule')
                        layout_rule_metadata = {
                            'id': content_item.get('rule_id', ''),
                            'name': content_item.get('rule_name', ''),
                            'layout_id': content_item.get('layout_id', ''),
                            'marketplaces': content_item.get('marketplaces', ["marketplacev2"]),
                        }
                        layout_rule_description = content_item.get('description')
                        if layout_rule_description is not None:
                            layout_rule_metadata['description'] = layout_rule_description
                        folder_collected_items.append(layout_rule_metadata)

                    else:
                        logging.info(f'Failed to collect: {current_directory}')

                if current_directory in PackFolders.pack_displayed_items():
                    content_item_key = CONTENT_ITEM_NAME_MAPPING[current_directory]

                    content_items_result[content_item_key] = \
                        content_items_result.get(content_item_key, []) + folder_collected_items

            logging.success(f"Finished collecting content items for {self._pack_name} pack")
            task_status = True
        except Exception:
            logging.exception(f"Failed collecting content items in {self._pack_name} pack")
        finally:
            self._content_items = content_items_result

            def display_getter(items, display):
                return f'{display}s' if items and len(items) > 1 else display

            self._content_displays_map = {
                name: display_getter(content_items_result.get(name), display)
                for name, display in ITEMS_NAMES_TO_DISPLAY_MAPPING.items()
                if content_items_result.get(name)
            }

            return task_status

    def load_user_metadata(self):
        """ Loads user defined metadata and stores part of it's data in defined properties fields.

        Returns:
            bool: whether the operation succeeded.

        """
        task_status = False
        user_metadata = {}

        try:
            user_metadata_path = os.path.join(self._pack_path, Pack.USER_METADATA)  # user metadata path before parsing
            if not os.path.exists(user_metadata_path):
                logging.error(f"{self._pack_name} pack is missing {Pack.USER_METADATA} file.")
                return task_status

            with open(user_metadata_path, "r") as user_metadata_file:
                user_metadata = json.load(user_metadata_file)  # loading user metadata
                # part of old packs are initialized with empty list
                user_metadata = {} if isinstance(user_metadata, list) else user_metadata

            # store important user metadata fields
            self.support_type = user_metadata.get(Metadata.SUPPORT, Metadata.XSOAR_SUPPORT)
            self.current_version = user_metadata.get(Metadata.CURRENT_VERSION, '')
            self.hidden = user_metadata.get(Metadata.HIDDEN, False)
            self.description = user_metadata.get(Metadata.DESCRIPTION, False)
            self.display_name = user_metadata.get(Metadata.NAME, '')  # type: ignore[misc]
            self._user_metadata = user_metadata
            self._eula_link = user_metadata.get(Metadata.EULA_LINK, Metadata.EULA_URL)
            self._marketplaces = user_metadata.get(Metadata.MARKETPLACES, ['xsoar'])

            logging.info(f"Finished loading {self._pack_name} pack user metadata")
            task_status = True

        except Exception:
            logging.exception(f"Failed in loading {self._pack_name} user metadata.")
        finally:
            return task_status

    def _collect_pack_tags(self, user_metadata, landing_page_sections, trending_packs, marketplace):
        tags = self._get_tags_by_marketplace(user_metadata, marketplace)
        tags |= self._get_tags_from_landing_page(landing_page_sections)
        tags |= {PackTags.TIM} if self._is_feed else set()
        tags |= {PackTags.USE_CASE} if self._use_cases else set()
        tags |= {PackTags.TRANSFORMER} if self._contains_transformer else set()
        tags |= {PackTags.FILTER} if self._contains_filter else set()
        tags |= {PackTags.COLLECTION} if self._is_siem else set()
        tags |= {PackTags.DATA_SOURCE} if self._is_data_source and marketplace == XSIAM_MP else set()

        if self._create_date:
            days_since_creation = (datetime.utcnow() - datetime.strptime(self._create_date, Metadata.DATE_FORMAT)).days
            if days_since_creation <= 30:
                tags |= {PackTags.NEW}
            else:
                tags -= {PackTags.NEW}

        if trending_packs:
            if self._pack_name in trending_packs:
                tags |= {PackTags.TRENDING}
            else:
                tags -= {PackTags.TRENDING}

        return tags

    def _get_tags_by_marketplace(self, user_metadata: dict, marketplace: str):
        """ Returns tags in according to the current marketplace"""
        tags = []
        for tag in user_metadata.get('tags', []):
            if ':' in tag:
                tag_data = tag.split(':')
                if marketplace in tag_data[0].split(','):
                    tags.append(tag_data[1])
            else:
                tags.append(tag)

        return set(input_to_list(input_data=tags))

    def _enhance_pack_attributes(self, index_folder_path, dependencies_metadata_dict, marketplace,
                                 statistics_handler=None, format_dependencies_only=False):
        """ Enhances the pack object with attributes for the metadata file

        Args:
            dependencies_metadata_dict (dict): mapping of pack dependencies metadata, for first level dependencies.
            format_dependencies_only (bool): Indicates whether the metadata formation is just for formatting the
            dependencies or not.

        Returns:
            dict: parsed pack metadata.

        """
        landing_page_sections = mp_statistics.StatisticsHandler.get_landing_page_sections()
        trending_packs = None
        pack_dependencies_by_download_count = self._displayed_images_dependent_on_packs
        if not format_dependencies_only:
            # ===== Pack Regular Attributes =====
            self._support_type = self.user_metadata.get(Metadata.SUPPORT, Metadata.XSOAR_SUPPORT)
            self._support_details = self._create_support_section(
                support_type=self._support_type, support_url=self.user_metadata.get(Metadata.URL),
                support_email=self.user_metadata.get(Metadata.EMAIL)
            )
            self._author = self._get_author(
                support_type=self._support_type, author=self.user_metadata.get(Metadata.AUTHOR, ''))
            self._certification = self._get_certification(
                support_type=self._support_type, certification=self.user_metadata.get(Metadata.CERTIFICATION)
            )
            self._legacy = self.user_metadata.get(Metadata.LEGACY, True)
            self._create_date = self._get_pack_creation_date(index_folder_path)
            self._update_date = self._get_pack_update_date(index_folder_path)
            self._use_cases = input_to_list(input_data=self.user_metadata.get(Metadata.USE_CASES),
                                            capitalize_input=True)
            self._categories = input_to_list(input_data=self.user_metadata.get(Metadata.CATEGORIES),
                                             capitalize_input=True)
            self._keywords = input_to_list(self.user_metadata.get(Metadata.KEY_WORDS))
        self._parsed_dependencies = self._parse_pack_dependencies(dependencies_metadata_dict)

        # ===== Pack Private Attributes =====
        if not format_dependencies_only:
            self._is_private_pack = Metadata.PARTNER_ID in self.user_metadata
            self._is_premium = self._is_private_pack
            self._preview_only = get_valid_bool(self.user_metadata.get(Metadata.PREVIEW_ONLY, False))
            self._price = convert_price(pack_id=self._pack_name, price_value_input=self.user_metadata.get('price'))
            if self._is_private_pack:
                self._vendor_id = self.user_metadata.get(Metadata.VENDOR_ID, "")
                self._partner_id = self.user_metadata.get(Metadata.PARTNER_ID, "")
                self._partner_name = self.user_metadata.get(Metadata.PARTNER_NAME, "")
                self._content_commit_hash = self.user_metadata.get(Metadata.CONTENT_COMMIT_HASH, "")
                self._disable_monthly = self.user_metadata.get(Metadata.DISABLE_MONTHLY, False)
                # Currently all content packs are legacy.
                # Since premium packs cannot be legacy, we directly set this attribute to false.
                self._legacy = False

        # ===== Pack Statistics Attributes =====
        if not self._is_private_pack and statistics_handler:  # Public Content case
            self._pack_statistics_handler = mp_statistics.PackStatisticsHandler(
                self._pack_name, statistics_handler.packs_statistics_df, statistics_handler.packs_download_count_desc,
                self._displayed_images_dependent_on_packs
            )
            self._downloads_count = self._pack_statistics_handler.download_count
            trending_packs = statistics_handler.trending_packs
            pack_dependencies_by_download_count = self._pack_statistics_handler.displayed_dependencies_sorted
        self._tags = self._collect_pack_tags(self.user_metadata, landing_page_sections, trending_packs, marketplace)
        self._search_rank = mp_statistics.PackStatisticsHandler.calculate_search_rank(
            tags=self._tags, certification=self._certification, content_items=self._content_items
        )
        self._related_integration_images = self._get_all_pack_images(
            self._displayed_integration_images, self._displayed_images_dependent_on_packs, dependencies_metadata_dict,
            pack_dependencies_by_download_count
        )

    def format_metadata(self, index_folder_path, packs_dependencies_mapping, build_number, commit_hash,
                        statistics_handler, packs_dict=None, marketplace='xsoar',
                        format_dependencies_only=False):
        """ Re-formats metadata according to marketplace metadata format defined in issue #19786 and writes back
        the result.

        Args:
            index_folder_path (str): downloaded index folder directory path.
            packs_dependencies_mapping (dict): all packs dependencies lookup mapping.
            build_number (str): circleCI build number.
            commit_hash (str): current commit hash.
            statistics_handler (StatisticsHandler): The marketplace statistics handler
            packs_dict (dict): dict of all packs relevant for current marketplace, as {pack_name: pack_object}.
            marketplace (str): Marketplace of current upload.
            format_dependencies_only (bool): Indicates whether the metadata formation is just for formatting the
             dependencies or not.

        Returns:
            bool: True is returned in case metadata file was parsed successfully, otherwise False.
            bool: True is returned in pack is missing dependencies.

        """
        task_status = False
        packs_dict = packs_dict if packs_dict else {}
        is_missing_dependencies = False

        try:
            self.set_pack_dependencies(packs_dependencies_mapping, packs_dict, marketplace=marketplace)

            logging.info(f"Loading pack dependencies metadata for {self._pack_name} pack")
            dependencies_metadata_dict, is_missing_dependencies = self._load_pack_dependencies_metadata(
                index_folder_path, packs_dict)

            self._enhance_pack_attributes(index_folder_path, dependencies_metadata_dict, marketplace,
                                          statistics_handler, format_dependencies_only)

            formatted_metadata = self._parse_pack_metadata(build_number, commit_hash)
            metadata_path = os.path.join(self._pack_path, Pack.METADATA)  # deployed metadata path after parsing
            json_write(metadata_path, formatted_metadata)  # writing back parsed metadata

            logging.success(f"Finished formatting {self._pack_name} packs's {Pack.METADATA} {metadata_path} file.")
            task_status = True

        except Exception as e:
            logging.exception(f"Failed in formatting {self._pack_name} pack metadata. Additional Info: {str(e)}")

        finally:
            return task_status, is_missing_dependencies

    @staticmethod
    def pack_created_in_time_delta(pack_name, time_delta: timedelta, index_folder_path: str) -> bool:
        """
        Checks if pack created before delta specified in the 'time_delta' argument and return boolean according
        to the result
        Args:
            pack_name: the pack name.
            time_delta: time_delta to check if pack was created before.
            index_folder_path: downloaded index folder directory path.

        Returns:
            True if pack was created before the time_delta from now, and False otherwise.
        """
        pack_creation_time_str = Pack._calculate_pack_creation_date(pack_name, index_folder_path)
        return datetime.utcnow() - datetime.strptime(pack_creation_time_str, Metadata.DATE_FORMAT) < time_delta

    def _get_pack_creation_date(self, index_folder_path):
        return self._calculate_pack_creation_date(self._pack_name, index_folder_path)

    @staticmethod
    def _calculate_pack_creation_date(pack_name, index_folder_path):
        """ Gets the pack created date.
        Args:
            index_folder_path (str): downloaded index folder directory path.
        Returns:
            datetime: Pack created date.
        """
        created_time = datetime.utcnow().strftime(Metadata.DATE_FORMAT)
        metadata = load_json(os.path.join(index_folder_path, pack_name, Pack.METADATA))

        if metadata:
            if metadata.get(Metadata.CREATED):
                created_time = metadata.get(Metadata.CREATED, '')
            else:
                raise Exception(f'The metadata file of the {pack_name} pack does not contain "{Metadata.CREATED}" time')

        return created_time

    def _get_pack_update_date(self, index_folder_path):
        """ Gets the pack update date.
        Args:
            index_folder_path (str): downloaded index folder directory path.
        Returns:
            datetime: Pack update date.
        """
        latest_changelog_released_date = datetime.utcnow().strftime(Metadata.DATE_FORMAT)
        changelog = load_json(os.path.join(index_folder_path, self._pack_name, Pack.CHANGELOG_JSON))

        if changelog and not self.is_modified:
            packs_latest_release_notes = max(Version(ver) for ver in changelog)
            latest_changelog_version = changelog.get(str(packs_latest_release_notes), {})
            latest_changelog_released_date = latest_changelog_version.get('released')

        return latest_changelog_released_date

    def set_pack_dependencies(self, packs_dependencies_mapping, packs_dict, marketplace='xsoar'):
        """
        Retrieve all pack's dependencies by merging the calculated dependencies from pack_dependencies.json file, given
        as input priorly, and the hard coded dependencies featured in the pack_metadata.json file.
        This is done for both first level dependencies and the all levels dependencies.
        Args:
            packs_dependencies_mapping: the calculated dependencies from pack_dependencies.json file
            packs_dict (dict): Dict of packs relevant for current marketplace as {pack_name: pack_object}
            marketplace: the current marketplace this upload is for
        """
        pack_dependencies_mapping = packs_dependencies_mapping.get(self._pack_name, {})
        first_level_dependencies = pack_dependencies_mapping.get(Metadata.DEPENDENCIES, {})
        all_levels_dependencies = list(pack_dependencies_mapping.get(Metadata.ALL_LEVELS_DEPENDENCIES, {}))
        displayed_images_dependent_on_packs = pack_dependencies_mapping.get(Metadata.DISPLAYED_IMAGES, [])
        logging.debug(f'(0) {first_level_dependencies=}')
        logging.debug(f'(0) {all_levels_dependencies=}')

        if Metadata.DISPLAYED_IMAGES not in self._user_metadata:
            self._user_metadata[Metadata.DISPLAYED_IMAGES] = displayed_images_dependent_on_packs

        if Metadata.DEPENDENCIES not in self._user_metadata:
            self._user_metadata[Metadata.DEPENDENCIES] = {}

        if self._pack_name != GCPConfig.BASE_PACK:
            # add base as a mandatory pack dependency, by design for all packs
            first_level_dependencies.update(BASE_PACK_DEPENDENCY_DICT)
            all_levels_dependencies.append(GCPConfig.BASE_PACK)
            logging.debug(f'(1) {first_level_dependencies=}')
            logging.debug(f'(1) {all_levels_dependencies=}')

        # If it is a core pack, check that no new mandatory packs (that are not core packs) were added
        # They can be overridden in the user metadata to be not mandatory so we need to check there as well
        core_packs = GCPConfig.get_core_packs(marketplace)
        logging.debug(f'{core_packs=}')

        if self._pack_name in core_packs:
            mandatory_dependencies = [k for k, v in first_level_dependencies.items()
                                      if v.get(Metadata.MANDATORY, False) is True
                                      and not v.get("is_test", False)
                                      and k not in core_packs
                                      and k not in self._user_metadata[Metadata.DEPENDENCIES].keys()
                                      and k not in self._user_metadata.get(Metadata.EXCLUDED_DEPENDENCIES, [])]
            if mandatory_dependencies:
                raise Exception(f'New mandatory dependencies {mandatory_dependencies} were '
                                f'found in the core pack {self._pack_name}')

        self._user_metadata[Metadata.DEPENDENCIES] = first_level_dependencies
        self._first_level_dependencies = first_level_dependencies
        self._all_levels_dependencies = all_levels_dependencies
        self._displayed_images_dependent_on_packs = displayed_images_dependent_on_packs

    def prepare_for_index_upload(self):
        """ Removes and leaves only necessary files in pack folder.

        Returns:
            bool: whether the operation succeeded.

        """
        task_status = False
        files_to_leave = [Pack.METADATA, Pack.CHANGELOG_JSON, Pack.README]

        try:
            for file_or_folder in os.listdir(self._pack_path):
                files_or_folder_path = os.path.join(self._pack_path, file_or_folder)

                if file_or_folder in files_to_leave:
                    continue

                if os.path.isdir(files_or_folder_path):
                    shutil.rmtree(files_or_folder_path)
                else:
                    os.remove(files_or_folder_path)

            task_status = True
        except Exception:
            logging.exception(f"Failed in preparing index for upload in {self._pack_name} pack.")
        finally:
            return task_status

    @staticmethod
    def _get_spitted_yml_image_data(root, target_folder_files):
        """ Retrieves pack integration image and integration display name and returns binding image data.

        Args:
            root (str): full path to the target folder to search integration image.
            target_folder_files (list): list of files inside the targeted folder.

        Returns:
            dict: path to integration image and display name of the integration.

        """
        image_data = {}

        for pack_file in target_folder_files:
            if pack_file.startswith('.'):
                continue
            if pack_file.endswith('_image.png'):
                image_data['repo_image_path'] = os.path.join(root, pack_file)
            elif pack_file.endswith('.yml'):
                with open(os.path.join(root, pack_file), 'r') as integration_file:
                    integration_yml = yaml.safe_load(integration_file)
                    image_data['display_name'] = integration_yml.get('display', '')

        return image_data

    def _get_image_data_from_yml(self, pack_file_path):
        """ Creates temporary image file and retrieves integration display name.

        Args:
            pack_file_path (str): full path to the target yml_path integration yml to search integration image.

        Returns:
            dict: path to temporary integration image, display name of the integrations and the basename of
            the integration in content_pack.zip.

        """
        image_data = {}

        if pack_file_path.endswith('.yml'):
            with open(pack_file_path, 'r') as integration_file:
                integration_yml = yaml.safe_load(integration_file)

            image_data['display_name'] = integration_yml.get('display', '')
            # create temporary file of base64 decoded data
            integration_name = integration_yml.get('name', '')
            base64_image = integration_yml['image'].split(',')[1] if integration_yml.get('image') else None

            if not base64_image:
                logging.warning(f"{integration_name} integration image was not found in {self._pack_name} pack")
                return {}

            temp_image_name = f'{integration_name.replace(" ", "")}_image.png'
            temp_image_path = os.path.join(self._pack_path, temp_image_name)

            with open(temp_image_path, 'wb') as image_file:
                image_file.write(base64.b64decode(base64_image))

            self._remove_files_list.append(temp_image_name)  # add temporary file to tracking list
            image_data['image_path'] = temp_image_path
            image_data['integration_path_basename'] = os.path.basename(pack_file_path)

            logging.info(f"Created temporary integration {image_data['display_name']} image for {self._pack_name} pack")

        return image_data

    def _search_for_images(self, target_folder):
        """ Searches for png files in targeted folder.
        Args:
            target_folder (str): full path to directory to search.
        Returns:
            list: list of dictionaries that include image path and display name of integration, example:
            [{'image_path': image_path, 'display_name': integration_display_name},...]
        """
        target_folder_path = os.path.join(self._pack_path, target_folder)
        images_list = []

        if os.path.exists(target_folder_path):
            for pack_item in os.scandir(target_folder_path):
                image_data = self._get_image_data_from_yml(pack_item.path)

                if image_data and image_data not in images_list:
                    images_list.append(image_data)

        return images_list

    def check_if_exists_in_index(self, index_folder_path):
        """ Checks if pack is sub-folder of downloaded index.

        Args:
            index_folder_path (str): index folder full path.

        Returns:
            bool: whether the operation succeeded.
            bool: whether pack exists in index folder.

        """
        task_status, exists_in_index = False, False

        try:
            if not os.path.exists(index_folder_path):
                logging.error(f"{GCPConfig.INDEX_NAME} does not exists.")
                return task_status, exists_in_index

            exists_in_index = os.path.exists(os.path.join(index_folder_path, self._pack_name))
            task_status = True
        except Exception:
            logging.exception(f"Failed searching {self._pack_name} pack in {GCPConfig.INDEX_NAME}")
        finally:
            return task_status, exists_in_index

    @staticmethod
    def remove_contrib_suffix_from_name(display_name: str) -> str:
        """ Removes the contribution details suffix from the integration's display name
        Args:
            display_name (str): The integration display name.

        Returns:
            str: The display name without the contrib details suffix

        """
        contribution_suffixes = ('(Partner Contribution)', '(Developer Contribution)', '(Community Contribution)')
        for suffix in contribution_suffixes:
            index = display_name.find(suffix)
            if index != -1:
                display_name = display_name[:index].rstrip(' ')
                break
        return display_name

    @staticmethod
    def need_to_upload_integration_image(image_data: dict, integration_dirs: list, unified_integrations: list):
        """ Checks whether needs to upload the integration image or not.
        We upload in one of the two cases:
        1. The integration_path_basename is one of the integration dirs detected
        2. The integration_path_basename is one of the added/modified unified integrations

        Args:
            image_data (dict): path to temporary integration image, display name of the integrations and the basename of
            the integration in content_pack.zip.
            integration_dirs (list): The list of integrations to search in for images
            unified_integrations (list): The list of unified integrations to upload their image

        Returns:
            bool: True if we need to upload the image or not
        """
        integration_path_basename = image_data['integration_path_basename']
        return any([
            re.findall(BucketUploadFlow.INTEGRATION_DIR_REGEX, integration_path_basename)[0] in integration_dirs,
            integration_path_basename in unified_integrations
        ])

    def upload_integration_images(self, storage_bucket, storage_base_path, diff_files_list=None, detect_changes=False):
        """ Uploads pack integrations images to gcs.

        The returned result of integration section are defined in issue #19786.

        Args:
            storage_bucket (google.cloud.storage.bucket.Bucket): google storage bucket where image will be uploaded.
            storage_base_path (str): The target destination of the upload in the target bucket.
            detect_changes (bool): Whether to detect changes or upload all images in any case.
            diff_files_list (list): The list of all modified/added files found in the diff
        Returns:
            bool: whether the operation succeeded.
            list: list of dictionaries with uploaded pack integration images.

        """
        task_status = True
        integration_images = []
        integration_dirs = []
        unified_integrations = []

        try:
            if detect_changes:
                # detect added/modified integration images
                for file in diff_files_list:
                    if self.is_integration_image(file.a_path):
                        # integration dir name will show up in the unified integration file path in content_packs.zip
                        integration_dirs.append(os.path.basename(os.path.dirname(file.a_path)))
                    elif self.is_unified_integration(file.a_path):
                        # if the file found in the diff is a unified integration we upload its image
                        unified_integrations.append(os.path.basename(file.a_path))

            pack_local_images = self._search_for_images(target_folder=PackFolders.INTEGRATIONS.value)

            if not pack_local_images:
                return True  # return empty list if no images were found

            pack_storage_root_path = os.path.join(storage_base_path, self._pack_name)

            for image_data in pack_local_images:
                image_path = image_data.get('image_path')
                if not image_path:
                    raise Exception(f"{self._pack_name} pack integration image was not found")

                image_name = os.path.basename(image_path)
                image_storage_path = os.path.join(pack_storage_root_path, image_name)
                pack_image_blob = storage_bucket.blob(image_storage_path)

                if not detect_changes or \
                        self.need_to_upload_integration_image(image_data, integration_dirs, unified_integrations):
                    # upload the image if needed
                    logging.info(f"Uploading image: {image_name} of integration: {image_data.get('display_name')} "
                                 f"from pack: {self._pack_name}")
                    with open(image_path, "rb") as image_file:
                        pack_image_blob.upload_from_file(image_file)
                    self._uploaded_integration_images.append(image_name)

                if GCPConfig.USE_GCS_RELATIVE_PATH:
                    image_gcs_path = urllib.parse.quote(
                        os.path.join(GCPConfig.IMAGES_BASE_PATH, self._pack_name, image_name))
                else:
                    image_gcs_path = pack_image_blob.public_url

                integration_name = image_data.get('display_name', '')

                if self.support_type != Metadata.XSOAR_SUPPORT:
                    integration_name = self.remove_contrib_suffix_from_name(integration_name)

                integration_images.append({
                    'name': integration_name,
                    'imagePath': image_gcs_path
                })

            if self._uploaded_integration_images:
                logging.info(f"Uploaded {len(self._uploaded_integration_images)} images for {self._pack_name} pack.")
        except Exception as e:
            task_status = False
            logging.exception(f"Failed to upload {self._pack_name} pack integration images. Additional Info: {str(e)}")
        finally:
            self._displayed_integration_images = integration_images
            return task_status

    def copy_integration_images(self, production_bucket, build_bucket, images_data, storage_base_path,
                                build_bucket_base_path):
        """ Copies all pack's integration images from the build bucket to the production bucket

        Args:
            production_bucket (google.cloud.storage.bucket.Bucket): The production bucket
            build_bucket (google.cloud.storage.bucket.Bucket): The build bucket
            images_data (dict): The images data structure from Prepare Content step
            storage_base_path (str): The target destination of the upload in the target bucket.
            build_bucket_base_path (str): The path of the build bucket in gcp.
        Returns:
            bool: Whether the operation succeeded.

        """
        task_status = True
        num_copied_images = 0
        err_msg = f"Failed copying {self._pack_name} pack integrations images."
        pc_uploaded_integration_images = images_data.get(self._pack_name, {}).get(BucketUploadFlow.INTEGRATIONS, [])

        for image_name in pc_uploaded_integration_images:
            build_bucket_image_path = os.path.join(build_bucket_base_path, self._pack_name, image_name)
            build_bucket_image_blob = build_bucket.blob(build_bucket_image_path)

            if not build_bucket_image_blob.exists():
                logging.error(f"Found changed/added integration image {image_name} in content repo but "
                              f"{build_bucket_image_path} does not exist in build bucket")
                task_status = False
            else:
                logging.info(f"Copying {self._pack_name} pack integration image: {image_name}")
                try:
                    copied_blob = build_bucket.copy_blob(
                        blob=build_bucket_image_blob, destination_bucket=production_bucket,
                        new_name=os.path.join(storage_base_path, self._pack_name, image_name)
                    )
                    if not copied_blob.exists():
                        logging.error(f"Copy {self._pack_name} integration image: {build_bucket_image_blob.name} "
                                      f"blob to {copied_blob.name} blob failed.")
                        task_status = False
                    else:
                        num_copied_images += 1

                except Exception as e:
                    logging.exception(f"{err_msg}. Additional Info: {str(e)}")
                    return False

        if not task_status:
            logging.error(err_msg)
        else:
            if num_copied_images == 0:
                logging.info(f"No added/modified integration images were detected in {self._pack_name} pack.")
            else:
                logging.success(f"Copied {num_copied_images} images for {self._pack_name} pack.")

        return task_status

    def upload_author_image(self, storage_bucket, storage_base_path, diff_files_list=None, detect_changes=False):
        """ Uploads pack author image to gcs.

        Searches for `Author_image.png` and uploads author image to gcs. In case no such image was found,
        default Base pack image path is used and it's gcp path is returned.

        Args:
            storage_bucket (google.cloud.storage.bucket.Bucket): gcs bucket where author image will be uploaded.
            storage_base_path (str): the path under the bucket to upload to.
            diff_files_list (list): The list of all modified/added files found in the diff
            detect_changes (bool): Whether to detect changes or upload the author image in any case.

        Returns:
            bool: whether the operation succeeded.
            str: public gcp path of author image.

        """
        task_status = True
        author_image_storage_path = ""

        try:
            author_image_path = os.path.join(self._pack_path, Pack.AUTHOR_IMAGE_NAME)  # disable-secrets-detection

            if os.path.exists(author_image_path):
                image_to_upload_storage_path = os.path.join(storage_base_path, self._pack_name,
                                                            Pack.AUTHOR_IMAGE_NAME)  # disable-secrets-detection
                pack_author_image_blob = storage_bucket.blob(image_to_upload_storage_path)

                if not detect_changes or any(self.is_author_image(file.a_path) for file in diff_files_list):
                    # upload the image if needed
                    with open(author_image_path, "rb") as author_image_file:
                        pack_author_image_blob.upload_from_file(author_image_file)
                    self._uploaded_author_image = True
                    logging.success(f"Uploaded successfully {self._pack_name} pack author image")

                if GCPConfig.USE_GCS_RELATIVE_PATH:
                    author_image_storage_path = urllib.parse.quote(
                        os.path.join(GCPConfig.IMAGES_BASE_PATH, self._pack_name, Pack.AUTHOR_IMAGE_NAME))
                else:
                    author_image_storage_path = pack_author_image_blob.public_url

            elif self.support_type == Metadata.XSOAR_SUPPORT:  # use default Base pack image for xsoar supported packs
                author_image_storage_path = os.path.join(GCPConfig.IMAGES_BASE_PATH, GCPConfig.BASE_PACK,
                                                         Pack.AUTHOR_IMAGE_NAME)  # disable-secrets-detection

                if not GCPConfig.USE_GCS_RELATIVE_PATH:
                    # disable-secrets-detection-start
                    author_image_storage_path = os.path.join(GCPConfig.GCS_PUBLIC_URL, storage_bucket.name,
                                                             author_image_storage_path)
                    # disable-secrets-detection-end
                logging.info((f"Skipping uploading of {self._pack_name} pack author image "
                              f"and use default {GCPConfig.BASE_PACK} pack image"))
            else:
                logging.info(f"Skipping uploading of {self._pack_name} pack author image. "
                             f"The pack is defined as {self.support_type} support type")

        except Exception:
            logging.exception(f"Failed uploading {self._pack_name} pack author image.")
            task_status = False
            author_image_storage_path = ""
        finally:
            self._author_image = author_image_storage_path
            return task_status

    def copy_author_image(self, production_bucket, build_bucket, images_data, storage_base_path,
                          build_bucket_base_path):
        """ Copies pack's author image from the build bucket to the production bucket

        Searches for `Author_image.png`, In case no such image was found, default Base pack image path is used and
        it's gcp path is returned.

        Args:
            production_bucket (google.cloud.storage.bucket.Bucket): The production bucket
            build_bucket (google.cloud.storage.bucket.Bucket): The build bucket
            images_data (dict): The images data structure from Prepare Content step
            storage_base_path (str): The target destination of the upload in the target bucket.
            build_bucket_base_path (str): The path of the build bucket in gcp.
        Returns:
            bool: Whether the operation succeeded.

        """
        if images_data.get(self._pack_name, {}).get(BucketUploadFlow.AUTHOR, False):

            build_author_image_path = os.path.join(build_bucket_base_path, self._pack_name, Pack.AUTHOR_IMAGE_NAME)
            build_author_image_blob = build_bucket.blob(build_author_image_path)

            if build_author_image_blob.exists():
                try:
                    copied_blob = build_bucket.copy_blob(
                        blob=build_author_image_blob, destination_bucket=production_bucket,
                        new_name=os.path.join(storage_base_path, self._pack_name,
                                              Pack.AUTHOR_IMAGE_NAME))
                    if not copied_blob.exists():
                        logging.error(f"Failed copying {self._pack_name} pack author image.")
                        return False
                    else:
                        logging.success(f"Copied successfully {self._pack_name} pack author image.")
                        return True

                except Exception as e:
                    logging.exception(f"Failed copying {Pack.AUTHOR_IMAGE_NAME} for {self._pack_name} pack. "
                                      f"Additional Info: {str(e)}")
                    return False

            else:
                logging.error(f"Found changed/added author image in content repo for {self._pack_name} pack but "
                              f"image does not exist in build bucket in path {build_author_image_path}.")
                return False

        else:
            logging.info(f"No added/modified author image was detected in {self._pack_name} pack.")
            return True

    def copy_readme_images(self, production_bucket, build_bucket, images_data, storage_base_path,
                           build_bucket_base_path):
        """ Copies pack's readme_images from the build bucket to the production bucket

        Args:
            production_bucket (google.cloud.storage.bucket.Bucket): The production bucket
            build_bucket (google.cloud.storage.bucket.Bucket): The build bucket
            images_data (dict): The images data structure from Prepare Content step
            storage_base_path (str): The target destination of the upload in the target bucket.
            build_bucket_base_path (str): The path of the build bucket in gcp.
        Returns:
            bool: Whether the operation succeeded.
        """
        task_status = True
        err_msg = f"Failed copying {self._pack_name} pack readme images."
        pc_uploaded_readme_images = images_data.get(self._pack_name, {}).get(BucketUploadFlow.README_IMAGES, False)

        if not pc_uploaded_readme_images:
            logging.info(f"No added/modified readme images were detected in {self._pack_name} pack.")
            return task_status

        for readme_image_name in pc_uploaded_readme_images:
            logging.info(f'copying image {readme_image_name}')
            build_bucket_readme_image_path = os.path.join(build_bucket_base_path, self._pack_name,
                                                          BucketUploadFlow.README_IMAGES, readme_image_name)
            build_bucket_image_blob = build_bucket.blob(build_bucket_readme_image_path)

            if not build_bucket_image_blob.exists():
                logging.error(f"Found changed/added readme image in pack {self._pack_name} in content repo but "
                              f"{build_bucket_image_blob} does not exist in build bucket")
                task_status = False
            else:
                logging.info(f"Copying {self._pack_name} pack readme {readme_image_name} image")
                try:
                    copied_blob = build_bucket.copy_blob(
                        blob=build_bucket_image_blob, destination_bucket=production_bucket,
                        new_name=os.path.join(storage_base_path, self._pack_name, BucketUploadFlow.README_IMAGES,
                                              readme_image_name)
                    )
                    if not copied_blob.exists():
                        logging.error(
                            f"Copy {self._pack_name} integration readme image: {build_bucket_image_blob.name} "
                            f"blob to {copied_blob.name} blob failed.")
                        task_status = False

                except Exception as e:
                    logging.exception(f"{err_msg}. Additional Info: {str(e)}")
                    return False

        if not task_status:
            logging.error(err_msg)
        else:
            logging.success(f"Copied readme images for {self._pack_name} pack.")

        return task_status

    def upload_readme_images(self, storage_bucket, storage_base_path, diff_files_list=None, detect_changes=False,
                             marketplace='xsoar'):
        """ Downloads pack readme links to images, and upload them to gcs.

            Searches for image links in pack readme.
            In case no images links were found does nothing

            Args:
                storage_bucket (google.cloud.storage.bucket.Bucket): gcs bucket where readme image will be uploaded.
                storage_base_path (str): the path under the bucket to upload to.
                diff_files_list (list): The list of all modified/added files found in the diff
                detect_changes (bool): Whether to detect changes or upload the readme images in any case.
                marketplace (str): The marketplace the upload is made for.
            Returns:
                bool: whether the operation succeeded.
        """
        task_status = True

        try:
            pack_readme_path = os.path.join(self._pack_path, Pack.README)  # disable-secrets-detection

            if not os.path.exists(pack_readme_path):
                return True

            storage_pack_path = os.path.join(storage_base_path, self._pack_name)  # disable-secrets-detection

            if not detect_changes or any(self.is_raedme_file(file.a_path) for file in diff_files_list):
                # detect added/modified integration readme files
                logging.info(f'found a pack: {self._pack_name} with changes in README')
                readme_images_storage_paths = self.collect_images_from_readme_and_replace_with_storage_path(
                    pack_readme_path, storage_pack_path, marketplace)

                # no external image urls were found in the readme file
                if not readme_images_storage_paths:
                    logging.info(f'no image links were found in {self._pack_name} readme file')
                    return task_status

                for image_info in readme_images_storage_paths:
                    readme_original_url = image_info.get('original_read_me_url')
                    gcs_storage_path = str(image_info.get('new_gcs_image_path'))
                    image_name = str(image_info.get('image_name'))

                    task_status = self.download_readme_image_from_url_and_upload_to_gcs(readme_original_url,
                                                                                        gcs_storage_path,
                                                                                        image_name, storage_bucket)
                    self._reademe_images.append(image_name)

        except Exception:
            logging.exception(f"Failed uploading {self._pack_name} pack readme image.")
            task_status = False
        finally:
            return task_status

    def collect_images_from_readme_and_replace_with_storage_path(self, pack_readme_path, gcs_pack_path, marketplace):
        """
        Replaces inplace all images links in the pack README.md with their new gcs location

        Args:
            pack_readme_path (str): A path to the pack README file.
            gcs_pack_path (str): A path to the pack in gcs
            marketplace (str): The marketplace this pack is going to be uploaded to.

        Returns:
            A list of dicts of all the image urls found in the README.md file with all related data
            (original_url, new_gcs_path, image_name)
        """
        if marketplace == 'xsoar':
            marketplace_bucket = "marketplace-dist"
        else:
            marketplace_bucket = "marketplace-v2-dist"

        google_api_readme_images_url = f'https://storage.googleapis.com/{marketplace_bucket}/content/packs/{self.name}'
        url_regex = r"^!\[(.*)\]\((?P<url>.*)\)"
        urls_list = []

        for line in fileinput.input(pack_readme_path, inplace=True):
            res = re.search(url_regex, line)
            # we found a matching url and we want to modify the readme line.
            if res:
                url = res.group('url')

                parse_url = urllib.parse.urlparse(url)
                path = parse_url.path
                url_path = Path(path)
                image_name = url_path.name

                image_gcp_path = Path(gcs_pack_path, BucketUploadFlow.README_IMAGES, image_name)
                url_to_replace_linking_to_dist = os.path.join(google_api_readme_images_url,
                                                              BucketUploadFlow.README_IMAGES, image_name)

                line = line.replace(url, str(url_to_replace_linking_to_dist))

                urls_list.append({
                    'original_read_me_url': url,
                    'new_gcs_image_path': image_gcp_path,
                    'image_name': image_name
                })

            print(line, end='')

        return urls_list

    @staticmethod
    def download_readme_image_from_url_and_upload_to_gcs(readme_original_url: str, gcs_storage_path: str,
                                                         image_name: str, storage_bucket):
        """
        Download the image from the endpoint url and save locally.
        Upload The image to gcs.
        Remove the Temp file.

        Args:
             readme_original_url (str): The original url that was in the readme file
             gcs_storage_path (str): The path to save the image on gcp (was calculated in collect_images_from_readme_
             and_replace_with_storage_path)
             image_name(str): The name of the image we want to save
             storage_bucket (google.cloud.storage.bucket.Bucket): gcs bucket where images will be uploaded.

        """
        # Open the url image, set stream to True, this will return the stream content.
        readme_original_url = urllib.parse.urlparse(readme_original_url)
        try:
            r = requests.get(readme_original_url.geturl(), stream=True)

            # Check if the image was retrieved successfully
            if r.status_code == 200:
                # Set decode_content value to True, otherwise the downloaded image file's size will be zero.
                r.raw.decode_content = True

                with open(image_name, 'wb') as f:
                    shutil.copyfileobj(r.raw, f)

                # init the blob with the correct path to save the image on gcs
                readme_image = storage_bucket.blob(gcs_storage_path)

                # load the file from local memo to the gcs
                with open(image_name, "rb") as image_file:
                    readme_image.upload_from_file(image_file)

                # remove local saved image
                os.remove(image_name)

                logging.info(f'Image sucessfully Downloaded: {image_name}')
                return True
            else:
                logging.error(f'Image {image_name} could not be retreived status code {r.status_code}')
                return False
        except Exception as e:
            logging.error(
                f'Failed downloading the image in url {readme_original_url}. '
                f'or failed uploading it to GCP error message {e}')
            return False

    def upload_images(self, index_folder_path, storage_bucket, storage_base_path, diff_files_list, override_all_packs,
                      marketplace='xsoar'):
        """
        Upload the images related to the pack.
        The image is uploaded in the case it was modified, OR if this is the first time the current pack is being
        uploaded to this current marketplace (#46785).
        Args:
            index_folder_path (str): the path to the local index folder
            storage_bucket (google.cloud.storage.bucket.Bucket): gcs bucket where author image will be uploaded.
            storage_base_path (str): the path under the bucket to upload to.
            diff_files_list (list): The list of all modified/added files found in the diff
            override_all_packs (bool): Whether to override all packs without checking for changes
            marketplace (str): the marketplace the upload is made for
        Returns:
            True if the images were successfully uploaded, false otherwise.

        """

        detect_changes = False if override_all_packs else os.path.exists(os.path.join(index_folder_path, self.name,
                                                                                      Pack.METADATA)) or self.hidden

        # Don't check if the image was modified if this is the first time it is uploaded to this marketplace, meaning it
        # doesn't exist in the index (and it isn't deprecated), or if we want to override it (upload without
        # detecting changes)

        if not detect_changes:
            logging.info(f'Uploading images of pack {self.name} which did not exist in this marketplace before')

        task_status = self.upload_integration_images(storage_bucket, storage_base_path, diff_files_list, detect_changes)
        if not task_status:
            self._status = PackStatus.FAILED_IMAGES_UPLOAD.name
            self.cleanup()
            return False

        task_status = self.upload_author_image(storage_bucket, storage_base_path, diff_files_list, detect_changes)
        if not task_status:
            self._status = PackStatus.FAILED_AUTHOR_IMAGE_UPLOAD.name
            self.cleanup()
            return False

        task_status = self.upload_readme_images(storage_bucket, storage_base_path, diff_files_list, detect_changes,
                                                marketplace)
        if not task_status:
            self._status = PackStatus.FAILED_README_IMAGE_UPLOAD.name
            self.cleanup()
            return False

        return True

    def cleanup(self):
        """ Finalization action, removes extracted pack folder.

        """
        if os.path.exists(self._pack_path):
            shutil.rmtree(self._pack_path)
            logging.info(f"Cleanup {self._pack_name} pack from: {self._pack_path}")

    def is_changelog_exists(self):
        """ Indicates whether the local changelog of a given pack exists or not

        Returns:
            bool: The answer

        """
        return os.path.isfile(os.path.join(self._pack_path, Pack.CHANGELOG_JSON))

    def is_failed_to_upload(self, failed_packs_dict):
        """
        Checks if the pack was failed to upload in Prepare Content step in Create Instances job
        Args:
            failed_packs_dict (dict): The failed packs file

        Returns:
            bool: Whether the operation succeeded.
            str: The pack's failing status

        """
        if self._pack_name in failed_packs_dict:
            return True, failed_packs_dict[self._pack_name].get('status')
        else:
            return False, str()

    def is_integration_image(self, file_path: str):
        """ Indicates whether a file_path is an integration image or not
        Args:
            file_path (str): The file path
        Returns:
            bool: True if the file is an integration image or False otherwise
        """
        return all([
            file_path.startswith(os.path.join(PACKS_FOLDER, self._pack_name)),
            file_path.endswith('.png'),
            'image' in os.path.basename(file_path.lower()),
            os.path.basename(file_path) != Pack.AUTHOR_IMAGE_NAME
        ])

    def is_author_image(self, file_path: str):
        """ Indicates whether a file_path is an author image or not
        Args:
            file_path (str): The file path
        Returns:
            bool: True if the file is an author image or False otherwise
        """
        return file_path == os.path.join(PACKS_FOLDER, self._pack_name, Pack.AUTHOR_IMAGE_NAME)

    def is_raedme_file(self, file_path: str):
        """ Indicates whether a file_path is an pack readme
        Args:
            file_path (str): The file path
        Returns:
            bool: True if the file is a pack readme or False otherwise
        """
        return file_path == os.path.join(PACKS_FOLDER, self._pack_name, Pack.README)

    def is_unified_integration(self, file_path: str):
        """ Indicates whether a file_path is a unified integration yml file or not
        Args:
            file_path (str): The file path
        Returns:
            bool: True if the file is a unified integration or False otherwise
        """
        return all([
            file_path.startswith(os.path.join(PACKS_FOLDER, self._pack_name, PackFolders.INTEGRATIONS.value)),
            os.path.basename(os.path.dirname(file_path)) == PackFolders.INTEGRATIONS.value,
            os.path.basename(file_path).startswith('integration'),
            os.path.basename(file_path).endswith('.yml')
        ])

    def add_bc_entries_if_needed(self, release_notes_dir: str, changelog: Dict[str, Any]) -> None:
        """
        Receives changelog, checks if there exists a BC version in each changelog entry (as changelog entry might be
        zipped into few RN versions, check if at least one of the versions is BC).
        Check if RN is BC is done by doing the following:
         1) Check if RN has corresponding config file, e.g 1_0_1.md has corresponding 1_0_1.json file.
         2) If it does, check if `isBreakingChanges` field is true
        If such version exists, adds a
        true value to 'breakingChanges' field.
        if JSON file also has breakingChangesNotes configures, adds `breakingChangesNotes` field to changelog file.
        This function iterates every entry in changelog because it takes into consideration four scenarios:
          a) Entry without breaking changes, changes to entry with breaking changes (because at least one of the
             versions in the entry was marked as breaking changes).
          b) Entry without breaking changes, does not change.
          c) Entry with breaking changes, changes to entry without breaking changes (because all the BC versions
             corresponding to the changelog entry were re-marked as not BC).
          d) Entry with breaking changes, does not change.
        Args:
            release_notes_dir (str): RN dir path.
            changelog (Dict[str, Any]): Changelog data represented as a dict.

        Returns:
            (None): Modifies changelog, adds bool value to 'breakingChanges' and `breakingChangesNotes` fields to every
             changelog entry, according to the logic described above.
        """
        if not os.path.exists(release_notes_dir):
            return
        bc_version_to_text: Dict[str, Optional[str]] = self._breaking_changes_versions_to_text(release_notes_dir)
        loose_versions: List[Version] = [Version(bc_ver) for bc_ver in bc_version_to_text]
        predecessor_version: Version = Version('0.0.0')
        for changelog_entry in sorted(changelog.keys(), key=Version):
            rn_loose_version: Version = Version(changelog_entry)
            if bc_versions := self._changelog_entry_bc_versions(predecessor_version, rn_loose_version, loose_versions,
                                                                bc_version_to_text):
                logging.info(f'Changelog entry {changelog_entry} contains BC versions')
                changelog[changelog_entry]['breakingChanges'] = True
                if bc_text := self._calculate_bc_text(release_notes_dir, bc_versions):
                    changelog[changelog_entry]['breakingChangesNotes'] = bc_text
                else:
                    changelog[changelog_entry].pop('breakingChangesNotes', None)
            else:
                changelog[changelog_entry].pop('breakingChanges', None)
            predecessor_version = rn_loose_version

    def _calculate_bc_text(self, release_notes_dir: str, bc_version_to_text: Dict[str, Optional[str]]) -> Optional[str]:
        """
        Receives BC versions to text dict for current changelog entry. Calculates text for BC entry.
        Args:
            release_notes_dir (str): RN dir path.
            bc_version_to_text (Dict[str, Optional[str]): {bc version, bc_text}

        Returns:
            (Optional[str]): Text for entry if such was added.
            If none is returned, server will list the full RN as the BC notes instead.
        """
        # Handle cases of one BC version in entry.
        if len(bc_version_to_text) == 1:
            return list(bc_version_to_text.values())[0]
        # Handle cases of two or more BC versions in entry.
        text_of_bc_versions, bc_without_text = self._split_bc_versions_with_and_without_text(bc_version_to_text)

        if len(text_of_bc_versions) == 0:
            # Case 1: Not even one BC version contains breaking text.
            return None

        elif len(text_of_bc_versions) < len(bc_version_to_text):
            # Case 2: Only part of BC versions contains breaking text.
            return self._handle_many_bc_versions_some_with_text(release_notes_dir, text_of_bc_versions, bc_without_text)

        else:
            # Case 3: All BC versions contains text.
            # Important: Currently, implementation of aggregating BCs was decided to concat between them
            # In the future this might be needed to re-thought.
            return '\n'.join(bc_version_to_text.values())  # type: ignore[arg-type]

    def _handle_many_bc_versions_some_with_text(self, release_notes_dir: str, text_of_bc_versions: List[str],
                                                bc_versions_without_text: List[str], ) -> str:
        """
        Calculates text for changelog entry where some BC versions contain text and some don't.
        Important: Currently, implementation of aggregating BCs was decided to concat between them (and if BC version
        does not have a BC text - concat the whole RN). In the future this might be needed to re-thought.
        Args:
            release_notes_dir (str): RN dir path.
            text_of_bc_versions ([List[str]): List of text of BC versions with text.
            bc_versions_without_text ([List[str]): List of BC versions without text.

        Returns:
            (str): Text for BC entry.
        """
        bc_with_text_str = '\n'.join(text_of_bc_versions)
        rn_file_names_without_text = [f'''{bc_version.replace('.', '_')}.md''' for
                                      bc_version in bc_versions_without_text]
        other_rn_text: str = self._get_release_notes_concat_str(release_notes_dir, rn_file_names_without_text)
        if not other_rn_text:
            logging.error('No RN text, although text was expected to be found for versions'
                          f' {rn_file_names_without_text}.')
        return f'{bc_with_text_str}{other_rn_text}'

    @staticmethod
    def _get_release_notes_concat_str(release_notes_dir: str, rn_file_names: List[str]) -> str:
        """
        Concat all RN data found in given `rn_file_names`.
        Args:
            release_notes_dir (str): RN dir path.
            rn_file_names (List[str]): List of all RN files to concat their data.

        Returns:
            (str): Concat RN data
        """
        concat_str: str = ''
        for rn_file_name in rn_file_names:
            rn_file_path = os.path.join(release_notes_dir, rn_file_name)
            with open(rn_file_path, 'r') as f:
                # Will make the concat string start with new line on purpose.
                concat_str = f'{concat_str}\n{f.read()}'
        return concat_str

    @staticmethod
    def _split_bc_versions_with_and_without_text(bc_versions: Dict[str, Optional[str]]) -> Tuple[List[str], List[str]]:
        """
        Splits BCs to tuple of BCs text of BCs containing text, and BCs versions that do not contain BC text.
        Args:
            bc_versions (Dict[str, Optional[str]): BC versions mapped to text if exists.

        Returns:
            (Tuple[List[str], List[str]]): (text of bc versions with text, bc_versions_without_text).
        """
        text_of_bc_versions_with_tests: List[str] = []
        bc_versions_without_text: List[str] = []
        for bc_version, bc_text in bc_versions.items():
            if bc_text:
                text_of_bc_versions_with_tests.append(bc_text)
            else:
                bc_versions_without_text.append(bc_version)
        return text_of_bc_versions_with_tests, bc_versions_without_text

    @staticmethod
    def _breaking_changes_versions_to_text(release_notes_dir: str) -> Dict[str, Optional[str]]:
        """
        Calculates every BC version in given RN dir and maps it to text if exists.
        Currently, text from a BC version is calculated in the following way:
        - If RN has `breakingChangesNotes` entry in its corresponding config file, then use the value of that field
          as the text of the BC to be represented.
        - Else, use the whole RN text as BC text.
        Args:
            release_notes_dir (str): RN dir path.

        Returns:
            (Dict[str, Optional[str]]): {dotted_version, text}.
        """
        bc_version_to_text: Dict[str, Optional[str]] = dict()
        # Get all config files in RN dir
        rn_config_file_names = filter_dir_files_by_extension(release_notes_dir, '.json')

        for file_name in rn_config_file_names:
            file_data: Dict = load_json(os.path.join(release_notes_dir, file_name))
            # Check if version is BC
            if file_data.get('breakingChanges'):
                # Processing name for easier calculations later on
                processed_name: str = underscore_file_name_to_dotted_version(file_name)
                bc_version_to_text[processed_name] = file_data.get('breakingChangesNotes')
        return bc_version_to_text

    @staticmethod
    def _changelog_entry_bc_versions(predecessor_version: Version, rn_version: Version,
                                     breaking_changes_versions: List[Version],
                                     bc_version_to_text: Dict[str, Optional[str]]) -> Dict[str, Optional[str]]:
        """
        Gets all BC versions of given changelog entry, every BC s.t predecessor_version < BC version <= rn_version.
        Args:
            predecessor_version (Version): Predecessor version in numeric version order.
            rn_version (Version): RN version of current processed changelog entry.
            breaking_changes_versions (List[Version]): List of BC versions.
            bc_version_to_text (Dict[str, Optional[str]): List of all BC to text in the given RN dir.

        Returns:
            Dict[str, Optional[str]]: Partial list of `bc_version_to_text`, containing only relevant versions between
                                      given versions.
        """
        return {str(bc_ver): bc_version_to_text.get(str(bc_ver)) for bc_ver in breaking_changes_versions if
                predecessor_version < bc_ver <= rn_version}

    def get_version_to_pr_numbers(self, version: str) -> List[int]:
        """
        Get List[PullRequests] for the given version
        Args:
            version: The pack version to find the pull request numbers for

        Returns:
            List[Pull Request Numbers]: A list of pr numbers of the pack version
        """
        if not os.path.exists(f"{self._pack_path}/{self.RELEASE_NOTES}"):
            return []

        pack_version_rn_file_path = f"Packs/{self.name}/{self.RELEASE_NOTES}/{version.replace('.', '_')}.md"
        packs_version_pr_numbers = get_pull_request_numbers_from_file(pack_version_rn_file_path)

        return packs_version_pr_numbers

    def get_preview_image_gcp_path(self, pack_file_name: str, folder_name: str) -> Optional[str]:
        """ Genrate the preview image path as it stored in the gcp
        Args:
            pack_file_name: File name.
            folder_name: Folder name.

        Returns:
            The preview image path as it stored in the gcp if preview image exists, or None otherwise.
        """
        preview_image_name = self.find_preview_image_path(pack_file_name)
        try:
            preview_image_path = os.path.join(self.path, folder_name, preview_image_name)  # disable-secrets-detection
            if os.path.exists(preview_image_path):
                if not self._current_version:
                    self._current_version = ''
                return urllib.parse.quote(os.path.join(GCPConfig.CONTENT_PACKS_PATH, self.name,
                                                       self.current_version, folder_name, preview_image_name))
        except Exception:
            logging.exception(f"Failed uploading {self.name} pack preview image.")
        return None

    def upload_preview_images(self, storage_bucket, storage_base_path, diff_files_list):
        """ Uploads pack preview images to gcs.
        Args:
            storage_bucket (google.cloud.storage.bucket.Bucket): google storage bucket where image will be uploaded.
            storage_base_path (str): The target destination of the upload in the target bucket.
            diff_files_list (list): The list of all modified/added files found in the diff
        Returns:
            bool: whether the operation succeeded.
        """
        pack_storage_root_path = os.path.join(storage_base_path, self.name, self.current_version)

        try:
            for file in diff_files_list:
                if self.is_valid_preview_image(file.a_path):
                    logging.info(f"adding preview image {file.a_path} to pack preview images")
                    image_folder = os.path.dirname(file.a_path).split('/')[-1] or ''
                    image_name = os.path.basename(file.a_path)
                    image_storage_path = os.path.join(pack_storage_root_path, image_folder, image_name)
                    pack_image_blob = storage_bucket.blob(image_storage_path)
                    with open(file.a_path, "rb") as image_file:
                        pack_image_blob.upload_from_file(image_file)
                    self._uploaded_preview_images.append(file.a_path)
            return True
        except Exception as e:
            logging.exception(f"Failed uploading {self.name} pack preview image. Additional info: {e}")
            return False

    def copy_preview_images(self, production_bucket, build_bucket, images_data, storage_base_path, build_bucket_base_path):
        """ Copies pack's preview image from the build bucket to the production bucket

        Args:
            production_bucket (google.cloud.storage.bucket.Bucket): The production bucket
            build_bucket (google.cloud.storage.bucket.Bucket): The build bucket
            images_data (dict): The images data structure from Prepare Content step
            storage_base_path (str): The target destination of the upload in the target bucket.
            build_bucket_base_path (str): The path of the build bucket in gcp.
        Returns:
            bool: Whether the operation succeeded.

        """
        task_status = True
        num_copied_images = 0
        err_msg = f"Failed copying {self._pack_name} pack preview images."
        pc_uploaded_preview_images = images_data.get(self._pack_name, {}).get(BucketUploadFlow.PREVIEW_IMAGES, [])

        for image_name in pc_uploaded_preview_images:
            image_pack_path = Path(image_name).parts[-2:]
            build_bucket_image_path = os.path.join(build_bucket_base_path, self._pack_name,
                                                   self.current_version, *image_pack_path)
            build_bucket_image_blob = build_bucket.blob(build_bucket_image_path)

            if not build_bucket_image_blob.exists():
                logging.error(f"Found changed/added preview image {image_name} in content repo but "
                              f"{build_bucket_image_path} does not exist in build bucket")
                task_status = False
            else:
                logging.info(f"Copying {self._pack_name} pack preview image: {image_name}")
                try:
                    copied_blob = build_bucket.copy_blob(
                        blob=build_bucket_image_blob, destination_bucket=production_bucket,
                        new_name=os.path.join(storage_base_path, self._pack_name, self.current_version,
                                              *image_pack_path)
                    )
                    if not copied_blob.exists():
                        logging.error(f"Copy {self._pack_name} preview image: {build_bucket_image_blob.name} "
                                      f"blob to {copied_blob.name} blob failed.")
                        task_status = False
                    else:
                        num_copied_images += 1

                except Exception as e:
                    logging.exception(f"{err_msg}. Additional Info: {str(e)}")
                    return False

        if not task_status:
            logging.error(err_msg)
        else:
            if num_copied_images == 0:
                logging.info(f"No added/modified preview images were detected in {self._pack_name} pack.")
            else:
                logging.success(f"Copied {num_copied_images} images for {self._pack_name} pack.")

        return task_status

    def is_valid_preview_image(self, file_path: str) -> bool:
        """ Indicates whether a file_path is a valid preview image or not:
            - The file exists (is not removed in the latest upload)
            - Belong to the current pack
            - Id of type png
            - path include the word '_image'
            - Located in either XSIAMDashboards or XSIAMReports folder
        Args:
            file_path (str): The file path
        Returns:
            bool: True if the file is a preview image or False otherwise
        """
        valid_image = all([
            file_path.startswith(os.path.join(PACKS_FOLDER, self.name)),
            file_path.endswith('.png'),
            '_image' in os.path.basename(file_path.lower()),
            (PackFolders.XSIAM_DASHBOARDS.value in file_path or PackFolders.XSIAM_REPORTS.value in file_path)
        ])
        if not valid_image:
            return False

        # In cases where a preview image was deleted valid_image will be true but we don't want to upload it as it does
        # not exist anymore
        elif not os.path.exists(file_path):
            logging.warning(f'Image: {file_path} was deleted and therefore will not be uploaded')
            return False

        return True

    @staticmethod
    def find_preview_image_path(file_name: str) -> str:
        """ Generate preview image file name according to related file.
        Args:
            file_name: File name.

        Returns:
            Preview image file path.
        """
        prefixes = ['xsiamdashboard', 'xsiamreport']
        file_name = file_name.replace('external-', '')
        for prefix in prefixes:
            file_name = file_name.replace(f'{prefix}-', '')
        image_file_name = os.path.splitext(file_name)[0] + '_image.png'
        return image_file_name


# HELPER FUNCTIONS


def get_pull_request_numbers_from_file(file_path) -> List[int]:
    """
    Uses git and regex to find the pull request numbers for the given file
    Args:
        file_path: The file to find PRs for

    Returns:
        A list of relevant pull request numbers for the given file
    """
    log_info: str = git.Git(CONTENT_ROOT_PATH).log(file_path)
    return re.findall(PULL_REQUEST_PATTERN, log_info)


def get_upload_data(packs_results_file_path: str, stage: str) -> Tuple[dict, dict, dict, dict, dict]:
    """ Loads the packs_results.json file to get the successful and failed packs together with uploaded images dicts

    Args:
        packs_results_file_path (str): The path to the file
        stage (str): can be BucketUploadFlow.PREPARE_CONTENT_FOR_TESTING or
        BucketUploadFlow.UPLOAD_PACKS_TO_MARKETPLACE_STORAGE

    Returns:
        dict: The successful packs dict
        dict: The failed packs dict
        dict: the successful uploaded dependencies zip packs
        dict : The successful private packs dict
        dict: The images data dict

    """
    if os.path.exists(packs_results_file_path):
        packs_results_file = load_json(packs_results_file_path)
        stage_data: dict = packs_results_file.get(stage, {})
        successful_packs_dict = stage_data.get(BucketUploadFlow.SUCCESSFUL_PACKS, {})
        successful_uploaded_dependencies_zip_packs_dict = \
            stage_data.get(BucketUploadFlow.SUCCESSFUL_UPLOADED_DEPENDENCIES_ZIP_PACKS, {})
        failed_packs_dict = stage_data.get(BucketUploadFlow.FAILED_PACKS, {})
        successful_private_packs_dict = stage_data.get(BucketUploadFlow.SUCCESSFUL_PRIVATE_PACKS, {})
        images_data_dict = stage_data.get(BucketUploadFlow.IMAGES, {})
        return successful_packs_dict, successful_uploaded_dependencies_zip_packs_dict, \
            failed_packs_dict, successful_private_packs_dict, images_data_dict

    logging.debug(f'{packs_results_file_path} does not exist in artifacts')
    return {}, {}, {}, {}, {}


def store_successful_and_failed_packs_in_ci_artifacts(packs_results_file_path: str, stage: str, successful_packs: list,
                                                      successful_uploaded_dependencies_zip_packs: list,
                                                      failed_packs: list,
                                                      updated_private_packs: list, images_data: dict = None):
    """ Write the successful, successful_uploaded_dependencies_zip_packs and failed packs to the correct section in the
        packs_results.json file

    Args:
        packs_results_file_path (str): The path to the pack_results.json file
        stage (str): can be BucketUploadFlow.PREPARE_CONTENT_FOR_TESTING or
        BucketUploadFlow.UPLOAD_PACKS_TO_MARKETPLACE_STORAGE
        successful_packs (list): The list of all successful packs
        successful_uploaded_dependencies_zip_packs (list): The list of all packs that successfully updated their
        dependencies zip file.
        failed_packs (list): The list of all failed packs
        updated_private_packs (list) : The list of all private packs that were updated
        images_data (dict): A dict containing all images that were uploaded for each pack

    """
    packs_results = load_json(packs_results_file_path)
    packs_results[stage] = dict()

    if failed_packs:
        failed_packs_dict = {
            BucketUploadFlow.FAILED_PACKS: {
                pack.name: {
                    BucketUploadFlow.STATUS: pack.status,
                    BucketUploadFlow.AGGREGATED: pack.aggregation_str if pack.aggregated and pack.aggregation_str
                    else "False"
                } for pack in failed_packs
            }
        }
        packs_results[stage].update(failed_packs_dict)
        logging.debug(f"Failed packs {failed_packs_dict}")

    if successful_packs:
        successful_packs_dict = {
            BucketUploadFlow.SUCCESSFUL_PACKS: {
                pack.name: {
                    BucketUploadFlow.STATUS: pack.status,
                    BucketUploadFlow.AGGREGATED: pack.aggregation_str if pack.aggregated and pack.aggregation_str
                    else "False",
                    BucketUploadFlow.LATEST_VERSION: pack.latest_version
                } for pack in successful_packs
            }
        }
        packs_results[stage].update(successful_packs_dict)
        logging.debug(f"Successful packs {successful_packs_dict}")

    if successful_uploaded_dependencies_zip_packs:
        successful_uploaded_dependencies_zip_packs_dict = {
            BucketUploadFlow.SUCCESSFUL_UPLOADED_DEPENDENCIES_ZIP_PACKS: {
                pack.name: {
                    BucketUploadFlow.STATUS: pack.status,
                    BucketUploadFlow.LATEST_VERSION: pack.latest_version
                } for pack in successful_uploaded_dependencies_zip_packs
            }
        }

        packs_results[stage].update(successful_uploaded_dependencies_zip_packs_dict)
        logging.debug(f"successful uploaded dependencies zip_packs {successful_uploaded_dependencies_zip_packs_dict}")

    if updated_private_packs:
        successful_private_packs_dict: dict = {
            BucketUploadFlow.SUCCESSFUL_PRIVATE_PACKS: {pack_name: {} for pack_name in updated_private_packs}
        }
        packs_results[stage].update(successful_private_packs_dict)
        logging.debug(f"Successful private packs {successful_private_packs_dict}")

    if images_data:
        # adds a list with all the packs that were changed with images
        packs_results[stage].update({BucketUploadFlow.IMAGES: images_data})
        logging.debug(f"Images data {images_data}")

    if packs_results:
        json_write(packs_results_file_path, packs_results)


def load_json(file_path: str) -> dict:
    """ Reads and loads json file.

    Args:
        file_path (str): full path to json file.

    Returns:
        dict: loaded json file.

    """
    try:
        if file_path and os.path.exists(file_path):
            with open(file_path, 'r') as json_file:
                result = json.load(json_file)
        else:
            result = {}
        return result
    except json.decoder.JSONDecodeError:
        return {}


def json_write(file_path: str, data: Union[list, dict]):
    """ Writes given data to a json file

    Args:
        file_path: The file path
        data: The data to write

    """
    with open(file_path, "w") as f:
        f.write(json.dumps(data, indent=4))


def init_storage_client(service_account=None):
    """Initialize google cloud storage client.

    In case of local dev usage the client will be initialized with user default credentials.
    Otherwise, client will be initialized from service account json that is stored in CircleCI.

    Args:
        service_account (str): full path to service account json.

    Return:
        storage.Client: initialized google cloud storage client.
    """
    if service_account:
        storage_client = storage.Client.from_service_account_json(service_account)
        logging.info("Created gcp service account")

        return storage_client
    else:
        # in case of local dev use, ignored the warning of non use of service account.
        warnings.filterwarnings("ignore", message=google.auth._default._CLOUD_SDK_CREDENTIALS_WARNING)
        credentials, project = google.auth.default()
        storage_client = storage.Client(credentials=credentials, project=project)
        logging.info("Created gcp private account")

        return storage_client


def input_to_list(input_data, capitalize_input=False):
    """ Helper function for handling input list or str from the user.

    Args:
        input_data (list or str): input from the user to handle.
        capitalize_input (boo): whether to capitalize the input list data or not.

    Returns:
        list: returns the original list or list that was split by comma.

    """
    input_data = input_data if input_data else []
    input_data = input_data if isinstance(input_data, list) else [s for s in input_data.split(',') if s]

    if capitalize_input:
        return [" ".join([w.title() if w.islower() else w for w in i.split()]) for i in input_data]
    else:
        return input_data


def get_valid_bool(bool_input):
    """ Converts and returns valid bool.

    Returns:
        bool: converted bool input.
    """
    return bool(strtobool(bool_input)) if isinstance(bool_input, str) else bool_input


def convert_price(pack_id, price_value_input=None):
    """ Converts to integer value price input. In case no price input provided, return zero as price.

    Args:
        pack_id (str): pack unique identifier.
        price_value_input (str): price string to convert.

    Returns:
        int: converted to int pack price.
    """

    try:
        if not price_value_input:
            return 0  # in case no price was supported, return 0
        else:
            return int(price_value_input)  # otherwise convert to int and return result
    except Exception:
        logging.exception(f"{pack_id} pack price is not valid. The price was set to 0.")
        return 0


def get_updated_server_version(current_string_version, compared_content_item, pack_name):
    """ Compares two semantic server versions and returns the higher version between them.

    Args:
         current_string_version (str): current string version.
         compared_content_item (dict): compared content item entity.
         pack_name (str): the pack name (id).

    Returns:
        str: latest version between compared versions.
    """
    lower_version_result = current_string_version

    try:
        compared_string_version = compared_content_item.get('fromversion') or compared_content_item.get(
            'fromVersion') or "99.99.99"
        current_version, compared_version = Version(current_string_version), Version(compared_string_version)

        if current_version > compared_version:
            lower_version_result = compared_string_version
    except Exception:
        content_item_name = compared_content_item.get('name') or compared_content_item.get(
            'display') or compared_content_item.get('id') or compared_content_item.get('details', '')
        logging.exception(f"{pack_name} failed in version comparison of content item {content_item_name}.")
    finally:
        return lower_version_result


def get_content_git_client(content_repo_path: str):
    """ Initializes content repo client.

    Args:
        content_repo_path (str): content repo full path

    Returns:
        git.repo.base.Repo: content repo object.

    """
    return git.Repo(content_repo_path)


def get_recent_commits_data(content_repo: Any, index_folder_path: str, is_bucket_upload_flow: bool,
                            is_private_build: bool = False, circle_branch: str = "master"):
    """ Returns recent commits hashes (of head and remote master)

    Args:
        content_repo (git.repo.base.Repo): content repo object.
        index_folder_path (str): the path to the local index folder
        is_bucket_upload_flow (bool): indicates whether its a run of bucket upload flow or regular build
        is_private_build (bool): indicates whether its a run of private build or not
        circle_branch (str): CircleCi branch of current build

    Returns:
        str: last commit hash of head.
        str: previous commit depending on the flow the script is running
    """
    return content_repo.head.commit.hexsha, get_previous_commit(content_repo, index_folder_path, is_bucket_upload_flow,
                                                                is_private_build, circle_branch)


def get_previous_commit(content_repo, index_folder_path, is_bucket_upload_flow, is_private_build, circle_branch):
    """ If running in bucket upload workflow we want to get the commit in the index which is the index
    We've last uploaded to production bucket. Otherwise, we are in a commit workflow and the diff should be from the
    head of origin/master

    Args:
        content_repo (git.repo.base.Repo): content repo object.
        index_folder_path (str): the path to the local index folder
        is_bucket_upload_flow (bool): indicates whether its a run of bucket upload flow or regular build
        is_private_build (bool): indicates whether its a run of private build or not
        circle_branch (str): CircleCi branch of current build

    Returns:
        str: previous commit depending on the flow the script is running

    """
    if is_bucket_upload_flow:
        return get_last_upload_commit_hash(content_repo, index_folder_path)
    elif is_private_build:
        previous_master_head_commit = content_repo.commit('origin/master~1').hexsha
        logging.info(f"Using origin/master HEAD~1 commit hash {previous_master_head_commit} to diff with.")
        return previous_master_head_commit
    else:
        if circle_branch == 'master':
            head_str = "HEAD~1"
            # if circle branch is master than current commit is origin/master HEAD, so we need to diff with HEAD~1
            previous_master_head_commit = content_repo.commit('origin/master~1').hexsha
        else:
            head_str = "HEAD"
            # else we are on a regular branch and the diff should be done with origin/master HEAD
            previous_master_head_commit = content_repo.commit('origin/master').hexsha
        logging.info(f"Using origin/master {head_str} commit hash {previous_master_head_commit} to diff with.")
        return previous_master_head_commit


def get_last_upload_commit_hash(content_repo, index_folder_path):
    """
    Returns the last origin/master commit hash that was uploaded to the bucket
    Args:
        content_repo (git.repo.base.Repo): content repo object.
        index_folder_path: The path to the index folder

    Returns:
        The commit hash
    """

    inner_index_json_path = os.path.join(index_folder_path, f'{GCPConfig.INDEX_NAME}.json')
    if not os.path.exists(inner_index_json_path):
        logging.critical(f"{GCPConfig.INDEX_NAME}.json not found in {GCPConfig.INDEX_NAME} folder")
        sys.exit(1)
    else:
        inner_index_json_file = load_json(inner_index_json_path)
        if 'commit' in inner_index_json_file:
            last_upload_commit_hash = inner_index_json_file['commit']
            logging.info(f"Retrieved the last commit that was uploaded to production: {last_upload_commit_hash}")
        else:
            logging.critical(f"No commit field in {GCPConfig.INDEX_NAME}.json, content: {str(inner_index_json_file)}")
            sys.exit(1)

    try:
        last_upload_commit = content_repo.commit(last_upload_commit_hash).hexsha
        logging.info(f"Using commit hash {last_upload_commit} from index.json to diff with.")
        return last_upload_commit
    except Exception as e:
        logging.critical(f'Commit {last_upload_commit_hash} in {GCPConfig.INDEX_NAME}.json does not exist in content '
                         f'repo. Additional info:\n {e}')
        sys.exit(1)


def is_ignored_pack_file(modified_file_path_parts):
    """ Indicates whether a pack file needs to be ignored or not.

    Args:
        modified_file_path_parts: The modified file parts, e.g. if file path is "a/b/c" then the
         parts list is ["a", "b", "c"]

    Returns:
        (bool): True if the file should be ignored, False otherwise

    """
    for file_suffix in PackIgnored.ROOT_FILES:
        if file_suffix in modified_file_path_parts:
            return True

    for pack_folder, file_suffixes in PackIgnored.NESTED_FILES.items():
        if pack_folder in modified_file_path_parts:
            if not file_suffixes:  # Ignore all pack folder files
                return True

            for file_suffix in file_suffixes:
                if file_suffix in modified_file_path_parts[-1]:
                    return True

    for pack_folder in PackIgnored.NESTED_DIRS:
        if pack_folder in modified_file_path_parts:
            pack_folder_path = os.sep.join(modified_file_path_parts[:modified_file_path_parts.index(pack_folder) + 1])
            file_path = os.sep.join(modified_file_path_parts)
            for folder_path in [f for f in glob.glob(os.path.join(pack_folder_path, '*/*')) if os.path.isdir(f)]:
                # Checking for all 2nd level directories. e.g. test_data directory
                if file_path.startswith(folder_path):
                    return True

    return False


def filter_dir_files_by_extension(release_notes_dir: str, extension: str) -> List[str]:
    """
    Receives path to RN dir, filters only files in RN dir corresponding to the extension.
    Needed because RN directory will be extended to contain JSON files for configurations,
    see 'release_notes_bc_calculator.py'
    Args:
        release_notes_dir (str): Path to RN dir
        extension (str): Extension to filter by.

    Returns:
        (List[str]): List of all of the files in directory corresponding to the extension.
    """
    return [file_name for file_name in os.listdir(release_notes_dir) if file_name.endswith(extension)]


def is_the_only_rn_in_block(release_notes_dir: str, version: str, changelog: dict):
    """
    Check if the given version is a key of an aggregated changelog block, as in its value in the changelog
    doesn't contains other release notes that have been aggregated in previous uploads.

    If that is the case, the adjacent previous release note in the changelog will be equal to the one in the
    release notes directory, and false otherwise (meaning there are versions in the release notes directory that are
    missing in the changelog, therefore they have been aggregated) and this function asserts that.

    Note: The comparison is done against the release notes directory to avoid cases where there are missing versions in
    the changelog due to inconsistent versions numbering, such as major version bumps. (For example, if the versions
    1.2.7 and 1.3.0 are two consecutive keys in the changelog, we need to determine if 1.3.0 has aggregated the versions
    1.2.8-1.3.0, OR 1.3.0 is the consecutive version right after 1.2.7 but is a major bump. in order to check that, we
    check it against the files in the release notes directory.)


    Args:
        release_notes_dir: the path to the release notes dir.
        version (str): the wanted version.
        changelog (dict): the changelog from the production bucket.

    Returns:
        True if this version's value in the changelog is not an aggregated release notes block. False otherwise.
    """
    if not changelog.get(version):
        return False
    all_rn_versions = []
    lowest_version = [Version('1.0.0')]
    for filename in filter_dir_files_by_extension(release_notes_dir, '.md'):
        current_version = underscore_file_name_to_dotted_version(filename)
        all_rn_versions.append(Version(current_version))
    lower_versions_all_versions = [item for item in all_rn_versions if item < Version(version)] + lowest_version
    lower_versions_in_changelog = [Version(item) for item in changelog.keys() if
                                   Version(item) < Version(version)] + lowest_version
    return max(lower_versions_all_versions) == max(lower_versions_in_changelog)


def underscore_file_name_to_dotted_version(file_name: str) -> str:
    """
    Receives file name with expected format of x_x_x<extension>, and transforms it to dotted string.
    Examples
        - underscore_file_name_to_dotted_version(1_2_3.md) --> 1.2.3
        - underscore_file_name_to_dotted_version(1_4_2.json) --> 1.4.2
    Args:
        file_name (str): File name.

    Returns:
        (str): Dotted version of file name
    """
    return os.path.splitext(file_name)[0].replace('_', '.')


def get_last_commit_from_index(service_account):
    """ Downloading index.json from GCP and extract last upload commit.

    Args:
        service_account: service account to connect to GCP

    Returns: last upload commit.

    """
    storage_client = init_storage_client(service_account)
    storage_bucket = storage_client.bucket(GCPConfig.PRODUCTION_BUCKET)
    index_storage_path = os.path.join('content/packs/', f"{GCPConfig.INDEX_NAME}.json")
    index_blob = storage_bucket.blob(index_storage_path)
    index_string = index_blob.download_as_string()
    index_json = json.loads(index_string)
    return index_json.get('commit')


def get_graph_entity_by_path(entity_path: Path, marketplace):
    with Neo4jContentGraphInterface() as content_graph_interface:
        return content_graph_interface.search(marketplace, path=entity_path)[0]


def get_id_set_entity_by_path(entity_path: Path, pack_folder: str, id_set: dict):
    """
    Get the full entity dict from the id set of the entity given as a path, if it does not exist in the id set
    return None. The item's path in the id set is of the yml/json file, so for integrations, scripts and playbooks this
    function checks if there is an item in the id set that the containing folder of it's yml file is the same as the
    containing folder of the entity path given. For all other content items, we check if the path's are identical.
    Args:
        entity_path: path to entity (content item)
        pack_folder: containing folder of that item
        id_set: id set dict

    Returns:
        id set dict entity if exists, otherwise {}
    """
    logging.debug(f"Checking if the entity with the path {entity_path} is present in the id set")

    for id_set_entity in id_set[PACK_FOLDERS_TO_ID_SET_KEYS[pack_folder]]:

        if len(entity_path.parts) == 5:  # Content items that have a sub folder (integrations, scripts, etc)
            if Path(list(id_set_entity.values())[0]['file_path']).parent == entity_path.parent:
                return id_set_entity

        else:  # Other content items
            if list(id_set_entity.values())[0]['file_path'] == str(entity_path):
                return id_set_entity

    if pack_folder == PackFolders.CLASSIFIERS.value:  # For Classifiers, check also in Mappers
        for id_set_entity in id_set['Mappers']:
            if list(id_set_entity.values())[0]['file_path'] == str(entity_path):
                return id_set_entity
    return {}


def is_content_item_in_graph(display_name: str, content_type, marketplace) -> bool:
    with Neo4jContentGraphInterface() as interface:
        res = interface.search(content_type=content_type, marketplace=marketplace, display_name=display_name)
        logging.debug(f'Content type for {display_name} is {content_type}, result is {bool(res)}')
        return bool(res)


def is_content_item_in_id_set(display_name: str, rn_header: str, id_set: dict, marketplace="xsoar"):
    """
    Get the full entity dict from the id set of the entity given it's display name, if it does not exist in the id set
    return None.

    Args:
        display_name: The display name of the entity (content item).
        rn_header: The release notes header of the entity.
        id_set: id set dict.

    Returns:
        (bool) True if the item exists in id set, otherwise False.
    """
    logging.debug(f"Checking if the entity with the display name {display_name} is present in the id set")

    if not id_set:
        logging.debug("id_set does not exist, searching in graph")
        content_type = rn_header.replace(' ', '')[:-1]

        if not is_content_item_in_graph(display_name=display_name,
                                        content_type=content_type,
                                        marketplace=marketplace):
            logging.debug(f"Could not find the content entity of type {content_type} with display name "
                          f"'{display_name}' in the graph")
            return False
        return True

    for id_set_entity in id_set[RN_HEADER_TO_ID_SET_KEYS[rn_header]]:

        if list(id_set_entity.values())[0]['display_name'] == display_name:
            return True

    logging.debug(f"Could not find the entity with display name {display_name} in id_set.")
    return False


def remove_old_versions_from_changelog(changelog: dict):
    """
    Removes old pack versions from changelog in order to reduce index.zip size.
    We are keeping the maximum number of versions between the following options:
    1.  Versions were released last year.
    2.  Last minor version and one version before it.
    3.  Last five versions.
    Edits the changelog entries in place.

    Args:
        changelog (dict): The changelog of some pack.
    Returns:
        (list) last pack versions
    """
    versions_to_keep: List[str] = []
    if not changelog:
        return versions_to_keep

    last_same_minor_versions = []
    last_year_versions = []
    last_five_versions = list(changelog.keys())[-5:]

    year_ago_datetime_obj = datetime.utcnow() - timedelta(days=365)
    last_version = Version(list(changelog.keys())[-1])
    save_last_minor_versions = not (last_version.minor == 0 and last_version.major == 1)

    prev_version = None
    for version, info in changelog.items():
        # get versions that were released in last year
        if version_release_date := info.get(Changelog.RELEASED):
            version_released_datetime_obj = datetime.strptime(version_release_date, Metadata.DATE_FORMAT)
            if version_released_datetime_obj > year_ago_datetime_obj:
                last_year_versions.append(version)

        # get versions with same minor version
        if save_last_minor_versions and Version(version).minor == last_version.minor \
                and Version(version).major == last_version.major:
            last_same_minor_versions.append(version)
            if prev_version and prev_version not in last_same_minor_versions:
                last_same_minor_versions.append(prev_version)

        prev_version = version

    versions_to_keep = max([last_five_versions, last_year_versions, last_same_minor_versions], key=len)

    [changelog.pop(version) for version in list(changelog.keys()) if version not in versions_to_keep]

    return versions_to_keep<|MERGE_RESOLUTION|>--- conflicted
+++ resolved
@@ -1607,11 +1607,6 @@
         pack_versions_to_keep: List[str] = []
 
         try:
-<<<<<<< HEAD
-            version_to_prs = {}  # self.get_version_to_pr_numbers(release_notes_dir)
-            logging.debug(f"found the following versions to PRs: {version_to_prs}")
-=======
->>>>>>> f08774c1
             # load changelog from downloaded index
             logging.info(f"Loading changelog for {self._pack_name} pack")
             changelog_index_path = os.path.join(index_folder_path, self._pack_name, Pack.CHANGELOG_JSON)
@@ -1640,11 +1635,6 @@
                         task_status = False
                         return task_status, not_updated_build, pack_versions_to_keep
                     else:
-<<<<<<< HEAD
-                        prs_for_version = version_to_prs.get(latest_release_notes, [])
-                        logging.info(f"found prs for version {latest_release_notes} : {prs_for_version}")
-=======
->>>>>>> f08774c1
                         if latest_release_notes in changelog:
                             logging.debug(f"Found existing release notes for version: {latest_release_notes}")
                             version_changelog, not_updated_build = self._create_changelog_entry(
@@ -1677,13 +1667,8 @@
                                          f"{modified_release_notes_lines_dict}")
                             for version, modified_release_notes_lines in modified_release_notes_lines_dict.items():
                                 versions, _ = self.get_same_block_versions(release_notes_dir, version, changelog)
-<<<<<<< HEAD
-                                all_relevant_pr_nums_for_unified = list({pr_num for version in versions.keys()
-                                                                        for pr_num in version_to_prs.get(version, [])})
-=======
                                 all_relevant_pr_nums_for_unified = list({pr_num for _version in versions.keys()
                                                                         for pr_num in self.get_version_to_pr_numbers(_version)})
->>>>>>> f08774c1
                                 logging.debug(f"{all_relevant_pr_nums_for_unified=}")
                                 updated_entry = self._get_updated_changelog_entry(
                                     changelog=changelog,
