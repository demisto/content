import json
import os
import stat
import subprocess
import fnmatch
import re
from pprint import pformat
import glob
import git
import sys
import shutil
import yaml
import google.auth
from google.cloud import storage
from google.cloud import bigquery
import enum
import base64
import urllib.parse
import logging
import warnings
from distutils.util import strtobool
from distutils.version import LooseVersion
from datetime import datetime, timedelta
from zipfile import ZipFile, ZIP_DEFLATED

from Tests.scripts.utils.content_packs_util import IGNORED_FILES
from Utils.release_notes_generator import aggregate_release_notes_for_marketplace
from typing import Tuple, Any, Union, List

CONTENT_ROOT_PATH = os.path.abspath(os.path.join(__file__, '../../..'))  # full path to content root repo
PACKS_FOLDER = "Packs"  # name of base packs folder inside content repo
PACKS_FULL_PATH = os.path.join(CONTENT_ROOT_PATH, PACKS_FOLDER)  # full path to Packs folder in content repo
IGNORED_PATHS = [os.path.join(PACKS_FOLDER, p) for p in IGNORED_FILES]
LANDING_PAGE_SECTIONS_PATH = os.path.abspath(os.path.join(__file__, '../landingPage_sections.json'))
TRENDING_TAG_NAME = 'Trending'


class BucketUploadFlow(object):
    """ Bucket Upload Flow constants

    """
    PACKS_RESULTS_FILE = "packs_results.json"
    PREPARE_CONTENT_FOR_TESTING = "prepare_content_for_testing"
    UPLOAD_PACKS_TO_MARKETPLACE_STORAGE = "upload_packs_to_marketplace_storage"
    SUCCESSFUL_PACKS = "successful_packs"
    SUCCESSFUL_PRIVATE_PACKS = "successful_private_packs"
    FAILED_PACKS = "failed_packs"
    STATUS = "status"
    AGGREGATED = "aggregated"
    IMAGES = 'images'
    AUTHOR = 'author'
    INTEGRATIONS = 'integrations'
    BUCKET_UPLOAD_BUILD_TITLE = "Upload Packs To Marketplace Storage"
    BUCKET_UPLOAD_TYPE = "bucket_upload_flow"
    UPLOAD_JOB_NAME = "Upload Packs To Marketplace"
    LATEST_VERSION = 'latest_version'
    INTEGRATION_DIR_REGEX = r"^integration-(.+).yml$"


class GCPConfig(object):
    """ Google cloud storage basic configurations

    """
    STORAGE_BASE_PATH = "content/packs"  # configurable base path for packs in gcs, can be modified
    IMAGES_BASE_PATH = "content/packs"  # images packs prefix stored in metadata
    BUILD_PATH_PREFIX = "content/builds"
    BUILD_BASE_PATH = ""
    PRIVATE_BASE_PATH = "content/packs"
    STORAGE_CONTENT_PATH = "content"  # base path for content in gcs
    USE_GCS_RELATIVE_PATH = True  # whether to use relative path in uploaded to gcs images
    GCS_PUBLIC_URL = "https://storage.googleapis.com"  # disable-secrets-detection
    PRODUCTION_BUCKET = "marketplace-dist"
    CI_BUILD_BUCKET = "marketplace-ci-build"
    PRODUCTION_PRIVATE_BUCKET = "marketplace-dist-private"
    CI_PRIVATE_BUCKET = "marketplace-ci-build-private"
    BASE_PACK = "Base"  # base pack name
    INDEX_NAME = "index"  # main index folder name
    CORE_PACK_FILE_NAME = "corepacks.json"  # core packs file name
    DOWNLOADS_TABLE = "oproxy-dev.shared_views.top_packs"  # packs downloads statistics table
    TOP_PACKS_14_DAYS_TABLE = 'oproxy-dev.shared_views.top_packs_14_days'
    BIG_QUERY_MAX_RESULTS = 2000  # big query max row results

    with open(os.path.join(os.path.dirname(__file__), 'core_packs_list.json'), 'r') as core_packs_list_file:
        CORE_PACKS_LIST = json.load(core_packs_list_file)


class Metadata(object):
    """ Metadata constants and default values that are used in metadata parsing.
    """
    DATE_FORMAT = '%Y-%m-%dT%H:%M:%SZ'
    XSOAR_SUPPORT = "xsoar"
    PARTNER_SUPPORT = "partner"
    XSOAR_SUPPORT_URL = "https://www.paloaltonetworks.com/cortex"  # disable-secrets-detection
    XSOAR_AUTHOR = "Cortex XSOAR"
    SERVER_DEFAULT_MIN_VERSION = "6.0.0"
    CERTIFIED = "certified"
    EULA_URL = "https://github.com/demisto/content/blob/master/LICENSE"  # disable-secrets-detection


class PackFolders(enum.Enum):
    """ Pack known folders. Should be replaced by constants from demisto-sdk in later step.

    """
    SCRIPTS = "Scripts"
    PLAYBOOKS = "Playbooks"
    INTEGRATIONS = "Integrations"
    TEST_PLAYBOOKS = 'TestPlaybooks'
    REPORTS = "Reports"
    DASHBOARDS = 'Dashboards'
    WIDGETS = 'Widgets'
    INCIDENT_FIELDS = 'IncidentFields'
    INCIDENT_TYPES = 'IncidentTypes'
    INDICATOR_FIELDS = 'IndicatorFields'
    LAYOUTS = 'Layouts'
    CLASSIFIERS = 'Classifiers'
    INDICATOR_TYPES = 'IndicatorTypes'
    CONNECTIONS = "Connections"

    @classmethod
    def pack_displayed_items(cls):
        return {
            PackFolders.SCRIPTS.value, PackFolders.DASHBOARDS.value, PackFolders.INCIDENT_FIELDS.value,
            PackFolders.INCIDENT_TYPES.value, PackFolders.INTEGRATIONS.value, PackFolders.PLAYBOOKS.value,
            PackFolders.INDICATOR_FIELDS.value, PackFolders.REPORTS.value, PackFolders.INDICATOR_TYPES.value,
            PackFolders.LAYOUTS.value, PackFolders.CLASSIFIERS.value, PackFolders.WIDGETS.value
        }

    @classmethod
    def yml_supported_folders(cls):
        return {PackFolders.INTEGRATIONS.value, PackFolders.SCRIPTS.value, PackFolders.PLAYBOOKS.value,
                PackFolders.TEST_PLAYBOOKS.value}

    @classmethod
    def json_supported_folders(cls):
        return {PackFolders.CLASSIFIERS.value, PackFolders.CONNECTIONS.value, PackFolders.DASHBOARDS.value,
                PackFolders.INCIDENT_FIELDS.value, PackFolders.INCIDENT_TYPES.value, PackFolders.INDICATOR_FIELDS.value,
                PackFolders.LAYOUTS.value, PackFolders.INDICATOR_TYPES.value, PackFolders.REPORTS.value,
                PackFolders.WIDGETS.value}


class PackStatus(enum.Enum):
    """ Enum of pack upload status, is used in printing upload summary.

    """
    SUCCESS = "Successfully uploaded pack data to gcs"
    FAILED_LOADING_USER_METADATA = "Failed in loading user defined metadata"
    FAILED_IMAGES_UPLOAD = "Failed to upload pack integration images to gcs"
    FAILED_AUTHOR_IMAGE_UPLOAD = "Failed to upload pack author image to gcs"
    FAILED_METADATA_PARSING = "Failed to parse and create metadata.json"
    FAILED_COLLECT_ITEMS = "Failed to collect pack content items data"
    FAILED_ZIPPING_PACK_ARTIFACTS = "Failed zipping pack artifacts"
    FAILED_SIGNING_PACKS = "Failed to sign the packs"
    FAILED_PREPARING_INDEX_FOLDER = "Failed in preparing and cleaning necessary index files"
    FAILED_UPDATING_INDEX_FOLDER = "Failed updating index folder"
    FAILED_UPLOADING_PACK = "Failed in uploading pack zip to gcs"
    PACK_ALREADY_EXISTS = "Specified pack already exists in gcs under latest version"
    PACK_IS_NOT_UPDATED_IN_RUNNING_BUILD = "Specific pack is not updated in current build"
    FAILED_REMOVING_PACK_SKIPPED_FOLDERS = "Failed to remove pack hidden and skipped folders"
    FAILED_RELEASE_NOTES = "Failed to generate changelog.json"
    FAILED_DETECTING_MODIFIED_FILES = "Failed in detecting modified files of the pack"
    FAILED_SEARCHING_PACK_IN_INDEX = "Failed in searching pack folder in index"
    FAILED_DECRYPT_PACK = "Failed to decrypt pack: a premium pack," \
                          " which should be encrypted, seems not to be encrypted."


class Pack(object):
    """ Class that manipulates and manages the upload of pack's artifact and metadata to cloud storage.

    Args:
        pack_name (str): Pack root folder name.
        pack_path (str): Full path to pack folder.

    Attributes:
        PACK_INITIAL_VERSION (str): pack initial version that will be used as default.
        CHANGELOG_JSON (str): changelog json full name, may be changed in the future.
        README (str): pack's readme file name.
        METADATA (str): pack's metadata file name, the one that will be deployed to cloud storage.
        USER_METADATA (str); user metadata file name, the one that located in content repo.
        EXCLUDE_DIRECTORIES (list): list of directories to excluded before uploading pack zip to storage.
        AUTHOR_IMAGE_NAME (str): author image file name.
        RELEASE_NOTES (str): release notes folder name.

    """
    PACK_INITIAL_VERSION = "1.0.0"
    CHANGELOG_JSON = "changelog.json"
    README = "README.md"
    USER_METADATA = "pack_metadata.json"
    METADATA = "metadata.json"
    AUTHOR_IMAGE_NAME = "Author_image.png"
    EXCLUDE_DIRECTORIES = [PackFolders.TEST_PLAYBOOKS.value]
    RELEASE_NOTES = "ReleaseNotes"
    PACK_IGNORE = ".pack-ignore"
    SECRETS_IGNORE = ".secrets-ignore"

    def __init__(self, pack_name, pack_path):
        self._pack_name = pack_name
        self._pack_path = pack_path
        self._status = None
        self._public_storage_path = ""
        self._remove_files_list = []  # tracking temporary files, in order to delete in later step
        self._server_min_version = "99.99.99"  # initialized min version
        self._latest_version = None  # pack latest version found in changelog
        self._support_type = None  # initialized in load_user_metadata function
        self._current_version = None  # initialized in load_user_metadata function
        self._hidden = False  # initialized in load_user_metadata function
        self._description = None  # initialized in load_user_metadata function
        self._display_name = None  # initialized in load_user_metadata function
        self._is_feed = False  # a flag that specifies if pack is a feed pack
        self._downloads_count = 0  # number of pack downloads
        self._bucket_url = None  # URL of where the pack was uploaded.
        self._aggregated = False  # weather the pack's rn was aggregated or not.
        self._aggregation_str = ""  # the aggregation string msg when the pack versions are aggregated
        self._create_date = None
        self._update_date = None
        self._uploaded_author_image = False  # whether the pack author image was uploaded or not
        self._uploaded_integration_images = []  # the list of all integration images that were uploaded for the pack

    @property
    def name(self):
        """ str: pack root folder name.
        """
        return self._pack_name

    @property
    def path(self):
        """ str: pack folder full path.
        """
        return self._pack_path

    @property
    def latest_version(self):
        """ str: pack latest version from sorted keys of changelog.json file.
        """
        if not self._latest_version:
            self._latest_version = self._get_latest_version()
            return self._latest_version
        else:
            return self._latest_version

    @latest_version.setter
    def latest_version(self, latest_version):
        self._latest_version = latest_version

    @property
    def status(self):
        """ str: current status of the packs.
        """
        return self._status

    @property
    def is_feed(self):
        """
        bool: whether the pack is a feed pack
        """
        return self._is_feed

    @is_feed.setter
    def is_feed(self, is_feed):
        """ setter of is_feed
        """
        self._is_feed = is_feed

    @status.setter
    def status(self, status_value):
        """ setter of pack current status.
        """
        self._status = status_value

    @property
    def public_storage_path(self):
        """ str: public gcs path of uploaded pack.
        """
        return self._public_storage_path

    @public_storage_path.setter
    def public_storage_path(self, path_value):
        """ setter of public gcs path of uploaded pack.
        """
        self._public_storage_path = path_value

    @property
    def support_type(self):
        """ str: support type of the pack.
        """
        return self._support_type

    @support_type.setter
    def support_type(self, support_value):
        """ setter of support type of the pack.
        """
        self._support_type = support_value

    @property
    def current_version(self):
        """ str: current version of the pack (different from latest_version).
        """
        return self._current_version

    @current_version.setter
    def current_version(self, current_version_value):
        """ setter of current version of the pack.
        """
        self._current_version = current_version_value

    @property
    def hidden(self):
        """ bool: internal content field for preventing pack from being displayed.
        """
        return self._hidden

    @hidden.setter
    def hidden(self, hidden_value):
        """ setter of hidden property of the pack.
        """
        self._hidden = hidden_value

    @property
    def description(self):
        """ str: Description of the pack (found in pack_metadata.json).
        """
        return self._description

    @description.setter
    def description(self, description_value):
        """ setter of description property of the pack.
        """
        self._description = description_value

    @property
    def display_name(self):
        """ str: Display name of the pack (found in pack_metadata.json).
        """
        return self._display_name

    @display_name.setter
    def display_name(self, display_name_value):
        """ setter of display name property of the pack.
        """
        self._display_name = display_name_value

    @property
    def server_min_version(self):
        """ str: server min version according to collected items.
        """
        if not self._server_min_version or self._server_min_version == "99.99.99":
            return Metadata.SERVER_DEFAULT_MIN_VERSION
        else:
            return self._server_min_version

    @property
    def downloads_count(self):
        """ str: packs downloads count.
        """
        return self._downloads_count

    @downloads_count.setter
    def downloads_count(self, download_count_value):
        """ setter of downloads count property of the pack.
        """
        self._downloads_count = download_count_value

    @property
    def bucket_url(self):
        """ str: pack bucket_url.
        """
        return self._bucket_url

    @bucket_url.setter
    def bucket_url(self, bucket_url):
        """ str: pack bucket_url.
        """
        self._bucket_url = bucket_url

    @property
    def aggregated(self):
        """ str: pack aggregated release notes or not.
        """
        return self._aggregated

    @property
    def aggregation_str(self):
        """ str: pack aggregated release notes or not.
        """
        return self._aggregation_str

    @property
    def create_date(self):
        """ str: pack create date.
        """
        return self._create_date

    @property
    def update_date(self):
        """ str: pack update date.
        """
        return self._update_date

    @property
    def uploaded_author_image(self):
        """ bool: whether the pack author image was uploaded or not.
        """
        return self._uploaded_author_image

    @uploaded_author_image.setter
    def uploaded_author_image(self, uploaded_author_image):
        """ bool: whether the pack author image was uploaded or not.
        """
        self._uploaded_author_image = uploaded_author_image

    @property
    def uploaded_integration_images(self):
        """ str: the list of uploaded integration images
        """
        return self._uploaded_integration_images

    def _get_latest_version(self):
        """ Return latest semantic version of the pack.

        In case that changelog.json file was not found, default value of 1.0.0 will be returned.
        Otherwise, keys of semantic pack versions will be collected and sorted in descending and return latest version.
        For additional information regarding changelog.json format go to issue #19786

        Returns:
            str: Pack latest version.

        """
        changelog_path = os.path.join(self._pack_path, Pack.CHANGELOG_JSON)

        if not os.path.exists(changelog_path):
            return self.PACK_INITIAL_VERSION

        with open(changelog_path, "r") as changelog_file:
            changelog = json.load(changelog_file)
            pack_versions = [LooseVersion(v) for v in changelog.keys()]
            pack_versions.sort(reverse=True)

            return pack_versions[0].vstring

    @staticmethod
    def _get_all_pack_images(pack_integration_images, display_dependencies_images, dependencies_data):
        """ Returns data of uploaded pack integration images and it's path in gcs. Pack dependencies integration images
        are added to that result as well.

        Args:
             pack_integration_images (list): list of uploaded to gcs integration images and it paths in gcs.
             display_dependencies_images (list): list of pack names of additional dependencies images to display.
             dependencies_data (dict): all level dependencies data.

        Returns:
            list: collection of integration display name and it's path in gcs.

        """
        additional_dependencies_data = {k: v for (k, v) in dependencies_data.items()
                                        if k in display_dependencies_images}

        for dependency_data in additional_dependencies_data.values():
            dependency_integration_images = dependency_data.get('integrations', [])

            for dependency_integration in dependency_integration_images:
                dependency_integration_gcs_path = dependency_integration.get('imagePath', '')  # image public url
                dependency_integration['name'] = Pack.remove_contrib_suffix_from_name(
                    dependency_integration.get('name', ''))
                dependency_pack_name = os.path.basename(
                    os.path.dirname(dependency_integration_gcs_path))  # extract pack name from public url

                if dependency_pack_name not in display_dependencies_images:
                    continue  # skip if integration image is not part of displayed pack

                if dependency_integration not in pack_integration_images:  # avoid duplicates in list
                    pack_integration_images.append(dependency_integration)

        return pack_integration_images

    def is_feed_pack(self, yaml_content, yaml_type):
        """
        Checks if an integration is a feed integration. If so, updates Pack._is_feed
        Args:
            yaml_content: The yaml content extracted by yaml.safe_load().
            yaml_type: The type of object to check. Should be 'Playbook' or 'Integration'.

        Returns:
            Doesn't return
        """
        if yaml_type == 'Integration':
            if yaml_content.get('script', {}).get('feed', False) is True:
                self._is_feed = True
        if yaml_type == 'Playbook':
            if yaml_content.get('name').startswith('TIM '):
                self._is_feed = True

    @staticmethod
    def _clean_release_notes(release_notes_lines):
        return re.sub(r'<\!--.*?-->', '', release_notes_lines, flags=re.DOTALL)

    @staticmethod
    def _parse_pack_dependencies(first_level_dependencies, all_level_pack_dependencies_data):
        """ Parses user defined dependencies and returns dictionary with relevant data about each dependency pack.

        Args:
            first_level_dependencies (dict): first lever dependencies that were retrieved
            from user pack_metadata.json file.
            all_level_pack_dependencies_data (dict): all level pack dependencies data.

        Returns:
            dict: parsed dictionary with pack dependency data.
        """
        parsed_result = {}
        dependencies_data = {k: v for (k, v) in all_level_pack_dependencies_data.items()
                             if k in first_level_dependencies.keys() or k == GCPConfig.BASE_PACK}

        for dependency_id, dependency_data in dependencies_data.items():
            parsed_result[dependency_id] = {
                "mandatory": first_level_dependencies.get(dependency_id, {}).get('mandatory', True),
                "minVersion": dependency_data.get('currentVersion', Pack.PACK_INITIAL_VERSION),
                "author": dependency_data.get('author', ''),
                "name": dependency_data.get('name') if dependency_data.get('name') else dependency_id,
                "certification": dependency_data.get('certification', 'certified')
            }

        return parsed_result

    @staticmethod
    def _create_support_section(support_type, support_url=None, support_email=None):
        """ Creates support dictionary that is part of metadata.

        In case of support type xsoar, adds default support url. If support is xsoar and support url is defined and
        doesn't match xsoar default url, warning is raised.

        Args:
            support_type (str): support type of pack.
            support_url (str): support full url.
            support_email (str): support email address.

        Returns:
            dict: supported data dictionary.
        """
        support_details = {}

        if support_url:  # set support url from user input
            support_details['url'] = support_url
        elif support_type == Metadata.XSOAR_SUPPORT:  # in case support type is xsoar, set default xsoar support url
            support_details['url'] = Metadata.XSOAR_SUPPORT_URL
        # add support email if defined
        if support_email:
            support_details['email'] = support_email

        return support_details

    @staticmethod
    def _get_author(support_type, author=None):
        """ Returns pack author. In case support type is xsoar, more additional validation are applied.

        Args:
            support_type (str): support type of pack.
            author (str): author of the pack.

        Returns:
            str: returns author from the input.
        """
        if support_type == Metadata.XSOAR_SUPPORT and not author:
            return Metadata.XSOAR_AUTHOR  # returned xsoar default author
        elif support_type == Metadata.XSOAR_SUPPORT and author != Metadata.XSOAR_AUTHOR:
            logging.warning(f"{author} author doest not match {Metadata.XSOAR_AUTHOR} default value")
            return author
        else:
            return author

    @staticmethod
    def _get_certification(support_type, certification=None):
        """ Returns pack certification.

        In case support type is xsoar or partner, CERTIFIED is returned.
        In case support is not xsoar or partner but pack_metadata has certification field, certification value will be
        taken from pack_metadata defined value.
        Otherwise empty certification value (empty string) will be returned

        Args:
            support_type (str): support type of pack.
            certification (str): certification value from pack_metadata, if exists.

        Returns:
            str: certification value
        """
        if support_type in [Metadata.XSOAR_SUPPORT, Metadata.PARTNER_SUPPORT]:
            return Metadata.CERTIFIED
        elif certification:
            return certification
        else:
            return ""

    @staticmethod
    def _get_search_rank(name, tags, certification, content_items):
        """ Returns pack search rank.

        The initial value is 0
        In case the pack has the tag Featured, its search rank will increase by 10
        In case the pack was released in the last 30 days, its search rank will increase by 10
        In case the pack is certified, its search rank will increase by 10
        In case all the pack's integration are deprecated and there is at least 1 integration in the pack,
        the pack's search rank will decrease by 50

        Args:
            name (str): the pack's name.
            tags (str): the pack's tags.
            certification (str): certification value from pack_metadata, if exists.
            content_items (dict): all the pack's content items, including integrations info

        Returns:
            str: certification value
        """
        search_rank = 0
        all_deprecated = False

        if 'Featured' in tags:
            search_rank += 10
        if 'New' in tags:
            search_rank += 10
        if certification == Metadata.CERTIFIED:
            search_rank += 10
        if content_items:
            integrations = content_items.get("integration")
            if isinstance(integrations, list):
                for integration in integrations:
                    if 'deprecated' in integration.get('name').lower():
                        all_deprecated = True
                    else:
                        all_deprecated = False
                        break

        if all_deprecated:
            search_rank -= 50

        return search_rank

    def _handle_pack_tags(self, landing_page_sections: dict, user_tags: list = None) -> list:
        """
        Build the pack's tag list according to the user metadata and the landingPage sections file.
        Args:
            user_tags (list): user metadata that was created in pack initialization.
            landing_page_sections (dict): landingPage sections and the packs in each one of them.

        Returns:
            list: Pack's tags.

        """

        tags = set(input_to_list(input_data=user_tags))

        sections = landing_page_sections.get('sections', []) if landing_page_sections else []

        for section in sections:
            if self._pack_name in landing_page_sections.get(section, []):
                tags.add(section)
        return list(tags)

    def _parse_pack_metadata(self, user_metadata, pack_content_items, pack_id, integration_images, author_image,
                             dependencies_data, server_min_version, build_number, commit_hash, downloads_count,
                             is_feed_pack=False, landing_page_sections=None, trending_packs=None):
        """ Parses pack metadata according to issue #19786 and #20091. Part of field may change over the time.

        Args:
            user_metadata (dict): user metadata that was created in pack initialization.
            pack_content_items (dict): content items located inside specific pack.
            pack_id (str): pack unique identifier.
            integration_images (list): list of gcs uploaded integration images.
            author_image (str): gcs uploaded author image
            dependencies_data (dict): mapping of pack dependencies data, of all levels.
            server_min_version (str): server minimum version found during the iteration over content items.
            build_number (str): circleCI build number.
            commit_hash (str): current commit hash.
            downloads_count (int): number of packs downloads.
            is_feed_pack (bool): a flag that indicates if the pack is a feed pack.
            landing_page_sections (dict): landingPage sections and the packs in each one of them.
        Returns:
            dict: parsed pack metadata.

        """
        pack_metadata = {}
        pack_metadata['name'] = user_metadata.get('name') or pack_id
        pack_metadata['id'] = pack_id
        pack_metadata['description'] = user_metadata.get('description') or pack_id
        pack_metadata['created'] = self._create_date
        pack_metadata['updated'] = self._update_date
        pack_metadata['legacy'] = user_metadata.get('legacy', True)
        pack_metadata['support'] = user_metadata.get('support') or Metadata.XSOAR_SUPPORT
        pack_metadata['supportDetails'] = Pack._create_support_section(support_type=pack_metadata['support'],
                                                                       support_url=user_metadata.get('url'),
                                                                       support_email=user_metadata.get('email'))
        pack_metadata['eulaLink'] = Metadata.EULA_URL
        pack_metadata['author'] = Pack._get_author(support_type=pack_metadata['support'],
                                                   author=user_metadata.get('author', ''))
        pack_metadata['authorImage'] = author_image
        pack_metadata['certification'] = Pack._get_certification(support_type=pack_metadata['support'],
                                                                 certification=user_metadata.get('certification'))
        pack_metadata['price'] = convert_price(pack_id=pack_id, price_value_input=user_metadata.get('price'))
        if 'partnerId' in user_metadata:
            pack_metadata['premium'] = True
            pack_metadata['vendorId'] = user_metadata.get('vendorId', "")
            pack_metadata['partnerId'] = user_metadata.get('partnerId', "")
            pack_metadata['partnerName'] = user_metadata.get('partnerName', "")
            pack_metadata['contentCommitHash'] = user_metadata.get('contentCommitHash', "")
            if user_metadata.get('previewOnly'):
                pack_metadata['previewOnly'] = True
        pack_metadata['serverMinVersion'] = user_metadata.get('serverMinVersion') or server_min_version
        pack_metadata['currentVersion'] = user_metadata.get('currentVersion', '')
        pack_metadata['versionInfo'] = build_number
        pack_metadata['commit'] = commit_hash
        pack_metadata['downloads'] = downloads_count

        # Setting a pack tags must come before calculating the pack's searchRank
        pack_metadata['tags'] = self._handle_pack_tags(
            user_tags=user_metadata.get('tags'), landing_page_sections=landing_page_sections)
        if is_feed_pack and 'TIM' not in pack_metadata['tags']:
            pack_metadata['tags'].append('TIM')
        if self._create_date:
            days_since_creation = (datetime.utcnow() - datetime.strptime(self._create_date, Metadata.DATE_FORMAT)).days
            if days_since_creation < 30 and 'New' not in pack_metadata['tags']:
                pack_metadata['tags'].append('New')
            if days_since_creation > 30 and 'New' in pack_metadata['tags']:
                pack_metadata['tags'].remove('New')
        if trending_packs:
            if TRENDING_TAG_NAME in pack_metadata['tags']:
                if self._pack_name not in trending_packs:
                    logging.debug(f'Removing tag "{TRENDING_TAG_NAME}" from pack "{self._pack_name}"')
                    pack_metadata['tags'].remove(TRENDING_TAG_NAME)
            else:
                if self._pack_name in trending_packs:
                    logging.debug(f'Appending tag "{TRENDING_TAG_NAME}" into pack "{self._pack_name}"')
                    pack_metadata['tags'].append(TRENDING_TAG_NAME)
        pack_metadata['categories'] = input_to_list(input_data=user_metadata.get('categories'), capitalize_input=True)
        pack_metadata['contentItems'] = pack_content_items
        pack_metadata['searchRank'] = Pack._get_search_rank(name=pack_metadata['name'],
                                                            tags=pack_metadata['tags'],
                                                            certification=pack_metadata['certification'],
                                                            content_items=pack_content_items)

        pack_metadata['integrations'] = Pack._get_all_pack_images(integration_images,
                                                                  user_metadata.get('displayedImages', []),
                                                                  dependencies_data)
        pack_metadata['useCases'] = input_to_list(input_data=user_metadata.get('useCases'), capitalize_input=True)
        if pack_metadata.get('useCases') and 'Use Case' not in pack_metadata['tags']:
            pack_metadata['tags'].append('Use Case')
        pack_metadata['keywords'] = input_to_list(user_metadata.get('keywords'))
        pack_metadata['dependencies'] = Pack._parse_pack_dependencies(user_metadata.get('dependencies', {}),
                                                                      dependencies_data)

        return pack_metadata

    def _load_pack_dependencies(self, index_folder_path, first_level_dependencies, all_level_displayed_dependencies):
        """ Loads dependencies metadata and returns mapping of pack id and it's loaded data.

        Args:
            index_folder_path (str): full path to download index folder.
            first_level_dependencies (dict): user defined dependencies.
            all_level_displayed_dependencies (list): all level pack's images to display.

        Returns:
            dict: pack id as key and loaded metadata of packs as value.

        """
        dependencies_data_result = {}
        dependencies_ids = {d for d in first_level_dependencies.keys()}
        dependencies_ids.update(all_level_displayed_dependencies)

        if self._pack_name != GCPConfig.BASE_PACK:  # check that current pack isn't Base Pack in order to prevent loop
            dependencies_ids.add(GCPConfig.BASE_PACK)  # Base pack is always added as pack dependency

        for dependency_pack_id in dependencies_ids:
            dependency_metadata_path = os.path.join(index_folder_path, dependency_pack_id, Pack.METADATA)

            if os.path.exists(dependency_metadata_path):
                with open(dependency_metadata_path, 'r') as metadata_file:
                    dependency_metadata = json.load(metadata_file)
                    dependencies_data_result[dependency_pack_id] = dependency_metadata
            else:
                logging.warning(f"{self._pack_name} pack dependency with id {dependency_pack_id} was not found")
                continue

        return dependencies_data_result

    def _get_downloads_count(self, packs_statistic_df):
        """ Returns number of packs downloads.

        Args:
             packs_statistic_df (pandas.core.frame.DataFrame): packs downloads statistics table.

        Returns:
            int: number of packs downloads.
        """
        downloads_count = 0
        if self._pack_name in packs_statistic_df.index.values:
            downloads_count = int(packs_statistic_df.loc[self._pack_name]['num_count'].astype('int32'))

        return downloads_count

    def _create_changelog_entry(self, release_notes, version_display_name, build_number, pack_was_modified=False,
                                new_version=True, initial_release=False):
        """ Creates dictionary entry for changelog.

        Args:
            release_notes (str): release notes md.
            version_display_name (str): display name version.
            build_number (srt): current build number.
            pack_was_modified (bool): whether the pack was modified.
            new_version (bool): whether the entry is new or not. If not new, R letter will be appended to build number.
            initial_release (bool): whether the entry is an initial release or not.

        Returns:
            dict: release notes entry of changelog

        """
        if new_version:
            return {'releaseNotes': release_notes,
                    'displayName': f'{version_display_name} - {build_number}',
                    'released': datetime.utcnow().strftime(Metadata.DATE_FORMAT)}

        elif initial_release:
            return {'releaseNotes': release_notes,
                    'displayName': f'{version_display_name} - {build_number}',
                    'released': self._create_date}

        elif pack_was_modified:
            return {'releaseNotes': release_notes,
                    'displayName': f'{version_display_name} - R{build_number}',
                    'released': datetime.utcnow().strftime(Metadata.DATE_FORMAT)}

        return {}

    def remove_unwanted_files(self, delete_test_playbooks=True):
        """ Iterates over pack folder and removes hidden files and unwanted folders.

        Args:
            delete_test_playbooks (bool): whether to delete test playbooks folder.

        Returns:
            bool: whether the operation succeeded.
        """
        task_status = True
        try:
            for directory in Pack.EXCLUDE_DIRECTORIES:
                if delete_test_playbooks and os.path.isdir(f'{self._pack_path}/{directory}'):
                    shutil.rmtree(f'{self._pack_path}/{directory}')
                    logging.info(f"Deleted {directory} directory from {self._pack_name} pack")

            for root, dirs, files in os.walk(self._pack_path, topdown=True):
                for pack_file in files:
                    full_file_path = os.path.join(root, pack_file)
                    # removing unwanted files
                    if pack_file.startswith('.') \
                            or pack_file in [Pack.AUTHOR_IMAGE_NAME, Pack.USER_METADATA] \
                            or pack_file in self._remove_files_list:
                        os.remove(full_file_path)
                        logging.info(f"Deleted pack {pack_file} file for {self._pack_name} pack")
                        continue

        except Exception:
            task_status = False
            logging.exception(f"Failed to delete ignored files for pack {self._pack_name}")
        finally:
            return task_status

    def sign_pack(self, signature_string=None):
        """ Signs pack folder and creates signature file.

        Args:
            signature_string (str): Base64 encoded string used to sign the pack.

        Returns:
            bool: whether the operation succeeded.
        """
        task_status = False

        try:
            if signature_string:
                with open("keyfile", "wb") as keyfile:
                    keyfile.write(signature_string.encode())
                arg = f'./signDirectory {self._pack_path} keyfile base64'
                signing_process = subprocess.Popen(arg, stdout=subprocess.PIPE, stderr=subprocess.PIPE, shell=True)
                output, err = signing_process.communicate()

                if err:
                    logging.error(f"Failed to sign pack for {self._pack_name} - {str(err)}")
                    return

                logging.info(f"Signed {self._pack_name} pack successfully")
            else:
                logging.info(f"No signature provided. Skipped signing {self._pack_name} pack")
            task_status = True
        except Exception:
            logging.exception(f"Failed to sign pack for {self._pack_name}")
        finally:
            return task_status

    @staticmethod
    def encrypt_pack(zip_pack_path, pack_name, encryption_key, extract_destination_path,
                     private_artifacts_dir, secondary_encryption_key):
        """ decrypt the pack in order to see that the pack was encrypted in the first place.

        Args:
            zip_pack_path (str): The path to the encrypted zip pack.
            pack_name (str): The name of the pack that should be encrypted.
            encryption_key (str): The key which we can decrypt the pack with.
            extract_destination_path (str): The path in which the pack resides.
            private_artifacts_dir (str): The chosen name for the private artifacts diriectory.
            secondary_encryption_key (str) : A second key which we can decrypt the pack with.
        """
        try:
            current_working_dir = os.getcwd()
            shutil.copy('./encryptor', os.path.join(extract_destination_path, 'encryptor'))
            os.chmod(os.path.join(extract_destination_path, 'encryptor'), stat.S_IXOTH)
            os.chdir(extract_destination_path)

            subprocess.call('chmod +x ./encryptor', shell=True)

            output_file = zip_pack_path.replace("_not_encrypted.zip", ".zip")
            full_command = f'./encryptor ./{pack_name}_not_encrypted.zip {output_file} "{encryption_key}"'
            subprocess.call(full_command, shell=True)

            secondary_encryption_key_output_file = zip_pack_path.replace("_not_encrypted.zip", ".enc2.zip")
            full_command_with_secondary_encryption = f'./encryptor ./{pack_name}_not_encrypted.zip ' \
                                                     f'{secondary_encryption_key_output_file} "{secondary_encryption_key}"'
            subprocess.call(full_command_with_secondary_encryption, shell=True)

            new_artefacts = os.path.join(current_working_dir, private_artifacts_dir)
            if os.path.exists(new_artefacts):
                shutil.rmtree(new_artefacts)
            os.mkdir(path=new_artefacts)
            shutil.copy(zip_pack_path, os.path.join(new_artefacts, f'{pack_name}_not_encrypted.zip'))
            shutil.copy(output_file, os.path.join(new_artefacts, f'{pack_name}.zip'))
            shutil.copy(secondary_encryption_key_output_file, os.path.join(new_artefacts, f'{pack_name}.enc2.zip'))
            os.chdir(current_working_dir)
        except (subprocess.CalledProcessError, shutil.Error) as error:
            print(f"Error while trying to encrypt pack. {error}")

    def decrypt_pack(self, encrypted_zip_pack_path, decryption_key):
        """ decrypt the pack in order to see that the pack was encrypted in the first place.

        Args:
            encrypted_zip_pack_path (str): The path for the encrypted zip pack.
            decryption_key (str): The key which we can decrypt the pack with.

        Returns:
            bool: whether the decryption succeeded.
        """
        try:
            current_working_dir = os.getcwd()
            extract_destination_path = f'{current_working_dir}/decrypt_pack_dir'
            os.mkdir(extract_destination_path)

            shutil.copy('./decryptor', os.path.join(extract_destination_path, 'decryptor'))
            secondary_encrypted_pack_path = os.path.join(extract_destination_path, 'encrypted_zip_pack.zip')
            shutil.copy(encrypted_zip_pack_path, secondary_encrypted_pack_path)
            os.chmod(os.path.join(extract_destination_path, 'decryptor'), stat.S_IXOTH)
            output_decrypt_file_path = f"{extract_destination_path}/decrypt_pack.zip"
            os.chdir(extract_destination_path)

            subprocess.call('chmod +x ./decryptor', shell=True)
            full_command = f'./decryptor {secondary_encrypted_pack_path} {output_decrypt_file_path} "{decryption_key}"'
            process = subprocess.Popen(full_command, stdout=subprocess.PIPE, stderr=subprocess.PIPE, shell=True)
            stdout, stderr = process.communicate()
            shutil.rmtree(extract_destination_path)
            os.chdir(current_working_dir)
            if stdout:
                logging.info(str(stdout))
            if stderr:
                logging.error(f"Error: Premium pack {self._pack_name} should be encrypted, but isn't.")
                return False
            return True

        except subprocess.CalledProcessError as error:
            logging.exception(f"Error while trying to decrypt pack. {error}")
            return False

    def is_pack_encrypted(self, encrypted_zip_pack_path, decryption_key):
        """ Checks if the pack is encrypted by trying to decrypt it.

        Args:
            encrypted_zip_pack_path (str): The path for the encrypted zip pack.
            decryption_key (str): The key which we can decrypt the pack with.

        Returns:
            bool: whether the pack is encrypted.
        """
        return self.decrypt_pack(encrypted_zip_pack_path, decryption_key)

    def zip_pack(self, extract_destination_path="", pack_name="", encryption_key="",
                 private_artifacts_dir='private_artifacts', secondary_encryption_key=""):
        """ Zips pack folder.

        Returns:
            bool: whether the operation succeeded.
            str: full path to created pack zip.
        """
        zip_pack_path = f"{self._pack_path}.zip" if not encryption_key else f"{self._pack_path}_not_encrypted.zip"
        task_status = False

        try:
            with ZipFile(zip_pack_path, 'w', ZIP_DEFLATED) as pack_zip:
                for root, dirs, files in os.walk(self._pack_path, topdown=True):
                    for f in files:
                        full_file_path = os.path.join(root, f)
                        relative_file_path = os.path.relpath(full_file_path, self._pack_path)
                        pack_zip.write(filename=full_file_path, arcname=relative_file_path)

            if encryption_key:
                self.encrypt_pack(zip_pack_path, pack_name, encryption_key, extract_destination_path,
                                  private_artifacts_dir, secondary_encryption_key)
            task_status = True
            logging.success(f"Finished zipping {self._pack_name} pack.")
        except Exception:
            logging.exception(f"Failed in zipping {self._pack_name} folder")
        finally:
            # If the pack needs to be encrypted, it is initially at a different location than this final path
            final_path_to_zipped_pack = f"{self._pack_path}.zip"
            return task_status, final_path_to_zipped_pack

    def detect_modified(self, content_repo, index_folder_path, current_commit_hash, previous_commit_hash):
        """ Detects pack modified files.

        The diff is done between current commit and previous commit that was saved in metadata that was downloaded from
        index. In case that no commit was found in index (initial run), the default value will be set to previous commit
        from origin/master.

        Args:
            content_repo (git.repo.base.Repo): content repo object.
            index_folder_path (str): full path to downloaded index folder.
            current_commit_hash (str): last commit hash of head.
            previous_commit_hash (str): the previous commit to diff with.

        Returns:
            bool: whether the operation succeeded.
            list: list of files that were modified.
            bool: whether pack was modified and override will be required.
        """
        task_status = False
        modified_files_paths = []
        pack_was_modified = False

        try:
            pack_index_metadata_path = os.path.join(index_folder_path, self._pack_name, Pack.METADATA)

            if not os.path.exists(pack_index_metadata_path):
                logging.info(f"{self._pack_name} pack was not found in index, skipping detection of modified pack.")
                task_status = True
                return

            with open(pack_index_metadata_path, 'r') as metadata_file:
                downloaded_metadata = json.load(metadata_file)

            previous_commit_hash = downloaded_metadata.get('commit', previous_commit_hash)
            # set 2 commits by hash value in order to check the modified files of the diff
            current_commit = content_repo.commit(current_commit_hash)
            previous_commit = content_repo.commit(previous_commit_hash)

<<<<<<< HEAD
            for modified_file in current_commit.diff(previous_commit).iter_change_type('M'):
                logging.info(f'$$$$$$ modified file a path:{modified_file.a_path}')
                logging.info(f'$$$$$$ modified file b path:{modified_file.b_path}')
=======
            for modified_file in current_commit.diff(previous_commit):
>>>>>>> 550d6252
                if modified_file.a_path.startswith(PACKS_FOLDER):
                    modified_file_path_parts = os.path.normpath(modified_file.a_path).split(os.sep)
                    if modified_file_path_parts[1] and modified_file_path_parts[1] == self._pack_name:
                        if not is_ignored_pack_file(modified_file_path_parts):
                            logging.info(f"Detected modified files in {self._pack_name} pack")
                            task_status, pack_was_modified = True, True
                            modified_files_paths.append(modified_file.a_path)
                        else:
                            logging.debug(f'{modified_file.a_path} is an ignored file')
            task_status = True
            return
        except Exception:
            logging.exception(f"Failed in detecting modified files of {self._pack_name} pack")
        finally:
            return task_status, modified_files_paths, pack_was_modified

    def upload_to_storage(self, zip_pack_path, latest_version, storage_bucket, override_pack,
                          private_content=False, pack_artifacts_path=None):
        """ Manages the upload of pack zip artifact to correct path in cloud storage.
        The zip pack will be uploaded to following path: /content/packs/pack_name/pack_latest_version.
        In case that zip pack artifact already exist at constructed path, the upload will be skipped.
        If flag override_pack is set to True, pack will forced for upload.

        Args:
            zip_pack_path (str): full path to pack zip artifact.
            latest_version (str): pack latest version.
            storage_bucket (google.cloud.storage.bucket.Bucket): google cloud storage bucket.
            override_pack (bool): whether to override existing pack.
            private_content (bool): Is being used in a private content build.
            pack_artifacts_path (str): Path to where we are saving pack artifacts.

        Returns:
            bool: whether the operation succeeded.
            bool: True in case of pack existence at targeted path and upload was skipped, otherwise returned False.

        """
        task_status = True

        try:
            version_pack_path = os.path.join(GCPConfig.STORAGE_BASE_PATH, self._pack_name, latest_version)
            existing_files = [f.name for f in storage_bucket.list_blobs(prefix=version_pack_path)]

            if existing_files and not override_pack:
                logging.warning(f"The following packs already exist at storage: {', '.join(existing_files)}")
                logging.warning(f"Skipping step of uploading {self._pack_name}.zip to storage.")
                return task_status, True, None

            pack_full_path = os.path.join(version_pack_path, f"{self._pack_name}.zip")
            blob = storage_bucket.blob(pack_full_path)
            blob.cache_control = "no-cache,max-age=0"  # disabling caching for pack blob

            with open(zip_pack_path, "rb") as pack_zip:
                blob.upload_from_file(pack_zip)
            if private_content:
                secondary_encryption_key_pack_name = f"{self._pack_name}.enc2.zip"
                secondary_encryption_key_bucket_path = os.path.join(version_pack_path,
                                                                    secondary_encryption_key_pack_name)

                #  In some cases the path given is actually a zip.
                if pack_artifacts_path.endswith('content_packs.zip'):
                    _pack_artifacts_path = pack_artifacts_path.replace('/content_packs.zip', '')
                else:
                    _pack_artifacts_path = pack_artifacts_path

                secondary_encryption_key_artifacts_path = zip_pack_path.replace(f'{self._pack_name}',
                                                                                f'{self._pack_name}.enc2')

                blob = storage_bucket.blob(secondary_encryption_key_bucket_path)
                blob.cache_control = "no-cache,max-age=0"  # disabling caching for pack blob
                with open(secondary_encryption_key_artifacts_path, "rb") as pack_zip:
                    blob.upload_from_file(pack_zip)

                print(
                    f"Copying {secondary_encryption_key_artifacts_path} to {_pack_artifacts_path}/packs/{self._pack_name}.zip")
                shutil.copy(secondary_encryption_key_artifacts_path,
                            f'{_pack_artifacts_path}/packs/{self._pack_name}.zip')

            self.public_storage_path = blob.public_url
            logging.success(f"Uploaded {self._pack_name} pack to {pack_full_path} path.")

            return task_status, False, pack_full_path
        except Exception:
            task_status = False
            logging.exception(f"Failed in uploading {self._pack_name} pack to gcs.")
            return task_status, True, None

    def copy_and_upload_to_storage(self, production_bucket, build_bucket, successful_packs_dict):
        """ Manages the copy of pack zip artifact from the build bucket to the production bucket.
        The zip pack will be copied to following path: /content/packs/pack_name/pack_latest_version if
        the pack exists in the successful_packs_dict from Prepare content step in Create Instances job.

        Args:
            production_bucket (google.cloud.storage.bucket.Bucket): google cloud production bucket.
            build_bucket (google.cloud.storage.bucket.Bucket): google cloud build bucket.
            successful_packs_dict (dict): the dict of all packs were uploaded in prepare content step

        Returns:
            bool: Status - whether the operation succeeded.
            bool: Skipped pack - true in case of pack existence at the targeted path and the copy process was skipped,
             otherwise returned False.

        """
        pack_not_uploaded_in_prepare_content = self._pack_name not in successful_packs_dict
        if pack_not_uploaded_in_prepare_content:
            logging.warning("The following packs already exist at storage.")
            logging.warning(f"Skipping step of uploading {self._pack_name}.zip to storage.")
            return True, True

        latest_version = successful_packs_dict[self._pack_name][BucketUploadFlow.LATEST_VERSION]
        self._latest_version = latest_version

        build_version_pack_path = os.path.join(GCPConfig.BUILD_BASE_PATH, self._pack_name, latest_version)

        # Verifying that the latest version of the pack has been uploaded to the build bucket
        existing_bucket_version_files = [f.name for f in build_bucket.list_blobs(prefix=build_version_pack_path)]
        if not existing_bucket_version_files:
            logging.error(f"{self._pack_name} latest version ({latest_version}) was not found on build bucket at "
                          f"path {build_version_pack_path}.")
            return False, False

        # We upload the pack zip object taken from the build bucket into the production bucket
        prod_version_pack_path = os.path.join(GCPConfig.STORAGE_BASE_PATH, self._pack_name, latest_version)
        prod_pack_zip_path = os.path.join(prod_version_pack_path, f'{self._pack_name}.zip')
        build_pack_zip_path = os.path.join(build_version_pack_path, f'{self._pack_name}.zip')
        build_pack_zip_blob = build_bucket.blob(build_pack_zip_path)

        try:
            copied_blob = build_bucket.copy_blob(
                blob=build_pack_zip_blob, destination_bucket=production_bucket, new_name=prod_pack_zip_path
            )
            copied_blob.cache_control = "no-cache,max-age=0"  # disabling caching for pack blob
            self.public_storage_path = copied_blob.public_url
            task_status = copied_blob.exists()
        except Exception as e:
            pack_suffix = os.path.join(self._pack_name, latest_version, f'{self._pack_name}.zip')
            logging.exception(f"Failed copying {pack_suffix}. Additional Info: {str(e)}")
            return False, False

        if not task_status:
            logging.error(f"Failed in uploading {self._pack_name} pack to production gcs.")
        else:
            # Determine if pack versions were aggregated during upload
            pack_uploaded_in_prepare_content = not pack_not_uploaded_in_prepare_content
            if pack_uploaded_in_prepare_content:
                agg_str = successful_packs_dict[self._pack_name].get('aggregated')
                if agg_str:
                    self._aggregated = True
                    self._aggregation_str = agg_str
            logging.success(f"Uploaded {self._pack_name} pack to {prod_pack_zip_path} path.")

        return task_status, False

    def get_changelog_latest_rn(self, changelog_index_path: str) -> Tuple[dict, LooseVersion]:
        """
        Returns the changelog file contents and the last version of rn in the changelog file
        Args:
            changelog_index_path (str): the changelog.json file path in the index

        Returns: the changelog file contents and the last version of rn in the changelog file

        """
        logging.info(f"Found Changelog for: {self._pack_name}")
        if os.path.exists(changelog_index_path):
            try:
                with open(changelog_index_path, "r") as changelog_file:
                    changelog = json.load(changelog_file)
            except json.JSONDecodeError:
                changelog = {}
        else:
            changelog = {}
        # get the latest rn version in the changelog.json file
        changelog_rn_versions = [LooseVersion(ver) for ver in changelog]
        # no need to check if changelog_rn_versions isn't empty because changelog file exists
        changelog_latest_rn_version = max(changelog_rn_versions)

        return changelog, changelog_latest_rn_version

    def get_modified_release_notes_lines(self, release_notes_dir: str, changelog_latest_rn_version: LooseVersion,
                                         changelog: dict, modified_rn_files: list):
        """
        In the case where an rn file was changed, this function returns the new content
        of the release note in the format suitable for the changelog file.
        In general, if two rn files are created between two consecutive upload runs (i.e. pack was changed twice),
        the rn files are being aggregated and the latter version is the one that is being used as a key in the changelog
        file, and the aggregated rns as the value.
        Hence, in the case of changing an rn as such, this function re-aggregates all of the rns under the
        corresponding version key, and returns the aggregated data, in the right format, as value under that key.

        Args:
            release_notes_dir (str): the path to the release notes dir
            changelog_latest_rn_version (LooseVersion): the last version of release notes in the changelog.json file
            changelog (dict): the changelog from the production bucket.
            modified_rn_files (list): a list of the rn files that were modified according to the last commit in
             'filename.md' format.

        Returns:
            A dict of modified version and their release notes contents, for modified
              in the current index file


        """

        modified_versions_dict = {}

        for rn_filename in modified_rn_files:
            _version = rn_filename.replace('.md', '')
            version = _version.replace('_', '.')
            # Should only apply on modified files that are not the last rn file
            if LooseVersion(version) < changelog_latest_rn_version:
                # checking the case of modifing 1.0.0 version rn and it is not being the latest one - the latest one case is already handled
                # if version == self.PACK_INITIAL_VERSION:
                #     # if the initial version is in the changelog as a key, it is surely not aggregated,
                #     # so only set new release notes lines as value
                #     if changelog.get(version):
                #         with open(os.path.join(release_notes_dir, rn_filename), 'r') as rn_file:
                #             rn_lines = rn_file.read()
                #         modified_versions_dict[version] = self._clean_release_notes(rn_lines).strip()
                #     else:  # version 1.0.0 is aggregated with a higher version


                # The case where the version is a key in the changelog file,
                # and the value is not an aggregated release note
                if is_the_only_rn_in_block(release_notes_dir, version, changelog):
                    logging.info("The version is a key in the changelog file and by itself in the changelog block")
                    with open(os.path.join(release_notes_dir, rn_filename), 'r') as rn_file:
                        rn_lines = rn_file.read()
                    modified_versions_dict[version] = self._clean_release_notes(rn_lines).strip()
                # The case where the version is not a key in the changelog file or it is a key of aggregated content
                else:
                    logging.info("The version is not a key in the changelog file or it is a key of aggregated content")
                    same_block_versions_dict, higher_nearest_version = self.get_same_block_versions(
                        release_notes_dir, version, changelog)
                    modified_versions_dict[higher_nearest_version] = aggregate_release_notes_for_marketplace(
                        same_block_versions_dict)

        return modified_versions_dict

    def get_same_block_versions(self, release_notes_dir: str, version: str, changelog: dict):
        """
        Get a dict of the version as key and rn data as value of all of the versions that are in the same
        block in the changelog file as the given version (these are the versions that were aggregates together
        during a single upload priorly).

        Args:
            release_notes_dir (str): the path to the release notes dir
            version (str): the wanted version
            changelog (dict): the changelog from the production bucket.

        Returns:
            A dict of version, rn data for all corresponding versions, and the highest version among those keys as str

        """
        lower_versions, higher_versions = [], []
        same_block_versions_dict: dict = dict()
        for item in changelog.keys():  # divide the versions into lists of lower and higher than given version
            (lower_versions if LooseVersion(item) < version else higher_versions).append(LooseVersion(item))
        higher_nearest_version = min(higher_versions)
        lower_nearest_version = max(lower_versions)
        for rn_filename in os.listdir(release_notes_dir):
            _current_version = rn_filename.replace('.md', '')
            current_version = _current_version.replace('_', '.')
            # Catch all versions that are in the same block
            if lower_nearest_version < LooseVersion(current_version) <= higher_nearest_version:
                with open(os.path.join(release_notes_dir, rn_filename), 'r') as rn_file:
                    rn_lines = rn_file.read()
                same_block_versions_dict[current_version] = self._clean_release_notes(rn_lines).strip()
        return same_block_versions_dict, higher_nearest_version.vstring

    def get_release_notes_lines(self, release_notes_dir: str, changelog_latest_rn_version: LooseVersion) -> \
            Tuple[str, str]:
        """
        Prepares the release notes contents for the new release notes entry
        Args:
            release_notes_dir (str): the path to the release notes dir
            changelog_latest_rn_version (LooseVersion): the last version of release notes in the changelog.json file

        Returns: The release notes contents and the latest release notes version (in the release notes directory)

        """
        found_versions: list = list()
        pack_versions_dict: dict = dict()

        for filename in sorted(os.listdir(release_notes_dir)):
            _version = filename.replace('.md', '')
            version = _version.replace('_', '.')

            # Aggregate all rn files that are bigger than what we have in the changelog file
            if LooseVersion(version) > changelog_latest_rn_version:
                with open(os.path.join(release_notes_dir, filename), 'r') as rn_file:
                    rn_lines = rn_file.read()
                pack_versions_dict[version] = self._clean_release_notes(rn_lines).strip()

            found_versions.append(LooseVersion(version))

        latest_release_notes_version = max(found_versions)
        latest_release_notes = latest_release_notes_version.vstring
        logging.info(f"Latest ReleaseNotes version is: {latest_release_notes}")

        if len(pack_versions_dict) > 1:
            # In case that there is more than 1 new release notes file, wrap all release notes together for one
            # changelog entry
            aggregation_str = f"[{', '.join(lv.vstring for lv in found_versions if lv > changelog_latest_rn_version)}]" \
                              f" => {latest_release_notes}"
            logging.info(f"Aggregating ReleaseNotes versions: {aggregation_str}")
            release_notes_lines = aggregate_release_notes_for_marketplace(pack_versions_dict)
            self._aggregated = True
            self._aggregation_str = aggregation_str
        else:
            # In case where there is only one new release notes file, OR
            # In case where the pack is up to date, i.e. latest changelog is latest rn file
            latest_release_notes_suffix = f"{latest_release_notes.replace('.', '_')}.md"
            with open(os.path.join(release_notes_dir, latest_release_notes_suffix), 'r') as rn_file:
                release_notes_lines = self._clean_release_notes(rn_file.read())

        return release_notes_lines, latest_release_notes

    def assert_upload_bucket_version_matches_release_notes_version(self,
                                                                   changelog: dict,
                                                                   latest_release_notes: str) -> None:
        """
        Sometimes there is a the current bucket is not merged from master there could be another version in the upload
        bucket, that does not exist in the current branch.
        This case can cause unpredicted behavior and we want to fail the build.
        This method validates that this is not the case in the current build, and if it does - fails it with an
        assertion error.
        Args:
            changelog: The changelog from the production bucket.
            latest_release_notes: The latest release notes version string in the current branch
        """
        changelog_latest_release_notes = max(changelog, key=lambda k: LooseVersion(k))
        assert LooseVersion(latest_release_notes) >= LooseVersion(changelog_latest_release_notes), \
            f'{self._pack_name}: Version mismatch detected between upload bucket and current branch\n' \
            f'Upload bucket version: {changelog_latest_release_notes}\n' \
            f'current branch version: {latest_release_notes}\n' \
            'Please Merge from master and rebuild'

    def get_rn_files_names(self, modified_files_paths):
        """

        Args:
            modified_files_paths: a list containing all modified files in the current pack, generated
            by comparing the old and the new commit hash.
        Returns:
            The names of the modified release notes files out of the given list only,
            as in the names of the files that are under ReleaseNotes directory in the format of 'filename.md'.

        """
        modified_rn_files = []
        for file_path in modified_files_paths:
            modified_file_path_parts = os.path.normpath(file_path).split(os.sep)
            if self.RELEASE_NOTES in modified_file_path_parts:
                modified_rn_files.append(modified_file_path_parts[-1])
        return modified_rn_files

    def prepare_release_notes(self, index_folder_path, build_number, pack_was_modified=False,
                              modified_files_paths: list = []):
        """
        Handles the creation and update of the changelog.json files.

        Args:
            index_folder_path (str): Path to the unzipped index json.
            build_number (str): circleCI build number.
            pack_was_modified (bool): whether the pack modified or not.
            modified_files_paths (list): list of paths of the pack's modified file

        Returns:
            bool: whether the operation succeeded.
            bool: whether running build has not updated pack release notes.
        """
        task_status = False
        not_updated_build = False

        try:
            # load changelog from downloaded index
            logging.info(f"Loading changelog for {self._pack_name} pack")
            changelog_index_path = os.path.join(index_folder_path, self._pack_name, Pack.CHANGELOG_JSON)
            if os.path.exists(changelog_index_path):
                changelog, changelog_latest_rn_version = self.get_changelog_latest_rn(changelog_index_path)
                release_notes_dir = os.path.join(self._pack_path, Pack.RELEASE_NOTES)

                if os.path.exists(release_notes_dir):
                    # Handling latest release notes files
                    release_notes_lines, latest_release_notes = self.get_release_notes_lines(
                        release_notes_dir, changelog_latest_rn_version)
                    self.assert_upload_bucket_version_matches_release_notes_version(changelog, latest_release_notes)

                    # Handling modified old release notes files, if there are any
                    rn_files_names = self.get_rn_files_names(modified_files_paths)
                    logging.info(f"$$$$$$$$$$$modified files for {self._pack_name} pack are {modified_files_paths}") # check if 1.0.0 is recognized as modified
                    modified_release_notes_lines_dict = self.get_modified_release_notes_lines(
                        release_notes_dir, changelog_latest_rn_version, changelog, rn_files_names)

                    if self._current_version != latest_release_notes:
                        # TODO Need to implement support for pre-release versions
                        logging.error(f"Version mismatch detected between current version: {self._current_version} "
                                      f"and latest release notes version: {latest_release_notes}")
                        task_status = False
                        return task_status, not_updated_build
                    else:
                        if latest_release_notes in changelog:
                            logging.info(f"Found existing release notes for version: {latest_release_notes}")
                            version_changelog = self._create_changelog_entry(release_notes=release_notes_lines,
                                                                             version_display_name=latest_release_notes,
                                                                             build_number=build_number,
                                                                             pack_was_modified=pack_was_modified,
                                                                             new_version=False)

                        else:
                            logging.info(f"Created new release notes for version: {latest_release_notes}")
                            version_changelog = self._create_changelog_entry(release_notes=release_notes_lines,
                                                                             version_display_name=latest_release_notes,
                                                                             build_number=build_number,
                                                                             new_version=True)

                        if version_changelog:
                            changelog[latest_release_notes] = version_changelog

                        if modified_release_notes_lines_dict:
                            logging.info("Creating changelog entries for modified rn")
                            for version, modified_release_notes_lines in modified_release_notes_lines_dict.items():
                                changelog_entry = self._create_changelog_entry(
                                    release_notes=modified_release_notes_lines,
                                    version_display_name=version,
                                    build_number=build_number,
                                    pack_was_modified=True,
                                    new_version=False)
                                changelog[version] = changelog_entry

                else:  # will enter only on initial version and release notes folder still was not created
                    if len(changelog.keys()) > 1 or Pack.PACK_INITIAL_VERSION not in changelog:
                        logging.warning(
                            f"{self._pack_name} pack mismatch between {Pack.CHANGELOG_JSON} and {Pack.RELEASE_NOTES}")
                        task_status, not_updated_build = True, True
                        return task_status, not_updated_build

                    changelog[Pack.PACK_INITIAL_VERSION] = self._create_changelog_entry(
                        release_notes=self.description,
                        version_display_name=Pack.PACK_INITIAL_VERSION,
                        build_number=build_number,
                        initial_release=True,
                        new_version=False)

                    logging.info(f"Found existing release notes for version: {Pack.PACK_INITIAL_VERSION} "
                                 f"in the {self._pack_name} pack.")

            elif self._current_version == Pack.PACK_INITIAL_VERSION:
                version_changelog = self._create_changelog_entry(
                    release_notes=self.description,
                    version_display_name=Pack.PACK_INITIAL_VERSION,
                    build_number=build_number,
                    new_version=True,
                    initial_release=True
                )
                changelog = {
                    Pack.PACK_INITIAL_VERSION: version_changelog
                }
            elif self._hidden:
                logging.warning(f"Pack {self._pack_name} is deprecated. Skipping release notes handling.")
                task_status = True
                not_updated_build = True
                return task_status, not_updated_build
            else:
                logging.error(f"No release notes found for: {self._pack_name}")
                task_status = False
                return task_status, not_updated_build

            # write back changelog with changes to pack folder
            with open(os.path.join(self._pack_path, Pack.CHANGELOG_JSON), "w") as pack_changelog:
                json.dump(changelog, pack_changelog, indent=4)

            task_status = True
            logging.success(f"Finished creating {Pack.CHANGELOG_JSON} for {self._pack_name}")
        except Exception as e:
            logging.error(f"Failed creating {Pack.CHANGELOG_JSON} file for {self._pack_name}.\n "
                          f"Additional info: {e}")
        finally:
            return task_status, not_updated_build

    def create_local_changelog(self, build_index_folder_path):
        """ Copies the pack index changelog.json file to the pack path

        Args:
            build_index_folder_path: The path to the build index folder

        Returns:
            bool: whether the operation succeeded.

        """
        task_status = True

        build_changelog_index_path = os.path.join(build_index_folder_path, self._pack_name, Pack.CHANGELOG_JSON)
        pack_changelog_path = os.path.join(self._pack_path, Pack.CHANGELOG_JSON)

        if os.path.exists(build_changelog_index_path):
            try:
                shutil.copyfile(src=build_changelog_index_path, dst=pack_changelog_path)
                logging.success(f"Successfully copied pack index changelog.json file from {build_changelog_index_path}"
                                f" to {pack_changelog_path}.")
            except shutil.Error as e:
                task_status = False
                logging.error(f"Failed copying changelog.json file from {build_changelog_index_path} to "
                              f"{pack_changelog_path}. Additional info: {str(e)}")
                return task_status
        else:
            task_status = False
            logging.error(
                f"{self._pack_name} index changelog file is missing in build bucket path: {build_changelog_index_path}")

        return task_status and self.is_changelog_exists()

    def collect_content_items(self):
        """ Iterates over content items folders inside pack and collects content items data.

        Returns:
            dict: Parsed content items
            .
        """
        task_status = False
        content_items_result = {}

        try:
            # the format is defined in issue #19786, may change in the future
            content_item_name_mapping = {
                PackFolders.SCRIPTS.value: "automation",
                PackFolders.PLAYBOOKS.value: "playbook",
                PackFolders.INTEGRATIONS.value: "integration",
                PackFolders.INCIDENT_FIELDS.value: "incidentfield",
                PackFolders.INCIDENT_TYPES.value: "incidenttype",
                PackFolders.DASHBOARDS.value: "dashboard",
                PackFolders.INDICATOR_FIELDS.value: "indicatorfield",
                PackFolders.REPORTS.value: "report",
                PackFolders.INDICATOR_TYPES.value: "reputation",
                PackFolders.LAYOUTS.value: "layoutscontainer",
                PackFolders.CLASSIFIERS.value: "classifier",
                PackFolders.WIDGETS.value: "widget"
            }

            for root, pack_dirs, pack_files_names in os.walk(self._pack_path, topdown=False):
                current_directory = root.split(os.path.sep)[-1]

                folder_collected_items = []
                for pack_file_name in pack_files_names:
                    if not pack_file_name.endswith(('.json', '.yml')):
                        continue

                    pack_file_path = os.path.join(root, pack_file_name)

                    # reputation in old format aren't supported in 6.0.0 server version
                    if current_directory == PackFolders.INDICATOR_TYPES.value \
                            and not fnmatch.fnmatch(pack_file_name, 'reputation-*.json'):
                        os.remove(pack_file_path)
                        logging.info(f"Deleted pack {pack_file_name} reputation file for {self._pack_name} pack")
                        continue

                    with open(pack_file_path, 'r') as pack_file:
                        if current_directory in PackFolders.yml_supported_folders():
                            content_item = yaml.safe_load(pack_file)
                        elif current_directory in PackFolders.json_supported_folders():
                            content_item = json.load(pack_file)
                        else:
                            continue

                    # check if content item has to version
                    to_version = content_item.get('toversion') or content_item.get('toVersion')

                    if to_version and LooseVersion(to_version) < LooseVersion(Metadata.SERVER_DEFAULT_MIN_VERSION):
                        os.remove(pack_file_path)
                        logging.info(
                            f"{self._pack_name} pack content item {pack_file_name} has to version: {to_version}. "
                            f"{pack_file_name} file was deleted.")
                        continue

                    if current_directory not in PackFolders.pack_displayed_items():
                        continue  # skip content items that are not displayed in contentItems

                    logging.debug(
                        f"Iterating over {pack_file_path} file and collecting items of {self._pack_name} pack")
                    # updated min server version from current content item
                    self._server_min_version = get_updated_server_version(self._server_min_version, content_item,
                                                                          self._pack_name)

                    if current_directory == PackFolders.SCRIPTS.value:
                        folder_collected_items.append({
                            'name': content_item.get('name', ""),
                            'description': content_item.get('comment', ""),
                            'tags': content_item.get('tags', [])
                        })
                    elif current_directory == PackFolders.PLAYBOOKS.value:
                        self.is_feed_pack(content_item, 'Playbook')
                        folder_collected_items.append({
                            'name': content_item.get('name', ""),
                            'description': content_item.get('description', "")
                        })
                    elif current_directory == PackFolders.INTEGRATIONS.value:
                        integration_commands = content_item.get('script', {}).get('commands', [])
                        self.is_feed_pack(content_item, 'Integration')
                        folder_collected_items.append({
                            'name': content_item.get('display', ""),
                            'description': content_item.get('description', ""),
                            'category': content_item.get('category', ""),
                            'commands': [
                                {'name': c.get('name', ""), 'description': c.get('description', "")}
                                for c in integration_commands]
                        })
                    elif current_directory == PackFolders.INCIDENT_FIELDS.value:
                        folder_collected_items.append({
                            'name': content_item.get('name', ""),
                            'type': content_item.get('type', ""),
                            'description': content_item.get('description', "")
                        })
                    elif current_directory == PackFolders.INCIDENT_TYPES.value:
                        folder_collected_items.append({
                            'name': content_item.get('name', ""),
                            'playbook': content_item.get('playbookId', ""),
                            'closureScript': content_item.get('closureScript', ""),
                            'hours': int(content_item.get('hours', 0)),
                            'days': int(content_item.get('days', 0)),
                            'weeks': int(content_item.get('weeks', 0))
                        })
                    elif current_directory == PackFolders.DASHBOARDS.value:
                        folder_collected_items.append({
                            'name': content_item.get('name', "")
                        })
                    elif current_directory == PackFolders.INDICATOR_FIELDS.value:
                        folder_collected_items.append({
                            'name': content_item.get('name', ""),
                            'type': content_item.get('type', ""),
                            'description': content_item.get('description', "")
                        })
                    elif current_directory == PackFolders.REPORTS.value:
                        folder_collected_items.append({
                            'name': content_item.get('name', ""),
                            'description': content_item.get('description', "")
                        })
                    elif current_directory == PackFolders.INDICATOR_TYPES.value:
                        folder_collected_items.append({
                            'details': content_item.get('details', ""),
                            'reputationScriptName': content_item.get('reputationScriptName', ""),
                            'enhancementScriptNames': content_item.get('enhancementScriptNames', [])
                        })
                    elif current_directory == PackFolders.LAYOUTS.value:
                        layout_metadata = {
                            'name': content_item.get('name', '')
                        }
                        layout_description = content_item.get('description')
                        if layout_description is not None:
                            layout_metadata['description'] = layout_description
                        folder_collected_items.append(layout_metadata)
                    elif current_directory == PackFolders.CLASSIFIERS.value:
                        folder_collected_items.append({
                            'name': content_item.get('name') or content_item.get('id', ""),
                            'description': content_item.get('description', '')
                        })
                    elif current_directory == PackFolders.WIDGETS.value:
                        folder_collected_items.append({
                            'name': content_item.get('name', ""),
                            'dataType': content_item.get('dataType', ""),
                            'widgetType': content_item.get('widgetType', "")
                        })

                if current_directory in PackFolders.pack_displayed_items():
                    content_item_key = content_item_name_mapping[current_directory]
                    content_items_result[content_item_key] = folder_collected_items

            logging.success(f"Finished collecting content items for {self._pack_name} pack")
            task_status = True
        except Exception:
            logging.exception(f"Failed collecting content items in {self._pack_name} pack")
        finally:
            return task_status, content_items_result

    def load_user_metadata(self):
        """ Loads user defined metadata and stores part of it's data in defined properties fields.

        Returns:
            dict: user metadata of pack defined in content repo pack (pack_metadata.json)

        """
        task_status = False
        user_metadata = {}

        try:
            user_metadata_path = os.path.join(self._pack_path, Pack.USER_METADATA)  # user metadata path before parsing
            if not os.path.exists(user_metadata_path):
                logging.error(f"{self._pack_name} pack is missing {Pack.USER_METADATA} file.")
                return task_status, user_metadata

            with open(user_metadata_path, "r") as user_metadata_file:
                user_metadata = json.load(user_metadata_file)  # loading user metadata
                # part of old packs are initialized with empty list
                user_metadata = {} if isinstance(user_metadata, list) else user_metadata
            # store important user metadata fields
            self.support_type = user_metadata.get('support', Metadata.XSOAR_SUPPORT)
            self.current_version = user_metadata.get('currentVersion', '')
            self.hidden = user_metadata.get('hidden', False)
            self.description = user_metadata.get('description', False)
            self.display_name = user_metadata.get('name', '')

            logging.info(f"Finished loading {self._pack_name} pack user metadata")
            task_status = True
        except Exception:
            logging.exception(f"Failed in loading {self._pack_name} user metadata.")
        finally:
            return task_status, user_metadata

    def format_metadata(self, user_metadata, pack_content_items, integration_images, author_image, index_folder_path,
                        packs_dependencies_mapping, build_number, commit_hash, packs_statistic_df, pack_was_modified,
                        landing_page_sections, trending_packs=None):
        """ Re-formats metadata according to marketplace metadata format defined in issue #19786 and writes back
        the result.

        Args:
            user_metadata (dict): user defined pack_metadata, prior the parsing process.
            pack_content_items (dict): content items that are located inside specific pack.
            integration_images (list): list of uploaded integration images with integration display name and image gcs
            public url.
            author_image (str): uploaded public gcs path to author image.
            index_folder_path (str): downloaded index folder directory path.
            packs_dependencies_mapping (dict): all packs dependencies lookup mapping.
            build_number (str): circleCI build number.
            commit_hash (str): current commit hash.
            packs_statistic_df (pandas.core.frame.DataFrame): packs downloads statistics table.
            landing_page_sections (dict): landingPage sections and the packs in each one of them.
            trending_packs: A list with 20 pack names that has highest download rate in the last 14 days

        Returns:
            bool: True is returned in case metadata file was parsed successfully, otherwise False.

        """
        task_status = False

        try:
            metadata_path = os.path.join(self._pack_path, Pack.METADATA)  # deployed metadata path after parsing

            self.set_pack_dependencies(user_metadata, packs_dependencies_mapping)

            if 'displayedImages' not in user_metadata:
                user_metadata['displayedImages'] = packs_dependencies_mapping.get(
                    self._pack_name, {}).get('displayedImages', [])
                logging.info(f"Adding auto generated display images for {self._pack_name} pack")

            dependencies_data = self._load_pack_dependencies(index_folder_path,
                                                             user_metadata.get('dependencies', {}),
                                                             user_metadata.get('displayedImages', []))

            if packs_statistic_df is not None:
                self.downloads_count = self._get_downloads_count(packs_statistic_df)

            self._create_date = self._get_pack_creation_date(index_folder_path)
            self._update_date = self._get_pack_update_date(index_folder_path, pack_was_modified)
            formatted_metadata = self._parse_pack_metadata(user_metadata=user_metadata,
                                                           pack_content_items=pack_content_items,
                                                           pack_id=self._pack_name,
                                                           integration_images=integration_images,
                                                           author_image=author_image,
                                                           dependencies_data=dependencies_data,
                                                           server_min_version=self.server_min_version,
                                                           build_number=build_number, commit_hash=commit_hash,
                                                           downloads_count=self.downloads_count,
                                                           is_feed_pack=self._is_feed,
                                                           landing_page_sections=landing_page_sections,
                                                           trending_packs=trending_packs)

            with open(metadata_path, "w") as metadata_file:
                json.dump(formatted_metadata, metadata_file, indent=4)  # writing back parsed metadata

            logging.success(f"Finished formatting {self._pack_name} packs's {Pack.METADATA} {metadata_path} file.")
            task_status = True
        except Exception:
            logging.exception(f"Failed in formatting {self._pack_name} pack metadata.")
        finally:
            return task_status

    def pack_created_in_time_delta(self, time_delta: timedelta, index_folder_path: str) -> bool:
        """
        Checks if pack created before delta specified in the 'time_delta' argument and return boolean according
        to the result
        Args:
            time_delta: time_delta to check if pack was created before
            index_folder_path: downloaded index folder directory path.

        Returns:
            True if pack was created before the time_delta from now, and False otherwise.
        """
        pack_creation_time_str = self._get_pack_creation_date(index_folder_path)
        return datetime.utcnow() - datetime.strptime(pack_creation_time_str, Metadata.DATE_FORMAT) < time_delta

    def _get_pack_creation_date(self, index_folder_path):
        """ Gets the pack created date.
        Args:
            index_folder_path (str): downloaded index folder directory path.
        Returns:
            datetime: Pack created date.
        """
        created_time = datetime.utcnow().strftime(Metadata.DATE_FORMAT)
        metadata = load_json(os.path.join(index_folder_path, self._pack_name, Pack.METADATA))

        if metadata:
            if metadata.get('created'):
                created_time = metadata.get('created')
            else:
                raise Exception(f'The metadata file of the {self._pack_name} pack does not contain "created" time')

        return created_time

    def _get_pack_update_date(self, index_folder_path, pack_was_modified):
        """ Gets the pack update date.
        Args:
            index_folder_path (str): downloaded index folder directory path.
            pack_was_modified (bool): whether the pack was modified or not.
        Returns:
            datetime: Pack update date.
        """
        latest_changelog_released_date = datetime.utcnow().strftime(Metadata.DATE_FORMAT)
        changelog = load_json(os.path.join(index_folder_path, self._pack_name, Pack.CHANGELOG_JSON))

        if changelog and not pack_was_modified:
            packs_latest_release_notes = max(LooseVersion(ver) for ver in changelog)
            latest_changelog_version = changelog.get(packs_latest_release_notes.vstring, {})
            latest_changelog_released_date = latest_changelog_version.get('released')

        return latest_changelog_released_date

    def set_pack_dependencies(self, user_metadata, packs_dependencies_mapping):
        pack_dependencies = packs_dependencies_mapping.get(self._pack_name, {}).get('dependencies', {})
        if 'dependencies' not in user_metadata:
            user_metadata['dependencies'] = {}

        # If it is a core pack, check that no new mandatory packs (that are not core packs) were added
        # They can be overridden in the user metadata to be not mandatory so we need to check there as well
        if self._pack_name in GCPConfig.CORE_PACKS_LIST:
            mandatory_dependencies = [k for k, v in pack_dependencies.items()
                                      if v.get('mandatory', False) is True
                                      and k not in GCPConfig.CORE_PACKS_LIST
                                      and k not in user_metadata['dependencies'].keys()]
            if mandatory_dependencies:
                raise Exception(f'New mandatory dependencies {mandatory_dependencies} were '
                                f'found in the core pack {self._pack_name}')

        pack_dependencies.update(user_metadata['dependencies'])
        user_metadata['dependencies'] = pack_dependencies

    def prepare_for_index_upload(self):
        """ Removes and leaves only necessary files in pack folder.

        Returns:
            bool: whether the operation succeeded.

        """
        task_status = False
        files_to_leave = [Pack.METADATA, Pack.CHANGELOG_JSON, Pack.README]

        try:
            for file_or_folder in os.listdir(self._pack_path):
                files_or_folder_path = os.path.join(self._pack_path, file_or_folder)

                if file_or_folder in files_to_leave:
                    continue

                if os.path.isdir(files_or_folder_path):
                    shutil.rmtree(files_or_folder_path)
                else:
                    os.remove(files_or_folder_path)

            task_status = True
        except Exception:
            logging.exception(f"Failed in preparing index for upload in {self._pack_name} pack.")
        finally:
            return task_status

    @staticmethod
    def _get_spitted_yml_image_data(root, target_folder_files):
        """ Retrieves pack integration image and integration display name and returns binding image data.

        Args:
            root (str): full path to the target folder to search integration image.
            target_folder_files (list): list of files inside the targeted folder.

        Returns:
            dict: path to integration image and display name of the integration.

        """
        image_data = {}

        for pack_file in target_folder_files:
            if pack_file.startswith('.'):
                continue
            elif pack_file.endswith('_image.png'):
                image_data['repo_image_path'] = os.path.join(root, pack_file)
            elif pack_file.endswith('.yml'):
                with open(os.path.join(root, pack_file), 'r') as integration_file:
                    integration_yml = yaml.safe_load(integration_file)
                    image_data['display_name'] = integration_yml.get('display', '')

        return image_data

    def _get_image_data_from_yml(self, pack_file_path):
        """ Creates temporary image file and retrieves integration display name.

        Args:
            pack_file_path (str): full path to the target yml_path integration yml to search integration image.

        Returns:
            dict: path to temporary integration image, display name of the integrations and the basename of
            the integration in content_pack.zip.

        """
        image_data = {}

        if pack_file_path.endswith('.yml'):
            with open(pack_file_path, 'r') as integration_file:
                integration_yml = yaml.safe_load(integration_file)

            image_data['display_name'] = integration_yml.get('display', '')
            # create temporary file of base64 decoded data
            integration_name = integration_yml.get('name', '')
            base64_image = integration_yml['image'].split(',')[1] if integration_yml.get('image') else None

            if not base64_image:
                logging.warning(f"{integration_name} integration image was not found in {self._pack_name} pack")
                return {}

            temp_image_name = f'{integration_name.replace(" ", "")}_image.png'
            temp_image_path = os.path.join(self._pack_path, temp_image_name)

            with open(temp_image_path, 'wb') as image_file:
                image_file.write(base64.b64decode(base64_image))

            self._remove_files_list.append(temp_image_name)  # add temporary file to tracking list
            image_data['image_path'] = temp_image_path
            image_data['integration_path_basename'] = os.path.basename(pack_file_path)

            logging.info(f"Created temporary integration {image_data['display_name']} image for {self._pack_name} pack")

        return image_data

    def _search_for_images(self, target_folder):
        """ Searches for png files in targeted folder.
        Args:
            target_folder (str): full path to directory to search.
        Returns:
            list: list of dictionaries that include image path and display name of integration, example:
            [{'image_path': image_path, 'display_name': integration_display_name},...]
        """
        target_folder_path = os.path.join(self._pack_path, target_folder)
        images_list = []

        if os.path.exists(target_folder_path):
            for pack_item in os.scandir(target_folder_path):
                image_data = self._get_image_data_from_yml(pack_item.path)

                if image_data and image_data not in images_list:
                    images_list.append(image_data)

        return images_list

    def check_if_exists_in_index(self, index_folder_path):
        """ Checks if pack is sub-folder of downloaded index.

        Args:
            index_folder_path (str): index folder full path.

        Returns:
            bool: whether the operation succeeded.
            bool: whether pack exists in index folder.

        """
        task_status, exists_in_index = False, False

        try:
            if not os.path.exists(index_folder_path):
                logging.error(f"{GCPConfig.INDEX_NAME} does not exists.")
                return task_status, exists_in_index

            exists_in_index = os.path.exists(os.path.join(index_folder_path, self._pack_name))
            task_status = True
        except Exception:
            logging.exception(f"Failed searching {self._pack_name} pack in {GCPConfig.INDEX_NAME}")
        finally:
            return task_status, exists_in_index

    @staticmethod
    def remove_contrib_suffix_from_name(display_name: str) -> str:
        """ Removes the contribution details suffix from the integration's display name
        Args:
            display_name (str): The integration display name.

        Returns:
            str: The display name without the contrib details suffix

        """
        contribution_suffixes = ('(Partner Contribution)', '(Developer Contribution)', '(Community Contribution)')
        for suffix in contribution_suffixes:
            index = display_name.find(suffix)
            if index != -1:
                display_name = display_name[:index].rstrip(' ')
                break
        return display_name

    @staticmethod
    def need_to_upload_integration_image(image_data: dict, integration_dirs: list, unified_integrations: list):
        """ Checks whether needs to upload the integration image or not.
        We upload in one of the two cases:
        1. The integration_path_basename is one of the integration dirs detected
        2. The integration_path_basename is one of the added/modified unified integrations

        Args:
            image_data (dict): path to temporary integration image, display name of the integrations and the basename of
            the integration in content_pack.zip.
            integration_dirs (list): The list of integrations to search in for images
            unified_integrations (list): The list of unified integrations to upload their image

        Returns:
            bool: True if we need to upload the image or not
        """
        integration_path_basename = image_data['integration_path_basename']
        return any([
            re.findall(BucketUploadFlow.INTEGRATION_DIR_REGEX, integration_path_basename)[0] in integration_dirs,
            integration_path_basename in unified_integrations
        ])

    def upload_integration_images(self, storage_bucket, diff_files_list=None, detect_changes=False):
        """ Uploads pack integrations images to gcs.

        The returned result of integration section are defined in issue #19786.

        Args:
            storage_bucket (google.cloud.storage.bucket.Bucket): google storage bucket where image will be uploaded.
            diff_files_list (list): The list of all modified/added files found in the diff
            detect_changes (bool): Whether to detect changes or upload all images in any case.

        Returns:
            bool: whether the operation succeeded.
            list: list of dictionaries with uploaded pack integration images.

        """
        task_status = True
        integration_images = []
        integration_dirs = []
        unified_integrations = []

        try:
            if detect_changes:
                # detect added/modified integration images
                for file in diff_files_list:
                    if self.is_integration_image(file.a_path):
                        # integration dir name will show up in the unified integration file path in content_packs.zip
                        integration_dirs.append(os.path.basename(os.path.dirname(file.a_path)))
                    elif self.is_unified_integration(file.a_path):
                        # if the file found in the diff is a unified integration we upload its image
                        unified_integrations.append(os.path.basename(file.a_path))

            pack_local_images = self._search_for_images(target_folder=PackFolders.INTEGRATIONS.value)

            if not pack_local_images:
                return integration_images  # return empty list if no images were found

            pack_storage_root_path = os.path.join(GCPConfig.STORAGE_BASE_PATH, self._pack_name)

            for image_data in pack_local_images:
                image_path = image_data.get('image_path')
                if not image_path:
                    raise Exception(f"{self._pack_name} pack integration image was not found")

                image_name = os.path.basename(image_path)
                image_storage_path = os.path.join(pack_storage_root_path, image_name)
                pack_image_blob = storage_bucket.blob(image_storage_path)

                if not detect_changes or \
                        self.need_to_upload_integration_image(image_data, integration_dirs, unified_integrations):
                    # upload the image if needed
                    logging.info(f"Uploading image: {image_name} of integration: {image_data.get('display_name')} "
                                 f"from pack: {self._pack_name}")
                    with open(image_path, "rb") as image_file:
                        pack_image_blob.upload_from_file(image_file)
                    self._uploaded_integration_images.append(image_name)

                if GCPConfig.USE_GCS_RELATIVE_PATH:
                    image_gcs_path = urllib.parse.quote(
                        os.path.join(GCPConfig.IMAGES_BASE_PATH, self._pack_name, image_name))
                else:
                    image_gcs_path = pack_image_blob.public_url

                integration_name = image_data.get('display_name', '')

                if self.support_type != Metadata.XSOAR_SUPPORT:
                    integration_name = self.remove_contrib_suffix_from_name(integration_name)

                integration_images.append({
                    'name': integration_name,
                    'imagePath': image_gcs_path
                })

            if self._uploaded_integration_images:
                logging.info(f"Uploaded {len(self._uploaded_integration_images)} images for {self._pack_name} pack.")
        except Exception as e:
            task_status = False
            logging.exception(f"Failed to upload {self._pack_name} pack integration images. Additional Info: {str(e)}")
        finally:
            return task_status, integration_images

    def copy_integration_images(self, production_bucket, build_bucket, images_data):
        """ Copies all pack's integration images from the build bucket to the production bucket

        Args:
            production_bucket (google.cloud.storage.bucket.Bucket): The production bucket
            build_bucket (google.cloud.storage.bucket.Bucket): The build bucket
            images_data (dict): The images data structure from Prepare Content step

        Returns:
            bool: Whether the operation succeeded.

        """
        task_status = True
        num_copied_images = 0
        err_msg = f"Failed copying {self._pack_name} pack integrations images."
        pc_uploaded_integration_images = images_data.get(self._pack_name, {}).get(BucketUploadFlow.INTEGRATIONS, [])

        for image_name in pc_uploaded_integration_images:
            build_bucket_image_path = os.path.join(GCPConfig.BUILD_BASE_PATH, self._pack_name, image_name)
            build_bucket_image_blob = build_bucket.blob(build_bucket_image_path)

            if not build_bucket_image_blob.exists():
                logging.error(f"Found changed/added integration image {image_name} in content repo but "
                              f"{build_bucket_image_path} does not exist in build bucket")
                task_status = False
            else:
                logging.info(f"Copying {self._pack_name} pack integration image: {image_name}")
                try:
                    copied_blob = build_bucket.copy_blob(
                        blob=build_bucket_image_blob, destination_bucket=production_bucket,
                        new_name=os.path.join(GCPConfig.STORAGE_BASE_PATH, self._pack_name, image_name)
                    )
                    if not copied_blob.exists():
                        logging.error(f"Copy {self._pack_name} integration image: {build_bucket_image_blob.name} "
                                      f"blob to {copied_blob.name} blob failed.")
                        task_status = False
                    else:
                        num_copied_images += 1

                except Exception as e:
                    logging.exception(f"{err_msg}. Additional Info: {str(e)}")
                    return False

        if not task_status:
            logging.error(err_msg)
        else:
            if num_copied_images == 0:
                logging.info(f"No added/modified integration images were detected in {self._pack_name} pack.")
            else:
                logging.success(f"Copied {num_copied_images} images for {self._pack_name} pack.")

        return task_status

    def upload_author_image(self, storage_bucket, diff_files_list=None, detect_changes=False):
        """ Uploads pack author image to gcs.

        Searches for `Author_image.png` and uploads author image to gcs. In case no such image was found,
        default Base pack image path is used and it's gcp path is returned.

        Args:
            storage_bucket (google.cloud.storage.bucket.Bucket): gcs bucket where author image will be uploaded.
            diff_files_list (list): The list of all modified/added files found in the diff
            detect_changes (bool): Whether to detect changes or upload the author image in any case.

        Returns:
            bool: whether the operation succeeded.
            str: public gcp path of author image.

        """
        task_status = True
        author_image_storage_path = ""

        try:
            author_image_path = os.path.join(self._pack_path, Pack.AUTHOR_IMAGE_NAME)  # disable-secrets-detection

            if os.path.exists(author_image_path):
                image_to_upload_storage_path = os.path.join(GCPConfig.STORAGE_BASE_PATH, self._pack_name,
                                                            Pack.AUTHOR_IMAGE_NAME)  # disable-secrets-detection
                pack_author_image_blob = storage_bucket.blob(image_to_upload_storage_path)

                if not detect_changes or any(self.is_author_image(file.a_path) for file in diff_files_list):
                    # upload the image if needed
                    with open(author_image_path, "rb") as author_image_file:
                        pack_author_image_blob.upload_from_file(author_image_file)
                    self._uploaded_author_image = True
                    logging.success(f"Uploaded successfully {self._pack_name} pack author image")

                if GCPConfig.USE_GCS_RELATIVE_PATH:
                    author_image_storage_path = urllib.parse.quote(
                        os.path.join(GCPConfig.IMAGES_BASE_PATH, self._pack_name, Pack.AUTHOR_IMAGE_NAME))
                else:
                    author_image_storage_path = pack_author_image_blob.public_url

            elif self.support_type == Metadata.XSOAR_SUPPORT:  # use default Base pack image for xsoar supported packs
                author_image_storage_path = os.path.join(GCPConfig.IMAGES_BASE_PATH, GCPConfig.BASE_PACK,
                                                         Pack.AUTHOR_IMAGE_NAME)  # disable-secrets-detection

                if not GCPConfig.USE_GCS_RELATIVE_PATH:
                    # disable-secrets-detection-start
                    author_image_storage_path = os.path.join(GCPConfig.GCS_PUBLIC_URL, storage_bucket.name,
                                                             author_image_storage_path)
                    # disable-secrets-detection-end
                logging.info((f"Skipping uploading of {self._pack_name} pack author image "
                              f"and use default {GCPConfig.BASE_PACK} pack image"))
            else:
                logging.info(f"Skipping uploading of {self._pack_name} pack author image. "
                             f"The pack is defined as {self.support_type} support type")

        except Exception:
            logging.exception(f"Failed uploading {self._pack_name} pack author image.")
            task_status = False
            author_image_storage_path = ""
        finally:
            return task_status, author_image_storage_path

    def copy_author_image(self, production_bucket, build_bucket, images_data):
        """ Copies pack's author image from the build bucket to the production bucket

        Searches for `Author_image.png`, In case no such image was found, default Base pack image path is used and
        it's gcp path is returned.

        Args:
            production_bucket (google.cloud.storage.bucket.Bucket): The production bucket
            build_bucket (google.cloud.storage.bucket.Bucket): The build bucket
            images_data (dict): The images data structure from Prepare Content step

        Returns:
            bool: Whether the operation succeeded.

        """
        if images_data.get(self._pack_name, {}).get(BucketUploadFlow.AUTHOR, False):

            build_author_image_path = os.path.join(GCPConfig.BUILD_BASE_PATH, self._pack_name, Pack.AUTHOR_IMAGE_NAME)
            build_author_image_blob = build_bucket.blob(build_author_image_path)

            if build_author_image_blob.exists():
                try:
                    copied_blob = build_bucket.copy_blob(
                        blob=build_author_image_blob, destination_bucket=production_bucket,
                        new_name=os.path.join(GCPConfig.STORAGE_BASE_PATH, self._pack_name, Pack.AUTHOR_IMAGE_NAME)
                    )
                    if not copied_blob.exists():
                        logging.error(f"Failed copying {self._pack_name} pack author image.")
                        return False
                    else:
                        logging.success(f"Copied successfully {self._pack_name} pack author image.")
                        return True

                except Exception as e:
                    logging.exception(f"Failed copying {Pack.AUTHOR_IMAGE_NAME} for {self._pack_name} pack. "
                                      f"Additional Info: {str(e)}")
                    return False

            else:
                logging.error(f"Found changed/added author image in content repo for {self._pack_name} pack but "
                              f"image does not exist in build bucket in path {build_author_image_path}.")
                return False

        else:
            logging.info(f"No added/modified author image was detected in {self._pack_name} pack.")
            return True

    def cleanup(self):
        """ Finalization action, removes extracted pack folder.

        """
        if os.path.exists(self._pack_path):
            shutil.rmtree(self._pack_path)
            logging.info(f"Cleanup {self._pack_name} pack from: {self._pack_path}")

    def is_changelog_exists(self):
        """ Indicates whether the local changelog of a given pack exists or not

        Returns:
            bool: The answer

        """
        return os.path.isfile(os.path.join(self._pack_path, Pack.CHANGELOG_JSON))

    def is_failed_to_upload(self, failed_packs_dict):
        """
        Checks if the pack was failed to upload in Prepare Content step in Create Instances job
        Args:
            failed_packs_dict (dict): The failed packs file

        Returns:
            bool: Whether the operation succeeded.
            str: The pack's failing status

        """
        if self._pack_name in failed_packs_dict:
            return True, failed_packs_dict[self._pack_name].get('status')
        else:
            return False, str()

    def is_integration_image(self, file_path: str):
        """ Indicates whether a file_path is an integration image or not
        Args:
            file_path (str): The file path
        Returns:
            bool: True if the file is an integration image or False otherwise
        """
        return all([
            file_path.startswith(os.path.join(PACKS_FOLDER, self._pack_name)),
            file_path.endswith('.png'),
            'image' in os.path.basename(file_path.lower()),
            os.path.basename(file_path) != Pack.AUTHOR_IMAGE_NAME
        ])

    def is_author_image(self, file_path: str):
        """ Indicates whether a file_path is an author image or not
        Args:
            file_path (str): The file path
        Returns:
            bool: True if the file is an author image or False otherwise
        """
        return file_path == os.path.join(PACKS_FOLDER, self._pack_name, Pack.AUTHOR_IMAGE_NAME)

    def is_unified_integration(self, file_path: str):
        """ Indicates whether a file_path is a unified integration yml file or not
        Args:
            file_path (str): The file path
        Returns:
            bool: True if the file is a unified integration or False otherwise
        """
        return all([
            file_path.startswith(os.path.join(PACKS_FOLDER, self._pack_name, PackFolders.INTEGRATIONS.value)),
            os.path.basename(os.path.dirname(file_path)) == PackFolders.INTEGRATIONS.value,
            os.path.basename(file_path).startswith('integration'),
            os.path.basename(file_path).endswith('.yml')
        ])


class PackIgnored(object):
    """ A class that represents all pack files/directories to be ignored if a change is detected in any of them

    ROOT_FILES: The files in the pack root directory
    NESTED_FILES: The files to be ignored inside the pack entities directories. Empty list = all files.
    NESTED_DIRS: The 2nd level directories under the pack entities directories to ignore all of their files.

    """
    ROOT_FILES = [Pack.SECRETS_IGNORE, Pack.PACK_IGNORE]
    NESTED_FILES = {
        PackFolders.INTEGRATIONS.value: ["README.md", "Pipfile", "Pipfile.lock", "_test.py", "commands.txt"],
        PackFolders.SCRIPTS.value: ["README.md", "Pipfile", "Pipfile.lock", "_test.py"],
        PackFolders.TEST_PLAYBOOKS.value: [],
        PackFolders.PLAYBOOKS.value: ["_README.md"],
    }
    NESTED_DIRS = [PackFolders.INTEGRATIONS.value, PackFolders.SCRIPTS.value]


# HELPER FUNCTIONS


def get_upload_data(packs_results_file_path: str, stage: str) -> Tuple[dict, dict, dict, dict]:
    """ Loads the packs_results.json file to get the successful and failed packs together with uploaded images dicts

    Args:
        packs_results_file_path (str): The path to the file
        stage (str): can be BucketUploadFlow.PREPARE_CONTENT_FOR_TESTING or
        BucketUploadFlow.UPLOAD_PACKS_TO_MARKETPLACE_STORAGE

    Returns:
        dict: The successful packs dict
        dict: The failed packs dict
        dict : The successful private packs dict
        dict: The images data dict

    """
    if os.path.exists(packs_results_file_path):
        packs_results_file = load_json(packs_results_file_path)
        stage = packs_results_file.get(stage, {})
        successful_packs_dict = stage.get(BucketUploadFlow.SUCCESSFUL_PACKS, {})
        failed_packs_dict = stage.get(BucketUploadFlow.FAILED_PACKS, {})
        successful_private_packs_dict = stage.get(BucketUploadFlow.SUCCESSFUL_PRIVATE_PACKS, {})
        images_data_dict = stage.get(BucketUploadFlow.IMAGES, {})
        return successful_packs_dict, failed_packs_dict, successful_private_packs_dict, images_data_dict
    return {}, {}, {}, {}


def store_successful_and_failed_packs_in_ci_artifacts(packs_results_file_path: str, stage: str, successful_packs: list,
                                                      failed_packs: list, updated_private_packs: list,
                                                      images_data: dict = None):
    """ Write the successful and failed packs to the correct section in the packs_results.json file

    Args:
        packs_results_file_path (str): The path to the pack_results.json file
        stage (str): can be BucketUploadFlow.PREPARE_CONTENT_FOR_TESTING or
        BucketUploadFlow.UPLOAD_PACKS_TO_MARKETPLACE_STORAGE
        successful_packs (list): The list of all successful packs
        failed_packs (list): The list of all failed packs
        updated_private_packs (list) : The list of all private packs that were updated
        images_data (dict): A dict containing all images that were uploaded for each pack

    """
    packs_results = load_json(packs_results_file_path)
    packs_results[stage] = dict()

    if failed_packs:
        failed_packs_dict = {
            BucketUploadFlow.FAILED_PACKS: {
                pack.name: {
                    BucketUploadFlow.STATUS: pack.status,
                    BucketUploadFlow.AGGREGATED: pack.aggregation_str if pack.aggregated and pack.aggregation_str
                    else "False"
                } for pack in failed_packs
            }
        }
        packs_results[stage].update(failed_packs_dict)
        logging.debug(f"Failed packs {failed_packs_dict}")

    if successful_packs:
        successful_packs_dict = {
            BucketUploadFlow.SUCCESSFUL_PACKS: {
                pack.name: {
                    BucketUploadFlow.STATUS: pack.status,
                    BucketUploadFlow.AGGREGATED: pack.aggregation_str if pack.aggregated and pack.aggregation_str
                    else "False",
                    BucketUploadFlow.LATEST_VERSION: pack.latest_version
                } for pack in successful_packs
            }
        }
        packs_results[stage].update(successful_packs_dict)
        logging.debug(f"Successful packs {successful_packs_dict}")

    if updated_private_packs:
        successful_private_packs_dict = {
            BucketUploadFlow.SUCCESSFUL_PRIVATE_PACKS: {pack_name: {} for pack_name in updated_private_packs}
        }
        packs_results[stage].update(successful_private_packs_dict)
        logging.debug(f"Successful private packs {successful_private_packs_dict}")

    if images_data:
        packs_results[stage].update({BucketUploadFlow.IMAGES: images_data})
        logging.debug(f"Images data {images_data}")

    if packs_results:
        json_write(packs_results_file_path, packs_results)


def load_json(file_path: str) -> dict:
    """ Reads and loads json file.

    Args:
        file_path (str): full path to json file.

    Returns:
        dict: loaded json file.

    """
    try:
        if file_path and os.path.exists(file_path):
            with open(file_path, 'r') as json_file:
                result = json.load(json_file)
        else:
            result = {}
        return result
    except json.decoder.JSONDecodeError:
        return {}


def json_write(file_path: str, data: Union[list, dict]):
    """ Writes given data to a json file

    Args:
        file_path: The file path
        data: The data to write

    """
    with open(file_path, "w") as f:
        f.write(json.dumps(data, indent=4))


def init_storage_client(service_account=None):
    """Initialize google cloud storage client.

    In case of local dev usage the client will be initialized with user default credentials.
    Otherwise, client will be initialized from service account json that is stored in CirlceCI.

    Args:
        service_account (str): full path to service account json.

    Return:
        storage.Client: initialized google cloud storage client.
    """
    if service_account:
        storage_client = storage.Client.from_service_account_json(service_account)
        logging.info("Created gcp service account")

        return storage_client
    else:
        # in case of local dev use, ignored the warning of non use of service account.
        warnings.filterwarnings("ignore", message=google.auth._default._CLOUD_SDK_CREDENTIALS_WARNING)
        credentials, project = google.auth.default()
        storage_client = storage.Client(credentials=credentials, project=project)
        logging.info("Created gcp private account")

        return storage_client


def init_bigquery_client(service_account=None):
    """Initialize google cloud big query client.

    In case of local dev usage the client will be initialized with user default credentials.
    Otherwise, client will be initialized from service account json that is stored in CirlceCI.

    Args:
        service_account (str): full path to service account json.

    Return:
         google.cloud.bigquery.client.Client: initialized google cloud big query client.
    """
    if service_account:
        bq_client = bigquery.Client.from_service_account_json(service_account)
        logging.info("Created big query service account")
    else:
        # in case of local dev use, ignored the warning of non use of service account.
        warnings.filterwarnings("ignore", message=google.auth._default._CLOUD_SDK_CREDENTIALS_WARNING)
        credentials, project = google.auth.default()
        bq_client = bigquery.Client(credentials=credentials, project=project)
        logging.info("Created big query private account")

    return bq_client


def get_packs_statistics_dataframe(bq_client):
    """ Runs big query, selects all columns from top_packs table and returns table as pandas data frame.
    Additionally table index is set to pack_name (pack unique id).

    Args:
        bq_client (google.cloud.bigquery.client.Client): google cloud big query client.

    Returns:
        pandas.core.frame.DataFrame: downloads statistics table dataframe.
    """
    query = f"SELECT * FROM `{GCPConfig.DOWNLOADS_TABLE}` LIMIT {GCPConfig.BIG_QUERY_MAX_RESULTS}"
    # ignore missing package warning
    warnings.filterwarnings("ignore", message="Cannot create BigQuery Storage client, the dependency ")
    packs_statistic_table = bq_client.query(query).result().to_dataframe()
    packs_statistic_table.set_index('pack_name', inplace=True)

    return packs_statistic_table


def filter_packs_from_before_3_months(pack_list_to_filter: list, index_folder_path: str) -> List[str]:
    """
    Filtering packs from 'pack_list_to_filter' that were created more than 3 months ago by checking in the index file
    Args:
        pack_list_to_filter: The list of packs sorted by download rate to filter by creation date.
        index_folder_path: The path in which the index.zip file was unzipped into.

    Returns:
        A list with pack names that were created within the last 3 months.
    """
    index_packs = {os.path.basename(pack_path): Pack(os.path.basename(pack_path), pack_path) for pack_path in
                   glob.glob(f'{index_folder_path}/*') if os.path.isdir(pack_path)}
    three_months_delta = timedelta(days=90)
    filtered_packs_list = []
    for pack_name in pack_list_to_filter:
        if index_packs.get(pack_name) and index_packs[pack_name].pack_created_in_time_delta(three_months_delta,
                                                                                            index_folder_path):
            filtered_packs_list.append(pack_name)
    logging.debug(f'packs with less than 3 months creation time: {pformat(filtered_packs_list)}')
    return filtered_packs_list


def get_trending_packs(bq_client, index_folder_path: str) -> list:
    """
    Updates the landing page sections data with Trending packs.
    Trending packs: top 20 downloaded packs in the last 14 days.
    Args:
        bq_client (google.cloud.bigquery.client.Client): The bigquery client with proper permissions to execute the query.
        index_folder_path (str): the full path of extracted index folder.
    Returns:
        A list with 20 pack names that has the highest download rate.
    """
    query = f"SELECT pack_name FROM `{GCPConfig.TOP_PACKS_14_DAYS_TABLE}` ORDER BY num_count DESC"
    packs_sorted_by_download_count_dataframe = bq_client.query(query).result().to_dataframe()
    packs_sorted_by_download_count = [pack_array[0] for pack_array in
                                      packs_sorted_by_download_count_dataframe.to_numpy()]
    filtered_pack_list = filter_packs_from_before_3_months(packs_sorted_by_download_count, index_folder_path)
    top_downloaded_packs = filtered_pack_list[:20]
    current_iteration_index = 0
    while len(top_downloaded_packs) < 20:
        current_pack = packs_sorted_by_download_count[current_iteration_index]
        if current_pack not in top_downloaded_packs:
            top_downloaded_packs.append(current_pack)
        current_iteration_index += 1
    logging.debug(f'Found the following trending packs {pformat(top_downloaded_packs)}')
    return top_downloaded_packs


def input_to_list(input_data, capitalize_input=False):
    """ Helper function for handling input list or str from the user.

    Args:
        input_data (list or str): input from the user to handle.
        capitalize_input (boo): whether to capitalize the input list data or not.

    Returns:
        list: returns the original list or list that was split by comma.

    """
    input_data = input_data if input_data else []
    input_data = input_data if isinstance(input_data, list) else [s for s in input_data.split(',') if s]

    if capitalize_input:
        return [" ".join([w.title() if w.islower() else w for w in i.split()]) for i in input_data]
    else:
        return input_data


def get_valid_bool(bool_input):
    """ Converts and returns valid bool.

    Returns:
        bool: converted bool input.
    """
    return bool(strtobool(bool_input)) if isinstance(bool_input, str) else bool_input


def convert_price(pack_id, price_value_input=None):
    """ Converts to integer value price input. In case no price input provided, return zero as price.

    Args:
        pack_id (str): pack unique identifier.
        price_value_input (str): price string to convert.

    Returns:
        int: converted to int pack price.
    """

    try:
        if not price_value_input:
            return 0  # in case no price was supported, return 0
        else:
            return int(price_value_input)  # otherwise convert to int and return result
    except Exception:
        logging.exception(f"{pack_id} pack price is not valid. The price was set to 0.")
        return 0


def get_updated_server_version(current_string_version, compared_content_item, pack_name):
    """ Compares two semantic server versions and returns the higher version between them.

    Args:
         current_string_version (str): current string version.
         compared_content_item (dict): compared content item entity.
         pack_name (str): the pack name (id).

    Returns:
        str: latest version between compared versions.
    """
    lower_version_result = current_string_version

    try:
        compared_string_version = compared_content_item.get('fromversion') or compared_content_item.get(
            'fromVersion') or "99.99.99"
        current_version, compared_version = LooseVersion(current_string_version), LooseVersion(compared_string_version)

        if current_version > compared_version:
            lower_version_result = compared_string_version
    except Exception:
        content_item_name = compared_content_item.get('name') or compared_content_item.get(
            'display') or compared_content_item.get('id') or compared_content_item.get('details', '')
        logging.exception(f"{pack_name} failed in version comparison of content item {content_item_name}.")
    finally:
        return lower_version_result


def get_content_git_client(content_repo_path: str):
    """ Initializes content repo client.

    Args:
        content_repo_path (str): content repo full path

    Returns:
        git.repo.base.Repo: content repo object.

    """
    return git.Repo(content_repo_path)


def get_recent_commits_data(content_repo: Any, index_folder_path: str, is_bucket_upload_flow: bool,
                            is_private_build: bool = False, circle_branch: str = "master"):
    """ Returns recent commits hashes (of head and remote master)

    Args:
        content_repo (git.repo.base.Repo): content repo object.
        index_folder_path (str): the path to the local index folder
        is_bucket_upload_flow (bool): indicates whether its a run of bucket upload flow or regular build
        is_private_build (bool): indicates whether its a run of private build or not
        circle_branch (str): CircleCi branch of current build

    Returns:
        str: last commit hash of head.
        str: previous commit depending on the flow the script is running
    """
    return content_repo.head.commit.hexsha, get_previous_commit(content_repo, index_folder_path, is_bucket_upload_flow,
                                                                is_private_build, circle_branch)


def get_previous_commit(content_repo, index_folder_path, is_bucket_upload_flow, is_private_build, circle_branch):
    """ If running in bucket upload workflow we want to get the commit in the index which is the index
    We've last uploaded to production bucket. Otherwise, we are in a commit workflow and the diff should be from the
    head of origin/master

    Args:
        content_repo (git.repo.base.Repo): content repo object.
        index_folder_path (str): the path to the local index folder
        is_bucket_upload_flow (bool): indicates whether its a run of bucket upload flow or regular build
        is_private_build (bool): indicates whether its a run of private build or not
        circle_branch (str): CircleCi branch of current build

    Returns:
        str: previous commit depending on the flow the script is running

    """
    if is_bucket_upload_flow:
        return get_last_upload_commit_hash(content_repo, index_folder_path)
    elif is_private_build:
        previous_master_head_commit = content_repo.commit('origin/master~1').hexsha
        logging.info(f"Using origin/master HEAD~1 commit hash {previous_master_head_commit} to diff with.")
        return previous_master_head_commit
    else:
        if circle_branch == 'master':
            head_str = "HEAD~1"
            # if circle branch is master than current commit is origin/master HEAD, so we need to diff with HEAD~1
            previous_master_head_commit = content_repo.commit('origin/master~1').hexsha
        else:
            head_str = "HEAD"
            # else we are on a regular branch and the diff should be done with origin/master HEAD
            previous_master_head_commit = content_repo.commit('origin/master').hexsha
        logging.info(f"Using origin/master {head_str} commit hash {previous_master_head_commit} to diff with.")
        return previous_master_head_commit


def get_last_upload_commit_hash(content_repo, index_folder_path):
    """
    Returns the last origin/master commit hash that was uploaded to the bucket
    Args:
        content_repo (git.repo.base.Repo): content repo object.
        index_folder_path: The path to the index folder

    Returns:
        The commit hash
    """

    inner_index_json_path = os.path.join(index_folder_path, f'{GCPConfig.INDEX_NAME}.json')
    if not os.path.exists(inner_index_json_path):
        logging.critical(f"{GCPConfig.INDEX_NAME}.json not found in {GCPConfig.INDEX_NAME} folder")
        sys.exit(1)
    else:
        inner_index_json_file = load_json(inner_index_json_path)
        if 'commit' in inner_index_json_file:
            last_upload_commit_hash = inner_index_json_file['commit']
            logging.info(f"Retrieved the last commit that was uploaded to production: {last_upload_commit_hash}")
        else:
            logging.critical(f"No commit field in {GCPConfig.INDEX_NAME}.json, content: {str(inner_index_json_file)}")
            sys.exit(1)

    try:
        last_upload_commit = content_repo.commit(last_upload_commit_hash).hexsha
        logging.info(f"Using commit hash {last_upload_commit} from index.json to diff with.")
        return last_upload_commit
    except Exception as e:
        logging.critical(f'Commit {last_upload_commit_hash} in {GCPConfig.INDEX_NAME}.json does not exist in content '
                         f'repo. Additional info:\n {e}')
        sys.exit(1)


def is_ignored_pack_file(modified_file_path_parts):
    """ Indicates whether a pack file needs to be ignored or not.

    Args:
        modified_file_path_parts: The modified file parts, e.g. if file path is "a/b/c" then the
         parts list is ["a", "b", "c"]

    Returns:
        (bool): True if the file should be ignored, False otherwise

    """
    for file_suffix in PackIgnored.ROOT_FILES:
        if file_suffix in modified_file_path_parts:
            return True

    for pack_folder, file_suffixes in PackIgnored.NESTED_FILES.items():
        if pack_folder in modified_file_path_parts:
            if not file_suffixes:  # Ignore all pack folder files
                return True

            for file_suffix in file_suffixes:
                if file_suffix in modified_file_path_parts[-1]:
                    return True

    for pack_folder in PackIgnored.NESTED_DIRS:
        if pack_folder in modified_file_path_parts:
            pack_folder_path = os.sep.join(modified_file_path_parts[:modified_file_path_parts.index(pack_folder) + 1])
            file_path = os.sep.join(modified_file_path_parts)
            for folder_path in [f for f in glob.glob(os.path.join(pack_folder_path, '*/*')) if os.path.isdir(f)]:
                # Checking for all 2nd level directories. e.g. test_data directory
                if file_path.startswith(folder_path):
                    return True

    return False


def is_the_only_rn_in_block(release_notes_dir: str, version: str, changelog: dict):
    """
    Check if the given version is a key of an aggregated changelog block, as in its value in the changelog
    doesn't contains other release notes that have been aggregated in previous uploads.

    If that is the case, the adjacent previous release note in the changelog will be equal to the one in the
    release notes directory, and false otherwise (meaning there are versions in the release notes directory that are
    missing in the changelog, therefore they have been aggregated) and this function asserts that.

    Note: The comparison is done against the release notes directory to avoid cases where there are missing versions in
    the changelog due to inconsistent versions numbering, such as major version bumps. (For example, if the versions
    1.2.7 and 1.3.0 are two consecutive keys in the changelog, we need to determine if 1.3.0 has aggregated the versions
    1.2.8-1.3.0, OR 1.3.0 is the consecutive version right after 1.2.7 but is a major bump. in order to check that, we
    check it against the files in the release notes directory.)


    Args:
        release_notes_dir: the path to the release notes dir.
        version (str): the wanted version.
        changelog (dict): the changelog from the production bucket.

    Returns:
        True if this version's value in the changelog is not an aggregated release notes block. False otherwise.
    """
    if changelog.get(version):
        all_rn_versions = []
        lowest_version = [LooseVersion('1.0.0')]
        for filename in os.listdir(release_notes_dir):
            _current_version = filename.replace('.md', '')
            current_version = _current_version.replace('_', '.')
            all_rn_versions.append(LooseVersion(current_version))
        lower_versions_all_versions = [item for item in all_rn_versions if item < version] + lowest_version
        lower_versions_in_changelog = [LooseVersion(item) for item in changelog.keys() if
                                       LooseVersion(item) < version] + lowest_version
        return max(lower_versions_all_versions) == max(lower_versions_in_changelog)
    return False<|MERGE_RESOLUTION|>--- conflicted
+++ resolved
@@ -1052,13 +1052,10 @@
             current_commit = content_repo.commit(current_commit_hash)
             previous_commit = content_repo.commit(previous_commit_hash)
 
-<<<<<<< HEAD
+            for modified_file in current_commit.diff(previous_commit):
             for modified_file in current_commit.diff(previous_commit).iter_change_type('M'):
                 logging.info(f'$$$$$$ modified file a path:{modified_file.a_path}')
                 logging.info(f'$$$$$$ modified file b path:{modified_file.b_path}')
-=======
-            for modified_file in current_commit.diff(previous_commit):
->>>>>>> 550d6252
                 if modified_file.a_path.startswith(PACKS_FOLDER):
                     modified_file_path_parts = os.path.normpath(modified_file.a_path).split(os.sep)
                     if modified_file_path_parts[1] and modified_file_path_parts[1] == self._pack_name:
