import json
import os
import stat
import subprocess
import fnmatch
import re
import git
import sys
import shutil
import git
import yaml
import google.auth
from google.cloud import storage
from google.cloud import bigquery
import enum
import base64
import urllib.parse
import logging
import warnings
from distutils.util import strtobool
from distutils.version import LooseVersion
from datetime import datetime
from zipfile import ZipFile, ZIP_DEFLATED
from Utils.release_notes_generator import aggregate_release_notes_for_marketplace
from typing import Tuple, Any
<<<<<<< HEAD
import sys
=======
>>>>>>> 5a6ec613

CONTENT_ROOT_PATH = os.path.abspath(os.path.join(__file__, '../../..'))  # full path to content root repo
PACKS_FOLDER = "Packs"  # name of base packs folder inside content repo
PACKS_FULL_PATH = os.path.join(CONTENT_ROOT_PATH, PACKS_FOLDER)  # full path to Packs folder in content repo
IGNORED_FILES = ['__init__.py', 'ApiModules', 'NonSupported']  # files to ignore inside Packs folder
IGNORED_PATHS = [os.path.join(PACKS_FOLDER, p) for p in IGNORED_FILES]
PACKS_RESULTS_FILE = "packs_results.json"


class GCPConfig(object):
    """ Google cloud storage basic configurations

    """
    STORAGE_BASE_PATH = "content/packs"  # configurable base path for packs in gcs, can be modified
    IMAGES_BASE_PATH = "content/packs"  # images packs prefix stored in metadata
    BUILD_PATH_PREFIX = "content/builds"
    BUILD_BASE_PATH = ""
    PRIVATE_BASE_PATH = "content/packs"
    STORAGE_CONTENT_PATH = "content"  # base path for content in gcs
    USE_GCS_RELATIVE_PATH = True  # whether to use relative path in uploaded to gcs images
    GCS_PUBLIC_URL = "https://storage.googleapis.com"  # disable-secrets-detection
    PRODUCTION_BUCKET = "marketplace-dist"
    CI_BUILD_BUCKET = "marketplace-ci-build"
    PRODUCTION_PRIVATE_BUCKET = "marketplace-dist-private"
    CI_PRIVATE_BUCKET = "marketplace-ci-build-private"
    BASE_PACK = "Base"  # base pack name
    INDEX_NAME = "index"  # main index folder name
    CORE_PACK_FILE_NAME = "corepacks.json"  # core packs file name
    DOWNLOADS_TABLE = "oproxy-dev.shared_views.top_packs"  # packs downloads statistics table
    BIG_QUERY_MAX_RESULTS = 2000  # big query max row results

    with open(os.path.join(os.path.dirname(__file__), 'core_packs_list.json'), 'r') as core_packs_list_file:
        CORE_PACKS_LIST = json.load(core_packs_list_file)


class Metadata(object):
    """ Metadata constants and default values that are used in metadata parsing.
    """
    DATE_FORMAT = '%Y-%m-%dT%H:%M:%SZ'
    XSOAR_SUPPORT = "xsoar"
    XSOAR_SUPPORT_URL = "https://www.paloaltonetworks.com/cortex"  # disable-secrets-detection
    XSOAR_AUTHOR = "Cortex XSOAR"
    SERVER_DEFAULT_MIN_VERSION = "6.0.0"
    CERTIFIED = "certified"
    EULA_URL = "https://github.com/demisto/content/blob/master/LICENSE"  # disable-secrets-detection


class PackFolders(enum.Enum):
    """ Pack known folders. Should be replaced by constants from demisto-sdk in later step.

    """
    SCRIPTS = "Scripts"
    PLAYBOOKS = "Playbooks"
    INTEGRATIONS = "Integrations"
    TEST_PLAYBOOKS = 'TestPlaybooks'
    REPORTS = "Reports"
    DASHBOARDS = 'Dashboards'
    WIDGETS = 'Widgets'
    INCIDENT_FIELDS = 'IncidentFields'
    INCIDENT_TYPES = 'IncidentTypes'
    INDICATOR_FIELDS = 'IndicatorFields'
    LAYOUTS = 'Layouts'
    CLASSIFIERS = 'Classifiers'
    INDICATOR_TYPES = 'IndicatorTypes'
    CONNECTIONS = "Connections"

    @classmethod
    def pack_displayed_items(cls):
        return {
            PackFolders.SCRIPTS.value, PackFolders.DASHBOARDS.value, PackFolders.INCIDENT_FIELDS.value,
            PackFolders.INCIDENT_TYPES.value, PackFolders.INTEGRATIONS.value, PackFolders.PLAYBOOKS.value,
            PackFolders.INDICATOR_FIELDS.value, PackFolders.REPORTS.value, PackFolders.INDICATOR_TYPES.value,
            PackFolders.LAYOUTS.value, PackFolders.CLASSIFIERS.value, PackFolders.WIDGETS.value
        }

    @classmethod
    def yml_supported_folders(cls):
        return {PackFolders.INTEGRATIONS.value, PackFolders.SCRIPTS.value, PackFolders.PLAYBOOKS.value,
                PackFolders.TEST_PLAYBOOKS.value}

    @classmethod
    def json_supported_folders(cls):
        return {PackFolders.CLASSIFIERS.value, PackFolders.CONNECTIONS.value, PackFolders.DASHBOARDS.value,
                PackFolders.INCIDENT_FIELDS.value, PackFolders.INCIDENT_TYPES.value, PackFolders.INDICATOR_FIELDS.value,
                PackFolders.LAYOUTS.value, PackFolders.INDICATOR_TYPES.value, PackFolders.REPORTS.value,
                PackFolders.WIDGETS.value}


class PackStatus(enum.Enum):
    """ Enum of pack upload status, is used in printing upload summary.

    """
    SUCCESS = "Successfully uploaded pack data to gcs"
    FAILED_LOADING_USER_METADATA = "Failed in loading user defined metadata"
    FAILED_IMAGES_UPLOAD = "Failed to upload pack integration images to gcs"
    FAILED_AUTHOR_IMAGE_UPLOAD = "Failed to upload pack author image to gcs"
    FAILED_METADATA_PARSING = "Failed to parse and create metadata.json"
    FAILED_COLLECT_ITEMS = "Failed to collect pack content items data"
    FAILED_ZIPPING_PACK_ARTIFACTS = "Failed zipping pack artifacts"
    FAILED_SIGNING_PACKS = "Failed to sign the packs"
    FAILED_PREPARING_INDEX_FOLDER = "Failed in preparing and cleaning necessary index files"
    FAILED_UPDATING_INDEX_FOLDER = "Failed updating index folder"
    FAILED_UPLOADING_PACK = "Failed in uploading pack zip to gcs"
    PACK_ALREADY_EXISTS = "Specified pack already exists in gcs under latest version"
    PACK_IS_NOT_UPDATED_IN_RUNNING_BUILD = "Specific pack is not updated in current build"
    FAILED_REMOVING_PACK_SKIPPED_FOLDERS = "Failed to remove pack hidden and skipped folders"
    FAILED_RELEASE_NOTES = "Failed to generate changelog.json"
    FAILED_DETECTING_MODIFIED_FILES = "Failed in detecting modified files of the pack"
    FAILED_SEARCHING_PACK_IN_INDEX = "Failed in searching pack folder in index"


class Pack(object):
    """ Class that manipulates and manages the upload of pack's artifact and metadata to cloud storage.

    Args:
        pack_name (str): Pack root folder name.
        pack_path (str): Full path to pack folder.

    Attributes:
        PACK_INITIAL_VERSION (str): pack initial version that will be used as default.
        CHANGELOG_JSON (str): changelog json full name, may be changed in the future.
        README (str): pack's readme file name.
        METADATA (str): pack's metadata file name, the one that will be deployed to cloud storage.
        USER_METADATA (str); user metadata file name, the one that located in content repo.
        EXCLUDE_DIRECTORIES (list): list of directories to excluded before uploading pack zip to storage.
        AUTHOR_IMAGE_NAME (str): author image file name.
        RELEASE_NOTES (str): release notes folder name.

    """
    PACK_INITIAL_VERSION = "1.0.0"
    CHANGELOG_JSON = "changelog.json"
    README = "README.md"
    USER_METADATA = "pack_metadata.json"
    METADATA = "metadata.json"
    AUTHOR_IMAGE_NAME = "Author_image.png"
    EXCLUDE_DIRECTORIES = [PackFolders.TEST_PLAYBOOKS.value]
    RELEASE_NOTES = "ReleaseNotes"

    def __init__(self, pack_name, pack_path):
        self._pack_name = pack_name
        self._pack_path = pack_path
        self._status = None
        self._public_storage_path = ""
        self._remove_files_list = []  # tracking temporary files, in order to delete in later step
        self._sever_min_version = "1.0.0"  # initialized min version
        self._latest_version = None  # pack latest version found in changelog
        self._support_type = None  # initialized in load_user_metadata function
        self._current_version = None  # initialized in load_user_metadata function
        self._hidden = False  # initialized in load_user_metadata function
        self._description = None  # initialized in load_user_metadata function
        self._display_name = None  # initialized in load_user_metadata function
        self._is_feed = False  # a flag that specifies if pack is a feed pack
        self._downloads_count = 0  # number of pack downloads
        self._bucket_url = None  # URL of where the pack was uploaded.
        self._aggregated = False  # weather the pack's rn was aggregated or not.
        self._aggregation_str = ""  # the aggregation string msg when the pack versions are aggregated

    @property
    def name(self):
        """ str: pack root folder name.
        """
        return self._pack_name

    @property
    def path(self):
        """ str: pack folder full path.
        """
        return self._pack_path

    @property
    def latest_version(self):
        """ str: pack latest version from sorted keys of changelog.json file.
        """
        if not self._latest_version:
            self._latest_version = self._get_latest_version()
            return self._latest_version
        else:
            return self._latest_version

    @property
    def status(self):
        """ str: current status of the packs.
        """
        return self._status

    @property
    def is_feed(self):
        """
        bool: whether the pack is a feed pack
        """
        return self._is_feed

    @is_feed.setter
    def is_feed(self, is_feed):
        """ setter of is_feed
        """
        self._is_feed = is_feed

    @status.setter
    def status(self, status_value):
        """ setter of pack current status.
        """
        self._status = status_value

    @property
    def public_storage_path(self):
        """ str: public gcs path of uploaded pack.
        """
        return self._public_storage_path

    @public_storage_path.setter
    def public_storage_path(self, path_value):
        """ setter of public gcs path of uploaded pack.
        """
        self._public_storage_path = path_value

    @property
    def support_type(self):
        """ str: support type of the pack.
        """
        return self._support_type

    @support_type.setter
    def support_type(self, support_value):
        """ setter of support type of the pack.
        """
        self._support_type = support_value

    @property
    def current_version(self):
        """ str: current version of the pack (different from latest_version).
        """
        return self._current_version

    @current_version.setter
    def current_version(self, current_version_value):
        """ setter of current version of the pack.
        """
        self._current_version = current_version_value

    @property
    def hidden(self):
        """ bool: internal content field for preventing pack from being displayed.
        """
        return self._hidden

    @hidden.setter
    def hidden(self, hidden_value):
        """ setter of hidden property of the pack.
        """
        self._hidden = hidden_value

    @property
    def description(self):
        """ str: Description of the pack (found in pack_metadata.json).
        """
        return self._description

    @description.setter
    def description(self, description_value):
        """ setter of description property of the pack.
        """
        self._description = description_value

    @property
    def display_name(self):
        """ str: Display name of the pack (found in pack_metadata.json).
        """
        return self._display_name

    @display_name.setter
    def display_name(self, display_name_value):
        """ setter of display name property of the pack.
        """
        self._display_name = display_name_value

    @property
    def server_min_version(self):
        """ str: server min version according to collected items.
        """
        if not self._sever_min_version or self._sever_min_version == "1.0.0":
            return Metadata.SERVER_DEFAULT_MIN_VERSION
        else:
            return self._sever_min_version

    @property
    def downloads_count(self):
        """ str: packs downloads count.
        """
        return self._downloads_count

    @downloads_count.setter
    def downloads_count(self, download_count_value):
        """ setter of downloads count property of the pack.
        """
        self._downloads_count = download_count_value

    @property
    def bucket_url(self):
        """ str: pack bucket_url.
        """
        return self._bucket_url

    @bucket_url.setter
    def bucket_url(self, bucket_url):
        """ str: pack bucket_url.
        """
        self._bucket_url = bucket_url

    @property
    def aggregated(self):
        """ str: pack aggregated release notes or not.
        """
        return self._aggregated

    @property
    def aggregation_str(self):
        """ str: pack aggregated release notes or not.
        """
        return self._aggregation_str

    def _get_latest_version(self):
        """ Return latest semantic version of the pack.

        In case that changelog.json file was not found, default value of 1.0.0 will be returned.
        Otherwise, keys of semantic pack versions will be collected and sorted in descending and return latest version.
        For additional information regarding changelog.json format go to issue #19786

        Returns:
            str: Pack latest version.

        """
        changelog_path = os.path.join(self._pack_path, Pack.CHANGELOG_JSON)

        if not os.path.exists(changelog_path):
            return self.PACK_INITIAL_VERSION

        with open(changelog_path, "r") as changelog_file:
            changelog = json.load(changelog_file)
            pack_versions = [LooseVersion(v) for v in changelog.keys()]
            pack_versions.sort(reverse=True)

            return pack_versions[0].vstring

    @staticmethod
    def _get_all_pack_images(pack_integration_images, display_dependencies_images, dependencies_data):
        """ Returns data of uploaded pack integration images and it's path in gcs. Pack dependencies integration images
        are added to that result as well.

        Args:
             pack_integration_images (list): list of uploaded to gcs integration images and it paths in gcs.
             display_dependencies_images (list): list of pack names of additional dependencies images to display.
             dependencies_data (dict): all level dependencies data.

        Returns:
            list: collection of integration display name and it's path in gcs.

        """
        additional_dependencies_data = {k: v for (k, v) in dependencies_data.items()
                                        if k in display_dependencies_images}

        for dependency_data in additional_dependencies_data.values():
            dependency_integration_images = dependency_data.get('integrations', [])

            for dependency_integration in dependency_integration_images:
                dependency_integration_gcs_path = dependency_integration.get('imagePath', '')  # image public url
                dependency_pack_name = os.path.basename(
                    os.path.dirname(dependency_integration_gcs_path))  # extract pack name from public url

                if dependency_pack_name not in display_dependencies_images:
                    continue  # skip if integration image is not part of displayed pack

                if dependency_integration not in pack_integration_images:  # avoid duplicates in list
                    pack_integration_images.append(dependency_integration)

        return pack_integration_images

    def is_feed_pack(self, yaml_content, yaml_type):
        """
        Checks if an integration is a feed integration. If so, updates Pack._is_feed
        Args:
            yaml_content: The yaml content extracted by yaml.safe_load().
            yaml_type: The type of object to check. Should be 'Playbook' or 'Integration'.

        Returns:
            Doesn't return
        """
        if yaml_type == 'Integration':
            if yaml_content.get('script', {}).get('feed', False) is True:
                self._is_feed = True
        if yaml_type == 'Playbook':
            if yaml_content.get('name').startswith('TIM '):
                self._is_feed = True

    @staticmethod
    def _clean_release_notes(release_notes_lines):
        return re.sub(r'<\!--.*?-->', '', release_notes_lines, flags=re.DOTALL)

    @staticmethod
    def _parse_pack_dependencies(first_level_dependencies, all_level_pack_dependencies_data):
        """ Parses user defined dependencies and returns dictionary with relevant data about each dependency pack.

        Args:
            first_level_dependencies (dict): first lever dependencies that were retrieved
            from user pack_metadata.json file.
            all_level_pack_dependencies_data (dict): all level pack dependencies data.

        Returns:
            dict: parsed dictionary with pack dependency data.
        """
        parsed_result = {}
        dependencies_data = {k: v for (k, v) in all_level_pack_dependencies_data.items()
                             if k in first_level_dependencies.keys() or k == GCPConfig.BASE_PACK}

        for dependency_id, dependency_data in dependencies_data.items():
            parsed_result[dependency_id] = {
                "mandatory": first_level_dependencies.get(dependency_id, {}).get('mandatory', True),
                "minVersion": dependency_data.get('currentVersion', Pack.PACK_INITIAL_VERSION),
                "author": dependency_data.get('author', ''),
                "name": dependency_data.get('name') if dependency_data.get('name') else dependency_id,
                "certification": dependency_data.get('certification', 'certified')
            }

        return parsed_result

    @staticmethod
    def _create_support_section(support_type, support_url=None, support_email=None):
        """ Creates support dictionary that is part of metadata.

        In case of support type xsoar, adds default support url. If support is xsoar and support url is defined and
        doesn't match xsoar default url, warning is raised.

        Args:
            support_type (str): support type of pack.
            support_url (str): support full url.
            support_email (str): support email address.

        Returns:
            dict: supported data dictionary.
        """
        support_details = {}

        if support_url:  # set support url from user input
            support_details['url'] = support_url
        elif support_type == Metadata.XSOAR_SUPPORT:  # in case support type is xsoar, set default xsoar support url
            support_details['url'] = Metadata.XSOAR_SUPPORT_URL
        # add support email if defined
        if support_email:
            support_details['email'] = support_email

        return support_details

    @staticmethod
    def _get_author(support_type, author=None):
        """ Returns pack author. In case support type is xsoar, more additional validation are applied.

        Args:
            support_type (str): support type of pack.
            author (str): author of the pack.

        Returns:
            str: returns author from the input.
        """
        if support_type == Metadata.XSOAR_SUPPORT and not author:
            return Metadata.XSOAR_AUTHOR  # returned xsoar default author
        elif support_type == Metadata.XSOAR_SUPPORT and author != Metadata.XSOAR_AUTHOR:
            logging.warning(f"{author} author doest not match {Metadata.XSOAR_AUTHOR} default value")
            return author
        else:
            return author

    @staticmethod
    def _get_certification(support_type, certification=None):
        """ Returns pack certification.

        In case support type is xsoar, CERTIFIED is returned.
        In case support is not xsoar but pack_metadata has certification field, certification value will be taken from
        pack_metadata defined value.
        Otherwise empty certification value (empty string) will be returned

        Args:
            support_type (str): support type of pack.
            certification (str): certification value from pack_metadata, if exists.

        Returns:
            str: certification value
        """
        if support_type == Metadata.XSOAR_SUPPORT:
            return Metadata.CERTIFIED
        elif support_type != Metadata.XSOAR_SUPPORT and certification:
            return certification
        else:
            return ""

    @staticmethod
    def _parse_pack_metadata(user_metadata, pack_content_items, pack_id, integration_images, author_image,
                             dependencies_data, server_min_version, build_number, commit_hash, downloads_count,
                             is_feed_pack=False):
        """ Parses pack metadata according to issue #19786 and #20091. Part of field may change over the time.

        Args:
            user_metadata (dict): user metadata that was created in pack initialization.
            pack_content_items (dict): content items located inside specific pack.
            pack_id (str): pack unique identifier.
            integration_images (list): list of gcs uploaded integration images.
            author_image (str): gcs uploaded author image
            dependencies_data (dict): mapping of pack dependencies data, of all levels.
            server_min_version (str): server minimum version found during the iteration over content items.
            build_number (str): circleCI build number.
            commit_hash (str): current commit hash.
            downloads_count (int): number of packs downloads.
            is_feed_pack (bool): a flag that indicates if the pack is a feed pack.

        Returns:
            dict: parsed pack metadata.

        """
        pack_metadata = {}
        pack_metadata['name'] = user_metadata.get('name') or pack_id
        pack_metadata['id'] = pack_id
        pack_metadata['description'] = user_metadata.get('description') or pack_id
        pack_metadata['created'] = user_metadata.get('created', datetime.utcnow().strftime(Metadata.DATE_FORMAT))
        pack_metadata['updated'] = datetime.utcnow().strftime(Metadata.DATE_FORMAT)
        pack_metadata['legacy'] = user_metadata.get('legacy', True)
        pack_metadata['support'] = user_metadata.get('support') or Metadata.XSOAR_SUPPORT
        pack_metadata['supportDetails'] = Pack._create_support_section(support_type=pack_metadata['support'],
                                                                       support_url=user_metadata.get('url'),
                                                                       support_email=user_metadata.get('email'))
        pack_metadata['eulaLink'] = Metadata.EULA_URL
        pack_metadata['author'] = Pack._get_author(support_type=pack_metadata['support'],
                                                   author=user_metadata.get('author', ''))
        pack_metadata['authorImage'] = author_image
        pack_metadata['certification'] = Pack._get_certification(support_type=pack_metadata['support'],
                                                                 certification=user_metadata.get('certification'))
        pack_metadata['price'] = convert_price(pack_id=pack_id, price_value_input=user_metadata.get('price'))
        if pack_metadata['price'] > 0:
            pack_metadata['premium'] = True
            pack_metadata['vendorId'] = user_metadata.get('vendorId')
            pack_metadata['vendorName'] = user_metadata.get('vendorName')
            if user_metadata.get('previewOnly'):
                pack_metadata['previewOnly'] = True
        pack_metadata['serverMinVersion'] = user_metadata.get('serverMinVersion') or server_min_version
        pack_metadata['currentVersion'] = user_metadata.get('currentVersion', '')
        pack_metadata['versionInfo'] = build_number
        pack_metadata['commit'] = commit_hash
        pack_metadata['downloads'] = downloads_count
        pack_metadata['tags'] = input_to_list(input_data=user_metadata.get('tags'))
        if is_feed_pack and 'TIM' not in pack_metadata['tags']:
            pack_metadata['tags'].append('TIM')
        pack_metadata['categories'] = input_to_list(input_data=user_metadata.get('categories'), capitalize_input=True)
        pack_metadata['contentItems'] = pack_content_items
        pack_metadata['integrations'] = Pack._get_all_pack_images(integration_images,
                                                                  user_metadata.get('displayedImages', []),
                                                                  dependencies_data)
        pack_metadata['useCases'] = input_to_list(input_data=user_metadata.get('useCases'), capitalize_input=True)
        pack_metadata['keywords'] = input_to_list(user_metadata.get('keywords'))
        pack_metadata['dependencies'] = Pack._parse_pack_dependencies(user_metadata.get('dependencies', {}),
                                                                      dependencies_data)

        return pack_metadata

    def _load_pack_dependencies(self, index_folder_path, first_level_dependencies, all_level_displayed_dependencies):
        """ Loads dependencies metadata and returns mapping of pack id and it's loaded data.

        Args:
            index_folder_path (str): full path to download index folder.
            first_level_dependencies (dict): user defined dependencies.
            all_level_displayed_dependencies (list): all level pack's images to display.

        Returns:
            dict: pack id as key and loaded metadata of packs as value.

        """
        dependencies_data_result = {}
        dependencies_ids = {d for d in first_level_dependencies.keys()}
        dependencies_ids.update(all_level_displayed_dependencies)

        if self._pack_name != GCPConfig.BASE_PACK:  # check that current pack isn't Base Pack in order to prevent loop
            dependencies_ids.add(GCPConfig.BASE_PACK)  # Base pack is always added as pack dependency

        for dependency_pack_id in dependencies_ids:
            dependency_metadata_path = os.path.join(index_folder_path, dependency_pack_id, Pack.METADATA)

            if os.path.exists(dependency_metadata_path):
                with open(dependency_metadata_path, 'r') as metadata_file:
                    dependency_metadata = json.load(metadata_file)
                    dependencies_data_result[dependency_pack_id] = dependency_metadata
            else:
                logging.warning(f"{self._pack_name} pack dependency with id {dependency_pack_id} was not found")
                continue

        return dependencies_data_result

    def _get_downloads_count(self, packs_statistic_df):
        """ Returns number of packs downloads.

        Args:
             packs_statistic_df (pandas.core.frame.DataFrame): packs downloads statistics table.

        Returns:
            int: number of packs downloads.
        """
        downloads_count = 0
        if self._pack_name in packs_statistic_df.index.values:
            downloads_count = int(packs_statistic_df.loc[self._pack_name]['num_count'].astype('int32'))

        return downloads_count

    @staticmethod
    def _create_changelog_entry(release_notes, version_display_name, build_number, new_version=True):
        """ Creates dictionary entry for changelog.

        Args:
            release_notes (str): release notes md.
            version_display_name (str): display name version.
            build_number (srt): current build number.
            new_version (bool): whether the entry is new or not. If not new, R letter will be appended to build number.

        Returns:
            dict: release notes entry of changelog

        """
        if new_version:
            return {'releaseNotes': release_notes,
                    'displayName': f'{version_display_name} - {build_number}',
                    'released': datetime.utcnow().strftime(Metadata.DATE_FORMAT)}
        else:
            return {'releaseNotes': release_notes,
                    'displayName': f'{version_display_name} - R{build_number}',
                    'released': datetime.utcnow().strftime(Metadata.DATE_FORMAT)}

    def remove_unwanted_files(self, delete_test_playbooks=True):
        """ Iterates over pack folder and removes hidden files and unwanted folders.

        Args:
            delete_test_playbooks (bool): whether to delete test playbooks folder.

        Returns:
            bool: whether the operation succeeded.
        """
        task_status = True
        try:
            for directory in Pack.EXCLUDE_DIRECTORIES:
                if delete_test_playbooks and os.path.isdir(f'{self._pack_path}/{directory}'):
                    shutil.rmtree(f'{self._pack_path}/{directory}')
                    logging.info(f"Deleted {directory} directory from {self._pack_name} pack")

            for root, dirs, files in os.walk(self._pack_path, topdown=True):
                for pack_file in files:
                    full_file_path = os.path.join(root, pack_file)
                    # removing unwanted files
                    if pack_file.startswith('.') \
                            or pack_file in [Pack.AUTHOR_IMAGE_NAME, Pack.USER_METADATA] \
                            or pack_file in self._remove_files_list:
                        os.remove(full_file_path)
                        logging.info(f"Deleted pack {pack_file} file for {self._pack_name} pack")
                        continue

        except Exception:
            task_status = False
            logging.exception(f"Failed to delete ignored files for pack {self._pack_name}")
        finally:
            return task_status

    def sign_pack(self, signature_string=None):
        """ Signs pack folder and creates signature file.

        Args:
            signature_string (str): Base64 encoded string used to sign the pack.

        Returns:
            bool: whether the operation succeeded.
        """
        task_status = False

        try:
            if signature_string:
                with open("keyfile", "wb") as keyfile:
                    keyfile.write(signature_string.encode())
                arg = f'./signDirectory {self._pack_path} keyfile base64'
                signing_process = subprocess.Popen(arg, stdout=subprocess.PIPE, stderr=subprocess.PIPE, shell=True)
                output, err = signing_process.communicate()

                if err:
                    logging.error(f"Failed to sign pack for {self._pack_name} - {str(err)}")
                    return

                logging.info(f"Signed {self._pack_name} pack successfully")
            else:
                logging.info(f"No signature provided. Skipped signing {self._pack_name} pack")
            task_status = True
        except Exception:
            logging.exception(f"Failed to sign pack for {self._pack_name}")
        finally:
            return task_status

    def encrypt_pack(self, zip_pack_path, pack_name, encryption_key, extract_destination_path):
        try:
            shutil.copy('./encryptor', os.path.join(extract_destination_path, 'encryptor'))
            os.chmod(os.path.join(extract_destination_path, 'encryptor'), stat.S_IXOTH)
            current_working_dir = os.getcwd()
            os.chdir(extract_destination_path)
            output_file = zip_pack_path.replace("_not_encrypted.zip", ".zip")
            subprocess.call('chmod +x ./encryptor', shell=True)
            full_command = f'./encryptor ./{pack_name}_not_encrypted.zip {output_file} "' \
                           f'{encryption_key}"'
            subprocess.call(full_command, shell=True)
            os.chdir(current_working_dir)
        except subprocess.CalledProcessError as error:
            print(f"Error while trying to encrypt pack. {error}")

    def zip_pack(self, extract_destination_path="", pack_name="", encryption_key=""):
        """ Zips pack folder.

        Returns:
            bool: whether the operation succeeded.
            str: full path to created pack zip.
        """
        zip_pack_path = f"{self._pack_path}.zip" if not encryption_key else f"{self._pack_path}_not_encrypted.zip"
        task_status = False

        try:
            with ZipFile(zip_pack_path, 'w', ZIP_DEFLATED) as pack_zip:
                for root, dirs, files in os.walk(self._pack_path, topdown=True):
                    for f in files:
                        full_file_path = os.path.join(root, f)
                        relative_file_path = os.path.relpath(full_file_path, self._pack_path)
                        pack_zip.write(filename=full_file_path, arcname=relative_file_path)

            if encryption_key:
                self.encrypt_pack(zip_pack_path, pack_name, encryption_key, extract_destination_path)
            task_status = True
            logging.success(f"Finished zipping {self._pack_name} pack.")
        except Exception:
            logging.exception(f"Failed in zipping {self._pack_name} folder")
        finally:
            return task_status, zip_pack_path

    def detect_modified(self, content_repo, index_folder_path, current_commit_hash, previous_commit_hash):
        """ Detects pack modified files.

        The diff is done between current commit and previous commit that was saved in metadata that was downloaded from
        index. In case that no commit was found in index (initial run), the default value will be set to previous commit
        from origin/master.

        Args:
            content_repo (git.repo.base.Repo): content repo object.
            index_folder_path (str): full path to downloaded index folder.
            current_commit_hash (str): last commit hash of head.
            previous_commit_hash (str): the previous commit to diff with.

        Returns:
            bool: whether the operation succeeded.
            bool: whether pack was modified and override will be required.
        """
        task_status = False
        pack_was_modified = False

        try:
            pack_index_metadata_path = os.path.join(index_folder_path, self._pack_name, Pack.METADATA)

            if not os.path.exists(pack_index_metadata_path):
                logging.info(f"{self._pack_name} pack was not found in index, skipping detection of modified pack.")
                task_status = True
                return

            with open(pack_index_metadata_path, 'r') as metadata_file:
                downloaded_metadata = json.load(metadata_file)

            previous_commit_hash = downloaded_metadata.get('commit', previous_commit_hash)
            # set 2 commits by hash value in order to check the modified files of the diff
            current_commit = content_repo.commit(current_commit_hash)
            previous_commit = content_repo.commit(previous_commit_hash)

            for modified_file in current_commit.diff(previous_commit).iter_change_type('M'):
                if modified_file.a_path.startswith(PACKS_FOLDER):
                    modified_file_path_parts = os.path.normpath(modified_file.a_path).split(os.sep)

                    if modified_file_path_parts[1] and modified_file_path_parts[1] == self._pack_name:
                        logging.info(f"Detected modified files in {self._pack_name} pack")
                        task_status, pack_was_modified = True, True
                        return

            task_status = True
        except Exception:
            logging.exception(f"Failed in detecting modified files of {self._pack_name} pack")
        finally:
            return task_status, pack_was_modified

    def upload_to_storage(self, zip_pack_path, latest_version, storage_bucket, override_pack,
                          private_content=False, pack_artifacts_path=None):
        """ Manages the upload of pack zip artifact to correct path in cloud storage.
        The zip pack will be uploaded to following path: /content/packs/pack_name/pack_latest_version.
        In case that zip pack artifact already exist at constructed path, the upload will be skipped.
        If flag override_pack is set to True, pack will forced for upload.

        Args:
            zip_pack_path (str): full path to pack zip artifact.
            latest_version (str): pack latest version.
            storage_bucket (google.cloud.storage.bucket.Bucket): google cloud storage bucket.
            override_pack (bool): whether to override existing pack.
            private_content (bool): Is being used in a private content build.
            pack_artifacts_path (str): Path to where we are saving pack artifacts.

        Returns:
            bool: whether the operation succeeded.
            bool: True in case of pack existence at targeted path and upload was skipped, otherwise returned False.

        """
        task_status = True

        try:
            version_pack_path = os.path.join(GCPConfig.STORAGE_BASE_PATH, self._pack_name, latest_version)
            existing_files = [f.name for f in storage_bucket.list_blobs(prefix=version_pack_path)]

            if existing_files and not override_pack:
                logging.warning(f"The following packs already exist at storage: {', '.join(existing_files)}")
                logging.warning(f"Skipping step of uploading {self._pack_name}.zip to storage.")
                return task_status, True, None

            pack_full_path = os.path.join(version_pack_path, f"{self._pack_name}.zip")
            blob = storage_bucket.blob(pack_full_path)
            blob.cache_control = "no-cache,max-age=0"  # disabling caching for pack blob

            with open(zip_pack_path, "rb") as pack_zip:
                blob.upload_from_file(pack_zip)
            if private_content:
                #  In some cases the path given is actually a zip.
                if pack_artifacts_path.endswith('content_packs.zip'):
                    _pack_artifacts_path = pack_artifacts_path.replace('/content_packs.zip', '')
                else:
                    _pack_artifacts_path = pack_artifacts_path
                print(f"Copying {zip_pack_path} to {_pack_artifacts_path}/packs/{self._pack_name}.zip")
                shutil.copy(zip_pack_path, f'{_pack_artifacts_path}/packs/{self._pack_name}.zip')

            self.public_storage_path = blob.public_url
            logging.success(f"Uploaded {self._pack_name} pack to {pack_full_path} path.")

            return task_status, False, pack_full_path
        except Exception:
            task_status = False
            logging.exception(f"Failed in uploading {self._pack_name} pack to gcs.")
            return task_status, True, None

    def copy_and_upload_to_storage(self, production_bucket, build_bucket, latest_version, successful_packs_dict):
        """ Manages the copy of pack zip artifact from the build bucket to the production bucket.
        The zip pack will be copied to following path: /content/packs/pack_name/pack_latest_version if
        the pack exists in the successful_packs_dict from Prepare content step in Create Instances job.

        Args:
            production_bucket (google.cloud.storage.bucket.Bucket): google cloud production bucket.
            build_bucket (google.cloud.storage.bucket.Bucket): google cloud build bucket.
            latest_version (str): the pack's latest version.
            successful_packs_dict (dict): the dict of all packs were uploaded in prepare content step

        Returns:
            bool: Status - whether the operation succeeded.
            bool: Skipped pack - true in case of pack existence at the targeted path and the copy process was skipped,
             otherwise returned False.

        """
        build_version_pack_path = os.path.join(GCPConfig.BUILD_BASE_PATH, self._pack_name, latest_version)

        # Verifying that the latest version of the pack has been uploaded to the build bucket
        existing_bucket_version_files = [f.name for f in build_bucket.list_blobs(prefix=build_version_pack_path)]
        if not existing_bucket_version_files:
            logging.error(f"{self._pack_name} latest version ({latest_version}) was not found on build bucket at "
                          f"path {build_version_pack_path}.")
            return False, False

        pack_not_uploaded_in_prepare_content = self._pack_name not in successful_packs_dict
        if pack_not_uploaded_in_prepare_content:
            logging.warning("The following packs already exist at storage.")
            logging.warning(f"Skipping step of uploading {self._pack_name}.zip to storage.")
            return True, True

        # We upload the pack zip object taken from the build bucket into the production bucket
        prod_version_pack_path = os.path.join(GCPConfig.STORAGE_BASE_PATH, self._pack_name, latest_version)
        prod_pack_zip_path = os.path.join(prod_version_pack_path, f'{self._pack_name}.zip')
        build_pack_zip_path = os.path.join(build_version_pack_path, f'{self._pack_name}.zip')
        build_pack_zip_blob = build_bucket.blob(build_pack_zip_path)
        copied_blob = build_bucket.copy_blob(
            blob=build_pack_zip_blob, destination_bucket=production_bucket, new_name=prod_pack_zip_path
        )
        copied_blob.cache_control = "no-cache,max-age=0"  # disabling caching for pack blob
        self.public_storage_path = copied_blob.public_url
        task_status = copied_blob.exists()

        if not task_status:
            logging.error(f"Failed in uploading {self._pack_name} pack to production gcs.")
        else:
            # Determine if pack versions were aggregated during upload
            pack_uploaded_in_prepare_content = not pack_not_uploaded_in_prepare_content
            if pack_uploaded_in_prepare_content:
                agg_str = successful_packs_dict[self._pack_name].get('aggregated')
                if agg_str:
                    self._aggregated = True
                    self._aggregation_str = agg_str
            logging.success(f"Uploaded {self._pack_name} pack to {prod_pack_zip_path} path.")

        return task_status, False

    def get_changelog_latest_rn(self, changelog_index_path: str) -> Tuple[dict, LooseVersion]:
        """
        Returns the changelog file contents and the last version of rn in the changelog file
        Args:
            changelog_index_path (str): the changelog.json file path in the index

        Returns: the changelog file contents and the last version of rn in the changelog file

        """
        logging.info(f"Found Changelog for: {self._pack_name}")
        if os.path.exists(changelog_index_path):
            try:
                with open(changelog_index_path, "r") as changelog_file:
                    changelog = json.load(changelog_file)
            except json.JSONDecodeError:
                changelog = {}
        else:
            changelog = {}
        # get the latest rn version in the changelog.json file
        changelog_rn_versions = [LooseVersion(ver) for ver in changelog]
        # no need to check if changelog_rn_versions isn't empty because changelog file exists
        changelog_latest_rn_version = max(changelog_rn_versions)

        return changelog, changelog_latest_rn_version

    def get_release_notes_lines(self, release_notes_dir: str, changelog_latest_rn_version: LooseVersion) -> \
            Tuple[str, str]:
        """
        Prepares the release notes contents for the new release notes entry
        Args:
            release_notes_dir (str): the path to the release notes dir
            changelog_latest_rn_version (LooseVersion): the last version of release notes in the changelog.json file

        Returns: The release notes contents and the latest release notes version (in the release notes directory)

        """
        found_versions: list = list()
        pack_versions_dict: dict = dict()

        for filename in sorted(os.listdir(release_notes_dir)):
            _version = filename.replace('.md', '')
            version = _version.replace('_', '.')

            # Aggregate all rn files that are bigger than what we have in the changelog file
            if LooseVersion(version) > changelog_latest_rn_version:
                with open(os.path.join(release_notes_dir, filename), 'r') as rn_file:
                    rn_lines = rn_file.read()
                pack_versions_dict[version] = self._clean_release_notes(rn_lines).strip()

            found_versions.append(LooseVersion(version))

        latest_release_notes_version = max(found_versions)
        latest_release_notes = latest_release_notes_version.vstring
        logging.info(f"Latest ReleaseNotes version is: {latest_release_notes}")

        if len(pack_versions_dict) > 1:
            # In case that there is more than 1 new release notes file, wrap all release notes together for one
            # changelog entry
            aggregation_str = f"{[lv.vstring for lv in found_versions if lv > changelog_latest_rn_version]} => " \
                              f"{latest_release_notes}"
            logging.info(f"Aggregating ReleaseNotes versions: {aggregation_str}")
            release_notes_lines = aggregate_release_notes_for_marketplace(pack_versions_dict)
            self._aggregated = True
            self._aggregation_str = aggregation_str
        else:
            # In case where there is only one new release notes file, OR
            # In case where the pack is up to date, i.e. latest changelog is latest rn file
            latest_release_notes_suffix = f"{latest_release_notes.replace('.', '_')}.md"
            with open(os.path.join(release_notes_dir, latest_release_notes_suffix), 'r') as rn_file:
                release_notes_lines = self._clean_release_notes(rn_file.read())

        return release_notes_lines, latest_release_notes

    def assert_upload_bucket_version_matches_release_notes_version(self,
                                                                   changelog: dict,
                                                                   latest_release_notes: str) -> None:
        """
        Sometimes there is a the current bucket is not merged from master there could be another version in the upload
        bucket, that does not exist in the current branch.
        This case can cause unpredicted behavior and we want to fail the build.
        This method validates that this is not the case in the current build, and if it does - fails it with an
        assertion error.
        Args:
            changelog: The changelog from the production bucket.
            latest_release_notes: The latest release notes version string in the current branch
        """
        changelog_latest_release_notes = max(changelog, key=lambda k: LooseVersion(k))
        assert LooseVersion(latest_release_notes) >= LooseVersion(changelog_latest_release_notes), \
            f'{self._pack_name}: Version mismatch detected between upload bucket and current branch\n' \
            f'Upload bucket version: {changelog_latest_release_notes}\n' \
            f'current branch version: {latest_release_notes}\n' \
            'Please Merge from master and rebuild'

    def prepare_release_notes(self, index_folder_path, build_number):
        """
        Handles the creation and update of the changelog.json files.

        Args:
            index_folder_path (str): Path to the unzipped index json.
            build_number (str): circleCI build number.
        Returns:
            bool: whether the operation succeeded.
            bool: whether running build has not updated pack release notes.
        """
        task_status = False
        not_updated_build = False

        try:
            # load changelog from downloaded index
            changelog_index_path = os.path.join(index_folder_path, self._pack_name, Pack.CHANGELOG_JSON)
            if os.path.exists(changelog_index_path):
                changelog, changelog_latest_rn_version = self.get_changelog_latest_rn(changelog_index_path)
                release_notes_dir = os.path.join(self._pack_path, Pack.RELEASE_NOTES)

                if os.path.exists(release_notes_dir):
                    release_notes_lines, latest_release_notes = self.get_release_notes_lines(
                        release_notes_dir, changelog_latest_rn_version
                    )
                    self.assert_upload_bucket_version_matches_release_notes_version(changelog, latest_release_notes)

                    if self._current_version != latest_release_notes:
                        # TODO Need to implement support for pre-release versions
                        logging.error(f"Version mismatch detected between current version: {self._current_version} "
                                      f"and latest release notes version: {latest_release_notes}")
                        task_status = False
                        return task_status, not_updated_build
                    else:
                        if latest_release_notes in changelog:
                            logging.info(f"Found existing release notes for version: {latest_release_notes}")
                            version_changelog = Pack._create_changelog_entry(release_notes=release_notes_lines,
                                                                             version_display_name=latest_release_notes,
                                                                             build_number=build_number,
                                                                             new_version=False)

                        else:
                            logging.info(f"Created new release notes for version: {latest_release_notes}")
                            version_changelog = Pack._create_changelog_entry(release_notes=release_notes_lines,
                                                                             version_display_name=latest_release_notes,
                                                                             build_number=build_number,
                                                                             new_version=True)

                        changelog[latest_release_notes] = version_changelog
                else:  # will enter only on initial version and release notes folder still was not created
                    if len(changelog.keys()) > 1 or Pack.PACK_INITIAL_VERSION not in changelog:
                        logging.warning(
                            f"{self._pack_name} pack mismatch between {Pack.CHANGELOG_JSON} and {Pack.RELEASE_NOTES}")
                        task_status, not_updated_build = True, True
                        return task_status, not_updated_build

                    changelog[Pack.PACK_INITIAL_VERSION] = Pack._create_changelog_entry(
                        release_notes=self.description,
                        version_display_name=Pack.PACK_INITIAL_VERSION,
                        build_number=build_number,
                        new_version=False)

                    logging.info(f"Found existing release notes for version: {Pack.PACK_INITIAL_VERSION} "
                                 f"in the {self._pack_name} pack.")

            elif self._current_version == Pack.PACK_INITIAL_VERSION:
                version_changelog = Pack._create_changelog_entry(
                    release_notes=self.description,
                    version_display_name=Pack.PACK_INITIAL_VERSION,
                    build_number=build_number,
                    new_version=True
                )
                changelog = {
                    Pack.PACK_INITIAL_VERSION: version_changelog
                }
            else:
                logging.error(f"No release notes found for: {self._pack_name}")
                task_status = False
                return task_status, not_updated_build

            # write back changelog with changes to pack folder
            with open(os.path.join(self._pack_path, Pack.CHANGELOG_JSON), "w") as pack_changelog:
                json.dump(changelog, pack_changelog, indent=4)

            task_status = True
            logging.success(f"Finished creating {Pack.CHANGELOG_JSON} for {self._pack_name}")
        except Exception as e:
            logging.error(f"Failed creating {Pack.CHANGELOG_JSON} file for {self._pack_name}.\n "
                          f"Additional info: {e}")
        finally:
            return task_status, not_updated_build

    def create_local_changelog(self, build_index_folder_path):
        """ Copies the pack index changelog.json file to the pack path

        Args:
            build_index_folder_path: The path to the build index folder

        Returns:
            bool: whether the operation succeeded.

        """
        task_status = True

        build_changelog_index_path = os.path.join(build_index_folder_path, self._pack_name, Pack.CHANGELOG_JSON)
        pack_changelog_path = os.path.join(self._pack_path, Pack.CHANGELOG_JSON)

        if os.path.exists(build_changelog_index_path):
            try:
                shutil.copyfile(src=build_changelog_index_path, dst=pack_changelog_path)
                logging.success(f"Successfully copied pack index changelog.json file from {build_changelog_index_path}"
                                f" to {pack_changelog_path}.")
            except shutil.Error as e:
                task_status = False
                logging.error(f"Failed copying changelog.json file from {build_changelog_index_path} to "
                              f"{pack_changelog_path}. Additional info: {str(e)}")
                return task_status
        else:
            task_status = False
            logging.error(
                f"{self._pack_name} index changelog file is missing in build bucket path: {build_changelog_index_path}")

        return task_status and self.is_changelog_exists()

    def collect_content_items(self):
        """ Iterates over content items folders inside pack and collects content items data.

        Returns:
            dict: Parsed content items
            .
        """
        task_status = False
        content_items_result = {}

        try:
            # the format is defined in issue #19786, may change in the future
            content_item_name_mapping = {
                PackFolders.SCRIPTS.value: "automation",
                PackFolders.PLAYBOOKS.value: "playbook",
                PackFolders.INTEGRATIONS.value: "integration",
                PackFolders.INCIDENT_FIELDS.value: "incidentfield",
                PackFolders.INCIDENT_TYPES.value: "incidenttype",
                PackFolders.DASHBOARDS.value: "dashboard",
                PackFolders.INDICATOR_FIELDS.value: "indicatorfield",
                PackFolders.REPORTS.value: "report",
                PackFolders.INDICATOR_TYPES.value: "reputation",
                PackFolders.LAYOUTS.value: "layoutscontainer",
                PackFolders.CLASSIFIERS.value: "classifier",
                PackFolders.WIDGETS.value: "widget"
            }

            for root, pack_dirs, pack_files_names in os.walk(self._pack_path, topdown=False):
                current_directory = root.split(os.path.sep)[-1]

                folder_collected_items = []
                for pack_file_name in pack_files_names:
                    if not pack_file_name.endswith(('.json', '.yml')):
                        continue

                    pack_file_path = os.path.join(root, pack_file_name)

                    # reputation in old format aren't supported in 6.0.0 server version
                    if current_directory == PackFolders.INDICATOR_TYPES.value \
                            and not fnmatch.fnmatch(pack_file_name, 'reputation-*.json'):
                        os.remove(pack_file_path)
                        logging.info(f"Deleted pack {pack_file_name} reputation file for {self._pack_name} pack")
                        continue

                    with open(pack_file_path, 'r') as pack_file:
                        if current_directory in PackFolders.yml_supported_folders():
                            content_item = yaml.safe_load(pack_file)
                        elif current_directory in PackFolders.json_supported_folders():
                            content_item = json.load(pack_file)
                        else:
                            continue

                    # check if content item has to version
                    to_version = content_item.get('toversion') or content_item.get('toVersion')

                    if to_version and LooseVersion(to_version) < LooseVersion(Metadata.SERVER_DEFAULT_MIN_VERSION):
                        os.remove(pack_file_path)
                        logging.info(
                            f"{self._pack_name} pack content item {pack_file_name} has to version: {to_version}. "
                            f"{pack_file_name} file was deleted.")
                        continue

                    if current_directory not in PackFolders.pack_displayed_items():
                        continue  # skip content items that are not displayed in contentItems

                    logging.debug(
                        f"Iterating over {pack_file_path} file and collecting items of {self._pack_name} pack")
                    # updated min server version from current content item
                    self._sever_min_version = get_higher_server_version(self._sever_min_version, content_item,
                                                                        self._pack_name)

                    if current_directory == PackFolders.SCRIPTS.value:
                        folder_collected_items.append({
                            'name': content_item.get('name', ""),
                            'description': content_item.get('comment', ""),
                            'tags': content_item.get('tags', [])
                        })
                    elif current_directory == PackFolders.PLAYBOOKS.value:
                        self.is_feed_pack(content_item, 'Playbook')
                        folder_collected_items.append({
                            'name': content_item.get('name', ""),
                            'description': content_item.get('description', "")
                        })
                    elif current_directory == PackFolders.INTEGRATIONS.value:
                        integration_commands = content_item.get('script', {}).get('commands', [])
                        self.is_feed_pack(content_item, 'Integration')
                        folder_collected_items.append({
                            'name': content_item.get('display', ""),
                            'description': content_item.get('description', ""),
                            'category': content_item.get('category', ""),
                            'commands': [
                                {'name': c.get('name', ""), 'description': c.get('description', "")}
                                for c in integration_commands]
                        })
                    elif current_directory == PackFolders.INCIDENT_FIELDS.value:
                        folder_collected_items.append({
                            'name': content_item.get('name', ""),
                            'type': content_item.get('type', ""),
                            'description': content_item.get('description', "")
                        })
                    elif current_directory == PackFolders.INCIDENT_TYPES.value:
                        folder_collected_items.append({
                            'name': content_item.get('name', ""),
                            'playbook': content_item.get('playbookId', ""),
                            'closureScript': content_item.get('closureScript', ""),
                            'hours': int(content_item.get('hours', 0)),
                            'days': int(content_item.get('days', 0)),
                            'weeks': int(content_item.get('weeks', 0))
                        })
                    elif current_directory == PackFolders.DASHBOARDS.value:
                        folder_collected_items.append({
                            'name': content_item.get('name', "")
                        })
                    elif current_directory == PackFolders.INDICATOR_FIELDS.value:
                        folder_collected_items.append({
                            'name': content_item.get('name', ""),
                            'type': content_item.get('type', ""),
                            'description': content_item.get('description', "")
                        })
                    elif current_directory == PackFolders.REPORTS.value:
                        folder_collected_items.append({
                            'name': content_item.get('name', ""),
                            'description': content_item.get('description', "")
                        })
                    elif current_directory == PackFolders.INDICATOR_TYPES.value:
                        folder_collected_items.append({
                            'details': content_item.get('details', ""),
                            'reputationScriptName': content_item.get('reputationScriptName', ""),
                            'enhancementScriptNames': content_item.get('enhancementScriptNames', [])
                        })
                    elif current_directory == PackFolders.LAYOUTS.value:
                        layout_metadata = {
                            'name': content_item.get('name', '')
                        }
                        layout_description = content_item.get('description')
                        if layout_description is not None:
                            layout_metadata['description'] = layout_description
                        folder_collected_items.append(layout_metadata)
                    elif current_directory == PackFolders.CLASSIFIERS.value:
                        folder_collected_items.append({
                            'name': content_item.get('name') or content_item.get('id', ""),
                            'description': content_item.get('description', '')
                        })
                    elif current_directory == PackFolders.WIDGETS.value:
                        folder_collected_items.append({
                            'name': content_item.get('name', ""),
                            'dataType': content_item.get('dataType', ""),
                            'widgetType': content_item.get('widgetType', "")
                        })

                if current_directory in PackFolders.pack_displayed_items():
                    content_item_key = content_item_name_mapping[current_directory]
                    content_items_result[content_item_key] = folder_collected_items

            logging.success(f"Finished collecting content items for {self._pack_name} pack")
            task_status = True
        except Exception:
            logging.exception(f"Failed collecting content items in {self._pack_name} pack")
        finally:
            return task_status, content_items_result

    def load_user_metadata(self):
        """ Loads user defined metadata and stores part of it's data in defined properties fields.

        Returns:
            dict: user metadata of pack defined in content repo pack (pack_metadata.json)

        """
        task_status = False
        user_metadata = {}

        try:
            user_metadata_path = os.path.join(self._pack_path, Pack.USER_METADATA)  # user metadata path before parsing
            if not os.path.exists(user_metadata_path):
                logging.error(f"{self._pack_name} pack is missing {Pack.USER_METADATA} file.")
                return task_status, user_metadata

            with open(user_metadata_path, "r") as user_metadata_file:
                user_metadata = json.load(user_metadata_file)  # loading user metadata
                # part of old packs are initialized with empty list
                user_metadata = {} if isinstance(user_metadata, list) else user_metadata
            # store important user metadata fields
            self.support_type = user_metadata.get('support', Metadata.XSOAR_SUPPORT)
            self.current_version = user_metadata.get('currentVersion', '')
            self.hidden = user_metadata.get('hidden', False)
            self.description = user_metadata.get('description', False)
            self.display_name = user_metadata.get('name', '')

            logging.info(f"Finished loading {self._pack_name} pack user metadata")
            task_status = True
        except Exception:
            logging.exception(f"Failed in loading {self._pack_name} user metadata.")
        finally:
            return task_status, user_metadata

    def format_metadata(self, user_metadata, pack_content_items, integration_images, author_image, index_folder_path,
                        packs_dependencies_mapping, build_number, commit_hash, packs_statistic_df):
        """ Re-formats metadata according to marketplace metadata format defined in issue #19786 and writes back
        the result.

        Args:
            user_metadata (dict): user defined pack_metadata, prior the parsing process.
            pack_content_items (dict): content items that are located inside specific pack.
            integration_images (list): list of uploaded integration images with integration display name and image gcs
            public url.
            author_image (str): uploaded public gcs path to author image.
            index_folder_path (str): downloaded index folder directory path.
            packs_dependencies_mapping (dict): all packs dependencies lookup mapping.
            build_number (str): circleCI build number.
            commit_hash (str): current commit hash.
            packs_statistic_df (pandas.core.frame.DataFrame): packs downloads statistics table.

        Returns:
            bool: True is returned in case metadata file was parsed successfully, otherwise False.

        """
        task_status = False

        try:
            metadata_path = os.path.join(self._pack_path, Pack.METADATA)  # deployed metadata path after parsing

            self.set_pack_dependencies(user_metadata, packs_dependencies_mapping)

            if 'displayedImages' not in user_metadata:
                user_metadata['displayedImages'] = packs_dependencies_mapping.get(
                    self._pack_name, {}).get('displayedImages', [])
                logging.info(f"Adding auto generated display images for {self._pack_name} pack")

            dependencies_data = self._load_pack_dependencies(index_folder_path,
                                                             user_metadata.get('dependencies', {}),
                                                             user_metadata.get('displayedImages', []))

            if packs_statistic_df is not None:
                self.downloads_count = self._get_downloads_count(packs_statistic_df)

            formatted_metadata = Pack._parse_pack_metadata(user_metadata=user_metadata,
                                                           pack_content_items=pack_content_items,
                                                           pack_id=self._pack_name,
                                                           integration_images=integration_images,
                                                           author_image=author_image,
                                                           dependencies_data=dependencies_data,
                                                           server_min_version=self.server_min_version,
                                                           build_number=build_number, commit_hash=commit_hash,
                                                           downloads_count=self.downloads_count,
                                                           is_feed_pack=self._is_feed)

            with open(metadata_path, "w") as metadata_file:
                json.dump(formatted_metadata, metadata_file, indent=4)  # writing back parsed metadata

            logging.success(f"Finished formatting {self._pack_name} packs's {Pack.METADATA} {metadata_path} file.")
            task_status = True
        except Exception:
            logging.exception(f"Failed in formatting {self._pack_name} pack metadata.")
        finally:
            return task_status

    def set_pack_dependencies(self, user_metadata, packs_dependencies_mapping):
        pack_dependencies = packs_dependencies_mapping.get(self._pack_name, {}).get('dependencies', {})
        if 'dependencies' not in user_metadata:
            user_metadata['dependencies'] = {}

        # If it is a core pack, check that no new mandatory packs (that are not core packs) were added
        # They can be overridden in the user metadata to be not mandatory so we need to check there as well
        if self._pack_name in GCPConfig.CORE_PACKS_LIST:
            mandatory_dependencies = [k for k, v in pack_dependencies.items()
                                      if v.get('mandatory', False) is True
                                      and k not in GCPConfig.CORE_PACKS_LIST
                                      and k not in user_metadata['dependencies'].keys()]
            if mandatory_dependencies:
                raise Exception(f'New mandatory dependencies {mandatory_dependencies} were '
                                f'found in the core pack {self._pack_name}')

        pack_dependencies.update(user_metadata['dependencies'])
        user_metadata['dependencies'] = pack_dependencies

    def prepare_for_index_upload(self):
        """ Removes and leaves only necessary files in pack folder.

        Returns:
            bool: whether the operation succeeded.

        """
        task_status = False
        files_to_leave = [Pack.METADATA, Pack.CHANGELOG_JSON, Pack.README]

        try:
            for file_or_folder in os.listdir(self._pack_path):
                files_or_folder_path = os.path.join(self._pack_path, file_or_folder)

                if file_or_folder in files_to_leave:
                    continue

                if os.path.isdir(files_or_folder_path):
                    shutil.rmtree(files_or_folder_path)
                else:
                    os.remove(files_or_folder_path)

            task_status = True
        except Exception:
            logging.exception(f"Failed in preparing index for upload in {self._pack_name} pack.")
        finally:
            return task_status

    @staticmethod
    def _get_spitted_yml_image_data(root, target_folder_files):
        """ Retrieves pack integration image and integration display name and returns binding image data.

        Args:
            root (str): full path to the target folder to search integration image.
            target_folder_files (list): list of files inside the targeted folder.

        Returns:
            dict: path to integration image and display name of the integration.

        """
        image_data = {}

        for pack_file in target_folder_files:
            if pack_file.startswith('.'):
                continue
            elif pack_file.endswith('_image.png'):
                image_data['repo_image_path'] = os.path.join(root, pack_file)
            elif pack_file.endswith('.yml'):
                with open(os.path.join(root, pack_file), 'r') as integration_file:
                    integration_yml = yaml.safe_load(integration_file)
                    image_data['display_name'] = integration_yml.get('display', '')

        return image_data

    def _get_image_data_from_yml(self, pack_file_path):
        """ Creates temporary image file and retrieves integration display name.

        Args:
            pack_file_path (str): full path to the target yml_path integration yml to search integration image.

        Returns:
            dict: path to temporary integration image and display name of the integrations.

        """
        image_data = {}

        if pack_file_path.endswith('.yml'):
            with open(pack_file_path, 'r') as integration_file:
                integration_yml = yaml.safe_load(integration_file)

            image_data['display_name'] = integration_yml.get('display', '')
            # create temporary file of base64 decoded data
            integration_name = integration_yml.get('name', '')
            base64_image = integration_yml['image'].split(',')[1] if integration_yml.get('image') else None

            if not base64_image:
                logging.warning(f"{integration_name} integration image was not found in {self._pack_name} pack")
                return {}

            temp_image_name = f'{integration_name.replace(" ", "")}_image.png'
            temp_image_path = os.path.join(self._pack_path, temp_image_name)

            with open(temp_image_path, 'wb') as image_file:
                image_file.write(base64.b64decode(base64_image))

            self._remove_files_list.append(temp_image_name)  # add temporary file to tracking list
            image_data['image_path'] = temp_image_path

            logging.info(f"Created temporary integration {image_data['display_name']} image for {self._pack_name} pack")

        return image_data

    def _search_for_images(self, target_folder):
        """ Searches for png files in targeted folder.

        Args:
            target_folder (str): full path to directory to search.

        Returns:
            list: list of dictionaries that include image path and display name of integration, example:
            [{'image_path': image_path, 'display_name': integration_display_name},...]
        """
        target_folder_path = os.path.join(self._pack_path, target_folder)
        images_list = []

        if os.path.exists(target_folder_path):
            for pack_item in os.scandir(target_folder_path):
                image_data = self._get_image_data_from_yml(pack_item.path)

                if image_data and image_data not in images_list:
                    images_list.append(image_data)

        return images_list

    def check_if_exists_in_index(self, index_folder_path):
        """ Checks if pack is sub-folder of downloaded index.

        Args:
            index_folder_path (str): index folder full path.

        Returns:
            bool: whether the operation succeeded.
            bool: whether pack exists in index folder.

        """
        task_status, exists_in_index = False, False

        try:
            if not os.path.exists(index_folder_path):
                logging.error(f"{GCPConfig.INDEX_NAME} does not exists.")
                return task_status, exists_in_index

            exists_in_index = os.path.exists(os.path.join(index_folder_path, self._pack_name))
            task_status = True
        except Exception:
            logging.exception(f"Failed searching {self._pack_name} pack in {GCPConfig.INDEX_NAME}")
        finally:
            return task_status, exists_in_index

    def upload_integration_images(self, storage_bucket):
        """ Uploads pack integrations images to gcs.

        The returned result of integration section are defined in issue #19786.

        Args:
            storage_bucket (google.cloud.storage.bucket.Bucket): google storage bucket where image will be uploaded.

        Returns:
            bool: whether the operation succeeded.
            list: list of dictionaries with uploaded pack integration images.

        """
        task_status = True
        uploaded_integration_images = []

        try:
            pack_local_images = self._search_for_images(target_folder=PackFolders.INTEGRATIONS.value)

            if not pack_local_images:
                return uploaded_integration_images  # returned empty list if not images found

            pack_storage_root_path = os.path.join(GCPConfig.STORAGE_BASE_PATH, self._pack_name)

            for image_data in pack_local_images:
                image_path = image_data.get('image_path')
                if not image_path:
                    raise Exception(f"{self._pack_name} pack integration image was not found")

                image_name = os.path.basename(image_path)
                image_storage_path = os.path.join(pack_storage_root_path, image_name)
                pack_image_blob = storage_bucket.blob(image_storage_path)

                logging.info(f"Uploading {self._pack_name} pack integration image: {image_name}")
                with open(image_path, "rb") as image_file:
                    pack_image_blob.upload_from_file(image_file)

                if GCPConfig.USE_GCS_RELATIVE_PATH:
                    image_gcs_path = urllib.parse.quote(
                        os.path.join(GCPConfig.IMAGES_BASE_PATH, self._pack_name, image_name))
                else:
                    image_gcs_path = pack_image_blob.public_url

                uploaded_integration_images.append({
                    'name': image_data.get('display_name', ''),
                    'imagePath': image_gcs_path
                })

            logging.info(f"Uploaded {len(pack_local_images)} images for {self._pack_name} pack.")
        except Exception:
            task_status = False
            logging.exception(f"Failed to upload {self._pack_name} pack integration images")
        finally:
            return task_status, uploaded_integration_images

    def copy_integration_images(self, production_bucket, build_bucket, current_commit_hash, previous_commit_hash,
                                content_repo):
        """ Detects if a pack's integration image has been added/modified and copies it accordingly
        from the build bucket to the production bucket.

        Args:
            production_bucket (google.cloud.storage.bucket.Bucket): The production bucket
            build_bucket (google.cloud.storage.bucket.Bucket): The build bucket
            current_commit_hash (str): The last commit hash of head.
            previous_commit_hash (str): The previous commit to diff with.
            content_repo (git.repo.base.Repo): content repo object.

        Returns:
            bool: Whether the operation succeeded.

        """
        task_status = True
        num_copied_images = 0
        err_msg = f"Failed copying {self._pack_name} pack integrations images."

        try:
            current_commit = content_repo.commit(current_commit_hash)
            previous_commit = content_repo.commit(previous_commit_hash)

            for file in current_commit.diff(previous_commit):
                image_name = os.path.basename(file.a_path)
                if self.is_integration_image(file.a_path):
                    build_bucket_image_path = os.path.join(GCPConfig.BUILD_BASE_PATH, self._pack_name, image_name)
                    build_bucket_image_blob = build_bucket.blob(build_bucket_image_path)
                    if not build_bucket_image_blob.exists():
                        logging.error(f"Found changed/added integration image {image_name} in content repo but "
                                      f"{build_bucket_image_path} does not exist in build bucket")
                        task_status = False
                    else:
                        copied_blob = build_bucket.copy_blob(
                            blob=build_bucket_image_blob, destination_bucket=production_bucket,
                            new_name=os.path.join(GCPConfig.STORAGE_BASE_PATH, self._pack_name, image_name)
                        )
                        if not copied_blob.exists():
                            logging.error(
                                f"Copy {self._pack_name} integration image: {build_bucket_image_blob.name} blob to "
                                f"{copied_blob.name} blob failed.")
                            task_status = False
                        else:
                            num_copied_images += 1

        except Exception as e:
            logging.exception(f"{err_msg}. Additional Info: {str(e)}")
            return False

        if not task_status:
            logging.error(err_msg)
        else:
            logging.success(f"Copied {num_copied_images} images for {self._pack_name} pack.")

        return task_status

    def upload_author_image(self, storage_bucket):
        """ Uploads pack author image to gcs.

        Searches for `Author_image.png` and uploads author image to gcs. In case no such image was found,
        default Base pack image path is used and it's gcp path is returned.

        Args:
            storage_bucket (google.cloud.storage.bucket.Bucket): gcs bucket where author image will be uploaded.

        Returns:
            bool: whether the operation succeeded.
            str: public gcp path of author image.

        """
        task_status = True
        author_image_storage_path = ""

        try:
            author_image_path = os.path.join(self._pack_path, Pack.AUTHOR_IMAGE_NAME)  # disable-secrets-detection

            if os.path.exists(author_image_path):
                image_to_upload_storage_path = os.path.join(GCPConfig.STORAGE_BASE_PATH, self._pack_name,
                                                            Pack.AUTHOR_IMAGE_NAME)  # disable-secrets-detection
                pack_author_image_blob = storage_bucket.blob(image_to_upload_storage_path)

                with open(author_image_path, "rb") as author_image_file:
                    pack_author_image_blob.upload_from_file(author_image_file)

                if GCPConfig.USE_GCS_RELATIVE_PATH:
                    author_image_storage_path = urllib.parse.quote(
                        os.path.join(GCPConfig.IMAGES_BASE_PATH, self._pack_name, Pack.AUTHOR_IMAGE_NAME))
                else:
                    author_image_storage_path = pack_author_image_blob.public_url

                logging.success(f"Uploaded successfully {self._pack_name} pack author image")
            elif self.support_type == Metadata.XSOAR_SUPPORT:  # use default Base pack image for xsoar supported packs
                author_image_storage_path = os.path.join(GCPConfig.IMAGES_BASE_PATH, GCPConfig.BASE_PACK,
                                                         Pack.AUTHOR_IMAGE_NAME)  # disable-secrets-detection

                if not GCPConfig.USE_GCS_RELATIVE_PATH:
                    # disable-secrets-detection-start
                    author_image_storage_path = os.path.join(GCPConfig.GCS_PUBLIC_URL, storage_bucket.name,
                                                             author_image_storage_path)
                    # disable-secrets-detection-end
                logging.info((f"Skipping uploading of {self._pack_name} pack author image "
                              f"and use default {GCPConfig.BASE_PACK} pack image"))
            else:
                logging.info(f"Skipping uploading of {self._pack_name} pack author image. "
                             f"The pack is defined as {self.support_type} support type")

        except Exception:
            logging.exception(f"Failed uploading {self._pack_name} pack author image.")
            task_status = False
            author_image_storage_path = ""
        finally:
            return task_status, author_image_storage_path

    def copy_author_image(self, production_bucket, build_bucket, current_commit_hash, previous_commit_hash,
                          content_repo):
        """ Detects if a pack's author image has been added/modified and copies it accordingly
        from the build bucket to the production bucket.

        Searches for `Author_image.png`, In case no such image was found, default Base pack image path is used.

        Args:
            production_bucket (google.cloud.storage.bucket.Bucket): The production bucket
            build_bucket (google.cloud.storage.bucket.Bucket): The build bucket
            current_commit_hash (str): The last commit hash of head.
            previous_commit_hash (str): The previous commit to diff with.
            content_repo (git.repo.base.Repo): content repo object.

        Returns:
            bool: Whether the operation succeeded.

        """
        err_msg = f"Failed copying {self._pack_name} pack author image."

        try:
            current_commit = content_repo.commit(current_commit_hash)
            previous_commit = content_repo.commit(previous_commit_hash)
            author_images_paths = [file.a_path for file in current_commit.diff(previous_commit) if
                                   self.is_author_image(file.a_path)]
            if not author_images_paths:
                logging.info(f"No changes in {Pack.AUTHOR_IMAGE_NAME} in {self._pack_name} pack were detected.")
                return True
            elif len(author_images_paths) > 1:
                logging.error(f"More than one {Pack.AUTHOR_IMAGE_NAME} of {self._pack_name} pack was detected.")
                return False
            else:
                build_author_image_path = os.path.join(GCPConfig.BUILD_BASE_PATH, self._pack_name,
                                                       Pack.AUTHOR_IMAGE_NAME)
                build_author_image_blob = build_bucket.blob(build_author_image_path)

                if build_author_image_blob.exists():
                    copied_blob = build_bucket.copy_blob(
                        blob=build_author_image_blob, destination_bucket=production_bucket,
                        new_name=os.path.join(GCPConfig.STORAGE_BASE_PATH, self._pack_name, Pack.AUTHOR_IMAGE_NAME)
                    )
                    if not copied_blob.exists():
                        logging.error(err_msg)
                        return False
                    else:
                        logging.success(f"Copied successfully {self._pack_name} pack author image")
                        return True
                else:
                    logging.error(f"Found changed/added author image in content repo for {self._pack_name} pack but "
                                  f"image does not exist in build bucket in path {build_author_image_path}.")
                    return False

        except Exception as e:
            logging.exception(f"{err_msg}. Additional Info: {str(e)}")
            return False

    def cleanup(self):
        """ Finalization action, removes extracted pack folder.

        """
        if os.path.exists(self._pack_path):
            shutil.rmtree(self._pack_path)
            logging.info(f"Cleanup {self._pack_name} pack from: {self._pack_path}")

    def is_changelog_exists(self):
        """ Indicates whether the local changelog of a given pack exists or not

        Returns:
            bool: The answer

        """
        return os.path.isfile(os.path.join(self._pack_path, Pack.CHANGELOG_JSON))

    def is_failed_to_upload(self, failed_packs_dict):
        """
        Checks if the pack was failed to upload in Prepare Content step in Create Instances job
        Args:
            failed_packs_dict (dict): The failed packs file

        Returns:
            bool: Whether the operation succeeded.
            str: The pack's failing status

        """
        if self._pack_name in failed_packs_dict:
            return True, failed_packs_dict[self._pack_name].get('status')
        else:
            return False, str()

    def is_integration_image(self, file_path: str):
        """ Indicates whether a file_path in pack directory (in the bucket) is an integration image or not

        Args:
            file_path (str): The file path

        Returns:
            bool: True if the file is an integration image or False otherwise

        """
        return all([
            file_path.startswith(os.path.join(PACKS_FOLDER, self._pack_name)),
            file_path.endswith('.png'),
            'image' in os.path.basename(file_path.lower()),
            os.path.basename(file_path) != Pack.AUTHOR_IMAGE_NAME
        ])

    def is_author_image(self, file_path: str):
        """ Indicates whether a file_path in pack directory (in the bucket) is an author image or not

        Args:
            file_path (str): The file path

        Returns:
            bool: True if the file is an author image or False otherwise

        """
        return all([
            file_path.startswith(os.path.join(PACKS_FOLDER, self._pack_name)),
            os.path.basename(file_path) == Pack.AUTHOR_IMAGE_NAME
        ])


# HELPER FUNCTIONS


def init_storage_client(service_account=None):
    """Initialize google cloud storage client.

    In case of local dev usage the client will be initialized with user default credentials.
    Otherwise, client will be initialized from service account json that is stored in CirlceCI.

    Args:
        service_account (str): full path to service account json.

    Return:
        storage.Client: initialized google cloud storage client.
    """
    if service_account:
        storage_client = storage.Client.from_service_account_json(service_account)
        logging.info("Created gcp service account")

        return storage_client
    else:
        # in case of local dev use, ignored the warning of non use of service account.
        warnings.filterwarnings("ignore", message=google.auth._default._CLOUD_SDK_CREDENTIALS_WARNING)
        credentials, project = google.auth.default()
        storage_client = storage.Client(credentials=credentials, project=project)
        logging.info("Created gcp private account")

        return storage_client


def init_bigquery_client(service_account=None):
    """Initialize google cloud big query client.

    In case of local dev usage the client will be initialized with user default credentials.
    Otherwise, client will be initialized from service account json that is stored in CirlceCI.

    Args:
        service_account (str): full path to service account json.

    Return:
         google.cloud.bigquery.client.Client: initialized google cloud big query client.
    """
    if service_account:
        bq_client = bigquery.Client.from_service_account_json(service_account)
        logging.info("Created big query service account")
    else:
        # in case of local dev use, ignored the warning of non use of service account.
        warnings.filterwarnings("ignore", message=google.auth._default._CLOUD_SDK_CREDENTIALS_WARNING)
        credentials, project = google.auth.default()
        bq_client = bigquery.Client(credentials=credentials, project=project)
        logging.info("Created big query private account")

    return bq_client


def get_packs_statistics_dataframe(bq_client):
    """ Runs big query, selects all columns from top_packs table and returns table as pandas data frame.
    Additionally table index is set to pack_name (pack unique id).

    Args:
        bq_client (google.cloud.bigquery.client.Client): google cloud big query client.

    Returns:
        pandas.core.frame.DataFrame: downloads statistics table dataframe.
    """
    query = f"SELECT * FROM `{GCPConfig.DOWNLOADS_TABLE}` LIMIT {GCPConfig.BIG_QUERY_MAX_RESULTS}"
    # ignore missing package warning
    warnings.filterwarnings("ignore", message="Cannot create BigQuery Storage client, the dependency ")
    packs_statistic_table = bq_client.query(query).result().to_dataframe()
    packs_statistic_table.set_index('pack_name', inplace=True)

    return packs_statistic_table


def input_to_list(input_data, capitalize_input=False):
    """ Helper function for handling input list or str from the user.

    Args:
        input_data (list or str): input from the user to handle.
        capitalize_input (boo): whether to capitalize the input list data or not.

    Returns:
        list: returns the original list or list that was split by comma.

    """
    input_data = input_data if input_data else []
    input_data = input_data if isinstance(input_data, list) else [s for s in input_data.split(',') if s]

    if capitalize_input:
        return [" ".join([w.title() if w.islower() else w for w in i.split()]) for i in input_data]
    else:
        return input_data


def get_valid_bool(bool_input):
    """ Converts and returns valid bool.

    Returns:
        bool: converted bool input.
    """
    return bool(strtobool(bool_input)) if isinstance(bool_input, str) else bool_input


def convert_price(pack_id, price_value_input=None):
    """ Converts to integer value price input. In case no price input provided, return zero as price.

    Args:
        pack_id (str): pack unique identifier.
        price_value_input (str): price string to convert.

    Returns:
        int: converted to int pack price.
    """

    try:
        if not price_value_input:
            return 0  # in case no price was supported, return 0
        else:
            return int(price_value_input)  # otherwise convert to int and return result
    except Exception:
        logging.exception(f"{pack_id} pack price is not valid. The price was set to 0.")
        return 0


def get_higher_server_version(current_string_version, compared_content_item, pack_name):
    """ Compares two semantic server versions and returns the higher version between them.

    Args:
         current_string_version (str): current string version.
         compared_content_item (dict): compared content item entity.
         pack_name (str): the pack name (id).

    Returns:
        str: latest version between compared versions.
    """
    higher_version_result = current_string_version

    try:
        compared_string_version = compared_content_item.get('fromversion') or compared_content_item.get(
            'fromVersion') or "1.0.0"
        current_version, compared_version = LooseVersion(current_string_version), LooseVersion(compared_string_version)

        if current_version < compared_version:
            higher_version_result = compared_string_version
    except Exception:
        content_item_name = compared_content_item.get('name') or compared_content_item.get(
            'display') or compared_content_item.get('id') or compared_content_item.get('details', '')
        logging.exception(f"{pack_name} failed in version comparison of content item {content_item_name}.")
    finally:
        return higher_version_result


def load_json(file_path: str) -> dict:
    """ Reads and loads json file.

    Args:
        file_path (str): full path to json file.

    Returns:
        dict: loaded json file.

    """
    try:
        if file_path and os.path.isfile(file_path):
            with open(file_path, 'r') as json_file:
                result = json.load(json_file)
        else:
            result = {}
        return result
    except json.decoder.JSONDecodeError:
        return {}


def get_content_git_client(content_repo_path: str):
    """ Initializes content repo client.

    Args:
        content_repo_path (str): content repo full path

    Returns:
        git.repo.base.Repo: content repo object.

    """
    return git.Repo(content_repo_path)


def get_recent_commits_data(content_repo: Any, index_folder_path: str, is_bucket_upload_flow: bool,
                            is_private_build: bool = False, circle_branch: str = "master"):
    """ Returns recent commits hashes (of head and remote master)

    Args:
        content_repo (git.repo.base.Repo): content repo object.
        index_folder_path (str): the path to the local index folder
        is_bucket_upload_flow (bool): indicates whether its a run of bucket upload flow or regular build
        is_private_build (bool): indicates whether its a run of private build or not
        circle_branch (str): CircleCi branch of current build

    Returns:
        str: last commit hash of head.
        str: previous commit depending on the flow the script is running
    """
    return content_repo.head.commit.hexsha, get_previous_commit(content_repo, index_folder_path, is_bucket_upload_flow,
                                                                is_private_build, circle_branch)


def get_previous_commit(content_repo, index_folder_path, is_bucket_upload_flow, is_private_build, circle_branch):
    """ If running in bucket upload workflow we want to get the commit in the index which is the index
    We've last uploaded to production bucket. Otherwise, we are in a commit workflow and the diff should be from the
    head of origin/master

    Args:
        content_repo (git.repo.base.Repo): content repo object.
        index_folder_path (str): the path to the local index folder
        is_bucket_upload_flow (bool): indicates whether its a run of bucket upload flow or regular build
        is_private_build (bool): indicates whether its a run of private build or not
        circle_branch (str): CircleCi branch of current build

    Returns:
        str: previous commit depending on the flow the script is running

    """
    if is_bucket_upload_flow:
        return get_last_upload_commit_hash(content_repo, index_folder_path)
    elif is_private_build:
        previous_master_head_commit = content_repo.commit('origin/master~1').hexsha
        logging.info(f"Using origin/master HEAD~1 commit hash {previous_master_head_commit} to diff with.")
        return previous_master_head_commit
    else:
        if circle_branch == 'master':
            head_str = "HEAD~1"
            # if circle branch is master than current commit is origin/master HEAD, so we need to diff with HEAD~1
            previous_master_head_commit = content_repo.commit('origin/master~1').hexsha
        else:
            head_str = "HEAD"
            # else we are on a regular branch and the diff should be done with origin/master HEAD
            previous_master_head_commit = content_repo.commit('origin/master').hexsha
        logging.info(f"Using origin/master {head_str} commit hash {previous_master_head_commit} to diff with.")
        return previous_master_head_commit


def get_last_upload_commit_hash(content_repo, index_folder_path):
    """
    Returns the last origin/master commit hash that was uploaded to the bucket
    Args:
        content_repo (git.repo.base.Repo): content repo object.
        index_folder_path: The path to the index folder

    Returns:
        The commit hash
    """

    inner_index_json_path = os.path.join(index_folder_path, f'{GCPConfig.INDEX_NAME}.json')
    if not os.path.exists(inner_index_json_path):
        logging.critical(f"{GCPConfig.INDEX_NAME}.json not found in {GCPConfig.INDEX_NAME} folder")
        sys.exit(1)
    else:
        inner_index_json_file = load_json(inner_index_json_path)
        if 'commit' in inner_index_json_file:
            last_upload_commit_hash = inner_index_json_file['commit']
            logging.info(f"Retrieved the last commit that was uploaded to production: {last_upload_commit_hash}")
        else:
            logging.critical(f"No commit field in {GCPConfig.INDEX_NAME}.json, content: {str(inner_index_json_file)}")
            sys.exit(1)

    try:
        last_upload_commit = content_repo.commit(last_upload_commit_hash).hexsha
        logging.info(f"Using commit hash {last_upload_commit} from index.json to diff with.")
        return last_upload_commit
    except Exception as e:
        logging.critical(f'Commit {last_upload_commit_hash} in {GCPConfig.INDEX_NAME}.json does not exist in content '
                         f'repo. Additional info:\n {e}')
        sys.exit(1)<|MERGE_RESOLUTION|>--- conflicted
+++ resolved
@@ -7,7 +7,6 @@
 import git
 import sys
 import shutil
-import git
 import yaml
 import google.auth
 from google.cloud import storage
@@ -23,10 +22,6 @@
 from zipfile import ZipFile, ZIP_DEFLATED
 from Utils.release_notes_generator import aggregate_release_notes_for_marketplace
 from typing import Tuple, Any
-<<<<<<< HEAD
-import sys
-=======
->>>>>>> 5a6ec613
 
 CONTENT_ROOT_PATH = os.path.abspath(os.path.join(__file__, '../../..'))  # full path to content root repo
 PACKS_FOLDER = "Packs"  # name of base packs folder inside content repo
