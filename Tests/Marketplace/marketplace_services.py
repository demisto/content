import base64
import fnmatch
import glob
import json
import os
import re
import shutil
import stat
import subprocess
import urllib.parse
import warnings
from datetime import datetime, timedelta
from distutils.util import strtobool

from packaging.version import Version
from pathlib import Path
from typing import Tuple, Any, Union, List, Dict, Optional
from zipfile import ZipFile, ZIP_DEFLATED

import git
import google.auth
import sys
import yaml
from google.cloud import storage

import Tests.Marketplace.marketplace_statistics as mp_statistics
from Tests.Marketplace.marketplace_constants import PackFolders, Metadata, GCPConfig, BucketUploadFlow, PACKS_FOLDER, \
    PackTags, PackIgnored, Changelog, BASE_PACK_DEPENDENCY_DICT, SIEM_RULES_OBJECTS, PackStatus, PACK_FOLDERS_TO_ID_SET_KEYS, \
    RN_HEADER_BY_PACK_FOLDER, CONTENT_ROOT_PATH, XSOAR_MP, XSIAM_MP, TAGS_BY_MP, CONTENT_ITEM_NAME_MAPPING, \
    ITEMS_NAMES_TO_DISPLAY_MAPPING
from Utils.release_notes_generator import aggregate_release_notes_for_marketplace, merge_version_blocks, construct_entities_block
from Tests.scripts.utils import logging_wrapper as logging

PULL_REQUEST_PATTERN = '\(#(\d+)\)'
TAGS_SECTION_PATTERN = '(.|\s)+?'
SPECIAL_DISPLAY_NAMES_PATTERN = re.compile(r'- \*\*(.+?)\*\*')


class Pack(object):
    """ Class that manipulates and manages the upload of pack's artifact and metadata to cloud storage.

    Args:
        pack_name (str): Pack root folder name.
        pack_path (str): Full path to pack folder.

    Attributes:
        PACK_INITIAL_VERSION (str): pack initial version that will be used as default.
        CHANGELOG_JSON (str): changelog json full name, may be changed in the future.
        README (str): pack's readme file name.
        METADATA (str): pack's metadata file name, the one that will be deployed to cloud storage.
        USER_METADATA (str); user metadata file name, the one that located in content repo.
        EXCLUDE_DIRECTORIES (list): list of directories to excluded before uploading pack zip to storage.
        AUTHOR_IMAGE_NAME (str): author image file name.
        RELEASE_NOTES (str): release notes folder name.

    """
    PACK_INITIAL_VERSION = "1.0.0"
    CHANGELOG_JSON = "changelog.json"
    README = "README.md"
    USER_METADATA = "pack_metadata.json"
    METADATA = "metadata.json"
    AUTHOR_IMAGE_NAME = "Author_image.png"
    EXCLUDE_DIRECTORIES = [PackFolders.TEST_PLAYBOOKS.value]
    RELEASE_NOTES = "ReleaseNotes"

    def __init__(self, pack_name, pack_path):
        self._pack_name = pack_name
        self._pack_path = pack_path
        self._zip_path = None  # zip_path will be updated as part of zip_pack
        self._marketplaces = []  # initialized in load_user_metadata function
        self._status = None
        self._public_storage_path = ""
        self._remove_files_list = []  # tracking temporary files, in order to delete in later step
        self._server_min_version = "99.99.99"  # initialized min version
        self._latest_version = None  # pack latest version found in changelog
        self._support_type = None  # initialized in load_user_metadata function
        self._current_version = None  # initialized in load_user_metadata function
        self._hidden = False  # initialized in load_user_metadata function
        self._description = None  # initialized in load_user_metadata function
        self._display_name = None  # initialized in load_user_metadata function
        self._user_metadata = {}  # initialized in load_user_metadata function
        self._eula_link = None  # initialized in load_user_metadata function
        self._is_feed = False  # a flag that specifies if pack is a feed pack
        self._downloads_count = 0  # number of pack downloads
        self._bucket_url = None  # URL of where the pack was uploaded.
        self._aggregated = False  # weather the pack's rn was aggregated or not.
        self._aggregation_str = ""  # the aggregation string msg when the pack versions are aggregated
        self._create_date = None  # initialized in enhance_pack_attributes function
        self._update_date = None  # initialized in enhance_pack_attributes function
        self._uploaded_author_image = False  # whether the pack author image was uploaded or not
        self._uploaded_integration_images = []  # the list of all integration images that were uploaded for the pack
        self._support_details = None  # initialized in enhance_pack_attributes function
        self._author = None  # initialized in enhance_pack_attributes function
        self._certification = None  # initialized in enhance_pack_attributes function
        self._legacy = None  # initialized in enhance_pack_attributes function
        self._author_image = None  # initialized in upload_author_image function
        self._displayed_integration_images = []  # initialized in upload_integration_images function
        self._price = 0  # initialized in enhance_pack_attributes function
        self._is_private_pack = False  # initialized in enhance_pack_attributes function
        self._is_premium = False  # initialized in enhance_pack_attributes function
        self._vendor_id = None  # initialized in enhance_pack_attributes function
        self._partner_id = None  # initialized in enhance_pack_attributes function
        self._partner_name = None  # initialized in enhance_pack_attributes function
        self._content_commit_hash = None  # initialized in enhance_pack_attributes function
        self._preview_only = None  # initialized in enhance_pack_attributes function
        self._disable_monthly = None  # initialized in enhance_pack_attributes
        self._tags = None  # initialized in enhance_pack_attributes function
        self._categories = None  # initialized in enhance_pack_attributes function
        self._content_items = None  # initialized in collect_content_items function
        self._content_displays_map = None  # initialized in collect_content_items function
        self._search_rank = None  # initialized in enhance_pack_attributes function
        self._related_integration_images = None  # initialized in enhance_pack_attributes function
        self._use_cases = None  # initialized in enhance_pack_attributes function
        self._keywords = None  # initialized in enhance_pack_attributes function
        self._pack_statistics_handler = None  # initialized in enhance_pack_attributes function
        self._contains_transformer = False  # initialized in collect_content_items function
        self._contains_filter = False  # initialized in collect_content_items function
        self._is_missing_dependencies = False  # initialized in _load_pack_dependencies function
        self._is_modified = None  # initialized in detect_modified function
        self._modified_files = {}  # initialized in detect_modified function
        self._is_siem = False  # initialized in collect_content_items function

        # Dependencies attributes - these contain only packs that are a part of this marketplace
        self._first_level_dependencies = {}  # initialized in set_pack_dependencies function
        self._all_levels_dependencies = []  # initialized in set_pack_dependencies function
        self._displayed_images_dependent_on_packs = []  # initialized in set_pack_dependencies function
        self._parsed_dependencies = None  # initialized in enhance_pack_attributes function

    @property
    def name(self):
        """ str: pack name.
        """
        return self._pack_name

    def id(self):
        """ str: pack root folder name.
                """
        return self._pack_name

    @property
    def path(self):
        """ str: pack folder full path.
        """
        return self._pack_path

    @property
    def latest_version(self):
        """ str: pack latest version from sorted keys of changelog.json file.
        """
        if not self._latest_version:
            self._latest_version = self._get_latest_version()
            return self._latest_version
        else:
            return self._latest_version

    @latest_version.setter
    def latest_version(self, latest_version):
        self._latest_version = latest_version

    @property
    def status(self):
        """ str: current status of the packs.
        """
        return self._status

    @property
    def is_feed(self):
        """
        bool: whether the pack is a feed pack
        """
        return self._is_feed

    @is_feed.setter
    def is_feed(self, is_feed):
        """ setter of is_feed
        """
        self._is_feed = is_feed

    @property
    def is_siem(self):
        """
        bool: whether the pack is a siem pack
        """
        return self._is_siem

    @is_siem.setter
    def is_siem(self, is_siem):
        """ setter of is_siem
        """
        self._is_siem = is_siem

    @status.setter  # type: ignore[attr-defined,no-redef]
    def status(self, status_value):
        """ setter of pack current status.
        """
        self._status = status_value

    @property
    def public_storage_path(self):
        """ str: public gcs path of uploaded pack.
        """
        return self._public_storage_path

    @public_storage_path.setter
    def public_storage_path(self, path_value):
        """ setter of public gcs path of uploaded pack.
        """
        self._public_storage_path = path_value

    @property
    def support_type(self):
        """ str: support type of the pack.
        """
        return self._support_type

    @support_type.setter
    def support_type(self, support_value):
        """ setter of support type of the pack.
        """
        self._support_type = support_value

    @property
    def current_version(self):
        """ str: current version of the pack (different from latest_version).
        """
        return self._current_version

    @current_version.setter
    def current_version(self, current_version_value):
        """ setter of current version of the pack.
        """
        self._current_version = current_version_value

    @property
    def hidden(self):
        """ bool: internal content field for preventing pack from being displayed.
        """
        return self._hidden

    @hidden.setter
    def hidden(self, hidden_value):
        """ setter of hidden property of the pack.
        """
        self._hidden = hidden_value

    @property
    def description(self):
        """ str: Description of the pack (found in pack_metadata.json).
        """
        return self._description

    @description.setter
    def description(self, description_value):
        """ setter of description property of the pack.
        """
        self._description = description_value

    @property
    def display_name(self):
        """ str: Display name of the pack (found in pack_metadata.json).
        """
        return self._display_name

    @property
    def user_metadata(self):
        """ dict: the pack_metadata.
        """
        return self._user_metadata

    @display_name.setter  # type: ignore[attr-defined,no-redef]
    def display_name(self, display_name_value):
        """ setter of display name property of the pack.
        """
        self._display_name = display_name_value

    @property
    def server_min_version(self):
        """ str: server min version according to collected items.
        """
        if not self._server_min_version or self._server_min_version == "99.99.99":
            return Metadata.SERVER_DEFAULT_MIN_VERSION
        else:
            return self._server_min_version

    @property
    def downloads_count(self):
        """ str: packs downloads count.
        """
        return self._downloads_count

    @downloads_count.setter
    def downloads_count(self, download_count_value):
        """ setter of downloads count property of the pack.
        """
        self._downloads_count = download_count_value

    @property
    def bucket_url(self):
        """ str: pack bucket_url.
        """
        return self._bucket_url

    @bucket_url.setter
    def bucket_url(self, bucket_url):
        """ str: pack bucket_url.
        """
        self._bucket_url = bucket_url

    @property
    def aggregated(self):
        """ str: pack aggregated release notes or not.
        """
        return self._aggregated

    @property
    def aggregation_str(self):
        """ str: pack aggregated release notes or not.
        """
        return self._aggregation_str

    @property
    def create_date(self):
        """ str: pack create date.
        """
        return self._create_date

    @create_date.setter
    def create_date(self, value):
        self._create_date = value

    @property
    def update_date(self):
        """ str: pack update date.
        """
        return self._update_date

    @update_date.setter
    def update_date(self, value):
        self._update_date = value

    @property
    def uploaded_author_image(self):
        """ bool: whether the pack author image was uploaded or not.
        """
        return self._uploaded_author_image

    @uploaded_author_image.setter
    def uploaded_author_image(self, uploaded_author_image):
        """ bool: whether the pack author image was uploaded or not.
        """
        self._uploaded_author_image = uploaded_author_image

    @property
    def uploaded_integration_images(self):
        """ str: the list of uploaded integration images
        """
        return self._uploaded_integration_images

    @property
    def is_missing_dependencies(self):
        return self._is_missing_dependencies

    @property
    def zip_path(self):
        return self._zip_path

    @property
    def is_modified(self):
        return self._is_modified

    @property
    def marketplaces(self):
        return self._marketplaces

    @property
    def all_levels_dependencies(self):
        return self._all_levels_dependencies

    def _get_latest_version(self):
        """ Return latest semantic version of the pack.

        In case that changelog.json file was not found, default value of 1.0.0 will be returned.
        Otherwise, keys of semantic pack versions will be collected and sorted in descending and return latest version.
        For additional information regarding changelog.json format go to issue #19786

        Returns:
            str: Pack latest version.

        """
        changelog_path = os.path.join(self._pack_path, Pack.CHANGELOG_JSON)

        if not os.path.exists(changelog_path):
            return self._current_version

        with open(changelog_path, "r") as changelog_file:
            changelog = json.load(changelog_file)
            pack_versions = [Version(v) for v in changelog.keys()]
            pack_versions.sort(reverse=True)

            return str(pack_versions[0])

    @staticmethod
    def organize_integration_images(pack_integration_images: list, pack_dependencies_integration_images_dict: dict,
                                    pack_dependencies_by_download_count: list):
        """ By Issue #32038
        1. Sort pack integration images by alphabetical order
        2. Sort pack dependencies by download count
        Pack integration images are shown before pack dependencies integration images

        Args:
            pack_integration_images (list): list of pack integration images
            pack_dependencies_integration_images_dict: a mapping of pack dependency name to its integration images
            pack_dependencies_by_download_count: a list of pack dependencies sorted by download count

        Returns:
            list: list of sorted integration images

        """

        def sort_by_name(integration_image: dict):
            return integration_image.get('name', '')

        # sort packs integration images
        pack_integration_images = sorted(pack_integration_images, key=sort_by_name)

        # sort pack dependencies integration images
        all_dep_int_imgs = pack_integration_images
        for dep_pack_name in pack_dependencies_by_download_count:
            if dep_pack_name in pack_dependencies_integration_images_dict:
                logging.info(f'Adding {dep_pack_name} to deps int imgs')
                dep_int_imgs = sorted(pack_dependencies_integration_images_dict[dep_pack_name], key=sort_by_name)
                for dep_int_img in dep_int_imgs:
                    if dep_int_img not in all_dep_int_imgs:  # avoid duplicates
                        all_dep_int_imgs.append(dep_int_img)

        return all_dep_int_imgs

    @staticmethod
    def _get_all_pack_images(pack_integration_images: List, display_dependencies_images: List,
                             dependencies_metadata: Dict,
                             pack_dependencies_by_download_count):
        """ Returns data of uploaded pack integration images and it's path in gcs. Pack dependencies integration images
        are added to that result as well.

        Args:
             pack_integration_images (list): list of uploaded to gcs integration images and it paths in gcs.
             display_dependencies_images (list): list of pack names of additional dependencies images to display.
             dependencies_metadata (dict): all level dependencies data.
             pack_dependencies_by_download_count (list): list of pack names that are dependencies of the given pack
            sorted by download count.

        Returns:
            list: collection of integration display name and it's path in gcs.

        """
        dependencies_integration_images_dict: dict = {}
        additional_dependencies_data = {k: v for k, v in dependencies_metadata.items() if k in
                                        display_dependencies_images}

        for dependency_data in additional_dependencies_data.values():
            for dep_int_img in dependency_data.get('integrations', []):
                dep_int_img_gcs_path = dep_int_img.get('imagePath', '')  # image public url
                dep_int_img['name'] = Pack.remove_contrib_suffix_from_name(dep_int_img.get('name', ''))
                dep_pack_name = os.path.basename(os.path.dirname(dep_int_img_gcs_path))

                if dep_pack_name not in display_dependencies_images:
                    continue  # skip if integration image is not part of displayed images of the given pack

                if dep_int_img not in pack_integration_images:  # avoid duplicates in list
                    if dep_pack_name in dependencies_integration_images_dict:
                        dependencies_integration_images_dict[dep_pack_name].append(dep_int_img)
                    else:
                        dependencies_integration_images_dict[dep_pack_name] = [dep_int_img]

        return Pack.organize_integration_images(
            pack_integration_images, dependencies_integration_images_dict, pack_dependencies_by_download_count
        )

    def add_pack_type_tags(self, yaml_content, yaml_type):
        """
        Checks if an pack objects is siem or feed object. If so, updates Pack._is_feed or Pack._is_siem
        Args:
            yaml_content: The yaml content extracted by yaml.safe_load().
            yaml_type: The type of object to check.

        Returns:
            Doesn't return
        """
        if yaml_type == 'Integration':
            if yaml_content.get('script', {}).get('feed', False) is True:
                self._is_feed = True
            if yaml_content.get('script', {}).get('isfetchevents', False) is True:
                self._is_siem = True
        if yaml_type == 'Playbook':
            if yaml_content.get('name').startswith('TIM '):
                self._is_feed = True
        if yaml_type in SIEM_RULES_OBJECTS:
            self._is_siem = True

    @staticmethod
    def _clean_release_notes(release_notes_lines):
        return re.sub(r'<\!--.*?-->', '', release_notes_lines, flags=re.DOTALL)

    @staticmethod
    def _parse_pack_dependencies(first_level_dependencies, dependencies_metadata_dict):
        """ Parses user defined dependencies and returns dictionary with relevant data about each dependency pack.

        Args:
            first_level_dependencies (dict): first lever dependencies that were retrieved
            from user pack_metadata.json file.
            dependencies_metadata_dict (dict): dict of pack dependencies data.

        Returns:
            dict: parsed dictionary with pack dependency data.
        """
        parsed_result = {}

        for dependency_id, dependency_data in dependencies_metadata_dict.items():
            parsed_result[dependency_id] = {
                "mandatory": first_level_dependencies.get(dependency_id, {}).get('mandatory', True),
                "minVersion": dependency_data.get(Metadata.CURRENT_VERSION, Pack.PACK_INITIAL_VERSION),
                "author": dependency_data.get('author', ''),
                "name": dependency_data.get('name') if dependency_data.get('name') else dependency_id,
                "certification": dependency_data.get('certification', 'certified')
            }

        return parsed_result

    @staticmethod
    def _create_support_section(support_type, support_url=None, support_email=None):
        """ Creates support dictionary that is part of metadata.

        In case of support type xsoar, adds default support url. If support is xsoar and support url is defined and
        doesn't match xsoar default url, warning is raised.

        Args:
            support_type (str): support type of pack.
            support_url (str): support full url.
            support_email (str): support email address.

        Returns:
            dict: supported data dictionary.
        """
        support_details = {}

        if support_url:  # set support url from user input
            support_details['url'] = support_url
        elif support_type == Metadata.XSOAR_SUPPORT:  # in case support type is xsoar, set default xsoar support url
            support_details['url'] = Metadata.XSOAR_SUPPORT_URL
        # add support email if defined
        if support_email:
            support_details['email'] = support_email

        return support_details

    @staticmethod
    def _get_author(support_type, author=None):
        """ Returns pack author. In case support type is xsoar, more additional validation are applied.

        Args:
            support_type (str): support type of pack.
            author (str): author of the pack.

        Returns:
            str: returns author from the input.
        """
        if support_type == Metadata.XSOAR_SUPPORT and not author:
            return Metadata.XSOAR_AUTHOR  # returned xsoar default author
        elif support_type == Metadata.XSOAR_SUPPORT and author != Metadata.XSOAR_AUTHOR:
            logging.warning(f"{author} author doest not match {Metadata.XSOAR_AUTHOR} default value")
            return author
        else:
            return author

    @staticmethod
    def _get_certification(support_type, certification=None):
        """ Returns pack certification.

        In case support type is xsoar or partner, CERTIFIED is returned.
        In case support is not xsoar or partner but pack_metadata has certification field, certification value will be
        taken from pack_metadata defined value.
        Otherwise empty certification value (empty string) will be returned

        Args:
            support_type (str): support type of pack.
            certification (str): certification value from pack_metadata, if exists.

        Returns:
            str: certification value
        """
        if support_type in [Metadata.XSOAR_SUPPORT, Metadata.PARTNER_SUPPORT]:
            return Metadata.CERTIFIED
        elif certification:
            return certification
        else:
            return ""

    def _get_tags_from_landing_page(self, landing_page_sections: dict) -> set:
        """
        Build the pack's tag list according to the user metadata and the landingPage sections file.
        Args:
            landing_page_sections (dict): landingPage sections and the packs in each one of them.

        Returns:
            set: Pack's tags.

        """

        tags = set()
        sections = landing_page_sections.get('sections', []) if landing_page_sections else []

        for section in sections:
            if self._pack_name in landing_page_sections.get(section, []):
                tags.add(section)

        return tags

    def _parse_pack_metadata(self, build_number, commit_hash):
        """ Parses pack metadata according to issue #19786 and #20091. Part of field may change over the time.

        Args:
            build_number (str): circleCI build number.
            commit_hash (str): current commit hash.

        Returns:
            dict: parsed pack metadata.

        """
        pack_metadata = {
            Metadata.NAME: self._display_name or self._pack_name,
            Metadata.ID: self._pack_name,
            Metadata.DESCRIPTION: self._description or self._pack_name,
            Metadata.CREATED: self._create_date,
            Metadata.UPDATED: self._update_date,
            Metadata.LEGACY: self._legacy,
            Metadata.SUPPORT: self._support_type,
            Metadata.SUPPORT_DETAILS: self._support_details,
            Metadata.EULA_LINK: self._eula_link,
            Metadata.AUTHOR: self._author,
            Metadata.AUTHOR_IMAGE: self._author_image,
            Metadata.CERTIFICATION: self._certification,
            Metadata.PRICE: self._price,
            Metadata.SERVER_MIN_VERSION: self.user_metadata.get(Metadata.SERVER_MIN_VERSION) or self.server_min_version,
            Metadata.CURRENT_VERSION: self.user_metadata.get(Metadata.CURRENT_VERSION, ''),
            Metadata.VERSION_INFO: build_number,
            Metadata.COMMIT: commit_hash,
            Metadata.DOWNLOADS: self._downloads_count,
            Metadata.TAGS: list(self._tags or []),
            Metadata.CATEGORIES: self._categories,
            Metadata.CONTENT_ITEMS: self._content_items,
            Metadata.CONTENT_DISPLAYS: self._content_displays_map,
            Metadata.SEARCH_RANK: self._search_rank,
            Metadata.INTEGRATIONS: self._related_integration_images,
            Metadata.USE_CASES: self._use_cases,
            Metadata.KEY_WORDS: self._keywords,
            Metadata.DEPENDENCIES: self._parsed_dependencies,
            Metadata.MARKETPLACES: self._marketplaces,
            Metadata.VIDEOS: self.user_metadata.get(Metadata.VIDEOS) or [],
        }

        if self._is_private_pack:
            pack_metadata.update({
                Metadata.PREMIUM: self._is_premium,
                Metadata.VENDOR_ID: self._vendor_id,
                Metadata.PARTNER_ID: self._partner_id,
                Metadata.PARTNER_NAME: self._partner_name,
                Metadata.CONTENT_COMMIT_HASH: self._content_commit_hash,
                Metadata.PREVIEW_ONLY: self._preview_only,
                Metadata.DISABLE_MONTHLY: self._disable_monthly,
            })

        return pack_metadata

    def _load_pack_dependencies_metadata(self, index_folder_path, packs_dict):
        """ Loads dependencies metadata and returns mapping of pack id and it's loaded data.
            There are 2 cases:
              Case 1: The dependency is present in the index.zip. In this case, we add it to the dependencies results.
              Case 2: The dependency is missing from the index.zip since it is a new pack. In this case, handle missing
                dependency - This means we mark this pack as 'missing dependency', and once the new index.zip is
                created, and therefore it contains the new pack, we call this function again, and hitting case 1.
              Case 3: The dependency is of a pack that is not a part of this marketplace. In this case, we ignore this
              dependency.
        Args:
            index_folder_path (str): full path to download index folder.
            packs_dict (dict): dict of all packs relevant for current marketplace, as {pack_id: pack_object}.

        Returns:
            dict: pack id as key and loaded metadata of packs as value.
            bool: True if the pack is missing dependencies, False otherwise.

        """
        dependencies_metadata_result = {}
        dependencies_ids = {dep for dep in self._first_level_dependencies}
        dependencies_ids.update(self._displayed_images_dependent_on_packs)

        for dependency_pack_id in dependencies_ids:
            dependency_metadata_path = os.path.join(index_folder_path, dependency_pack_id, Pack.METADATA)

            if os.path.exists(dependency_metadata_path):
                # Case 1: the dependency is found in the index.zip
                with open(dependency_metadata_path, 'r') as metadata_file:
                    dependency_metadata = json.load(metadata_file)
                    dependencies_metadata_result[dependency_pack_id] = dependency_metadata
            elif dependency_pack_id in packs_dict:
                # Case 2: the dependency is not in the index since it is a new pack
                self._is_missing_dependencies = True
                logging.warning(f"{self._pack_name} pack dependency with id {dependency_pack_id} "
                                f"was not found in index, marking it as missing dependencies - to be resolved in "
                                f"next iteration over packs")
            else:
                # Case 3: the dependency is not a part of this marketplace
                logging.warning(f"{self._pack_name} pack dependency with id {dependency_pack_id} "
                                f"is not part of this marketplace, ignoring this dependency")

        return dependencies_metadata_result, self._is_missing_dependencies

    def _get_updated_changelog_entry(self, changelog: dict, version: str, release_notes: str = None,
                                     version_display_name: str = None, build_number_with_prefix: str = None,
                                     released_time: str = None, pull_request_numbers=None, marketplace: str = 'xsoar'):
        """
        Args:
            changelog (dict): The changelog from the production bucket.
            version (str): The version that is the key in the changelog of the entry wished to be updated.
            release_notes (str): The release notes lines to update the entry with.
            version_display_name (str): The version display name to update the entry with.
            build_number_with_prefix(srt): the build number to modify the entry to, including the prefix R (if present).
            released_time: The released time to update the entry with.
            marketplace (str): The marketplace to which the upload is made.

        """
        changelog_entry = changelog.get(version)
        if not changelog_entry:
            raise Exception('The given version is not a key in the changelog')
        version_display_name = \
            version_display_name if version_display_name else changelog_entry[Changelog.DISPLAY_NAME].split('-')[0]
        build_number_with_prefix = \
            build_number_with_prefix if build_number_with_prefix else \
            changelog_entry[Changelog.DISPLAY_NAME].split('-')[1]

        changelog_entry[Changelog.RELEASE_NOTES] = self.filter_release_notes_by_tags(
            release_notes or changelog_entry[Changelog.RELEASE_NOTES], marketplace)
        changelog_entry[Changelog.DISPLAY_NAME] = f'{version_display_name} - {build_number_with_prefix}'
        changelog_entry[Changelog.RELEASED] = released_time if released_time else changelog_entry[Changelog.RELEASED]
        changelog_entry[Changelog.PULL_REQUEST_NUMBERS] = pull_request_numbers
        return changelog_entry

    def _create_changelog_entry(self, release_notes, version_display_name, build_number, modified_files_data=None,
                                new_version=True, initial_release=False, pull_request_numbers=None,
                                marketplace='xsoar', id_set=None):
        """ Creates dictionary entry for changelog.

        Args:
            release_notes (str): release notes md.
            version_display_name (str): display name version.
            build_number (srt): current build number.
            modified_files_data (dict): The data of the modified files given from id-set.
            new_version (bool): whether the entry is new or not. If not new, R letter will be appended to build number.
            initial_release (bool): whether the entry is an initial release or not.
        Returns:
            dict: release notes entry of changelog
            bool: Whether the pack is not updated

        """
        modified_files_data = modified_files_data if modified_files_data else {}
        id_set = id_set if id_set else {}
        entry_result = {}

        if new_version:
            entry_result = {Changelog.RELEASE_NOTES: release_notes,
                            Changelog.DISPLAY_NAME: f'{version_display_name} - {build_number}',
                            Changelog.RELEASED: datetime.utcnow().strftime(Metadata.DATE_FORMAT),
                            Changelog.PULL_REQUEST_NUMBERS: pull_request_numbers}

        elif initial_release:
            entry_result = {Changelog.RELEASE_NOTES: release_notes,
                            Changelog.DISPLAY_NAME: f'{version_display_name} - {build_number}',
                            Changelog.RELEASED: self._create_date,
                            Changelog.PULL_REQUEST_NUMBERS: pull_request_numbers}

        elif self.is_modified:
            entry_result = {Changelog.RELEASE_NOTES: release_notes,
                            Changelog.DISPLAY_NAME: f'{version_display_name} - R{build_number}',
                            Changelog.RELEASED: datetime.utcnow().strftime(Metadata.DATE_FORMAT),
                            Changelog.PULL_REQUEST_NUMBERS: pull_request_numbers}

        if entry_result and new_version:
            logging.info(f"Starting filtering entry for pack {self._pack_name} with version {version_display_name}")
            return self.filter_changelog_entries(
                entry_result,
                version_display_name,
                modified_files_data,
                marketplace, id_set
            )

        return entry_result, False

    def remove_unwanted_files(self, delete_test_playbooks=True):
        """ Iterates over pack folder and removes hidden files and unwanted folders.

        Args:
            delete_test_playbooks (bool): whether to delete test playbooks folder.

        Returns:
            bool: whether the operation succeeded.
        """
        task_status = True
        try:
            for directory in Pack.EXCLUDE_DIRECTORIES:
                if delete_test_playbooks and os.path.isdir(f'{self._pack_path}/{directory}'):
                    shutil.rmtree(f'{self._pack_path}/{directory}')
                    logging.info(f"Deleted {directory} directory from {self._pack_name} pack")

            for root, dirs, files in os.walk(self._pack_path, topdown=True):
                for pack_file in files:
                    full_file_path = os.path.join(root, pack_file)
                    # removing unwanted files
                    if pack_file.startswith('.') \
                            or pack_file in [Pack.AUTHOR_IMAGE_NAME, Pack.USER_METADATA] \
                            or pack_file in self._remove_files_list:
                        os.remove(full_file_path)
                        logging.info(f"Deleted pack {pack_file} file for {self._pack_name} pack")
                        continue

        except Exception:
            task_status = False
            logging.exception(f"Failed to delete ignored files for pack {self._pack_name}")
        finally:
            return task_status

    def sign_pack(self, signature_string=None):
        """ Signs pack folder and creates signature file.

        Args:
            signature_string (str): Base64 encoded string used to sign the pack.

        Returns:
            bool: whether the operation succeeded.
        """
        task_status = False

        try:
            if signature_string:
                with open("keyfile", "wb") as keyfile:
                    keyfile.write(signature_string.encode())
                arg = f'./signDirectory {self._pack_path} keyfile base64'
                signing_process = subprocess.Popen(arg, stdout=subprocess.PIPE, stderr=subprocess.PIPE, shell=True)
                output, err = signing_process.communicate()

                if err:
                    logging.error(f"Failed to sign pack for {self._pack_name} - {str(err)}")
                    return

                logging.info(f"Signed {self._pack_name} pack successfully")
            else:
                logging.info(f"No signature provided. Skipped signing {self._pack_name} pack")
            task_status = True
        except Exception:
            logging.exception(f"Failed to sign pack for {self._pack_name}")
        finally:
            return task_status

    @staticmethod
    def zip_folder_items(source_path, source_name, zip_pack_path):
        """
        Zips the source_path
        Args:
            source_path (str): The source path of the folder the items are in.
            zip_pack_path (str): The path to the zip folder.
            source_name (str): The name of the source that should be zipped.
        """
        task_status = False
        try:
            with ZipFile(zip_pack_path, 'w', ZIP_DEFLATED) as pack_zip:
                for root, dirs, files in os.walk(source_path, topdown=True):
                    for f in files:
                        full_file_path = os.path.join(root, f)
                        relative_file_path = os.path.relpath(full_file_path, source_path)
                        pack_zip.write(filename=full_file_path, arcname=relative_file_path)

            task_status = True
            logging.success(f"Finished zipping {source_name} folder.")
        except Exception:
            logging.exception(f"Failed in zipping {source_name} folder")
        finally:
            return task_status

    @staticmethod
    def encrypt_pack(zip_pack_path, pack_name, encryption_key, extract_destination_path,
                     private_artifacts_dir, secondary_encryption_key):
        """ decrypt the pack in order to see that the pack was encrypted in the first place.

        Args:
            zip_pack_path (str): The path to the encrypted zip pack.
            pack_name (str): The name of the pack that should be encrypted.
            encryption_key (str): The key which we can decrypt the pack with.
            extract_destination_path (str): The path in which the pack resides.
            private_artifacts_dir (str): The chosen name for the private artifacts directory.
            secondary_encryption_key (str) : A second key which we can decrypt the pack with.
        """
        try:
            current_working_dir = os.getcwd()
            shutil.copy('./encryptor', os.path.join(extract_destination_path, 'encryptor'))
            os.chmod(os.path.join(extract_destination_path, 'encryptor'), stat.S_IXOTH)
            os.chdir(extract_destination_path)

            subprocess.call('chmod +x ./encryptor', shell=True)

            output_file = zip_pack_path.replace("_not_encrypted.zip", ".zip")
            full_command = f'./encryptor ./{pack_name}_not_encrypted.zip {output_file} "{encryption_key}"'
            subprocess.call(full_command, shell=True)

            secondary_encryption_key_output_file = zip_pack_path.replace("_not_encrypted.zip", ".enc2.zip")
            full_command_with_secondary_encryption = f'./encryptor ./{pack_name}_not_encrypted.zip ' \
                                                     f'{secondary_encryption_key_output_file}' \
                                                     f' "{secondary_encryption_key}"'
            subprocess.call(full_command_with_secondary_encryption, shell=True)

            new_artefacts = os.path.join(current_working_dir, private_artifacts_dir)
            if os.path.exists(new_artefacts):
                shutil.rmtree(new_artefacts)
            os.mkdir(path=new_artefacts)
            shutil.copy(zip_pack_path, os.path.join(new_artefacts, f'{pack_name}_not_encrypted.zip'))
            shutil.copy(output_file, os.path.join(new_artefacts, f'{pack_name}.zip'))
            shutil.copy(secondary_encryption_key_output_file, os.path.join(new_artefacts, f'{pack_name}.enc2.zip'))
            os.chdir(current_working_dir)
        except (subprocess.CalledProcessError, shutil.Error) as error:
            print(f"Error while trying to encrypt pack. {error}")

    def decrypt_pack(self, encrypted_zip_pack_path, decryption_key):
        """ decrypt the pack in order to see that the pack was encrypted in the first place.

        Args:
            encrypted_zip_pack_path (str): The path for the encrypted zip pack.
            decryption_key (str): The key which we can decrypt the pack with.

        Returns:
            bool: whether the decryption succeeded.
        """
        try:
            current_working_dir = os.getcwd()
            extract_destination_path = f'{current_working_dir}/decrypt_pack_dir'
            os.mkdir(extract_destination_path)

            shutil.copy('./decryptor', os.path.join(extract_destination_path, 'decryptor'))
            secondary_encrypted_pack_path = os.path.join(extract_destination_path, 'encrypted_zip_pack.zip')
            shutil.copy(encrypted_zip_pack_path, secondary_encrypted_pack_path)
            os.chmod(os.path.join(extract_destination_path, 'decryptor'), stat.S_IXOTH)
            output_decrypt_file_path = f"{extract_destination_path}/decrypt_pack.zip"
            os.chdir(extract_destination_path)

            subprocess.call('chmod +x ./decryptor', shell=True)
            full_command = f'./decryptor {secondary_encrypted_pack_path} {output_decrypt_file_path} "{decryption_key}"'
            process = subprocess.Popen(full_command, stdout=subprocess.PIPE, stderr=subprocess.PIPE, shell=True)
            stdout, stderr = process.communicate()
            shutil.rmtree(extract_destination_path)
            os.chdir(current_working_dir)
            if stdout:
                logging.info(str(stdout))
            if stderr:
                logging.error(f"Error: Premium pack {self._pack_name} should be encrypted, but isn't.")
                return False
            return True

        except subprocess.CalledProcessError as error:
            logging.exception(f"Error while trying to decrypt pack. {error}")
            return False

    def is_pack_encrypted(self, encrypted_zip_pack_path, decryption_key):
        """ Checks if the pack is encrypted by trying to decrypt it.

        Args:
            encrypted_zip_pack_path (str): The path for the encrypted zip pack.
            decryption_key (str): The key which we can decrypt the pack with.

        Returns:
            bool: whether the pack is encrypted.
        """
        return self.decrypt_pack(encrypted_zip_pack_path, decryption_key)

    def zip_pack(self, extract_destination_path="", encryption_key="",
                 private_artifacts_dir='private_artifacts', secondary_encryption_key=""):
        """ Zips pack folder.

        Returns:
            bool: whether the operation succeeded.
            str: full path to created pack zip.
        """
        self._zip_path = f"{self._pack_path}.zip" if not encryption_key else f"{self._pack_path}_not_encrypted.zip"
        source_path = self._pack_path
        source_name = self._pack_name
        task_status = self.zip_folder_items(source_path, source_name, self._zip_path)
        # if failed to zip, skip encryption
        if task_status and encryption_key:
            try:
                Pack.encrypt_pack(self._zip_path, source_name, encryption_key, extract_destination_path,
                                  private_artifacts_dir, secondary_encryption_key)
                # If the pack needs to be encrypted, it is initially at a different location than this final path
            except Exception:
                task_status = False
                logging.exception(f"Failed in encrypting {source_name} folder")
        final_path_to_zipped_pack = f"{source_path}.zip"
        return task_status, final_path_to_zipped_pack

    def detect_modified(self, content_repo, index_folder_path, current_commit_hash, previous_commit_hash):
        """ Detects pack modified files.

        The diff is done between current commit and previous commit that was saved in metadata that was downloaded from
        index. In case that no commit was found in index (initial run), the default value will be set to previous commit
        from origin/master.

        Args:
            content_repo (git.repo.base.Repo): content repo object.
            index_folder_path (str): full path to downloaded index folder.
            current_commit_hash (str): last commit hash of head.
            previous_commit_hash (str): the previous commit to diff with.

        Returns:
            bool: whether the operation succeeded.
            list: list of RN files that were modified.
            bool: whether pack was modified and override will be required.
        """
        task_status = False
        modified_rn_files_paths = []
        pack_was_modified = False

        try:
            pack_index_metadata_path = os.path.join(index_folder_path, self._pack_name, Pack.METADATA)

            if not os.path.exists(pack_index_metadata_path):
                logging.info(f"{self._pack_name} pack was not found in index, skipping detection of modified pack.")
                task_status = True
                return

            with open(pack_index_metadata_path, 'r') as metadata_file:
                downloaded_metadata = json.load(metadata_file)

            previous_commit_hash = downloaded_metadata.get(Metadata.COMMIT, previous_commit_hash)
            # set 2 commits by hash value in order to check the modified files of the diff
            current_commit = content_repo.commit(current_commit_hash)
            previous_commit = content_repo.commit(previous_commit_hash)

            for modified_file in current_commit.diff(previous_commit):
                if modified_file.a_path.startswith(PACKS_FOLDER):
                    modified_file_path_parts = os.path.normpath(modified_file.a_path).split(os.sep)
                    pack_name, entity_type_dir = modified_file_path_parts[1], modified_file_path_parts[2]

                    if pack_name and pack_name == self._pack_name:
                        if not is_ignored_pack_file(modified_file_path_parts):
                            logging.info(f"Detected modified files in {self._pack_name} pack - {modified_file.a_path}")
                            task_status, pack_was_modified = True, True
                            modified_rn_files_paths.append(modified_file.a_path)

                            if entity_type_dir in PackFolders.pack_displayed_items():
                                if entity_type_dir in self._modified_files:
                                    self._modified_files[entity_type_dir].append(modified_file.a_path)
                                else:
                                    self._modified_files[entity_type_dir] = [modified_file.a_path]

                        else:
                            logging.debug(f'{modified_file.a_path} is an ignored file')

            task_status = True
            if pack_was_modified:
                # Make sure the modification is not only of release notes files, if so count that as not modified
                pack_was_modified = not all(self.RELEASE_NOTES in path for path in modified_rn_files_paths)
                # Filter modifications in release notes config JSON file - they will be handled later on.
                modified_rn_files_paths = [path_ for path_ in modified_rn_files_paths if path_.endswith('.md')]
            self._is_modified = pack_was_modified
            return
        except Exception:
            logging.exception(f"Failed in detecting modified files of {self._pack_name} pack")
        finally:
            return task_status, modified_rn_files_paths

    def filter_modified_files_by_id_set(self, id_set: dict, modified_rn_files_paths: list):
        """
        Checks if the pack modification is relevant for the current marketplace.

        This is done by searching the modified files in the id_set, if the files were not found in id_set,
        then the modified entities probably not relevant for the current marketplace upload.
        This check is done to identify changed items inside a pack that have both XSIAM and XSOAR entities.

        Args:
            id_set (dict): The current id set.
            modified_rn_files_paths (list): list of paths of the pack's modified release notes files.

        Returns:
            bool: whether the operation succeeded and changes are relevant for marketplace.
            dict: data from id set for the modified files.
        """

        logging.debug(f"Starting to filter modified files of pack {self._pack_name} by the id set")

        task_status = False
        modified_files_data = {}

        for pack_folder, modified_file_paths in self._modified_files.items():
            modified_entities = []
            for path in modified_file_paths:
                if id_set_entity := get_id_set_entity_by_path(Path(path), pack_folder, id_set):
                    logging.debug(f"The entity with the path {path} is present in the id set")
                    modified_entities.append(id_set_entity)

            if modified_entities:
                modified_files_data[pack_folder] = modified_entities

        if not self._modified_files or modified_files_data or modified_rn_files_paths:
            # The task status will be success if there are no modified files in the pack or if the modified files were found in
            # the id-set or if there are modified old release notes files for items that are not being modified.
            task_status = True

        return task_status, modified_files_data

    def upload_to_storage(self, zip_pack_path, latest_version, storage_bucket, override_pack, storage_base_path,
                          private_content=False, pack_artifacts_path=None, overridden_upload_path=None):
        """ Manages the upload of pack zip artifact to correct path in cloud storage.
        The zip pack will be uploaded by default to following path: /content/packs/pack_name/pack_latest_version.
        In case that zip pack artifact already exist at constructed path, the upload will be skipped.
        If flag override_pack is set to True, pack will forced for upload.
        If item_upload_path is provided it will override said path, and will save the item to that destination.

        Args:
            zip_pack_path (str): full path to pack zip artifact.
            latest_version (str): pack latest version.
            storage_bucket (google.cloud.storage.bucket.Bucket): google cloud storage bucket.
            override_pack (bool): whether to override existing pack.
            private_content (bool): Is being used in a private content build.
            storage_base_path (str): The upload destination in the target bucket for all packs (in the format of
                                     <some_path_in_the_target_bucket>/content/Packs).

            pack_artifacts_path (str): Path to where we are saving pack artifacts.
            overridden_upload_path (str): If provided, will override version_pack_path calculation and will use this path instead

        Returns:
            bool: whether the operation succeeded.
            bool: True in case of pack existence at targeted path and upload was skipped, otherwise returned False.
            str: Path to pack's zip in the bucket after the upload.

        """
        task_status = True

        try:
            if overridden_upload_path:
                if private_content:
                    logging.warning("Private content does not support overridden argument")
                    return task_status, True, None
                zip_to_upload_full_path = overridden_upload_path
            else:
                version_pack_path = os.path.join(storage_base_path, self._pack_name, latest_version)
                existing_files = [Path(f.name).name for f in storage_bucket.list_blobs(prefix=version_pack_path)]

                if override_pack:
                    logging.warning(f"Uploading {self._pack_name} pack to storage and overriding the existing pack "
                                    f"files already in storage.")

                elif existing_files:
                    logging.warning(f"The following packs already exist in the storage: {', '.join(existing_files)}")
                    logging.warning(f"Skipping step of uploading {self._pack_name}.zip to storage.")
                    return task_status, True, None

                zip_to_upload_full_path = os.path.join(version_pack_path, f"{self._pack_name}.zip")
            blob = storage_bucket.blob(zip_to_upload_full_path)
            blob.cache_control = "no-cache,max-age=0"  # disabling caching for pack blob

            with open(zip_pack_path, "rb") as pack_zip:
                blob.upload_from_file(pack_zip)
            if private_content:
                secondary_encryption_key_pack_name = f"{self._pack_name}.enc2.zip"
                secondary_encryption_key_bucket_path = os.path.join(version_pack_path,
                                                                    secondary_encryption_key_pack_name)

                #  In some cases the path given is actually a zip.
                if isinstance(pack_artifacts_path, str) and pack_artifacts_path.endswith('content_packs.zip'):
                    _pack_artifacts_path = pack_artifacts_path.replace('/content_packs.zip', '')
                else:
                    _pack_artifacts_path = pack_artifacts_path

                secondary_encryption_key_artifacts_path = zip_pack_path.replace(f'{self._pack_name}',
                                                                                f'{self._pack_name}.enc2')

                blob = storage_bucket.blob(secondary_encryption_key_bucket_path)
                blob.cache_control = "no-cache,max-age=0"  # disabling caching for pack blob
                with open(secondary_encryption_key_artifacts_path, "rb") as pack_zip:
                    blob.upload_from_file(pack_zip)

                logging.info(
                    f"Copying {secondary_encryption_key_artifacts_path} to {_pack_artifacts_path}/"
                    f"packs/{self._pack_name}.zip")
                shutil.copy(secondary_encryption_key_artifacts_path,
                            f'{_pack_artifacts_path}/packs/{self._pack_name}.zip')

            self.public_storage_path = blob.public_url
            logging.success(f"Uploaded {self._pack_name} pack to {zip_to_upload_full_path} path.")

            return task_status, False, zip_to_upload_full_path
        except Exception:
            task_status = False
            logging.exception(f"Failed in uploading {self._pack_name} pack to gcs.")
            return task_status, True, None

    def copy_and_upload_to_storage(self, production_bucket, build_bucket, successful_packs_dict, storage_base_path,
                                   build_bucket_base_path):
        """ Manages the copy of pack zip artifact from the build bucket to the production bucket.
        The zip pack will be copied to following path: /content/packs/pack_name/pack_latest_version if
        the pack exists in the successful_packs_dict from Prepare content step in Create Instances job.

        Args:
            production_bucket (google.cloud.storage.bucket.Bucket): google cloud production bucket.
            build_bucket (google.cloud.storage.bucket.Bucket): google cloud build bucket.
            successful_packs_dict (dict): the dict of all packs were uploaded in prepare content step
            storage_base_path (str): The target destination of the upload in the target bucket.
            build_bucket_base_path (str): The path of the build bucket in gcp.
        Returns:
            bool: Status - whether the operation succeeded.
            bool: Skipped pack - true in case of pack existence at the targeted path and the copy process was skipped,
             otherwise returned False.

        """
        pack_not_uploaded_in_prepare_content = self._pack_name not in successful_packs_dict
        if pack_not_uploaded_in_prepare_content:
            logging.warning("The following packs already exist at storage.")
            logging.warning(f"Skipping step of uploading {self._pack_name}.zip to storage.")
            return True, True

        latest_version = successful_packs_dict[self._pack_name][BucketUploadFlow.LATEST_VERSION]
        self._latest_version = latest_version

        build_version_pack_path = os.path.join(build_bucket_base_path, self._pack_name, latest_version)

        # Verifying that the latest version of the pack has been uploaded to the build bucket
        existing_bucket_version_files = [f.name for f in build_bucket.list_blobs(prefix=build_version_pack_path)]
        if not existing_bucket_version_files:
            logging.error(f"{self._pack_name} latest version ({latest_version}) was not found on build bucket at "
                          f"path {build_version_pack_path}.")
            return False, False

        # We upload the pack zip object taken from the build bucket into the production bucket
        prod_version_pack_path = os.path.join(storage_base_path, self._pack_name, latest_version)
        prod_pack_zip_path = os.path.join(prod_version_pack_path, f'{self._pack_name}.zip')
        build_pack_zip_path = os.path.join(build_version_pack_path, f'{self._pack_name}.zip')
        build_pack_zip_blob = build_bucket.blob(build_pack_zip_path)

        try:
            copied_blob = build_bucket.copy_blob(
                blob=build_pack_zip_blob, destination_bucket=production_bucket, new_name=prod_pack_zip_path
            )
            copied_blob.cache_control = "no-cache,max-age=0"  # disabling caching for pack blob
            self.public_storage_path = copied_blob.public_url
            task_status = copied_blob.exists()
        except Exception as e:
            pack_suffix = os.path.join(self._pack_name, latest_version, f'{self._pack_name}.zip')
            logging.exception(f"Failed copying {pack_suffix}. Additional Info: {str(e)}")
            return False, False

        if not task_status:
            logging.error(f"Failed in uploading {self._pack_name} pack to production gcs.")
        else:
            # Determine if pack versions were aggregated during upload
            pack_uploaded_in_prepare_content = not pack_not_uploaded_in_prepare_content
            if pack_uploaded_in_prepare_content:
                agg_str = successful_packs_dict[self._pack_name].get('aggregated')
                if agg_str:
                    self._aggregated = True
                    self._aggregation_str = agg_str
            logging.success(f"Uploaded {self._pack_name} pack to {prod_pack_zip_path} path.")

        # handle dependenices zip upload when found in build bucket
        self.copy_and_upload_dependencies_zip_to_storage(
            build_bucket,
            build_bucket_base_path,
            production_bucket,
            storage_base_path
        )

        return task_status, False

    def copy_and_upload_dependencies_zip_to_storage(self, build_bucket, build_bucket_base_path, production_bucket,
                                                    storage_base_path):
        pack_with_deps_name = f'{self._pack_name}_with_dependencies.zip'
        build_pack_with_deps_path = os.path.join(build_bucket_base_path, self._pack_name, pack_with_deps_name)
        existing_bucket_deps_files = [f.name for f in build_bucket.list_blobs(prefix=build_pack_with_deps_path)]
        if existing_bucket_deps_files:
            logging.info(f"{self._pack_name} with dependencies was found. path {build_pack_with_deps_path}.")

            # We upload the pack dependencies zip object taken from the build bucket into the production bucket
            prod_version_pack_deps_zip_path = os.path.join(storage_base_path, self._pack_name, pack_with_deps_name)
            build_pack_deps_zip_blob = build_bucket.blob(build_pack_with_deps_path)

            try:
                copied_blob = build_bucket.copy_blob(
                    blob=build_pack_deps_zip_blob,
                    destination_bucket=production_bucket,
                    new_name=prod_version_pack_deps_zip_path
                )
                copied_blob.cache_control = "no-cache,max-age=0"  # disabling caching for pack blob
                self.public_storage_path = copied_blob.public_url
                dep_task_status = copied_blob.exists()
                if not dep_task_status:
                    logging.error(f"Failed in uploading {self._pack_name} pack with dependencies to production gcs.")
            except Exception as e:
                pack_deps_zip_suffix = os.path.join(self._pack_name, pack_with_deps_name)
                logging.exception(f"Failed copying {pack_deps_zip_suffix}. Additional Info: {str(e)}")

    def get_changelog_latest_rn(self, changelog_index_path: str) -> Tuple[dict, Version, str]:
        """
        Returns the changelog file contents and the last version of rn in the changelog file
        Args:
            changelog_index_path (str): the changelog.json file path in the index

        Returns: the changelog file contents, the last version,  and contents of rn in the changelog file

        """
        logging.info(f"Found Changelog for: {self._pack_name}")
        if os.path.exists(changelog_index_path):
            try:
                with open(changelog_index_path, "r") as changelog_file:
                    changelog = json.load(changelog_file)
            except json.JSONDecodeError:
                changelog = {}
        else:
            changelog = {}
        # get the latest rn version in the changelog.json file
        changelog_rn_versions = [Version(ver) for ver in changelog]
        # no need to check if changelog_rn_versions isn't empty because changelog file exists
        changelog_latest_rn_version = max(changelog_rn_versions)
        changelog_latest_rn = changelog[str(changelog_latest_rn_version)]["releaseNotes"]

        return changelog, changelog_latest_rn_version, changelog_latest_rn

    def get_modified_release_notes_lines(self, release_notes_dir: str, new_release_notes_versions: list,
                                         changelog: dict, modified_rn_files: list):
        """
        In the case where an rn file was changed, this function returns the new content
        of the release note in the format suitable for the changelog file.
        In general, if two rn files are created between two consecutive upload runs (i.e. pack was changed twice),
        the rn files are being aggregated and the latter version is the one that is being used as a key in the changelog
        file, and the aggregated rns as the value.
        Hence, in the case of changing an rn as such, this function re-aggregates all of the rns under the
        corresponding version key, and returns the aggregated data, in the right format, as value under that key.

        Args:
            release_notes_dir (str): the path to the release notes dir
            new_release_notes_versions (list): a list of the new versions of release notes in the pack since the
             last upload. This means they were already handled on this upload run (and aggregated if needed).
            changelog (dict): the changelog from the production bucket.
            modified_rn_files (list): a list of the rn files that were modified according to the last commit in
             'filename.md' format.

        Returns:
            A dict of modified version and their release notes contents, for modified
              in the current index file


        """

        modified_versions_dict = {}

        for rn_filename in modified_rn_files:
            version = underscore_file_name_to_dotted_version(rn_filename)
            # Should only apply on modified files that are not the last rn file
            if version in new_release_notes_versions:
                continue
            # The case where the version is a key in the changelog file,
            # and the value is not an aggregated release note
            if is_the_only_rn_in_block(release_notes_dir, version, changelog):
                logging.info("The version is a key in the changelog file and by itself in the changelog block")
                with open(os.path.join(release_notes_dir, rn_filename), 'r') as rn_file:
                    rn_lines = rn_file.read()
                modified_versions_dict[version] = self._clean_release_notes(rn_lines).strip()
            # The case where the version is not a key in the changelog file or it is a key of aggregated content
            else:
                logging.debug(f'The "{version}" version is not a key in the changelog file or it is a key of'
                              f' aggregated content')
                same_block_versions_dict, higher_nearest_version = self.get_same_block_versions(
                    release_notes_dir, version, changelog)
                modified_versions_dict[higher_nearest_version] = aggregate_release_notes_for_marketplace(
                    same_block_versions_dict)

        return modified_versions_dict

    def get_same_block_versions(self, release_notes_dir: str, version: str, changelog: dict):
        """
        Get a dict of the version as key and rn data as value of all of the versions that are in the same
        block in the changelog file as the given version (these are the versions that were aggregates together
        during a single upload priorly).

        Args:
            release_notes_dir (str): the path to the release notes dir
            version (str): the wanted version
            changelog (dict): the changelog from the production bucket.

        Returns:
            A dict of version, rn data for all corresponding versions, and the highest version among those keys as str

        """
        lowest_version = [Version(Pack.PACK_INITIAL_VERSION)]
        lower_versions: list = []
        higher_versions: list = []
        same_block_versions_dict: dict = dict()
        for item in changelog.keys():  # divide the versions into lists of lower and higher than given version
            (lower_versions if Version(item) < Version(version) else higher_versions).append(Version(item))
        higher_nearest_version = min(higher_versions)
        lower_versions = lower_versions + lowest_version  # if the version is 1.0.0, ensure lower_versions is not empty
        lower_nearest_version = max(lower_versions)
        for rn_filename in filter_dir_files_by_extension(release_notes_dir, '.md'):
            current_version = underscore_file_name_to_dotted_version(rn_filename)
            # Catch all versions that are in the same block
            if lower_nearest_version < Version(current_version) <= higher_nearest_version:
                with open(os.path.join(release_notes_dir, rn_filename), 'r') as rn_file:
                    rn_lines = rn_file.read()
                same_block_versions_dict[current_version] = self._clean_release_notes(rn_lines).strip()
        return same_block_versions_dict, str(higher_nearest_version)

    def get_release_notes_lines(self, release_notes_dir: str, changelog_latest_rn_version: Version,
                                changelog_latest_rn: str) -> Tuple[str, str, list]:
        """
        Prepares the release notes contents for the new release notes entry
        Args:
            release_notes_dir (str): the path to the release notes dir
            changelog_latest_rn_version (Version): the last version of release notes in the changelog.json file
            changelog_latest_rn (str): the last release notes in the changelog.json file

        Returns: The release notes contents, the latest release notes version (in the release notes directory),
        and a list of the new rn versions that this is the first time they have been uploaded.

        """
        found_versions: list = list()
        pack_versions_dict: dict = dict()
        for filename in sorted(filter_dir_files_by_extension(release_notes_dir, '.md')):
            version = underscore_file_name_to_dotted_version(filename)

            # Aggregate all rn files that are bigger than what we have in the changelog file
            if Version(version) > changelog_latest_rn_version:
                with open(os.path.join(release_notes_dir, filename), 'r') as rn_file:
                    rn_lines = rn_file.read()
                pack_versions_dict[version] = self._clean_release_notes(rn_lines).strip()

            found_versions.append(Version(version))

        latest_release_notes_version = max(found_versions)
        latest_release_notes_version_str = str(latest_release_notes_version)
        logging.info(f"Latest ReleaseNotes version is: {latest_release_notes_version_str}")

        if len(pack_versions_dict) > 1:
            # In case that there is more than 1 new release notes file, wrap all release notes together for one
            # changelog entry
            aggregation_str = f"[{', '.join(str(lv) for lv in found_versions if lv > changelog_latest_rn_version)}]" \
                              f" => {latest_release_notes_version_str}"
            logging.info(f"Aggregating ReleaseNotes versions: {aggregation_str}")
            release_notes_lines = aggregate_release_notes_for_marketplace(pack_versions_dict)
            self._aggregated = True
            self._aggregation_str = aggregation_str
        elif len(pack_versions_dict) == 1:
            # In case where there is only one new release notes file
            release_notes_lines = pack_versions_dict[latest_release_notes_version_str]
        else:
            # In case where the pack is up to date, i.e. latest changelog is latest rn file
            # We should take the release notes from the index as it has might been aggregated
            logging.info(f'No new RN file was detected for pack {self._pack_name}, taking latest RN from the index')
            release_notes_lines = changelog_latest_rn
        new_release_notes_versions = list(pack_versions_dict.keys())

        return release_notes_lines, latest_release_notes_version_str, new_release_notes_versions

    def assert_upload_bucket_version_matches_release_notes_version(self,
                                                                   changelog: dict,
                                                                   latest_release_notes: str) -> None:
        """
        Sometimes there is a the current bucket is not merged from master there could be another version in the upload
        bucket, that does not exist in the current branch.
        This case can cause unpredicted behavior and we want to fail the build.
        This method validates that this is not the case in the current build, and if it does - fails it with an
        assertion error.
        Args:
            changelog: The changelog from the production bucket.
            latest_release_notes: The latest release notes version string in the current branch
        """
        changelog_latest_release_notes = max(changelog, key=lambda k: Version(k))  # pylint: disable=W0108
        assert Version(latest_release_notes) >= Version(changelog_latest_release_notes), \
            f'{self._pack_name}: Version mismatch detected between upload bucket and current branch\n' \
            f'Upload bucket version: {changelog_latest_release_notes}\n' \
            f'current branch version: {latest_release_notes}\n' \
            'Please Merge from master and rebuild'

    def get_rn_files_names(self, modified_rn_files_paths):
        """

        Args:
            modified_rn_files_paths: a list containing all modified files in the current pack, generated
            by comparing the old and the new commit hash.
        Returns:
            The names of the modified release notes files out of the given list only,
            as in the names of the files that are under ReleaseNotes directory in the format of 'filename.md'.

        """
        modified_rn_files = []
        for file_path in modified_rn_files_paths:
            modified_file_path_parts = os.path.normpath(file_path).split(os.sep)
            if self.RELEASE_NOTES in modified_file_path_parts:
                modified_rn_files.append(modified_file_path_parts[-1])
        return modified_rn_files

    def prepare_release_notes(self, index_folder_path, build_number, modified_rn_files_paths=None,
                              modified_files_data=None, marketplace='xsoar', id_set=None):
        """
        Handles the creation and update of the changelog.json files.

        Args:
            index_folder_path (str): Path to the unzipped index json.
            build_number (str): circleCI build number.
            modified_rn_files_paths (list): list of paths of the pack's modified file
            modified_files_data (dict): data from id set of the modified files.
            marketplace (str): The marketplace to which the upload is made.

        Returns:
            bool: whether the operation succeeded.
            bool: whether running build has not updated pack release notes.
        """
        task_status = False
        not_updated_build = False
        release_notes_dir = os.path.join(self._pack_path, Pack.RELEASE_NOTES)

        modified_rn_files_paths = modified_rn_files_paths if modified_rn_files_paths else []
        modified_files_data = modified_files_data if modified_files_data else {}
        id_set = id_set if id_set else {}

        try:
            version_to_prs = self.get_version_to_pr_numbers(release_notes_dir)
            logging.debug(f"found the following versions to PRs: {version_to_prs}")
            # load changelog from downloaded index
            logging.info(f"Loading changelog for {self._pack_name} pack")
            changelog_index_path = os.path.join(index_folder_path, self._pack_name, Pack.CHANGELOG_JSON)

            changelog: dict = {}
            if os.path.exists(changelog_index_path):
                changelog, changelog_latest_rn_version, changelog_latest_rn = \
                    self.get_changelog_latest_rn(changelog_index_path)

                if os.path.exists(release_notes_dir):
                    # Handling latest release notes files
                    release_notes_lines, latest_release_notes, new_release_notes_versions = \
                        self.get_release_notes_lines(
                            release_notes_dir, changelog_latest_rn_version, changelog_latest_rn)
                    self.assert_upload_bucket_version_matches_release_notes_version(changelog, latest_release_notes)

                    # Handling modified old release notes files, if there are any
                    rn_files_names = self.get_rn_files_names(modified_rn_files_paths)
                    modified_release_notes_lines_dict = self.get_modified_release_notes_lines(
                        release_notes_dir, new_release_notes_versions, changelog, rn_files_names)

                    if self._current_version != latest_release_notes:
                        logging.error(f"Version mismatch detected between the pack's current version in "
                                      f"pack_metadata.json: {self._current_version} and latest release notes "
                                      f"version: {latest_release_notes}.")
                        task_status = False
                        return task_status, not_updated_build
                    else:
                        prs_for_version = version_to_prs[latest_release_notes]
                        logging.info(f"found prs for version {latest_release_notes} : {prs_for_version}")
                        if latest_release_notes in changelog:
                            logging.debug(f"Found existing release notes for version: {latest_release_notes}")
                            version_changelog, not_updated_build = self._create_changelog_entry(
                                release_notes=release_notes_lines,
                                version_display_name=latest_release_notes,
                                build_number=build_number,
                                modified_files_data=modified_files_data,
                                new_version=False,
                                pull_request_numbers=prs_for_version,
                                marketplace=marketplace,
                                id_set=id_set,
                            )

                        else:
                            logging.info(f"Created new release notes for version: {latest_release_notes}")
                            version_changelog, not_updated_build = self._create_changelog_entry(
                                release_notes=release_notes_lines,
                                version_display_name=latest_release_notes,
                                build_number=build_number,
                                modified_files_data=modified_files_data,
                                new_version=True,
                                pull_request_numbers=prs_for_version,
                                marketplace=marketplace,
                                id_set=id_set,
                            )

                        if version_changelog:
                            changelog[latest_release_notes] = version_changelog

                        if modified_release_notes_lines_dict:
                            logging.info("Updating changelog entries for modified release notes")
                            for version, modified_release_notes_lines in modified_release_notes_lines_dict.items():
                                versions, _ = self.get_same_block_versions(release_notes_dir, version, changelog)
                                all_relevant_pr_nums_for_unified = list({pr_num for version in versions.keys()
                                                                        for pr_num in version_to_prs[version]})
                                logging.debug(f"{all_relevant_pr_nums_for_unified=}")
                                updated_entry = self._get_updated_changelog_entry(
                                    changelog, version, release_notes=modified_release_notes_lines,
                                    pull_request_numbers=all_relevant_pr_nums_for_unified, marketplace=marketplace)
                                changelog[version] = updated_entry

                else:
                    if len(changelog.keys()) > 1:
                        # If there is no release notes dir but the changelog has a few entries in it,
                        # there is a mismatch
                        logging.warning(
                            f"{self._pack_name} pack mismatch between {Pack.CHANGELOG_JSON} and {Pack.RELEASE_NOTES}")
                        task_status, not_updated_build = True, True
                        return task_status, not_updated_build

                    else:
                        # allow changing the initial changelog version
                        first_key_in_changelog = list(changelog.keys())[0]
                        version_changelog, not_updated_build = self._create_changelog_entry(
                            release_notes=self.description,
                            version_display_name=first_key_in_changelog,
                            build_number=build_number,
                            modified_files_data=modified_files_data,
                            initial_release=True,
                            new_version=False,
                            marketplace=marketplace,
                            id_set=id_set)

                        if version_changelog:
                            changelog[first_key_in_changelog] = version_changelog

                        logging.info(f"Found existing release notes in {Pack.CHANGELOG_JSON} for version: "
                                     f"{first_key_in_changelog} of pack {self._pack_name}. Modifying this version in "
                                     f"{Pack.CHANGELOG_JSON}")

            elif self._hidden:
                logging.warning(f"Pack {self._pack_name} is deprecated. Skipping release notes handling.")
                task_status = True
                not_updated_build = True
                return task_status, not_updated_build

            else:
                # if there is no changelog file for the pack, this is a new pack, and we start it's changelog at it's
                # current version
                version_changelog, not_updated_build = self._create_changelog_entry(
                    release_notes=self.description,
                    version_display_name=self._current_version,
                    build_number=build_number,
                    modified_files_data=modified_files_data,
                    new_version=True,
                    initial_release=True,
                    marketplace=marketplace,
                    id_set=id_set
                )

                if version_changelog:
                    changelog = {
                        self._current_version: version_changelog
                    }

                logging.info(f'Created {Pack.CHANGELOG_JSON} for pack {self._pack_name} starting at version'
                             f' {self._current_version}')

            # Update change log entries with BC flag.
            self.add_bc_entries_if_needed(release_notes_dir, changelog)

            # write back changelog with changes to pack folder
            with open(os.path.join(self._pack_path, Pack.CHANGELOG_JSON), "w") as pack_changelog:
                json.dump(changelog, pack_changelog, indent=4)

            task_status = True
            logging.success(f"Finished creating {Pack.CHANGELOG_JSON} for {self._pack_name}")
        except Exception as e:
            logging.error(f"Failed creating {Pack.CHANGELOG_JSON} file for {self._pack_name}.\n "
                          f"Additional info: {e}")
        finally:
            return task_status, not_updated_build

    def filter_changelog_entries(self, changelog_entry: dict, version: str, modified_files_data: dict,
                                 marketplace: str, id_set: dict):
        """
        Filters the changelog entries by the entities that are given from id-set.
        This is to avoid RN entries/changes/messages that are not relevant to the current marketplace.

        The filter is done in two parts:
        1. Filter the entry by marketplace intended tags.
        2. Filter by the entity display name if it doesn't exist in id-set.

        If there are no entries after filtering then the pack will be skipped and not be uploaded.

        Args:
            changelog_entry: The version changelog object.
            version: The changelog's version.
            modified_files_data: The data from id_set for the modified entities.
            marketplace: The marketplace to which the upload is made.

        Returns:
            (dict) The filtered changelog entry.
            (bool) Whether the pack is not updated because the entries are not relevant to the current marketplace.
        """

        logging.debug(f"Starting to filter changelog entries by the entities that are given from id-set for pack "
                      f"{self._pack_name}")

        release_notes = self.filter_release_notes_by_tags(changelog_entry.get(Changelog.RELEASE_NOTES), marketplace)

        # Convert the RN entries to a Dict
        release_notes_dict = self.get_release_notes_dict(version, release_notes)
        logging.debug(f"Release notes entries in dict - {release_notes_dict}")

        if self.release_notes_dont_contain_entities_sections(release_notes_str=release_notes,
                                                             release_notes_dict=release_notes_dict):
            logging.debug(f"The pack {self._pack_name} release notes does not contain any entities")
            return changelog_entry, False

        filtered_release_notes_from_tags = self.filter_headers_without_entries(release_notes_dict)  # type: ignore[arg-type]
        filtered_release_notes = self.filter_release_notes_by_entities_display_name(filtered_release_notes_from_tags,
                                                                                    modified_files_data, id_set)

        # if not filtered_release_notes and self.are_all_changes_relevant_to_more_than_one_marketplace(modified_files_data):
        #     # In case all release notes were filtered out, verify that it also makes sense - by checking that the
        #     # modified files are actually relevant for the other marketplace.
        #     logging.debug(f"The pack {self._pack_name} does not have any release notes that are relevant to this "
        #                   f"marketplace")
        #     return {}, True

        # Convert the RN dict to string

        final_release_notes = construct_entities_block(filtered_release_notes).strip()
        if not final_release_notes:
            final_release_notes = f"Changes are not relevant for {'XSOAR' if marketplace == 'xsoar' else 'XSIAM'} marketplace."

        changelog_entry[Changelog.RELEASE_NOTES] = final_release_notes
        logging.debug(f"Finall release notes - \n{changelog_entry[Changelog.RELEASE_NOTES]}")
        return changelog_entry, False

    def are_all_changes_relevant_to_more_than_one_marketplace(self, modified_files_data):
        """
        Returns true if all the modified files are also relevant to another marketplace besides the current one
         this upload is done for.

        Args:
            modified_files_data (dict): The modified files data that are given from id-set.

        Return:
            (bool) True, if all the files are relevant to more than one marketplace.
                   False, if there is an item that is relevant only to the current marketplace.
        """
        modified_items = []

        for entities_data in modified_files_data.values():
            modified_items.extend([list(item.values())[0] for item in entities_data])

        for item in modified_items:
            if len(item['marketplaces']) == 1:
                return False

        return True

    def filter_release_notes_by_entities_display_name(self, release_notes, modified_files_data, id_set):
        """
        Filters the RN entries by the modified files display names given from id-set.

        Args:
            release_notes (dict): The release notes in a dict object.
            modified_files_data (dict): The modified files data that are given from id-set.

        Return:
            (dict) The filtered release notes.
        """
        filtered_release_notes: dict = {}
        for pack_folder, entities_data in modified_files_data.items():

            rn_header = RN_HEADER_BY_PACK_FOLDER[pack_folder]

            # This might be if the entity was filtered by the tags
            if rn_header not in release_notes:
                continue

            # Filters the RN entries by the entity display name
            display_names = [list(entity.values())[0]['display_name'] for entity in entities_data]
            filtered_release_notes_entries = self.filter_entries_by_display_name(release_notes, display_names, rn_header,
                                                                                 pack_folder, id_set)

            if filtered_release_notes_entries:
                filtered_release_notes[rn_header] = filtered_release_notes_entries

        return filtered_release_notes

    @staticmethod
    def filter_entries_by_display_name(release_notes: dict, display_names: list, rn_header: str, pack_folder: str, id_set: dict):
        """
        Filters the entries by display names and also handles special entities that their display name is not an header.

        Args:
            release_notes (dict): The release notes in a dict.
            display_names (list): The display names that are give from the id-set.
            rn_header (str): The release notes entity header.

        Returns:
            (dict) The filtered release notes entries.
        """
        filtered_entries: dict = {}
        for display_name, rn_entry in release_notes[rn_header].items():

            logging.debug(f"Searching display name '{display_name}' in '{display_names}'.")
            # TODO: The third condition should be removed after the refactoring. (Also the function)
            if display_name != '[special_msg]' and display_name.replace("New: ", "") not in display_names \
                    and not get_id_set_entity_by_display_name(display_name.replace("New: ", ""),
                                                              pack_folder, id_set):
                continue

            if display_name == '[special_msg]':
                extracted_names_from_rn = SPECIAL_DISPLAY_NAMES_PATTERN.findall(rn_entry)

                for name in extracted_names_from_rn:
                    if name not in display_names:
                        rn_entry = rn_entry.replace(f'- **{name}**', '')

            filtered_entries[display_name] = rn_entry

        return filtered_entries

    @staticmethod
    def filter_headers_without_entries(release_notes_dict: dict):
        """
        Filters out the entity type/name headers if their entries were filtered by tags.

        Args:
            release_notes_dict (dict): The release notes in a dict object.

        Returns:
            (dict) A new release notes dict after filtering.
        """
        new_release_notes_dict: dict = {}
        for entity_header, entity_entry in release_notes_dict.items():

            new_entity_entry = {name: entry.replace('\n\n', '\n') for name, entry in entity_entry.items()
                                if entry.strip() not in ['', '\n']}

            if new_entity_entry:
                new_release_notes_dict[entity_header] = new_entity_entry

        return new_release_notes_dict

    @staticmethod
    def release_notes_dont_contain_entities_sections(release_notes_str, release_notes_dict):
        """
        If the release notes didn't formatted into a dict it's because one of the following:
        - In case it's a first release of the pack then the release notes is taken from the pack description,
        - If it's just an important message for the customers who uses the pack.
        In both cases the RN entries will not contain the entity headers as in our templates.

        Args:
            release_notes_str (str): The release notes in string.
            release_notes_dict (dict): The release notes in dict object.

        Returns:
            (bool) Whther the dict contains the RN entries by the entities types.
        """
        return release_notes_str and not release_notes_dict

    def filter_release_notes_by_tags(self, release_notes, upload_marketplace):
        """
        Filters out from release notes the sub-entries that are wrapped by tags.

        Args:
            release_notes(str): The release notes entry.
            upload_marketplace (str): The marketplace to which the upload is made.

        Return:
            (str) The release notes entry after filtering.
        """

        def remove_tags_section_from_rn(release_notes, marketplace, upload_marketplace):

            start_tag, end_tag = TAGS_BY_MP[marketplace]
            if start_tag in release_notes and end_tag in release_notes and marketplace != upload_marketplace:
                logging.debug(f"Filtering irrelevant release notes by tags of marketplace "
                              f"{marketplace} for pack {self._pack_name} when uploading to marketplace "
                              f"{upload_marketplace}.")
                return re.sub(fr'{start_tag}{TAGS_SECTION_PATTERN}{end_tag}[\n]*', '', release_notes)
            else:
                logging.debug(f"Removing only the tags since the RN entry is relevant "
                              f"to marketplace {upload_marketplace}")
                return release_notes.replace(f"{start_tag}", '').replace(f"{end_tag}", '')

        # Filters out for XSIAM tags
        release_notes = remove_tags_section_from_rn(release_notes, XSIAM_MP, upload_marketplace)

        # Filters out for XSOAR tags
        release_notes = remove_tags_section_from_rn(release_notes, XSOAR_MP, upload_marketplace)
        logging.debug(f"RN result after filtering for pack {self._pack_name} in marketplace "
                      f"{upload_marketplace}\n - {release_notes}")

        return release_notes

    @staticmethod
    def get_release_notes_dict(version, release_notes):
        """
        Gets the release notes in a dict format.
        This function uses the merge_version_blocks function that intended for merging multiple
        release versions into one version.

        Args:
            version (str): The release version.
            release_notes (str): The release notes entries.

        Return:
            (dict) The release notes in a dict that should look like: {<entity type>: {<display name>: <entries>}}
        """
        release_notes_dict, _ = merge_version_blocks({version: release_notes}, return_str=False)
        return release_notes_dict

    def create_local_changelog(self, build_index_folder_path):
        """ Copies the pack index changelog.json file to the pack path

        Args:
            build_index_folder_path: The path to the build index folder

        Returns:
            bool: whether the operation succeeded.

        """
        task_status = True

        build_changelog_index_path = os.path.join(build_index_folder_path, self._pack_name, Pack.CHANGELOG_JSON)
        pack_changelog_path = os.path.join(self._pack_path, Pack.CHANGELOG_JSON)

        if os.path.exists(build_changelog_index_path):
            try:
                shutil.copyfile(src=build_changelog_index_path, dst=pack_changelog_path)
                logging.success(f"Successfully copied pack index changelog.json file from {build_changelog_index_path}"
                                f" to {pack_changelog_path}.")
            except shutil.Error as e:
                task_status = False
                logging.error(f"Failed copying changelog.json file from {build_changelog_index_path} to "
                              f"{pack_changelog_path}. Additional info: {str(e)}")
                return task_status
        else:
            task_status = False
            logging.error(
                f"{self._pack_name} index changelog file is missing in build bucket path: {build_changelog_index_path}")

        return task_status and self.is_changelog_exists()

    def collect_content_items(self):
        """ Iterates over content items folders inside pack and collects content items data.

        Returns:
            dict: Parsed content items
            .
        """
        task_status = False
        content_items_result: dict = {}

        try:

            for root, pack_dirs, pack_files_names in os.walk(self._pack_path, topdown=False):
                current_directory = root.split(os.path.sep)[-1]
                parent_directory = root.split(os.path.sep)[-2]

                if parent_directory in [PackFolders.GENERIC_TYPES.value, PackFolders.GENERIC_FIELDS.value]:
                    current_directory = parent_directory
                elif current_directory in [PackFolders.GENERIC_TYPES.value, PackFolders.GENERIC_FIELDS.value]:
                    continue

                folder_collected_items = []
                for pack_file_name in pack_files_names:
                    if not pack_file_name.endswith(('.json', '.yml')):
                        continue

                    pack_file_path = os.path.join(root, pack_file_name)

                    # reputation in old format aren't supported in 6.0.0 server version
                    if current_directory == PackFolders.INDICATOR_TYPES.value \
                            and not fnmatch.fnmatch(pack_file_name, 'reputation-*.json'):
                        os.remove(pack_file_path)
                        logging.info(f"Deleted pack {pack_file_name} reputation file for {self._pack_name} pack")
                        continue

                    with open(pack_file_path, 'r') as pack_file:
                        if current_directory in PackFolders.yml_supported_folders():
                            content_item = yaml.safe_load(pack_file)
                        elif current_directory in PackFolders.json_supported_folders():
                            content_item = json.load(pack_file)
                        else:
                            continue

                    # check if content item has to version
                    to_version = content_item.get('toversion') or content_item.get('toVersion')

                    if to_version and Version(to_version) < Version(Metadata.SERVER_DEFAULT_MIN_VERSION):
                        os.remove(pack_file_path)
                        logging.info(
                            f"{self._pack_name} pack content item {pack_file_name} has to version: {to_version}. "
                            f"{pack_file_name} file was deleted.")
                        continue

                    if current_directory not in PackFolders.pack_displayed_items():
                        continue  # skip content items that are not displayed in contentItems

                    logging.debug(
                        f"Iterating over {pack_file_path} file and collecting items of {self._pack_name} pack")
                    # updated min server version from current content item
                    self._server_min_version = get_updated_server_version(self._server_min_version, content_item,
                                                                          self._pack_name)

                    content_item_tags = content_item.get('tags', [])

                    if current_directory == PackFolders.SCRIPTS.value:
                        folder_collected_items.append({
                            'id': content_item.get('commonfields', {}).get('id', ''),
                            'name': content_item.get('name', ''),
                            'description': content_item.get('comment', ''),
                            'tags': content_item_tags,
                            'marketplaces': content_item.get('marketplaces', ["xsoar", "marketplacev2"]),
                        })

                        if not self._contains_transformer and 'transformer' in content_item_tags:
                            self._contains_transformer = True

                        if not self._contains_filter and 'filter' in content_item_tags:
                            self._contains_filter = True

                    elif current_directory == PackFolders.PLAYBOOKS.value:
                        self.add_pack_type_tags(content_item, 'Playbook')
                        folder_collected_items.append({
                            'id': content_item.get('id', ''),
                            'name': content_item.get('name', ''),
                            'description': content_item.get('description', ''),
                            'marketplaces': content_item.get('marketplaces', ["xsoar", "marketplacev2"]),
                        })

                    elif current_directory == PackFolders.INTEGRATIONS.value:
                        integration_commands = content_item.get('script', {}).get('commands', [])
                        self.add_pack_type_tags(content_item, 'Integration')
                        folder_collected_items.append({
                            'id': content_item.get('commonfields', {}).get('id', ''),
                            'name': content_item.get('display', ''),
                            'description': content_item.get('description', ''),
                            'category': content_item.get('category', ''),
                            'commands': [
                                {'name': c.get('name', ''), 'description': c.get('description', '')}
                                for c in integration_commands],
                            'marketplaces': content_item.get('marketplaces', ["xsoar", "marketplacev2"]),
                        })

                    elif current_directory == PackFolders.INCIDENT_FIELDS.value:
                        folder_collected_items.append({
                            'id': content_item.get('id', ''),
                            'name': content_item.get('name', ''),
                            'type': content_item.get('type', ''),
                            'description': content_item.get('description', ''),
                            'marketplaces': content_item.get('marketplaces', ["xsoar", "marketplacev2"]),
                        })

                    elif current_directory == PackFolders.INCIDENT_TYPES.value:
                        folder_collected_items.append({
                            'id': content_item.get('id', ''),
                            'name': content_item.get('name', ''),
                            'playbook': content_item.get('playbookId', ''),
                            'closureScript': content_item.get('closureScript', ''),
                            'hours': int(content_item.get('hours', 0)),
                            'days': int(content_item.get('days', 0)),
                            'weeks': int(content_item.get('weeks', 0)),
                            'marketplaces': content_item.get('marketplaces', ["xsoar", "marketplacev2"]),
                        })

                    elif current_directory == PackFolders.DASHBOARDS.value:
                        folder_collected_items.append({
                            'id': content_item.get('id', ''),
                            'name': content_item.get('name', ''),
                            'marketplaces': content_item.get('marketplaces', ["xsoar", "marketplacev2"]),
                        })

                    elif current_directory == PackFolders.INDICATOR_FIELDS.value:
                        folder_collected_items.append({
                            'id': content_item.get('id', ''),
                            'name': content_item.get('name', ''),
                            'type': content_item.get('type', ''),
                            'description': content_item.get('description', ''),
                            'marketplaces': content_item.get('marketplaces', ["xsoar", "marketplacev2"]),
                        })

                    elif current_directory == PackFolders.REPORTS.value:
                        folder_collected_items.append({
                            'id': content_item.get('id', ''),
                            'name': content_item.get('name', ''),
                            'description': content_item.get('description', ''),
                            'marketplaces': content_item.get('marketplaces', ["xsoar", "marketplacev2"]),
                        })

                    elif current_directory == PackFolders.INDICATOR_TYPES.value:
                        folder_collected_items.append({
                            'id': content_item.get('id', ''),
                            'details': content_item.get('details', ''),
                            'reputationScriptName': content_item.get('reputationScriptName', ''),
                            'enhancementScriptNames': content_item.get('enhancementScriptNames', []),
                            'marketplaces': content_item.get('marketplaces', ["xsoar", "marketplacev2"]),
                        })

                    elif current_directory == PackFolders.LAYOUTS.value:
                        layout_metadata = {
                            'id': content_item.get('id', ''),
                            'name': content_item.get('name', ''),
                            'marketplaces': content_item.get('marketplaces', ["xsoar", "marketplacev2"]),
                        }
                        layout_description = content_item.get('description')
                        if layout_description is not None:
                            layout_metadata['description'] = layout_description
                        folder_collected_items.append(layout_metadata)

                    elif current_directory == PackFolders.CLASSIFIERS.value:
                        folder_collected_items.append({
                            'id': content_item.get('id', ''),
                            'name': content_item.get('name') or content_item.get('id', ''),
                            'description': content_item.get('description', ''),
                            'marketplaces': content_item.get('marketplaces', ["xsoar", "marketplacev2"]),
                        })

                    elif current_directory == PackFolders.WIDGETS.value:
                        folder_collected_items.append({
                            'id': content_item.get('id', ''),
                            'name': content_item.get('name', ''),
                            'dataType': content_item.get('dataType', ''),
                            'widgetType': content_item.get('widgetType', ''),
                            'marketplaces': content_item.get('marketplaces', ["xsoar", "marketplacev2"]),
                        })

                    elif current_directory == PackFolders.LISTS.value:
                        folder_collected_items.append({
                            'id': content_item.get('id', ''),
                            'name': content_item.get('name', ''),
                            'marketplaces': content_item.get('marketplaces', ["xsoar", "marketplacev2"]),
                        })

                    elif current_directory == PackFolders.GENERIC_DEFINITIONS.value:
                        folder_collected_items.append({
                            'id': content_item.get('id', ''),
                            'name': content_item.get('name', ''),
                            'description': content_item.get('description', ''),
                            'marketplaces': content_item.get('marketplaces', ["xsoar", "marketplacev2"]),
                        })

                    elif parent_directory == PackFolders.GENERIC_FIELDS.value:
                        folder_collected_items.append({
                            'id': content_item.get('id', ''),
                            'name': content_item.get('name', ''),
                            'description': content_item.get('description', ''),
                            'type': content_item.get('type', ''),
                            'marketplaces': content_item.get('marketplaces', ["xsoar", "marketplacev2"]),
                        })

                    elif current_directory == PackFolders.GENERIC_MODULES.value:
                        folder_collected_items.append({
                            'id': content_item.get('id', ''),
                            'name': content_item.get('name', ''),
                            'description': content_item.get('description', ''),
                            'marketplaces': content_item.get('marketplaces', ["xsoar", "marketplacev2"]),
                        })

                    elif parent_directory == PackFolders.GENERIC_TYPES.value:
                        folder_collected_items.append({
                            'id': content_item.get('id', ''),
                            'name': content_item.get('name', ''),
                            'description': content_item.get('description', ''),
                            'marketplaces': content_item.get('marketplaces', ["xsoar", "marketplacev2"]),
                        })

                    elif current_directory == PackFolders.PREPROCESS_RULES.value:
                        folder_collected_items.append({
                            'id': content_item.get('id', ''),
                            'name': content_item.get('name', ''),
                            'description': content_item.get('description', ''),
                            'marketplaces': content_item.get('marketplaces', ["xsoar", "marketplacev2"]),
                        })

                    elif current_directory == PackFolders.JOBS.value:
                        folder_collected_items.append({
                            'id': content_item.get('id', ''),
                            # note that `name` may technically be blank, but shouldn't pass validations
                            'name': content_item.get('name', ''),
                            'details': content_item.get('details', ''),
                            'marketplaces': content_item.get('marketplaces', ["xsoar", "marketplacev2"]),
                        })

                    elif current_directory == PackFolders.PARSING_RULES.value and pack_file_name.startswith("external-"):
                        self.add_pack_type_tags(content_item, 'ParsingRule')
                        folder_collected_items.append({
                            'id': content_item.get('id', ''),
                            'name': content_item.get('name', ''),
                            'marketplaces': content_item.get('marketplaces', ["marketplacev2"]),
                        })

                    elif current_directory == PackFolders.MODELING_RULES.value and pack_file_name.startswith("external-"):
                        self.add_pack_type_tags(content_item, 'ModelingRule')
                        schema: Dict[str, Any] = json.loads(content_item.get('schema') or '{}')
                        folder_collected_items.append({
                            'id': content_item.get('id', ''),
                            'name': content_item.get('name', ''),
                            'marketplaces': content_item.get('marketplaces', ["marketplacev2"]),
                            'datasets': list(schema.keys()),
                        })

                    elif current_directory == PackFolders.CORRELATION_RULES.value and pack_file_name.startswith("external-"):
                        self.add_pack_type_tags(content_item, 'CorrelationRule')
                        folder_collected_items.append({
                            'id': content_item.get('global_rule_id', ''),
                            'name': content_item.get('name', ''),
                            'description': content_item.get('description', ''),
                            'marketplaces': content_item.get('marketplaces', ["marketplacev2"]),
                        })

                    elif current_directory == PackFolders.XSIAM_DASHBOARDS.value and pack_file_name.startswith("external-"):
                        preview = self.get_preview_image_gcp_path(pack_file_name, PackFolders.XSIAM_DASHBOARDS.value)
                        dashboard = {
                            'id': content_item.get('dashboards_data', [{}])[0].get('global_id', ''),
                            'name': content_item.get('dashboards_data', [{}])[0].get('name', ''),
                            'description': content_item.get('dashboards_data', [{}])[0].get('description', ''),
                            'marketplaces': content_item.get('marketplaces', ["marketplacev2"]),
                        }

                        if preview:
                            dashboard.update({"preview": preview})
                        folder_collected_items.append(dashboard)

                    elif current_directory == PackFolders.XSIAM_REPORTS.value and pack_file_name.startswith("external-"):
                        preview = self.get_preview_image_gcp_path(pack_file_name, PackFolders.XSIAM_REPORTS.value)
                        report = {
                            'id': content_item.get('templates_data', [{}])[0].get('global_id', ''),
                            'name': content_item.get('templates_data', [{}])[0].get('report_name', ''),
                            'description': content_item.get('templates_data', [{}])[0].get('report_description', ''),
                            'marketplaces': content_item.get('marketplaces', ["marketplacev2"]),
                        }

                        if preview:
                            report.update({"preview": preview})
                        folder_collected_items.append(report)

                    elif current_directory == PackFolders.TRIGGERS.value:
                        folder_collected_items.append({
                            'id': content_item.get('trigger_id', ''),
                            'name': content_item.get('trigger_name', ''),
                            'description': content_item.get('description', ''),
                            'marketplaces': content_item.get('marketplaces', ["xsoar", "marketplacev2"]),
                        })

                    elif current_directory == PackFolders.WIZARDS.value:
                        folder_collected_items.append({
                            'id': content_item.get('id', ''),
                            'name': content_item.get('name', ''),
                            'description': content_item.get('description', ''),
                            'dependency_packs': content_item.get('dependency_packs', {}),
                            'fromVersion': content_item.get('fromVersion', ''),
                            'toVersion': content_item.get('toVersion', ''),
                            'marketplaces': content_item.get('marketplaces', ["xsoar", "marketplacev2"]),
                        })

<<<<<<< HEAD
                    elif current_directory == PackFolders.AGENT_CONFIGS.value and pack_file_name.startswith("external-"):
                        self.add_pack_type_tags(content_item, 'AgentConfig')
=======
                    elif current_directory == PackFolders.XDRC_TEMPLATES.value:
                        self.add_pack_type_tags(content_item, 'XDRCTemplate')
>>>>>>> f4820938
                        folder_collected_items.append({
                            'id': content_item.get('content_global_id', ''),
                            'content_global_id': content_item.get('content_global_id', ''),
                            'name': content_item.get('name', ''),
                            'os_type': content_item.get('os_type', ''),
                            'profile_type': content_item.get('profile_type', ''),
                            'marketplaces': content_item.get('marketplaces', ["marketplacev2"]),
                        })

                    else:
                        logging.info(f'Failed to collect: {current_directory}')

                if current_directory in PackFolders.pack_displayed_items():
                    content_item_key = CONTENT_ITEM_NAME_MAPPING[current_directory]

                    content_items_result[content_item_key] = \
                        content_items_result.get(content_item_key, []) + folder_collected_items

            logging.success(f"Finished collecting content items for {self._pack_name} pack")
            task_status = True
        except Exception:
            logging.exception(f"Failed collecting content items in {self._pack_name} pack")
        finally:
            self._content_items = content_items_result

            def display_getter(items, display):
                return f'{display}s' if items and len(items) > 1 else display

            self._content_displays_map = {
                name: display_getter(content_items_result.get(name), display)
                for name, display in ITEMS_NAMES_TO_DISPLAY_MAPPING.items()
                if content_items_result.get(name)
            }

            return task_status

    def load_user_metadata(self):
        """ Loads user defined metadata and stores part of it's data in defined properties fields.

        Returns:
            bool: whether the operation succeeded.

        """
        task_status = False
        user_metadata = {}

        try:
            user_metadata_path = os.path.join(self._pack_path, Pack.USER_METADATA)  # user metadata path before parsing
            if not os.path.exists(user_metadata_path):
                logging.error(f"{self._pack_name} pack is missing {Pack.USER_METADATA} file.")
                return task_status

            with open(user_metadata_path, "r") as user_metadata_file:
                user_metadata = json.load(user_metadata_file)  # loading user metadata
                # part of old packs are initialized with empty list
                user_metadata = {} if isinstance(user_metadata, list) else user_metadata

            # store important user metadata fields
            self.support_type = user_metadata.get(Metadata.SUPPORT, Metadata.XSOAR_SUPPORT)
            self.current_version = user_metadata.get(Metadata.CURRENT_VERSION, '')
            self.hidden = user_metadata.get(Metadata.HIDDEN, False)
            self.description = user_metadata.get(Metadata.DESCRIPTION, False)
            self.display_name = user_metadata.get(Metadata.NAME, '')  # type: ignore[misc]
            self._user_metadata = user_metadata
            self._eula_link = user_metadata.get(Metadata.EULA_LINK, Metadata.EULA_URL)
            self._marketplaces = user_metadata.get('marketplaces', ['xsoar'])

            logging.info(f"Finished loading {self._pack_name} pack user metadata")
            task_status = True

        except Exception:
            logging.exception(f"Failed in loading {self._pack_name} user metadata.")
        finally:
            return task_status

    def _collect_pack_tags(self, user_metadata, landing_page_sections, trending_packs):
        tags = set(input_to_list(input_data=user_metadata.get('tags')))
        tags |= self._get_tags_from_landing_page(landing_page_sections)
        tags |= {PackTags.TIM} if self._is_feed else set()
        tags |= {PackTags.USE_CASE} if self._use_cases else set()
        tags |= {PackTags.TRANSFORMER} if self._contains_transformer else set()
        tags |= {PackTags.FILTER} if self._contains_filter else set()
        tags |= {PackTags.COLLECTION} if self._is_siem else set()

        if self._create_date:
            days_since_creation = (datetime.utcnow() - datetime.strptime(self._create_date, Metadata.DATE_FORMAT)).days
            if days_since_creation <= 30:
                tags |= {PackTags.NEW}
            else:
                tags -= {PackTags.NEW}

        if trending_packs:
            if self._pack_name in trending_packs:
                tags |= {PackTags.TRENDING}
            else:
                tags -= {PackTags.TRENDING}

        return tags

    def _enhance_pack_attributes(self, index_folder_path, dependencies_metadata_dict,
                                 statistics_handler=None, format_dependencies_only=False):
        """ Enhances the pack object with attributes for the metadata file

        Args:
            dependencies_metadata_dict (dict): mapping of pack dependencies metadata, for first level dependencies.
            format_dependencies_only (bool): Indicates whether the metadata formation is just for formatting the
            dependencies or not.

        Returns:
            dict: parsed pack metadata.

        """
        landing_page_sections = mp_statistics.StatisticsHandler.get_landing_page_sections()
        trending_packs = None
        pack_dependencies_by_download_count = self._displayed_images_dependent_on_packs
        if not format_dependencies_only:
            # ===== Pack Regular Attributes =====
            self._support_type = self.user_metadata.get(Metadata.SUPPORT, Metadata.XSOAR_SUPPORT)
            self._support_details = self._create_support_section(
                support_type=self._support_type, support_url=self.user_metadata.get(Metadata.URL),
                support_email=self.user_metadata.get(Metadata.EMAIL)
            )
            self._author = self._get_author(
                support_type=self._support_type, author=self.user_metadata.get(Metadata.AUTHOR, ''))
            self._certification = self._get_certification(
                support_type=self._support_type, certification=self.user_metadata.get(Metadata.CERTIFICATION)
            )
            self._legacy = self.user_metadata.get(Metadata.LEGACY, True)
            self._create_date = self._get_pack_creation_date(index_folder_path)
            self._update_date = self._get_pack_update_date(index_folder_path)
            self._use_cases = input_to_list(input_data=self.user_metadata.get(Metadata.USE_CASES),
                                            capitalize_input=True)
            self._categories = input_to_list(input_data=self.user_metadata.get(Metadata.CATEGORIES),
                                             capitalize_input=True)
            self._keywords = input_to_list(self.user_metadata.get(Metadata.KEY_WORDS))
        self._parsed_dependencies = self._parse_pack_dependencies(self.user_metadata.get(Metadata.DEPENDENCIES, {}),
                                                                  dependencies_metadata_dict)

        # ===== Pack Private Attributes =====
        if not format_dependencies_only:
            self._is_private_pack = Metadata.PARTNER_ID in self.user_metadata
            self._is_premium = self._is_private_pack
            self._preview_only = get_valid_bool(self.user_metadata.get(Metadata.PREVIEW_ONLY, False))
            self._price = convert_price(pack_id=self._pack_name, price_value_input=self.user_metadata.get('price'))
            if self._is_private_pack:
                self._vendor_id = self.user_metadata.get(Metadata.VENDOR_ID, "")
                self._partner_id = self.user_metadata.get(Metadata.PARTNER_ID, "")
                self._partner_name = self.user_metadata.get(Metadata.PARTNER_NAME, "")
                self._content_commit_hash = self.user_metadata.get(Metadata.CONTENT_COMMIT_HASH, "")
                self._disable_monthly = self.user_metadata.get(Metadata.DISABLE_MONTHLY, False)
                # Currently all content packs are legacy.
                # Since premium packs cannot be legacy, we directly set this attribute to false.
                self._legacy = False

        # ===== Pack Statistics Attributes =====
        if not self._is_private_pack and statistics_handler:  # Public Content case
            self._pack_statistics_handler = mp_statistics.PackStatisticsHandler(
                self._pack_name, statistics_handler.packs_statistics_df, statistics_handler.packs_download_count_desc,
                self._displayed_images_dependent_on_packs
            )
            self._downloads_count = self._pack_statistics_handler.download_count
            trending_packs = statistics_handler.trending_packs
            pack_dependencies_by_download_count = self._pack_statistics_handler.displayed_dependencies_sorted
        self._tags = self._collect_pack_tags(self.user_metadata, landing_page_sections, trending_packs)
        self._search_rank = mp_statistics.PackStatisticsHandler.calculate_search_rank(
            tags=self._tags, certification=self._certification, content_items=self._content_items
        )
        self._related_integration_images = self._get_all_pack_images(
            self._displayed_integration_images, self._displayed_images_dependent_on_packs, dependencies_metadata_dict,
            pack_dependencies_by_download_count
        )

    def format_metadata(self, index_folder_path, packs_dependencies_mapping, build_number, commit_hash,
                        statistics_handler, packs_dict=None, marketplace='xsoar',
                        format_dependencies_only=False):
        """ Re-formats metadata according to marketplace metadata format defined in issue #19786 and writes back
        the result.

        Args:
            index_folder_path (str): downloaded index folder directory path.
            packs_dependencies_mapping (dict): all packs dependencies lookup mapping.
            build_number (str): circleCI build number.
            commit_hash (str): current commit hash.
            statistics_handler (StatisticsHandler): The marketplace statistics handler
            packs_dict (dict): dict of all packs relevant for current marketplace, as {pack_name: pack_object}.
            marketplace (str): Marketplace of current upload.
            format_dependencies_only (bool): Indicates whether the metadata formation is just for formatting the
             dependencies or not.

        Returns:
            bool: True is returned in case metadata file was parsed successfully, otherwise False.
            bool: True is returned in pack is missing dependencies.

        """
        task_status = False
        packs_dict = packs_dict if packs_dict else {}
        is_missing_dependencies = False

        try:
            self.set_pack_dependencies(packs_dependencies_mapping, packs_dict, marketplace=marketplace)

            logging.info(f"Loading pack dependencies metadata for {self._pack_name} pack")
            dependencies_metadata_dict, is_missing_dependencies = self._load_pack_dependencies_metadata(
                index_folder_path, packs_dict)

            self._enhance_pack_attributes(index_folder_path, dependencies_metadata_dict,
                                          statistics_handler, format_dependencies_only)

            formatted_metadata = self._parse_pack_metadata(build_number, commit_hash)
            metadata_path = os.path.join(self._pack_path, Pack.METADATA)  # deployed metadata path after parsing
            json_write(metadata_path, formatted_metadata)  # writing back parsed metadata

            logging.success(f"Finished formatting {self._pack_name} packs's {Pack.METADATA} {metadata_path} file.")
            task_status = True

        except Exception as e:
            logging.exception(f"Failed in formatting {self._pack_name} pack metadata. Additional Info: {str(e)}")

        finally:
            return task_status, is_missing_dependencies

    @staticmethod
    def pack_created_in_time_delta(pack_name, time_delta: timedelta, index_folder_path: str) -> bool:
        """
        Checks if pack created before delta specified in the 'time_delta' argument and return boolean according
        to the result
        Args:
            pack_name: the pack name.
            time_delta: time_delta to check if pack was created before.
            index_folder_path: downloaded index folder directory path.

        Returns:
            True if pack was created before the time_delta from now, and False otherwise.
        """
        pack_creation_time_str = Pack._calculate_pack_creation_date(pack_name, index_folder_path)
        return datetime.utcnow() - datetime.strptime(pack_creation_time_str, Metadata.DATE_FORMAT) < time_delta

    def _get_pack_creation_date(self, index_folder_path):
        return self._calculate_pack_creation_date(self._pack_name, index_folder_path)

    @staticmethod
    def _calculate_pack_creation_date(pack_name, index_folder_path):
        """ Gets the pack created date.
        Args:
            index_folder_path (str): downloaded index folder directory path.
        Returns:
            datetime: Pack created date.
        """
        created_time = datetime.utcnow().strftime(Metadata.DATE_FORMAT)
        metadata = load_json(os.path.join(index_folder_path, pack_name, Pack.METADATA))

        if metadata:
            if metadata.get(Metadata.CREATED):
                created_time = metadata.get(Metadata.CREATED, '')
            else:
                raise Exception(f'The metadata file of the {pack_name} pack does not contain "{Metadata.CREATED}" time')

        return created_time

    def _get_pack_update_date(self, index_folder_path):
        """ Gets the pack update date.
        Args:
            index_folder_path (str): downloaded index folder directory path.
        Returns:
            datetime: Pack update date.
        """
        latest_changelog_released_date = datetime.utcnow().strftime(Metadata.DATE_FORMAT)
        changelog = load_json(os.path.join(index_folder_path, self._pack_name, Pack.CHANGELOG_JSON))

        if changelog and not self.is_modified:
            packs_latest_release_notes = max(Version(ver) for ver in changelog)
            latest_changelog_version = changelog.get(str(packs_latest_release_notes), {})
            latest_changelog_released_date = latest_changelog_version.get('released')

        return latest_changelog_released_date

    def set_pack_dependencies(self, packs_dependencies_mapping, packs_dict, marketplace='xsoar'):
        """
        Retrieve all pack's dependencies by merging the calculated dependencies from pack_dependencies.json file, given
        as input priorly, and the hard coded dependencies featured in the pack_metadata.json file.
        This is done for both first level dependencies and the all levels dependencies.
        Args:
            packs_dependencies_mapping: the calculated dependencies from pack_dependencies.json file
            packs_dict (dict): Dict of packs relevant for current marketplace as {pack_name: pack_object}
            marketplace: the current marketplace this upload is for
        """
        pack_dependencies_mapping = packs_dependencies_mapping.get(self._pack_name, {})
        first_level_dependencies = pack_dependencies_mapping.get(Metadata.DEPENDENCIES, {})
        all_levels_dependencies = pack_dependencies_mapping.get(Metadata.ALL_LEVELS_DEPENDENCIES, [])
        displayed_images_dependent_on_packs = pack_dependencies_mapping.get(Metadata.DISPLAYED_IMAGES, [])

        # filter out packs that are not a part of the marketplace this upload is for
        first_level_dependencies = {k: v for k, v in first_level_dependencies.items() if k in packs_dict}
        all_levels_dependencies = [k for k in all_levels_dependencies if k in packs_dict]
        displayed_images_dependent_on_packs = [k for k in displayed_images_dependent_on_packs if k in packs_dict]

        if Metadata.DISPLAYED_IMAGES not in self._user_metadata:
            self._user_metadata[Metadata.DISPLAYED_IMAGES] = displayed_images_dependent_on_packs

        if Metadata.DEPENDENCIES not in self._user_metadata:
            self._user_metadata[Metadata.DEPENDENCIES] = {}

        if self._pack_name != GCPConfig.BASE_PACK:
            # add base as a mandatory pack dependency, by design for all packs
            first_level_dependencies.update(BASE_PACK_DEPENDENCY_DICT)

        # update the calculated dependencies with the hardcoded dependencies
        first_level_dependencies.update(self.user_metadata[Metadata.DEPENDENCIES])

        # If it is a core pack, check that no new mandatory packs (that are not core packs) were added
        # They can be overridden in the user metadata to be not mandatory so we need to check there as well
        core_packs = GCPConfig.get_core_packs(marketplace)
        if self._pack_name in core_packs:
            mandatory_dependencies = [k for k, v in first_level_dependencies.items()
                                      if v.get(Metadata.MANDATORY, False) is True
                                      and k not in core_packs
                                      and k not in self._user_metadata[Metadata.DEPENDENCIES].keys()]
            if mandatory_dependencies:
                raise Exception(f'New mandatory dependencies {mandatory_dependencies} were '
                                f'found in the core pack {self._pack_name}')

        self._user_metadata[Metadata.DEPENDENCIES] = first_level_dependencies
        self._first_level_dependencies = first_level_dependencies
        self._all_levels_dependencies = all_levels_dependencies
        self._displayed_images_dependent_on_packs = displayed_images_dependent_on_packs

    def prepare_for_index_upload(self):
        """ Removes and leaves only necessary files in pack folder.

        Returns:
            bool: whether the operation succeeded.

        """
        task_status = False
        files_to_leave = [Pack.METADATA, Pack.CHANGELOG_JSON, Pack.README]

        try:
            for file_or_folder in os.listdir(self._pack_path):
                files_or_folder_path = os.path.join(self._pack_path, file_or_folder)

                if file_or_folder in files_to_leave:
                    continue

                if os.path.isdir(files_or_folder_path):
                    shutil.rmtree(files_or_folder_path)
                else:
                    os.remove(files_or_folder_path)

            task_status = True
        except Exception:
            logging.exception(f"Failed in preparing index for upload in {self._pack_name} pack.")
        finally:
            return task_status

    @staticmethod
    def _get_spitted_yml_image_data(root, target_folder_files):
        """ Retrieves pack integration image and integration display name and returns binding image data.

        Args:
            root (str): full path to the target folder to search integration image.
            target_folder_files (list): list of files inside the targeted folder.

        Returns:
            dict: path to integration image and display name of the integration.

        """
        image_data = {}

        for pack_file in target_folder_files:
            if pack_file.startswith('.'):
                continue
            if pack_file.endswith('_image.png'):
                image_data['repo_image_path'] = os.path.join(root, pack_file)
            elif pack_file.endswith('.yml'):
                with open(os.path.join(root, pack_file), 'r') as integration_file:
                    integration_yml = yaml.safe_load(integration_file)
                    image_data['display_name'] = integration_yml.get('display', '')

        return image_data

    def _get_image_data_from_yml(self, pack_file_path):
        """ Creates temporary image file and retrieves integration display name.

        Args:
            pack_file_path (str): full path to the target yml_path integration yml to search integration image.

        Returns:
            dict: path to temporary integration image, display name of the integrations and the basename of
            the integration in content_pack.zip.

        """
        image_data = {}

        if pack_file_path.endswith('.yml'):
            with open(pack_file_path, 'r') as integration_file:
                integration_yml = yaml.safe_load(integration_file)

            image_data['display_name'] = integration_yml.get('display', '')
            # create temporary file of base64 decoded data
            integration_name = integration_yml.get('name', '')
            base64_image = integration_yml['image'].split(',')[1] if integration_yml.get('image') else None

            if not base64_image:
                logging.warning(f"{integration_name} integration image was not found in {self._pack_name} pack")
                return {}

            temp_image_name = f'{integration_name.replace(" ", "")}_image.png'
            temp_image_path = os.path.join(self._pack_path, temp_image_name)

            with open(temp_image_path, 'wb') as image_file:
                image_file.write(base64.b64decode(base64_image))

            self._remove_files_list.append(temp_image_name)  # add temporary file to tracking list
            image_data['image_path'] = temp_image_path
            image_data['integration_path_basename'] = os.path.basename(pack_file_path)

            logging.info(f"Created temporary integration {image_data['display_name']} image for {self._pack_name} pack")

        return image_data

    def _search_for_images(self, target_folder):
        """ Searches for png files in targeted folder.
        Args:
            target_folder (str): full path to directory to search.
        Returns:
            list: list of dictionaries that include image path and display name of integration, example:
            [{'image_path': image_path, 'display_name': integration_display_name},...]
        """
        target_folder_path = os.path.join(self._pack_path, target_folder)
        images_list = []

        if os.path.exists(target_folder_path):
            for pack_item in os.scandir(target_folder_path):
                image_data = self._get_image_data_from_yml(pack_item.path)

                if image_data and image_data not in images_list:
                    images_list.append(image_data)

        return images_list

    def check_if_exists_in_index(self, index_folder_path):
        """ Checks if pack is sub-folder of downloaded index.

        Args:
            index_folder_path (str): index folder full path.

        Returns:
            bool: whether the operation succeeded.
            bool: whether pack exists in index folder.

        """
        task_status, exists_in_index = False, False

        try:
            if not os.path.exists(index_folder_path):
                logging.error(f"{GCPConfig.INDEX_NAME} does not exists.")
                return task_status, exists_in_index

            exists_in_index = os.path.exists(os.path.join(index_folder_path, self._pack_name))
            task_status = True
        except Exception:
            logging.exception(f"Failed searching {self._pack_name} pack in {GCPConfig.INDEX_NAME}")
        finally:
            return task_status, exists_in_index

    @staticmethod
    def remove_contrib_suffix_from_name(display_name: str) -> str:
        """ Removes the contribution details suffix from the integration's display name
        Args:
            display_name (str): The integration display name.

        Returns:
            str: The display name without the contrib details suffix

        """
        contribution_suffixes = ('(Partner Contribution)', '(Developer Contribution)', '(Community Contribution)')
        for suffix in contribution_suffixes:
            index = display_name.find(suffix)
            if index != -1:
                display_name = display_name[:index].rstrip(' ')
                break
        return display_name

    @staticmethod
    def need_to_upload_integration_image(image_data: dict, integration_dirs: list, unified_integrations: list):
        """ Checks whether needs to upload the integration image or not.
        We upload in one of the two cases:
        1. The integration_path_basename is one of the integration dirs detected
        2. The integration_path_basename is one of the added/modified unified integrations

        Args:
            image_data (dict): path to temporary integration image, display name of the integrations and the basename of
            the integration in content_pack.zip.
            integration_dirs (list): The list of integrations to search in for images
            unified_integrations (list): The list of unified integrations to upload their image

        Returns:
            bool: True if we need to upload the image or not
        """
        integration_path_basename = image_data['integration_path_basename']
        return any([
            re.findall(BucketUploadFlow.INTEGRATION_DIR_REGEX, integration_path_basename)[0] in integration_dirs,
            integration_path_basename in unified_integrations
        ])

    def upload_integration_images(self, storage_bucket, storage_base_path, diff_files_list=None, detect_changes=False):
        """ Uploads pack integrations images to gcs.

        The returned result of integration section are defined in issue #19786.

        Args:
            storage_bucket (google.cloud.storage.bucket.Bucket): google storage bucket where image will be uploaded.
            storage_base_path (str): The target destination of the upload in the target bucket.
            detect_changes (bool): Whether to detect changes or upload all images in any case.
            diff_files_list (list): The list of all modified/added files found in the diff
        Returns:
            bool: whether the operation succeeded.
            list: list of dictionaries with uploaded pack integration images.

        """
        task_status = True
        integration_images = []
        integration_dirs = []
        unified_integrations = []

        try:
            if detect_changes:
                # detect added/modified integration images
                for file in diff_files_list:
                    if self.is_integration_image(file.a_path):
                        # integration dir name will show up in the unified integration file path in content_packs.zip
                        integration_dirs.append(os.path.basename(os.path.dirname(file.a_path)))
                    elif self.is_unified_integration(file.a_path):
                        # if the file found in the diff is a unified integration we upload its image
                        unified_integrations.append(os.path.basename(file.a_path))

            pack_local_images = self._search_for_images(target_folder=PackFolders.INTEGRATIONS.value)

            if not pack_local_images:
                return True  # return empty list if no images were found

            pack_storage_root_path = os.path.join(storage_base_path, self._pack_name)

            for image_data in pack_local_images:
                image_path = image_data.get('image_path')
                if not image_path:
                    raise Exception(f"{self._pack_name} pack integration image was not found")

                image_name = os.path.basename(image_path)
                image_storage_path = os.path.join(pack_storage_root_path, image_name)
                pack_image_blob = storage_bucket.blob(image_storage_path)

                if not detect_changes or \
                        self.need_to_upload_integration_image(image_data, integration_dirs, unified_integrations):
                    # upload the image if needed
                    logging.info(f"Uploading image: {image_name} of integration: {image_data.get('display_name')} "
                                 f"from pack: {self._pack_name}")
                    with open(image_path, "rb") as image_file:
                        pack_image_blob.upload_from_file(image_file)
                    self._uploaded_integration_images.append(image_name)

                if GCPConfig.USE_GCS_RELATIVE_PATH:
                    image_gcs_path = urllib.parse.quote(
                        os.path.join(GCPConfig.IMAGES_BASE_PATH, self._pack_name, image_name))
                else:
                    image_gcs_path = pack_image_blob.public_url

                integration_name = image_data.get('display_name', '')

                if self.support_type != Metadata.XSOAR_SUPPORT:
                    integration_name = self.remove_contrib_suffix_from_name(integration_name)

                integration_images.append({
                    'name': integration_name,
                    'imagePath': image_gcs_path
                })

            if self._uploaded_integration_images:
                logging.info(f"Uploaded {len(self._uploaded_integration_images)} images for {self._pack_name} pack.")
        except Exception as e:
            task_status = False
            logging.exception(f"Failed to upload {self._pack_name} pack integration images. Additional Info: {str(e)}")
        finally:
            self._displayed_integration_images = integration_images
            return task_status

    def copy_integration_images(self, production_bucket, build_bucket, images_data, storage_base_path,
                                build_bucket_base_path):
        """ Copies all pack's integration images from the build bucket to the production bucket

        Args:
            production_bucket (google.cloud.storage.bucket.Bucket): The production bucket
            build_bucket (google.cloud.storage.bucket.Bucket): The build bucket
            images_data (dict): The images data structure from Prepare Content step
            storage_base_path (str): The target destination of the upload in the target bucket.
            build_bucket_base_path (str): The path of the build bucket in gcp.
        Returns:
            bool: Whether the operation succeeded.

        """
        task_status = True
        num_copied_images = 0
        err_msg = f"Failed copying {self._pack_name} pack integrations images."
        pc_uploaded_integration_images = images_data.get(self._pack_name, {}).get(BucketUploadFlow.INTEGRATIONS, [])

        for image_name in pc_uploaded_integration_images:
            build_bucket_image_path = os.path.join(build_bucket_base_path, self._pack_name, image_name)
            build_bucket_image_blob = build_bucket.blob(build_bucket_image_path)

            if not build_bucket_image_blob.exists():
                logging.error(f"Found changed/added integration image {image_name} in content repo but "
                              f"{build_bucket_image_path} does not exist in build bucket")
                task_status = False
            else:
                logging.info(f"Copying {self._pack_name} pack integration image: {image_name}")
                try:
                    copied_blob = build_bucket.copy_blob(
                        blob=build_bucket_image_blob, destination_bucket=production_bucket,
                        new_name=os.path.join(storage_base_path, self._pack_name, image_name)
                    )
                    if not copied_blob.exists():
                        logging.error(f"Copy {self._pack_name} integration image: {build_bucket_image_blob.name} "
                                      f"blob to {copied_blob.name} blob failed.")
                        task_status = False
                    else:
                        num_copied_images += 1

                except Exception as e:
                    logging.exception(f"{err_msg}. Additional Info: {str(e)}")
                    return False

        if not task_status:
            logging.error(err_msg)
        else:
            if num_copied_images == 0:
                logging.info(f"No added/modified integration images were detected in {self._pack_name} pack.")
            else:
                logging.success(f"Copied {num_copied_images} images for {self._pack_name} pack.")

        return task_status

    def upload_author_image(self, storage_bucket, storage_base_path, diff_files_list=None, detect_changes=False):
        """ Uploads pack author image to gcs.

        Searches for `Author_image.png` and uploads author image to gcs. In case no such image was found,
        default Base pack image path is used and it's gcp path is returned.

        Args:
            storage_bucket (google.cloud.storage.bucket.Bucket): gcs bucket where author image will be uploaded.
            storage_base_path (str): the path under the bucket to upload to.
            diff_files_list (list): The list of all modified/added files found in the diff
            detect_changes (bool): Whether to detect changes or upload the author image in any case.

        Returns:
            bool: whether the operation succeeded.
            str: public gcp path of author image.

        """
        task_status = True
        author_image_storage_path = ""

        try:
            author_image_path = os.path.join(self._pack_path, Pack.AUTHOR_IMAGE_NAME)  # disable-secrets-detection

            if os.path.exists(author_image_path):
                image_to_upload_storage_path = os.path.join(storage_base_path, self._pack_name,
                                                            Pack.AUTHOR_IMAGE_NAME)  # disable-secrets-detection
                pack_author_image_blob = storage_bucket.blob(image_to_upload_storage_path)

                if not detect_changes or any(self.is_author_image(file.a_path) for file in diff_files_list):
                    # upload the image if needed
                    with open(author_image_path, "rb") as author_image_file:
                        pack_author_image_blob.upload_from_file(author_image_file)
                    self._uploaded_author_image = True
                    logging.success(f"Uploaded successfully {self._pack_name} pack author image")

                if GCPConfig.USE_GCS_RELATIVE_PATH:
                    author_image_storage_path = urllib.parse.quote(
                        os.path.join(GCPConfig.IMAGES_BASE_PATH, self._pack_name, Pack.AUTHOR_IMAGE_NAME))
                else:
                    author_image_storage_path = pack_author_image_blob.public_url

            elif self.support_type == Metadata.XSOAR_SUPPORT:  # use default Base pack image for xsoar supported packs
                author_image_storage_path = os.path.join(GCPConfig.IMAGES_BASE_PATH, GCPConfig.BASE_PACK,
                                                         Pack.AUTHOR_IMAGE_NAME)  # disable-secrets-detection

                if not GCPConfig.USE_GCS_RELATIVE_PATH:
                    # disable-secrets-detection-start
                    author_image_storage_path = os.path.join(GCPConfig.GCS_PUBLIC_URL, storage_bucket.name,
                                                             author_image_storage_path)
                    # disable-secrets-detection-end
                logging.info((f"Skipping uploading of {self._pack_name} pack author image "
                              f"and use default {GCPConfig.BASE_PACK} pack image"))
            else:
                logging.info(f"Skipping uploading of {self._pack_name} pack author image. "
                             f"The pack is defined as {self.support_type} support type")

        except Exception:
            logging.exception(f"Failed uploading {self._pack_name} pack author image.")
            task_status = False
            author_image_storage_path = ""
        finally:
            self._author_image = author_image_storage_path
            return task_status

    def copy_author_image(self, production_bucket, build_bucket, images_data, storage_base_path,
                          build_bucket_base_path):
        """ Copies pack's author image from the build bucket to the production bucket

        Searches for `Author_image.png`, In case no such image was found, default Base pack image path is used and
        it's gcp path is returned.

        Args:
            production_bucket (google.cloud.storage.bucket.Bucket): The production bucket
            build_bucket (google.cloud.storage.bucket.Bucket): The build bucket
            images_data (dict): The images data structure from Prepare Content step
            storage_base_path (str): The target destination of the upload in the target bucket.
            build_bucket_base_path (str): The path of the build bucket in gcp.
        Returns:
            bool: Whether the operation succeeded.

        """
        if images_data.get(self._pack_name, {}).get(BucketUploadFlow.AUTHOR, False):

            build_author_image_path = os.path.join(build_bucket_base_path, self._pack_name, Pack.AUTHOR_IMAGE_NAME)
            build_author_image_blob = build_bucket.blob(build_author_image_path)

            if build_author_image_blob.exists():
                try:
                    copied_blob = build_bucket.copy_blob(
                        blob=build_author_image_blob, destination_bucket=production_bucket,
                        new_name=os.path.join(storage_base_path, self._pack_name,
                                              Pack.AUTHOR_IMAGE_NAME))
                    if not copied_blob.exists():
                        logging.error(f"Failed copying {self._pack_name} pack author image.")
                        return False
                    else:
                        logging.success(f"Copied successfully {self._pack_name} pack author image.")
                        return True

                except Exception as e:
                    logging.exception(f"Failed copying {Pack.AUTHOR_IMAGE_NAME} for {self._pack_name} pack. "
                                      f"Additional Info: {str(e)}")
                    return False

            else:
                logging.error(f"Found changed/added author image in content repo for {self._pack_name} pack but "
                              f"image does not exist in build bucket in path {build_author_image_path}.")
                return False

        else:
            logging.info(f"No added/modified author image was detected in {self._pack_name} pack.")
            return True

    def upload_images(self, index_folder_path, storage_bucket, storage_base_path, diff_files_list, override_all_packs):
        """
        Upload the images related to the pack.
        The image is uploaded in the case it was modified, OR if this is the first time the current pack is being
        uploaded to this current marketplace (#46785).
        Args:
            index_folder_path (str): the path to the local index folder
            storage_bucket (google.cloud.storage.bucket.Bucket): gcs bucket where author image will be uploaded.
            storage_base_path (str): the path under the bucket to upload to.
            diff_files_list (list): The list of all modified/added files found in the diff
            override_all_packs (bool): Whether to override all packs without checking for changes
        Returns:
            True if the images were successfully uploaded, false otherwise.

        """

        detect_changes = False if override_all_packs else os.path.exists(os.path.join(index_folder_path, self.name,
                                                                                      Pack.METADATA)) or self.hidden

        # Don't check if the image was modified if this is the first time it is uploaded to this marketplace, meaning it
        # doesn't exist in the index (and it isn't deprecated), or if we want to override it (upload without
        # detecting changes)

        if not detect_changes:
            logging.info(f'Uploading images of pack {self.name} which did not exist in this marketplace before')

        task_status = self.upload_integration_images(storage_bucket, storage_base_path, diff_files_list, detect_changes)
        if not task_status:
            self._status = PackStatus.FAILED_IMAGES_UPLOAD.name
            self.cleanup()
            return False

        task_status = self.upload_author_image(storage_bucket, storage_base_path, diff_files_list, detect_changes)
        if not task_status:
            self._status = PackStatus.FAILED_AUTHOR_IMAGE_UPLOAD.name
            self.cleanup()
            return False

        return True

    def cleanup(self):
        """ Finalization action, removes extracted pack folder.

        """
        if os.path.exists(self._pack_path):
            shutil.rmtree(self._pack_path)
            logging.info(f"Cleanup {self._pack_name} pack from: {self._pack_path}")

    def is_changelog_exists(self):
        """ Indicates whether the local changelog of a given pack exists or not

        Returns:
            bool: The answer

        """
        return os.path.isfile(os.path.join(self._pack_path, Pack.CHANGELOG_JSON))

    def is_failed_to_upload(self, failed_packs_dict):
        """
        Checks if the pack was failed to upload in Prepare Content step in Create Instances job
        Args:
            failed_packs_dict (dict): The failed packs file

        Returns:
            bool: Whether the operation succeeded.
            str: The pack's failing status

        """
        if self._pack_name in failed_packs_dict:
            return True, failed_packs_dict[self._pack_name].get('status')
        else:
            return False, str()

    def is_integration_image(self, file_path: str):
        """ Indicates whether a file_path is an integration image or not
        Args:
            file_path (str): The file path
        Returns:
            bool: True if the file is an integration image or False otherwise
        """
        return all([
            file_path.startswith(os.path.join(PACKS_FOLDER, self._pack_name)),
            file_path.endswith('.png'),
            'image' in os.path.basename(file_path.lower()),
            os.path.basename(file_path) != Pack.AUTHOR_IMAGE_NAME
        ])

    def is_author_image(self, file_path: str):
        """ Indicates whether a file_path is an author image or not
        Args:
            file_path (str): The file path
        Returns:
            bool: True if the file is an author image or False otherwise
        """
        return file_path == os.path.join(PACKS_FOLDER, self._pack_name, Pack.AUTHOR_IMAGE_NAME)

    def is_unified_integration(self, file_path: str):
        """ Indicates whether a file_path is a unified integration yml file or not
        Args:
            file_path (str): The file path
        Returns:
            bool: True if the file is a unified integration or False otherwise
        """
        return all([
            file_path.startswith(os.path.join(PACKS_FOLDER, self._pack_name, PackFolders.INTEGRATIONS.value)),
            os.path.basename(os.path.dirname(file_path)) == PackFolders.INTEGRATIONS.value,
            os.path.basename(file_path).startswith('integration'),
            os.path.basename(file_path).endswith('.yml')
        ])

    def add_bc_entries_if_needed(self, release_notes_dir: str, changelog: Dict[str, Any]) -> None:
        """
        Receives changelog, checks if there exists a BC version in each changelog entry (as changelog entry might be
        zipped into few RN versions, check if at least one of the versions is BC).
        Check if RN is BC is done by doing the following:
         1) Check if RN has corresponding config file, e.g 1_0_1.md has corresponding 1_0_1.json file.
         2) If it does, check if `isBreakingChanges` field is true
        If such version exists, adds a
        true value to 'breakingChanges' field.
        if JSON file also has breakingChangesNotes configures, adds `breakingChangesNotes` field to changelog file.
        This function iterates every entry in changelog because it takes into consideration four scenarios:
          a) Entry without breaking changes, changes to entry with breaking changes (because at least one of the
             versions in the entry was marked as breaking changes).
          b) Entry without breaking changes, does not change.
          c) Entry with breaking changes, changes to entry without breaking changes (because all the BC versions
             corresponding to the changelog entry were re-marked as not BC).
          d) Entry with breaking changes, does not change.
        Args:
            release_notes_dir (str): RN dir path.
            changelog (Dict[str, Any]): Changelog data represented as a dict.

        Returns:
            (None): Modifies changelog, adds bool value to 'breakingChanges' and `breakingChangesNotes` fields to every
             changelog entry, according to the logic described above.
        """
        if not os.path.exists(release_notes_dir):
            return
        bc_version_to_text: Dict[str, Optional[str]] = self._breaking_changes_versions_to_text(release_notes_dir)
        loose_versions: List[Version] = [Version(bc_ver) for bc_ver in bc_version_to_text]
        predecessor_version: Version = Version('0.0.0')
        for changelog_entry in sorted(changelog.keys(), key=Version):
            rn_loose_version: Version = Version(changelog_entry)
            if bc_versions := self._changelog_entry_bc_versions(predecessor_version, rn_loose_version, loose_versions,
                                                                bc_version_to_text):
                logging.info(f'Changelog entry {changelog_entry} contains BC versions')
                changelog[changelog_entry]['breakingChanges'] = True
                if bc_text := self._calculate_bc_text(release_notes_dir, bc_versions):
                    changelog[changelog_entry]['breakingChangesNotes'] = bc_text
                else:
                    changelog[changelog_entry].pop('breakingChangesNotes', None)
            else:
                changelog[changelog_entry].pop('breakingChanges', None)
            predecessor_version = rn_loose_version

    def _calculate_bc_text(self, release_notes_dir: str, bc_version_to_text: Dict[str, Optional[str]]) -> Optional[str]:
        """
        Receives BC versions to text dict for current changelog entry. Calculates text for BC entry.
        Args:
            release_notes_dir (str): RN dir path.
            bc_version_to_text (Dict[str, Optional[str]): {bc version, bc_text}

        Returns:
            (Optional[str]): Text for entry if such was added.
            If none is returned, server will list the full RN as the BC notes instead.
        """
        # Handle cases of one BC version in entry.
        if len(bc_version_to_text) == 1:
            return list(bc_version_to_text.values())[0]
        # Handle cases of two or more BC versions in entry.
        text_of_bc_versions, bc_without_text = self._split_bc_versions_with_and_without_text(bc_version_to_text)

        if len(text_of_bc_versions) == 0:
            # Case 1: Not even one BC version contains breaking text.
            return None

        elif len(text_of_bc_versions) < len(bc_version_to_text):
            # Case 2: Only part of BC versions contains breaking text.
            return self._handle_many_bc_versions_some_with_text(release_notes_dir, text_of_bc_versions, bc_without_text)

        else:
            # Case 3: All BC versions contains text.
            # Important: Currently, implementation of aggregating BCs was decided to concat between them
            # In the future this might be needed to re-thought.
            return '\n'.join(bc_version_to_text.values())  # type: ignore[arg-type]

    def _handle_many_bc_versions_some_with_text(self, release_notes_dir: str, text_of_bc_versions: List[str],
                                                bc_versions_without_text: List[str], ) -> str:
        """
        Calculates text for changelog entry where some BC versions contain text and some don't.
        Important: Currently, implementation of aggregating BCs was decided to concat between them (and if BC version
        does not have a BC text - concat the whole RN). In the future this might be needed to re-thought.
        Args:
            release_notes_dir (str): RN dir path.
            text_of_bc_versions ([List[str]): List of text of BC versions with text.
            bc_versions_without_text ([List[str]): List of BC versions without text.

        Returns:
            (str): Text for BC entry.
        """
        bc_with_text_str = '\n'.join(text_of_bc_versions)
        rn_file_names_without_text = [f'''{bc_version.replace('.', '_')}.md''' for
                                      bc_version in bc_versions_without_text]
        other_rn_text: str = self._get_release_notes_concat_str(release_notes_dir, rn_file_names_without_text)
        if not other_rn_text:
            logging.error('No RN text, although text was expected to be found for versions'
                          f' {rn_file_names_without_text}.')
        return f'{bc_with_text_str}{other_rn_text}'

    @staticmethod
    def _get_release_notes_concat_str(release_notes_dir: str, rn_file_names: List[str]) -> str:
        """
        Concat all RN data found in given `rn_file_names`.
        Args:
            release_notes_dir (str): RN dir path.
            rn_file_names (List[str]): List of all RN files to concat their data.

        Returns:
            (str): Concat RN data
        """
        concat_str: str = ''
        for rn_file_name in rn_file_names:
            rn_file_path = os.path.join(release_notes_dir, rn_file_name)
            with open(rn_file_path, 'r') as f:
                # Will make the concat string start with new line on purpose.
                concat_str = f'{concat_str}\n{f.read()}'
        return concat_str

    @staticmethod
    def _split_bc_versions_with_and_without_text(bc_versions: Dict[str, Optional[str]]) -> Tuple[List[str], List[str]]:
        """
        Splits BCs to tuple of BCs text of BCs containing text, and BCs versions that do not contain BC text.
        Args:
            bc_versions (Dict[str, Optional[str]): BC versions mapped to text if exists.

        Returns:
            (Tuple[List[str], List[str]]): (text of bc versions with text, bc_versions_without_text).
        """
        text_of_bc_versions_with_tests: List[str] = []
        bc_versions_without_text: List[str] = []
        for bc_version, bc_text in bc_versions.items():
            if bc_text:
                text_of_bc_versions_with_tests.append(bc_text)
            else:
                bc_versions_without_text.append(bc_version)
        return text_of_bc_versions_with_tests, bc_versions_without_text

    @staticmethod
    def _breaking_changes_versions_to_text(release_notes_dir: str) -> Dict[str, Optional[str]]:
        """
        Calculates every BC version in given RN dir and maps it to text if exists.
        Currently, text from a BC version is calculated in the following way:
        - If RN has `breakingChangesNotes` entry in its corresponding config file, then use the value of that field
          as the text of the BC to be represented.
        - Else, use the whole RN text as BC text.
        Args:
            release_notes_dir (str): RN dir path.

        Returns:
            (Dict[str, Optional[str]]): {dotted_version, text}.
        """
        bc_version_to_text: Dict[str, Optional[str]] = dict()
        # Get all config files in RN dir
        rn_config_file_names = filter_dir_files_by_extension(release_notes_dir, '.json')

        for file_name in rn_config_file_names:
            file_data: Dict = load_json(os.path.join(release_notes_dir, file_name))
            # Check if version is BC
            if file_data.get('breakingChanges'):
                # Processing name for easier calculations later on
                processed_name: str = underscore_file_name_to_dotted_version(file_name)
                bc_version_to_text[processed_name] = file_data.get('breakingChangesNotes')
        return bc_version_to_text

    @staticmethod
    def _changelog_entry_bc_versions(predecessor_version: Version, rn_version: Version,
                                     breaking_changes_versions: List[Version],
                                     bc_version_to_text: Dict[str, Optional[str]]) -> Dict[str, Optional[str]]:
        """
        Gets all BC versions of given changelog entry, every BC s.t predecessor_version < BC version <= rn_version.
        Args:
            predecessor_version (Version): Predecessor version in numeric version order.
            rn_version (Version): RN version of current processed changelog entry.
            breaking_changes_versions (List[Version]): List of BC versions.
            bc_version_to_text (Dict[str, Optional[str]): List of all BC to text in the given RN dir.

        Returns:
            Dict[str, Optional[str]]: Partial list of `bc_version_to_text`, containing only relevant versions between
                                      given versions.
        """
        return {str(bc_ver): bc_version_to_text.get(str(bc_ver)) for bc_ver in breaking_changes_versions if
                predecessor_version < bc_ver <= rn_version}

    def get_version_to_pr_numbers(self, release_notes_dir) -> Dict[str, List[int]]:
        """
        Get Dict[Version,List[PullRequests]] for the given directory
        Args:
            release_notes_dir: the directory to find the pull request numbers for

        Returns:
            a dict of version -> List[Pull Request Numbers] for each file in the release_notes_dir
        """

        def file_path(file):
            return f"Packs/{self.name}/{self.RELEASE_NOTES}/{file}"

        if not os.path.exists(release_notes_dir):
            return {}
        versions_dict = {}
        for file in filter_dir_files_by_extension(release_notes_dir, '.md'):
            rn_version = underscore_file_name_to_dotted_version(file)
            pr_numbers = get_pull_request_numbers_from_file(file_path(file))
            versions_dict[rn_version] = pr_numbers

        return versions_dict

    def get_preview_image_gcp_path(self, pack_file_name: str, folder_name: str) -> Optional[str]:
        """ Genrate the preview image path as it stored in the gcp
        Args:
            pack_file_name: File name.
            folder_name: Folder name.

        Returns:
            The preview image path as it stored in the gcp if preview image exists, or None otherwise.
        """
        preview_image_name = self.find_preview_image_path(pack_file_name)
        try:
            preview_image_path = os.path.join(self.path, folder_name, preview_image_name)  # disable-secrets-detection
            if os.path.exists(preview_image_path):
                if not self._current_version:
                    self._current_version = ''
                return urllib.parse.quote(os.path.join(GCPConfig.CONTENT_PACKS_PATH, self.name,
                                                       self.current_version, folder_name, preview_image_name))
        except Exception:
            logging.exception(f"Failed uploading {self.name} pack preview image.")
        return None

    def upload_preview_images(self, storage_bucket, storage_base_path, diff_files_list):
        """ Uploads pack preview images to gcs.
        Args:
            storage_bucket (google.cloud.storage.bucket.Bucket): google storage bucket where image will be uploaded.
            storage_base_path (str): The target destination of the upload in the target bucket.
            diff_files_list (list): The list of all modified/added files found in the diff
        Returns:
            bool: whether the operation succeeded.
        """
        pack_storage_root_path = os.path.join(storage_base_path, self.name, self.current_version)

        try:
            for file in diff_files_list:
                if self.is_preview_image(file.a_path):
                    logging.info(f"adding preview image {file.a_path} to pack preview images")
                    image_folder = os.path.dirname(file.a_path).split('/')[-1] or ''
                    image_name = os.path.basename(file.a_path)
                    image_storage_path = os.path.join(pack_storage_root_path, image_folder, image_name)
                    pack_image_blob = storage_bucket.blob(image_storage_path)
                    with open(file.a_path, "rb") as image_file:
                        pack_image_blob.upload_from_file(image_file)
            return True
        except Exception as e:
            logging.exception(f"Failed uploading {self.name} pack preview image. Additional info: {e}")
            return False

    def is_preview_image(self, file_path: str) -> bool:
        """ Indicates whether a file_path is a preview image or not
        Args:
            file_path (str): The file path
        Returns:
            bool: True if the file is a preview image or False otherwise
        """
        return all([
            file_path.startswith(os.path.join(PACKS_FOLDER, self.name)),
            file_path.endswith('.png'),
            '_image' in os.path.basename(file_path.lower()),
            (PackFolders.XSIAM_DASHBOARDS.value in file_path or PackFolders.XSIAM_REPORTS.value in file_path)
        ])

    @staticmethod
    def find_preview_image_path(file_name: str) -> str:
        """ Generate preview image file name according to related file.
        Args:
            file_name: File name.

        Returns:
            Preview image file path.
        """
        prefixes = ['xsiamdashboard', 'xsiamreport']
        file_name = file_name.replace('external-', '')
        for prefix in prefixes:
            file_name = file_name.replace(f'{prefix}-', '')
        image_file_name = os.path.splitext(file_name)[0] + '_image.png'
        return image_file_name


# HELPER FUNCTIONS


def get_pull_request_numbers_from_file(file_path) -> List[int]:
    """
    Uses git and regex to find the pull request numbers for the given file
    Args:
        file_path: The file to find PRs for

    Returns:
        A list of relevant pull request numbers for the given file
    """
    log_info: str = git.Git(CONTENT_ROOT_PATH).log(file_path)
    return re.findall(PULL_REQUEST_PATTERN, log_info)


def get_upload_data(packs_results_file_path: str, stage: str) -> Tuple[dict, dict, dict, dict]:
    """ Loads the packs_results.json file to get the successful and failed packs together with uploaded images dicts

    Args:
        packs_results_file_path (str): The path to the file
        stage (str): can be BucketUploadFlow.PREPARE_CONTENT_FOR_TESTING or
        BucketUploadFlow.UPLOAD_PACKS_TO_MARKETPLACE_STORAGE

    Returns:
        dict: The successful packs dict
        dict: The failed packs dict
        dict : The successful private packs dict
        dict: The images data dict

    """
    if os.path.exists(packs_results_file_path):
        packs_results_file = load_json(packs_results_file_path)
        stage_data: dict = packs_results_file.get(stage, {})
        successful_packs_dict = stage_data.get(BucketUploadFlow.SUCCESSFUL_PACKS, {})
        failed_packs_dict = stage_data.get(BucketUploadFlow.FAILED_PACKS, {})
        successful_private_packs_dict = stage_data.get(BucketUploadFlow.SUCCESSFUL_PRIVATE_PACKS, {})
        images_data_dict = stage_data.get(BucketUploadFlow.IMAGES, {})
        return successful_packs_dict, failed_packs_dict, successful_private_packs_dict, images_data_dict

    logging.debug(f'{packs_results_file_path} does not exist in artifacts')
    return {}, {}, {}, {}


def store_successful_and_failed_packs_in_ci_artifacts(packs_results_file_path: str, stage: str, successful_packs: list,
                                                      failed_packs: list, updated_private_packs: list,
                                                      images_data: dict = None):
    """ Write the successful and failed packs to the correct section in the packs_results.json file

    Args:
        packs_results_file_path (str): The path to the pack_results.json file
        stage (str): can be BucketUploadFlow.PREPARE_CONTENT_FOR_TESTING or
        BucketUploadFlow.UPLOAD_PACKS_TO_MARKETPLACE_STORAGE
        successful_packs (list): The list of all successful packs
        failed_packs (list): The list of all failed packs
        updated_private_packs (list) : The list of all private packs that were updated
        images_data (dict): A dict containing all images that were uploaded for each pack

    """
    packs_results = load_json(packs_results_file_path)
    packs_results[stage] = dict()

    if failed_packs:
        failed_packs_dict = {
            BucketUploadFlow.FAILED_PACKS: {
                pack.name: {
                    BucketUploadFlow.STATUS: pack.status,
                    BucketUploadFlow.AGGREGATED: pack.aggregation_str if pack.aggregated and pack.aggregation_str
                    else "False"
                } for pack in failed_packs
            }
        }
        packs_results[stage].update(failed_packs_dict)
        logging.debug(f"Failed packs {failed_packs_dict}")

    if successful_packs:
        successful_packs_dict = {
            BucketUploadFlow.SUCCESSFUL_PACKS: {
                pack.name: {
                    BucketUploadFlow.STATUS: pack.status,
                    BucketUploadFlow.AGGREGATED: pack.aggregation_str if pack.aggregated and pack.aggregation_str
                    else "False",
                    BucketUploadFlow.LATEST_VERSION: pack.latest_version
                } for pack in successful_packs
            }
        }
        packs_results[stage].update(successful_packs_dict)
        logging.debug(f"Successful packs {successful_packs_dict}")

    if updated_private_packs:
        successful_private_packs_dict: dict = {
            BucketUploadFlow.SUCCESSFUL_PRIVATE_PACKS: {pack_name: {} for pack_name in updated_private_packs}
        }
        packs_results[stage].update(successful_private_packs_dict)
        logging.debug(f"Successful private packs {successful_private_packs_dict}")

    if images_data:
        packs_results[stage].update({BucketUploadFlow.IMAGES: images_data})
        logging.debug(f"Images data {images_data}")

    if packs_results:
        json_write(packs_results_file_path, packs_results)


def load_json(file_path: str) -> dict:
    """ Reads and loads json file.

    Args:
        file_path (str): full path to json file.

    Returns:
        dict: loaded json file.

    """
    try:
        if file_path and os.path.exists(file_path):
            with open(file_path, 'r') as json_file:
                result = json.load(json_file)
        else:
            result = {}
        return result
    except json.decoder.JSONDecodeError:
        return {}


def json_write(file_path: str, data: Union[list, dict]):
    """ Writes given data to a json file

    Args:
        file_path: The file path
        data: The data to write

    """
    with open(file_path, "w") as f:
        f.write(json.dumps(data, indent=4))


def init_storage_client(service_account=None):
    """Initialize google cloud storage client.

    In case of local dev usage the client will be initialized with user default credentials.
    Otherwise, client will be initialized from service account json that is stored in CircleCI.

    Args:
        service_account (str): full path to service account json.

    Return:
        storage.Client: initialized google cloud storage client.
    """
    if service_account:
        storage_client = storage.Client.from_service_account_json(service_account)
        logging.info("Created gcp service account")

        return storage_client
    else:
        # in case of local dev use, ignored the warning of non use of service account.
        warnings.filterwarnings("ignore", message=google.auth._default._CLOUD_SDK_CREDENTIALS_WARNING)
        credentials, project = google.auth.default()
        storage_client = storage.Client(credentials=credentials, project=project)
        logging.info("Created gcp private account")

        return storage_client


def input_to_list(input_data, capitalize_input=False):
    """ Helper function for handling input list or str from the user.

    Args:
        input_data (list or str): input from the user to handle.
        capitalize_input (boo): whether to capitalize the input list data or not.

    Returns:
        list: returns the original list or list that was split by comma.

    """
    input_data = input_data if input_data else []
    input_data = input_data if isinstance(input_data, list) else [s for s in input_data.split(',') if s]

    if capitalize_input:
        return [" ".join([w.title() if w.islower() else w for w in i.split()]) for i in input_data]
    else:
        return input_data


def get_valid_bool(bool_input):
    """ Converts and returns valid bool.

    Returns:
        bool: converted bool input.
    """
    return bool(strtobool(bool_input)) if isinstance(bool_input, str) else bool_input


def convert_price(pack_id, price_value_input=None):
    """ Converts to integer value price input. In case no price input provided, return zero as price.

    Args:
        pack_id (str): pack unique identifier.
        price_value_input (str): price string to convert.

    Returns:
        int: converted to int pack price.
    """

    try:
        if not price_value_input:
            return 0  # in case no price was supported, return 0
        else:
            return int(price_value_input)  # otherwise convert to int and return result
    except Exception:
        logging.exception(f"{pack_id} pack price is not valid. The price was set to 0.")
        return 0


def get_updated_server_version(current_string_version, compared_content_item, pack_name):
    """ Compares two semantic server versions and returns the higher version between them.

    Args:
         current_string_version (str): current string version.
         compared_content_item (dict): compared content item entity.
         pack_name (str): the pack name (id).

    Returns:
        str: latest version between compared versions.
    """
    lower_version_result = current_string_version

    try:
        compared_string_version = compared_content_item.get('fromversion') or compared_content_item.get(
            'fromVersion') or "99.99.99"
        current_version, compared_version = Version(current_string_version), Version(compared_string_version)

        if current_version > compared_version:
            lower_version_result = compared_string_version
    except Exception:
        content_item_name = compared_content_item.get('name') or compared_content_item.get(
            'display') or compared_content_item.get('id') or compared_content_item.get('details', '')
        logging.exception(f"{pack_name} failed in version comparison of content item {content_item_name}.")
    finally:
        return lower_version_result


def get_content_git_client(content_repo_path: str):
    """ Initializes content repo client.

    Args:
        content_repo_path (str): content repo full path

    Returns:
        git.repo.base.Repo: content repo object.

    """
    return git.Repo(content_repo_path)


def get_recent_commits_data(content_repo: Any, index_folder_path: str, is_bucket_upload_flow: bool,
                            is_private_build: bool = False, circle_branch: str = "master"):
    """ Returns recent commits hashes (of head and remote master)

    Args:
        content_repo (git.repo.base.Repo): content repo object.
        index_folder_path (str): the path to the local index folder
        is_bucket_upload_flow (bool): indicates whether its a run of bucket upload flow or regular build
        is_private_build (bool): indicates whether its a run of private build or not
        circle_branch (str): CircleCi branch of current build

    Returns:
        str: last commit hash of head.
        str: previous commit depending on the flow the script is running
    """
    return content_repo.head.commit.hexsha, get_previous_commit(content_repo, index_folder_path, is_bucket_upload_flow,
                                                                is_private_build, circle_branch)


def get_previous_commit(content_repo, index_folder_path, is_bucket_upload_flow, is_private_build, circle_branch):
    """ If running in bucket upload workflow we want to get the commit in the index which is the index
    We've last uploaded to production bucket. Otherwise, we are in a commit workflow and the diff should be from the
    head of origin/master

    Args:
        content_repo (git.repo.base.Repo): content repo object.
        index_folder_path (str): the path to the local index folder
        is_bucket_upload_flow (bool): indicates whether its a run of bucket upload flow or regular build
        is_private_build (bool): indicates whether its a run of private build or not
        circle_branch (str): CircleCi branch of current build

    Returns:
        str: previous commit depending on the flow the script is running

    """
    if is_bucket_upload_flow:
        return get_last_upload_commit_hash(content_repo, index_folder_path)
    elif is_private_build:
        previous_master_head_commit = content_repo.commit('origin/master~1').hexsha
        logging.info(f"Using origin/master HEAD~1 commit hash {previous_master_head_commit} to diff with.")
        return previous_master_head_commit
    else:
        if circle_branch == 'master':
            head_str = "HEAD~1"
            # if circle branch is master than current commit is origin/master HEAD, so we need to diff with HEAD~1
            previous_master_head_commit = content_repo.commit('origin/master~1').hexsha
        else:
            head_str = "HEAD"
            # else we are on a regular branch and the diff should be done with origin/master HEAD
            previous_master_head_commit = content_repo.commit('origin/master').hexsha
        logging.info(f"Using origin/master {head_str} commit hash {previous_master_head_commit} to diff with.")
        return previous_master_head_commit


def get_last_upload_commit_hash(content_repo, index_folder_path):
    """
    Returns the last origin/master commit hash that was uploaded to the bucket
    Args:
        content_repo (git.repo.base.Repo): content repo object.
        index_folder_path: The path to the index folder

    Returns:
        The commit hash
    """

    inner_index_json_path = os.path.join(index_folder_path, f'{GCPConfig.INDEX_NAME}.json')
    if not os.path.exists(inner_index_json_path):
        logging.critical(f"{GCPConfig.INDEX_NAME}.json not found in {GCPConfig.INDEX_NAME} folder")
        sys.exit(1)
    else:
        inner_index_json_file = load_json(inner_index_json_path)
        if 'commit' in inner_index_json_file:
            last_upload_commit_hash = inner_index_json_file['commit']
            logging.info(f"Retrieved the last commit that was uploaded to production: {last_upload_commit_hash}")
        else:
            logging.critical(f"No commit field in {GCPConfig.INDEX_NAME}.json, content: {str(inner_index_json_file)}")
            sys.exit(1)

    try:
        last_upload_commit = content_repo.commit(last_upload_commit_hash).hexsha
        logging.info(f"Using commit hash {last_upload_commit} from index.json to diff with.")
        return last_upload_commit
    except Exception as e:
        logging.critical(f'Commit {last_upload_commit_hash} in {GCPConfig.INDEX_NAME}.json does not exist in content '
                         f'repo. Additional info:\n {e}')
        sys.exit(1)


def is_ignored_pack_file(modified_file_path_parts):
    """ Indicates whether a pack file needs to be ignored or not.

    Args:
        modified_file_path_parts: The modified file parts, e.g. if file path is "a/b/c" then the
         parts list is ["a", "b", "c"]

    Returns:
        (bool): True if the file should be ignored, False otherwise

    """
    for file_suffix in PackIgnored.ROOT_FILES:
        if file_suffix in modified_file_path_parts:
            return True

    for pack_folder, file_suffixes in PackIgnored.NESTED_FILES.items():
        if pack_folder in modified_file_path_parts:
            if not file_suffixes:  # Ignore all pack folder files
                return True

            for file_suffix in file_suffixes:
                if file_suffix in modified_file_path_parts[-1]:
                    return True

    for pack_folder in PackIgnored.NESTED_DIRS:
        if pack_folder in modified_file_path_parts:
            pack_folder_path = os.sep.join(modified_file_path_parts[:modified_file_path_parts.index(pack_folder) + 1])
            file_path = os.sep.join(modified_file_path_parts)
            for folder_path in [f for f in glob.glob(os.path.join(pack_folder_path, '*/*')) if os.path.isdir(f)]:
                # Checking for all 2nd level directories. e.g. test_data directory
                if file_path.startswith(folder_path):
                    return True

    return False


def filter_dir_files_by_extension(release_notes_dir: str, extension: str) -> List[str]:
    """
    Receives path to RN dir, filters only files in RN dir corresponding to the extension.
    Needed because RN directory will be extended to contain JSON files for configurations,
    see 'release_notes_bc_calculator.py'
    Args:
        release_notes_dir (str): Path to RN dir
        extension (str): Extension to filter by.

    Returns:
        (List[str]): List of all of the files in directory corresponding to the extension.
    """
    return [file_name for file_name in os.listdir(release_notes_dir) if file_name.endswith(extension)]


def is_the_only_rn_in_block(release_notes_dir: str, version: str, changelog: dict):
    """
    Check if the given version is a key of an aggregated changelog block, as in its value in the changelog
    doesn't contains other release notes that have been aggregated in previous uploads.

    If that is the case, the adjacent previous release note in the changelog will be equal to the one in the
    release notes directory, and false otherwise (meaning there are versions in the release notes directory that are
    missing in the changelog, therefore they have been aggregated) and this function asserts that.

    Note: The comparison is done against the release notes directory to avoid cases where there are missing versions in
    the changelog due to inconsistent versions numbering, such as major version bumps. (For example, if the versions
    1.2.7 and 1.3.0 are two consecutive keys in the changelog, we need to determine if 1.3.0 has aggregated the versions
    1.2.8-1.3.0, OR 1.3.0 is the consecutive version right after 1.2.7 but is a major bump. in order to check that, we
    check it against the files in the release notes directory.)


    Args:
        release_notes_dir: the path to the release notes dir.
        version (str): the wanted version.
        changelog (dict): the changelog from the production bucket.

    Returns:
        True if this version's value in the changelog is not an aggregated release notes block. False otherwise.
    """
    if not changelog.get(version):
        return False
    all_rn_versions = []
    lowest_version = [Version('1.0.0')]
    for filename in filter_dir_files_by_extension(release_notes_dir, '.md'):
        current_version = underscore_file_name_to_dotted_version(filename)
        all_rn_versions.append(Version(current_version))
    lower_versions_all_versions = [item for item in all_rn_versions if item < Version(version)] + lowest_version
    lower_versions_in_changelog = [Version(item) for item in changelog.keys() if
                                   Version(item) < Version(version)] + lowest_version
    return max(lower_versions_all_versions) == max(lower_versions_in_changelog)


def underscore_file_name_to_dotted_version(file_name: str) -> str:
    """
    Receives file name with expected format of x_x_x<extension>, and transforms it to dotted string.
    Examples
        - underscore_file_name_to_dotted_version(1_2_3.md) --> 1.2.3
        - underscore_file_name_to_dotted_version(1_4_2.json) --> 1.4.2
    Args:
        file_name (str): File name.

    Returns:
        (str): Dotted version of file name
    """
    return os.path.splitext(file_name)[0].replace('_', '.')


def get_last_commit_from_index(service_account):
    """ Downloading index.json from GCP and extract last upload commit.

    Args:
        service_account: service account to connect to GCP

    Returns: last upload commit.

    """
    storage_client = init_storage_client(service_account)
    storage_bucket = storage_client.bucket(GCPConfig.PRODUCTION_BUCKET)
    index_storage_path = os.path.join('content/packs/', f"{GCPConfig.INDEX_NAME}.json")
    index_blob = storage_bucket.blob(index_storage_path)
    index_string = index_blob.download_as_string()
    index_json = json.loads(index_string)
    return index_json.get('commit')


def get_id_set_entity_by_path(entity_path: Path, pack_folder: str, id_set: dict):
    """
    Get the full entity dict from the id set of the entity given as a path, if it does not exist in the id set
    return None. The item's path in the id set is of the yml/json file, so for integrations, scripts and playbooks this
    function checks if there is an item in the id set that the containing folder of it's yml file is the same as the
    containing folder of the entity path given. For all other content items, we check if the path's are identical.
    Args:
        entity_path: path to entity (content item)
        pack_folder: containing folder of that item
        id_set: id set dict

    Returns:
        id set dict entity if exists, otherwise {}
    """
    logging.debug(f"Checking if the entity with the path {entity_path} is present in the id set")

    for id_set_entity in id_set[PACK_FOLDERS_TO_ID_SET_KEYS[pack_folder]]:

        if len(entity_path.parts) == 5:  # Content items that have a sub folder (integrations, scripts, etc)
            if Path(list(id_set_entity.values())[0]['file_path']).parent == entity_path.parent:
                return id_set_entity

        else:  # Other content items
            if list(id_set_entity.values())[0]['file_path'] == str(entity_path):
                return id_set_entity

    if pack_folder == PackFolders.CLASSIFIERS.value:  # For Classifiers, check also in Mappers
        for id_set_entity in id_set['Mappers']:
            if list(id_set_entity.values())[0]['file_path'] == str(entity_path):
                return id_set_entity
    return {}


def get_id_set_entity_by_display_name(display_name: str, pack_folder: str, id_set: dict):
    """
    Get the full entity dict from the id set of the entity given it's display name, if it does not exist in the id set
    return None.

    Args:
        display_name: The display name of the entity (content item)
        pack_folder: containing folder of that item
        id_set: id set dict

    Returns:
        id set dict entity if exists, otherwise None
    """
    logging.debug(f"Checking if the entity with the display name {display_name} is present in the id set")

    if not id_set:
        return None

    for id_set_entity in id_set[PACK_FOLDERS_TO_ID_SET_KEYS[pack_folder]]:

        if list(id_set_entity.values())[0]['display_name'] == display_name:
            return id_set_entity

    if pack_folder == PackFolders.CLASSIFIERS.value:  # For Classifiers, check also in Mappers
        for id_set_entity in id_set['Mappers']:
            if list(id_set_entity.values())[0]['display_name'] == display_name:
                return id_set_entity
    return None<|MERGE_RESOLUTION|>--- conflicted
+++ resolved
@@ -2251,13 +2251,8 @@
                             'marketplaces': content_item.get('marketplaces', ["xsoar", "marketplacev2"]),
                         })
 
-<<<<<<< HEAD
-                    elif current_directory == PackFolders.AGENT_CONFIGS.value and pack_file_name.startswith("external-"):
-                        self.add_pack_type_tags(content_item, 'AgentConfig')
-=======
-                    elif current_directory == PackFolders.XDRC_TEMPLATES.value:
+                    elif current_directory == PackFolders.XDRC_TEMPLATES.value and pack_file_name.startswith("external-"):
                         self.add_pack_type_tags(content_item, 'XDRCTemplate')
->>>>>>> f4820938
                         folder_collected_items.append({
                             'id': content_item.get('content_global_id', ''),
                             'content_global_id': content_item.get('content_global_id', ''),
