--- conflicted
+++ resolved
@@ -4321,12 +4321,8 @@
 
 def is_content_item_in_graph(display_name: str, content_type, marketplace) -> bool:
     with Neo4jContentGraphInterface() as interface:
-<<<<<<< HEAD
-        res = interface.search(content_type=content_type, marketplace=marketplace, name=display_name)
-=======
         res = interface.search(content_type=content_type, marketplace=marketplace, display_name=display_name)
         logging.debug(f'Content type for {display_name} is {content_type}, result is {bool(res)}')
->>>>>>> c27321b7
         return bool(res)
 
 
@@ -4346,15 +4342,10 @@
     logging.debug(f"Checking if the entity with the display name {display_name} is present in the id set")
 
     if not id_set:
-<<<<<<< HEAD
-        content_type = RN_HEADER_TO_ID_SET_KEYS[rn_header].capitalize()[:-1]
-        return is_content_item_in_graph(display_name=display_name,
-=======
         logging.debug("id_set does not exist, searching in graph")
         content_type = rn_header.replace(' ', '')[:-1]
 
         if not is_content_item_in_graph(display_name=display_name,
->>>>>>> c27321b7
                                         content_type=content_type,
                                         marketplace=marketplace):
             logging.debug(f"Could not find the content entity of type {content_type} with display name "
