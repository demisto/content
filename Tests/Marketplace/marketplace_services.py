--- conflicted
+++ resolved
@@ -21,11 +21,7 @@
 from datetime import datetime
 from zipfile import ZipFile, ZIP_DEFLATED
 from Utils.release_notes_generator import aggregate_release_notes_for_marketplace
-<<<<<<< HEAD
-from typing import Tuple, Union
-=======
-from typing import Tuple, Any
->>>>>>> 0677bab4
+from typing import Tuple, Any, Union
 
 CONTENT_ROOT_PATH = os.path.abspath(os.path.join(__file__, '../../..'))  # full path to content root repo
 PACKS_FOLDER = "Packs"  # name of base packs folder inside content repo
