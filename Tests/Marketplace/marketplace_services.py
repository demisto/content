import base64
import glob
import json
import os
import re
import shutil
import stat
import subprocess
from time import sleep
import urllib.parse
import warnings

from datetime import datetime, timedelta
from distutils.util import strtobool

from packaging.version import Version
from pathlib import Path
from typing import Any
from zipfile import ZipFile, ZIP_DEFLATED
from demisto_sdk.commands.content_graph.interface.neo4j.neo4j_graph import Neo4jContentGraphInterface

import git
import google.auth
import sys
import yaml
from google.cloud import storage

import Tests.Marketplace.marketplace_statistics as mp_statistics
from Tests.Marketplace.marketplace_constants import XSOAR_ON_PREM_MP, XSOAR_SAAS_MP, PackFolders, Metadata, GCPConfig, \
    BucketUploadFlow, PACKS_FOLDER, PackTags, PackIgnored, Changelog, PackStatus, CONTENT_ROOT_PATH, XSOAR_MP, \
    XSIAM_MP, XPANSE_MP, TAGS_BY_MP, RN_HEADER_TO_ID_SET_KEYS
from demisto_sdk.commands.common.constants import (MarketplaceVersions, MarketplaceVersionToMarketplaceName,
                                                   PACK_METADATA_REQUIRE_RN_FIELDS)
from Utils.release_notes_generator import aggregate_release_notes_for_marketplace, merge_version_blocks, construct_entities_block
from Tests.scripts.utils import logging_wrapper as logging

PULL_REQUEST_PATTERN = '\(#(\d+)\)'
TAGS_SECTION_PATTERN = '(.|\s)+?'
SPECIAL_DISPLAY_NAMES_PATTERN = re.compile(r'- \*\*(.+?)\*\*')
MAX_TOVERSION = '99.99.99'


class Pack:
    """ Class that manipulates and manages the upload of pack's artifact and metadata to cloud storage.

    Args:
        pack_name (str): Pack root folder name.
        pack_path (str): Full path to pack folder.

    Attributes:
        PACK_INITIAL_VERSION (str): pack initial version that will be used as default.
        CHANGELOG_JSON (str): changelog json full name, may be changed in the future.
        README (str): pack's readme file name.
        METADATA (str): pack's metadata file name, the one that will be deployed to cloud storage.
        PACK_METADATA (str); pack metadata file name, the one that located in content repo.
        EXCLUDE_DIRECTORIES (list): list of directories to excluded before uploading pack zip to storage.
        AUTHOR_IMAGE_NAME (str): author image file name.
        RELEASE_NOTES (str): release notes folder name.

    """
    PACK_INITIAL_VERSION = "1.0.0"
    CHANGELOG_JSON = "changelog.json"
    README = "README.md"
    PACK_METADATA = "pack_metadata.json"
    METADATA = "metadata.json"
    AUTHOR_IMAGE_NAME = "Author_image.png"
    EXCLUDE_DIRECTORIES = [PackFolders.TEST_PLAYBOOKS.value]
    RELEASE_NOTES = "ReleaseNotes"
    INDEX_FILES_TO_UPDATE = [METADATA, CHANGELOG_JSON, README]

    def __init__(self, pack_name, pack_path, is_modified=None, is_metadata_updated=None):
        self._pack_name = pack_name
        self._pack_path = pack_path
        self._zip_path = None  # zip_path will be updated as part of zip_pack
        self._marketplaces = []  # initialized in load_pack_metadata function
        self._status = None
        self._public_storage_path = ""
        self._remove_files_list = []  # tracking temporary files, in order to delete in later step
        self._server_min_version = "99.99.99"  # initialized min version
        self._latest_version = None  # pack latest version found in changelog
        self._support_type = None  # initialized in load_pack_metadata function
        self._current_version = None  # initialized in load_pack_metadata function
        self._hidden = False  # initialized in load_pack_metadata function
        self._description = None  # initialized in load_pack_metadata function
        self._dependencies = {}  # initialized in load_pack_metadata function
        self._display_name = None  # initialized in load_pack_metadata function
        self._pack_metadata = {}  # initialized in load_pack_metadata function
        self._eula_link = None  # initialized in load_pack_metadata function
        self._is_feed = False  # a flag that specifies if pack is a feed pack
        self._downloads_count = 0  # number of pack downloads
        self._bucket_url = None  # URL of where the pack was uploaded.
        self._aggregated = False  # weather the pack's rn was aggregated or not.
        self._aggregation_str = ""  # the aggregation string msg when the pack versions are aggregated
        self._create_date = ""  # initialized in enhance_pack_attributes function
        self._update_date = None  # initialized in enhance_pack_attributes function
        self._uploaded_author_image = False  # whether the pack author image was uploaded or not
        self._reademe_images = []
        self._uploaded_integration_images = []  # the list of all integration images that were uploaded for the pack
        self._uploaded_preview_images = []  # list of all preview images that were uploaded for the pack
        self._uploaded_dynamic_dashboard_images = []
        self._support_details = None  # initialized in enhance_pack_attributes function
        self._author = None  # initialized in enhance_pack_attributes function
        self._certification = None  # initialized in enhance_pack_attributes function
        self._legacy = None  # initialized in enhance_pack_attributes function
        self._author_image = None  # initialized in upload_author_image function
        self._displayed_integration_images = []  # initialized in upload_integration_images function
        self._price = 0  # initialized in enhance_pack_attributes function
        self._is_private_pack = False  # initialized in enhance_pack_attributes function
        self._is_premium = False  # initialized in enhance_pack_attributes function
        self._vendor_id = None  # initialized in enhance_pack_attributes function
        self._partner_id = None  # initialized in enhance_pack_attributes function
        self._partner_name = None  # initialized in enhance_pack_attributes function
        self._content_commit_hash = None  # initialized in enhance_pack_attributes function
        self._preview_only = None  # initialized in enhance_pack_attributes function
        self._disable_monthly = None  # initialized in enhance_pack_attributes
        self._tags = set()  # initialized in load_pack_metadata function
        self._modules = None
        self._categories = None  # initialized in enhance_pack_attributes function
        self._content_items = None  # initialized in load_pack_metadata function
        self._content_displays_map = None  # initialized in collect_content_items function
        self._search_rank = None  # initialized in enhance_pack_attributes function
        self._related_integration_images = None  # initialized in enhance_pack_attributes function
        self._use_cases = None  # initialized in enhance_pack_attributes function
        self._keywords = None  # initialized in enhance_pack_attributes function
        self._pack_statistics_handler = None  # initialized in enhance_pack_attributes function
        self._contains_transformer = False  # initialized in collect_content_items function
        self._contains_filter = False  # initialized in collect_content_items function
        self._is_modified = is_modified
        self._is_metadata_updated = is_metadata_updated
        self._is_siem = False  # initialized in collect_content_items function
        self._has_fetch = False
        self._is_data_source = False
        self._single_integration = True  # pack assumed to have a single integration until processing a 2nd integration

        # Dependencies attributes - these contain only packs that are a part of this marketplace
        self._first_level_dependencies = {}  # initialized in set_pack_dependencies function
        self._all_levels_dependencies = []  # initialized in set_pack_dependencies function
        self._displayed_images_dependent_on_packs = []  # initialized in set_pack_dependencies function
        self._parsed_dependencies = None  # initialized in enhance_pack_attributes function

    @property
    def name(self):
        """ str: pack name.
        """
        return self._pack_name

    def id(self):
        """ str: pack root folder name.
                """
        return self._pack_name

    @property
    def path(self):
        """ str: pack folder full path.
        """
        return self._pack_path

    @property
    def status(self):
        """ str: current status of the packs.
        """
        return self._status

    @property
    def is_feed(self):
        """
        bool: whether the pack is a feed pack
        """
        return self._is_feed

    @is_feed.setter
    def is_feed(self, is_feed):
        """ setter of is_feed
        """
        self._is_feed = is_feed

    @property
    def is_siem(self):
        """
        bool: whether the pack is a siem pack
        """
        return self._is_siem

    @is_siem.setter
    def is_siem(self, is_siem):
        """ setter of is_siem
        """
        self._is_siem = is_siem

    @property
    def is_data_source(self):
        """
        bool: whether the pack is a siem pack
        """
        return self._is_data_source

    @status.setter  # type: ignore[attr-defined,no-redef]
    def status(self, status_value):
        """ setter of pack current status.
        """
        logging.info(f"Pack '{self.name}' status is set to '{status_value}'")
        self._status = status_value

    @property
    def public_storage_path(self):
        """ str: public gcs path of uploaded pack.
        """
        return self._public_storage_path

    @public_storage_path.setter
    def public_storage_path(self, path_value):
        """ setter of public gcs path of uploaded pack.
        """
        self._public_storage_path = path_value

    @property
    def support_type(self):
        """ str: support type of the pack.
        """
        return self._support_type

    @support_type.setter
    def support_type(self, support_value):
        """ setter of support type of the pack.
        """
        self._support_type = support_value

    @property
    def current_version(self):
        """ str: current version of the pack.
        """
        return self._current_version

    @current_version.setter
    def current_version(self, current_version_value):
        """ setter of current version of the pack.
        """
        self._current_version = current_version_value

    @property
    def hidden(self):
        """ bool: internal content field for preventing pack from being displayed.
        """
        return self._hidden

    @hidden.setter
    def hidden(self, hidden_value):
        """ setter of hidden property of the pack.
        """
        self._hidden = hidden_value

    @property
    def description(self):
        """ str: Description of the pack (found in pack_metadata.json).
        """
        return self._description

    @description.setter
    def description(self, description_value):
        """ setter of description property of the pack.
        """
        self._description = description_value

    @property
    def display_name(self):
        """ str: Display name of the pack (found in pack_metadata.json).
        """
        return self._display_name

    @property
    def pack_metadata(self):
        """ dict: the pack_metadata.
        """
        return self._pack_metadata

    @display_name.setter  # type: ignore[attr-defined,no-redef]
    def display_name(self, display_name_value):
        """ setter of display name property of the pack.
        """
        self._display_name = display_name_value

    @property
    def server_min_version(self):
        """ str: server min version according to collected items.
        """
        if not self._server_min_version or self._server_min_version == "99.99.99":
            return Metadata.SERVER_DEFAULT_MIN_VERSION
        else:
            return self._server_min_version

    @property
    def downloads_count(self):
        """ str: packs downloads count.
        """
        return self._downloads_count

    @downloads_count.setter
    def downloads_count(self, download_count_value):
        """ setter of downloads count property of the pack.
        """
        self._downloads_count = download_count_value

    @property
    def bucket_url(self):
        """ str: pack bucket_url.
        """
        return self._bucket_url

    @bucket_url.setter
    def bucket_url(self, bucket_url):
        """ str: pack bucket_url.
        """
        self._bucket_url = bucket_url

    @property
    def aggregated(self):
        """ str: pack aggregated release notes or not.
        """
        return self._aggregated

    @property
    def aggregation_str(self):
        """ str: pack aggregated release notes or not.
        """
        return self._aggregation_str

    @property
    def create_date(self):
        """ str: pack create date.
        """
        return self._create_date

    @create_date.setter
    def create_date(self, value):
        self._create_date = value

    @property
    def update_date(self):
        """ str: pack update date.
        """
        return self._update_date

    @update_date.setter
    def update_date(self, value):
        self._update_date = value

    @property
    def uploaded_author_image(self):
        """ bool: whether the pack author image was uploaded or not.
        """
        return self._uploaded_author_image

    @uploaded_author_image.setter
    def uploaded_author_image(self, uploaded_author_image):
        """ bool: whether the pack author image was uploaded or not.
        """
        self._uploaded_author_image = uploaded_author_image

    @property
    def uploaded_integration_images(self):
        """ str: the list of uploaded integration images
        """
        return self._uploaded_integration_images

    @property
    def uploaded_preview_images(self):
        """ str: the list of uploaded preview images
        """
        return self._uploaded_preview_images

    @property
    def uploaded_dynamic_dashboard_images(self):
        """ str: the list of uploaded integration svg images for the dynamic dashboard
        """
        return self._uploaded_dynamic_dashboard_images

    @property
    def zip_path(self):
        return self._zip_path

    @property
    def is_modified(self):
        return self._is_modified

    @property
    def is_metadata_updated(self):
        return self._is_metadata_updated

    @property
    def marketplaces(self):
        return self._marketplaces

    @property
    def all_levels_dependencies(self):
        return self._all_levels_dependencies

    @property
    def update_metadata(self):
        """
        Returns a dictionary containing updated metadata fields.
        This function updates the statistics_metadata fields (downloads, searchRank, tags, and integrations).
        If is_metadata_updated is True, it also updates the fields that are not listed in PACK_METADATA_REQUIRE_RN_FIELDS.
        Returns:
            dict: Updated metadata fields.
        """
        update_statistics_metadata = {
            Metadata.DOWNLOADS: self._downloads_count,
            Metadata.TAGS: list(self._tags or []),
            Metadata.SEARCH_RANK: self._search_rank,
            Metadata.INTEGRATIONS: self._related_integration_images,
        }

        update_metadata_fields = {}
        if self.is_metadata_updated:
            update_metadata_fields = {f: self.pack_metadata.get(f) for f in self.pack_metadata
                                      if f not in PACK_METADATA_REQUIRE_RN_FIELDS}
            logging.debug(
                f"Updating metadata with statistics and metadata changes because {self._pack_name=} "
                f"{self.is_modified=} {self.is_metadata_updated=}")
        elif self.is_modified:
            update_metadata_fields = {Metadata.CREATED: self._create_date, Metadata.UPDATED: self._update_date}
            logging.debug(
                f"Updating metadata with statistics, created, updated fields because {self._pack_name=} "
                f"{self.is_modified=} {self.is_metadata_updated=}")
        else:
            logging.debug(
                f"Updating metadata only with statistics because {self._pack_name=} {self.is_modified=} "
                f"{self.is_metadata_updated=}")

        updated_metadata = update_metadata_fields | update_statistics_metadata
        logging.debug(f"Updating the following metadata fields: {updated_metadata}")
        return updated_metadata

    @staticmethod
    def organize_integration_images(pack_integration_images: list, pack_dependencies_integration_images_dict: dict,
                                    pack_dependencies_by_download_count: list):
        """ By Issue #32038
        1. Sort pack integration images by alphabetical order
        2. Sort pack dependencies by download count
        Pack integration images are shown before pack dependencies integration images

        Args:
            pack_integration_images (list): list of pack integration images
            pack_dependencies_integration_images_dict: a mapping of pack dependency name to its integration images
            pack_dependencies_by_download_count: a list of pack dependencies sorted by download count

        Returns:
            list: list of sorted integration images

        """

        def sort_by_name(integration_image: dict):
            return integration_image.get('name', '')

        # sort packs integration images
        pack_integration_images = sorted(pack_integration_images, key=sort_by_name)

        # sort pack dependencies integration images
        all_dep_int_imgs = pack_integration_images
        for dep_pack_name in pack_dependencies_by_download_count:
            if dep_pack_name in pack_dependencies_integration_images_dict:
                logging.debug(f'Adding {dep_pack_name} to deps int imgs')
                dep_int_imgs = sorted(pack_dependencies_integration_images_dict[dep_pack_name], key=sort_by_name)
                for dep_int_img in dep_int_imgs:
                    if dep_int_img not in all_dep_int_imgs:  # avoid duplicates
                        all_dep_int_imgs.append(dep_int_img)

        return all_dep_int_imgs

    @staticmethod
    def _get_all_pack_images(index_folder_path, pack_integration_images: list, display_dependencies_images: list,
                             pack_dependencies_by_download_count):
        """ Returns data of uploaded pack integration images and it's path in gcs. Pack dependencies integration images
        are added to that result as well.

        Args:
             pack_integration_images (list): list of uploaded to gcs integration images and it paths in gcs.
             display_dependencies_images (list): list of pack names of additional dependencies images to display.
             dependencies_metadata (dict): all level dependencies data.
             pack_dependencies_by_download_count (list): list of pack names that are dependencies of the given pack
            sorted by download count.

        Returns:
            list: collection of integration display name and it's path in gcs.

        """
        dependencies_integration_images_dict: dict = {}

        for pack_id in display_dependencies_images:
            dependency_metadata = load_json(f"{index_folder_path}/{pack_id}/metadata.json")
            for dep_int_img in dependency_metadata.get('integrations', []):
                dep_int_img_gcs_path = dep_int_img.get('imagePath', '')  # image public url
                dep_int_img['name'] = Pack.remove_contrib_suffix_from_name(dep_int_img.get('name', ''))
                dep_pack_name = os.path.basename(os.path.dirname(dep_int_img_gcs_path))

                if dep_pack_name not in display_dependencies_images:
                    continue  # skip if integration image is not part of displayed images of the given pack

                if dep_int_img not in pack_integration_images:  # avoid duplicates in list
                    if dep_pack_name in dependencies_integration_images_dict:
                        dependencies_integration_images_dict[dep_pack_name].append(dep_int_img)
                    else:
                        dependencies_integration_images_dict[dep_pack_name] = [dep_int_img]

        return Pack.organize_integration_images(
            pack_integration_images, dependencies_integration_images_dict, pack_dependencies_by_download_count
        )

    @staticmethod
    def _clean_release_notes(release_notes_lines):
        return re.sub(r'<\!--.*?-->', '', release_notes_lines, flags=re.DOTALL)

    def _parse_pack_metadata(self, parse_dependencies: bool = False):
        """ Parses pack metadata according to issue #19786 and #20091. Part of field may change over the time.

        Args:
            parse_dependencies (bool): Whether to parse dependencies in metadata as well.

        Returns:
            dict: parsed pack metadata.
        """
<<<<<<< HEAD
        pack_metadata = {
            Metadata.FIRST_CREATED: self._create_date,
            Metadata.UPDATED: self._update_date,
            Metadata.DOWNLOADS: self._downloads_count,
            Metadata.TAGS: list(self._tags or []),
            Metadata.SEARCH_RANK: self._search_rank,
            Metadata.INTEGRATIONS: self._related_integration_images,
        }

=======
        pack_metadata = self.update_metadata
>>>>>>> c4d2d964
        if parse_dependencies:
            pack_metadata[Metadata.DEPENDENCIES] = self._dependencies

        return pack_metadata

    def _get_updated_changelog_entry(self, changelog: dict, version: str, release_notes: str = None,
                                     version_display_name: str = None, build_number_with_prefix: str = None,
                                     released_time: str = None, pull_request_numbers=None, marketplace: str = 'xsoar',
                                     id_set: dict = None):
        """
        Args:
            changelog (dict): The changelog from the production bucket.
            version (str): The version that is the key in the changelog of the entry wished to be updated.
            release_notes (str): The release notes lines to update the entry with.
            version_display_name (str): The version display name to update the entry with.
            build_number_with_prefix(srt): the build number to modify the entry to, including the prefix R (if present).
            released_time: The released time to update the entry with.
            marketplace (str): The marketplace to which the upload is made.

        """
        id_set = id_set if id_set else {}

        changelog_entry = changelog.get(version)
        if not changelog_entry:
            raise Exception('The given version is not a key in the changelog')
        version_display_name = \
            version_display_name if version_display_name else changelog_entry[Changelog.DISPLAY_NAME].split('-')[0]
        build_number_with_prefix = \
            build_number_with_prefix if build_number_with_prefix else \
            changelog_entry[Changelog.DISPLAY_NAME].split('-')[1]

        changelog_entry[Changelog.RELEASE_NOTES] = release_notes
        changelog_entry, _ = self.filter_changelog_entries(
            changelog_entry=changelog_entry,
            version=version,
            marketplace=marketplace,
            id_set=id_set
        )
        changelog_entry[Changelog.DISPLAY_NAME] = f'{version_display_name} - {build_number_with_prefix}'
        changelog_entry[Changelog.RELEASED] = released_time if released_time else changelog_entry[Changelog.RELEASED]
        changelog_entry[Changelog.PULL_REQUEST_NUMBERS] = pull_request_numbers
        return changelog_entry

    def _create_changelog_entry(self, release_notes, version_display_name, build_number,
                                new_version=True, initial_release=False, pull_request_numbers=None,
                                marketplace='xsoar', id_set=None, is_override=False):
        """ Creates dictionary entry for changelog.

        Args:
            release_notes (str): release notes md.
            version_display_name (str): display name version.
            build_number (srt): current build number.
            new_version (bool): whether the entry is new or not. If not new, R letter will be appended to build number.
            initial_release (bool): whether the entry is an initial release or not.
            id_set (dict): The content id set dict.
            is_override (bool): Whether the flow overrides the packs on cloud storage.
        Returns:
            dict: release notes entry of changelog
            bool: Whether the pack is not updated

        """
        id_set = id_set if id_set else {}
        entry_result = {}

        if new_version:
            logging.debug(f"Creating changelog entry for a new version for pack {self.name} and version {version_display_name}")
            pull_request_numbers = self.get_pr_numbers_for_version(version_display_name)
            entry_result = {Changelog.RELEASE_NOTES: release_notes,
                            Changelog.DISPLAY_NAME: f'{version_display_name} - {build_number}',
                            Changelog.RELEASED: datetime.utcnow().strftime(Metadata.DATE_FORMAT),
                            Changelog.PULL_REQUEST_NUMBERS: pull_request_numbers}

        elif initial_release:
            logging.debug(
                f"Creating changelog entry for an initial version for pack {self.name} and version {version_display_name}")
            entry_result = {Changelog.RELEASE_NOTES: release_notes,
                            Changelog.DISPLAY_NAME: f'{version_display_name} - {build_number}',
                            Changelog.RELEASED: self._create_date,
                            Changelog.PULL_REQUEST_NUMBERS: pull_request_numbers}

        elif self.is_modified and not is_override:
            logging.debug(
                f"Creating changelog entry for an existing version for pack {self.name} and version {version_display_name}")
            entry_result = {Changelog.RELEASE_NOTES: release_notes,
                            Changelog.DISPLAY_NAME: f'{version_display_name} - R{build_number}',
                            Changelog.RELEASED: datetime.utcnow().strftime(Metadata.DATE_FORMAT),
                            Changelog.PULL_REQUEST_NUMBERS: pull_request_numbers}

        if entry_result and new_version:
            logging.debug(f"Starting filtering entry for pack {self._pack_name} with version {version_display_name}")
            return self.filter_changelog_entries(
                entry_result,
                version_display_name,
                marketplace, id_set
            )

        return entry_result, False

    def remove_unwanted_files(self):
        """ Iterates over pack folder and removes hidden files and unwanted folders.

        Returns:
            bool: whether the operation succeeded.
        """
        task_status = True
        try:
            for directory in Pack.EXCLUDE_DIRECTORIES:
                if os.path.isdir(f'{self._pack_path}/{directory}'):
                    shutil.rmtree(f'{self._pack_path}/{directory}')
                    logging.debug(f"Deleted {directory} directory from {self._pack_name} pack")

            for root, _dirs, files in os.walk(self._pack_path, topdown=True):
                for pack_file in files:
                    full_file_path = os.path.join(root, pack_file)
                    # removing unwanted files
                    if pack_file.startswith('.') \
                            or pack_file in [Pack.AUTHOR_IMAGE_NAME, Pack.PACK_METADATA] \
                            or pack_file in self._remove_files_list:
                        os.remove(full_file_path)
                        logging.debug(f"Deleted pack {pack_file} file for {self._pack_name} pack")
                        continue

        except Exception:
            task_status = False
            logging.exception(f"Failed to delete ignored files for pack {self._pack_name}")
        finally:
            return task_status

    def sign_pack(self, signature_string=None):
        """ Signs pack folder and creates signature file.

        Args:
            signature_string (str): Base64 encoded string used to sign the pack.

        Returns:
            bool: whether the operation succeeded.
        """
        task_status = False

        try:
            if signature_string:
                with open("keyfile", "wb") as keyfile:
                    keyfile.write(signature_string.encode())
                arg = f'./signDirectory {self._pack_path} keyfile base64'
                signing_process = subprocess.Popen(arg, stdout=subprocess.PIPE, stderr=subprocess.PIPE, shell=True)  # noqa: S602
                output, err = signing_process.communicate()

                if err:
                    logging.error(f"Failed to sign pack for {self._pack_name} - {str(err)}")
                    return None

                logging.debug(f"Signed {self._pack_name} pack successfully")
            else:
                logging.debug(f"No signature provided. Skipped signing {self._pack_name} pack")
            task_status = True
        except Exception:
            logging.exception(f"Failed to sign pack for {self._pack_name}")
        finally:
            return task_status

    @staticmethod
    def zip_folder_items(source_path, source_name, zip_pack_path):
        """
        Zips the source_path
        Args:
            source_path (str): The source path of the folder the items are in.
            zip_pack_path (str): The path to the zip folder.
            source_name (str): The name of the source that should be zipped.
        """
        task_status = False
        try:
            with ZipFile(zip_pack_path, 'w', ZIP_DEFLATED) as pack_zip:
                for root, _dirs, files in os.walk(source_path, topdown=True):
                    for f in files:
                        full_file_path = os.path.join(root, f)
                        relative_file_path = os.path.relpath(full_file_path, source_path)
                        pack_zip.write(filename=full_file_path, arcname=relative_file_path)

            task_status = True
            logging.debug(f"Finished zipping {source_name} folder.")
        except Exception:
            logging.exception(f"Failed in zipping {source_name} folder")
        finally:
            return task_status

    @staticmethod
    def encrypt_pack(zip_pack_path, pack_name, encryption_key, extract_destination_path,
                     private_artifacts_dir, secondary_encryption_key):
        """ decrypt the pack in order to see that the pack was encrypted in the first place.

        Args:
            zip_pack_path (str): The path to the encrypted zip pack.
            pack_name (str): The name of the pack that should be encrypted.
            encryption_key (str): The key which we can decrypt the pack with.
            extract_destination_path (str): The path in which the pack resides.
            private_artifacts_dir (str): The chosen name for the private artifacts directory.
            secondary_encryption_key (str) : A second key which we can decrypt the pack with.
        """
        try:
            current_working_dir = os.getcwd()
            shutil.copy('./encryptor', os.path.join(extract_destination_path, 'encryptor'))
            os.chmod(os.path.join(extract_destination_path, 'encryptor'), stat.S_IXOTH)
            os.chdir(extract_destination_path)

            subprocess.call('chmod +x ./encryptor', shell=True)  # noqa: S602

            output_file = zip_pack_path.replace("_not_encrypted.zip", ".zip")
            full_command = f'./encryptor ./{pack_name}_not_encrypted.zip {output_file} "{encryption_key}"'
            subprocess.call(full_command, shell=True)  # noqa: S602

            secondary_encryption_key_output_file = zip_pack_path.replace("_not_encrypted.zip", ".enc2.zip")
            full_command_with_secondary_encryption = f'./encryptor ./{pack_name}_not_encrypted.zip ' \
                                                     f'{secondary_encryption_key_output_file}' \
                                                     f' "{secondary_encryption_key}"'
            subprocess.call(full_command_with_secondary_encryption, shell=True)  # noqa: S602

            new_artefacts = Path(current_working_dir, private_artifacts_dir)
            if new_artefacts.exists():
                shutil.rmtree(new_artefacts)
            new_artefacts.mkdir(parents=True, exist_ok=True)
            shutil.copy(zip_pack_path, new_artefacts / f'{pack_name}_not_encrypted.zip')
            shutil.copy(output_file, new_artefacts / f'{pack_name}.zip')
            shutil.copy(secondary_encryption_key_output_file, new_artefacts / f'{pack_name}.enc2.zip')
            os.chdir(current_working_dir)
        except (subprocess.CalledProcessError, shutil.Error) as error:
            logging.error(f"Error while trying to encrypt pack. {error}")

    def decrypt_pack(self, encrypted_zip_pack_path, decryption_key):
        """ decrypt the pack in order to see that the pack was encrypted in the first place.

        Args:
            encrypted_zip_pack_path (str): The path for the encrypted zip pack.
            decryption_key (str): The key which we can decrypt the pack with.

        Returns:
            bool: whether the decryption succeeded.
        """
        try:
            current_working_dir = os.getcwd()
            extract_destination_path = f'{current_working_dir}/decrypt_pack_dir'
            Path(extract_destination_path).mkdir(parents=True, exist_ok=True)

            shutil.copy('./decryptor', os.path.join(extract_destination_path, 'decryptor'))
            secondary_encrypted_pack_path = os.path.join(extract_destination_path, 'encrypted_zip_pack.zip')
            shutil.copy(encrypted_zip_pack_path, secondary_encrypted_pack_path)
            os.chmod(os.path.join(extract_destination_path, 'decryptor'), stat.S_IXOTH)
            output_decrypt_file_path = f"{extract_destination_path}/decrypt_pack.zip"
            os.chdir(extract_destination_path)

            subprocess.call('chmod +x ./decryptor', shell=True)  # noqa: S602
            full_command = f'./decryptor {secondary_encrypted_pack_path} {output_decrypt_file_path} "{decryption_key}"'
            process = subprocess.Popen(full_command, stdout=subprocess.PIPE, stderr=subprocess.PIPE, shell=True)  # noqa: S602
            stdout, stderr = process.communicate()
            shutil.rmtree(extract_destination_path)
            os.chdir(current_working_dir)
            if stdout:
                logging.debug(str(stdout))
            if stderr:
                logging.error(f"Error: Premium pack {self._pack_name} should be encrypted, but isn't.")
                return False
            return True

        except subprocess.CalledProcessError as error:
            logging.exception(f"Error while trying to decrypt pack. {error}")
            return False

    def is_pack_encrypted(self, encrypted_zip_pack_path, decryption_key):
        """ Checks if the pack is encrypted by trying to decrypt it.

        Args:
            encrypted_zip_pack_path (str): The path for the encrypted zip pack.
            decryption_key (str): The key which we can decrypt the pack with.

        Returns:
            bool: whether the pack is encrypted.
        """
        return self.decrypt_pack(encrypted_zip_pack_path, decryption_key)

    def zip_pack(self, extract_destination_path="", encryption_key="",
                 private_artifacts_dir='private_artifacts', secondary_encryption_key=""):
        """ Zips pack folder.

        Returns:
            bool: whether the operation succeeded.
            str: full path to created pack zip.
        """
        self._zip_path = f"{self._pack_path}.zip" if not encryption_key else f"{self._pack_path}_not_encrypted.zip"
        source_path = self._pack_path
        source_name = self._pack_name
        task_status = self.zip_folder_items(source_path, source_name, self._zip_path)
        # if failed to zip, skip encryption
        if task_status and encryption_key:
            try:
                Pack.encrypt_pack(self._zip_path, source_name, encryption_key, extract_destination_path,
                                  private_artifacts_dir, secondary_encryption_key)
                # If the pack needs to be encrypted, it is initially at a different location than this final path
            except Exception:
                task_status = False
                logging.exception(f"Failed in encrypting {source_name} folder")
        final_path_to_zipped_pack = f"{source_path}.zip"
        return task_status, final_path_to_zipped_pack

    def sign_and_zip_pack(self, signature_key, uploaded_packs_dir=None):
        """
        Signs and zips the pack before uploading it to GCP.

        Args:
            pack (Pack): Pack to be zipped.
            signature_key (str): Base64 encoded string used to sign the pack.
            uploaded_packs_dir: Directory path to save the pack zip in build artifacts.

        Returns:
            (bool): Whether the zip was successful
        """

        if not self.remove_unwanted_files():
            self._status = PackStatus.FAILED_REMOVING_PACK_SKIPPED_FOLDERS.name
            self.cleanup()
            return False

        if not self.sign_pack(signature_key):
            self._status = PackStatus.FAILED_SIGNING_PACKS.name
            self.cleanup()
            return False

        task_status, _ = self.zip_pack()
        if not task_status:
            self._status = PackStatus.FAILED_ZIPPING_PACK_ARTIFACTS.name
            self.cleanup()
            return False

        if uploaded_packs_dir:
            shutil.copyfile(self.zip_path, uploaded_packs_dir / f"{self.name}.zip")
        logging.debug(f"Finished sign_and_zip_pack for pack '{self.name}', {self.zip_path=}")
        return True

    def upload_encrypted_private_content_to_storage(self, storage_bucket, storage_base_path, pack_artifacts_path):
        """For private content packs, change path to an encrypted path and upload it to GCP.

        Args:
            storage_bucket (google.cloud.storage.bucket.Bucket): google cloud storage bucket.
            storage_base_path (str): The upload destination in the target bucket.
            pack_artifacts_path (str): Path to where we are saving pack artifacts.
        """
        secondary_encryption_key_pack_name = f"{self._pack_name}.enc2.zip"
        secondary_encryption_key_bucket_path = os.path.join(storage_base_path, self.name, self.current_version,
                                                            secondary_encryption_key_pack_name)

        #  In some cases the path given is actually a zip.
        if isinstance(pack_artifacts_path, str) and pack_artifacts_path.endswith('content_packs.zip'):
            _pack_artifacts_path = pack_artifacts_path.replace('/content_packs.zip', '')
        else:
            _pack_artifacts_path = pack_artifacts_path

        secondary_encryption_key_artifacts_path = self.zip_path.replace(f'{self._pack_name}',
                                                                        f'{self._pack_name}.enc2')

        blob = storage_bucket.blob(secondary_encryption_key_bucket_path)
        blob.cache_control = "no-cache,max-age=0"  # disabling caching for pack blob
        with open(secondary_encryption_key_artifacts_path, "rb") as pack_zip:
            blob.upload_from_file(pack_zip)

        logging.debug(
            f"Copying {secondary_encryption_key_artifacts_path} to {_pack_artifacts_path}/"
            f"packs/{self._pack_name}.zip")
        shutil.copy(secondary_encryption_key_artifacts_path,
                    f'{_pack_artifacts_path}/packs/{self._pack_name}.zip')

    def upload_to_storage(self, zip_pack_path, storage_bucket, storage_base_path,
                          private_content=False, pack_artifacts_path=None, with_dependencies_path=None):
        """ Manages the upload of pack zip artifact to correct path in cloud storage.
        The zip pack will be uploaded by default to following path: /content/packs/pack_name/pack_current_version.
        If with_dependencies_path is provided it will override said path, and will save the item to that destination.

        Args:
            zip_pack_path (str): full path to pack zip artifact.
            storage_bucket (google.cloud.storage.bucket.Bucket): google cloud storage bucket.
            storage_base_path (str): The upload destination in the target bucket for all packs (in the format of
                                     <some_path_in_the_target_bucket>/content/Packs).
            private_content (bool): Is being used in a private content build.
            pack_artifacts_path (str): Path to where we are saving pack artifacts.
            with_dependencies_path (str): If provided, will override version_pack_path calculation and will use this path instead

        Returns:
            bool: whether the operation succeeded.
        """

        task_status = True
        try:
            if with_dependencies_path:
                if private_content:
                    logging.warning("Private content does not support overridden argument")
                    return task_status
                dest_path_to_upload = with_dependencies_path
            else:
                version_pack_path = os.path.join(storage_base_path, self.name, self.current_version)
                logging.debug(f"Uploading pack '{self._pack_name}' to storage")

                dest_path_to_upload = os.path.join(version_pack_path, f"{self._pack_name}.zip")

            blob = storage_bucket.blob(dest_path_to_upload)
            blob.cache_control = "no-cache,max-age=0"  # disabling caching for pack blob
            with open(zip_pack_path, "rb") as pack_zip:
                blob.upload_from_file(pack_zip)

            if private_content:
                self.upload_encrypted_private_content_to_storage(storage_bucket, storage_base_path, pack_artifacts_path)

            self.public_storage_path = blob.public_url
            logging.success(f"Uploaded '{self._pack_name}' pack to {dest_path_to_upload} path.")

            return task_status
        except Exception:
            task_status = False
            logging.exception(f"Failed in uploading {self._pack_name} pack to gcs.")
            return task_status

    def copy_and_upload_to_storage(self, production_bucket, build_bucket, successful_packs_dict,
                                   successful_uploaded_dependencies_zip_packs_dict, storage_base_path, build_bucket_base_path):
        """ Manages the copy of pack zip artifact from the build bucket to the production bucket.
        The zip pack will be copied to following path: /content/packs/pack_name/pack_current_version if
        the pack exists in the successful_packs_dict from Prepare content step in Create Instances job.

        Args:
            production_bucket (google.cloud.storage.bucket.Bucket): google cloud production bucket.
            build_bucket (google.cloud.storage.bucket.Bucket): google cloud build bucket.
            successful_packs_dict (dict): the dict of all packs were uploaded in prepare content step
            successful_uploaded_dependencies_zip_packs_dict (dict): the dict of all packs that successfully updated
            their dependencies zip file.
            storage_base_path (str): The target destination of the upload in the target bucket.
            build_bucket_base_path (str): The path of the build bucket in gcp.
        Returns:
            bool: Status - whether the operation succeeded.
            bool: Skipped pack - true in case of pack existence at the targeted path and the copy process was skipped,
             otherwise returned False.

        """
        task_status = True
        pack_was_uploaded_in_prepare_content = self._pack_name in successful_packs_dict
        pack_dependencies_zip_was_uploaded = self._pack_name in successful_uploaded_dependencies_zip_packs_dict
        if not pack_was_uploaded_in_prepare_content and not pack_dependencies_zip_was_uploaded:
            logging.warning("The following packs already exist at storage.")
            logging.warning(f"Skipping step of uploading {self._pack_name}.zip to storage.")
            return True, True

        elif pack_was_uploaded_in_prepare_content:

            latest_pack_version = successful_packs_dict[self._pack_name][BucketUploadFlow.LATEST_VERSION]

            build_version_pack_path = os.path.join(build_bucket_base_path, self._pack_name, latest_pack_version)

            # Verifying that the latest version of the pack has been uploaded to the build bucket
            existing_bucket_version_files = [f.name for f in build_bucket.list_blobs(prefix=build_version_pack_path)]
            if not existing_bucket_version_files:
                logging.error(f"{self._pack_name} latest version ({latest_pack_version}) was not found on build bucket at "
                              f"path {build_version_pack_path}.")
                return False, False

            # We upload the pack zip object taken from the build bucket into the production bucket
            prod_version_pack_path = os.path.join(storage_base_path, self._pack_name, latest_pack_version)
            prod_pack_zip_path = os.path.join(prod_version_pack_path, f'{self._pack_name}.zip')
            build_pack_zip_path = os.path.join(build_version_pack_path, f'{self._pack_name}.zip')
            build_pack_zip_blob = build_bucket.blob(build_pack_zip_path)

            try:
                copied_blob = build_bucket.copy_blob(
                    blob=build_pack_zip_blob, destination_bucket=production_bucket, new_name=prod_pack_zip_path
                )
                copied_blob.cache_control = "no-cache,max-age=0"  # disabling caching for pack blob
                self.public_storage_path = copied_blob.public_url
                task_status = copied_blob.exists()
            except Exception as e:
                pack_suffix = os.path.join(self._pack_name, latest_pack_version, f'{self._pack_name}.zip')
                logging.exception(f"Failed copying {pack_suffix}. Additional Info: {str(e)}")
                return False, False

            if not task_status:
                logging.error(f"Failed in uploading {self._pack_name} pack to production gcs.")
            else:
                # Determine if pack versions were aggregated during upload
                agg_str = successful_packs_dict[self._pack_name].get('aggregated')
                if agg_str:
                    self._aggregated = True
                    self._aggregation_str = agg_str
                logging.success(f"Uploaded {self._pack_name} pack to {prod_pack_zip_path} path.")

        # handle dependenices zip upload when found in build bucket
        self.copy_and_upload_dependencies_zip_to_storage(
            build_bucket,
            build_bucket_base_path,
            production_bucket,
            storage_base_path
        )

        return task_status, False

    def copy_and_upload_dependencies_zip_to_storage(self, build_bucket, build_bucket_base_path, production_bucket,
                                                    storage_base_path):
        pack_with_deps_name = f'{self._pack_name}_with_dependencies.zip'
        build_pack_with_deps_path = os.path.join(build_bucket_base_path, self._pack_name, pack_with_deps_name)
        existing_bucket_deps_files = [f.name for f in build_bucket.list_blobs(prefix=build_pack_with_deps_path)]
        if existing_bucket_deps_files:
            logging.info(f"{self._pack_name} with dependencies was found. path {build_pack_with_deps_path}.")

            # We upload the pack dependencies zip object taken from the build bucket into the production bucket
            prod_version_pack_deps_zip_path = os.path.join(storage_base_path, self._pack_name, pack_with_deps_name)
            build_pack_deps_zip_blob = build_bucket.blob(build_pack_with_deps_path)

            try:
                copied_blob = build_bucket.copy_blob(
                    blob=build_pack_deps_zip_blob,
                    destination_bucket=production_bucket,
                    new_name=prod_version_pack_deps_zip_path
                )
                copied_blob.cache_control = "no-cache,max-age=0"  # disabling caching for pack blob
                self.public_storage_path = copied_blob.public_url
                dep_task_status = copied_blob.exists()
                if not dep_task_status:
                    logging.error(f"Failed in uploading {self._pack_name} pack with dependencies to production gcs.")
            except Exception as e:
                pack_deps_zip_suffix = os.path.join(self._pack_name, pack_with_deps_name)
                logging.exception(f"Failed copying {pack_deps_zip_suffix}. Additional Info: {str(e)}")

    def get_changelog_latest_rn(self, changelog_index_path: str) -> tuple[dict, Version, str]:
        """
        Returns the changelog file contents and the last version of rn in the changelog file
        Args:
            changelog_index_path (str): the changelog.json file path in the index

        Returns: the changelog file contents, the last version,  and contents of rn in the changelog file

        """
        logging.debug(f"Found Changelog for: {self._pack_name}")
        if os.path.exists(changelog_index_path):
            try:
                with open(changelog_index_path) as changelog_file:
                    changelog = json.load(changelog_file)
            except json.JSONDecodeError:
                changelog = {}
        else:
            changelog = {}
        # get the latest rn version in the changelog.json file
        changelog_rn_versions = [Version(ver) for ver in changelog]
        # no need to check if changelog_rn_versions isn't empty because changelog file exists
        changelog_latest_rn_version = max(changelog_rn_versions)
        changelog_latest_rn = changelog[str(changelog_latest_rn_version)]["releaseNotes"]

        return changelog, changelog_latest_rn_version, changelog_latest_rn

    def get_modified_release_notes_lines(self, release_notes_dir: str, new_release_notes_versions: list,
                                         changelog: dict, modified_rn_files: list):
        """
        In the case where an rn file was changed, this function returns the new content
        of the release note in the format suitable for the changelog file.
        In general, if two rn files are created between two consecutive upload runs (i.e. pack was changed twice),
        the rn files are being aggregated and the latter version is the one that is being used as a key in the changelog
        file, and the aggregated rns as the value.
        Hence, in the case of changing an rn as such, this function re-aggregates all of the rns under the
        corresponding version key, and returns the aggregated data, in the right format, as value under that key.

        Args:
            release_notes_dir (str): the path to the release notes dir
            new_release_notes_versions (list): a list of the new versions of release notes in the pack since the
             last upload. This means they were already handled on this upload run (and aggregated if needed).
            changelog (dict): the changelog from the production bucket.
            modified_rn_files (list): a list of the rn files that were modified according to the last commit in
             'filename.md' format.

        Returns:
            A dict of modified version and their release notes contents, for modified
              in the current index file


        """

        modified_versions_dict = {}

        for rn_filename in modified_rn_files:
            version = underscore_file_name_to_dotted_version(rn_filename)
            # Should only apply on modified files that are not the last rn file
            if version in new_release_notes_versions:
                continue
            # The case where the version is a key in the changelog file,
            # and the value is not an aggregated release note
            if is_the_only_rn_in_block(release_notes_dir, version, changelog):
                logging.debug("The version is a key in the changelog file and by itself in the changelog block")
                with open(os.path.join(release_notes_dir, rn_filename)) as rn_file:
                    rn_lines = rn_file.read()
                modified_versions_dict[version] = self._clean_release_notes(rn_lines).strip()
                logging.debug(f"Cleaned release notes from: {rn_lines} to: {modified_versions_dict[version]}")
            # The case where the version is not a key in the changelog file or it is a key of aggregated content
            else:
                logging.debug(f'The "{version}" version is not a key in the changelog file or it is a key of'
                              f' aggregated content')
                same_block_versions_dict, higher_nearest_version = self.get_same_block_versions(
                    release_notes_dir, version, changelog)
                modified_versions_dict[higher_nearest_version] = aggregate_release_notes_for_marketplace(
                    same_block_versions_dict)

        return modified_versions_dict

    def get_same_block_versions(self, release_notes_dir: str, version: str, changelog: dict):
        """
        Get a dict of the version as key and rn data as value of all of the versions that are in the same
        block in the changelog file as the given version (these are the versions that were aggregates together
        during a single upload priorly).

        Args:
            release_notes_dir (str): the path to the release notes dir
            version (str): the wanted version
            changelog (dict): the changelog from the production bucket.

        Returns:
            A dict of version, rn data for all corresponding versions, and the highest version among those keys as str

        """
        lowest_version = [Version(Pack.PACK_INITIAL_VERSION)]
        lower_versions: list = []
        higher_versions: list = []
        same_block_versions_dict: dict = {}
        for item in changelog:  # divide the versions into lists of lower and higher than given version
            (lower_versions if Version(item) < Version(version) else higher_versions).append(Version(item))
        higher_nearest_version = min(higher_versions)
        lower_versions = lower_versions + lowest_version  # if the version is 1.0.0, ensure lower_versions is not empty
        lower_nearest_version = max(lower_versions)
        for rn_filename in filter_dir_files_by_extension(release_notes_dir, '.md'):
            current_version = underscore_file_name_to_dotted_version(rn_filename)
            # Catch all versions that are in the same block
            if lower_nearest_version < Version(current_version) <= higher_nearest_version:
                with open(os.path.join(release_notes_dir, rn_filename)) as rn_file:
                    rn_lines = rn_file.read()
                same_block_versions_dict[current_version] = self._clean_release_notes(rn_lines).strip()
        return same_block_versions_dict, str(higher_nearest_version)

    def get_release_notes_lines(self, release_notes_dir: str, changelog_latest_rn_version: Version,
                                changelog_latest_rn: str) -> tuple[str, str, list]:
        """
        Prepares the release notes contents for the new release notes entry
        Args:
            release_notes_dir (str): the path to the release notes dir
            changelog_latest_rn_version (Version): the last version of release notes in the changelog.json file
            changelog_latest_rn (str): the last release notes in the changelog.json file

        Returns: The release notes contents, the latest release notes version (in the release notes directory),
        and a list of the new rn versions that this is the first time they have been uploaded.

        """
        found_versions: list = []
        pack_versions_dict: dict = {}
        for filename in sorted(filter_dir_files_by_extension(release_notes_dir, '.md')):
            version = underscore_file_name_to_dotted_version(filename)

            # Aggregate all rn files that are bigger than what we have in the changelog file
            if Version(version) > changelog_latest_rn_version:
                with open(os.path.join(release_notes_dir, filename)) as rn_file:
                    rn_lines = rn_file.read()
                pack_versions_dict[version] = self._clean_release_notes(rn_lines).strip()

            found_versions.append(Version(version))

        latest_release_notes_version = max(found_versions)
        latest_release_notes_version_str = str(latest_release_notes_version)
        logging.debug(f"Latest ReleaseNotes version is: {latest_release_notes_version_str}")

        if len(pack_versions_dict) > 1:
            # In case that there is more than 1 new release notes file, wrap all release notes together for one
            # changelog entry
            aggregation_str = f"[{', '.join(str(lv) for lv in found_versions if lv > changelog_latest_rn_version)}]" \
                              f" => {latest_release_notes_version_str}"
            logging.debug(f"Aggregating ReleaseNotes versions: {aggregation_str}")
            release_notes_lines = aggregate_release_notes_for_marketplace(pack_versions_dict)
            self._aggregated = True
            self._aggregation_str = aggregation_str
        elif len(pack_versions_dict) == 1:
            # In case where there is only one new release notes file
            release_notes_lines = pack_versions_dict[latest_release_notes_version_str]
        else:
            # In case where the pack is up to date, i.e. latest changelog is latest rn file
            # We should take the release notes from the index as it has might been aggregated
            logging.debug(f'No new RN file was detected for pack {self._pack_name}, taking latest RN from the index')
            release_notes_lines = changelog_latest_rn
        new_release_notes_versions = list(pack_versions_dict.keys())

        return release_notes_lines, latest_release_notes_version_str, new_release_notes_versions

    def assert_upload_bucket_version_matches_release_notes_version(self,
                                                                   changelog: dict,
                                                                   latest_release_notes: str) -> None:
        """
        Sometimes there is a the current bucket is not merged from master there could be another version in the upload
        bucket, that does not exist in the current branch.
        This case can cause unpredicted behavior and we want to fail the build.
        This method validates that this is not the case in the current build, and if it does - fails it with an
        assertion error.
        Args:
            changelog: The changelog from the production bucket.
            latest_release_notes: The latest release notes version string in the current branch
        """
        changelog_latest_release_notes = max(changelog, key=lambda k: Version(k))  # pylint: disable=W0108
        assert Version(latest_release_notes) >= Version(changelog_latest_release_notes), \
            f'{self._pack_name}: Version mismatch detected between upload bucket and current branch\n' \
            f'Upload bucket version: {changelog_latest_release_notes}\n' \
            f'current branch version: {latest_release_notes}\n' \
            'Please Merge from master and rebuild'

    def get_rn_files_names(self, diff_files_list):
        """
        Args:
            modified_rn_files_paths: a list containing all modified files in the current pack, generated
            by comparing the old and the new commit hash.
        Returns:
            The names of the modified release notes files out of the given list only,
            as in the names of the files that are under ReleaseNotes directory in the format of 'filename.md'.
        """
        modified_rn_files = []
        for file_path in diff_files_list:
            file_a_path = file_path.a_path
            if not self.is_pack_release_notes_file(file_a_path):
                continue
            logging.debug(f"Found file path '{file_a_path}' as a modified release notes file of pack '{self._pack_name}'")
            modified_file_path_parts = os.path.normpath(file_a_path).split(os.sep)
            modified_rn_files.append(modified_file_path_parts[-1])
        return modified_rn_files

    def is_pack_release_notes_file(self, file_path: str):
        """ Indicates whether a file_path is an MD release notes file of the pack or not
        Args:
            file_path (str): The file path.
        Returns:
            bool: True if the file is a release notes file or False otherwise
        """
        return all([
            file_path.startswith(os.path.join(PACKS_FOLDER, self._pack_name, self.RELEASE_NOTES)),
            os.path.basename(os.path.dirname(file_path)) == self.RELEASE_NOTES,
            os.path.basename(file_path).endswith('.md')
        ])

    def prepare_release_notes(self, index_folder_path, build_number, diff_files_list=None,
                              marketplace='xsoar', id_set=None, is_override=False):
        """
        Handles the creation and update of the changelog.json files.
        Args:
            index_folder_path (str): Path to the unzipped index json.
            build_number (str): circleCI build number.
            modified_rn_files_paths (list): list of paths of the pack's modified file
            marketplace (str): The marketplace to which the upload is made.
            is_override (bool): Whether the flow overrides the packs on cloud storage.
        Returns:
            bool: whether the operation succeeded.
            bool: whether running build has not updated pack release notes.
            list: pack versions to keep in the changelog
        """
        task_status = False
        not_updated_build = False
        release_notes_dir = os.path.join(self._pack_path, Pack.RELEASE_NOTES)

        diff_files_list = diff_files_list or []
        id_set = id_set if id_set else {}
        pack_versions_to_keep: list[str] = []

        try:
            logging.debug(f"Starting prepare_release_notes for pack '{self._pack_name}'")
            changelog_index_path = os.path.join(index_folder_path, self._pack_name, Pack.CHANGELOG_JSON)

            changelog: dict = {}
            if os.path.exists(changelog_index_path):
                changelog, changelog_latest_rn_version, changelog_latest_rn = \
                    self.get_changelog_latest_rn(changelog_index_path)

                if os.path.exists(release_notes_dir):
                    # Handling latest release notes files
                    release_notes_lines, latest_release_notes, new_release_notes_versions = \
                        self.get_release_notes_lines(
                            release_notes_dir, changelog_latest_rn_version, changelog_latest_rn)
                    self.assert_upload_bucket_version_matches_release_notes_version(changelog, latest_release_notes)

                    # Handling modified old release notes files, if there are any
                    rn_files_names = self.get_rn_files_names(diff_files_list)
                    modified_release_notes_lines_dict = self.get_modified_release_notes_lines(
                        release_notes_dir, new_release_notes_versions, changelog, rn_files_names)

                    if self._current_version != latest_release_notes:
                        logging.error(f"Version mismatch detected between the pack's current version in "
                                      f"pack_metadata.json: {self._current_version} and latest release notes "
                                      f"version: {latest_release_notes}.")
                        task_status = False
                        return task_status, not_updated_build, pack_versions_to_keep
                    else:
                        if latest_release_notes in changelog:
                            logging.debug(f"Found existing release notes for version: {latest_release_notes}")
                            version_changelog, not_updated_build = self._create_changelog_entry(
                                release_notes=release_notes_lines,
                                version_display_name=latest_release_notes,
                                build_number=build_number,
                                new_version=False,
                                pull_request_numbers=changelog.get(latest_release_notes,
                                                                   {}).get(Changelog.PULL_REQUEST_NUMBERS, []),
                                marketplace=marketplace,
                                id_set=id_set,
                                is_override=is_override
                            )

                        else:
                            logging.debug(f"Created new release notes for version: {latest_release_notes}")
                            version_changelog, not_updated_build = self._create_changelog_entry(
                                release_notes=release_notes_lines,
                                version_display_name=latest_release_notes,
                                build_number=build_number,
                                new_version=True,
                                marketplace=marketplace,
                                id_set=id_set,
                            )

                        if version_changelog:
                            changelog[latest_release_notes] = version_changelog

                        if modified_release_notes_lines_dict:
                            logging.debug(f"Updating changelog entries for modified release notes: "
                                          f"{modified_release_notes_lines_dict}")
                            for version, modified_release_notes_lines in modified_release_notes_lines_dict.items():
                                versions, _ = self.get_same_block_versions(release_notes_dir, version, changelog)
                                all_relevant_pr_nums_for_unified = list({pr_num for _version in versions
                                                                        for pr_num in self.get_pr_numbers_for_version(_version)})
                                updated_entry = self._get_updated_changelog_entry(
                                    changelog=changelog,
                                    version=version,
                                    release_notes=modified_release_notes_lines,
                                    pull_request_numbers=all_relevant_pr_nums_for_unified,
                                    marketplace=marketplace,
                                    id_set=id_set
                                )
                                changelog[version] = updated_entry

                else:
                    if len(changelog.keys()) > 1:
                        # If there is no release notes dir but the changelog has a few entries in it,
                        # there is a mismatch
                        logging.warning(
                            f"{self._pack_name} pack mismatch between {Pack.CHANGELOG_JSON} and {Pack.RELEASE_NOTES}")
                        task_status, not_updated_build = True, True

                    else:
                        # allow changing the initial changelog version
                        first_key_in_changelog = list(changelog.keys())[0]
                        version_changelog, not_updated_build = self._create_changelog_entry(
                            release_notes=self.description,
                            version_display_name=first_key_in_changelog,
                            build_number=build_number,
                            initial_release=True,
                            new_version=False,
                            marketplace=marketplace,
                            id_set=id_set)

                        if version_changelog:
                            changelog[first_key_in_changelog] = version_changelog

                        logging.debug(f"Found existing release notes in {Pack.CHANGELOG_JSON} for version: "
                                      f"{first_key_in_changelog} of pack {self._pack_name}. Modifying this version in "
                                      f"{Pack.CHANGELOG_JSON}")

            elif self._hidden:
                logging.warning(f"Pack {self._pack_name} is hidden. Skipping release notes handling.")
                task_status = True
                not_updated_build = True
                return task_status, not_updated_build, pack_versions_to_keep

            else:
                # if there is no changelog file for the pack, this is a new pack, and we start it's changelog at it's
                # current version
                first_pack_release_notes = ''
                first_release_notes_path = os.path.join(release_notes_dir, '1_0_0.md')

                # If an 1_0_0.md release notes file exist then add it to the changelog, otherwise take the pack description
                if os.path.exists(first_release_notes_path):
                    with open(first_release_notes_path) as rn_file:
                        first_pack_release_notes = rn_file.read()
                else:
                    first_pack_release_notes = self.description

                version_changelog, not_updated_build = self._create_changelog_entry(
                    release_notes=first_pack_release_notes,
                    version_display_name=self._current_version,
                    build_number=build_number,
                    new_version=True,
                    initial_release=True,
                    marketplace=marketplace,
                    id_set=id_set
                )

                if version_changelog:
                    changelog = {
                        self._current_version: version_changelog
                    }

                logging.debug(f'Created {Pack.CHANGELOG_JSON} for pack {self._pack_name} starting at version'
                              f' {self._current_version}')

            # Update change log entries with BC flag.
            self.add_bc_entries_if_needed(release_notes_dir, changelog)

            # Remove old entries from change log
            pack_versions_to_keep = remove_old_versions_from_changelog(changelog)

            logging.debug(f'Versions to keep for pack: {self._pack_name} = {pack_versions_to_keep}')
            # write back changelog with changes to pack folder
            with open(os.path.join(self._pack_path, Pack.CHANGELOG_JSON), "w") as pack_changelog:
                json.dump(changelog, pack_changelog, indent=4)

            task_status = True
            logging.debug(f"Finished creating {Pack.CHANGELOG_JSON} for {self._pack_name}")
        except Exception as e:
            logging.error(f"Failed creating {Pack.CHANGELOG_JSON} file for {self._pack_name}.\n "
                          f"Additional info: {e}")
        finally:
            return task_status, not_updated_build, pack_versions_to_keep

    def filter_changelog_entries(self, changelog_entry: dict, version: str, marketplace: str, id_set: dict):
        """
        Filters the changelog entries by the entities that are given from id-set.
        This is to avoid RN entries/changes/messages that are not relevant to the current marketplace.

        The filter is done in two parts:
        1. Filter the entry by marketplace intended tags.
        2. Filter by the entity display name if it doesn't exist in id-set.

        If there are no entries after filtering then the pack will be skipped and not be uploaded.

        Args:
            changelog_entry: The version changelog object.
            version: The changelog's version.
            marketplace: The marketplace to which the upload is made.
            id_set: The id set dict.

        Returns:
            (dict) The filtered changelog entry.
            (bool) Whether the pack is not updated because the entries are not relevant to the current marketplace.
        """
        logging.debug(f"Starting to filter changelog entries by the entities that are given from id-set for pack "
                      f"{self._pack_name} and marketplace {marketplace}")

        release_notes = self.filter_release_notes_by_tags(changelog_entry.get(Changelog.RELEASE_NOTES), marketplace)

        # Convert the RN entries to a Dict
        release_notes_dict = self.get_release_notes_dict(version, release_notes)
        logging.debug(f"Release notes entries in dict - {release_notes_dict}")

        if self.release_notes_dont_contain_entities_sections(release_notes_str=release_notes,
                                                             release_notes_dict=release_notes_dict):
            logging.debug(f"The pack {self._pack_name} release notes does not contain any entities")
            return changelog_entry, False

        filtered_release_notes_from_tags = self.filter_headers_without_entries(release_notes_dict)  # type: ignore[arg-type]
        filtered_release_notes = self.filter_entries_by_display_name(filtered_release_notes_from_tags, id_set, marketplace)

        # Convert the RN dict to string
        final_release_notes = construct_entities_block(filtered_release_notes).strip()
        if not final_release_notes:
            final_release_notes = f"Changes are not relevant for " \
                                  f"{'XSIAM' if marketplace == 'marketplacev2' else marketplace.upper()} marketplace."

        changelog_entry[Changelog.RELEASE_NOTES] = final_release_notes
        logging.debug(f"Finall release notes - \n{changelog_entry[Changelog.RELEASE_NOTES]}")
        return changelog_entry, False

    @staticmethod
    def filter_entries_by_display_name(release_notes: dict, id_set: dict, marketplace="xsoar"):
        """
        Filters the entries by display names and also handles special entities that their display name is not an header.

        Args:
            release_notes (dict): The release notes in a dict.
            display_names (list): The display names that are give from the id-set.
            rn_header (str): The release notes entity header.

        Returns:
            (dict) The filtered release notes entries.
        """
        filtered_release_notes: dict = {}
        for content_type, content_type_rn_entries in release_notes.items():
            content_type_to_filtered_entries: dict = {}

            for content_item_display_name, content_item_rn_notes in content_type_rn_entries.items():

                logging.debug(f"Searching display name '{content_item_display_name}' with rn header "
                              f"'{content_type}' in in id set.")
                if content_item_display_name != '[special_msg]' and not is_content_item_in_id_set(
                        content_item_display_name.replace("New: ", ""), content_type, id_set, marketplace):
                    continue

                if content_item_display_name == '[special_msg]':
                    extracted_names_from_rn = SPECIAL_DISPLAY_NAMES_PATTERN.findall(content_item_rn_notes)

                    for name in extracted_names_from_rn:
                        if not is_content_item_in_id_set(name.replace("New: ", ""), content_type, id_set, marketplace):
                            content_item_rn_notes = content_item_rn_notes.replace(f'- **{name}**', '').strip()

                    if not content_item_rn_notes:
                        continue

                content_type_to_filtered_entries[content_item_display_name] = content_item_rn_notes

            if content_type_to_filtered_entries:
                filtered_release_notes[content_type] = content_type_to_filtered_entries

        logging.debug(f"Release notes after filtering by display -\n{filtered_release_notes}")

        if not filtered_release_notes:
            logging.debug(f"Didn't find relevant release notes entries after filtering by display name.\n \
                            Release notes: {release_notes}")

        return filtered_release_notes

    @staticmethod
    def filter_headers_without_entries(release_notes_dict: dict):
        """
        Filters out the entity type/name headers if their entries were filtered by tags.

        Args:
            release_notes_dict (dict): The release notes in a dict object.

        Returns:
            (dict) A new release notes dict after filtering.
        """
        new_release_notes_dict: dict = {}
        for entity_header, entity_entry in release_notes_dict.items():

            new_entity_entry = {name: entry.replace('\n\n', '\n') for name, entry in entity_entry.items()
                                if entry.strip() not in ['', '\n']}

            if new_entity_entry:
                new_release_notes_dict[entity_header] = new_entity_entry

        return new_release_notes_dict

    @staticmethod
    def release_notes_dont_contain_entities_sections(release_notes_str, release_notes_dict):
        """
        If the release notes didn't formatted into a dict it's because one of the following:
        - In case it's a first release of the pack then the release notes is taken from the pack description,
        - If it's just an important message for the customers who uses the pack.
        In both cases the RN entries will not contain the entity headers as in our templates.

        Args:
            release_notes_str (str): The release notes in string.
            release_notes_dict (dict): The release notes in dict object.

        Returns:
            (bool) Whether the dict contains the RN entries by the entities types.
        """
        return release_notes_str and not release_notes_dict

    def filter_release_notes_by_tags(self, release_notes, upload_marketplace):
        """
        Filters out from release notes the sub-entries that are wrapped by tags.

        Args:
            release_notes(str): The release notes entry.
            upload_marketplace (str): The marketplace to which the upload is made.

        Return:
            (str) The release notes entry after filtering.
        """

        def remove_tags_section_from_rn(release_notes, marketplace, upload_marketplace):
            start_tag, end_tag = TAGS_BY_MP[marketplace]
            if ((start_tag in release_notes and end_tag in release_notes) and (
                ((upload_marketplace in [XSIAM_MP, XPANSE_MP]) and marketplace != upload_marketplace)
                or (upload_marketplace == XSOAR_SAAS_MP and marketplace not in [XSOAR_SAAS_MP, XSOAR_MP])
                or (upload_marketplace == XSOAR_MP and marketplace not in [XSOAR_MP, XSOAR_ON_PREM_MP])
            )):
                logging.debug(f"Filtering irrelevant release notes by tags of marketplace "
                              f"{marketplace} for pack {self._pack_name} when uploading to marketplace "
                              f"{upload_marketplace}.")
                return re.sub(fr'{start_tag}{TAGS_SECTION_PATTERN}{end_tag}[\n]*', '', release_notes)
            else:
                logging.debug(f"Removing only the tags since the RN entry is relevant "
                              f"to marketplace {upload_marketplace}")
                return release_notes.replace(f"{start_tag}", '').replace(f"{end_tag}", '')

        # Filters out for XSIAM tags
        release_notes = remove_tags_section_from_rn(release_notes, XSIAM_MP, upload_marketplace)

        # Filters out for XSOAR tags
        release_notes = remove_tags_section_from_rn(release_notes, XSOAR_MP, upload_marketplace)

        # Filters our for XSOAR_SAAS tags
        release_notes = remove_tags_section_from_rn(release_notes, XSOAR_SAAS_MP, upload_marketplace)

        # Filters our for XSOAR_ON_PREM tags
        release_notes = remove_tags_section_from_rn(release_notes, XSOAR_ON_PREM_MP, upload_marketplace)

        # Filters out for XPANSE tags
        release_notes = remove_tags_section_from_rn(release_notes, XPANSE_MP, upload_marketplace)

        logging.debug(f"RN result after filtering for pack {self._pack_name} in marketplace "
                      f"{upload_marketplace} -\n {release_notes}")

        return release_notes

    @staticmethod
    def get_release_notes_dict(version, release_notes):
        """
        Gets the release notes in a dict format.
        This function uses the merge_version_blocks function that intended for merging multiple
        release versions into one version.

        Args:
            version (str): The release version.
            release_notes (str): The release notes entries.

        Return:
            (dict) The release notes in a dict that should look like: {<entity type>: {<display name>: <entries>}}
        """
        release_notes_dict, _ = merge_version_blocks({version: release_notes}, return_str=False)
        return release_notes_dict

    def create_local_changelog(self, build_index_folder_path):
        """ Copies the pack index changelog.json file to the pack path

        Args:
            build_index_folder_path: The path to the build index folder

        Returns:
            bool: whether the operation succeeded.

        """
        task_status = True

        build_changelog_index_path = os.path.join(build_index_folder_path, self._pack_name, Pack.CHANGELOG_JSON)
        pack_changelog_path = os.path.join(self._pack_path, Pack.CHANGELOG_JSON)

        if os.path.exists(build_changelog_index_path):
            try:
                shutil.copyfile(src=build_changelog_index_path, dst=pack_changelog_path)
                logging.success(f"Successfully copied pack index changelog.json file from {build_changelog_index_path}"
                                f" to {pack_changelog_path}.")
            except shutil.Error as e:
                task_status = False
                logging.error(f"Failed copying changelog.json file from {build_changelog_index_path} to "
                              f"{pack_changelog_path}. Additional info: {str(e)}")
                return task_status
        else:
            task_status = False
            logging.error(
                f"{self._pack_name} index changelog file is missing in build bucket path: {build_changelog_index_path}")

        return task_status and self.is_changelog_exists()

    def is_replace_item_in_folder_collected_list(self, content_item: dict,
                                                 content_items_to_version_map: dict,
                                                 content_item_id: str):
        """ Checks the fromversion and toversion in the content_item with
            the fromversion toversion in content_items_to_version_map
            If the content_item has a more up to date toversion and fromversion will
            replace it in the map and metadata list
        Returns:
             A boolean whether the version in the list posted to metadata should be
             replaced with the current version from the content item.
        """
        content_item_fromversion = content_item.get('fromversion') or content_item.get('fromVersion') or ''
        content_item_toversion = content_item.get(
            'toversion') or content_item.get('toVersion') or MAX_TOVERSION
        content_item_latest_version = content_items_to_version_map.setdefault(
            content_item_id,
            {'fromversion': content_item_fromversion,
             'toversion': content_item_toversion,
             'added_to_metadata_list': False,
             })
        if (replace_old_playbook := content_item_latest_version.get('toversion') < content_item_fromversion):
            content_items_to_version_map[content_item_id] = {
                'fromversion': content_item_fromversion,
                'toversion': content_item_toversion,
                'added_to_metadata_list': True,
            }
        return replace_old_playbook

    def get_latest_versions(self, content_items_id_to_version_map: dict, content_item_id: str):
        """ Get the latest fromversion and toversion of a content item.
        Returns:
             A tuple containing the latest fromversion and toversion.
        """
        if (curr_content_item := content_items_id_to_version_map.get(
                content_item_id)):
            latest_fromversion = curr_content_item.get('fromversion', '')
            latest_toversion = curr_content_item.get('toversion', '')
        else:
            latest_fromversion = ''
            latest_toversion = ''
        latest_toversion = latest_toversion if latest_toversion != MAX_TOVERSION else ''
        return latest_fromversion, latest_toversion

    def load_pack_metadata(self):
        """ Loads user defined metadata and stores part of it's data in defined properties fields.

        Returns:
            bool: whether the operation succeeded.

        """
        task_status = False
        pack_metadata = {}

        try:
            logging.debug(f"Starting load_pack_metadata for pack '{self.name}'")
            pack_metadata_path = os.path.join(self._pack_path, Pack.METADATA)  # user metadata path before parsing
            if not os.path.exists(pack_metadata_path):
                logging.error(f"{self._pack_name} pack is missing {Pack.METADATA} file.")
                return task_status

            with open(pack_metadata_path) as pack_metadata_file:
                pack_metadata = json.load(pack_metadata_file)  # loading user metadata
                # part of old packs are initialized with empty list
                pack_metadata = {} if isinstance(pack_metadata, list) else pack_metadata

            # store important user metadata fields
            self.support_type = pack_metadata.get(Metadata.SUPPORT, Metadata.XSOAR_SUPPORT)
            self.current_version = pack_metadata.get(Metadata.CURRENT_VERSION, '')
            self.hidden = pack_metadata.get(Metadata.HIDDEN, False)
            self.description = pack_metadata.get(Metadata.DESCRIPTION, False)
            self.display_name = pack_metadata.get(Metadata.NAME, '')  # type: ignore[misc]
            self._pack_metadata = pack_metadata
            self._content_items = pack_metadata.get(Metadata.CONTENT_ITEMS, {})
            self._eula_link = pack_metadata.get(Metadata.EULA_LINK, Metadata.EULA_URL)
            self._marketplaces = pack_metadata.get(Metadata.MARKETPLACES, ['xsoar', 'marketplacev2'])
            self._modules = pack_metadata.get(Metadata.MODULES, [])
            self._tags = set(pack_metadata.get(Metadata.TAGS) or [])
            self._dependencies = pack_metadata.get(Metadata.DEPENDENCIES, {})
            self._certification = pack_metadata.get(Metadata.CERTIFICATION, "")

            if 'xsoar' in self.marketplaces:
                self.marketplaces.append('xsoar_saas')

            logging.debug(f"Finished loading {self._pack_name} pack user metadata")
            task_status = True
        except Exception:
            logging.exception(f"Failed in loading {self._pack_name} user metadata.")
        finally:
            return task_status

    def _collect_pack_tags_by_statistics(self, trending_packs):

        days_since_creation = (datetime.utcnow() - datetime.strptime(self._create_date, Metadata.DATE_FORMAT)).days
        if days_since_creation <= 30:
            self._tags |= {PackTags.NEW}
        else:
            self._tags -= {PackTags.NEW}

        if self._pack_name in trending_packs:
            self._tags |= {PackTags.TRENDING}
        else:
            self._tags -= {PackTags.TRENDING}

    def remove_test_dependencies(self):
        """Removes test dependencies from pack dependencies property"""

        pack_dependencies = [dep_id for dep_id in self._first_level_dependencies
                             if not self._first_level_dependencies[dep_id].get("is_test", False)]

        self._dependencies = {k: v for k, v in self._dependencies.items() if k in pack_dependencies}
        removed_test_deps = [dep_id for dep_id in self._first_level_dependencies if dep_id not in self._dependencies]
        logging.debug(f"Removed the following test dependencies for pack '{self._pack_name}': {removed_test_deps}")

    def enhance_pack_attributes(self, index_folder_path, packs_dependencies_mapping, marketplace='xsoar',
                                statistics_handler=None, remove_test_deps=False):
        """
        Enhances the pack object attributes for the metadata file.

        Args:
            index_folder_path (str): downloaded index folder directory path.
            packs_dependencies_mapping (dict): all packs dependencies lookup mapping.
            marketplace (str): Marketplace of current upload.
            statistics_handler (StatisticsHandler): The marketplace statistics handler.
            remove_test_deps (bool): Whether to remove test dependencies.
        """
        task_status = False
        try:
            logging.debug(f"Starting enhance_pack_attributes for pack '{self.name}'")
            trending_packs = []
            pack_dependencies_by_download_count = self._displayed_images_dependent_on_packs
            self._create_date = self._get_pack_creation_date(index_folder_path)
            self._update_date = self._get_pack_update_date(index_folder_path)

            self.set_pack_dependencies(packs_dependencies_mapping, marketplace=marketplace)
            if remove_test_deps:
                self.remove_test_dependencies()

            if statistics_handler:
                self._pack_statistics_handler = mp_statistics.PackStatisticsHandler(
                    self._pack_name, statistics_handler.packs_statistics_df, statistics_handler.packs_download_count_desc,
                    self._displayed_images_dependent_on_packs
                )
                self._downloads_count = self._pack_statistics_handler.download_count
                trending_packs = statistics_handler.trending_packs
                pack_dependencies_by_download_count = self._pack_statistics_handler.displayed_dependencies_sorted

            self._collect_pack_tags_by_statistics(trending_packs)
            self._search_rank = mp_statistics.PackStatisticsHandler.calculate_search_rank(
                tags=self._tags, certification=self._certification, content_items=self._content_items
            )
            self._displayed_integration_images = self.build_integration_images_metadata()
            self._related_integration_images = self._get_all_pack_images(
                index_folder_path, self._displayed_integration_images, self._displayed_images_dependent_on_packs,
                pack_dependencies_by_download_count
            )
            logging.debug(f"Finished enhancing pack's object attributes for pack '{self.name}'")
            task_status = True
        except Exception as e:
            logging.exception(f"Failed to enhance the pack properties for pack '{self.name}'.\n{e}")
        finally:
            return task_status

    def format_metadata(self, remove_test_deps=False):
        """
        Formats pack's metadata before uploading to bucket.

        Args:
            remove_test_deps (bool): Whether to remove test dependencies.

        Returns:
            bool: True is returned in case metadata file was parsed successfully, otherwise False.
        """
        task_status = False
        try:
            logging.debug(f"Starting format_metadata for pack '{self.name}'")

            formatted_metadata = self._parse_pack_metadata(parse_dependencies=remove_test_deps)
            metadata_path = os.path.join(self._pack_path, Pack.METADATA)  # deployed metadata path after parsing
            json_write(metadata_path, formatted_metadata, update=True)  # writing back parsed metadata

            logging.debug(f"Finished formatting '{self._pack_name}' packs's {Pack.METADATA} file")
            task_status = True
        except Exception as e:
            logging.exception(f"Failed in formatting {self._pack_name} pack metadata.\n{str(e)}")
        finally:
            return task_status

    @staticmethod
    def pack_created_in_time_delta(pack_name, time_delta: timedelta, index_folder_path: str) -> bool:
        """
        Checks if pack created before delta specified in the 'time_delta' argument and return boolean according
        to the result
        Args:
            pack_name: the pack name.
            time_delta: time_delta to check if pack was created before.
            index_folder_path: downloaded index folder directory path.

        Returns:
            True if pack was created before the time_delta from now, and False otherwise.
        """
        pack_creation_time_str = Pack._calculate_pack_creation_date(pack_name, index_folder_path)
        return datetime.utcnow() - datetime.strptime(pack_creation_time_str, Metadata.DATE_FORMAT) < time_delta

    def _get_pack_creation_date(self, index_folder_path):
        return self._calculate_pack_creation_date(self._pack_name, index_folder_path)

    @staticmethod
    def _calculate_pack_creation_date(pack_name, index_folder_path):
        """ Gets the pack created date.
        Args:
            index_folder_path (str): downloaded index folder directory path.
        Returns:
            datetime: Pack created date.
        """
        created_time = datetime.utcnow().strftime(Metadata.DATE_FORMAT)
        metadata = load_json(os.path.join(index_folder_path, pack_name, Pack.METADATA))

        if metadata:
            if metadata.get(Metadata.FIRST_CREATED):
                created_time = metadata.get(Metadata.FIRST_CREATED, '')
            elif metadata.get('created') and not metadata.get(Metadata.FIRST_CREATED):
                metadata[Metadata.FIRST_CREATED] = metadata.get('created')
                created_time = metadata.get(Metadata.FIRST_CREATED, '')
                logging.debug(f"Found deprecated create date field in the {pack_name} pack, updating to firstCreated.")
            else:
                raise Exception(f'The metadata file of the {pack_name} pack does not contain "{Metadata.FIRST_CREATED}" time')

        return created_time

    def _get_pack_update_date(self, index_folder_path):
        """ Gets the pack update date.
        Args:
            index_folder_path (str): downloaded index folder directory path.
        Returns:
            datetime: Pack update date.
        """
        latest_changelog_released_date = datetime.utcnow().strftime(Metadata.DATE_FORMAT)
        changelog = load_json(os.path.join(index_folder_path, self._pack_name, Pack.CHANGELOG_JSON))

        if changelog and not self.is_modified:
            packs_latest_release_notes = max(Version(ver) for ver in changelog)
            latest_changelog_version = changelog.get(str(packs_latest_release_notes), {})
            latest_changelog_released_date = latest_changelog_version.get('released')

        return latest_changelog_released_date

    def set_pack_dependencies(self, packs_dependencies_mapping, marketplace='xsoar'):
        """
        Retrieve all pack's dependencies by merging the calculated dependencies from pack_dependencies.json file, given
        as input priorly, and the hard coded dependencies featured in the pack_metadata.json file.
        This is done for both first level dependencies and the all levels dependencies.
        Args:
            packs_dependencies_mapping: the calculated dependencies from pack_dependencies.json file
            marketplace: the current marketplace this upload is for
        """
        pack_dependencies_mapping = packs_dependencies_mapping.get(self._pack_name, {})
        self._first_level_dependencies = pack_dependencies_mapping.get(Metadata.DEPENDENCIES, {})
        self._all_levels_dependencies = list(pack_dependencies_mapping.get(Metadata.ALL_LEVELS_DEPENDENCIES, {}))
        self._displayed_images_dependent_on_packs = pack_dependencies_mapping.get(Metadata.DISPLAYED_IMAGES, [])
        logging.debug(f'(0) {self._first_level_dependencies=}')
        logging.debug(f'(0) {self._all_levels_dependencies=}')

        # If it is a core pack, check that no new mandatory packs (that are not core packs) were added
        # They can be overridden in the user metadata to be not mandatory so we need to check there as well
        core_packs = GCPConfig.get_core_packs(marketplace)
        logging.debug(f'{core_packs=}')

        if self._pack_name in core_packs:
            mandatory_dependencies = [k for k, v in self._first_level_dependencies.items()
                                      if v.get(Metadata.MANDATORY, False) is True
                                      and not v.get("is_test", False)
                                      and k not in core_packs
                                      and k not in self.pack_metadata[Metadata.DEPENDENCIES].keys()
                                      and k not in self.pack_metadata.get(Metadata.EXCLUDED_DEPENDENCIES, [])]
            if mandatory_dependencies:
                raise Exception(f'New mandatory dependencies {mandatory_dependencies} were '
                                f'found in the core pack {self._pack_name}')

    @staticmethod
    def _get_spitted_yml_image_data(root, target_folder_files):
        """ Retrieves pack integration image and integration display name and returns binding image data.

        Args:
            root (str): full path to the target folder to search integration image.
            target_folder_files (list): list of files inside the targeted folder.

        Returns:
            dict: path to integration image and display name of the integration.

        """
        image_data = {}

        for pack_file in target_folder_files:
            if pack_file.startswith('.'):
                continue
            if pack_file.endswith('_image.png'):
                image_data['repo_image_path'] = os.path.join(root, pack_file)
            elif pack_file.endswith('.yml'):
                with open(os.path.join(root, pack_file)) as integration_file:
                    integration_yml = yaml.safe_load(integration_file)
                    image_data['display_name'] = integration_yml.get('display', '')

        return image_data

    def _get_image_data_from_yml(self, pack_file_path):
        """ Creates temporary image file and retrieves integration display name.

        Args:
            pack_file_path (str): full path to the target yml_path integration yml to search integration image.

        Returns:
            dict: path to temporary integration image, display name of the integrations and the basename of
            the integration in content_pack.zip.

        """
        image_data = {}

        if pack_file_path.endswith('.yml'):
            with open(pack_file_path) as integration_file:
                integration_yml = yaml.safe_load(integration_file)

            image_data['display_name'] = integration_yml.get('display', '')
            # create temporary file of base64 decoded data
            integration_name = integration_yml.get('name', '')
            base64_image = integration_yml['image'].split(',')[1] if integration_yml.get('image') else None

            if not base64_image:
                logging.warning(f"{integration_name} integration image was not found in {self._pack_name} pack")
                return {}

            temp_image_name = f'{integration_name.replace(" ", "")}_image.png'
            temp_image_path = os.path.join(self._pack_path, temp_image_name)

            with open(temp_image_path, 'wb') as image_file:
                image_file.write(base64.b64decode(base64_image))

            self._remove_files_list.append(temp_image_name)  # add temporary file to tracking list
            image_data['image_path'] = temp_image_path
            image_data['integration_path_basename'] = os.path.basename(pack_file_path)

            logging.debug(f"Created temporary integration {image_data['display_name']} image for {self._pack_name} pack")

        return image_data

    def _search_for_images(self, target_folder):
        """ Searches for png files in targeted folder.
        Args:
            target_folder (str): full path to directory to search.
        Returns:
            list: list of dictionaries that include image path and display name of integration, example:
            [{'image_path': image_path, 'display_name': integration_display_name},...]
        """
        target_folder_path = os.path.join(self._pack_path, target_folder)
        images_list = []

        if os.path.exists(target_folder_path):
            for pack_item in os.scandir(target_folder_path):
                image_data = self._get_image_data_from_yml(pack_item.path)

                if image_data and image_data not in images_list:
                    images_list.append(image_data)

        return images_list

    def check_if_exists_in_index(self, index_folder_path):
        """ Checks if pack is sub-folder of downloaded index.

        Args:
            index_folder_path (str): index folder full path.

        Returns:
            bool: whether the operation succeeded.
            bool: whether pack exists in index folder.

        """
        task_status, exists_in_index = False, False

        try:
            if not os.path.exists(index_folder_path):
                logging.error(f"{GCPConfig.INDEX_NAME} does not exists.")
                return task_status, exists_in_index

            exists_in_index = os.path.exists(os.path.join(index_folder_path, self._pack_name))
            task_status = True
        except Exception:
            logging.exception(f"Failed searching {self._pack_name} pack in {GCPConfig.INDEX_NAME}")
        finally:
            return task_status, exists_in_index

    @staticmethod
    def remove_contrib_suffix_from_name(display_name: str) -> str:
        """ Removes the contribution details suffix from the integration's display name
        Args:
            display_name (str): The integration display name.

        Returns:
            str: The display name without the contrib details suffix

        """
        contribution_suffixes = ('(Partner Contribution)', '(Developer Contribution)', '(Community Contribution)')
        for suffix in contribution_suffixes:
            index = display_name.find(suffix)
            if index != -1:
                display_name = display_name[:index].rstrip(' ')
                break
        return display_name

    @staticmethod
    def need_to_upload_integration_image(image_data: dict, integration_dirs: list, unified_integrations: list):
        """ Checks whether needs to upload the integration image or not.
        We upload in one of the two cases:
        1. The integration_path_basename is one of the integration dirs detected
        2. The integration_path_basename is one of the added/modified unified integrations

        Args:
            image_data (dict): path to temporary integration image, display name of the integrations and the basename of
            the integration in content_pack.zip.
            integration_dirs (list): The list of integrations to search in for images
            unified_integrations (list): The list of unified integrations to upload their image

        Returns:
            bool: True if we need to upload the image or not
        """
        integration_path_basename = image_data['integration_path_basename']
        return any([
            re.findall(BucketUploadFlow.INTEGRATION_DIR_REGEX, integration_path_basename)[0] in integration_dirs,
            integration_path_basename in unified_integrations
        ])

    def build_integration_images_metadata(self) -> list[dict]:
        """Collects the integration images metadata to be added in pack's metadata.json

        Returns:
            list[dict]: List of objects with the integration image data
        """
        integration_images_data = self._search_for_images(target_folder=PackFolders.INTEGRATIONS.value)
        return [{'name': self.remove_contrib_suffix_from_name(image_data.get('display_name')),
                 'imagePath': urllib.parse.quote(os.path.join(GCPConfig.IMAGES_BASE_PATH, self._pack_name,
                                                              os.path.basename(image_data.get('image_path'))))}
                for image_data in integration_images_data]

    def upload_integration_images(self, storage_bucket, storage_base_path):
        """Searches for integration images and uploads them to gcs.

        Args:
            storage_bucket (google.cloud.storage.bucket.Bucket): google storage bucket where image will be uploaded.
            storage_base_path (str): The target destination of the upload in the target bucket.

        Returns:
            bool: whether the operation succeeded.
        """
        task_status = True
        try:
            logging.debug(f"Uploading integration images for pack '{self.name}'")
            pack_local_images = self._search_for_images(target_folder=PackFolders.INTEGRATIONS.value)

            if not pack_local_images:
                logging.debug(f"No integration images were found in pack {self.name}")
                return task_status

            for image_data in pack_local_images:
                integration_name = image_data.get('display_name', '')

                image_name = os.path.basename(image_data.get('image_path'))
                image_storage_path = os.path.join(storage_base_path, self.name, image_name)
                pack_image_blob = storage_bucket.blob(image_storage_path)

                logging.debug(f"Uploading image for integration: {integration_name} from pack: {self.name}")
                with open(image_data.get('image_path'), "rb") as image_file:
                    pack_image_blob.upload_from_file(image_file)
                self._uploaded_integration_images.append(image_name)

            if self._uploaded_integration_images:
                logging.debug(f"Uploaded {len(self._uploaded_integration_images)} images for {self._pack_name} pack.")
            else:
                logging.debug(f"No images were uploaded in pack '{self.name}'")

        except Exception as e:
            task_status = False
            logging.exception(f"Failed to upload {self._pack_name} pack integration images. Additional Info: {str(e)}")
        return task_status

    def copy_integration_images(self, production_bucket, build_bucket, images_data, storage_base_path,
                                build_bucket_base_path):
        """ Copies all pack's integration images from the build bucket to the production bucket

        Args:
            production_bucket (google.cloud.storage.bucket.Bucket): The production bucket
            build_bucket (google.cloud.storage.bucket.Bucket): The build bucket
            images_data (dict): The images data structure from Prepare Content step
            storage_base_path (str): The target destination of the upload in the target bucket.
            build_bucket_base_path (str): The path of the build bucket in gcp.
        Returns:
            bool: Whether the operation succeeded.

        """
        task_status = True
        num_copied_images = 0
        err_msg = f"Failed copying {self._pack_name} pack integrations images."
        pc_uploaded_integration_images = images_data.get(self._pack_name, {}).get(BucketUploadFlow.INTEGRATIONS, [])

        for image_name in pc_uploaded_integration_images:
            build_bucket_image_path = os.path.join(build_bucket_base_path, self._pack_name, image_name)
            build_bucket_image_blob = build_bucket.blob(build_bucket_image_path)

            if not build_bucket_image_blob.exists():
                logging.error(f"Found changed/added integration image {image_name} in content repo but "
                              f"{build_bucket_image_path} does not exist in build bucket")
                task_status = False
            else:
                logging.debug(f"Copying {self._pack_name} pack integration image: {image_name}")
                try:
                    copied_blob = build_bucket.copy_blob(
                        blob=build_bucket_image_blob, destination_bucket=production_bucket,
                        new_name=os.path.join(storage_base_path, self._pack_name, image_name)
                    )
                    if not copied_blob.exists():
                        logging.error(f"Copy {self._pack_name} integration image: {build_bucket_image_blob.name} "
                                      f"blob to {copied_blob.name} blob failed.")
                        task_status = False
                    else:
                        num_copied_images += 1

                except Exception as e:
                    logging.exception(f"{err_msg}. Additional Info: {str(e)}")
                    return False

        if not task_status:
            logging.error(err_msg)
        else:
            if num_copied_images == 0:
                logging.debug(f"No added/modified integration images were detected in {self._pack_name} pack.")
            else:
                logging.success(f"Copied {num_copied_images} images for {self._pack_name} pack.")

        return task_status

    def upload_author_image(self, storage_bucket, storage_base_path):
        """
        Searches for `Author_image.png` and uploads pack author image to gcs.

        Args:
            storage_bucket (google.cloud.storage.bucket.Bucket): gcs bucket where author image will be uploaded.
            storage_base_path (str): the path under the bucket to upload to.

        Returns:
            bool: whether the operation succeeded.
        """
        task_status = True
        try:
            logging.debug(f"Uploading author image for pack '{self.name}'")
            author_image_path = os.path.join(self.path, Pack.AUTHOR_IMAGE_NAME)  # disable-secrets-detection

            if os.path.exists(author_image_path):
                storage_image_path = os.path.join(storage_base_path, self.name,
                                                  Pack.AUTHOR_IMAGE_NAME)
                pack_author_image_blob = storage_bucket.blob(storage_image_path)

                with open(author_image_path, "rb") as author_image_file:
                    pack_author_image_blob.upload_from_file(author_image_file)
                self._uploaded_author_image = True
                logging.debug(f"Uploaded successfully pack author image for pack '{self.name}'")

            else:
                logging.debug(f"Skipping uploading of {self.name} pack author image. "
                              f"The pack is defined as {self.support_type} support type")

        except Exception:
            logging.exception(f"Failed uploading {self.name} pack author image.")
            task_status = False
        finally:
            return task_status

    def copy_author_image(self, production_bucket, build_bucket, images_data, storage_base_path,
                          build_bucket_base_path):
        """ Copies pack's author image from the build bucket to the production bucket

        Searches for `Author_image.png`, In case no such image was found, default Base pack image path is used and
        it's gcp path is returned.

        Args:
            production_bucket (google.cloud.storage.bucket.Bucket): The production bucket
            build_bucket (google.cloud.storage.bucket.Bucket): The build bucket
            images_data (dict): The images data structure from Prepare Content step
            storage_base_path (str): The target destination of the upload in the target bucket.
            build_bucket_base_path (str): The path of the build bucket in gcp.
        Returns:
            bool: Whether the operation succeeded.

        """
        if images_data.get(self._pack_name, {}).get(BucketUploadFlow.AUTHOR, False):

            build_author_image_path = os.path.join(build_bucket_base_path, self._pack_name, Pack.AUTHOR_IMAGE_NAME)
            build_author_image_blob = build_bucket.blob(build_author_image_path)

            if build_author_image_blob.exists():
                try:
                    copied_blob = build_bucket.copy_blob(
                        blob=build_author_image_blob, destination_bucket=production_bucket,
                        new_name=os.path.join(storage_base_path, self._pack_name,
                                              Pack.AUTHOR_IMAGE_NAME))
                    if not copied_blob.exists():
                        logging.error(f"Failed copying {self._pack_name} pack author image.")
                        return False
                    else:
                        logging.success(f"Copied successfully {self._pack_name} pack author image.")
                        return True

                except Exception as e:
                    logging.exception(f"Failed copying {Pack.AUTHOR_IMAGE_NAME} for {self._pack_name} pack. "
                                      f"Additional Info: {str(e)}")
                    return False

            else:
                logging.error(f"Found changed/added author image in content repo for {self._pack_name} pack but "
                              f"image does not exist in build bucket in path {build_author_image_path}.")
                return False

        else:
            logging.debug(f"No added/modified author image was detected in {self._pack_name} pack.")
            return True

    def upload_images(self, storage_bucket, storage_base_path, marketplace):
        """
        Upload the images related to the pack.
        The image is uploaded in the case it was modified, OR if this is the first time the current pack is being
        uploaded to this current marketplace (#46785).
        Args:
            storage_bucket (google.cloud.storage.bucket.Bucket): gcs bucket where author image will be uploaded.
            storage_base_path (str): the path under the bucket to upload to.
        Returns:
            True if the images were successfully uploaded, false otherwise.

        """
        task_status = self.upload_integration_images(storage_bucket, storage_base_path)
        if not task_status:
            self._status = PackStatus.FAILED_IMAGES_UPLOAD.name
            self.cleanup()
            return False

        task_status = self.upload_author_image(storage_bucket, storage_base_path)
        if not task_status:
            self._status = PackStatus.FAILED_AUTHOR_IMAGE_UPLOAD.name
            self.cleanup()
            return False

        task_status = self.upload_preview_images(storage_bucket, storage_base_path)
        if not task_status:
            self._status = PackStatus.FAILED_PREVIEW_IMAGES_UPLOAD.name  # type: ignore[misc]
            self.cleanup()
            return False

        if marketplace == XSIAM_MP:
            task_status = self.upload_dynamic_dashboard_images(storage_bucket, storage_base_path)
            if not task_status:
                self._status = PackStatus.FAILED_DYNAMIC_DASHBOARD_IMAGES_UPLOAD.name  # type: ignore[misc]
                self.cleanup()
                return False

        return True

    def cleanup(self):
        """ Finalization action, removes extracted pack folder.

        """
        if os.path.exists(self._pack_path):
            shutil.rmtree(self._pack_path)
            logging.debug(f"Cleanup {self._pack_name} pack from: {self._pack_path}")

    def is_changelog_exists(self):
        """ Indicates whether the local changelog of a given pack exists or not

        Returns:
            bool: The answer

        """
        return os.path.isfile(os.path.join(self._pack_path, Pack.CHANGELOG_JSON))

    def is_failed_to_upload(self, failed_packs_dict):
        """
        Checks if the pack was failed to upload in Prepare Content step in Create Instances job
        Args:
            failed_packs_dict (dict): The failed packs file

        Returns:
            bool: Whether the operation succeeded.
            str: The pack's failing status

        """
        if self._pack_name in failed_packs_dict:
            return True, failed_packs_dict[self._pack_name].get('status')
        else:
            return False, ''

    def is_integration_image(self, file_path: str):
        """ Indicates whether a file_path is an integration image or not
        Args:
            file_path (str): The file path
        Returns:
            bool: True if the file is an integration image or False otherwise
        """
        return all([
            file_path.startswith(os.path.join(PACKS_FOLDER, self._pack_name)),
            file_path.endswith('.png'),
            'image' in os.path.basename(file_path.lower()),
            os.path.basename(file_path) != Pack.AUTHOR_IMAGE_NAME
        ])

    def is_author_image(self, file_path: str):
        """ Indicates whether a file_path is an author image or not
        Args:
            file_path (str): The file path
        Returns:
            bool: True if the file is an author image or False otherwise
        """
        return file_path == os.path.join(PACKS_FOLDER, self._pack_name, Pack.AUTHOR_IMAGE_NAME)

    def is_raedme_file(self, file_path: str):
        """ Indicates whether a file_path is an pack readme
        Args:
            file_path (str): The file path
        Returns:
            bool: True if the file is a pack readme or False otherwise
        """
        return file_path == os.path.join(PACKS_FOLDER, self._pack_name, Pack.README)

    def is_unified_integration(self, file_path: str):
        """ Indicates whether a file_path is a unified integration yml file or not
        Args:
            file_path (str): The file path
        Returns:
            bool: True if the file is a unified integration or False otherwise
        """
        return all([
            file_path.startswith(os.path.join(PACKS_FOLDER, self._pack_name, PackFolders.INTEGRATIONS.value)),
            os.path.basename(os.path.dirname(file_path)) == PackFolders.INTEGRATIONS.value,
            os.path.basename(file_path).startswith('integration'),
            os.path.basename(file_path).endswith('.yml')
        ])

    def add_bc_entries_if_needed(self, release_notes_dir: str, changelog: dict[str, Any]) -> None:
        """
        Receives changelog, checks if there exists a BC version in each changelog entry (as changelog entry might be
        zipped into few RN versions, check if at least one of the versions is BC).
        Check if RN is BC is done by doing the following:
         1) Check if RN has corresponding config file, e.g 1_0_1.md has corresponding 1_0_1.json file.
         2) If it does, check if `isBreakingChanges` field is true
        If such version exists, adds a
        true value to 'breakingChanges' field.
        if JSON file also has breakingChangesNotes configures, adds `breakingChangesNotes` field to changelog file.
        This function iterates every entry in changelog because it takes into consideration four scenarios:
          a) Entry without breaking changes, changes to entry with breaking changes (because at least one of the
             versions in the entry was marked as breaking changes).
          b) Entry without breaking changes, does not change.
          c) Entry with breaking changes, changes to entry without breaking changes (because all the BC versions
             corresponding to the changelog entry were re-marked as not BC).
          d) Entry with breaking changes, does not change.
        Args:
            release_notes_dir (str): RN dir path.
            changelog (Dict[str, Any]): Changelog data represented as a dict.

        Returns:
            (None): Modifies changelog, adds bool value to 'breakingChanges' and `breakingChangesNotes` fields to every
             changelog entry, according to the logic described above.
        """
        if not os.path.exists(release_notes_dir):
            return
        bc_version_to_text: dict[str, str | None] = self._breaking_changes_versions_to_text(release_notes_dir)
        loose_versions: list[Version] = [Version(bc_ver) for bc_ver in bc_version_to_text]
        predecessor_version: Version = Version('0.0.0')
        for changelog_entry in sorted(changelog.keys(), key=Version):
            rn_loose_version: Version = Version(changelog_entry)
            if bc_versions := self._changelog_entry_bc_versions(predecessor_version, rn_loose_version, loose_versions,
                                                                bc_version_to_text):
                logging.debug(f'Changelog entry {changelog_entry} contains BC versions')
                changelog[changelog_entry]['breakingChanges'] = True
                if bc_text := self._calculate_bc_text(release_notes_dir, bc_versions):
                    changelog[changelog_entry]['breakingChangesNotes'] = bc_text
                else:
                    changelog[changelog_entry].pop('breakingChangesNotes', None)
            else:
                changelog[changelog_entry].pop('breakingChanges', None)
            predecessor_version = rn_loose_version

    def _calculate_bc_text(self, release_notes_dir: str, bc_version_to_text: dict[str, str | None]) -> str | None:
        """
        Receives BC versions to text dict for current changelog entry. Calculates text for BC entry.
        Args:
            release_notes_dir (str): RN dir path.
            bc_version_to_text (Dict[str, Optional[str]): {bc version, bc_text}

        Returns:
            (Optional[str]): Text for entry if such was added.
            If none is returned, server will list the full RN as the BC notes instead.
        """
        # Handle cases of one BC version in entry.
        if len(bc_version_to_text) == 1:
            return list(bc_version_to_text.values())[0]
        # Handle cases of two or more BC versions in entry.
        text_of_bc_versions, bc_without_text = self._split_bc_versions_with_and_without_text(bc_version_to_text)

        if len(text_of_bc_versions) == 0:
            # Case 1: Not even one BC version contains breaking text.
            return None

        elif len(text_of_bc_versions) < len(bc_version_to_text):
            # Case 2: Only part of BC versions contains breaking text.
            return self._handle_many_bc_versions_some_with_text(release_notes_dir, text_of_bc_versions, bc_without_text)

        else:
            # Case 3: All BC versions contains text.
            # Important: Currently, implementation of aggregating BCs was decided to concat between them
            # In the future this might be needed to re-thought.
            return '\n'.join(bc_version_to_text.values())  # type: ignore[arg-type]

    def _handle_many_bc_versions_some_with_text(self, release_notes_dir: str, text_of_bc_versions: list[str],
                                                bc_versions_without_text: list[str], ) -> str:
        """
        Calculates text for changelog entry where some BC versions contain text and some don't.
        Important: Currently, implementation of aggregating BCs was decided to concat between them (and if BC version
        does not have a BC text - concat the whole RN). In the future this might be needed to re-thought.
        Args:
            release_notes_dir (str): RN dir path.
            text_of_bc_versions ([List[str]): List of text of BC versions with text.
            bc_versions_without_text ([List[str]): List of BC versions without text.

        Returns:
            (str): Text for BC entry.
        """
        bc_with_text_str = '\n'.join(text_of_bc_versions)
        rn_file_names_without_text = [f'''{bc_version.replace('.', '_')}.md''' for
                                      bc_version in bc_versions_without_text]
        other_rn_text: str = self._get_release_notes_concat_str(release_notes_dir, rn_file_names_without_text)
        if not other_rn_text:
            logging.error('No RN text, although text was expected to be found for versions'
                          f' {rn_file_names_without_text}.')
        return f'{bc_with_text_str}{other_rn_text}'

    @staticmethod
    def _get_release_notes_concat_str(release_notes_dir: str, rn_file_names: list[str]) -> str:
        """
        Concat all RN data found in given `rn_file_names`.
        Args:
            release_notes_dir (str): RN dir path.
            rn_file_names (List[str]): List of all RN files to concat their data.

        Returns:
            (str): Concat RN data
        """
        concat_str: str = ''
        for rn_file_name in rn_file_names:
            rn_file_path = os.path.join(release_notes_dir, rn_file_name)
            with open(rn_file_path) as f:
                # Will make the concat string start with new line on purpose.
                concat_str = f'{concat_str}\n{f.read()}'
        return concat_str

    @staticmethod
    def _split_bc_versions_with_and_without_text(bc_versions: dict[str, str | None]) -> tuple[list[str], list[str]]:
        """
        Splits BCs to tuple of BCs text of BCs containing text, and BCs versions that do not contain BC text.
        Args:
            bc_versions (Dict[str, Optional[str]): BC versions mapped to text if exists.

        Returns:
            (Tuple[List[str], List[str]]): (text of bc versions with text, bc_versions_without_text).
        """
        text_of_bc_versions_with_tests: list[str] = []
        bc_versions_without_text: list[str] = []
        for bc_version, bc_text in bc_versions.items():
            if bc_text:
                text_of_bc_versions_with_tests.append(bc_text)
            else:
                bc_versions_without_text.append(bc_version)
        return text_of_bc_versions_with_tests, bc_versions_without_text

    @staticmethod
    def _breaking_changes_versions_to_text(release_notes_dir: str) -> dict[str, str | None]:
        """
        Calculates every BC version in given RN dir and maps it to text if exists.
        Currently, text from a BC version is calculated in the following way:
        - If RN has `breakingChangesNotes` entry in its corresponding config file, then use the value of that field
          as the text of the BC to be represented.
        - Else, use the whole RN text as BC text.
        Args:
            release_notes_dir (str): RN dir path.

        Returns:
            (Dict[str, Optional[str]]): {dotted_version, text}.
        """
        bc_version_to_text: dict[str, str | None] = {}
        # Get all config files in RN dir
        rn_config_file_names = filter_dir_files_by_extension(release_notes_dir, '.json')

        for file_name in rn_config_file_names:
            file_data: dict = load_json(os.path.join(release_notes_dir, file_name))
            # Check if version is BC
            if file_data.get('breakingChanges'):
                # Processing name for easier calculations later on
                processed_name: str = underscore_file_name_to_dotted_version(file_name)
                bc_version_to_text[processed_name] = file_data.get('breakingChangesNotes')
        return bc_version_to_text

    @staticmethod
    def _changelog_entry_bc_versions(predecessor_version: Version, rn_version: Version,
                                     breaking_changes_versions: list[Version],
                                     bc_version_to_text: dict[str, str | None]) -> dict[str, str | None]:
        """
        Gets all BC versions of given changelog entry, every BC s.t predecessor_version < BC version <= rn_version.
        Args:
            predecessor_version (Version): Predecessor version in numeric version order.
            rn_version (Version): RN version of current processed changelog entry.
            breaking_changes_versions (List[Version]): List of BC versions.
            bc_version_to_text (Dict[str, Optional[str]): List of all BC to text in the given RN dir.

        Returns:
            Dict[str, Optional[str]]: Partial list of `bc_version_to_text`, containing only relevant versions between
                                      given versions.
        """
        return {str(bc_ver): bc_version_to_text.get(str(bc_ver)) for bc_ver in breaking_changes_versions if
                predecessor_version < bc_ver <= rn_version}

    def get_pr_numbers_for_version(self, version: str) -> list[int]:
        """
        Get List[PullRequests] for the given version
        Args:
            version: The pack version to find the pull request numbers for

        Returns:
            List[Pull Request Numbers]: A list of pr numbers of the pack version
        """
        if not os.path.exists(f"{self._pack_path}/{self.RELEASE_NOTES}"):
            return []

        pack_version_rn_file_path = f"Packs/{self.name}/{self.RELEASE_NOTES}/{version.replace('.', '_')}.md"
        packs_version_pr_numbers = get_pull_request_numbers_from_file(pack_version_rn_file_path)

        return packs_version_pr_numbers

    def get_preview_image_gcp_path(self, pack_file_name: str, folder_name: str) -> str | None:
        """ Genrate the preview image path as it stored in the gcp
        Args:
            pack_file_name: File name.
            folder_name: Folder name.

        Returns:
            The preview image path as it stored in the gcp if preview image exists, or None otherwise.
        """
        preview_image_name = self.find_preview_image_path(pack_file_name)
        try:
            preview_image_path = os.path.join(self.path, folder_name, preview_image_name)  # disable-secrets-detection
            if os.path.exists(preview_image_path):
                if not self._current_version:
                    self._current_version = ''
                return urllib.parse.quote(os.path.join(GCPConfig.CONTENT_PACKS_PATH, self.name,
                                                       self.current_version, folder_name, preview_image_name))
        except Exception:
            logging.exception(f"Failed uploading {self.name} pack preview image.")
        return None

    def upload_preview_images(self, storage_bucket, storage_base_path):
        """ Uploads pack preview images to gcs.
        Args:
            storage_bucket (google.cloud.storage.bucket.Bucket): google storage bucket where image will be uploaded.
            storage_base_path (str): The target destination of the upload in the target bucket.
        Returns:
            bool: whether the operation succeeded.
        """
        logging.debug(f"Uploading preview images for pack '{self.name}'")
        pack_storage_root_path = os.path.join(storage_base_path, self.name, self.current_version)

        for _dir in [PackFolders.XSIAM_REPORTS.value, PackFolders.XSIAM_DASHBOARDS.value]:
            local_preview_image_dir = os.path.join(PACKS_FOLDER, self.name, _dir)
            if not os.path.isdir(local_preview_image_dir):
                logging.debug(f"Could not find content items with preview images for pack {self.name}")
                continue

            preview_image_relative_paths = glob.glob(os.path.join(local_preview_image_dir, '*.png'))
            if not preview_image_relative_paths:
                logging.debug(f"Could not find preview images in pack {local_preview_image_dir}")
                continue

            logging.debug(f"Found preview image: {preview_image_relative_paths}")
            preview_image_relative_path: str = preview_image_relative_paths[0]
            image_name = os.path.basename(preview_image_relative_path)
            image_storage_path = os.path.join(pack_storage_root_path, _dir, image_name)
            pack_image_blob = storage_bucket.blob(image_storage_path)

            try:
                with open(preview_image_relative_path, "rb") as image_file:
                    pack_image_blob.upload_from_file(image_file)
                logging.debug(f"Successfully uploaded preview images for pack '{self.name}'")
            except Exception as e:
                logging.exception(f"Failed uploading {self.name} pack preview image. Additional info: {e}")
                return False

            self._uploaded_preview_images.append(preview_image_relative_path)

        return True

    def upload_dynamic_dashboard_images(self, storage_bucket, storage_base_path):
        """ Uploads pack dynamic dashboard images to gcs.
        Args:
            storage_bucket (google.cloud.storage.bucket.Bucket): google storage bucket where image will be uploaded.
            storage_base_path (str): The target destination of the upload in the target bucket.
        Returns:
            bool: whether the operation succeeded.
        """
        pack_storage_root_path = os.path.join(storage_base_path, 'images').replace("packs/", "")
        logging.debug(f"Uploading dynamic dashboard to folder in path: {pack_storage_root_path} for pack '{self.name}'")

        local_dynamic_dashboard_image_dir = os.path.join(PACKS_FOLDER, self.name, PackFolders.INTEGRATIONS.value)
        if not os.path.isdir(local_dynamic_dashboard_image_dir):
            logging.debug(f"Could not find dynamic dashboard images for pack {self.name}")
            return True

        dynamic_dashboard_image_relative_paths = glob.glob(os.path.join(local_dynamic_dashboard_image_dir, '*/*.svg'))
        if not dynamic_dashboard_image_relative_paths:
            logging.debug(f"Could not find dynamic dashboard images in pack {local_dynamic_dashboard_image_dir}")
            return True

        logging.debug(f"Found dynamic dashboard image: {dynamic_dashboard_image_relative_paths}")
        for dynamic_dashboard_image in dynamic_dashboard_image_relative_paths:
            integration_dir = Path(dynamic_dashboard_image).parts[:-1]
            integration_yaml_path = glob.glob(os.path.join(*integration_dir, '*.yml'))

            with open(integration_yaml_path[0]) as pack_file:
                integration_yaml_content = yaml.safe_load(pack_file)

            image_background: list[str] = re.findall(r'_([^_]+)\.svg$', dynamic_dashboard_image)
            if not image_background or image_background[0].lower() not in ['dark', 'light']:
                raise BaseException(f"Could not find background for image in path {dynamic_dashboard_image}.\nThe svg image "
                                    "file should be named either as `<ImageName>_dark.svg` or `<ImageName>_light.svg`")

            image_storage_path = os.path.join(pack_storage_root_path, image_background[0].lower(),
                                              f"{integration_yaml_content.get('commonfields', {}).get('id', '')}.svg")
            logging.debug(f"Uploading image in path '{dynamic_dashboard_image}' to bucket directory '{image_storage_path}'")
            pack_image_blob = storage_bucket.blob(image_storage_path)

            try:
                with open(dynamic_dashboard_image, "rb") as image_file:
                    pack_image_blob.upload_from_file(image_file)
                logging.debug(f"Successfully uploaded dynamic dashboard images for pack '{self.name}'")
            except Exception as e:
                logging.exception(f"Failed uploading {self.name} pack dynamic dashboard image. Additional info: {e}")
                return False

            self._uploaded_dynamic_dashboard_images.append(image_storage_path)

        return True

    def copy_preview_images(self, production_bucket, build_bucket, images_data, storage_base_path, build_bucket_base_path):
        """ Copies pack's preview image from the build bucket to the production bucket

        Args:
            production_bucket (google.cloud.storage.bucket.Bucket): The production bucket
            build_bucket (google.cloud.storage.bucket.Bucket): The build bucket
            images_data (dict): The images data structure from Prepare Content step
            storage_base_path (str): The target destination of the upload in the target bucket.
            build_bucket_base_path (str): The path of the build bucket in gcp.
        Returns:
            bool: Whether the operation succeeded.

        """
        task_status = True
        num_copied_images = 0
        err_msg = f"Failed copying {self._pack_name} pack preview images."
        pc_uploaded_preview_images = images_data.get(self._pack_name, {}).get(BucketUploadFlow.PREVIEW_IMAGES, [])

        for image_name in pc_uploaded_preview_images:
            image_pack_path = Path(image_name).parts[-2:]
            build_bucket_image_path = os.path.join(build_bucket_base_path, self._pack_name,
                                                   self.current_version, *image_pack_path)
            build_bucket_image_blob = build_bucket.blob(build_bucket_image_path)

            if not build_bucket_image_blob.exists():
                logging.error(f"Found changed/added preview image {image_name} in content repo but "
                              f"{build_bucket_image_path} does not exist in build bucket")
                task_status = False
            else:
                logging.debug(f"Copying {self._pack_name} pack preview image: {image_name}")
                try:
                    copied_blob = build_bucket.copy_blob(
                        blob=build_bucket_image_blob, destination_bucket=production_bucket,
                        new_name=os.path.join(storage_base_path, self._pack_name, self.current_version,
                                              *image_pack_path)
                    )
                    if not copied_blob.exists():
                        logging.error(f"Copy {self._pack_name} preview image: {build_bucket_image_blob.name} "
                                      f"blob to {copied_blob.name} blob failed.")
                        task_status = False
                    else:
                        num_copied_images += 1

                except Exception as e:
                    logging.exception(f"{err_msg}. Additional Info: {str(e)}")
                    return False

        if not task_status:
            logging.error(err_msg)
        else:
            if num_copied_images == 0:
                logging.debug(f"No added/modified preview images were detected in {self._pack_name} pack.")
            else:
                logging.success(f"Copied {num_copied_images} images for {self._pack_name} pack.")

        return task_status

    def copy_dynamic_dashboard_images(self, production_bucket, build_bucket, images_data, storage_base_path):
        """ Copies pack's dynamic dashboard image from the build bucket to the production bucket

        Args:
            production_bucket (google.cloud.storage.bucket.Bucket): The production bucket
            build_bucket (google.cloud.storage.bucket.Bucket): The build bucket
            images_data (dict): The images data structure from Prepare Content step
            storage_base_path (str): The target destination of the upload in the target bucket.
        Returns:
            bool: Whether the operation succeeded.

        """
        task_status = True
        num_copied_images = 0
        err_msg = f"Failed copying {self._pack_name} pack dynamic dashboard images."
        pc_uploaded_dynamic_dashboard_images = images_data.get(self._pack_name,
                                                               {}).get(BucketUploadFlow.DYNAMIC_DASHBOARD_IMAGES, [])

        for build_bucket_image_path in pc_uploaded_dynamic_dashboard_images:
            logging.debug(f"Found uploaded dynamic dashboard image in build bucket path: {build_bucket_image_path}")
            build_bucket_image_blob = build_bucket.blob(build_bucket_image_path)

            if not build_bucket_image_blob.exists():
                logging.error(f"Found changed/added dynamic dashboard image in content repo but "
                              f"'{build_bucket_image_path}' does not exist in build bucket")
                task_status = False
            else:
                logging.debug(f"Copying {self._pack_name} pack dynamic dashboard image: {build_bucket_image_path}")
                try:
                    copied_blob = build_bucket.copy_blob(
                        blob=build_bucket_image_blob, destination_bucket=production_bucket,
                        new_name=os.path.join(os.path.dirname(storage_base_path),
                                              build_bucket_image_path.split("content/")[-1])
                    )
                    sleep(1)
                    if not copied_blob.exists():
                        logging.error(f"Failed to copy {self._pack_name} dynamic dashboard image: {build_bucket_image_blob.name} "
                                      f"blob to {copied_blob.name} blob.")
                        task_status = False
                    else:
                        num_copied_images += 1

                except Exception as e:
                    logging.exception(f"{err_msg}. Additional Info: {str(e)}")
                    return False

        if not task_status:
            logging.error(err_msg)
        else:
            if num_copied_images == 0:
                logging.debug(f"No added/modified dynamic dashboard images were detected in {self._pack_name} pack.")
            else:
                logging.success(f"Copied {num_copied_images} images for {self._pack_name} pack.")

        return task_status

    def does_preview_image_exist(self, file_path: str) -> bool:
        """ Indicates whether a file_path is a valid preview image or not:
            - The file exists (is not removed in the latest upload)
            - Belong to the current pack
            - Id of type png
            - path include the word '_image'
            - Located in either XSIAMDashboards or XSIAMReports folder
        Args:
            file_path (str): The file path
        Returns:
            bool: True if the file is a preview image or False otherwise
        """
        valid_image = all([
            file_path.startswith(os.path.join(PACKS_FOLDER, self.name)),
            file_path.endswith('.png'),
            '_image' in os.path.basename(file_path.lower()),
            (PackFolders.XSIAM_DASHBOARDS.value in file_path or PackFolders.XSIAM_REPORTS.value in file_path)
        ])
        if not valid_image:
            return False

        # In cases where a preview image was deleted valid_image will be true but we don't want to upload it as it does
        # not exist anymore
        elif not os.path.exists(file_path):
            logging.warning(f'Image: {file_path} was deleted and therefore will not be uploaded')
            return False

        return True

    @staticmethod
    def find_preview_image_path(file_name: str) -> str:
        """ Generate preview image file name according to related file.
        Args:
            file_name: File name.

        Returns:
            Preview image file path.
        """
        prefixes = ['xsiamdashboard', 'xsiamreport']
        file_name = file_name.replace('external-', '')
        for prefix in prefixes:
            file_name = file_name.replace(f'{prefix}-', '')
        image_file_name = os.path.splitext(file_name)[0] + '_image.png'
        return image_file_name


# HELPER FUNCTIONS


def get_pull_request_numbers_from_file(file_path) -> list[int]:
    """
    Uses git and regex to find the pull request numbers for the given file
    Args:
        file_path: The file to find PRs for

    Returns:
        A list of relevant pull request numbers for the given file
    """
    log_info: str = git.Git(CONTENT_ROOT_PATH).log(file_path)
    return re.findall(PULL_REQUEST_PATTERN, log_info)


def get_upload_data(packs_results_file_path: str, stage: str) -> tuple[dict, dict, dict, dict, dict]:
    """ Loads the packs_results.json file to get the successful and failed packs together with uploaded images dicts

    Args:
        packs_results_file_path (str): The path to the file
        stage (str): can be BucketUploadFlow.PREPARE_CONTENT_FOR_TESTING or
        BucketUploadFlow.UPLOAD_PACKS_TO_MARKETPLACE_STORAGE

    Returns:
        dict: The successful packs dict
        dict: The failed packs dict
        dict: the successful uploaded dependencies zip packs
        dict : The successful private packs dict
        dict: The images data dict

    """
    if os.path.exists(packs_results_file_path):
        packs_results_file = load_json(packs_results_file_path)
        stage_data: dict = packs_results_file.get(stage, {})
        successful_packs_dict = stage_data.get(BucketUploadFlow.SUCCESSFUL_PACKS, {})
        successful_uploaded_dependencies_zip_packs_dict = \
            stage_data.get(BucketUploadFlow.SUCCESSFUL_UPLOADED_DEPENDENCIES_ZIP_PACKS, {})
        failed_packs_dict = stage_data.get(BucketUploadFlow.FAILED_PACKS, {})
        successful_private_packs_dict = stage_data.get(BucketUploadFlow.SUCCESSFUL_PRIVATE_PACKS, {})
        images_data_dict = stage_data.get(BucketUploadFlow.IMAGES, {})
        return successful_packs_dict, successful_uploaded_dependencies_zip_packs_dict, \
            failed_packs_dict, successful_private_packs_dict, images_data_dict

    logging.debug(f'{packs_results_file_path} does not exist in artifacts')
    return {}, {}, {}, {}, {}


def store_successful_and_failed_packs_in_ci_artifacts(packs_results_file_path: str, stage: str, successful_packs: list,
                                                      successful_uploaded_dependencies_zip_packs: list,
                                                      failed_packs: list,
                                                      updated_private_packs: list, images_data: dict = None):
    """ Write the successful, successful_uploaded_dependencies_zip_packs and failed packs to the correct section in the
        packs_results.json file

    Args:
        packs_results_file_path (str): The path to the pack_results.json file
        stage (str): can be BucketUploadFlow.PREPARE_CONTENT_FOR_TESTING or
        BucketUploadFlow.UPLOAD_PACKS_TO_MARKETPLACE_STORAGE
        successful_packs (list): The list of all successful packs
        successful_uploaded_dependencies_zip_packs (list): The list of all packs that successfully updated their
        dependencies zip file.
        failed_packs (list): The list of all failed packs
        updated_private_packs (list) : The list of all private packs that were updated
        images_data (dict): A dict containing all images that were uploaded for each pack

    """
    packs_results = load_json(packs_results_file_path)
    packs_results[stage] = {}

    if failed_packs:
        failed_packs_dict = {
            BucketUploadFlow.FAILED_PACKS: {
                pack.name: {
                    BucketUploadFlow.STATUS: pack.status,
                    BucketUploadFlow.AGGREGATED: pack.aggregation_str if pack.aggregated and pack.aggregation_str
                    else "False"
                } for pack in failed_packs
            }
        }
        packs_results[stage].update(failed_packs_dict)
        logging.debug(f"Failed packs {failed_packs_dict}")

    if successful_packs:
        successful_packs_dict = {
            BucketUploadFlow.SUCCESSFUL_PACKS: {
                pack.name: {
                    BucketUploadFlow.STATUS: pack.status,
                    BucketUploadFlow.AGGREGATED: pack.aggregation_str if pack.aggregated and pack.aggregation_str
                    else "False",
                    BucketUploadFlow.LATEST_VERSION: pack.current_version
                } for pack in successful_packs
            }
        }
        packs_results[stage].update(successful_packs_dict)
        logging.debug(f"Successful packs {successful_packs_dict}")

    if successful_uploaded_dependencies_zip_packs:
        successful_uploaded_dependencies_zip_packs_dict = {
            BucketUploadFlow.SUCCESSFUL_UPLOADED_DEPENDENCIES_ZIP_PACKS: {
                pack.name: {
                    BucketUploadFlow.STATUS: pack.status,
                    BucketUploadFlow.LATEST_VERSION: pack.current_version
                } for pack in successful_uploaded_dependencies_zip_packs
            }
        }

        packs_results[stage].update(successful_uploaded_dependencies_zip_packs_dict)
        logging.debug(f"successful uploaded dependencies zip_packs {successful_uploaded_dependencies_zip_packs_dict}")

    if updated_private_packs:
        successful_private_packs_dict: dict = {
            BucketUploadFlow.SUCCESSFUL_PRIVATE_PACKS: {pack_name: {} for pack_name in updated_private_packs}
        }
        packs_results[stage].update(successful_private_packs_dict)
        logging.debug(f"Successful private packs {successful_private_packs_dict}")

    if images_data:
        # adds a list with all the packs that were changed with images
        packs_results[stage].update({BucketUploadFlow.IMAGES: images_data})
        logging.debug(f"Images data {images_data}")

    if packs_results:
        if stage == BucketUploadFlow.PREPARE_CONTENT_FOR_TESTING:
            json_write(packs_results_file_path, packs_results)

        elif stage == BucketUploadFlow.UPLOAD_PACKS_TO_MARKETPLACE_STORAGE:
            # write to another file
            packs_results_file_path = Path(packs_results_file_path)  # type: ignore[assignment]
            packs_results_file_path = packs_results_file_path.with_name(  # type: ignore[attr-defined]
                f"{packs_results_file_path.stem}_upload.json")  # type: ignore[attr-defined]
            json_write(str(packs_results_file_path), packs_results)


def load_json(file_path: str) -> dict:
    """ Reads and loads json file.

    Args:
        file_path (str): full path to json file.

    Returns:
        dict: loaded json file.

    """
    try:
        if file_path and os.path.exists(file_path):
            with open(file_path) as json_file:
                result = json.load(json_file)
        else:
            result = {}
        return result
    except json.decoder.JSONDecodeError:
        return {}


def json_write(file_path: str, data: dict, update: bool = False):
    """ Writes given data to a json file
    Args:
        file_path: The file path
        data: The data to write
        update: Whether to update the json file object with data
    """
    logging.debug(f"update_index: {file_path=}, {data=}, {update=}")
    if update:
        metadata_obj = load_json(file_path=file_path)
        metadata_obj.update(data)
    else:
        metadata_obj = data

    with open(file_path, "w") as f:
        f.write(json.dumps(metadata_obj, indent=4))


def init_storage_client(service_account=None):
    """Initialize google cloud storage client.

    In case of local dev usage the client will be initialized with user default credentials.
    Otherwise, client will be initialized from service account json that is stored in CircleCI.

    Args:
        service_account (str): full path to service account json.

    Return:
        storage.Client: initialized google cloud storage client.
    """
    if service_account:
        storage_client = storage.Client.from_service_account_json(service_account)
        logging.debug("Created gcp service account")

        return storage_client
    else:
        # in case of local dev use, ignored the warning of non use of service account.
        warnings.filterwarnings("ignore", message=google.auth._default._CLOUD_SDK_CREDENTIALS_WARNING)
        credentials, project = google.auth.default()
        storage_client = storage.Client(credentials=credentials, project=project)
        logging.debug("Created gcp private account")

        return storage_client


def input_to_list(input_data, capitalize_input=False):
    """ Helper function for handling input list or str from the user.

    Args:
        input_data (list or str): input from the user to handle.
        capitalize_input (boo): whether to capitalize the input list data or not.

    Returns:
        list: returns the original list or list that was split by comma.

    """
    input_data = input_data if input_data else []
    input_data = input_data if isinstance(input_data, list) else [s for s in input_data.split(',') if s]

    if capitalize_input:
        return [" ".join([w.title() if w.islower() else w for w in i.split()]) for i in input_data]
    else:
        return input_data


def get_valid_bool(bool_input):
    """ Converts and returns valid bool.

    Returns:
        bool: converted bool input.
    """
    return bool(strtobool(bool_input)) if isinstance(bool_input, str) else bool_input


def convert_price(pack_id, price_value_input=None):
    """ Converts to integer value price input. In case no price input provided, return zero as price.

    Args:
        pack_id (str): pack unique identifier.
        price_value_input (str): price string to convert.

    Returns:
        int: converted to int pack price.
    """

    try:
        if not price_value_input:
            return 0  # in case no price was supported, return 0
        else:
            return int(price_value_input)  # otherwise convert to int and return result
    except Exception:
        logging.exception(f"{pack_id} pack price is not valid. The price was set to 0.")
        return 0


def get_updated_server_version(current_string_version, compared_content_item, pack_name):
    """ Compares two semantic server versions and returns the higher version between them.

    Args:
         current_string_version (str): current string version.
         compared_content_item (dict): compared content item entity.
         pack_name (str): the pack name (id).

    Returns:
        str: latest version between compared versions.
    """
    lower_version_result = current_string_version

    try:
        compared_string_version = compared_content_item.get('fromversion') or compared_content_item.get(
            'fromVersion') or "99.99.99"
        current_version, compared_version = Version(current_string_version), Version(compared_string_version)

        if current_version > compared_version:
            lower_version_result = compared_string_version
    except Exception:
        content_item_name = compared_content_item.get('name') or compared_content_item.get(
            'display') or compared_content_item.get('id') or compared_content_item.get('details', '')
        logging.exception(f"{pack_name} failed in version comparison of content item {content_item_name}.")
    finally:
        return lower_version_result


def get_content_git_client(content_repo_path: str):
    """ Initializes content repo client.

    Args:
        content_repo_path (str): content repo full path

    Returns:
        git.repo.base.Repo: content repo object.

    """
    return git.Repo(content_repo_path)


def get_recent_commits_data(content_repo: Any, index_folder_path: str, is_bucket_upload_flow: bool,
                            is_private_build: bool = False, circle_branch: str = "master"):
    """ Returns recent commits hashes (of head and remote master)

    Args:
        content_repo (git.repo.base.Repo): content repo object.
        index_folder_path (str): the path to the local index folder
        is_bucket_upload_flow (bool): indicates whether its a run of bucket upload flow or regular build
        is_private_build (bool): indicates whether its a run of private build or not
        circle_branch (str): CircleCi branch of current build

    Returns:
        str: last commit hash of head.
        str: previous commit depending on the flow the script is running
    """
    return content_repo.head.commit.hexsha, get_previous_commit(content_repo, index_folder_path, is_bucket_upload_flow,
                                                                is_private_build, circle_branch)


def get_previous_commit(content_repo, index_folder_path, is_bucket_upload_flow, is_private_build, circle_branch):
    """ If running in bucket upload workflow we want to get the commit in the index which is the index
    We've last uploaded to production bucket. Otherwise, we are in a commit workflow and the diff should be from the
    head of origin/master

    Args:
        content_repo (git.repo.base.Repo): content repo object.
        index_folder_path (str): the path to the local index folder
        is_bucket_upload_flow (bool): indicates whether its a run of bucket upload flow or regular build
        is_private_build (bool): indicates whether its a run of private build or not
        circle_branch (str): CircleCi branch of current build

    Returns:
        str: previous commit depending on the flow the script is running

    """
    if is_bucket_upload_flow:
        return get_last_upload_commit_hash(content_repo, index_folder_path)
    elif is_private_build:
        previous_master_head_commit = content_repo.commit('origin/master~1').hexsha
        logging.debug(f"Using origin/master HEAD~1 commit hash {previous_master_head_commit} to diff with.")
        return previous_master_head_commit
    else:
        if circle_branch == 'master':
            head_str = "HEAD~1"
            # if circle branch is master than current commit is origin/master HEAD, so we need to diff with HEAD~1
            previous_master_head_commit = content_repo.commit('origin/master~1').hexsha
        else:
            head_str = "HEAD"
            # else we are on a regular branch and the diff should be done with origin/master HEAD
            previous_master_head_commit = content_repo.commit('origin/master').hexsha
        logging.debug(f"Using origin/master {head_str} commit hash {previous_master_head_commit} to diff with.")
        return previous_master_head_commit


def get_last_upload_commit_hash(content_repo, index_folder_path):
    """
    Returns the last origin/master commit hash that was uploaded to the bucket
    Args:
        content_repo (git.repo.base.Repo): content repo object.
        index_folder_path: The path to the index folder

    Returns:
        The commit hash
    """

    inner_index_json_path = os.path.join(index_folder_path, f'{GCPConfig.INDEX_NAME}.json')
    if not os.path.exists(inner_index_json_path):
        logging.critical(f"{GCPConfig.INDEX_NAME}.json not found in {GCPConfig.INDEX_NAME} folder")
        sys.exit(1)
    else:
        inner_index_json_file = load_json(inner_index_json_path)
        if 'commit' in inner_index_json_file:
            last_upload_commit_hash = inner_index_json_file['commit']
            logging.debug(f"Retrieved the last commit that was uploaded to production: {last_upload_commit_hash}")
        else:
            logging.critical(f"No commit field in {GCPConfig.INDEX_NAME}.json, content: {str(inner_index_json_file)}")
            sys.exit(1)

    try:
        last_upload_commit = content_repo.commit(last_upload_commit_hash).hexsha
        logging.debug(f"Using commit hash {last_upload_commit} from index.json to diff with.")
        return last_upload_commit
    except Exception as e:
        logging.critical(f'Commit {last_upload_commit_hash} in {GCPConfig.INDEX_NAME}.json does not exist in content '
                         f'repo. Additional info:\n {e}')
        sys.exit(1)


def is_ignored_pack_file(modified_file_path_parts):
    """ Indicates whether a pack file needs to be ignored or not.

    Args:
        modified_file_path_parts: The modified file parts, e.g. if file path is "a/b/c" then the
         parts list is ["a", "b", "c"]

    Returns:
        (bool): True if the file should be ignored, False otherwise

    """
    for file_suffix in PackIgnored.ROOT_FILES:
        if file_suffix in modified_file_path_parts:
            return True

    for pack_folder, file_suffixes in PackIgnored.NESTED_FILES.items():
        if pack_folder in modified_file_path_parts:
            if not file_suffixes:  # Ignore all pack folder files
                return True

            for file_suffix in file_suffixes:  # type: ignore[attr-defined]
                if file_suffix in modified_file_path_parts[-1]:
                    return True

    for pack_folder in PackIgnored.NESTED_DIRS:
        if pack_folder in modified_file_path_parts:
            pack_folder_path = os.sep.join(modified_file_path_parts[:modified_file_path_parts.index(pack_folder) + 1])
            file_path = os.sep.join(modified_file_path_parts)
            for folder_path in [f for f in glob.glob(os.path.join(pack_folder_path, '*/*')) if os.path.isdir(f)]:
                # Checking for all 2nd level directories. e.g. test_data directory
                if file_path.startswith(folder_path):
                    return True

    return False


def filter_dir_files_by_extension(release_notes_dir: str, extension: str) -> list[str]:
    """
    Receives path to RN dir, filters only files in RN dir corresponding to the extension.
    Needed because RN directory will be extended to contain JSON files for configurations,
    see 'release_notes_bc_calculator.py'
    Args:
        release_notes_dir (str): Path to RN dir
        extension (str): Extension to filter by.

    Returns:
        (List[str]): List of all of the files in directory corresponding to the extension.
    """
    return [file_name for file_name in os.listdir(release_notes_dir) if file_name.endswith(extension)]


def is_the_only_rn_in_block(release_notes_dir: str, version: str, changelog: dict):
    """
    Check if the given version is a key of an aggregated changelog block, as in its value in the changelog
    doesn't contains other release notes that have been aggregated in previous uploads.

    If that is the case, the adjacent previous release note in the changelog will be equal to the one in the
    release notes directory, and false otherwise (meaning there are versions in the release notes directory that are
    missing in the changelog, therefore they have been aggregated) and this function asserts that.

    Note: The comparison is done against the release notes directory to avoid cases where there are missing versions in
    the changelog due to inconsistent versions numbering, such as major version bumps. (For example, if the versions
    1.2.7 and 1.3.0 are two consecutive keys in the changelog, we need to determine if 1.3.0 has aggregated the versions
    1.2.8-1.3.0, OR 1.3.0 is the consecutive version right after 1.2.7 but is a major bump. in order to check that, we
    check it against the files in the release notes directory.)


    Args:
        release_notes_dir: the path to the release notes dir.
        version (str): the wanted version.
        changelog (dict): the changelog from the production bucket.

    Returns:
        True if this version's value in the changelog is not an aggregated release notes block. False otherwise.
    """
    if not changelog.get(version):
        return False
    all_rn_versions = []
    lowest_version = [Version('1.0.0')]
    for filename in filter_dir_files_by_extension(release_notes_dir, '.md'):
        current_version = underscore_file_name_to_dotted_version(filename)
        all_rn_versions.append(Version(current_version))
    lower_versions_all_versions = [item for item in all_rn_versions if item < Version(version)] + lowest_version
    lower_versions_in_changelog = [Version(item) for item in changelog if
                                   Version(item) < Version(version)] + lowest_version
    return max(lower_versions_all_versions) == max(lower_versions_in_changelog)


def underscore_file_name_to_dotted_version(file_name: str) -> str:
    """
    Receives file name with expected format of x_x_x<extension>, and transforms it to dotted string.
    Examples
        - underscore_file_name_to_dotted_version(1_2_3.md) --> 1.2.3
        - underscore_file_name_to_dotted_version(1_4_2.json) --> 1.4.2
    Args:
        file_name (str): File name.

    Returns:
        (str): Dotted version of file name
    """
    return os.path.splitext(file_name)[0].replace('_', '.')


def get_last_commit_from_index(service_account, marketplace=MarketplaceVersions.XSOAR):
    """ Downloading index.json from GCP and extract last upload commit.

    Args:
        service_account: service account to connect to GCP

    Returns: last upload commit.

    """
    production_bucket_name = MarketplaceVersionToMarketplaceName.get(marketplace)
    storage_client = init_storage_client(service_account)
    storage_bucket = storage_client.bucket(production_bucket_name)
    index_storage_path = os.path.join('content/packs/', f"{GCPConfig.INDEX_NAME}.json")
    index_blob = storage_bucket.blob(index_storage_path)
    index_string = index_blob.download_as_string()
    index_json = json.loads(index_string)
    return index_json.get('commit')


def is_content_item_in_graph(display_name: str, content_type, marketplace) -> bool:
    with Neo4jContentGraphInterface() as interface:
        res = interface.search(content_type=content_type, marketplace=marketplace, display_name=display_name)
        logging.debug(f'Content type for {display_name} is {content_type}, result is {bool(res)}')
        return bool(res)


def is_content_item_in_id_set(display_name: str, rn_header: str, id_set: dict, marketplace="xsoar"):
    """
    Get the full entity dict from the id set of the entity given it's display name, if it does not exist in the id set
    return None.

    Args:
        display_name: The display name of the entity (content item).
        rn_header: The release notes header of the entity.
        id_set: id set dict.

    Returns:
        (bool) True if the item exists in id set, otherwise False.
    """
    logging.debug(f"Checking if the entity with the display name {display_name} is present in the id set")

    if not id_set:
        logging.debug("id_set does not exist, searching in graph")
        content_type = rn_header.replace(' ', '')[:-1]

        if not is_content_item_in_graph(display_name=display_name,
                                        content_type=content_type,
                                        marketplace=marketplace):
            logging.debug(f"Could not find the content entity of type {content_type} with display name "
                          f"'{display_name}' in the graph")
            return False
        return True

    for id_set_entity in id_set[RN_HEADER_TO_ID_SET_KEYS[rn_header]]:
        if list(id_set_entity.values())[0]['display_name'] == display_name:
            return True

    logging.debug(f"Could not find the entity with display name {display_name} in id_set.")
    return False


def remove_old_versions_from_changelog(changelog: dict):
    """
    Removes old pack versions from changelog in order to reduce index.zip size.
    We are keeping the maximum number of versions between the following options:
    1.  Versions were released last year.
    2.  Last minor version and one version before it.
    3.  Last five versions.
    Edits the changelog entries in place.

    Args:
        changelog (dict): The changelog of some pack.
    Returns:
        (list) last pack versions
    """
    versions_to_keep: list[str] = []
    if not changelog:
        return versions_to_keep

    last_same_minor_versions = []
    last_year_versions = []
    last_five_versions = list(changelog.keys())[-5:]

    year_ago_datetime_obj = datetime.utcnow() - timedelta(days=365)
    last_version = Version(list(changelog.keys())[-1])
    save_last_minor_versions = not (last_version.minor == 0 and last_version.major == 1)

    prev_version = None
    for version, info in changelog.items():
        # get versions that were released in last year
        if version_release_date := info.get(Changelog.RELEASED):
            version_released_datetime_obj = datetime.strptime(version_release_date, Metadata.DATE_FORMAT)
            if version_released_datetime_obj > year_ago_datetime_obj:
                last_year_versions.append(version)

        # get versions with same minor version
        if save_last_minor_versions and Version(version).minor == last_version.minor \
                and Version(version).major == last_version.major:
            last_same_minor_versions.append(version)
            if prev_version and prev_version not in last_same_minor_versions:
                last_same_minor_versions.append(prev_version)

        prev_version = version

    versions_to_keep = max([last_five_versions, last_year_versions, last_same_minor_versions], key=len)

    [changelog.pop(version) for version in list(changelog.keys()) if version not in versions_to_keep]

    return versions_to_keep<|MERGE_RESOLUTION|>--- conflicted
+++ resolved
@@ -29,8 +29,7 @@
 from Tests.Marketplace.marketplace_constants import XSOAR_ON_PREM_MP, XSOAR_SAAS_MP, PackFolders, Metadata, GCPConfig, \
     BucketUploadFlow, PACKS_FOLDER, PackTags, PackIgnored, Changelog, PackStatus, CONTENT_ROOT_PATH, XSOAR_MP, \
     XSIAM_MP, XPANSE_MP, TAGS_BY_MP, RN_HEADER_TO_ID_SET_KEYS
-from demisto_sdk.commands.common.constants import (MarketplaceVersions, MarketplaceVersionToMarketplaceName,
-                                                   PACK_METADATA_REQUIRE_RN_FIELDS)
+from demisto_sdk.commands.common.constants import MarketplaceVersions, MarketplaceVersionToMarketplaceName
 from Utils.release_notes_generator import aggregate_release_notes_for_marketplace, merge_version_blocks, construct_entities_block
 from Tests.scripts.utils import logging_wrapper as logging
 
@@ -68,7 +67,7 @@
     RELEASE_NOTES = "ReleaseNotes"
     INDEX_FILES_TO_UPDATE = [METADATA, CHANGELOG_JSON, README]
 
-    def __init__(self, pack_name, pack_path, is_modified=None, is_metadata_updated=None):
+    def __init__(self, pack_name, pack_path, is_modified=None):
         self._pack_name = pack_name
         self._pack_path = pack_path
         self._zip_path = None  # zip_path will be updated as part of zip_pack
@@ -126,7 +125,6 @@
         self._contains_transformer = False  # initialized in collect_content_items function
         self._contains_filter = False  # initialized in collect_content_items function
         self._is_modified = is_modified
-        self._is_metadata_updated = is_metadata_updated
         self._is_siem = False  # initialized in collect_content_items function
         self._has_fetch = False
         self._is_data_source = False
@@ -383,10 +381,6 @@
         return self._is_modified
 
     @property
-    def is_metadata_updated(self):
-        return self._is_metadata_updated
-
-    @property
     def marketplaces(self):
         return self._marketplaces
 
@@ -395,41 +389,13 @@
         return self._all_levels_dependencies
 
     @property
-    def update_metadata(self):
-        """
-        Returns a dictionary containing updated metadata fields.
-        This function updates the statistics_metadata fields (downloads, searchRank, tags, and integrations).
-        If is_metadata_updated is True, it also updates the fields that are not listed in PACK_METADATA_REQUIRE_RN_FIELDS.
-        Returns:
-            dict: Updated metadata fields.
-        """
-        update_statistics_metadata = {
-            Metadata.DOWNLOADS: self._downloads_count,
+    def statistics_metadata(self):
+        return {
+            Metadata.DOWNLOADS: self.downloads_count,
+            Metadata.SEARCH_RANK: self._search_rank,
             Metadata.TAGS: list(self._tags or []),
-            Metadata.SEARCH_RANK: self._search_rank,
-            Metadata.INTEGRATIONS: self._related_integration_images,
+            Metadata.INTEGRATIONS: self._related_integration_images
         }
-
-        update_metadata_fields = {}
-        if self.is_metadata_updated:
-            update_metadata_fields = {f: self.pack_metadata.get(f) for f in self.pack_metadata
-                                      if f not in PACK_METADATA_REQUIRE_RN_FIELDS}
-            logging.debug(
-                f"Updating metadata with statistics and metadata changes because {self._pack_name=} "
-                f"{self.is_modified=} {self.is_metadata_updated=}")
-        elif self.is_modified:
-            update_metadata_fields = {Metadata.CREATED: self._create_date, Metadata.UPDATED: self._update_date}
-            logging.debug(
-                f"Updating metadata with statistics, created, updated fields because {self._pack_name=} "
-                f"{self.is_modified=} {self.is_metadata_updated=}")
-        else:
-            logging.debug(
-                f"Updating metadata only with statistics because {self._pack_name=} {self.is_modified=} "
-                f"{self.is_metadata_updated=}")
-
-        updated_metadata = update_metadata_fields | update_statistics_metadata
-        logging.debug(f"Updating the following metadata fields: {updated_metadata}")
-        return updated_metadata
 
     @staticmethod
     def organize_integration_images(pack_integration_images: list, pack_dependencies_integration_images_dict: dict,
@@ -519,19 +485,7 @@
         Returns:
             dict: parsed pack metadata.
         """
-<<<<<<< HEAD
-        pack_metadata = {
-            Metadata.FIRST_CREATED: self._create_date,
-            Metadata.UPDATED: self._update_date,
-            Metadata.DOWNLOADS: self._downloads_count,
-            Metadata.TAGS: list(self._tags or []),
-            Metadata.SEARCH_RANK: self._search_rank,
-            Metadata.INTEGRATIONS: self._related_integration_images,
-        }
-
-=======
         pack_metadata = self.update_metadata
->>>>>>> c4d2d964
         if parse_dependencies:
             pack_metadata[Metadata.DEPENDENCIES] = self._dependencies
 
