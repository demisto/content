import json
import os
import stat
import subprocess
import fnmatch
import re
import shutil
import yaml
import google.auth
from google.cloud import storage
from google.cloud import bigquery
import enum
import base64
import urllib.parse
import logging
import warnings
from distutils.util import strtobool
from distutils.version import LooseVersion
from datetime import datetime
from zipfile import ZipFile, ZIP_DEFLATED
<<<<<<< HEAD
from demisto_sdk.commands.common.tools import print_error, print_warning, print_color, LOG_COLORS
from Utils.release_notes_generator import merge_version_blocks
from typing import Tuple
=======
>>>>>>> b2e7d652

CONTENT_ROOT_PATH = os.path.abspath(os.path.join(__file__, '../../..'))  # full path to content root repo
PACKS_FOLDER = "Packs"  # name of base packs folder inside content repo
PACKS_FULL_PATH = os.path.join(CONTENT_ROOT_PATH, PACKS_FOLDER)  # full path to Packs folder in content repo
IGNORED_FILES = ['__init__.py', 'ApiModules', 'NonSupported']  # files to ignore inside Packs folder
IGNORED_PATHS = [os.path.join(PACKS_FOLDER, p) for p in IGNORED_FILES]
FAILED_PACKS_PATH_SUFFIX = "failed_packs_prepare_content.json"


class GCPConfig(object):
    """ Google cloud storage basic configurations

    """
    STORAGE_BASE_PATH = "content/packs"  # configurable base path for packs in gcs, can be modified
    IMAGES_BASE_PATH = "content/packs"  # images packs prefix stored in metadata
    BUILD_BASE_PATH = "content/builds"
    STORAGE_CONTENT_PATH = "content"  # base path for content in gcs
    USE_GCS_RELATIVE_PATH = True  # whether to use relative path in uploaded to gcs images
    GCS_PUBLIC_URL = "https://storage.googleapis.com"  # disable-secrets-detection
    PRODUCTION_BUCKET = "marketplace-dist-dev"
    CI_BUILD_BUCKET = "marketplace-ci-build"
    PRODUCTION_PRIVATE_BUCKET = "marketplace-dist-private"
    CI_PRIVATE_BUCKET = "marketplace-ci-build-private"
    BASE_PACK = "Base"  # base pack name
    INDEX_NAME = "index"  # main index folder name
    CORE_PACK_FILE_NAME = "corepacks.json"  # core packs file name
    DOWNLOADS_TABLE = "oproxy-dev.shared_views.top_packs"  # packs downloads statistics table
    BIG_QUERY_MAX_RESULTS = 2000  # big query max row results

    with open(os.path.join(os.path.dirname(__file__), 'core_packs_list.json'), 'r') as core_packs_list_file:
        CORE_PACKS_LIST = json.load(core_packs_list_file)


class Metadata(object):
    """ Metadata constants and default values that are used in metadata parsing.
    """
    DATE_FORMAT = '%Y-%m-%dT%H:%M:%SZ'
    XSOAR_SUPPORT = "xsoar"
    XSOAR_SUPPORT_URL = "https://www.paloaltonetworks.com/cortex"  # disable-secrets-detection
    XSOAR_AUTHOR = "Cortex XSOAR"
    SERVER_DEFAULT_MIN_VERSION = "6.0.0"
    CERTIFIED = "certified"
    EULA_URL = "https://github.com/demisto/content/blob/master/LICENSE"  # disable-secrets-detection


class PackFolders(enum.Enum):
    """ Pack known folders. Should be replaced by constants from demisto-sdk in later step.

    """
    SCRIPTS = "Scripts"
    PLAYBOOKS = "Playbooks"
    INTEGRATIONS = "Integrations"
    TEST_PLAYBOOKS = 'TestPlaybooks'
    REPORTS = "Reports"
    DASHBOARDS = 'Dashboards'
    WIDGETS = 'Widgets'
    INCIDENT_FIELDS = 'IncidentFields'
    INCIDENT_TYPES = 'IncidentTypes'
    INDICATOR_FIELDS = 'IndicatorFields'
    LAYOUTS = 'Layouts'
    CLASSIFIERS = 'Classifiers'
    INDICATOR_TYPES = 'IndicatorTypes'
    CONNECTIONS = "Connections"

    @classmethod
    def pack_displayed_items(cls):
        return {
            PackFolders.SCRIPTS.value, PackFolders.DASHBOARDS.value, PackFolders.INCIDENT_FIELDS.value,
            PackFolders.INCIDENT_TYPES.value, PackFolders.INTEGRATIONS.value, PackFolders.PLAYBOOKS.value,
            PackFolders.INDICATOR_FIELDS.value, PackFolders.REPORTS.value, PackFolders.INDICATOR_TYPES.value,
            PackFolders.LAYOUTS.value, PackFolders.CLASSIFIERS.value, PackFolders.WIDGETS.value
        }

    @classmethod
    def yml_supported_folders(cls):
        return {PackFolders.INTEGRATIONS.value, PackFolders.SCRIPTS.value, PackFolders.PLAYBOOKS.value,
                PackFolders.TEST_PLAYBOOKS.value}

    @classmethod
    def json_supported_folders(cls):
        return {PackFolders.CLASSIFIERS.value, PackFolders.CONNECTIONS.value, PackFolders.DASHBOARDS.value,
                PackFolders.INCIDENT_FIELDS.value, PackFolders.INCIDENT_TYPES.value, PackFolders.INDICATOR_FIELDS.value,
                PackFolders.LAYOUTS.value, PackFolders.INDICATOR_TYPES.value, PackFolders.REPORTS.value,
                PackFolders.WIDGETS.value}


class PackStatus(enum.Enum):
    """ Enum of pack upload status, is used in printing upload summary.

    """
    SUCCESS = "Successfully uploaded pack data to gcs"
    FAILED_LOADING_USER_METADATA = "Failed in loading user defined metadata"
    FAILED_IMAGES_UPLOAD = "Failed to upload pack integration images to gcs"
    FAILED_AUTHOR_IMAGE_UPLOAD = "Failed to upload pack author image to gcs"
    FAILED_METADATA_PARSING = "Failed to parse and create metadata.json"
    FAILED_COLLECT_ITEMS = "Failed to collect pack content items data"
    FAILED_ZIPPING_PACK_ARTIFACTS = "Failed zipping pack artifacts"
    FAILED_SIGNING_PACKS = "Failed to sign the packs"
    FAILED_PREPARING_INDEX_FOLDER = "Failed in preparing and cleaning necessary index files"
    FAILED_UPDATING_INDEX_FOLDER = "Failed updating index folder"
    FAILED_UPLOADING_PACK = "Failed in uploading pack zip to gcs"
    PACK_ALREADY_EXISTS = "Specified pack already exists in gcs under latest version"
    PACK_IS_NOT_UPDATED_IN_RUNNING_BUILD = "Specific pack is not updated in current build"
    FAILED_REMOVING_PACK_SKIPPED_FOLDERS = "Failed to remove pack hidden and skipped folders"
    FAILED_RELEASE_NOTES = "Failed to generate changelog.json"
    FAILED_DETECTING_MODIFIED_FILES = "Failed in detecting modified files of the pack"
    FAILED_SEARCHING_PACK_IN_INDEX = "Failed in searching pack folder in index"


class Pack(object):
    """ Class that manipulates and manages the upload of pack's artifact and metadata to cloud storage.

    Args:
        pack_name (str): Pack root folder name.
        pack_path (str): Full path to pack folder.

    Attributes:
        PACK_INITIAL_VERSION (str): pack initial version that will be used as default.
        CHANGELOG_JSON (str): changelog json full name, may be changed in the future.
        README (str): pack's readme file name.
        METADATA (str): pack's metadata file name, the one that will be deployed to cloud storage.
        USER_METADATA (str); user metadata file name, the one that located in content repo.
        EXCLUDE_DIRECTORIES (list): list of directories to excluded before uploading pack zip to storage.
        AUTHOR_IMAGE_NAME (str): author image file name.
        RELEASE_NOTES (str): release notes folder name.

    """
    PACK_INITIAL_VERSION = "1.0.0"
    CHANGELOG_JSON = "changelog.json"
    README = "README.md"
    USER_METADATA = "pack_metadata.json"
    METADATA = "metadata.json"
    AUTHOR_IMAGE_NAME = "Author_image.png"
    EXCLUDE_DIRECTORIES = [PackFolders.TEST_PLAYBOOKS.value]
    RELEASE_NOTES = "ReleaseNotes"

    def __init__(self, pack_name, pack_path):
        self._pack_name = pack_name
        self._pack_path = pack_path
        self._status = None
        self._public_storage_path = ""
        self._remove_files_list = []  # tracking temporary files, in order to delete in later step
        self._sever_min_version = "1.0.0"  # initialized min version
        self._latest_version = None  # pack latest version found in changelog
        self._support_type = None  # initialized in load_user_metadata function
        self._current_version = None  # initialized in load_user_metadata function
        self._hidden = False  # initialized in load_user_metadata function
        self._description = None  # initialized in load_user_metadata function
        self._display_name = None  # initialized in load_user_metadata function
        self._is_feed = False  # a flag that specifies if pack is a feed pack
        self._downloads_count = 0  # number of pack downloads
        self._bucket_url = None  # URL of where the pack was uploaded.

    @property
    def name(self):
        """ str: pack root folder name.
        """
        return self._pack_name

    @property
    def path(self):
        """ str: pack folder full path.
        """
        return self._pack_path

    @property
    def latest_version(self):
        """ str: pack latest version from sorted keys of changelog.json file.
        """
        if not self._latest_version:
            self._latest_version = self._get_latest_version()
            return self._latest_version
        else:
            return self._latest_version

    @property
    def status(self):
        """ str: current status of the packs.
        """
        return self._status

    @property
    def is_feed(self):
        """
        bool: whether the pack is a feed pack
        """
        return self._is_feed

    @is_feed.setter
    def is_feed(self, is_feed):
        """ setter of is_feed
        """
        self._is_feed = is_feed

    @status.setter
    def status(self, status_value):
        """ setter of pack current status.
        """
        self._status = status_value

    @property
    def public_storage_path(self):
        """ str: public gcs path of uploaded pack.
        """
        return self._public_storage_path

    @public_storage_path.setter
    def public_storage_path(self, path_value):
        """ setter of public gcs path of uploaded pack.
        """
        self._public_storage_path = path_value

    @property
    def support_type(self):
        """ str: support type of the pack.
        """
        return self._support_type

    @support_type.setter
    def support_type(self, support_value):
        """ setter of support type of the pack.
        """
        self._support_type = support_value

    @property
    def current_version(self):
        """ str: current version of the pack (different from latest_version).
        """
        return self._current_version

    @current_version.setter
    def current_version(self, current_version_value):
        """ setter of current version of the pack.
        """
        self._current_version = current_version_value

    @property
    def hidden(self):
        """ bool: internal content field for preventing pack from being displayed.
        """
        return self._hidden

    @hidden.setter
    def hidden(self, hidden_value):
        """ setter of hidden property of the pack.
        """
        self._hidden = hidden_value

    @property
    def description(self):
        """ str: Description of the pack (found in pack_metadata.json).
        """
        return self._description

    @description.setter
    def description(self, description_value):
        """ setter of description property of the pack.
        """
        self._description = description_value

    @property
    def display_name(self):
        """ str: Display name of the pack (found in pack_metadata.json).
        """
        return self._display_name

    @display_name.setter
    def display_name(self, display_name_value):
        """ setter of display name property of the pack.
        """
        self._display_name = display_name_value

    @property
    def server_min_version(self):
        """ str: server min version according to collected items.
        """
        if not self._sever_min_version or self._sever_min_version == "1.0.0":
            return Metadata.SERVER_DEFAULT_MIN_VERSION
        else:
            return self._sever_min_version

    @property
    def downloads_count(self):
        """ str: packs downloads count.
        """
        return self._downloads_count

    @downloads_count.setter
    def downloads_count(self, download_count_value):
        """ setter of downloads count property of the pack.
        """
        self._downloads_count = download_count_value

    @property
    def bucket_url(self):
        """ str: pack bucket_url.
        """
        return self._bucket_url

    @bucket_url.setter
    def bucket_url(self, bucket_url):
        """ str: pack bucket_url.
        """
        self._bucket_url = bucket_url

    def _get_latest_version(self):
        """ Return latest semantic version of the pack.

        In case that changelog.json file was not found, default value of 1.0.0 will be returned.
        Otherwise, keys of semantic pack versions will be collected and sorted in descending and return latest version.
        For additional information regarding changelog.json format go to issue #19786

        Returns:
            str: Pack latest version.

        """
        changelog_path = os.path.join(self._pack_path, Pack.CHANGELOG_JSON)

        if not os.path.exists(changelog_path):
            return self.PACK_INITIAL_VERSION

        with open(changelog_path, "r") as changelog_file:
            changelog = json.load(changelog_file)
            pack_versions = [LooseVersion(v) for v in changelog.keys()]
            pack_versions.sort(reverse=True)

            return pack_versions[0].vstring

    @staticmethod
    def _get_all_pack_images(pack_integration_images, display_dependencies_images, dependencies_data):
        """ Returns data of uploaded pack integration images and it's path in gcs. Pack dependencies integration images
        are added to that result as well.

        Args:
             pack_integration_images (list): list of uploaded to gcs integration images and it paths in gcs.
             display_dependencies_images (list): list of pack names of additional dependencies images to display.
             dependencies_data (dict): all level dependencies data.

        Returns:
            list: collection of integration display name and it's path in gcs.

        """
        additional_dependencies_data = {k: v for (k, v) in dependencies_data.items()
                                        if k in display_dependencies_images}

        for dependency_data in additional_dependencies_data.values():
            dependency_integration_images = dependency_data.get('integrations', [])

            for dependency_integration in dependency_integration_images:
                dependency_integration_gcs_path = dependency_integration.get('imagePath', '')  # image public url
                dependency_pack_name = os.path.basename(
                    os.path.dirname(dependency_integration_gcs_path))  # extract pack name from public url

                if dependency_pack_name not in display_dependencies_images:
                    continue  # skip if integration image is not part of displayed pack

                if dependency_integration not in pack_integration_images:  # avoid duplicates in list
                    pack_integration_images.append(dependency_integration)

        return pack_integration_images

    def is_feed_pack(self, yaml_content, yaml_type):
        """
        Checks if an integration is a feed integration. If so, updates Pack._is_feed
        Args:
            yaml_content: The yaml content extracted by yaml.safe_load().
            yaml_type: The type of object to check. Should be 'Playbook' or 'Integration'.

        Returns:
            Doesn't return
        """
        if yaml_type == 'Integration':
            if yaml_content.get('script', {}).get('feed', False) is True:
                self._is_feed = True
        if yaml_type == 'Playbook':
            if yaml_content.get('name').startswith('TIM '):
                self._is_feed = True

    @staticmethod
    def _clean_release_notes(release_notes_lines):
        return re.sub(r'<\!--.*?-->', '', release_notes_lines, flags=re.DOTALL)

    @staticmethod
    def _parse_pack_dependencies(first_level_dependencies, all_level_pack_dependencies_data):
        """ Parses user defined dependencies and returns dictionary with relevant data about each dependency pack.

        Args:
            first_level_dependencies (dict): first lever dependencies that were retrieved
            from user pack_metadata.json file.
            all_level_pack_dependencies_data (dict): all level pack dependencies data.

        Returns:
            dict: parsed dictionary with pack dependency data.
        """
        parsed_result = {}
        dependencies_data = {k: v for (k, v) in all_level_pack_dependencies_data.items()
                             if k in first_level_dependencies.keys() or k == GCPConfig.BASE_PACK}

        for dependency_id, dependency_data in dependencies_data.items():
            parsed_result[dependency_id] = {
                "mandatory": first_level_dependencies.get(dependency_id, {}).get('mandatory', True),
                "minVersion": dependency_data.get('currentVersion', Pack.PACK_INITIAL_VERSION),
                "author": dependency_data.get('author', ''),
                "name": dependency_data.get('name') if dependency_data.get('name') else dependency_id,
                "certification": dependency_data.get('certification', 'certified')
            }

        return parsed_result

    @staticmethod
    def _create_support_section(support_type, support_url=None, support_email=None):
        """ Creates support dictionary that is part of metadata.

        In case of support type xsoar, adds default support url. If support is xsoar and support url is defined and
        doesn't match xsoar default url, warning is raised.

        Args:
            support_type (str): support type of pack.
            support_url (str): support full url.
            support_email (str): support email address.

        Returns:
            dict: supported data dictionary.
        """
        support_details = {}

        if support_url:  # set support url from user input
            support_details['url'] = support_url
        elif support_type == Metadata.XSOAR_SUPPORT:  # in case support type is xsoar, set default xsoar support url
            support_details['url'] = Metadata.XSOAR_SUPPORT_URL
        # add support email if defined
        if support_email:
            support_details['email'] = support_email

        return support_details

    @staticmethod
    def _get_author(support_type, author=None):
        """ Returns pack author. In case support type is xsoar, more additional validation are applied.

        Args:
            support_type (str): support type of pack.
            author (str): author of the pack.

        Returns:
            str: returns author from the input.
        """
        if support_type == Metadata.XSOAR_SUPPORT and not author:
            return Metadata.XSOAR_AUTHOR  # returned xsoar default author
        elif support_type == Metadata.XSOAR_SUPPORT and author != Metadata.XSOAR_AUTHOR:
            logging.warning(f"{author} author doest not match {Metadata.XSOAR_AUTHOR} default value")
            return author
        else:
            return author

    @staticmethod
    def _get_certification(support_type, certification=None):
        """ Returns pack certification.

        In case support type is xsoar, CERTIFIED is returned.
        In case support is not xsoar but pack_metadata has certification field, certification value will be taken from
        pack_metadata defined value.
        Otherwise empty certification value (empty string) will be returned

        Args:
            support_type (str): support type of pack.
            certification (str): certification value from pack_metadata, if exists.

        Returns:
            str: certification value
        """
        if support_type == Metadata.XSOAR_SUPPORT:
            return Metadata.CERTIFIED
        elif support_type != Metadata.XSOAR_SUPPORT and certification:
            return certification
        else:
            return ""

    @staticmethod
    def _parse_pack_metadata(user_metadata, pack_content_items, pack_id, integration_images, author_image,
                             dependencies_data, server_min_version, build_number, commit_hash, downloads_count,
                             is_feed_pack=False):
        """ Parses pack metadata according to issue #19786 and #20091. Part of field may change over the time.

        Args:
            user_metadata (dict): user metadata that was created in pack initialization.
            pack_content_items (dict): content items located inside specific pack.
            pack_id (str): pack unique identifier.
            integration_images (list): list of gcs uploaded integration images.
            author_image (str): gcs uploaded author image
            dependencies_data (dict): mapping of pack dependencies data, of all levels.
            server_min_version (str): server minimum version found during the iteration over content items.
            build_number (str): circleCI build number.
            commit_hash (str): current commit hash.
            downloads_count (int): number of packs downloads.
            is_feed_pack (bool): a flag that indicates if the pack is a feed pack.

        Returns:
            dict: parsed pack metadata.

        """
        pack_metadata = {}
        pack_metadata['name'] = user_metadata.get('name') or pack_id
        pack_metadata['id'] = pack_id
        pack_metadata['description'] = user_metadata.get('description') or pack_id
        pack_metadata['created'] = user_metadata.get('created', datetime.utcnow().strftime(Metadata.DATE_FORMAT))
        pack_metadata['updated'] = datetime.utcnow().strftime(Metadata.DATE_FORMAT)
        pack_metadata['legacy'] = user_metadata.get('legacy', True)
        pack_metadata['support'] = user_metadata.get('support') or Metadata.XSOAR_SUPPORT
        pack_metadata['supportDetails'] = Pack._create_support_section(support_type=pack_metadata['support'],
                                                                       support_url=user_metadata.get('url'),
                                                                       support_email=user_metadata.get('email'))
        pack_metadata['eulaLink'] = Metadata.EULA_URL
        pack_metadata['author'] = Pack._get_author(support_type=pack_metadata['support'],
                                                   author=user_metadata.get('author', ''))
        pack_metadata['authorImage'] = author_image
        pack_metadata['certification'] = Pack._get_certification(support_type=pack_metadata['support'],
                                                                 certification=user_metadata.get('certification'))
        pack_metadata['price'] = convert_price(pack_id=pack_id, price_value_input=user_metadata.get('price'))
        if pack_metadata['price'] > 0:
            pack_metadata['premium'] = True
            pack_metadata['vendorId'] = user_metadata.get('vendorId')
            pack_metadata['vendorName'] = user_metadata.get('vendorName')
            if user_metadata.get('previewOnly'):
                pack_metadata['previewOnly'] = True
        pack_metadata['serverMinVersion'] = user_metadata.get('serverMinVersion') or server_min_version
        pack_metadata['currentVersion'] = user_metadata.get('currentVersion', '')
        pack_metadata['versionInfo'] = build_number
        pack_metadata['commit'] = commit_hash
        pack_metadata['downloads'] = downloads_count
        pack_metadata['tags'] = input_to_list(input_data=user_metadata.get('tags'))
        if is_feed_pack and 'TIM' not in pack_metadata['tags']:
            pack_metadata['tags'].append('TIM')
        pack_metadata['categories'] = input_to_list(input_data=user_metadata.get('categories'), capitalize_input=True)
        pack_metadata['contentItems'] = pack_content_items
        pack_metadata['integrations'] = Pack._get_all_pack_images(integration_images,
                                                                  user_metadata.get('displayedImages', []),
                                                                  dependencies_data)
        pack_metadata['useCases'] = input_to_list(input_data=user_metadata.get('useCases'), capitalize_input=True)
        pack_metadata['keywords'] = input_to_list(user_metadata.get('keywords'))
        pack_metadata['dependencies'] = Pack._parse_pack_dependencies(user_metadata.get('dependencies', {}),
                                                                      dependencies_data)

        return pack_metadata

    def _load_pack_dependencies(self, index_folder_path, first_level_dependencies, all_level_displayed_dependencies):
        """ Loads dependencies metadata and returns mapping of pack id and it's loaded data.

        Args:
            index_folder_path (str): full path to download index folder.
            first_level_dependencies (dict): user defined dependencies.
            all_level_displayed_dependencies (list): all level pack's images to display.

        Returns:
            dict: pack id as key and loaded metadata of packs as value.

        """
        dependencies_data_result = {}
        dependencies_ids = {d for d in first_level_dependencies.keys()}
        dependencies_ids.update(all_level_displayed_dependencies)

        if self._pack_name != GCPConfig.BASE_PACK:  # check that current pack isn't Base Pack in order to prevent loop
            dependencies_ids.add(GCPConfig.BASE_PACK)  # Base pack is always added as pack dependency

        for dependency_pack_id in dependencies_ids:
            dependency_metadata_path = os.path.join(index_folder_path, dependency_pack_id, Pack.METADATA)

            if os.path.exists(dependency_metadata_path):
                with open(dependency_metadata_path, 'r') as metadata_file:
                    dependency_metadata = json.load(metadata_file)
                    dependencies_data_result[dependency_pack_id] = dependency_metadata
            else:
                logging.warning(f"{self._pack_name} pack dependency with id {dependency_pack_id} was not found")
                continue

        return dependencies_data_result

    def _get_downloads_count(self, packs_statistic_df):
        """ Returns number of packs downloads.

        Args:
             packs_statistic_df (pandas.core.frame.DataFrame): packs downloads statistics table.

        Returns:
            int: number of packs downloads.
        """
        downloads_count = 0
        if self._pack_name in packs_statistic_df.index.values:
            downloads_count = int(packs_statistic_df.loc[self._pack_name]['num_count'].astype('int32'))

        return downloads_count

    @staticmethod
    def _create_changelog_entry(release_notes, version_display_name, build_number, new_version=True):
        """ Creates dictionary entry for changelog.

        Args:
            release_notes (str): release notes md.
            version_display_name (str): display name version.
            build_number (srt): current build number.
            new_version (bool): whether the entry is new or not. If not new, R letter will be appended to build number.

        Returns:
            dict: release notes entry of changelog

        """
        if new_version:
            return {'releaseNotes': release_notes,
                    'displayName': f'{version_display_name} - {build_number}',
                    'released': datetime.utcnow().strftime(Metadata.DATE_FORMAT)}
        else:
            return {'releaseNotes': release_notes,
                    'displayName': f'{version_display_name} - R{build_number}',
                    'released': datetime.utcnow().strftime(Metadata.DATE_FORMAT)}

    def remove_unwanted_files(self, delete_test_playbooks=True):
        """ Iterates over pack folder and removes hidden files and unwanted folders.

        Args:
            delete_test_playbooks (bool): whether to delete test playbooks folder.

        Returns:
            bool: whether the operation succeeded.
        """
        task_status = True
        try:
            for directory in Pack.EXCLUDE_DIRECTORIES:
                if delete_test_playbooks and os.path.isdir(f'{self._pack_path}/{directory}'):
                    shutil.rmtree(f'{self._pack_path}/{directory}')
                    logging.info(f"Deleted {directory} directory from {self._pack_name} pack")

            for root, dirs, files in os.walk(self._pack_path, topdown=True):
                for pack_file in files:
                    full_file_path = os.path.join(root, pack_file)
                    # removing unwanted files
                    if pack_file.startswith('.') \
                            or pack_file in [Pack.AUTHOR_IMAGE_NAME, Pack.USER_METADATA] \
                            or pack_file in self._remove_files_list:
                        os.remove(full_file_path)
                        logging.info(f"Deleted pack {pack_file} file for {self._pack_name} pack")
                        continue

        except Exception:
            task_status = False
            logging.exception(f"Failed to delete ignored files for pack {self._pack_name}")
        finally:
            return task_status

    def sign_pack(self, signature_string=None):
        """ Signs pack folder and creates signature file.

        Args:
            signature_string (str): Base64 encoded string used to sign the pack.

        Returns:
            bool: whether the operation succeeded.
        """
        task_status = False

        try:
            if signature_string:
                with open("keyfile", "wb") as keyfile:
                    keyfile.write(signature_string.encode())
                arg = f'./signDirectory {self._pack_path} keyfile base64'
                signing_process = subprocess.Popen(arg, stdout=subprocess.PIPE, stderr=subprocess.PIPE, shell=True)
                output, err = signing_process.communicate()

                if err:
                    logging.error(f"Failed to sign pack for {self._pack_name} - {str(err)}")
                    return

                logging.info(f"Signed {self._pack_name} pack successfully")
            else:
                logging.info(f"No signature provided. Skipped signing {self._pack_name} pack")
            task_status = True
        except Exception:
            logging.exception(f"Failed to sign pack for {self._pack_name}")
        finally:
            return task_status

    def encrypt_pack(self, zip_pack_path, pack_name, encryption_key, extract_destination_path):

        shutil.copy('./encryptor', os.path.join(extract_destination_path, 'encryptor'))
        os.chmod(os.path.join(extract_destination_path, 'encryptor'), stat.S_IXOTH)
        current_working_dir = os.getcwd()
        os.chdir(extract_destination_path)
        output_file = zip_pack_path.replace("_not_encrypted.zip", ".zip")
        subprocess.call('chmod +x ./encryptor', shell=True)
        full_command = f'./encryptor ./{pack_name}_not_encrypted.zip {output_file} "{encryption_key}"'
        subprocess.call(full_command, shell=True)
        os.chdir(current_working_dir)

    def zip_pack(self, extract_destination_path="", pack_name="", encryption_key=""):
        """ Zips pack folder.

        Returns:
            bool: whether the operation succeeded.
            str: full path to created pack zip.
        """
        zip_pack_path = f"{self._pack_path}.zip" if not encryption_key else f"{self._pack_path}_not_encrypted.zip"
        task_status = False

        try:
            with ZipFile(zip_pack_path, 'w', ZIP_DEFLATED) as pack_zip:
                for root, dirs, files in os.walk(self._pack_path, topdown=True):
                    for f in files:
                        full_file_path = os.path.join(root, f)
                        relative_file_path = os.path.relpath(full_file_path, self._pack_path)
                        pack_zip.write(filename=full_file_path, arcname=relative_file_path)

            if encryption_key:
                self.encrypt_pack(zip_pack_path, pack_name, encryption_key, extract_destination_path)
                zip_pack_path = zip_pack_path.replace("_not_encrypted.zip", ".zip")
            task_status = True
            logging.success(f"Finished zipping {self._pack_name} pack.")
        except Exception:
            logging.exception(f"Failed in zipping {self._pack_name} folder")
        finally:
            return task_status, zip_pack_path

    def detect_modified(self, content_repo, index_folder_path, current_commit_hash, last_upload_commit_hash):
        """ Detects pack modified files.

        The diff is done between current commit and previous commit that was saved in metadata that was downloaded from
        index. In case that no commit was found in index (initial run), the default value will be set to previous commit
        from origin/master.

        Args:
            content_repo (git.repo.base.Repo): content repo object.
            index_folder_path (str): full path to downloaded index folder.
            current_commit_hash (str): last commit hash of head.
            last_upload_commit_hash (str): last head commit hash that was uploaded to the bucket

        Returns:
            bool: whether the operation succeeded.
            bool: whether pack was modified and override will be required.
        """
        task_status = False
        pack_was_modified = False

        try:
            pack_index_metadata_path = os.path.join(index_folder_path, self._pack_name, Pack.METADATA)

            if not os.path.exists(pack_index_metadata_path):
                logging.info(f"{self._pack_name} pack was not found in index, skipping detection of modified pack.")
                task_status = True
                return

            with open(pack_index_metadata_path, 'r') as metadata_file:
                downloaded_metadata = json.load(metadata_file)

            previous_commit_hash = downloaded_metadata.get('commit', last_upload_commit_hash)
            # set 2 commits by hash value in order to check the modified files of the diff
            current_commit = content_repo.commit(current_commit_hash)
            previous_commit = content_repo.commit(previous_commit_hash)

            for modified_file in current_commit.diff(previous_commit).iter_change_type('M'):
                if modified_file.a_path.startswith(PACKS_FOLDER):
                    modified_file_path_parts = os.path.normpath(modified_file.a_path).split(os.sep)

                    if modified_file_path_parts[1] and modified_file_path_parts[1] == self._pack_name:
                        logging.info(f"Detected modified files in {self._pack_name} pack")
                        task_status, pack_was_modified = True, True
                        return

            task_status = True
        except Exception:
            logging.exception(f"Failed in detecting modified files of {self._pack_name} pack")
        finally:
            return task_status, pack_was_modified

    def upload_to_storage(self, zip_pack_path, latest_version, storage_bucket, override_pack,
                          private_content=False):
        """ Manages the upload of pack zip artifact to correct path in cloud storage.
        The zip pack will be uploaded to following path: /content/packs/pack_name/pack_latest_version.
        In case that zip pack artifact already exist at constructed path, the upload will be skipped.
        If flag override_pack is set to True, pack will forced for upload.

        Args:
            zip_pack_path (str): full path to pack zip artifact.
            latest_version (str): pack latest version.
            storage_bucket (google.cloud.storage.bucket.Bucket): google cloud storage bucket.
            override_pack (bool): whether to override existing pack.
            private_content (bool): Is being used in a private content build.

        Returns:
            bool: whether the operation succeeded.
            bool: True in case of pack existence at targeted path and upload was skipped, otherwise returned False.

        """
        task_status = True

        try:
            version_pack_path = os.path.join(GCPConfig.STORAGE_BASE_PATH, self._pack_name, latest_version)
            existing_files = [f.name for f in storage_bucket.list_blobs(prefix=version_pack_path)]

            if existing_files and not override_pack:
                logging.warning(f"The following packs already exist at storage: {', '.join(existing_files)}")
                logging.warning(f"Skipping step of uploading {self._pack_name}.zip to storage.")
                return task_status, True, None

            pack_full_path = f"{version_pack_path}/{self._pack_name}.zip"
            blob = storage_bucket.blob(pack_full_path)
            blob.cache_control = "no-cache,max-age=0"  # disabling caching for pack blob

            with open(zip_pack_path, "rb") as pack_zip:
                blob.upload_from_file(pack_zip)
            if private_content:
                try:
                    shutil.copy(zip_pack_path, f'/home/runner/work/content-private/content'
                                               f'-private/content/artifacts/packs/{self._pack_name}.zip')
                except FileExistsError:
                    shutil.copy(zip_pack_path,
                                f'/artifacts/packs/{self._pack_name}.zip')

            self.public_storage_path = blob.public_url
            logging.success(f"Uploaded {self._pack_name} pack to {pack_full_path} path.")

            return task_status, False, pack_full_path
        except Exception:
            task_status = False
            logging.exception(f"Failed in uploading {self._pack_name} pack to gcs.")
            return task_status, True, None

    def copy_and_upload_to_storage(self, production_bucket, build_bucket, override_pack, latest_version):
        """ Manages the upload of pack zip artifact to correct path in cloud storage.
        The zip pack will be uploaded to following path: /content/packs/pack_name/pack_latest_version.
        In case that zip pack artifact already exist at constructed path, the upload will be skipped.
        If flag override_pack is set to True, pack will forced for upload.

        Args:
            production_bucket (google.cloud.storage.bucket.Bucket): google cloud production bucket.
            build_bucket (google.cloud.storage.bucket.Bucket): google cloud build bucket.
            override_pack (bool): whether to override existing pack.
            latest_version (str): the pack's latest version.

        Returns:
            bool: whether the operation succeeded.
            bool: True in case of pack existence at targeted path and upload was skipped, otherwise returned False.

        """
        task_status = True

        build_version_pack_path = os.path.join(GCPConfig.BUILD_BASE_PATH, self._pack_name, latest_version)

        existing_bucket_version_files = [f.name for f in build_bucket.list_blobs(prefix=build_version_pack_path)]
        if not existing_bucket_version_files:
            print_error(f"{self._pack_name} latest version ({latest_version}) was not found on build bucket at "
                        f"path {build_version_pack_path}.")
            return False, False

        prod_version_pack_path = os.path.join(GCPConfig.STORAGE_BASE_PATH, self._pack_name, latest_version)
        existing_prod_version_files = [f.name for f in production_bucket.list_blobs(prefix=prod_version_pack_path)]
        if existing_prod_version_files and not override_pack:
            print_warning(f"The following packs already exist at storage: {', '.join(existing_prod_version_files)}")
            print_warning(f"Skipping step of uploading {self._pack_name}.zip to storage.")
            return True, True

        prod_full_file_path = os.path.join(prod_version_pack_path, f'{self._pack_name}.zip')
        build_full_file_path = os.path.join(build_version_pack_path, f'{self._pack_name}.zip')
        build_file_blob = build_bucket.blob(build_full_file_path)
        copied_blob = build_bucket.copy_blob(
            blob=build_file_blob, destination_bucket=production_bucket, new_name=prod_full_file_path
        )
        copied_blob.cache_control = "no-cache,max-age=0"  # disabling caching for pack blob
        self.public_storage_path = copied_blob.public_url
        task_status = task_status and copied_blob.exists()

        if not task_status:
            print_error(f"Failed in uploading {self._pack_name} pack to gcs.")
        else:
            print_color(f"Uploaded {self._pack_name} pack to {prod_full_file_path} path.", LOG_COLORS.GREEN)

        return task_status, False

    def get_changelog_latest_rn(self, changelog_index_path: str) -> Tuple[dict, LooseVersion]:
        """
        Returns the changelog file contents and the last version of rn in the changelog file
        Args:
            changelog_index_path (str): the changelog.json file path in the index

        Returns: the changelog file contents and the last version of rn in the changelog file

        """
        print_color(f"Found Changelog for: {self._pack_name}", LOG_COLORS.NATIVE)
        with open(changelog_index_path, "r") as changelog_file:
            changelog = json.load(changelog_file)

        # get the latest rn version in the changelog.json file
        changelog_rn_versions = [LooseVersion(ver) for ver in changelog]
        # no need to check if changelog_rn_versions isn't empty because changelog file exists
        changelog_latest_rn_version = max(changelog_rn_versions)

        return changelog, changelog_latest_rn_version

    def get_release_notes_lines(self, release_notes_dir: str, changelog_latest_rn_version: LooseVersion) -> \
            Tuple[str, str]:
        """
        Prepares the release notes contents for the new release notes entry
        Args:
            release_notes_dir (str): the path to the release notes dir
            changelog_latest_rn_version (LooseVersion): the last version of release notes in the changelog.json file

        Returns: The release notes contents and the latest release notes version (in the release notes directory)

        """
        found_versions: list = list()
        pack_versions_dict: dict = dict()

        for filename in os.listdir(release_notes_dir):
            _version = filename.replace('.md', '')
            version = _version.replace('_', '.')

            # Aggregate all rn files that are bigger than what we have in the changelog file
            if LooseVersion(version) > changelog_latest_rn_version:
                with open(os.path.join(release_notes_dir, filename), 'r') as rn_file:
                    rn_lines = rn_file.read()
                pack_versions_dict[version] = self._clean_release_notes(rn_lines).strip()

            found_versions.append(LooseVersion(version))

        latest_release_notes_version = max(found_versions)
        latest_release_notes = latest_release_notes_version.vstring
        print_color(f"Latest ReleaseNotes version is: {latest_release_notes}", LOG_COLORS.GREEN)

        if pack_versions_dict:
            # wrap all release notes together for one changelog entry
            print_color(f"Aggregating ReleaseNotes versions:"
                        f" {[lv.vstring for lv in found_versions if lv > changelog_latest_rn_version]} =>"
                        f" {latest_release_notes}", LOG_COLORS.GREEN)
            release_notes_lines = merge_version_blocks(pack_name=self._pack_name,
                                                       pack_versions_dict=pack_versions_dict,
                                                       pack_metadata={}, pack_header_wrap=False,
                                                       add_whitespaces=False, rn_wrapper='\n')
        else:
            # In case where the pack is up to date, i.e. latest changelog is latest rn file
            with open(os.path.join(release_notes_dir, f"{latest_release_notes.replace('.', '_')}.md"), 'r') \
                    as rn_file:
                release_notes_lines = self._clean_release_notes(rn_file.read())

        return release_notes_lines, latest_release_notes

    def prepare_release_notes_private(self, index_folder_path, build_number):
        """
        Handles the creation and update of the changelog.json files.
        Args:
            index_folder_path (str): Path to the unzipped index json.
            build_number (str): circleCI build number.
        Returns:
            bool: whether the operation succeeded.
            bool: whether running build has not updated pack release notes.
        """
        task_status = False
        not_updated_build = False

        try:
            if os.path.exists(os.path.join(index_folder_path, self._pack_name, Pack.CHANGELOG_JSON)):
                logging.info(f"Found Changelog for: {self._pack_name}")
                # load changelog from downloaded index
                changelog_index_path = os.path.join(index_folder_path, self._pack_name, Pack.CHANGELOG_JSON)
                with open(changelog_index_path, "r") as changelog_file:
                    changelog = json.load(changelog_file)

                release_notes_dir = os.path.join(self._pack_path, Pack.RELEASE_NOTES)

                if os.path.exists(release_notes_dir):
                    found_versions = []
                    for filename in os.listdir(release_notes_dir):
                        _version = filename.replace('.md', '')
                        version = _version.replace('_', '.')
                        found_versions.append(LooseVersion(version))
                    found_versions.sort(reverse=True)
                    latest_release_notes = found_versions[0].vstring

                    logging.info(f"Latest ReleaseNotes version is: {latest_release_notes}")
                    # load latest release notes
                    latest_rn_file = latest_release_notes.replace('.', '_')
                    latest_rn_path = os.path.join(release_notes_dir, latest_rn_file + '.md')

                    with open(latest_rn_path, 'r') as changelog_md:
                        release_notes_lines = changelog_md.read()
                    release_notes_lines = self._clean_release_notes(release_notes_lines)

                    if self._current_version != latest_release_notes:
                        # TODO Need to implement support for pre-release versions
                        logging.error(f"Version mismatch detected between current version: {self._current_version} "
                                      f"and latest release notes version: {latest_release_notes}")
                        task_status = False
                        return task_status, not_updated_build
                    else:
                        if latest_release_notes in changelog:
                            logging.info(f"Found existing release notes for version: {latest_release_notes}")
                            version_changelog = Pack._create_changelog_entry(release_notes=release_notes_lines,
                                                                             version_display_name=latest_release_notes,
                                                                             build_number=build_number,
                                                                             new_version=False)

                        else:
                            logging.info(f"Created new release notes for version: {latest_release_notes}")
                            version_changelog = Pack._create_changelog_entry(release_notes=release_notes_lines,
                                                                             version_display_name=latest_release_notes,
                                                                             build_number=build_number,
                                                                             new_version=True)

                        changelog[latest_release_notes] = version_changelog
                else:  # will enter only on initial version and release notes folder still was not created
                    if len(changelog.keys()) > 1 or Pack.PACK_INITIAL_VERSION not in changelog:
                        logging.warning(
                            f"{self._pack_name} pack mismatch between {Pack.CHANGELOG_JSON} and {Pack.RELEASE_NOTES}")
                        task_status, not_updated_build = True, True
                        return task_status, not_updated_build

                    changelog[Pack.PACK_INITIAL_VERSION] = Pack._create_changelog_entry(
                        release_notes=self.description,
                        version_display_name=Pack.PACK_INITIAL_VERSION,
                        build_number=build_number,
                        new_version=False)

                    logging.info(f"Found existing release notes for version: {Pack.PACK_INITIAL_VERSION} "
                                 f"in the {self._pack_name} pack.")

            elif self._current_version == Pack.PACK_INITIAL_VERSION:
                version_changelog = Pack._create_changelog_entry(
                    release_notes=self.description,
                    version_display_name=Pack.PACK_INITIAL_VERSION,
                    build_number=build_number,
                    new_version=True
                )
                changelog = {
                    Pack.PACK_INITIAL_VERSION: version_changelog
                }
            else:
                logging.error(f"No release notes found for: {self._pack_name}")
                task_status = False
                return task_status, not_updated_build

            # write back changelog with changes to pack folder
            with open(os.path.join(self._pack_path, Pack.CHANGELOG_JSON), "w") as pack_changelog:
                json.dump(changelog, pack_changelog, indent=4)

            task_status = True
            logging.success(f"Finished creating {Pack.CHANGELOG_JSON} for {self._pack_name}")
        except Exception:
            logging.exception(f"Failed creating {Pack.CHANGELOG_JSON} file for {self._pack_name}.")
        finally:
            return task_status, not_updated_build

    def prepare_release_notes(self, index_folder_path, build_number):
        """
        Handles the creation and update of the changelog.json files.

        Args:
            index_folder_path (str): Path to the unzipped index json.
            build_number (str): circleCI build number.
        Returns:
            bool: whether the operation succeeded.
            bool: whether running build has not updated pack release notes.
        """
        task_status = False
        not_updated_build = False

        try:
            # load changelog from downloaded index
            changelog_index_path = os.path.join(index_folder_path, self._pack_name, Pack.CHANGELOG_JSON)
            if os.path.exists(changelog_index_path):
                changelog, changelog_latest_rn_version = self.get_changelog_latest_rn(changelog_index_path)
                release_notes_dir = os.path.join(self._pack_path, Pack.RELEASE_NOTES)

                if os.path.exists(release_notes_dir):
                    release_notes_lines, latest_release_notes = self.get_release_notes_lines(
                        release_notes_dir, changelog_latest_rn_version
                    )

                    if self._current_version != latest_release_notes:
                        # TODO Need to implement support for pre-release versions
                        print_error(f"Version mismatch detected between current version: {self._current_version} "
                                    f"and latest release notes version: {latest_release_notes}")
                        task_status = False
                        return task_status, not_updated_build
                    else:
                        if latest_release_notes in changelog:
                            print(f"Found existing release notes for version: {latest_release_notes}")
                            version_changelog = Pack._create_changelog_entry(release_notes=release_notes_lines,
                                                                             version_display_name=latest_release_notes,
                                                                             build_number=build_number,
                                                                             new_version=False)

                        else:
                            print(f"Created new release notes for version: {latest_release_notes}")
                            version_changelog = Pack._create_changelog_entry(release_notes=release_notes_lines,
                                                                             version_display_name=latest_release_notes,
                                                                             build_number=build_number,
                                                                             new_version=True)

                        changelog[latest_release_notes] = version_changelog
                else:  # will enter only on initial version and release notes folder still was not created
                    if len(changelog.keys()) > 1 or Pack.PACK_INITIAL_VERSION not in changelog:
                        print_warning(
                            f"{self._pack_name} pack mismatch between {Pack.CHANGELOG_JSON} and {Pack.RELEASE_NOTES}")
                        task_status, not_updated_build = True, True
                        return task_status, not_updated_build

                    changelog[Pack.PACK_INITIAL_VERSION] = Pack._create_changelog_entry(
                        release_notes=self.description,
                        version_display_name=Pack.PACK_INITIAL_VERSION,
                        build_number=build_number,
                        new_version=False)

                    print(f"Found existing release notes for version: {Pack.PACK_INITIAL_VERSION} "
                          f"in the {self._pack_name} pack.")

            elif self._current_version == Pack.PACK_INITIAL_VERSION:
                version_changelog = Pack._create_changelog_entry(
                    release_notes=self.description,
                    version_display_name=Pack.PACK_INITIAL_VERSION,
                    build_number=build_number,
                    new_version=True
                )
                changelog = {
                    Pack.PACK_INITIAL_VERSION: version_changelog
                }
            else:
                print_error(f"No release notes found for: {self._pack_name}")
                task_status = False
                return task_status, not_updated_build

            # write back changelog with changes to pack folder
            with open(os.path.join(self._pack_path, Pack.CHANGELOG_JSON), "w") as pack_changelog:
                json.dump(changelog, pack_changelog, indent=4)

            task_status = True
            print_color(f"Finished creating {Pack.CHANGELOG_JSON} for {self._pack_name}", LOG_COLORS.GREEN)
        except Exception as e:
            print_error(f"Failed creating {Pack.CHANGELOG_JSON} file for {self._pack_name}.\n "
                        f"Additional info: {e}")
        finally:
            return task_status, not_updated_build

    def create_local_changelog(self, build_index_folder_path):
        """
        Copies the pack index changelog.json file to the pack path
        Args:
            build_index_folder_path: The path to the build index folder

        Returns:
            bool: whether the operation succeeded.

        """
        task_status = True

        build_changelog_index_path = os.path.join(build_index_folder_path, self._pack_name, Pack.CHANGELOG_JSON)
        pack_changelog_path = os.path.join(self._pack_path, Pack.CHANGELOG_JSON)

        if os.path.exists(build_changelog_index_path):
            try:
                shutil.copyfile(src=build_changelog_index_path, dst=pack_changelog_path)
                print_color(f"Successfully copied pack index changelog.json file from {build_changelog_index_path}"
                            f" to {pack_changelog_path}.", LOG_COLORS.GREEN)
            except shutil.Error as e:
                task_status = False
                print_error(f"Failed copying changelog.json file from {build_changelog_index_path} to "
                            f"{pack_changelog_path}. Additional info: {str(e)}")
                return task_status
        else:
            task_status = False
            print_error(f"{self._pack_name} index changelog file is missing at path: {build_changelog_index_path}")

        return task_status and self.is_changelog_exists()

    def collect_content_items(self):
        """ Iterates over content items folders inside pack and collects content items data.

        Returns:
            dict: Parsed content items
            .
        """
        task_status = False
        content_items_result = {}

        try:
            # the format is defined in issue #19786, may change in the future
            content_item_name_mapping = {
                PackFolders.SCRIPTS.value: "automation",
                PackFolders.PLAYBOOKS.value: "playbook",
                PackFolders.INTEGRATIONS.value: "integration",
                PackFolders.INCIDENT_FIELDS.value: "incidentfield",
                PackFolders.INCIDENT_TYPES.value: "incidenttype",
                PackFolders.DASHBOARDS.value: "dashboard",
                PackFolders.INDICATOR_FIELDS.value: "indicatorfield",
                PackFolders.REPORTS.value: "report",
                PackFolders.INDICATOR_TYPES.value: "reputation",
                PackFolders.LAYOUTS.value: "layoutscontainer",
                PackFolders.CLASSIFIERS.value: "classifier",
                PackFolders.WIDGETS.value: "widget"
            }

            for root, pack_dirs, pack_files_names in os.walk(self._pack_path, topdown=False):
                current_directory = root.split(os.path.sep)[-1]

                folder_collected_items = []
                for pack_file_name in pack_files_names:
                    if not pack_file_name.endswith(('.json', '.yml')):
                        continue

                    pack_file_path = os.path.join(root, pack_file_name)

                    # reputation in old format aren't supported in 6.0.0 server version
                    if current_directory == PackFolders.INDICATOR_TYPES.value \
                            and not fnmatch.fnmatch(pack_file_name, 'reputation-*.json'):
                        os.remove(pack_file_path)
                        logging.info(f"Deleted pack {pack_file_name} reputation file for {self._pack_name} pack")
                        continue

                    with open(pack_file_path, 'r') as pack_file:
                        if current_directory in PackFolders.yml_supported_folders():
                            content_item = yaml.safe_load(pack_file)
                        elif current_directory in PackFolders.json_supported_folders():
                            content_item = json.load(pack_file)
                        else:
                            continue

                    # check if content item has to version
                    to_version = content_item.get('toversion') or content_item.get('toVersion')

                    if to_version and LooseVersion(to_version) < LooseVersion(Metadata.SERVER_DEFAULT_MIN_VERSION):
                        os.remove(pack_file_path)
                        logging.info(
                            f"{self._pack_name} pack content item {pack_file_name} has to version: {to_version}. "
                            f"{pack_file_name} file was deleted.")
                        continue

                    if current_directory not in PackFolders.pack_displayed_items():
                        continue  # skip content items that are not displayed in contentItems

                    logging.debug(f"Iterating over {pack_file_path} file and collecting items of {self._pack_name} pack")
                    # updated min server version from current content item
                    self._sever_min_version = get_higher_server_version(self._sever_min_version, content_item,
                                                                        self._pack_name)

                    if current_directory == PackFolders.SCRIPTS.value:
                        folder_collected_items.append({
                            'name': content_item.get('name', ""),
                            'description': content_item.get('comment', ""),
                            'tags': content_item.get('tags', [])
                        })
                    elif current_directory == PackFolders.PLAYBOOKS.value:
                        self.is_feed_pack(content_item, 'Playbook')
                        folder_collected_items.append({
                            'name': content_item.get('name', ""),
                            'description': content_item.get('description', "")
                        })
                    elif current_directory == PackFolders.INTEGRATIONS.value:
                        integration_commands = content_item.get('script', {}).get('commands', [])
                        self.is_feed_pack(content_item, 'Integration')
                        folder_collected_items.append({
                            'name': content_item.get('display', ""),
                            'description': content_item.get('description', ""),
                            'category': content_item.get('category', ""),
                            'commands': [
                                {'name': c.get('name', ""), 'description': c.get('description', "")}
                                for c in integration_commands]
                        })
                    elif current_directory == PackFolders.INCIDENT_FIELDS.value:
                        folder_collected_items.append({
                            'name': content_item.get('name', ""),
                            'type': content_item.get('type', ""),
                            'description': content_item.get('description', "")
                        })
                    elif current_directory == PackFolders.INCIDENT_TYPES.value:
                        folder_collected_items.append({
                            'name': content_item.get('name', ""),
                            'playbook': content_item.get('playbookId', ""),
                            'closureScript': content_item.get('closureScript', ""),
                            'hours': int(content_item.get('hours', 0)),
                            'days': int(content_item.get('days', 0)),
                            'weeks': int(content_item.get('weeks', 0))
                        })
                    elif current_directory == PackFolders.DASHBOARDS.value:
                        folder_collected_items.append({
                            'name': content_item.get('name', "")
                        })
                    elif current_directory == PackFolders.INDICATOR_FIELDS.value:
                        folder_collected_items.append({
                            'name': content_item.get('name', ""),
                            'type': content_item.get('type', ""),
                            'description': content_item.get('description', "")
                        })
                    elif current_directory == PackFolders.REPORTS.value:
                        folder_collected_items.append({
                            'name': content_item.get('name', ""),
                            'description': content_item.get('description', "")
                        })
                    elif current_directory == PackFolders.INDICATOR_TYPES.value:
                        folder_collected_items.append({
                            'details': content_item.get('details', ""),
                            'reputationScriptName': content_item.get('reputationScriptName', ""),
                            'enhancementScriptNames': content_item.get('enhancementScriptNames', [])
                        })
                    elif current_directory == PackFolders.LAYOUTS.value:
                        layout_metadata = {
                            'name': content_item.get('name', '')
                        }
                        layout_description = content_item.get('description')
                        if layout_description is not None:
                            layout_metadata['description'] = layout_description
                        folder_collected_items.append(layout_metadata)
                    elif current_directory == PackFolders.CLASSIFIERS.value:
                        folder_collected_items.append({
                            'name': content_item.get('name') or content_item.get('id', ""),
                            'description': content_item.get('description', '')
                        })
                    elif current_directory == PackFolders.WIDGETS.value:
                        folder_collected_items.append({
                            'name': content_item.get('name', ""),
                            'dataType': content_item.get('dataType', ""),
                            'widgetType': content_item.get('widgetType', "")
                        })

                if current_directory in PackFolders.pack_displayed_items():
                    content_item_key = content_item_name_mapping[current_directory]
                    content_items_result[content_item_key] = folder_collected_items

            logging.success(f"Finished collecting content items for {self._pack_name} pack")
            task_status = True
        except Exception:
            logging.exception(f"Failed collecting content items in {self._pack_name} pack")
        finally:
            return task_status, content_items_result

    def load_user_metadata(self):
        """ Loads user defined metadata and stores part of it's data in defined properties fields.

        Returns:
            dict: user metadata of pack defined in content repo pack (pack_metadata.json)

        """
        task_status = False
        user_metadata = {}

        try:
            user_metadata_path = os.path.join(self._pack_path, Pack.USER_METADATA)  # user metadata path before parsing
            if not os.path.exists(user_metadata_path):
                logging.error(f"{self._pack_name} pack is missing {Pack.USER_METADATA} file.")
                return task_status, user_metadata

            with open(user_metadata_path, "r") as user_metadata_file:
                user_metadata = json.load(user_metadata_file)  # loading user metadata
                # part of old packs are initialized with empty list
                user_metadata = {} if isinstance(user_metadata, list) else user_metadata
            # store important user metadata fields
            self.support_type = user_metadata.get('support', Metadata.XSOAR_SUPPORT)
            self.current_version = user_metadata.get('currentVersion', '')
            self.hidden = user_metadata.get('hidden', False)
            self.description = user_metadata.get('description', False)
            self.display_name = user_metadata.get('name', '')

            logging.info(f"Finished loading {self._pack_name} pack user metadata")
            task_status = True
        except Exception:
            logging.exception(f"Failed in loading {self._pack_name} user metadata.")
        finally:
            return task_status, user_metadata

    def format_metadata(self, user_metadata, pack_content_items, integration_images, author_image, index_folder_path,
                        packs_dependencies_mapping, build_number, commit_hash, packs_statistic_df):
        """ Re-formats metadata according to marketplace metadata format defined in issue #19786 and writes back
        the result.

        Args:
            user_metadata (dict): user defined pack_metadata, prior the parsing process.
            pack_content_items (dict): content items that are located inside specific pack.
            integration_images (list): list of uploaded integration images with integration display name and image gcs
            public url.
            author_image (str): uploaded public gcs path to author image.
            index_folder_path (str): downloaded index folder directory path.
            packs_dependencies_mapping (dict): all packs dependencies lookup mapping.
            build_number (str): circleCI build number.
            commit_hash (str): current commit hash.
            packs_statistic_df (pandas.core.frame.DataFrame): packs downloads statistics table.

        Returns:
            bool: True is returned in case metadata file was parsed successfully, otherwise False.

        """
        task_status = False

        try:
            metadata_path = os.path.join(self._pack_path, Pack.METADATA)  # deployed metadata path after parsing

            self.set_pack_dependencies(user_metadata, packs_dependencies_mapping)

            if 'displayedImages' not in user_metadata:
                user_metadata['displayedImages'] = packs_dependencies_mapping.get(
                    self._pack_name, {}).get('displayedImages', [])
                logging.info(f"Adding auto generated display images for {self._pack_name} pack")

            dependencies_data = self._load_pack_dependencies(index_folder_path,
                                                             user_metadata.get('dependencies', {}),
                                                             user_metadata.get('displayedImages', []))

            if packs_statistic_df is not None:
                self.downloads_count = self._get_downloads_count(packs_statistic_df)

            formatted_metadata = Pack._parse_pack_metadata(user_metadata=user_metadata,
                                                           pack_content_items=pack_content_items,
                                                           pack_id=self._pack_name,
                                                           integration_images=integration_images,
                                                           author_image=author_image,
                                                           dependencies_data=dependencies_data,
                                                           server_min_version=self.server_min_version,
                                                           build_number=build_number, commit_hash=commit_hash,
                                                           downloads_count=self.downloads_count,
                                                           is_feed_pack=self._is_feed)

            with open(metadata_path, "w") as metadata_file:
                json.dump(formatted_metadata, metadata_file, indent=4)  # writing back parsed metadata

            logging.success(f"Finished formatting {self._pack_name} packs's {Pack.METADATA} {metadata_path} file.")
            task_status = True
        except Exception:
            logging.exception(f"Failed in formatting {self._pack_name} pack metadata.")
        finally:
            return task_status

    def set_pack_dependencies(self, user_metadata, packs_dependencies_mapping):
        pack_dependencies = packs_dependencies_mapping.get(self._pack_name, {}).get('dependencies', {})
        if 'dependencies' not in user_metadata:
            user_metadata['dependencies'] = {}

        # If it is a core pack, check that no new mandatory packs (that are not core packs) were added
        # They can be overridden in the user metadata to be not mandatory so we need to check there as well
        if self._pack_name in GCPConfig.CORE_PACKS_LIST:
            mandatory_dependencies = [k for k, v in pack_dependencies.items()
                                      if v.get('mandatory', False) is True
                                      and k not in GCPConfig.CORE_PACKS_LIST
                                      and k not in user_metadata['dependencies'].keys()]
            if mandatory_dependencies:
                raise Exception(f'New mandatory dependencies {mandatory_dependencies} were '
                                f'found in the core pack {self._pack_name}')

        pack_dependencies.update(user_metadata['dependencies'])
        user_metadata['dependencies'] = pack_dependencies

    def prepare_for_index_upload(self):
        """ Removes and leaves only necessary files in pack folder.

        Returns:
            bool: whether the operation succeeded.

        """
        task_status = False
        files_to_leave = [Pack.METADATA, Pack.CHANGELOG_JSON, Pack.README]

        try:
            for file_or_folder in os.listdir(self._pack_path):
                files_or_folder_path = os.path.join(self._pack_path, file_or_folder)

                if file_or_folder in files_to_leave:
                    continue

                if os.path.isdir(files_or_folder_path):
                    shutil.rmtree(files_or_folder_path)
                else:
                    os.remove(files_or_folder_path)

            task_status = True
        except Exception:
            logging.exception(f"Failed in preparing index for upload in {self._pack_name} pack.")
        finally:
            return task_status

    @staticmethod
    def _get_spitted_yml_image_data(root, target_folder_files):
        """ Retrieves pack integration image and integration display name and returns binding image data.

        Args:
            root (str): full path to the target folder to search integration image.
            target_folder_files (list): list of files inside the targeted folder.

        Returns:
            dict: path to integration image and display name of the integration.

        """
        image_data = {}

        for pack_file in target_folder_files:
            if pack_file.startswith('.'):
                continue
            elif pack_file.endswith('_image.png'):
                image_data['repo_image_path'] = os.path.join(root, pack_file)
            elif pack_file.endswith('.yml'):
                with open(os.path.join(root, pack_file), 'r') as integration_file:
                    integration_yml = yaml.safe_load(integration_file)
                    image_data['display_name'] = integration_yml.get('display', '')

        return image_data

    def _get_image_data_from_yml(self, pack_file_path):
        """ Creates temporary image file and retrieves integration display name.

        Args:
            pack_file_path (str): full path to the target yml_path integration yml to search integration image.

        Returns:
            dict: path to temporary integration image and display name of the integrations.

        """
        image_data = {}

        if pack_file_path.endswith('.yml'):
            with open(pack_file_path, 'r') as integration_file:
                integration_yml = yaml.safe_load(integration_file)

            image_data['display_name'] = integration_yml.get('display', '')
            # create temporary file of base64 decoded data
            integration_name = integration_yml.get('name', '')
            base64_image = integration_yml['image'].split(',')[1] if integration_yml.get('image') else None

            if not base64_image:
                logging.warning(f"{integration_name} integration image was not found in {self._pack_name} pack")
                return {}

            temp_image_name = f'{integration_name.replace(" ", "")}_image.png'
            temp_image_path = os.path.join(self._pack_path, temp_image_name)

            with open(temp_image_path, 'wb') as image_file:
                image_file.write(base64.b64decode(base64_image))

            self._remove_files_list.append(temp_image_name)  # add temporary file to tracking list
            image_data['image_path'] = temp_image_path

            logging.info(f"Created temporary integration {image_data['display_name']} image for {self._pack_name} pack")

        return image_data

    def _search_for_images(self, target_folder):
        """ Searches for png files in targeted folder.

        Args:
            target_folder (str): full path to directory to search.

        Returns:
            list: list of dictionaries that include image path and display name of integration, example:
            [{'image_path': image_path, 'display_name': integration_display_name},...]
        """
        target_folder_path = os.path.join(self._pack_path, target_folder)
        images_list = []

        if os.path.exists(target_folder_path):
            for pack_item in os.scandir(target_folder_path):
                image_data = self._get_image_data_from_yml(pack_item.path)

                if image_data and image_data not in images_list:
                    images_list.append(image_data)

        return images_list

    def check_if_exists_in_index(self, index_folder_path):
        """ Checks if pack is sub-folder of downloaded index.

        Args:
            index_folder_path (str): index folder full path.

        Returns:
            bool: whether the operation succeeded.
            bool: whether pack exists in index folder.

        """
        task_status, exists_in_index = False, False

        try:
            if not os.path.exists(index_folder_path):
                logging.error(f"{GCPConfig.INDEX_NAME} does not exists.")
                return task_status, exists_in_index

            exists_in_index = os.path.exists(os.path.join(index_folder_path, self._pack_name))
            task_status = True
        except Exception:
            logging.exception(f"Failed searching {self._pack_name} pack in {GCPConfig.INDEX_NAME}")
        finally:
            return task_status, exists_in_index

    def upload_integration_images(self, storage_bucket):
        """ Uploads pack integrations images to gcs.

        The returned result of integration section are defined in issue #19786.

        Args:
            storage_bucket (google.cloud.storage.bucket.Bucket): google storage bucket where image will be uploaded.

        Returns:
            bool: whether the operation succeeded.
            list: list of dictionaries with uploaded pack integration images.

        """
        task_status = True
        uploaded_integration_images = []

        try:
            pack_local_images = self._search_for_images(target_folder=PackFolders.INTEGRATIONS.value)

            if not pack_local_images:
                return uploaded_integration_images  # returned empty list if not images found

            pack_storage_root_path = os.path.join(GCPConfig.STORAGE_BASE_PATH, self._pack_name)

            for image_data in pack_local_images:
                image_path = image_data.get('image_path')
                if not image_path:
                    raise Exception(f"{self._pack_name} pack integration image was not found")

                image_name = os.path.basename(image_path)
                image_storage_path = os.path.join(pack_storage_root_path, image_name)
                pack_image_blob = storage_bucket.blob(image_storage_path)

                logging.info(f"Uploading {self._pack_name} pack integration image: {image_name}")
                with open(image_path, "rb") as image_file:
                    pack_image_blob.upload_from_file(image_file)

                if GCPConfig.USE_GCS_RELATIVE_PATH:
                    image_gcs_path = urllib.parse.quote(
                        os.path.join(GCPConfig.IMAGES_BASE_PATH, self._pack_name, image_name))
                else:
                    image_gcs_path = pack_image_blob.public_url

                uploaded_integration_images.append({
                    'name': image_data.get('display_name', ''),
                    'imagePath': image_gcs_path
                })

            logging.info(f"Uploaded {len(pack_local_images)} images for {self._pack_name} pack.")
        except Exception:
            task_status = False
            logging.exception(f"Failed to upload {self._pack_name} pack integration images")
        finally:
            return task_status, uploaded_integration_images

    def copy_and_upload_integration_images(self, production_bucket, build_bucket):
        """ Uploads pack integrations images to gcs.

            The returned result of integration section are defined in issue #19786.

        Args:
            production_bucket (google.cloud.storage.bucket.Bucket): The production bucket
            build_bucket (google.cloud.storage.bucket.Bucket): The build bucket

        Returns:
            bool: Whether the operation succeeded.

        """
        task_status = True

        build_integration_images_blobs = [f for f in
                                          build_bucket.list_blobs(
                                              prefix=os.path.join(GCPConfig.BUILD_BASE_PATH, self._pack_name)
                                          )
                                          if is_integration_image(os.path.basename(f.name))]
        for integration_image_blob in build_integration_images_blobs:
            image_name = os.path.basename(integration_image_blob.name)
            print_color(f"Uploading {self._pack_name} pack integration image: {image_name}", LOG_COLORS.NATIVE)
            copied_blob = build_bucket.copy_blob(
                blob=integration_image_blob, destination_bucket=production_bucket,
                new_name=os.path.join(GCPConfig.STORAGE_BASE_PATH, self._pack_name, image_name)
            )
            task_status = task_status and copied_blob.exists()
            if not task_status:
                print_error(f"Upload {self._pack_name} integration image: {integration_image_blob.name} blob to "
                            f"{copied_blob.name} blob failed.")

        if not task_status:
            print_error(f"Failed to upload {self._pack_name} pack integration images.")
        else:
            print_color(f"Uploaded {len(build_integration_images_blobs)} images for {self._pack_name} pack.",
                        LOG_COLORS.GREEN)

        return task_status

    def upload_author_image(self, storage_bucket):
        """ Uploads pack author image to gcs.

        Searches for `Author_image.png` and uploads author image to gcs. In case no such image was found,
        default Base pack image path is used and it's gcp path is returned.

        Args:
            storage_bucket (google.cloud.storage.bucket.Bucket): gcs bucket where author image will be uploaded.

        Returns:
            bool: whether the operation succeeded.
            str: public gcp path of author image.

        """
        task_status = True
        author_image_storage_path = ""

        try:
            author_image_path = os.path.join(self._pack_path, Pack.AUTHOR_IMAGE_NAME)  # disable-secrets-detection

            if os.path.exists(author_image_path):
                image_to_upload_storage_path = os.path.join(GCPConfig.STORAGE_BASE_PATH, self._pack_name,
                                                            Pack.AUTHOR_IMAGE_NAME)  # disable-secrets-detection
                pack_author_image_blob = storage_bucket.blob(image_to_upload_storage_path)

                with open(author_image_path, "rb") as author_image_file:
                    pack_author_image_blob.upload_from_file(author_image_file)

                if GCPConfig.USE_GCS_RELATIVE_PATH:
                    author_image_storage_path = urllib.parse.quote(
                        os.path.join(GCPConfig.IMAGES_BASE_PATH, self._pack_name, Pack.AUTHOR_IMAGE_NAME))
                else:
                    author_image_storage_path = pack_author_image_blob.public_url

                logging.success(f"Uploaded successfully {self._pack_name} pack author image")
            elif self.support_type == Metadata.XSOAR_SUPPORT:  # use default Base pack image for xsoar supported packs
                author_image_storage_path = os.path.join(GCPConfig.IMAGES_BASE_PATH, GCPConfig.BASE_PACK,
                                                         Pack.AUTHOR_IMAGE_NAME)  # disable-secrets-detection

                if not GCPConfig.USE_GCS_RELATIVE_PATH:
                    # disable-secrets-detection-start
                    author_image_storage_path = os.path.join(GCPConfig.GCS_PUBLIC_URL, storage_bucket.name,
                                                             author_image_storage_path)
                    # disable-secrets-detection-end
                logging.info((f"Skipping uploading of {self._pack_name} pack author image "
                             f"and use default {GCPConfig.BASE_PACK} pack image"))
            else:
<<<<<<< HEAD
                print(f"Skipping uploading of {self._pack_name} pack author image. "
                      f"The pack is defined as {self.support_type} support type")
=======
                logging.info(f"Skipping uploading of {self._pack_name} pack. "
                             f"The pack is defined as {self.support_type} support type")
>>>>>>> b2e7d652

        except Exception:
            logging.exception(f"Failed uploading {self._pack_name} pack author image.")
            task_status = False
            author_image_storage_path = ""
        finally:
            return task_status, author_image_storage_path

    def copy_and_upload_author_image(self, production_bucket, build_bucket):
        """ Uploads pack integrations images to gcs.

            The returned result of integration section are defined in issue #19786.

        Args:
            production_bucket (google.cloud.storage.bucket.Bucket): The production bucket
            build_bucket (google.cloud.storage.bucket.Bucket): The build bucket

        Returns:
            bool: Whether the operation succeeded.

        """
        task_status = True

        build_author_image_path = os.path.join(GCPConfig.BUILD_BASE_PATH, self._pack_name, Pack.AUTHOR_IMAGE_NAME)
        build_author_image_blob = build_bucket.blob(build_author_image_path)

        if build_author_image_blob.exists():
            copied_blob = build_bucket.copy_blob(
                blob=build_author_image_blob, destination_bucket=production_bucket,
                new_name=os.path.join(GCPConfig.STORAGE_BASE_PATH, self._pack_name, Pack.AUTHOR_IMAGE_NAME)
            )
            task_status = task_status and copied_blob.exists()
        elif self.support_type == Metadata.XSOAR_SUPPORT:  # use default Base pack image for xsoar supported packs
            print_color((f"Skipping uploading of {self._pack_name} pack author image "
                         f"and use default {GCPConfig.BASE_PACK} pack image"), LOG_COLORS.GREEN)
            return task_status
        else:
            print_color(f"Skipping uploading of {self._pack_name} pack author image. The pack is defined as "
                        f"{self.support_type} support type", LOG_COLORS.NATIVE)
            return task_status

        if not task_status:
            print_error(f"Failed uploading {self._pack_name} pack author image.")
        else:
            print_color(f"Uploaded successfully {self._pack_name} pack author image", LOG_COLORS.GREEN)

        return task_status

    def cleanup(self):
        """ Finalization action, removes extracted pack folder.

        """
        if os.path.exists(self._pack_path):
            shutil.rmtree(self._pack_path)
            logging.info(f"Cleanup {self._pack_name} pack from: {self._pack_path}")

    def is_changelog_exists(self):
        return os.path.isfile(os.path.join(self._pack_path, Pack.CHANGELOG_JSON))

    def is_failed_to_upload(self, failed_packs_file):
        """
        Checks if the pack was failed to upload in Prepare Content step in Create Instances job
        Args:
            failed_packs_file (dict): The failed packs file

        Returns:
            bool: Whether the operation succeeded.
            str: The pack's failing status

        """
        if self._pack_name in failed_packs_file:
            return True, failed_packs_file[self._pack_name]
        else:
            return False, str()


# HELPER FUNCTIONS

def is_integration_image(file_name):
    """ Indicates whether a file_name in pack directory (in the bucket) is an integration image or not

    Args:
        file_name (str): The file name

    Returns:
        bool: True if the file is an integration image or False otherwise

    """
    return file_name.endswith('.png') and 'author' not in file_name.lower()


def init_storage_client(service_account=None):
    """Initialize google cloud storage client.

    In case of local dev usage the client will be initialized with user default credentials.
    Otherwise, client will be initialized from service account json that is stored in CirlceCI.

    Args:
        service_account (str): full path to service account json.

    Return:
        storage.Client: initialized google cloud storage client.
    """
    if service_account:
        storage_client = storage.Client.from_service_account_json(service_account)
        logging.info("Created gcp service account")

        return storage_client
    else:
        # in case of local dev use, ignored the warning of non use of service account.
        warnings.filterwarnings("ignore", message=google.auth._default._CLOUD_SDK_CREDENTIALS_WARNING)
        credentials, project = google.auth.default()
        storage_client = storage.Client(credentials=credentials, project=project)
        logging.info("Created gcp private account")

        return storage_client


def init_bigquery_client(service_account=None):
    """Initialize google cloud big query client.

    In case of local dev usage the client will be initialized with user default credentials.
    Otherwise, client will be initialized from service account json that is stored in CirlceCI.

    Args:
        service_account (str): full path to service account json.

    Return:
         google.cloud.bigquery.client.Client: initialized google cloud big query client.
    """
    if service_account:
        bq_client = bigquery.Client.from_service_account_json(service_account)
        logging.info("Created big query service account")
    else:
        # in case of local dev use, ignored the warning of non use of service account.
        warnings.filterwarnings("ignore", message=google.auth._default._CLOUD_SDK_CREDENTIALS_WARNING)
        credentials, project = google.auth.default()
        bq_client = bigquery.Client(credentials=credentials, project=project)
        logging.info("Created big query private account")

    return bq_client


def get_packs_statistics_dataframe(bq_client):
    """ Runs big query, selects all columns from top_packs table and returns table as pandas data frame.
    Additionally table index is set to pack_name (pack unique id).

    Args:
        bq_client (google.cloud.bigquery.client.Client): google cloud big query client.

    Returns:
        pandas.core.frame.DataFrame: downloads statistics table dataframe.
    """
    query = f"SELECT * FROM `{GCPConfig.DOWNLOADS_TABLE}` LIMIT {GCPConfig.BIG_QUERY_MAX_RESULTS}"
    # ignore missing package warning
    warnings.filterwarnings("ignore", message="Cannot create BigQuery Storage client, the dependency ")
    packs_statistic_table = bq_client.query(query).result().to_dataframe()
    packs_statistic_table.set_index('pack_name', inplace=True)

    return packs_statistic_table


def input_to_list(input_data, capitalize_input=False):
    """ Helper function for handling input list or str from the user.

    Args:
        input_data (list or str): input from the user to handle.
        capitalize_input (boo): whether to capitalize the input list data or not.

    Returns:
        list: returns the original list or list that was split by comma.

    """
    input_data = input_data if input_data else []
    input_data = input_data if isinstance(input_data, list) else [s for s in input_data.split(',') if s]

    if capitalize_input:
        return [" ".join([w.title() if w.islower() else w for w in i.split()]) for i in input_data]
    else:
        return input_data


def get_valid_bool(bool_input):
    """ Converts and returns valid bool.

    Returns:
        bool: converted bool input.
    """
    return bool(strtobool(bool_input)) if isinstance(bool_input, str) else bool_input


def convert_price(pack_id, price_value_input=None):
    """ Converts to integer value price input. In case no price input provided, return zero as price.

    Args:
        pack_id (str): pack unique identifier.
        price_value_input (str): price string to convert.

    Returns:
        int: converted to int pack price.
    """

    try:
        if not price_value_input:
            return 0  # in case no price was supported, return 0
        else:
            return int(price_value_input)  # otherwise convert to int and return result
    except Exception:
        logging.exception(f"{pack_id} pack price is not valid. The price was set to 0.")
        return 0


def get_higher_server_version(current_string_version, compared_content_item, pack_name):
    """ Compares two semantic server versions and returns the higher version between them.

    Args:
         current_string_version (str): current string version.
         compared_content_item (dict): compared content item entity.
         pack_name (str): the pack name (id).

    Returns:
        str: latest version between compared versions.
    """
    higher_version_result = current_string_version

    try:
        compared_string_version = compared_content_item.get('fromversion') or compared_content_item.get(
            'fromVersion') or "1.0.0"
        current_version, compared_version = LooseVersion(current_string_version), LooseVersion(compared_string_version)

        if current_version < compared_version:
            higher_version_result = compared_string_version
    except Exception:
        content_item_name = compared_content_item.get('name') or compared_content_item.get(
            'display') or compared_content_item.get('id') or compared_content_item.get('details', '')
        logging.exception(f"{pack_name} failed in version comparison of content item {content_item_name}.")
    finally:
        return higher_version_result<|MERGE_RESOLUTION|>--- conflicted
+++ resolved
@@ -18,12 +18,9 @@
 from distutils.version import LooseVersion
 from datetime import datetime
 from zipfile import ZipFile, ZIP_DEFLATED
-<<<<<<< HEAD
 from demisto_sdk.commands.common.tools import print_error, print_warning, print_color, LOG_COLORS
 from Utils.release_notes_generator import merge_version_blocks
 from typing import Tuple
-=======
->>>>>>> b2e7d652
 
 CONTENT_ROOT_PATH = os.path.abspath(os.path.join(__file__, '../../..'))  # full path to content root repo
 PACKS_FOLDER = "Packs"  # name of base packs folder inside content repo
@@ -1748,13 +1745,8 @@
                 logging.info((f"Skipping uploading of {self._pack_name} pack author image "
                              f"and use default {GCPConfig.BASE_PACK} pack image"))
             else:
-<<<<<<< HEAD
                 print(f"Skipping uploading of {self._pack_name} pack author image. "
                       f"The pack is defined as {self.support_type} support type")
-=======
-                logging.info(f"Skipping uploading of {self._pack_name} pack. "
-                             f"The pack is defined as {self.support_type} support type")
->>>>>>> b2e7d652
 
         except Exception:
             logging.exception(f"Failed uploading {self._pack_name} pack author image.")
