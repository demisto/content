--- conflicted
+++ resolved
@@ -31,27 +31,7 @@
     BASE_PACK = "Base"  # base pack name
     INDEX_NAME = "index"  # main index folder name
     CORE_PACK_FILE_NAME = "corepacks.json"  # core packs file name
-<<<<<<< HEAD
     CORE_PACKS_LIST = [BASE_PACK]  # cores packs list
-=======
-    CORE_PACKS_LIST = [BASE_PACK,
-                       "Rasterize",
-                       "DemistoRESTAPI",
-                       "DemistoLocking",
-                       "ImageOCR",
-                       "WhereIsTheEgg",
-                       "FeedAutofocus",
-                       "AutoFocus",
-                       "UrlScan",
-                       "Active_Directory_Query",
-                       "FeedTAXII",
-                       "VirusTotal",
-                       "Whois",
-                       "Phishing",
-                       "CommonScripts",
-                       "CommonPlaybooks",
-                       "CommonTypes"]  # cores packs list
->>>>>>> 2057b46f
 
 
 class Metadata(object):
@@ -86,23 +66,22 @@
 
     @classmethod
     def pack_displayed_items(cls):
-        return {
+        return [
             PackFolders.SCRIPTS.value, PackFolders.DASHBOARDS.value, PackFolders.INCIDENT_FIELDS.value,
             PackFolders.INCIDENT_TYPES.value, PackFolders.INTEGRATIONS.value, PackFolders.PLAYBOOKS.value,
-            PackFolders.INDICATOR_FIELDS.value, PackFolders.REPORTS.value, PackFolders.INDICATOR_TYPES.value,
-            PackFolders.LAYOUTS.value, PackFolders.CLASSIFIERS.value, PackFolders.WIDGETS.value
-        }
+            PackFolders.INDICATOR_FIELDS.value, PackFolders.REPORTS.value, PackFolders.INDICATOR_TYPES.value
+        ]
 
     @classmethod
     def yml_supported_folders(cls):
-        return {PackFolders.INTEGRATIONS.value, PackFolders.SCRIPTS.value, PackFolders.PLAYBOOKS.value}
+        return [PackFolders.INTEGRATIONS.value, PackFolders.SCRIPTS.value, PackFolders.PLAYBOOKS.value]
 
     @classmethod
     def json_supported_folders(cls):
-        return {PackFolders.CLASSIFIERS.value, PackFolders.CONNECTIONS.value, PackFolders.DASHBOARDS.value,
+        return [PackFolders.CLASSIFIERS.value, PackFolders.CONNECTIONS.value, PackFolders.DASHBOARDS.value,
                 PackFolders.INCIDENT_FIELDS.value, PackFolders.INCIDENT_TYPES.value, PackFolders.INDICATOR_FIELDS.value,
                 PackFolders.LAYOUTS.value, PackFolders.INDICATOR_TYPES.value, PackFolders.REPORTS.value,
-                PackFolders.REPORTS.value, PackFolders.WIDGETS.value}
+                PackFolders.REPORTS.value]
 
 
 class PackStatus(enum.Enum):
