import base64
import fnmatch
import glob
import json
import os
import re
import shutil
import stat
import subprocess
import urllib.parse
import fileinput
import warnings
import requests

from datetime import datetime, timedelta
from distutils.util import strtobool

from packaging.version import Version
from pathlib import Path
from typing import Tuple, Any, Union, List, Dict, Optional
from zipfile import ZipFile, ZIP_DEFLATED
from demisto_sdk.commands.content_graph.interface.neo4j.neo4j_graph import Neo4jContentGraphInterface

import git
import google.auth
import sys
import yaml
from google.cloud import storage

import Tests.Marketplace.marketplace_statistics as mp_statistics
from Tests.Marketplace.marketplace_constants import PackFolders, Metadata, GCPConfig, BucketUploadFlow, PACKS_FOLDER, \
<<<<<<< HEAD
    PackTags, PackIgnored, Changelog, BASE_PACK_DEPENDENCY_DICT, SIEM_RULES_OBJECTS, PackStatus, \
    PACK_FOLDERS_TO_ID_SET_KEYS, \
    RN_HEADER_BY_PACK_FOLDER, CONTENT_ROOT_PATH, XSOAR_MP, XSIAM_MP, TAGS_BY_MP, CONTENT_ITEM_NAME_MAPPING, \
    ITEMS_NAMES_TO_DISPLAY_MAPPING
from Utils.release_notes_generator import aggregate_release_notes_for_marketplace, merge_version_blocks, \
    construct_entities_block
=======
    PackTags, PackIgnored, Changelog, BASE_PACK_DEPENDENCY_DICT, SIEM_RULES_OBJECTS, PackStatus, PACK_FOLDERS_TO_ID_SET_KEYS, \
    CONTENT_ROOT_PATH, XSOAR_MP, XSIAM_MP, TAGS_BY_MP, CONTENT_ITEM_NAME_MAPPING, \
    ITEMS_NAMES_TO_DISPLAY_MAPPING, RN_HEADER_TO_ID_SET_KEYS
from Utils.release_notes_generator import aggregate_release_notes_for_marketplace, merge_version_blocks, construct_entities_block
>>>>>>> 2bb33bea
from Tests.scripts.utils import logging_wrapper as logging

PULL_REQUEST_PATTERN = '\(#(\d+)\)'
TAGS_SECTION_PATTERN = '(.|\s)+?'
SPECIAL_DISPLAY_NAMES_PATTERN = re.compile(r'- \*\*(.+?)\*\*')


class Pack(object):
    """ Class that manipulates and manages the upload of pack's artifact and metadata to cloud storage.

    Args:
        pack_name (str): Pack root folder name.
        pack_path (str): Full path to pack folder.

    Attributes:
        PACK_INITIAL_VERSION (str): pack initial version that will be used as default.
        CHANGELOG_JSON (str): changelog json full name, may be changed in the future.
        README (str): pack's readme file name.
        METADATA (str): pack's metadata file name, the one that will be deployed to cloud storage.
        USER_METADATA (str); user metadata file name, the one that located in content repo.
        EXCLUDE_DIRECTORIES (list): list of directories to excluded before uploading pack zip to storage.
        AUTHOR_IMAGE_NAME (str): author image file name.
        RELEASE_NOTES (str): release notes folder name.

    """
    PACK_INITIAL_VERSION = "1.0.0"
    CHANGELOG_JSON = "changelog.json"
    README = "README.md"
    USER_METADATA = "pack_metadata.json"
    METADATA = "metadata.json"
    AUTHOR_IMAGE_NAME = "Author_image.png"
    EXCLUDE_DIRECTORIES = [PackFolders.TEST_PLAYBOOKS.value]
    RELEASE_NOTES = "ReleaseNotes"

    def __init__(self, pack_name, pack_path):
        self._pack_name = pack_name
        self._pack_path = pack_path
        self._zip_path = None  # zip_path will be updated as part of zip_pack
        self._marketplaces = []  # initialized in load_user_metadata function
        self._status = None
        self._public_storage_path = ""
        self._remove_files_list = []  # tracking temporary files, in order to delete in later step
        self._server_min_version = "99.99.99"  # initialized min version
        self._latest_version = None  # pack latest version found in changelog
        self._support_type = None  # initialized in load_user_metadata function
        self._current_version = None  # initialized in load_user_metadata function
        self._hidden = False  # initialized in load_user_metadata function
        self._description = None  # initialized in load_user_metadata function
        self._display_name = None  # initialized in load_user_metadata function
        self._user_metadata = {}  # initialized in load_user_metadata function
        self._eula_link = None  # initialized in load_user_metadata function
        self._is_feed = False  # a flag that specifies if pack is a feed pack
        self._downloads_count = 0  # number of pack downloads
        self._bucket_url = None  # URL of where the pack was uploaded.
        self._aggregated = False  # weather the pack's rn was aggregated or not.
        self._aggregation_str = ""  # the aggregation string msg when the pack versions are aggregated
        self._create_date = None  # initialized in enhance_pack_attributes function
        self._update_date = None  # initialized in enhance_pack_attributes function
        self._uploaded_author_image = False  # whether the pack author image was uploaded or not
        self._reademe_images = []
        self._uploaded_integration_images = []  # the list of all integration images that were uploaded for the pack
        self._uploaded_preview_images = []  # list of all preview images that were uploaded for the pack
        self._support_details = None  # initialized in enhance_pack_attributes function
        self._author = None  # initialized in enhance_pack_attributes function
        self._certification = None  # initialized in enhance_pack_attributes function
        self._legacy = None  # initialized in enhance_pack_attributes function
        self._author_image = None  # initialized in upload_author_image function
        self._displayed_integration_images = []  # initialized in upload_integration_images function
        self._price = 0  # initialized in enhance_pack_attributes function
        self._is_private_pack = False  # initialized in enhance_pack_attributes function
        self._is_premium = False  # initialized in enhance_pack_attributes function
        self._vendor_id = None  # initialized in enhance_pack_attributes function
        self._partner_id = None  # initialized in enhance_pack_attributes function
        self._partner_name = None  # initialized in enhance_pack_attributes function
        self._content_commit_hash = None  # initialized in enhance_pack_attributes function
        self._preview_only = None  # initialized in enhance_pack_attributes function
        self._disable_monthly = None  # initialized in enhance_pack_attributes
        self._tags = None  # initialized in enhance_pack_attributes function
        self._categories = None  # initialized in enhance_pack_attributes function
        self._content_items = None  # initialized in collect_content_items function
        self._content_displays_map = None  # initialized in collect_content_items function
        self._search_rank = None  # initialized in enhance_pack_attributes function
        self._related_integration_images = None  # initialized in enhance_pack_attributes function
        self._use_cases = None  # initialized in enhance_pack_attributes function
        self._keywords = None  # initialized in enhance_pack_attributes function
        self._pack_statistics_handler = None  # initialized in enhance_pack_attributes function
        self._contains_transformer = False  # initialized in collect_content_items function
        self._contains_filter = False  # initialized in collect_content_items function
        self._is_missing_dependencies = False  # initialized in _load_pack_dependencies function
        self._is_modified = None  # initialized in detect_modified function
        self._modified_files = {}  # initialized in detect_modified function
        self._is_siem = False  # initialized in collect_content_items function

        # Dependencies attributes - these contain only packs that are a part of this marketplace
        self._first_level_dependencies = {}  # initialized in set_pack_dependencies function
        self._all_levels_dependencies = []  # initialized in set_pack_dependencies function
        self._displayed_images_dependent_on_packs = []  # initialized in set_pack_dependencies function
        self._parsed_dependencies = None  # initialized in enhance_pack_attributes function

    @property
    def name(self):
        """ str: pack name.
        """
        return self._pack_name

    def id(self):
        """ str: pack root folder name.
                """
        return self._pack_name

    @property
    def path(self):
        """ str: pack folder full path.
        """
        return self._pack_path

    @property
    def latest_version(self):
        """ str: pack latest version from sorted keys of changelog.json file.
        """
        if not self._latest_version:
            self._latest_version = self._get_latest_version()
            return self._latest_version
        else:
            return self._latest_version

    @latest_version.setter
    def latest_version(self, latest_version):
        self._latest_version = latest_version

    @property
    def status(self):
        """ str: current status of the packs.
        """
        return self._status

    @property
    def is_feed(self):
        """
        bool: whether the pack is a feed pack
        """
        return self._is_feed

    @is_feed.setter
    def is_feed(self, is_feed):
        """ setter of is_feed
        """
        self._is_feed = is_feed

    @property
    def is_siem(self):
        """
        bool: whether the pack is a siem pack
        """
        return self._is_siem

    @is_siem.setter
    def is_siem(self, is_siem):
        """ setter of is_siem
        """
        self._is_siem = is_siem

    @status.setter  # type: ignore[attr-defined,no-redef]
    def status(self, status_value):
        """ setter of pack current status.
        """
        self._status = status_value

    @property
    def public_storage_path(self):
        """ str: public gcs path of uploaded pack.
        """
        return self._public_storage_path

    @public_storage_path.setter
    def public_storage_path(self, path_value):
        """ setter of public gcs path of uploaded pack.
        """
        self._public_storage_path = path_value

    @property
    def support_type(self):
        """ str: support type of the pack.
        """
        return self._support_type

    @support_type.setter
    def support_type(self, support_value):
        """ setter of support type of the pack.
        """
        self._support_type = support_value

    @property
    def current_version(self):
        """ str: current version of the pack (different from latest_version).
        """
        return self._current_version

    @current_version.setter
    def current_version(self, current_version_value):
        """ setter of current version of the pack.
        """
        self._current_version = current_version_value

    @property
    def hidden(self):
        """ bool: internal content field for preventing pack from being displayed.
        """
        return self._hidden

    @hidden.setter
    def hidden(self, hidden_value):
        """ setter of hidden property of the pack.
        """
        self._hidden = hidden_value

    @property
    def description(self):
        """ str: Description of the pack (found in pack_metadata.json).
        """
        return self._description

    @description.setter
    def description(self, description_value):
        """ setter of description property of the pack.
        """
        self._description = description_value

    @property
    def display_name(self):
        """ str: Display name of the pack (found in pack_metadata.json).
        """
        return self._display_name

    @property
    def user_metadata(self):
        """ dict: the pack_metadata.
        """
        return self._user_metadata

    @display_name.setter  # type: ignore[attr-defined,no-redef]
    def display_name(self, display_name_value):
        """ setter of display name property of the pack.
        """
        self._display_name = display_name_value

    @property
    def server_min_version(self):
        """ str: server min version according to collected items.
        """
        if not self._server_min_version or self._server_min_version == "99.99.99":
            return Metadata.SERVER_DEFAULT_MIN_VERSION
        else:
            return self._server_min_version

    @property
    def downloads_count(self):
        """ str: packs downloads count.
        """
        return self._downloads_count

    @downloads_count.setter
    def downloads_count(self, download_count_value):
        """ setter of downloads count property of the pack.
        """
        self._downloads_count = download_count_value

    @property
    def bucket_url(self):
        """ str: pack bucket_url.
        """
        return self._bucket_url

    @bucket_url.setter
    def bucket_url(self, bucket_url):
        """ str: pack bucket_url.
        """
        self._bucket_url = bucket_url

    @property
    def aggregated(self):
        """ str: pack aggregated release notes or not.
        """
        return self._aggregated

    @property
    def aggregation_str(self):
        """ str: pack aggregated release notes or not.
        """
        return self._aggregation_str

    @property
    def create_date(self):
        """ str: pack create date.
        """
        return self._create_date

    @create_date.setter
    def create_date(self, value):
        self._create_date = value

    @property
    def update_date(self):
        """ str: pack update date.
        """
        return self._update_date

    @update_date.setter
    def update_date(self, value):
        self._update_date = value

    @property
    def uploaded_author_image(self):
        """ bool: whether the pack author image was uploaded or not.
        """
        return self._uploaded_author_image

    @uploaded_author_image.setter
    def uploaded_author_image(self, uploaded_author_image):
        """ bool: whether the pack author image was uploaded or not.
        """
        self._uploaded_author_image = uploaded_author_image

    @property
    def uploaded_integration_images(self):
        """ str: the list of uploaded integration images
        """
        return self._uploaded_integration_images

    @property
<<<<<<< HEAD
    def uploaded_readme_images(self):
        return self._reademe_images

    @uploaded_readme_images.setter
    def uploaded_readme_images(self, uploaded_readme_images):
        """ bool: whether the pack author image was uploaded or not.
        """
        self._reademe_images = uploaded_readme_images
=======
    def uploaded_preview_images(self):
        """ str: the list of uploaded integration images
        """
        return self._uploaded_preview_images
>>>>>>> 2bb33bea

    @property
    def is_missing_dependencies(self):
        return self._is_missing_dependencies

    @property
    def zip_path(self):
        return self._zip_path

    @property
    def is_modified(self):
        return self._is_modified

    @property
    def marketplaces(self):
        return self._marketplaces

    @property
    def all_levels_dependencies(self):
        return self._all_levels_dependencies

    def _get_latest_version(self):
        """ Return latest semantic version of the pack.

        In case that changelog.json file was not found, default value of 1.0.0 will be returned.
        Otherwise, keys of semantic pack versions will be collected and sorted in descending and return latest version.
        For additional information regarding changelog.json format go to issue #19786

        Returns:
            str: Pack latest version.

        """
        changelog_path = os.path.join(self._pack_path, Pack.CHANGELOG_JSON)

        if not os.path.exists(changelog_path):
            return self._current_version

        with open(changelog_path, "r") as changelog_file:
            changelog = json.load(changelog_file)
            pack_versions = [Version(v) for v in changelog.keys()]
            pack_versions.sort(reverse=True)

            return str(pack_versions[0])

    @staticmethod
    def organize_integration_images(pack_integration_images: list, pack_dependencies_integration_images_dict: dict,
                                    pack_dependencies_by_download_count: list):
        """ By Issue #32038
        1. Sort pack integration images by alphabetical order
        2. Sort pack dependencies by download count
        Pack integration images are shown before pack dependencies integration images

        Args:
            pack_integration_images (list): list of pack integration images
            pack_dependencies_integration_images_dict: a mapping of pack dependency name to its integration images
            pack_dependencies_by_download_count: a list of pack dependencies sorted by download count

        Returns:
            list: list of sorted integration images

        """

        def sort_by_name(integration_image: dict):
            return integration_image.get('name', '')

        # sort packs integration images
        pack_integration_images = sorted(pack_integration_images, key=sort_by_name)

        # sort pack dependencies integration images
        all_dep_int_imgs = pack_integration_images
        for dep_pack_name in pack_dependencies_by_download_count:
            if dep_pack_name in pack_dependencies_integration_images_dict:
                logging.info(f'Adding {dep_pack_name} to deps int imgs')
                dep_int_imgs = sorted(pack_dependencies_integration_images_dict[dep_pack_name], key=sort_by_name)
                for dep_int_img in dep_int_imgs:
                    if dep_int_img not in all_dep_int_imgs:  # avoid duplicates
                        all_dep_int_imgs.append(dep_int_img)

        return all_dep_int_imgs

    @staticmethod
    def _get_all_pack_images(pack_integration_images: List, display_dependencies_images: List,
                             dependencies_metadata: Dict,
                             pack_dependencies_by_download_count):
        """ Returns data of uploaded pack integration images and it's path in gcs. Pack dependencies integration images
        are added to that result as well.

        Args:
             pack_integration_images (list): list of uploaded to gcs integration images and it paths in gcs.
             display_dependencies_images (list): list of pack names of additional dependencies images to display.
             dependencies_metadata (dict): all level dependencies data.
             pack_dependencies_by_download_count (list): list of pack names that are dependencies of the given pack
            sorted by download count.

        Returns:
            list: collection of integration display name and it's path in gcs.

        """
        dependencies_integration_images_dict: dict = {}
        additional_dependencies_data = {k: v for k, v in dependencies_metadata.items() if k in
                                        display_dependencies_images}

        for dependency_data in additional_dependencies_data.values():
            for dep_int_img in dependency_data.get('integrations', []):
                dep_int_img_gcs_path = dep_int_img.get('imagePath', '')  # image public url
                dep_int_img['name'] = Pack.remove_contrib_suffix_from_name(dep_int_img.get('name', ''))
                dep_pack_name = os.path.basename(os.path.dirname(dep_int_img_gcs_path))

                if dep_pack_name not in display_dependencies_images:
                    continue  # skip if integration image is not part of displayed images of the given pack

                if dep_int_img not in pack_integration_images:  # avoid duplicates in list
                    if dep_pack_name in dependencies_integration_images_dict:
                        dependencies_integration_images_dict[dep_pack_name].append(dep_int_img)
                    else:
                        dependencies_integration_images_dict[dep_pack_name] = [dep_int_img]

        return Pack.organize_integration_images(
            pack_integration_images, dependencies_integration_images_dict, pack_dependencies_by_download_count
        )

    def add_pack_type_tags(self, yaml_content, yaml_type):
        """
        Checks if an pack objects is siem or feed object. If so, updates Pack._is_feed or Pack._is_siem
        Args:
            yaml_content: The yaml content extracted by yaml.safe_load().
            yaml_type: The type of object to check.

        Returns:
            Doesn't return
        """
        if yaml_type == 'Integration':
            if yaml_content.get('script', {}).get('feed', False) is True:
                self._is_feed = True
            if yaml_content.get('script', {}).get('isfetchevents', False) is True:
                self._is_siem = True
        if yaml_type == 'Playbook':
            if yaml_content.get('name').startswith('TIM '):
                self._is_feed = True
        if yaml_type in SIEM_RULES_OBJECTS:
            self._is_siem = True

    @staticmethod
    def _clean_release_notes(release_notes_lines):
        return re.sub(r'<\!--.*?-->', '', release_notes_lines, flags=re.DOTALL)

    @staticmethod
    def _parse_pack_dependencies(first_level_dependencies, dependencies_metadata_dict):
        """ Parses user defined dependencies and returns dictionary with relevant data about each dependency pack.

        Args:
            first_level_dependencies (dict): first lever dependencies that were retrieved
            from user pack_metadata.json file.
            dependencies_metadata_dict (dict): dict of pack dependencies data.

        Returns:
            dict: parsed dictionary with pack dependency data.
        """
        parsed_result = {}

        for dependency_id, dependency_data in dependencies_metadata_dict.items():
            parsed_result[dependency_id] = {
                "mandatory": first_level_dependencies.get(dependency_id, {}).get('mandatory', True),
                "minVersion": dependency_data.get(Metadata.CURRENT_VERSION, Pack.PACK_INITIAL_VERSION),
                "author": dependency_data.get('author', ''),
                "name": dependency_data.get('name') if dependency_data.get('name') else dependency_id,
                "certification": dependency_data.get('certification', 'certified')
            }

        return parsed_result

    @staticmethod
    def _create_support_section(support_type, support_url=None, support_email=None):
        """ Creates support dictionary that is part of metadata.

        In case of support type xsoar, adds default support url. If support is xsoar and support url is defined and
        doesn't match xsoar default url, warning is raised.

        Args:
            support_type (str): support type of pack.
            support_url (str): support full url.
            support_email (str): support email address.

        Returns:
            dict: supported data dictionary.
        """
        support_details = {}

        if support_url:  # set support url from user input
            support_details['url'] = support_url
        elif support_type == Metadata.XSOAR_SUPPORT:  # in case support type is xsoar, set default xsoar support url
            support_details['url'] = Metadata.XSOAR_SUPPORT_URL
        # add support email if defined
        if support_email:
            support_details['email'] = support_email

        return support_details

    @staticmethod
    def _get_author(support_type, author=None):
        """ Returns pack author. In case support type is xsoar, more additional validation are applied.

        Args:
            support_type (str): support type of pack.
            author (str): author of the pack.

        Returns:
            str: returns author from the input.
        """
        if support_type == Metadata.XSOAR_SUPPORT and not author:
            return Metadata.XSOAR_AUTHOR  # returned xsoar default author
        elif support_type == Metadata.XSOAR_SUPPORT and author != Metadata.XSOAR_AUTHOR:
            logging.warning(f"{author} author doest not match {Metadata.XSOAR_AUTHOR} default value")
            return author
        else:
            return author

    @staticmethod
    def _get_certification(support_type, certification=None):
        """ Returns pack certification.

        In case support type is xsoar or partner, CERTIFIED is returned.
        In case support is not xsoar or partner but pack_metadata has certification field, certification value will be
        taken from pack_metadata defined value.
        Otherwise empty certification value (empty string) will be returned

        Args:
            support_type (str): support type of pack.
            certification (str): certification value from pack_metadata, if exists.

        Returns:
            str: certification value
        """
        if support_type in [Metadata.XSOAR_SUPPORT, Metadata.PARTNER_SUPPORT]:
            return Metadata.CERTIFIED
        elif certification:
            return certification
        else:
            return ""

    def _get_tags_from_landing_page(self, landing_page_sections: dict) -> set:
        """
        Build the pack's tag list according to the user metadata and the landingPage sections file.
        Args:
            landing_page_sections (dict): landingPage sections and the packs in each one of them.

        Returns:
            set: Pack's tags.

        """

        tags = set()
        sections = landing_page_sections.get('sections', []) if landing_page_sections else []

        for section in sections:
            if self._pack_name in landing_page_sections.get(section, []):
                tags.add(section)

        return tags

    def _parse_pack_metadata(self, build_number, commit_hash):
        """ Parses pack metadata according to issue #19786 and #20091. Part of field may change over the time.

        Args:
            build_number (str): circleCI build number.
            commit_hash (str): current commit hash.

        Returns:
            dict: parsed pack metadata.

        """
        pack_metadata = {
            Metadata.NAME: self._display_name or self._pack_name,
            Metadata.ID: self._pack_name,
            Metadata.DESCRIPTION: self._description or self._pack_name,
            Metadata.CREATED: self._create_date,
            Metadata.UPDATED: self._update_date,
            Metadata.LEGACY: self._legacy,
            Metadata.SUPPORT: self._support_type,
            Metadata.SUPPORT_DETAILS: self._support_details,
            Metadata.EULA_LINK: self._eula_link,
            Metadata.AUTHOR: self._author,
            Metadata.AUTHOR_IMAGE: self._author_image,
            Metadata.CERTIFICATION: self._certification,
            Metadata.PRICE: self._price,
            Metadata.SERVER_MIN_VERSION: self.user_metadata.get(Metadata.SERVER_MIN_VERSION) or self.server_min_version,
            Metadata.CURRENT_VERSION: self.user_metadata.get(Metadata.CURRENT_VERSION, ''),
            Metadata.VERSION_INFO: build_number,
            Metadata.COMMIT: commit_hash,
            Metadata.DOWNLOADS: self._downloads_count,
            Metadata.TAGS: list(self._tags or []),
            Metadata.CATEGORIES: self._categories,
            Metadata.CONTENT_ITEMS: self._content_items,
            Metadata.CONTENT_DISPLAYS: self._content_displays_map,
            Metadata.SEARCH_RANK: self._search_rank,
            Metadata.INTEGRATIONS: self._related_integration_images,
            Metadata.USE_CASES: self._use_cases,
            Metadata.KEY_WORDS: self._keywords,
            Metadata.DEPENDENCIES: self._parsed_dependencies,
            Metadata.MARKETPLACES: self._marketplaces,
            Metadata.VIDEOS: self.user_metadata.get(Metadata.VIDEOS) or [],
        }

        if self._is_private_pack:
            pack_metadata.update({
                Metadata.PREMIUM: self._is_premium,
                Metadata.VENDOR_ID: self._vendor_id,
                Metadata.PARTNER_ID: self._partner_id,
                Metadata.PARTNER_NAME: self._partner_name,
                Metadata.CONTENT_COMMIT_HASH: self._content_commit_hash,
                Metadata.PREVIEW_ONLY: self._preview_only,
                Metadata.DISABLE_MONTHLY: self._disable_monthly,
            })

        return pack_metadata

    def _load_pack_dependencies_metadata(self, index_folder_path, packs_dict):
        """ Loads dependencies metadata and returns mapping of pack id and it's loaded data.
            There are 2 cases:
              Case 1: The dependency is present in the index.zip. In this case, we add it to the dependencies results.
              Case 2: The dependency is missing from the index.zip since it is a new pack. In this case, handle missing
                dependency - This means we mark this pack as 'missing dependency', and once the new index.zip is
                created, and therefore it contains the new pack, we call this function again, and hitting case 1.
              Case 3: The dependency is of a pack that is not a part of this marketplace. In this case, we ignore this
              dependency.
        Args:
            index_folder_path (str): full path to download index folder.
            packs_dict (dict): dict of all packs relevant for current marketplace, as {pack_id: pack_object}.

        Returns:
            dict: pack id as key and loaded metadata of packs as value.
            bool: True if the pack is missing dependencies, False otherwise.

        """
        dependencies_metadata_result = {}
        dependencies_ids = {dep for dep in self._first_level_dependencies}
        dependencies_ids.update(self._displayed_images_dependent_on_packs)

        for dependency_pack_id in dependencies_ids:
            dependency_metadata_path = os.path.join(index_folder_path, dependency_pack_id, Pack.METADATA)

            if os.path.exists(dependency_metadata_path):
                # Case 1: the dependency is found in the index.zip
                with open(dependency_metadata_path, 'r') as metadata_file:
                    dependency_metadata = json.load(metadata_file)
                    dependencies_metadata_result[dependency_pack_id] = dependency_metadata
            elif dependency_pack_id in packs_dict:
                # Case 2: the dependency is not in the index since it is a new pack
                self._is_missing_dependencies = True
                logging.warning(f"{self._pack_name} pack dependency with id {dependency_pack_id} "
                                f"was not found in index, marking it as missing dependencies - to be resolved in "
                                f"next iteration over packs")
            else:
                # Case 3: the dependency is not a part of this marketplace
                logging.warning(f"{self._pack_name} pack dependency with id {dependency_pack_id} "
                                f"is not part of this marketplace, ignoring this dependency")

        return dependencies_metadata_result, self._is_missing_dependencies

    def _get_updated_changelog_entry(self, changelog: dict, version: str, release_notes: str = None,
                                     version_display_name: str = None, build_number_with_prefix: str = None,
                                     released_time: str = None, pull_request_numbers=None, marketplace: str = 'xsoar',
                                     id_set: dict = None):
        """
        Args:
            changelog (dict): The changelog from the production bucket.
            version (str): The version that is the key in the changelog of the entry wished to be updated.
            release_notes (str): The release notes lines to update the entry with.
            version_display_name (str): The version display name to update the entry with.
            build_number_with_prefix(srt): the build number to modify the entry to, including the prefix R (if present).
            released_time: The released time to update the entry with.
            marketplace (str): The marketplace to which the upload is made.

        """
        id_set = id_set if id_set else {}

        changelog_entry = changelog.get(version)
        if not changelog_entry:
            raise Exception('The given version is not a key in the changelog')
        version_display_name = \
            version_display_name if version_display_name else changelog_entry[Changelog.DISPLAY_NAME].split('-')[0]
        build_number_with_prefix = \
            build_number_with_prefix if build_number_with_prefix else \
            changelog_entry[Changelog.DISPLAY_NAME].split('-')[1]

        changelog_entry[Changelog.RELEASE_NOTES] = release_notes
        changelog_entry, _ = self.filter_changelog_entries(
            changelog_entry=changelog_entry,
            version=version,
            marketplace=marketplace,
            id_set=id_set
        )
        changelog_entry[Changelog.DISPLAY_NAME] = f'{version_display_name} - {build_number_with_prefix}'
        changelog_entry[Changelog.RELEASED] = released_time if released_time else changelog_entry[Changelog.RELEASED]
        changelog_entry[Changelog.PULL_REQUEST_NUMBERS] = pull_request_numbers
        return changelog_entry

    def _create_changelog_entry(self, release_notes, version_display_name, build_number,
                                new_version=True, initial_release=False, pull_request_numbers=None,
                                marketplace='xsoar', id_set=None):
        """ Creates dictionary entry for changelog.

        Args:
            release_notes (str): release notes md.
            version_display_name (str): display name version.
            build_number (srt): current build number.
            new_version (bool): whether the entry is new or not. If not new, R letter will be appended to build number.
            initial_release (bool): whether the entry is an initial release or not.
            id_set (dict): The content id set dict.
        Returns:
            dict: release notes entry of changelog
            bool: Whether the pack is not updated

        """
        id_set = id_set if id_set else {}
        entry_result = {}

        if new_version:
            entry_result = {Changelog.RELEASE_NOTES: release_notes,
                            Changelog.DISPLAY_NAME: f'{version_display_name} - {build_number}',
                            Changelog.RELEASED: datetime.utcnow().strftime(Metadata.DATE_FORMAT),
                            Changelog.PULL_REQUEST_NUMBERS: pull_request_numbers}

        elif initial_release:
            entry_result = {Changelog.RELEASE_NOTES: release_notes,
                            Changelog.DISPLAY_NAME: f'{version_display_name} - {build_number}',
                            Changelog.RELEASED: self._create_date,
                            Changelog.PULL_REQUEST_NUMBERS: pull_request_numbers}

        elif self.is_modified:
            entry_result = {Changelog.RELEASE_NOTES: release_notes,
                            Changelog.DISPLAY_NAME: f'{version_display_name} - R{build_number}',
                            Changelog.RELEASED: datetime.utcnow().strftime(Metadata.DATE_FORMAT),
                            Changelog.PULL_REQUEST_NUMBERS: pull_request_numbers}

        if entry_result and new_version:
            logging.info(f"Starting filtering entry for pack {self._pack_name} with version {version_display_name}")
            return self.filter_changelog_entries(
                entry_result,
                version_display_name,
                marketplace, id_set
            )

        return entry_result, False

    def remove_unwanted_files(self, delete_test_playbooks=True):
        """ Iterates over pack folder and removes hidden files and unwanted folders.

        Args:
            delete_test_playbooks (bool): whether to delete test playbooks folder.

        Returns:
            bool: whether the operation succeeded.
        """
        task_status = True
        try:
            for directory in Pack.EXCLUDE_DIRECTORIES:
                if delete_test_playbooks and os.path.isdir(f'{self._pack_path}/{directory}'):
                    shutil.rmtree(f'{self._pack_path}/{directory}')
                    logging.info(f"Deleted {directory} directory from {self._pack_name} pack")

            for root, dirs, files in os.walk(self._pack_path, topdown=True):
                for pack_file in files:
                    full_file_path = os.path.join(root, pack_file)
                    # removing unwanted files
                    if pack_file.startswith('.') \
                            or pack_file in [Pack.AUTHOR_IMAGE_NAME, Pack.USER_METADATA] \
                            or pack_file in self._remove_files_list:
                        os.remove(full_file_path)
                        logging.info(f"Deleted pack {pack_file} file for {self._pack_name} pack")
                        continue

        except Exception:
            task_status = False
            logging.exception(f"Failed to delete ignored files for pack {self._pack_name}")
        finally:
            return task_status

    def sign_pack(self, signature_string=None):
        """ Signs pack folder and creates signature file.

        Args:
            signature_string (str): Base64 encoded string used to sign the pack.

        Returns:
            bool: whether the operation succeeded.
        """
        task_status = False

        try:
            if signature_string:
                with open("keyfile", "wb") as keyfile:
                    keyfile.write(signature_string.encode())
                arg = f'./signDirectory {self._pack_path} keyfile base64'
                signing_process = subprocess.Popen(arg, stdout=subprocess.PIPE, stderr=subprocess.PIPE, shell=True)
                output, err = signing_process.communicate()

                if err:
                    logging.error(f"Failed to sign pack for {self._pack_name} - {str(err)}")
                    return

                logging.info(f"Signed {self._pack_name} pack successfully")
            else:
                logging.info(f"No signature provided. Skipped signing {self._pack_name} pack")
            task_status = True
        except Exception:
            logging.exception(f"Failed to sign pack for {self._pack_name}")
        finally:
            return task_status

    @staticmethod
    def zip_folder_items(source_path, source_name, zip_pack_path):
        """
        Zips the source_path
        Args:
            source_path (str): The source path of the folder the items are in.
            zip_pack_path (str): The path to the zip folder.
            source_name (str): The name of the source that should be zipped.
        """
        task_status = False
        try:
            with ZipFile(zip_pack_path, 'w', ZIP_DEFLATED) as pack_zip:
                for root, dirs, files in os.walk(source_path, topdown=True):
                    for f in files:
                        full_file_path = os.path.join(root, f)
                        relative_file_path = os.path.relpath(full_file_path, source_path)
                        pack_zip.write(filename=full_file_path, arcname=relative_file_path)

            task_status = True
            logging.success(f"Finished zipping {source_name} folder.")
        except Exception:
            logging.exception(f"Failed in zipping {source_name} folder")
        finally:
            return task_status

    @staticmethod
    def encrypt_pack(zip_pack_path, pack_name, encryption_key, extract_destination_path,
                     private_artifacts_dir, secondary_encryption_key):
        """ decrypt the pack in order to see that the pack was encrypted in the first place.

        Args:
            zip_pack_path (str): The path to the encrypted zip pack.
            pack_name (str): The name of the pack that should be encrypted.
            encryption_key (str): The key which we can decrypt the pack with.
            extract_destination_path (str): The path in which the pack resides.
            private_artifacts_dir (str): The chosen name for the private artifacts directory.
            secondary_encryption_key (str) : A second key which we can decrypt the pack with.
        """
        try:
            current_working_dir = os.getcwd()
            shutil.copy('./encryptor', os.path.join(extract_destination_path, 'encryptor'))
            os.chmod(os.path.join(extract_destination_path, 'encryptor'), stat.S_IXOTH)
            os.chdir(extract_destination_path)

            subprocess.call('chmod +x ./encryptor', shell=True)

            output_file = zip_pack_path.replace("_not_encrypted.zip", ".zip")
            full_command = f'./encryptor ./{pack_name}_not_encrypted.zip {output_file} "{encryption_key}"'
            subprocess.call(full_command, shell=True)

            secondary_encryption_key_output_file = zip_pack_path.replace("_not_encrypted.zip", ".enc2.zip")
            full_command_with_secondary_encryption = f'./encryptor ./{pack_name}_not_encrypted.zip ' \
                                                     f'{secondary_encryption_key_output_file}' \
                                                     f' "{secondary_encryption_key}"'
            subprocess.call(full_command_with_secondary_encryption, shell=True)

            new_artefacts = os.path.join(current_working_dir, private_artifacts_dir)
            if os.path.exists(new_artefacts):
                shutil.rmtree(new_artefacts)
            os.mkdir(path=new_artefacts)
            shutil.copy(zip_pack_path, os.path.join(new_artefacts, f'{pack_name}_not_encrypted.zip'))
            shutil.copy(output_file, os.path.join(new_artefacts, f'{pack_name}.zip'))
            shutil.copy(secondary_encryption_key_output_file, os.path.join(new_artefacts, f'{pack_name}.enc2.zip'))
            os.chdir(current_working_dir)
        except (subprocess.CalledProcessError, shutil.Error) as error:
            print(f"Error while trying to encrypt pack. {error}")

    def decrypt_pack(self, encrypted_zip_pack_path, decryption_key):
        """ decrypt the pack in order to see that the pack was encrypted in the first place.

        Args:
            encrypted_zip_pack_path (str): The path for the encrypted zip pack.
            decryption_key (str): The key which we can decrypt the pack with.

        Returns:
            bool: whether the decryption succeeded.
        """
        try:
            current_working_dir = os.getcwd()
            extract_destination_path = f'{current_working_dir}/decrypt_pack_dir'
            os.mkdir(extract_destination_path)

            shutil.copy('./decryptor', os.path.join(extract_destination_path, 'decryptor'))
            secondary_encrypted_pack_path = os.path.join(extract_destination_path, 'encrypted_zip_pack.zip')
            shutil.copy(encrypted_zip_pack_path, secondary_encrypted_pack_path)
            os.chmod(os.path.join(extract_destination_path, 'decryptor'), stat.S_IXOTH)
            output_decrypt_file_path = f"{extract_destination_path}/decrypt_pack.zip"
            os.chdir(extract_destination_path)

            subprocess.call('chmod +x ./decryptor', shell=True)
            full_command = f'./decryptor {secondary_encrypted_pack_path} {output_decrypt_file_path} "{decryption_key}"'
            process = subprocess.Popen(full_command, stdout=subprocess.PIPE, stderr=subprocess.PIPE, shell=True)
            stdout, stderr = process.communicate()
            shutil.rmtree(extract_destination_path)
            os.chdir(current_working_dir)
            if stdout:
                logging.info(str(stdout))
            if stderr:
                logging.error(f"Error: Premium pack {self._pack_name} should be encrypted, but isn't.")
                return False
            return True

        except subprocess.CalledProcessError as error:
            logging.exception(f"Error while trying to decrypt pack. {error}")
            return False

    def is_pack_encrypted(self, encrypted_zip_pack_path, decryption_key):
        """ Checks if the pack is encrypted by trying to decrypt it.

        Args:
            encrypted_zip_pack_path (str): The path for the encrypted zip pack.
            decryption_key (str): The key which we can decrypt the pack with.

        Returns:
            bool: whether the pack is encrypted.
        """
        return self.decrypt_pack(encrypted_zip_pack_path, decryption_key)

    def zip_pack(self, extract_destination_path="", encryption_key="",
                 private_artifacts_dir='private_artifacts', secondary_encryption_key=""):
        """ Zips pack folder.

        Returns:
            bool: whether the operation succeeded.
            str: full path to created pack zip.
        """
        self._zip_path = f"{self._pack_path}.zip" if not encryption_key else f"{self._pack_path}_not_encrypted.zip"
        source_path = self._pack_path
        source_name = self._pack_name
        task_status = self.zip_folder_items(source_path, source_name, self._zip_path)
        # if failed to zip, skip encryption
        if task_status and encryption_key:
            try:
                Pack.encrypt_pack(self._zip_path, source_name, encryption_key, extract_destination_path,
                                  private_artifacts_dir, secondary_encryption_key)
                # If the pack needs to be encrypted, it is initially at a different location than this final path
            except Exception:
                task_status = False
                logging.exception(f"Failed in encrypting {source_name} folder")
        final_path_to_zipped_pack = f"{source_path}.zip"
        return task_status, final_path_to_zipped_pack

    def detect_modified(self, content_repo, index_folder_path, current_commit_hash, previous_commit_hash):
        """ Detects pack modified files.

        The diff is done between current commit and previous commit that was saved in metadata that was downloaded from
        index. In case that no commit was found in index (initial run), the default value will be set to previous commit
        from origin/master.

        Args:
            content_repo (git.repo.base.Repo): content repo object.
            index_folder_path (str): full path to downloaded index folder.
            current_commit_hash (str): last commit hash of head.
            previous_commit_hash (str): the previous commit to diff with.

        Returns:
            bool: whether the operation succeeded.
            list: list of RN files that were modified.
            bool: whether pack was modified and override will be required.
        """
        task_status = False
        modified_rn_files_paths = []
        pack_was_modified = False

        try:
            pack_index_metadata_path = os.path.join(index_folder_path, self._pack_name, Pack.METADATA)

            if not os.path.exists(pack_index_metadata_path):
                logging.info(f"{self._pack_name} pack was not found in index, skipping detection of modified pack.")
                task_status = True
                return

            with open(pack_index_metadata_path, 'r') as metadata_file:
                downloaded_metadata = json.load(metadata_file)

            previous_commit_hash = downloaded_metadata.get(Metadata.COMMIT, previous_commit_hash)
            # set 2 commits by hash value in order to check the modified files of the diff
            current_commit = content_repo.commit(current_commit_hash)
            previous_commit = content_repo.commit(previous_commit_hash)

            for modified_file in current_commit.diff(previous_commit):
                if modified_file.a_path.startswith(PACKS_FOLDER):
                    modified_file_path_parts = os.path.normpath(modified_file.a_path).split(os.sep)
                    pack_name, entity_type_dir = modified_file_path_parts[1], modified_file_path_parts[2]

                    if pack_name and pack_name == self._pack_name:
                        if not is_ignored_pack_file(modified_file_path_parts):
                            logging.info(f"Detected modified files in {self._pack_name} pack - {modified_file.a_path}")
                            task_status, pack_was_modified = True, True
                            modified_rn_files_paths.append(modified_file.a_path)

                            if entity_type_dir in PackFolders.pack_displayed_items():
                                if entity_type_dir in self._modified_files:
                                    self._modified_files[entity_type_dir].append(modified_file.a_path)
                                else:
                                    self._modified_files[entity_type_dir] = [modified_file.a_path]

                        else:
                            logging.debug(f'{modified_file.a_path} is an ignored file')

            task_status = True
            if pack_was_modified:
                # Make sure the modification is not only of release notes files, if so count that as not modified
                pack_was_modified = not all(self.RELEASE_NOTES in path for path in modified_rn_files_paths)
                # Filter modifications in release notes config JSON file - they will be handled later on.
                modified_rn_files_paths = [path_ for path_ in modified_rn_files_paths if path_.endswith('.md')]
            self._is_modified = pack_was_modified
            return
        except Exception:
            logging.exception(f"Failed in detecting modified files of {self._pack_name} pack")
        finally:
            return task_status, modified_rn_files_paths

    def filter_modified_files_by_id_set(self, id_set: dict, modified_rn_files_paths: list, marketplace):
        """
        Checks if the pack modification is relevant for the current marketplace.

        This is done by searching the modified files in the id_set, if the files were not found in id_set,
        then the modified entities probably not relevant for the current marketplace upload.
        This check is done to identify changed items inside a pack that have both XSIAM and XSOAR entities.

        Args:
            id_set (dict): The current id set.
            modified_rn_files_paths (list): list of paths of the pack's modified release notes files.

        Returns:
            bool: whether the operation succeeded and changes are relevant for marketplace.
            dict: data from id set for the modified files.
        """
        logging.debug(f"Starting to filter modified files of pack {self._pack_name} by the id set")

        task_status = False
        modified_files_data = {}

        for pack_folder, modified_file_paths in self._modified_files.items():
            modified_entities = []
            for path in modified_file_paths:
                if id_set:
                    if id_set_entity := get_id_set_entity_by_path(Path(path), pack_folder, id_set):
                        logging.debug(f"The entity with the path {path} is present in the id set")
                        modified_entities.append(id_set_entity)
                else:
                    if entity := get_graph_entity_by_path(Path(path), marketplace):
                        logging.debug(f"The entity with the path {path} is present in the content graph")
                        modified_entities.append(entity)

            if modified_entities:
                modified_files_data[pack_folder] = modified_entities

        if not self._modified_files or modified_files_data or modified_rn_files_paths:
            # The task status will be success if there are no modified files in the pack or if the modified files were found in
            # the id-set or if there are modified old release notes files for items that are not being modified.
            task_status = True

        return task_status, modified_files_data

    def upload_to_storage(self, zip_pack_path, latest_version, storage_bucket, override_pack, storage_base_path,
                          private_content=False, pack_artifacts_path=None, overridden_upload_path=None):
        """ Manages the upload of pack zip artifact to correct path in cloud storage.
        The zip pack will be uploaded by default to following path: /content/packs/pack_name/pack_latest_version.
        In case that zip pack artifact already exist at constructed path, the upload will be skipped.
        If flag override_pack is set to True, pack will forced for upload.
        If item_upload_path is provided it will override said path, and will save the item to that destination.

        Args:
            zip_pack_path (str): full path to pack zip artifact.
            latest_version (str): pack latest version.
            storage_bucket (google.cloud.storage.bucket.Bucket): google cloud storage bucket.
            override_pack (bool): whether to override existing pack.
            private_content (bool): Is being used in a private content build.
            storage_base_path (str): The upload destination in the target bucket for all packs (in the format of
                                     <some_path_in_the_target_bucket>/content/Packs).

            pack_artifacts_path (str): Path to where we are saving pack artifacts.
            overridden_upload_path (str): If provided, will override version_pack_path calculation and will use this path instead

        Returns:
            bool: whether the operation succeeded.
            bool: True in case of pack existence at targeted path and upload was skipped, otherwise returned False.
            str: Path to pack's zip in the bucket after the upload.

        """
        task_status = True

        try:
            if overridden_upload_path:
                if private_content:
                    logging.warning("Private content does not support overridden argument")
                    return task_status, True, None
                zip_to_upload_full_path = overridden_upload_path
            else:
                version_pack_path = os.path.join(storage_base_path, self._pack_name, latest_version)
                existing_files = [Path(f.name).name for f in storage_bucket.list_blobs(prefix=version_pack_path)]

                if override_pack:
                    logging.warning(f"Uploading {self._pack_name} pack to storage and overriding the existing pack "
                                    f"files already in storage.")

                elif existing_files:
                    logging.warning(f"The following packs already exist in the storage: {', '.join(existing_files)}")
                    logging.warning(f"Skipping step of uploading {self._pack_name}.zip to storage.")
                    return task_status, True, None

                zip_to_upload_full_path = os.path.join(version_pack_path, f"{self._pack_name}.zip")
            blob = storage_bucket.blob(zip_to_upload_full_path)
            blob.cache_control = "no-cache,max-age=0"  # disabling caching for pack blob

            with open(zip_pack_path, "rb") as pack_zip:
                blob.upload_from_file(pack_zip)
            if private_content:
                secondary_encryption_key_pack_name = f"{self._pack_name}.enc2.zip"
                secondary_encryption_key_bucket_path = os.path.join(version_pack_path,
                                                                    secondary_encryption_key_pack_name)

                #  In some cases the path given is actually a zip.
                if isinstance(pack_artifacts_path, str) and pack_artifacts_path.endswith('content_packs.zip'):
                    _pack_artifacts_path = pack_artifacts_path.replace('/content_packs.zip', '')
                else:
                    _pack_artifacts_path = pack_artifacts_path

                secondary_encryption_key_artifacts_path = zip_pack_path.replace(f'{self._pack_name}',
                                                                                f'{self._pack_name}.enc2')

                blob = storage_bucket.blob(secondary_encryption_key_bucket_path)
                blob.cache_control = "no-cache,max-age=0"  # disabling caching for pack blob
                with open(secondary_encryption_key_artifacts_path, "rb") as pack_zip:
                    blob.upload_from_file(pack_zip)

                logging.info(
                    f"Copying {secondary_encryption_key_artifacts_path} to {_pack_artifacts_path}/"
                    f"packs/{self._pack_name}.zip")
                shutil.copy(secondary_encryption_key_artifacts_path,
                            f'{_pack_artifacts_path}/packs/{self._pack_name}.zip')

            self.public_storage_path = blob.public_url
            logging.success(f"Uploaded {self._pack_name} pack to {zip_to_upload_full_path} path.")

            return task_status, False, zip_to_upload_full_path
        except Exception:
            task_status = False
            logging.exception(f"Failed in uploading {self._pack_name} pack to gcs.")
            return task_status, True, None

    def copy_and_upload_to_storage(self, production_bucket, build_bucket, successful_packs_dict, storage_base_path,
                                   build_bucket_base_path):
        """ Manages the copy of pack zip artifact from the build bucket to the production bucket.
        The zip pack will be copied to following path: /content/packs/pack_name/pack_latest_version if
        the pack exists in the successful_packs_dict from Prepare content step in Create Instances job.

        Args:
            production_bucket (google.cloud.storage.bucket.Bucket): google cloud production bucket.
            build_bucket (google.cloud.storage.bucket.Bucket): google cloud build bucket.
            successful_packs_dict (dict): the dict of all packs were uploaded in prepare content step
            storage_base_path (str): The target destination of the upload in the target bucket.
            build_bucket_base_path (str): The path of the build bucket in gcp.
        Returns:
            bool: Status - whether the operation succeeded.
            bool: Skipped pack - true in case of pack existence at the targeted path and the copy process was skipped,
             otherwise returned False.

        """
        pack_not_uploaded_in_prepare_content = self._pack_name not in successful_packs_dict
        if pack_not_uploaded_in_prepare_content:
            logging.warning("The following packs already exist at storage.")
            logging.warning(f"Skipping step of uploading {self._pack_name}.zip to storage.")
            return True, True

        latest_version = successful_packs_dict[self._pack_name][BucketUploadFlow.LATEST_VERSION]
        self._latest_version = latest_version

        build_version_pack_path = os.path.join(build_bucket_base_path, self._pack_name, latest_version)

        # Verifying that the latest version of the pack has been uploaded to the build bucket
        existing_bucket_version_files = [f.name for f in build_bucket.list_blobs(prefix=build_version_pack_path)]
        if not existing_bucket_version_files:
            logging.error(f"{self._pack_name} latest version ({latest_version}) was not found on build bucket at "
                          f"path {build_version_pack_path}.")
            return False, False

        # We upload the pack zip object taken from the build bucket into the production bucket
        prod_version_pack_path = os.path.join(storage_base_path, self._pack_name, latest_version)
        prod_pack_zip_path = os.path.join(prod_version_pack_path, f'{self._pack_name}.zip')
        build_pack_zip_path = os.path.join(build_version_pack_path, f'{self._pack_name}.zip')
        build_pack_zip_blob = build_bucket.blob(build_pack_zip_path)

        try:
            copied_blob = build_bucket.copy_blob(
                blob=build_pack_zip_blob, destination_bucket=production_bucket, new_name=prod_pack_zip_path
            )
            copied_blob.cache_control = "no-cache,max-age=0"  # disabling caching for pack blob
            self.public_storage_path = copied_blob.public_url
            task_status = copied_blob.exists()
        except Exception as e:
            pack_suffix = os.path.join(self._pack_name, latest_version, f'{self._pack_name}.zip')
            logging.exception(f"Failed copying {pack_suffix}. Additional Info: {str(e)}")
            return False, False

        if not task_status:
            logging.error(f"Failed in uploading {self._pack_name} pack to production gcs.")
        else:
            # Determine if pack versions were aggregated during upload
            pack_uploaded_in_prepare_content = not pack_not_uploaded_in_prepare_content
            if pack_uploaded_in_prepare_content:
                agg_str = successful_packs_dict[self._pack_name].get('aggregated')
                if agg_str:
                    self._aggregated = True
                    self._aggregation_str = agg_str
            logging.success(f"Uploaded {self._pack_name} pack to {prod_pack_zip_path} path.")

        # handle dependenices zip upload when found in build bucket
        self.copy_and_upload_dependencies_zip_to_storage(
            build_bucket,
            build_bucket_base_path,
            production_bucket,
            storage_base_path
        )

        return task_status, False

    def copy_and_upload_dependencies_zip_to_storage(self, build_bucket, build_bucket_base_path, production_bucket,
                                                    storage_base_path):
        pack_with_deps_name = f'{self._pack_name}_with_dependencies.zip'
        build_pack_with_deps_path = os.path.join(build_bucket_base_path, self._pack_name, pack_with_deps_name)
        existing_bucket_deps_files = [f.name for f in build_bucket.list_blobs(prefix=build_pack_with_deps_path)]
        if existing_bucket_deps_files:
            logging.info(f"{self._pack_name} with dependencies was found. path {build_pack_with_deps_path}.")

            # We upload the pack dependencies zip object taken from the build bucket into the production bucket
            prod_version_pack_deps_zip_path = os.path.join(storage_base_path, self._pack_name, pack_with_deps_name)
            build_pack_deps_zip_blob = build_bucket.blob(build_pack_with_deps_path)

            try:
                copied_blob = build_bucket.copy_blob(
                    blob=build_pack_deps_zip_blob,
                    destination_bucket=production_bucket,
                    new_name=prod_version_pack_deps_zip_path
                )
                copied_blob.cache_control = "no-cache,max-age=0"  # disabling caching for pack blob
                self.public_storage_path = copied_blob.public_url
                dep_task_status = copied_blob.exists()
                if not dep_task_status:
                    logging.error(f"Failed in uploading {self._pack_name} pack with dependencies to production gcs.")
            except Exception as e:
                pack_deps_zip_suffix = os.path.join(self._pack_name, pack_with_deps_name)
                logging.exception(f"Failed copying {pack_deps_zip_suffix}. Additional Info: {str(e)}")

    def get_changelog_latest_rn(self, changelog_index_path: str) -> Tuple[dict, Version, str]:
        """
        Returns the changelog file contents and the last version of rn in the changelog file
        Args:
            changelog_index_path (str): the changelog.json file path in the index

        Returns: the changelog file contents, the last version,  and contents of rn in the changelog file

        """
        logging.info(f"Found Changelog for: {self._pack_name}")
        if os.path.exists(changelog_index_path):
            try:
                with open(changelog_index_path, "r") as changelog_file:
                    changelog = json.load(changelog_file)
            except json.JSONDecodeError:
                changelog = {}
        else:
            changelog = {}
        # get the latest rn version in the changelog.json file
        changelog_rn_versions = [Version(ver) for ver in changelog]
        # no need to check if changelog_rn_versions isn't empty because changelog file exists
        changelog_latest_rn_version = max(changelog_rn_versions)
        changelog_latest_rn = changelog[str(changelog_latest_rn_version)]["releaseNotes"]

        return changelog, changelog_latest_rn_version, changelog_latest_rn

    def get_modified_release_notes_lines(self, release_notes_dir: str, new_release_notes_versions: list,
                                         changelog: dict, modified_rn_files: list):
        """
        In the case where an rn file was changed, this function returns the new content
        of the release note in the format suitable for the changelog file.
        In general, if two rn files are created between two consecutive upload runs (i.e. pack was changed twice),
        the rn files are being aggregated and the latter version is the one that is being used as a key in the changelog
        file, and the aggregated rns as the value.
        Hence, in the case of changing an rn as such, this function re-aggregates all of the rns under the
        corresponding version key, and returns the aggregated data, in the right format, as value under that key.

        Args:
            release_notes_dir (str): the path to the release notes dir
            new_release_notes_versions (list): a list of the new versions of release notes in the pack since the
             last upload. This means they were already handled on this upload run (and aggregated if needed).
            changelog (dict): the changelog from the production bucket.
            modified_rn_files (list): a list of the rn files that were modified according to the last commit in
             'filename.md' format.

        Returns:
            A dict of modified version and their release notes contents, for modified
              in the current index file


        """

        modified_versions_dict = {}

        for rn_filename in modified_rn_files:
            version = underscore_file_name_to_dotted_version(rn_filename)
            # Should only apply on modified files that are not the last rn file
            if version in new_release_notes_versions:
                continue
            # The case where the version is a key in the changelog file,
            # and the value is not an aggregated release note
            if is_the_only_rn_in_block(release_notes_dir, version, changelog):
                logging.info("The version is a key in the changelog file and by itself in the changelog block")
                with open(os.path.join(release_notes_dir, rn_filename), 'r') as rn_file:
                    rn_lines = rn_file.read()
                modified_versions_dict[version] = self._clean_release_notes(rn_lines).strip()
                logging.debug(f"Cleaned release notes from: {rn_lines} to: {modified_versions_dict[version]}")
            # The case where the version is not a key in the changelog file or it is a key of aggregated content
            else:
                logging.debug(f'The "{version}" version is not a key in the changelog file or it is a key of'
                              f' aggregated content')
                same_block_versions_dict, higher_nearest_version = self.get_same_block_versions(
                    release_notes_dir, version, changelog)
                modified_versions_dict[higher_nearest_version] = aggregate_release_notes_for_marketplace(
                    same_block_versions_dict)

        return modified_versions_dict

    def get_same_block_versions(self, release_notes_dir: str, version: str, changelog: dict):
        """
        Get a dict of the version as key and rn data as value of all of the versions that are in the same
        block in the changelog file as the given version (these are the versions that were aggregates together
        during a single upload priorly).

        Args:
            release_notes_dir (str): the path to the release notes dir
            version (str): the wanted version
            changelog (dict): the changelog from the production bucket.

        Returns:
            A dict of version, rn data for all corresponding versions, and the highest version among those keys as str

        """
        lowest_version = [Version(Pack.PACK_INITIAL_VERSION)]
        lower_versions: list = []
        higher_versions: list = []
        same_block_versions_dict: dict = dict()
        for item in changelog.keys():  # divide the versions into lists of lower and higher than given version
            (lower_versions if Version(item) < Version(version) else higher_versions).append(Version(item))
        higher_nearest_version = min(higher_versions)
        lower_versions = lower_versions + lowest_version  # if the version is 1.0.0, ensure lower_versions is not empty
        lower_nearest_version = max(lower_versions)
        for rn_filename in filter_dir_files_by_extension(release_notes_dir, '.md'):
            current_version = underscore_file_name_to_dotted_version(rn_filename)
            # Catch all versions that are in the same block
            if lower_nearest_version < Version(current_version) <= higher_nearest_version:
                with open(os.path.join(release_notes_dir, rn_filename), 'r') as rn_file:
                    rn_lines = rn_file.read()
                same_block_versions_dict[current_version] = self._clean_release_notes(rn_lines).strip()
        return same_block_versions_dict, str(higher_nearest_version)

    def get_release_notes_lines(self, release_notes_dir: str, changelog_latest_rn_version: Version,
                                changelog_latest_rn: str) -> Tuple[str, str, list]:
        """
        Prepares the release notes contents for the new release notes entry
        Args:
            release_notes_dir (str): the path to the release notes dir
            changelog_latest_rn_version (Version): the last version of release notes in the changelog.json file
            changelog_latest_rn (str): the last release notes in the changelog.json file

        Returns: The release notes contents, the latest release notes version (in the release notes directory),
        and a list of the new rn versions that this is the first time they have been uploaded.

        """
        found_versions: list = list()
        pack_versions_dict: dict = dict()
        for filename in sorted(filter_dir_files_by_extension(release_notes_dir, '.md')):
            version = underscore_file_name_to_dotted_version(filename)

            # Aggregate all rn files that are bigger than what we have in the changelog file
            if Version(version) > changelog_latest_rn_version:
                with open(os.path.join(release_notes_dir, filename), 'r') as rn_file:
                    rn_lines = rn_file.read()
                pack_versions_dict[version] = self._clean_release_notes(rn_lines).strip()

            found_versions.append(Version(version))

        latest_release_notes_version = max(found_versions)
        latest_release_notes_version_str = str(latest_release_notes_version)
        logging.info(f"Latest ReleaseNotes version is: {latest_release_notes_version_str}")

        if len(pack_versions_dict) > 1:
            # In case that there is more than 1 new release notes file, wrap all release notes together for one
            # changelog entry
            aggregation_str = f"[{', '.join(str(lv) for lv in found_versions if lv > changelog_latest_rn_version)}]" \
                              f" => {latest_release_notes_version_str}"
            logging.info(f"Aggregating ReleaseNotes versions: {aggregation_str}")
            release_notes_lines = aggregate_release_notes_for_marketplace(pack_versions_dict)
            self._aggregated = True
            self._aggregation_str = aggregation_str
        elif len(pack_versions_dict) == 1:
            # In case where there is only one new release notes file
            release_notes_lines = pack_versions_dict[latest_release_notes_version_str]
        else:
            # In case where the pack is up to date, i.e. latest changelog is latest rn file
            # We should take the release notes from the index as it has might been aggregated
            logging.info(f'No new RN file was detected for pack {self._pack_name}, taking latest RN from the index')
            release_notes_lines = changelog_latest_rn
        new_release_notes_versions = list(pack_versions_dict.keys())

        return release_notes_lines, latest_release_notes_version_str, new_release_notes_versions

    def assert_upload_bucket_version_matches_release_notes_version(self,
                                                                   changelog: dict,
                                                                   latest_release_notes: str) -> None:
        """
        Sometimes there is a the current bucket is not merged from master there could be another version in the upload
        bucket, that does not exist in the current branch.
        This case can cause unpredicted behavior and we want to fail the build.
        This method validates that this is not the case in the current build, and if it does - fails it with an
        assertion error.
        Args:
            changelog: The changelog from the production bucket.
            latest_release_notes: The latest release notes version string in the current branch
        """
        changelog_latest_release_notes = max(changelog, key=lambda k: Version(k))  # pylint: disable=W0108
        assert Version(latest_release_notes) >= Version(changelog_latest_release_notes), \
            f'{self._pack_name}: Version mismatch detected between upload bucket and current branch\n' \
            f'Upload bucket version: {changelog_latest_release_notes}\n' \
            f'current branch version: {latest_release_notes}\n' \
            'Please Merge from master and rebuild'

    def get_rn_files_names(self, modified_rn_files_paths):
        """

        Args:
            modified_rn_files_paths: a list containing all modified files in the current pack, generated
            by comparing the old and the new commit hash.
        Returns:
            The names of the modified release notes files out of the given list only,
            as in the names of the files that are under ReleaseNotes directory in the format of 'filename.md'.

        """
        modified_rn_files = []
        for file_path in modified_rn_files_paths:
            modified_file_path_parts = os.path.normpath(file_path).split(os.sep)
            if self.RELEASE_NOTES in modified_file_path_parts:
                modified_rn_files.append(modified_file_path_parts[-1])
        return modified_rn_files

    def prepare_release_notes(self, index_folder_path, build_number, modified_rn_files_paths=None,
                              marketplace='xsoar', id_set=None):
        """
        Handles the creation and update of the changelog.json files.

        Args:
            index_folder_path (str): Path to the unzipped index json.
            build_number (str): circleCI build number.
            modified_rn_files_paths (list): list of paths of the pack's modified file
            marketplace (str): The marketplace to which the upload is made.

        Returns:
            bool: whether the operation succeeded.
            bool: whether running build has not updated pack release notes.
        """
        task_status = False
        not_updated_build = False
        release_notes_dir = os.path.join(self._pack_path, Pack.RELEASE_NOTES)

        modified_rn_files_paths = modified_rn_files_paths if modified_rn_files_paths else []
        id_set = id_set if id_set else {}

        try:
            version_to_prs = self.get_version_to_pr_numbers(release_notes_dir)
            logging.debug(f"found the following versions to PRs: {version_to_prs}")
            # load changelog from downloaded index
            logging.info(f"Loading changelog for {self._pack_name} pack")
            changelog_index_path = os.path.join(index_folder_path, self._pack_name, Pack.CHANGELOG_JSON)

            changelog: dict = {}
            if os.path.exists(changelog_index_path):
                changelog, changelog_latest_rn_version, changelog_latest_rn = \
                    self.get_changelog_latest_rn(changelog_index_path)

                if os.path.exists(release_notes_dir):
                    # Handling latest release notes files
                    release_notes_lines, latest_release_notes, new_release_notes_versions = \
                        self.get_release_notes_lines(
                            release_notes_dir, changelog_latest_rn_version, changelog_latest_rn)
                    self.assert_upload_bucket_version_matches_release_notes_version(changelog, latest_release_notes)

                    # Handling modified old release notes files, if there are any
                    rn_files_names = self.get_rn_files_names(modified_rn_files_paths)
                    modified_release_notes_lines_dict = self.get_modified_release_notes_lines(
                        release_notes_dir, new_release_notes_versions, changelog, rn_files_names)

                    if self._current_version != latest_release_notes:
                        logging.error(f"Version mismatch detected between the pack's current version in "
                                      f"pack_metadata.json: {self._current_version} and latest release notes "
                                      f"version: {latest_release_notes}.")
                        task_status = False
                        return task_status, not_updated_build
                    else:
                        prs_for_version = version_to_prs[latest_release_notes]
                        logging.info(f"found prs for version {latest_release_notes} : {prs_for_version}")
                        if latest_release_notes in changelog:
                            logging.debug(f"Found existing release notes for version: {latest_release_notes}")
                            version_changelog, not_updated_build = self._create_changelog_entry(
                                release_notes=release_notes_lines,
                                version_display_name=latest_release_notes,
                                build_number=build_number,
                                new_version=False,
                                pull_request_numbers=prs_for_version,
                                marketplace=marketplace,
                                id_set=id_set,
                            )

                        else:
                            logging.info(f"Created new release notes for version: {latest_release_notes}")
                            version_changelog, not_updated_build = self._create_changelog_entry(
                                release_notes=release_notes_lines,
                                version_display_name=latest_release_notes,
                                build_number=build_number,
                                new_version=True,
                                pull_request_numbers=prs_for_version,
                                marketplace=marketplace,
                                id_set=id_set,
                            )

                        if version_changelog:
                            changelog[latest_release_notes] = version_changelog

                        if modified_release_notes_lines_dict:
                            logging.info(f"Updating changelog entries for modified release notes: "
                                         f"{modified_release_notes_lines_dict}")
                            for version, modified_release_notes_lines in modified_release_notes_lines_dict.items():
                                versions, _ = self.get_same_block_versions(release_notes_dir, version, changelog)
                                all_relevant_pr_nums_for_unified = list({pr_num for version in versions.keys()
                                                                         for pr_num in version_to_prs[version]})
                                logging.debug(f"{all_relevant_pr_nums_for_unified=}")
                                updated_entry = self._get_updated_changelog_entry(
                                    changelog=changelog,
                                    version=version,
                                    release_notes=modified_release_notes_lines,
                                    pull_request_numbers=all_relevant_pr_nums_for_unified,
                                    marketplace=marketplace,
                                    id_set=id_set
                                )
                                changelog[version] = updated_entry

                else:
                    if len(changelog.keys()) > 1:
                        # If there is no release notes dir but the changelog has a few entries in it,
                        # there is a mismatch
                        logging.warning(
                            f"{self._pack_name} pack mismatch between {Pack.CHANGELOG_JSON} and {Pack.RELEASE_NOTES}")
                        task_status, not_updated_build = True, True
                        return task_status, not_updated_build

                    else:
                        # allow changing the initial changelog version
                        first_key_in_changelog = list(changelog.keys())[0]
                        version_changelog, not_updated_build = self._create_changelog_entry(
                            release_notes=self.description,
                            version_display_name=first_key_in_changelog,
                            build_number=build_number,
                            initial_release=True,
                            new_version=False,
                            marketplace=marketplace,
                            id_set=id_set)

                        if version_changelog:
                            changelog[first_key_in_changelog] = version_changelog

                        logging.info(f"Found existing release notes in {Pack.CHANGELOG_JSON} for version: "
                                     f"{first_key_in_changelog} of pack {self._pack_name}. Modifying this version in "
                                     f"{Pack.CHANGELOG_JSON}")

            elif self._hidden:
                logging.warning(f"Pack {self._pack_name} is deprecated. Skipping release notes handling.")
                task_status = True
                not_updated_build = True
                return task_status, not_updated_build

            else:
                # if there is no changelog file for the pack, this is a new pack, and we start it's changelog at it's
                # current version
                version_changelog, not_updated_build = self._create_changelog_entry(
                    release_notes=self.description,
                    version_display_name=self._current_version,
                    build_number=build_number,
                    new_version=True,
                    initial_release=True,
                    marketplace=marketplace,
                    id_set=id_set
                )

                if version_changelog:
                    changelog = {
                        self._current_version: version_changelog
                    }

                logging.info(f'Created {Pack.CHANGELOG_JSON} for pack {self._pack_name} starting at version'
                             f' {self._current_version}')

            # Update change log entries with BC flag.
            self.add_bc_entries_if_needed(release_notes_dir, changelog)

            # write back changelog with changes to pack folder
            with open(os.path.join(self._pack_path, Pack.CHANGELOG_JSON), "w") as pack_changelog:
                json.dump(changelog, pack_changelog, indent=4)

            task_status = True
            logging.success(f"Finished creating {Pack.CHANGELOG_JSON} for {self._pack_name}")
        except Exception as e:
            logging.error(f"Failed creating {Pack.CHANGELOG_JSON} file for {self._pack_name}.\n "
                          f"Additional info: {e}")
        finally:
            return task_status, not_updated_build

    def filter_changelog_entries(self, changelog_entry: dict, version: str, marketplace: str, id_set: dict):
        """
        Filters the changelog entries by the entities that are given from id-set.
        This is to avoid RN entries/changes/messages that are not relevant to the current marketplace.

        The filter is done in two parts:
        1. Filter the entry by marketplace intended tags.
        2. Filter by the entity display name if it doesn't exist in id-set.

        If there are no entries after filtering then the pack will be skipped and not be uploaded.

        Args:
            changelog_entry: The version changelog object.
            version: The changelog's version.
            marketplace: The marketplace to which the upload is made.
            id_set: The id set dict.

        Returns:
            (dict) The filtered changelog entry.
            (bool) Whether the pack is not updated because the entries are not relevant to the current marketplace.
        """

        logging.debug(f"Starting to filter changelog entries by the entities that are given from id-set for pack "
                      f"{self._pack_name}")

        release_notes = self.filter_release_notes_by_tags(changelog_entry.get(Changelog.RELEASE_NOTES), marketplace)

        # Convert the RN entries to a Dict
        release_notes_dict = self.get_release_notes_dict(version, release_notes)
        logging.debug(f"Release notes entries in dict - {release_notes_dict}")

        if self.release_notes_dont_contain_entities_sections(release_notes_str=release_notes,
                                                             release_notes_dict=release_notes_dict):
            logging.debug(f"The pack {self._pack_name} release notes does not contain any entities")
            return changelog_entry, False

<<<<<<< HEAD
        filtered_release_notes_from_tags = self.filter_headers_without_entries(
            release_notes_dict)  # type: ignore[arg-type]
        filtered_release_notes = self.filter_release_notes_by_entities_display_name(filtered_release_notes_from_tags,
                                                                                    modified_files_data, id_set)
=======
        filtered_release_notes_from_tags = self.filter_headers_without_entries(release_notes_dict)  # type: ignore[arg-type]
        filtered_release_notes = self.filter_entries_by_display_name(filtered_release_notes_from_tags, id_set, marketplace)
>>>>>>> 2bb33bea

        # if not filtered_release_notes and self.are_all_changes_relevant_to_more_than_one_marketplace(modified_files_data):
        #     # In case all release notes were filtered out, verify that it also makes sense - by checking that the
        #     # modified files are actually relevant for the other marketplace.
        #     logging.debug(f"The pack {self._pack_name} does not have any release notes that are relevant to this "
        #                   f"marketplace")
        #     return {}, True

        # Convert the RN dict to string

        final_release_notes = construct_entities_block(filtered_release_notes).strip()
        if not final_release_notes:
            final_release_notes = f"Changes are not relevant for {'XSOAR' if marketplace == 'xsoar' else 'XSIAM'} marketplace."

        changelog_entry[Changelog.RELEASE_NOTES] = final_release_notes
        logging.debug(f"Finall release notes - \n{changelog_entry[Changelog.RELEASE_NOTES]}")
        return changelog_entry, False

    def are_all_changes_relevant_to_more_than_one_marketplace(self, modified_files_data):
        """
        Returns true if all the modified files are also relevant to another marketplace besides the current one
         this upload is done for.

        Args:
            modified_files_data (dict): The modified files data that are given from id-set.

        Return:
            (bool) True, if all the files are relevant to more than one marketplace.
                   False, if there is an item that is relevant only to the current marketplace.
        """
        modified_items = []

        for entities_data in modified_files_data.values():
            modified_items.extend([list(item.values())[0] for item in entities_data])

        for item in modified_items:
            if len(item['marketplaces']) == 1:
                return False

        return True

<<<<<<< HEAD
    def filter_release_notes_by_entities_display_name(self, release_notes, modified_files_data, id_set):
        """
        Filters the RN entries by the modified files display names given from id-set.

        Args:
            release_notes (dict): The release notes in a dict object.
            modified_files_data (dict): The modified files data that are given from id-set.

        Return:
            (dict) The filtered release notes.
        """
        filtered_release_notes: dict = {}
        for pack_folder, entities_data in modified_files_data.items():

            rn_header = RN_HEADER_BY_PACK_FOLDER[pack_folder]

            # This might be if the entity was filtered by the tags
            if rn_header not in release_notes:
                continue

            # Filters the RN entries by the entity display name
            display_names = [list(entity.values())[0]['display_name'] for entity in entities_data]
            filtered_release_notes_entries = self.filter_entries_by_display_name(release_notes, display_names,
                                                                                 rn_header,
                                                                                 pack_folder, id_set)

            if filtered_release_notes_entries:
                filtered_release_notes[rn_header] = filtered_release_notes_entries

        return filtered_release_notes

    @staticmethod
    def filter_entries_by_display_name(release_notes: dict, display_names: list, rn_header: str, pack_folder: str,
                                       id_set: dict):
=======
    @staticmethod
    def filter_entries_by_display_name(release_notes: dict, id_set: dict, marketplace="xsoar"):
>>>>>>> 2bb33bea
        """
        Filters the entries by display names and also handles special entities that their display name is not an header.

        Args:
            release_notes (dict): The release notes in a dict.
            display_names (list): The display names that are give from the id-set.
            rn_header (str): The release notes entity header.

        Returns:
            (dict) The filtered release notes entries.
        """
        filtered_release_notes: dict = {}
        for content_type, content_type_rn_entries in release_notes.items():
            content_type_to_filtered_entries: dict = {}

            for content_item_display_name, content_item_rn_notes in content_type_rn_entries.items():

                logging.debug(f"Searching display name '{content_item_display_name}' with rn header "
                              f"'{content_type}' in in id set.")
                if content_item_display_name != '[special_msg]' and not is_content_item_in_id_set(
                        content_item_display_name.replace("New: ", ""), content_type, id_set, marketplace):
                    continue

                if content_item_display_name == '[special_msg]':
                    extracted_names_from_rn = SPECIAL_DISPLAY_NAMES_PATTERN.findall(content_item_rn_notes)

                    for name in extracted_names_from_rn:
                        if not is_content_item_in_id_set(name.replace("New: ", ""), content_type, id_set, marketplace):
                            content_item_rn_notes = content_item_rn_notes.replace(f'- **{name}**', '').strip()

                    if not content_item_rn_notes:
                        continue

                content_type_to_filtered_entries[content_item_display_name] = content_item_rn_notes

            if content_type_to_filtered_entries:
                filtered_release_notes[content_type] = content_type_to_filtered_entries

        if not filtered_release_notes:
            logging.debug(f"Didn't find relevant release notes entries after filtering by display name.\n \
                            Release notes: {release_notes}")

        return filtered_release_notes

    @staticmethod
    def filter_headers_without_entries(release_notes_dict: dict):
        """
        Filters out the entity type/name headers if their entries were filtered by tags.

        Args:
            release_notes_dict (dict): The release notes in a dict object.

        Returns:
            (dict) A new release notes dict after filtering.
        """
        new_release_notes_dict: dict = {}
        for entity_header, entity_entry in release_notes_dict.items():

            new_entity_entry = {name: entry.replace('\n\n', '\n') for name, entry in entity_entry.items()
                                if entry.strip() not in ['', '\n']}

            if new_entity_entry:
                new_release_notes_dict[entity_header] = new_entity_entry

        return new_release_notes_dict

    @staticmethod
    def release_notes_dont_contain_entities_sections(release_notes_str, release_notes_dict):
        """
        If the release notes didn't formatted into a dict it's because one of the following:
        - In case it's a first release of the pack then the release notes is taken from the pack description,
        - If it's just an important message for the customers who uses the pack.
        In both cases the RN entries will not contain the entity headers as in our templates.

        Args:
            release_notes_str (str): The release notes in string.
            release_notes_dict (dict): The release notes in dict object.

        Returns:
            (bool) Whther the dict contains the RN entries by the entities types.
        """
        return release_notes_str and not release_notes_dict

    def filter_release_notes_by_tags(self, release_notes, upload_marketplace):
        """
        Filters out from release notes the sub-entries that are wrapped by tags.

        Args:
            release_notes(str): The release notes entry.
            upload_marketplace (str): The marketplace to which the upload is made.

        Return:
            (str) The release notes entry after filtering.
        """

        def remove_tags_section_from_rn(release_notes, marketplace, upload_marketplace):

            start_tag, end_tag = TAGS_BY_MP[marketplace]
            if start_tag in release_notes and end_tag in release_notes and marketplace != upload_marketplace:
                logging.debug(f"Filtering irrelevant release notes by tags of marketplace "
                              f"{marketplace} for pack {self._pack_name} when uploading to marketplace "
                              f"{upload_marketplace}.")
                return re.sub(fr'{start_tag}{TAGS_SECTION_PATTERN}{end_tag}[\n]*', '', release_notes)
            else:
                logging.debug(f"Removing only the tags since the RN entry is relevant "
                              f"to marketplace {upload_marketplace}")
                return release_notes.replace(f"{start_tag}", '').replace(f"{end_tag}", '')

        # Filters out for XSIAM tags
        release_notes = remove_tags_section_from_rn(release_notes, XSIAM_MP, upload_marketplace)

        # Filters out for XSOAR tags
        release_notes = remove_tags_section_from_rn(release_notes, XSOAR_MP, upload_marketplace)
        logging.debug(f"RN result after filtering for pack {self._pack_name} in marketplace "
                      f"{upload_marketplace}\n - {release_notes}")

        return release_notes

    @staticmethod
    def get_release_notes_dict(version, release_notes):
        """
        Gets the release notes in a dict format.
        This function uses the merge_version_blocks function that intended for merging multiple
        release versions into one version.

        Args:
            version (str): The release version.
            release_notes (str): The release notes entries.

        Return:
            (dict) The release notes in a dict that should look like: {<entity type>: {<display name>: <entries>}}
        """
        release_notes_dict, _ = merge_version_blocks({version: release_notes}, return_str=False)
        return release_notes_dict

    def create_local_changelog(self, build_index_folder_path):
        """ Copies the pack index changelog.json file to the pack path

        Args:
            build_index_folder_path: The path to the build index folder

        Returns:
            bool: whether the operation succeeded.

        """
        task_status = True

        build_changelog_index_path = os.path.join(build_index_folder_path, self._pack_name, Pack.CHANGELOG_JSON)
        pack_changelog_path = os.path.join(self._pack_path, Pack.CHANGELOG_JSON)

        if os.path.exists(build_changelog_index_path):
            try:
                shutil.copyfile(src=build_changelog_index_path, dst=pack_changelog_path)
                logging.success(f"Successfully copied pack index changelog.json file from {build_changelog_index_path}"
                                f" to {pack_changelog_path}.")
            except shutil.Error as e:
                task_status = False
                logging.error(f"Failed copying changelog.json file from {build_changelog_index_path} to "
                              f"{pack_changelog_path}. Additional info: {str(e)}")
                return task_status
        else:
            task_status = False
            logging.error(
                f"{self._pack_name} index changelog file is missing in build bucket path: {build_changelog_index_path}")

        return task_status and self.is_changelog_exists()

    def collect_content_items(self):
        """ Iterates over content items folders inside pack and collects content items data.

        Returns:
            dict: Parsed content items
            .
        """
        task_status = False
        content_items_result: dict = {}

        try:

            for root, pack_dirs, pack_files_names in os.walk(self._pack_path, topdown=False):
                current_directory = root.split(os.path.sep)[-1]
                parent_directory = root.split(os.path.sep)[-2]

                if parent_directory in [PackFolders.GENERIC_TYPES.value, PackFolders.GENERIC_FIELDS.value]:
                    current_directory = parent_directory
                elif current_directory in [PackFolders.GENERIC_TYPES.value, PackFolders.GENERIC_FIELDS.value]:
                    continue

                folder_collected_items = []
                for pack_file_name in pack_files_names:
                    if not pack_file_name.endswith(('.json', '.yml')):
                        continue

                    pack_file_path = os.path.join(root, pack_file_name)

                    # reputation in old format aren't supported in 6.0.0 server version
                    if current_directory == PackFolders.INDICATOR_TYPES.value \
                            and not fnmatch.fnmatch(pack_file_name, 'reputation-*.json'):
                        os.remove(pack_file_path)
                        logging.info(f"Deleted pack {pack_file_name} reputation file for {self._pack_name} pack")
                        continue

                    with open(pack_file_path, 'r') as pack_file:
                        if current_directory in PackFolders.yml_supported_folders():
                            content_item = yaml.safe_load(pack_file)
                        elif current_directory in PackFolders.json_supported_folders():
                            content_item = json.load(pack_file)
                        else:
                            continue

                    # check if content item has to version
                    to_version = content_item.get('toversion') or content_item.get('toVersion')

                    if to_version and Version(to_version) < Version(Metadata.SERVER_DEFAULT_MIN_VERSION):
                        os.remove(pack_file_path)
                        logging.info(
                            f"{self._pack_name} pack content item {pack_file_name} has to version: {to_version}. "
                            f"{pack_file_name} file was deleted.")
                        continue

                    if current_directory not in PackFolders.pack_displayed_items():
                        continue  # skip content items that are not displayed in contentItems

                    logging.debug(
                        f"Iterating over {pack_file_path} file and collecting items of {self._pack_name} pack")
                    # updated min server version from current content item
                    self._server_min_version = get_updated_server_version(self._server_min_version, content_item,
                                                                          self._pack_name)

                    content_item_tags = content_item.get('tags', [])

                    if current_directory == PackFolders.SCRIPTS.value:
                        folder_collected_items.append({
                            'id': content_item.get('commonfields', {}).get('id', ''),
                            'name': content_item.get('name', ''),
                            'description': content_item.get('comment', ''),
                            'tags': content_item_tags,
                            'marketplaces': content_item.get('marketplaces', ["xsoar", "marketplacev2"]),
                        })

                        if not self._contains_transformer and 'transformer' in content_item_tags:
                            self._contains_transformer = True

                        if not self._contains_filter and 'filter' in content_item_tags:
                            self._contains_filter = True

                    elif current_directory == PackFolders.PLAYBOOKS.value:
                        self.add_pack_type_tags(content_item, 'Playbook')
                        folder_collected_items.append({
                            'id': content_item.get('id', ''),
                            'name': content_item.get('name', ''),
                            'description': content_item.get('description', ''),
                            'marketplaces': content_item.get('marketplaces', ["xsoar", "marketplacev2"]),
                        })

                    elif current_directory == PackFolders.INTEGRATIONS.value:
                        integration_commands = content_item.get('script', {}).get('commands', [])
                        self.add_pack_type_tags(content_item, 'Integration')
                        folder_collected_items.append({
                            'id': content_item.get('commonfields', {}).get('id', ''),
                            'name': content_item.get('display', ''),
                            'description': content_item.get('description', ''),
                            'category': content_item.get('category', ''),
                            'commands': [
                                {'name': c.get('name', ''), 'description': c.get('description', '')}
                                for c in integration_commands],
                            'marketplaces': content_item.get('marketplaces', ["xsoar", "marketplacev2"]),
                        })

                    elif current_directory == PackFolders.INCIDENT_FIELDS.value:
                        folder_collected_items.append({
                            'id': content_item.get('id', ''),
                            'name': content_item.get('name', ''),
                            'type': content_item.get('type', ''),
                            'description': content_item.get('description', ''),
                            'marketplaces': content_item.get('marketplaces', ["xsoar", "marketplacev2"]),
                        })

                    elif current_directory == PackFolders.INCIDENT_TYPES.value:
                        folder_collected_items.append({
                            'id': content_item.get('id', ''),
                            'name': content_item.get('name', ''),
                            'playbook': content_item.get('playbookId', ''),
                            'closureScript': content_item.get('closureScript', ''),
                            'hours': int(content_item.get('hours', 0)),
                            'days': int(content_item.get('days', 0)),
                            'weeks': int(content_item.get('weeks', 0)),
                            'marketplaces': content_item.get('marketplaces', ["xsoar", "marketplacev2"]),
                        })

                    elif current_directory == PackFolders.DASHBOARDS.value:
                        folder_collected_items.append({
                            'id': content_item.get('id', ''),
                            'name': content_item.get('name', ''),
                            'marketplaces': content_item.get('marketplaces', ["xsoar", "marketplacev2"]),
                        })

                    elif current_directory == PackFolders.INDICATOR_FIELDS.value:
                        folder_collected_items.append({
                            'id': content_item.get('id', ''),
                            'name': content_item.get('name', ''),
                            'type': content_item.get('type', ''),
                            'description': content_item.get('description', ''),
                            'marketplaces': content_item.get('marketplaces', ["xsoar", "marketplacev2"]),
                        })

                    elif current_directory == PackFolders.REPORTS.value:
                        folder_collected_items.append({
                            'id': content_item.get('id', ''),
                            'name': content_item.get('name', ''),
                            'description': content_item.get('description', ''),
                            'marketplaces': content_item.get('marketplaces', ["xsoar", "marketplacev2"]),
                        })

                    elif current_directory == PackFolders.INDICATOR_TYPES.value:
                        folder_collected_items.append({
                            'id': content_item.get('id', ''),
                            'details': content_item.get('details', ''),
                            'reputationScriptName': content_item.get('reputationScriptName', ''),
                            'enhancementScriptNames': content_item.get('enhancementScriptNames', []),
                            'marketplaces': content_item.get('marketplaces', ["xsoar", "marketplacev2"]),
                        })

                    elif current_directory == PackFolders.LAYOUTS.value:
                        layout_metadata = {
                            'id': content_item.get('id', ''),
                            'name': content_item.get('name', ''),
                            'marketplaces': content_item.get('marketplaces', ["xsoar", "marketplacev2"]),
                        }
                        layout_description = content_item.get('description')
                        if layout_description is not None:
                            layout_metadata['description'] = layout_description
                        folder_collected_items.append(layout_metadata)

                    elif current_directory == PackFolders.CLASSIFIERS.value:
                        folder_collected_items.append({
                            'id': content_item.get('id', ''),
                            'name': content_item.get('name') or content_item.get('id', ''),
                            'description': content_item.get('description', ''),
                            'marketplaces': content_item.get('marketplaces', ["xsoar", "marketplacev2"]),
                        })

                    elif current_directory == PackFolders.WIDGETS.value:
                        folder_collected_items.append({
                            'id': content_item.get('id', ''),
                            'name': content_item.get('name', ''),
                            'dataType': content_item.get('dataType', ''),
                            'widgetType': content_item.get('widgetType', ''),
                            'marketplaces': content_item.get('marketplaces', ["xsoar", "marketplacev2"]),
                        })

                    elif current_directory == PackFolders.LISTS.value:
                        folder_collected_items.append({
                            'id': content_item.get('id', ''),
                            'name': content_item.get('name', ''),
                            'marketplaces': content_item.get('marketplaces', ["xsoar", "marketplacev2"]),
                        })

                    elif current_directory == PackFolders.GENERIC_DEFINITIONS.value:
                        folder_collected_items.append({
                            'id': content_item.get('id', ''),
                            'name': content_item.get('name', ''),
                            'description': content_item.get('description', ''),
                            'marketplaces': content_item.get('marketplaces', ["xsoar", "marketplacev2"]),
                        })

                    elif parent_directory == PackFolders.GENERIC_FIELDS.value:
                        folder_collected_items.append({
                            'id': content_item.get('id', ''),
                            'name': content_item.get('name', ''),
                            'description': content_item.get('description', ''),
                            'type': content_item.get('type', ''),
                            'marketplaces': content_item.get('marketplaces', ["xsoar", "marketplacev2"]),
                        })

                    elif current_directory == PackFolders.GENERIC_MODULES.value:
                        folder_collected_items.append({
                            'id': content_item.get('id', ''),
                            'name': content_item.get('name', ''),
                            'description': content_item.get('description', ''),
                            'marketplaces': content_item.get('marketplaces', ["xsoar", "marketplacev2"]),
                        })

                    elif parent_directory == PackFolders.GENERIC_TYPES.value:
                        folder_collected_items.append({
                            'id': content_item.get('id', ''),
                            'name': content_item.get('name', ''),
                            'description': content_item.get('description', ''),
                            'marketplaces': content_item.get('marketplaces', ["xsoar", "marketplacev2"]),
                        })

                    elif current_directory == PackFolders.PREPROCESS_RULES.value:
                        folder_collected_items.append({
                            'id': content_item.get('id', ''),
                            'name': content_item.get('name', ''),
                            'description': content_item.get('description', ''),
                            'marketplaces': content_item.get('marketplaces', ["xsoar", "marketplacev2"]),
                        })

                    elif current_directory == PackFolders.JOBS.value:
                        folder_collected_items.append({
                            'id': content_item.get('id', ''),
                            # note that `name` may technically be blank, but shouldn't pass validations
                            'name': content_item.get('name', ''),
                            'details': content_item.get('details', ''),
                            'marketplaces': content_item.get('marketplaces', ["xsoar", "marketplacev2"]),
                        })

                    elif current_directory == PackFolders.PARSING_RULES.value and pack_file_name.startswith("parsingrule-"):
                        self.add_pack_type_tags(content_item, 'ParsingRule')
                        folder_collected_items.append({
                            'id': content_item.get('id', ''),
                            'name': content_item.get('name', ''),
                            'marketplaces': content_item.get('marketplaces', ["marketplacev2"]),
                        })

                    elif current_directory == PackFolders.MODELING_RULES.value and pack_file_name.startswith("modelingrule-"):
                        self.add_pack_type_tags(content_item, 'ModelingRule')
                        schema: Dict[str, Any] = json.loads(content_item.get('schema') or '{}')
                        folder_collected_items.append({
                            'id': content_item.get('id', ''),
                            'name': content_item.get('name', ''),
                            'marketplaces': content_item.get('marketplaces', ["marketplacev2"]),
                            'datasets': list(schema.keys()),
                        })

                    elif current_directory == PackFolders.CORRELATION_RULES.value and pack_file_name.startswith("external-"):
                        self.add_pack_type_tags(content_item, 'CorrelationRule')
                        folder_collected_items.append({
                            'id': content_item.get('global_rule_id', ''),
                            'name': content_item.get('name', ''),
                            'description': content_item.get('description', ''),
                            'marketplaces': content_item.get('marketplaces', ["marketplacev2"]),
                        })

                    elif current_directory == PackFolders.XSIAM_DASHBOARDS.value and pack_file_name.startswith("external-"):
                        preview = self.get_preview_image_gcp_path(pack_file_name, PackFolders.XSIAM_DASHBOARDS.value)
                        dashboard = {
                            'id': content_item.get('dashboards_data', [{}])[0].get('global_id', ''),
                            'name': content_item.get('dashboards_data', [{}])[0].get('name', ''),
                            'description': content_item.get('dashboards_data', [{}])[0].get('description', ''),
                            'marketplaces': content_item.get('marketplaces', ["marketplacev2"]),
                        }

                        if preview:
                            dashboard.update({"preview": preview})
                        folder_collected_items.append(dashboard)

                    elif current_directory == PackFolders.XSIAM_REPORTS.value and pack_file_name.startswith("external-"):
                        preview = self.get_preview_image_gcp_path(pack_file_name, PackFolders.XSIAM_REPORTS.value)
                        report = {
                            'id': content_item.get('templates_data', [{}])[0].get('global_id', ''),
                            'name': content_item.get('templates_data', [{}])[0].get('report_name', ''),
                            'description': content_item.get('templates_data', [{}])[0].get('report_description', ''),
                            'marketplaces': content_item.get('marketplaces', ["marketplacev2"]),
                        }

                        if preview:
                            report.update({"preview": preview})
                        folder_collected_items.append(report)

                    elif current_directory == PackFolders.TRIGGERS.value:
                        folder_collected_items.append({
                            'id': content_item.get('trigger_id', ''),
                            'name': content_item.get('trigger_name', ''),
                            'description': content_item.get('description', ''),
                            'marketplaces': content_item.get('marketplaces', ["xsoar", "marketplacev2"]),
                        })

                    elif current_directory == PackFolders.WIZARDS.value:
                        folder_collected_items.append({
                            'id': content_item.get('id', ''),
                            'name': content_item.get('name', ''),
                            'description': content_item.get('description', ''),
                            'dependency_packs': content_item.get('dependency_packs', {}),
                            'fromVersion': content_item.get('fromVersion', ''),
                            'toVersion': content_item.get('toVersion', ''),
                            'marketplaces': content_item.get('marketplaces', ["xsoar", "marketplacev2"]),
                        })

                    elif current_directory == PackFolders.XDRC_TEMPLATES.value and pack_file_name.startswith("external-"):
                        self.add_pack_type_tags(content_item, 'XDRCTemplate')
                        folder_collected_items.append({
                            'id': content_item.get('content_global_id', ''),
                            'content_global_id': content_item.get('content_global_id', ''),
                            'name': content_item.get('name', ''),
                            'os_type': content_item.get('os_type', ''),
                            'profile_type': content_item.get('profile_type', ''),
                            'marketplaces': content_item.get('marketplaces', ["marketplacev2"]),
                        })

                    else:
                        logging.info(f'Failed to collect: {current_directory}')

                if current_directory in PackFolders.pack_displayed_items():
                    content_item_key = CONTENT_ITEM_NAME_MAPPING[current_directory]

                    content_items_result[content_item_key] = \
                        content_items_result.get(content_item_key, []) + folder_collected_items

            logging.success(f"Finished collecting content items for {self._pack_name} pack")
            task_status = True
        except Exception:
            logging.exception(f"Failed collecting content items in {self._pack_name} pack")
        finally:
            self._content_items = content_items_result

            def display_getter(items, display):
                return f'{display}s' if items and len(items) > 1 else display

            self._content_displays_map = {
                name: display_getter(content_items_result.get(name), display)
                for name, display in ITEMS_NAMES_TO_DISPLAY_MAPPING.items()
                if content_items_result.get(name)
            }

            return task_status

    def load_user_metadata(self):
        """ Loads user defined metadata and stores part of it's data in defined properties fields.

        Returns:
            bool: whether the operation succeeded.

        """
        task_status = False
        user_metadata = {}

        try:
            user_metadata_path = os.path.join(self._pack_path, Pack.USER_METADATA)  # user metadata path before parsing
            if not os.path.exists(user_metadata_path):
                logging.error(f"{self._pack_name} pack is missing {Pack.USER_METADATA} file.")
                return task_status

            with open(user_metadata_path, "r") as user_metadata_file:
                user_metadata = json.load(user_metadata_file)  # loading user metadata
                # part of old packs are initialized with empty list
                user_metadata = {} if isinstance(user_metadata, list) else user_metadata

            # store important user metadata fields
            self.support_type = user_metadata.get(Metadata.SUPPORT, Metadata.XSOAR_SUPPORT)
            self.current_version = user_metadata.get(Metadata.CURRENT_VERSION, '')
            self.hidden = user_metadata.get(Metadata.HIDDEN, False)
            self.description = user_metadata.get(Metadata.DESCRIPTION, False)
            self.display_name = user_metadata.get(Metadata.NAME, '')  # type: ignore[misc]
            self._user_metadata = user_metadata
            self._eula_link = user_metadata.get(Metadata.EULA_LINK, Metadata.EULA_URL)
            self._marketplaces = user_metadata.get('marketplaces', ['xsoar'])

            logging.info(f"Finished loading {self._pack_name} pack user metadata")
            task_status = True

        except Exception:
            logging.exception(f"Failed in loading {self._pack_name} user metadata.")
        finally:
            return task_status

    def _collect_pack_tags(self, user_metadata, landing_page_sections, trending_packs):
        tags = set(input_to_list(input_data=user_metadata.get('tags')))
        tags |= self._get_tags_from_landing_page(landing_page_sections)
        tags |= {PackTags.TIM} if self._is_feed else set()
        tags |= {PackTags.USE_CASE} if self._use_cases else set()
        tags |= {PackTags.TRANSFORMER} if self._contains_transformer else set()
        tags |= {PackTags.FILTER} if self._contains_filter else set()
        tags |= {PackTags.COLLECTION} if self._is_siem else set()

        if self._create_date:
            days_since_creation = (datetime.utcnow() - datetime.strptime(self._create_date, Metadata.DATE_FORMAT)).days
            if days_since_creation <= 30:
                tags |= {PackTags.NEW}
            else:
                tags -= {PackTags.NEW}

        if trending_packs:
            if self._pack_name in trending_packs:
                tags |= {PackTags.TRENDING}
            else:
                tags -= {PackTags.TRENDING}

        return tags

    def _enhance_pack_attributes(self, index_folder_path, dependencies_metadata_dict,
                                 statistics_handler=None, format_dependencies_only=False):
        """ Enhances the pack object with attributes for the metadata file

        Args:
            dependencies_metadata_dict (dict): mapping of pack dependencies metadata, for first level dependencies.
            format_dependencies_only (bool): Indicates whether the metadata formation is just for formatting the
            dependencies or not.

        Returns:
            dict: parsed pack metadata.

        """
        landing_page_sections = mp_statistics.StatisticsHandler.get_landing_page_sections()
        trending_packs = None
        pack_dependencies_by_download_count = self._displayed_images_dependent_on_packs
        if not format_dependencies_only:
            # ===== Pack Regular Attributes =====
            self._support_type = self.user_metadata.get(Metadata.SUPPORT, Metadata.XSOAR_SUPPORT)
            self._support_details = self._create_support_section(
                support_type=self._support_type, support_url=self.user_metadata.get(Metadata.URL),
                support_email=self.user_metadata.get(Metadata.EMAIL)
            )
            self._author = self._get_author(
                support_type=self._support_type, author=self.user_metadata.get(Metadata.AUTHOR, ''))
            self._certification = self._get_certification(
                support_type=self._support_type, certification=self.user_metadata.get(Metadata.CERTIFICATION)
            )
            self._legacy = self.user_metadata.get(Metadata.LEGACY, True)
            self._create_date = self._get_pack_creation_date(index_folder_path)
            self._update_date = self._get_pack_update_date(index_folder_path)
            self._use_cases = input_to_list(input_data=self.user_metadata.get(Metadata.USE_CASES),
                                            capitalize_input=True)
            self._categories = input_to_list(input_data=self.user_metadata.get(Metadata.CATEGORIES),
                                             capitalize_input=True)
            self._keywords = input_to_list(self.user_metadata.get(Metadata.KEY_WORDS))
        self._parsed_dependencies = self._parse_pack_dependencies(self.user_metadata.get(Metadata.DEPENDENCIES, {}),
                                                                  dependencies_metadata_dict)

        # ===== Pack Private Attributes =====
        if not format_dependencies_only:
            self._is_private_pack = Metadata.PARTNER_ID in self.user_metadata
            self._is_premium = self._is_private_pack
            self._preview_only = get_valid_bool(self.user_metadata.get(Metadata.PREVIEW_ONLY, False))
            self._price = convert_price(pack_id=self._pack_name, price_value_input=self.user_metadata.get('price'))
            if self._is_private_pack:
                self._vendor_id = self.user_metadata.get(Metadata.VENDOR_ID, "")
                self._partner_id = self.user_metadata.get(Metadata.PARTNER_ID, "")
                self._partner_name = self.user_metadata.get(Metadata.PARTNER_NAME, "")
                self._content_commit_hash = self.user_metadata.get(Metadata.CONTENT_COMMIT_HASH, "")
                self._disable_monthly = self.user_metadata.get(Metadata.DISABLE_MONTHLY, False)
                # Currently all content packs are legacy.
                # Since premium packs cannot be legacy, we directly set this attribute to false.
                self._legacy = False

        # ===== Pack Statistics Attributes =====
        if not self._is_private_pack and statistics_handler:  # Public Content case
            self._pack_statistics_handler = mp_statistics.PackStatisticsHandler(
                self._pack_name, statistics_handler.packs_statistics_df, statistics_handler.packs_download_count_desc,
                self._displayed_images_dependent_on_packs
            )
            self._downloads_count = self._pack_statistics_handler.download_count
            trending_packs = statistics_handler.trending_packs
            pack_dependencies_by_download_count = self._pack_statistics_handler.displayed_dependencies_sorted
        self._tags = self._collect_pack_tags(self.user_metadata, landing_page_sections, trending_packs)
        self._search_rank = mp_statistics.PackStatisticsHandler.calculate_search_rank(
            tags=self._tags, certification=self._certification, content_items=self._content_items
        )
        self._related_integration_images = self._get_all_pack_images(
            self._displayed_integration_images, self._displayed_images_dependent_on_packs, dependencies_metadata_dict,
            pack_dependencies_by_download_count
        )

    def format_metadata(self, index_folder_path, packs_dependencies_mapping, build_number, commit_hash,
                        statistics_handler, packs_dict=None, marketplace='xsoar',
                        format_dependencies_only=False):
        """ Re-formats metadata according to marketplace metadata format defined in issue #19786 and writes back
        the result.

        Args:
            index_folder_path (str): downloaded index folder directory path.
            packs_dependencies_mapping (dict): all packs dependencies lookup mapping.
            build_number (str): circleCI build number.
            commit_hash (str): current commit hash.
            statistics_handler (StatisticsHandler): The marketplace statistics handler
            packs_dict (dict): dict of all packs relevant for current marketplace, as {pack_name: pack_object}.
            marketplace (str): Marketplace of current upload.
            format_dependencies_only (bool): Indicates whether the metadata formation is just for formatting the
             dependencies or not.

        Returns:
            bool: True is returned in case metadata file was parsed successfully, otherwise False.
            bool: True is returned in pack is missing dependencies.

        """
        task_status = False
        packs_dict = packs_dict if packs_dict else {}
        is_missing_dependencies = False

        try:
            self.set_pack_dependencies(packs_dependencies_mapping, packs_dict, marketplace=marketplace)

            logging.info(f"Loading pack dependencies metadata for {self._pack_name} pack")
            dependencies_metadata_dict, is_missing_dependencies = self._load_pack_dependencies_metadata(
                index_folder_path, packs_dict)

            self._enhance_pack_attributes(index_folder_path, dependencies_metadata_dict,
                                          statistics_handler, format_dependencies_only)

            formatted_metadata = self._parse_pack_metadata(build_number, commit_hash)
            metadata_path = os.path.join(self._pack_path, Pack.METADATA)  # deployed metadata path after parsing
            json_write(metadata_path, formatted_metadata)  # writing back parsed metadata

            logging.success(f"Finished formatting {self._pack_name} packs's {Pack.METADATA} {metadata_path} file.")
            task_status = True

        except Exception as e:
            logging.exception(f"Failed in formatting {self._pack_name} pack metadata. Additional Info: {str(e)}")

        finally:
            return task_status, is_missing_dependencies

    @staticmethod
    def pack_created_in_time_delta(pack_name, time_delta: timedelta, index_folder_path: str) -> bool:
        """
        Checks if pack created before delta specified in the 'time_delta' argument and return boolean according
        to the result
        Args:
            pack_name: the pack name.
            time_delta: time_delta to check if pack was created before.
            index_folder_path: downloaded index folder directory path.

        Returns:
            True if pack was created before the time_delta from now, and False otherwise.
        """
        pack_creation_time_str = Pack._calculate_pack_creation_date(pack_name, index_folder_path)
        return datetime.utcnow() - datetime.strptime(pack_creation_time_str, Metadata.DATE_FORMAT) < time_delta

    def _get_pack_creation_date(self, index_folder_path):
        return self._calculate_pack_creation_date(self._pack_name, index_folder_path)

    @staticmethod
    def _calculate_pack_creation_date(pack_name, index_folder_path):
        """ Gets the pack created date.
        Args:
            index_folder_path (str): downloaded index folder directory path.
        Returns:
            datetime: Pack created date.
        """
        created_time = datetime.utcnow().strftime(Metadata.DATE_FORMAT)
        metadata = load_json(os.path.join(index_folder_path, pack_name, Pack.METADATA))

        if metadata:
            if metadata.get(Metadata.CREATED):
                created_time = metadata.get(Metadata.CREATED, '')
            else:
                raise Exception(f'The metadata file of the {pack_name} pack does not contain "{Metadata.CREATED}" time')

        return created_time

    def _get_pack_update_date(self, index_folder_path):
        """ Gets the pack update date.
        Args:
            index_folder_path (str): downloaded index folder directory path.
        Returns:
            datetime: Pack update date.
        """
        latest_changelog_released_date = datetime.utcnow().strftime(Metadata.DATE_FORMAT)
        changelog = load_json(os.path.join(index_folder_path, self._pack_name, Pack.CHANGELOG_JSON))

        if changelog and not self.is_modified:
            packs_latest_release_notes = max(Version(ver) for ver in changelog)
            latest_changelog_version = changelog.get(str(packs_latest_release_notes), {})
            latest_changelog_released_date = latest_changelog_version.get('released')

        return latest_changelog_released_date

    def set_pack_dependencies(self, packs_dependencies_mapping, packs_dict, marketplace='xsoar'):
        """
        Retrieve all pack's dependencies by merging the calculated dependencies from pack_dependencies.json file, given
        as input priorly, and the hard coded dependencies featured in the pack_metadata.json file.
        This is done for both first level dependencies and the all levels dependencies.
        Args:
            packs_dependencies_mapping: the calculated dependencies from pack_dependencies.json file
            packs_dict (dict): Dict of packs relevant for current marketplace as {pack_name: pack_object}
            marketplace: the current marketplace this upload is for
        """
        pack_dependencies_mapping = packs_dependencies_mapping.get(self._pack_name, {})
        first_level_dependencies = pack_dependencies_mapping.get(Metadata.DEPENDENCIES, {})
        all_levels_dependencies = pack_dependencies_mapping.get(Metadata.ALL_LEVELS_DEPENDENCIES, [])
        displayed_images_dependent_on_packs = pack_dependencies_mapping.get(Metadata.DISPLAYED_IMAGES, [])

        # filter out packs that are not a part of the marketplace this upload is for
        first_level_dependencies = {k: v for k, v in first_level_dependencies.items() if k in packs_dict}
        all_levels_dependencies = [k for k in all_levels_dependencies if k in packs_dict]
        displayed_images_dependent_on_packs = [k for k in displayed_images_dependent_on_packs if k in packs_dict]

        if Metadata.DISPLAYED_IMAGES not in self._user_metadata:
            self._user_metadata[Metadata.DISPLAYED_IMAGES] = displayed_images_dependent_on_packs

        if Metadata.DEPENDENCIES not in self._user_metadata:
            self._user_metadata[Metadata.DEPENDENCIES] = {}

        if self._pack_name != GCPConfig.BASE_PACK:
            # add base as a mandatory pack dependency, by design for all packs
            first_level_dependencies.update(BASE_PACK_DEPENDENCY_DICT)

        # update the calculated dependencies with the hardcoded dependencies
        first_level_dependencies.update(self.user_metadata[Metadata.DEPENDENCIES])

        # If it is a core pack, check that no new mandatory packs (that are not core packs) were added
        # They can be overridden in the user metadata to be not mandatory so we need to check there as well
        core_packs = GCPConfig.get_core_packs(marketplace)
        if self._pack_name in core_packs:
            mandatory_dependencies = [k for k, v in first_level_dependencies.items()
                                      if v.get(Metadata.MANDATORY, False) is True
                                      and k not in core_packs
                                      and k not in self._user_metadata[Metadata.DEPENDENCIES].keys()]
            if mandatory_dependencies:
                raise Exception(f'New mandatory dependencies {mandatory_dependencies} were '
                                f'found in the core pack {self._pack_name}')

        self._user_metadata[Metadata.DEPENDENCIES] = first_level_dependencies
        self._first_level_dependencies = first_level_dependencies
        self._all_levels_dependencies = all_levels_dependencies
        self._displayed_images_dependent_on_packs = displayed_images_dependent_on_packs

    def prepare_for_index_upload(self):
        """ Removes and leaves only necessary files in pack folder.

        Returns:
            bool: whether the operation succeeded.

        """
        task_status = False
        files_to_leave = [Pack.METADATA, Pack.CHANGELOG_JSON, Pack.README]

        try:
            for file_or_folder in os.listdir(self._pack_path):
                files_or_folder_path = os.path.join(self._pack_path, file_or_folder)

                if file_or_folder in files_to_leave:
                    continue

                if os.path.isdir(files_or_folder_path):
                    shutil.rmtree(files_or_folder_path)
                else:
                    os.remove(files_or_folder_path)

            task_status = True
        except Exception:
            logging.exception(f"Failed in preparing index for upload in {self._pack_name} pack.")
        finally:
            return task_status

    @staticmethod
    def _get_spitted_yml_image_data(root, target_folder_files):
        """ Retrieves pack integration image and integration display name and returns binding image data.

        Args:
            root (str): full path to the target folder to search integration image.
            target_folder_files (list): list of files inside the targeted folder.

        Returns:
            dict: path to integration image and display name of the integration.

        """
        image_data = {}

        for pack_file in target_folder_files:
            if pack_file.startswith('.'):
                continue
            if pack_file.endswith('_image.png'):
                image_data['repo_image_path'] = os.path.join(root, pack_file)
            elif pack_file.endswith('.yml'):
                with open(os.path.join(root, pack_file), 'r') as integration_file:
                    integration_yml = yaml.safe_load(integration_file)
                    image_data['display_name'] = integration_yml.get('display', '')

        return image_data

    def _get_image_data_from_yml(self, pack_file_path):
        """ Creates temporary image file and retrieves integration display name.

        Args:
            pack_file_path (str): full path to the target yml_path integration yml to search integration image.

        Returns:
            dict: path to temporary integration image, display name of the integrations and the basename of
            the integration in content_pack.zip.

        """
        image_data = {}

        if pack_file_path.endswith('.yml'):
            with open(pack_file_path, 'r') as integration_file:
                integration_yml = yaml.safe_load(integration_file)

            image_data['display_name'] = integration_yml.get('display', '')
            # create temporary file of base64 decoded data
            integration_name = integration_yml.get('name', '')
            base64_image = integration_yml['image'].split(',')[1] if integration_yml.get('image') else None

            if not base64_image:
                logging.warning(f"{integration_name} integration image was not found in {self._pack_name} pack")
                return {}

            temp_image_name = f'{integration_name.replace(" ", "")}_image.png'
            temp_image_path = os.path.join(self._pack_path, temp_image_name)

            with open(temp_image_path, 'wb') as image_file:
                image_file.write(base64.b64decode(base64_image))

            self._remove_files_list.append(temp_image_name)  # add temporary file to tracking list
            image_data['image_path'] = temp_image_path
            image_data['integration_path_basename'] = os.path.basename(pack_file_path)

            logging.info(f"Created temporary integration {image_data['display_name']} image for {self._pack_name} pack")

        return image_data

    def _search_for_images(self, target_folder):
        """ Searches for png files in targeted folder.
        Args:
            target_folder (str): full path to directory to search.
        Returns:
            list: list of dictionaries that include image path and display name of integration, example:
            [{'image_path': image_path, 'display_name': integration_display_name},...]
        """
        target_folder_path = os.path.join(self._pack_path, target_folder)
        images_list = []

        if os.path.exists(target_folder_path):
            for pack_item in os.scandir(target_folder_path):
                image_data = self._get_image_data_from_yml(pack_item.path)

                if image_data and image_data not in images_list:
                    images_list.append(image_data)

        return images_list

    def check_if_exists_in_index(self, index_folder_path):
        """ Checks if pack is sub-folder of downloaded index.

        Args:
            index_folder_path (str): index folder full path.

        Returns:
            bool: whether the operation succeeded.
            bool: whether pack exists in index folder.

        """
        task_status, exists_in_index = False, False

        try:
            if not os.path.exists(index_folder_path):
                logging.error(f"{GCPConfig.INDEX_NAME} does not exists.")
                return task_status, exists_in_index

            exists_in_index = os.path.exists(os.path.join(index_folder_path, self._pack_name))
            task_status = True
        except Exception:
            logging.exception(f"Failed searching {self._pack_name} pack in {GCPConfig.INDEX_NAME}")
        finally:
            return task_status, exists_in_index

    @staticmethod
    def remove_contrib_suffix_from_name(display_name: str) -> str:
        """ Removes the contribution details suffix from the integration's display name
        Args:
            display_name (str): The integration display name.

        Returns:
            str: The display name without the contrib details suffix

        """
        contribution_suffixes = ('(Partner Contribution)', '(Developer Contribution)', '(Community Contribution)')
        for suffix in contribution_suffixes:
            index = display_name.find(suffix)
            if index != -1:
                display_name = display_name[:index].rstrip(' ')
                break
        return display_name

    @staticmethod
    def need_to_upload_integration_image(image_data: dict, integration_dirs: list, unified_integrations: list):
        """ Checks whether needs to upload the integration image or not.
        We upload in one of the two cases:
        1. The integration_path_basename is one of the integration dirs detected
        2. The integration_path_basename is one of the added/modified unified integrations

        Args:
            image_data (dict): path to temporary integration image, display name of the integrations and the basename of
            the integration in content_pack.zip.
            integration_dirs (list): The list of integrations to search in for images
            unified_integrations (list): The list of unified integrations to upload their image

        Returns:
            bool: True if we need to upload the image or not
        """
        integration_path_basename = image_data['integration_path_basename']
        return any([
            re.findall(BucketUploadFlow.INTEGRATION_DIR_REGEX, integration_path_basename)[0] in integration_dirs,
            integration_path_basename in unified_integrations
        ])

    def upload_integration_images(self, storage_bucket, storage_base_path, diff_files_list=None, detect_changes=False):
        """ Uploads pack integrations images to gcs.

        The returned result of integration section are defined in issue #19786.

        Args:
            storage_bucket (google.cloud.storage.bucket.Bucket): google storage bucket where image will be uploaded.
            storage_base_path (str): The target destination of the upload in the target bucket.
            detect_changes (bool): Whether to detect changes or upload all images in any case.
            diff_files_list (list): The list of all modified/added files found in the diff
        Returns:
            bool: whether the operation succeeded.
            list: list of dictionaries with uploaded pack integration images.

        """
        task_status = True
        integration_images = []
        integration_dirs = []
        unified_integrations = []

        try:
            if detect_changes:
                # detect added/modified integration images
                for file in diff_files_list:
                    if self.is_integration_image(file.a_path):
                        # integration dir name will show up in the unified integration file path in content_packs.zip
                        integration_dirs.append(os.path.basename(os.path.dirname(file.a_path)))
                    elif self.is_unified_integration(file.a_path):
                        # if the file found in the diff is a unified integration we upload its image
                        unified_integrations.append(os.path.basename(file.a_path))

            pack_local_images = self._search_for_images(target_folder=PackFolders.INTEGRATIONS.value)

            if not pack_local_images:
                return True  # return empty list if no images were found

            pack_storage_root_path = os.path.join(storage_base_path, self._pack_name)

            for image_data in pack_local_images:
                image_path = image_data.get('image_path')
                if not image_path:
                    raise Exception(f"{self._pack_name} pack integration image was not found")

                image_name = os.path.basename(image_path)
                image_storage_path = os.path.join(pack_storage_root_path, image_name)
                pack_image_blob = storage_bucket.blob(image_storage_path)

                if not detect_changes or \
                        self.need_to_upload_integration_image(image_data, integration_dirs, unified_integrations):
                    # upload the image if needed
                    logging.info(f"Uploading image: {image_name} of integration: {image_data.get('display_name')} "
                                 f"from pack: {self._pack_name}")
                    with open(image_path, "rb") as image_file:
                        pack_image_blob.upload_from_file(image_file)
                    self._uploaded_integration_images.append(image_name)

                if GCPConfig.USE_GCS_RELATIVE_PATH:
                    image_gcs_path = urllib.parse.quote(
                        os.path.join(GCPConfig.IMAGES_BASE_PATH, self._pack_name, image_name))
                else:
                    image_gcs_path = pack_image_blob.public_url

                integration_name = image_data.get('display_name', '')

                if self.support_type != Metadata.XSOAR_SUPPORT:
                    integration_name = self.remove_contrib_suffix_from_name(integration_name)

                integration_images.append({
                    'name': integration_name,
                    'imagePath': image_gcs_path
                })

            if self._uploaded_integration_images:
                logging.info(f"Uploaded {len(self._uploaded_integration_images)} images for {self._pack_name} pack.")
        except Exception as e:
            task_status = False
            logging.exception(f"Failed to upload {self._pack_name} pack integration images. Additional Info: {str(e)}")
        finally:
            self._displayed_integration_images = integration_images
            return task_status

    def copy_integration_images(self, production_bucket, build_bucket, images_data, storage_base_path,
                                build_bucket_base_path):
        """ Copies all pack's integration images from the build bucket to the production bucket

        Args:
            production_bucket (google.cloud.storage.bucket.Bucket): The production bucket
            build_bucket (google.cloud.storage.bucket.Bucket): The build bucket
            images_data (dict): The images data structure from Prepare Content step
            storage_base_path (str): The target destination of the upload in the target bucket.
            build_bucket_base_path (str): The path of the build bucket in gcp.
        Returns:
            bool: Whether the operation succeeded.

        """
        task_status = True
        num_copied_images = 0
        err_msg = f"Failed copying {self._pack_name} pack integrations images."
        pc_uploaded_integration_images = images_data.get(self._pack_name, {}).get(BucketUploadFlow.INTEGRATIONS, [])

        for image_name in pc_uploaded_integration_images:
            build_bucket_image_path = os.path.join(build_bucket_base_path, self._pack_name, image_name)
            build_bucket_image_blob = build_bucket.blob(build_bucket_image_path)

            if not build_bucket_image_blob.exists():
                logging.error(f"Found changed/added integration image {image_name} in content repo but "
                              f"{build_bucket_image_path} does not exist in build bucket")
                task_status = False
            else:
                logging.info(f"Copying {self._pack_name} pack integration image: {image_name}")
                try:
                    copied_blob = build_bucket.copy_blob(
                        blob=build_bucket_image_blob, destination_bucket=production_bucket,
                        new_name=os.path.join(storage_base_path, self._pack_name, image_name)
                    )
                    if not copied_blob.exists():
                        logging.error(f"Copy {self._pack_name} integration image: {build_bucket_image_blob.name} "
                                      f"blob to {copied_blob.name} blob failed.")
                        task_status = False
                    else:
                        num_copied_images += 1

                except Exception as e:
                    logging.exception(f"{err_msg}. Additional Info: {str(e)}")
                    return False

        if not task_status:
            logging.error(err_msg)
        else:
            if num_copied_images == 0:
                logging.info(f"No added/modified integration images were detected in {self._pack_name} pack.")
            else:
                logging.success(f"Copied {num_copied_images} images for {self._pack_name} pack.")

        return task_status

    def upload_author_image(self, storage_bucket, storage_base_path, diff_files_list=None, detect_changes=False):
        """ Uploads pack author image to gcs.

        Searches for `Author_image.png` and uploads author image to gcs. In case no such image was found,
        default Base pack image path is used and it's gcp path is returned.

        Args:
            storage_bucket (google.cloud.storage.bucket.Bucket): gcs bucket where author image will be uploaded.
            storage_base_path (str): the path under the bucket to upload to.
            diff_files_list (list): The list of all modified/added files found in the diff
            detect_changes (bool): Whether to detect changes or upload the author image in any case.

        Returns:
            bool: whether the operation succeeded.
            str: public gcp path of author image.

        """
        task_status = True
        author_image_storage_path = ""

        try:
            author_image_path = os.path.join(self._pack_path, Pack.AUTHOR_IMAGE_NAME)  # disable-secrets-detection

            if os.path.exists(author_image_path):
                image_to_upload_storage_path = os.path.join(storage_base_path, self._pack_name,
                                                            Pack.AUTHOR_IMAGE_NAME)  # disable-secrets-detection
                pack_author_image_blob = storage_bucket.blob(image_to_upload_storage_path)

                if not detect_changes or any(self.is_author_image(file.a_path) for file in diff_files_list):
                    # upload the image if needed
                    with open(author_image_path, "rb") as author_image_file:
                        pack_author_image_blob.upload_from_file(author_image_file)
                    self._uploaded_author_image = True
                    logging.success(f"Uploaded successfully {self._pack_name} pack author image")

                if GCPConfig.USE_GCS_RELATIVE_PATH:
                    author_image_storage_path = urllib.parse.quote(
                        os.path.join(GCPConfig.IMAGES_BASE_PATH, self._pack_name, Pack.AUTHOR_IMAGE_NAME))
                else:
                    author_image_storage_path = pack_author_image_blob.public_url

            elif self.support_type == Metadata.XSOAR_SUPPORT:  # use default Base pack image for xsoar supported packs
                author_image_storage_path = os.path.join(GCPConfig.IMAGES_BASE_PATH, GCPConfig.BASE_PACK,
                                                         Pack.AUTHOR_IMAGE_NAME)  # disable-secrets-detection

                if not GCPConfig.USE_GCS_RELATIVE_PATH:
                    # disable-secrets-detection-start
                    author_image_storage_path = os.path.join(GCPConfig.GCS_PUBLIC_URL, storage_bucket.name,
                                                             author_image_storage_path)
                    # disable-secrets-detection-end
                logging.info((f"Skipping uploading of {self._pack_name} pack author image "
                              f"and use default {GCPConfig.BASE_PACK} pack image"))
            else:
                logging.info(f"Skipping uploading of {self._pack_name} pack author image. "
                             f"The pack is defined as {self.support_type} support type")

        except Exception:
            logging.exception(f"Failed uploading {self._pack_name} pack author image.")
            task_status = False
            author_image_storage_path = ""
        finally:
            self._author_image = author_image_storage_path
            return task_status

    def copy_author_image(self, production_bucket, build_bucket, images_data, storage_base_path,
                          build_bucket_base_path):
        """ Copies pack's author image from the build bucket to the production bucket

        Searches for `Author_image.png`, In case no such image was found, default Base pack image path is used and
        it's gcp path is returned.

        Args:
            production_bucket (google.cloud.storage.bucket.Bucket): The production bucket
            build_bucket (google.cloud.storage.bucket.Bucket): The build bucket
            images_data (dict): The images data structure from Prepare Content step
            storage_base_path (str): The target destination of the upload in the target bucket.
            build_bucket_base_path (str): The path of the build bucket in gcp.
        Returns:
            bool: Whether the operation succeeded.

        """
        if images_data.get(self._pack_name, {}).get(BucketUploadFlow.AUTHOR, False):

            build_author_image_path = os.path.join(build_bucket_base_path, self._pack_name, Pack.AUTHOR_IMAGE_NAME)
            build_author_image_blob = build_bucket.blob(build_author_image_path)

            if build_author_image_blob.exists():
                try:
                    copied_blob = build_bucket.copy_blob(
                        blob=build_author_image_blob, destination_bucket=production_bucket,
                        new_name=os.path.join(storage_base_path, self._pack_name,
                                              Pack.AUTHOR_IMAGE_NAME))
                    if not copied_blob.exists():
                        logging.error(f"Failed copying {self._pack_name} pack author image.")
                        return False
                    else:
                        logging.success(f"Copied successfully {self._pack_name} pack author image.")
                        return True

                except Exception as e:
                    logging.exception(f"Failed copying {Pack.AUTHOR_IMAGE_NAME} for {self._pack_name} pack. "
                                      f"Additional Info: {str(e)}")
                    return False

            else:
                logging.error(f"Found changed/added author image in content repo for {self._pack_name} pack but "
                              f"image does not exist in build bucket in path {build_author_image_path}.")
                return False

        else:
            logging.info(f"No added/modified author image was detected in {self._pack_name} pack.")
            return True

    def copy_readme_images(self, production_bucket, build_bucket, images_data, storage_base_path,
                           build_bucket_base_path):
        """ Copies pack's readme_images from the build bucket to the production bucket

        Args:
            production_bucket (google.cloud.storage.bucket.Bucket): The production bucket
            build_bucket (google.cloud.storage.bucket.Bucket): The build bucket
            images_data (dict): The images data structure from Prepare Content step
            storage_base_path (str): The target destination of the upload in the target bucket.
            build_bucket_base_path (str): The path of the build bucket in gcp.
        Returns:
            bool: Whether the operation succeeded.
        """
        task_status = True
        err_msg = f"Failed copying {self._pack_name} pack integrations images."
        pc_uploaded_readme_images = images_data.get(self._pack_name, {}).get(BucketUploadFlow.README_IMAGES, False)

        if not pc_uploaded_readme_images:
            logging.info(f"No added/modified readme images were detected in {self._pack_name} pack.")
            return task_status

        for readme_image_name in pc_uploaded_readme_images:
            logging.info(f'copying image {readme_image_name}')
            build_bucket_readme_image_path = os.path.join(build_bucket_base_path, self._pack_name,
                                                          BucketUploadFlow.README_IMAGES, readme_image_name)
            build_bucket_image_blob = build_bucket.blob(build_bucket_readme_image_path)

            if not build_bucket_image_blob.exists():
                logging.error(f"Found changed/added readme image in pack {self._pack_name} in content repo but "
                              f"{build_bucket_image_blob} does not exist in build bucket")
                task_status = False
            else:
                logging.info(f"Copying {self._pack_name} pack readme {readme_image_name} image")
                try:
                    copied_blob = build_bucket.copy_blob(
                        blob=build_bucket_image_blob, destination_bucket=production_bucket,
                        new_name=os.path.join(storage_base_path, self._pack_name, BucketUploadFlow.README_IMAGES,
                                              readme_image_name)
                    )
                    if not copied_blob.exists():
                        logging.error(
                            f"Copy {self._pack_name} integration readme image: {build_bucket_image_blob.name} "
                            f"blob to {copied_blob.name} blob failed.")
                        task_status = False

                except Exception as e:
                    logging.exception(f"{err_msg}. Additional Info: {str(e)}")
                    return False

        if not task_status:
            logging.error(err_msg)
        else:
            logging.success(f"Copied readme images for {self._pack_name} pack.")

        return task_status

    def upload_readme_images(self, storage_bucket, storage_base_path, diff_files_list=None, detect_changes=False,
                             marketplace=''):
        """ Downloads pack readme links to images, and upload them to gcs.

            Searches for image links in pack readme.
            In case no images links were found does nothing

            Args:
                storage_bucket (google.cloud.storage.bucket.Bucket): gcs bucket where readme image will be uploaded.
                storage_base_path (str): the path under the bucket to upload to.
                diff_files_list (list): The list of all modified/added files found in the diff
                detect_changes (bool): Whether to detect changes or upload the author image in any case.
                marketplace (str): The marketplace the pack is linked to.
            Returns:
                bool: whether the operation succeeded.
        """
        task_status = True

        try:
            pack_readme_path = os.path.join(self._pack_path, Pack.README)  # disable-secrets-detection

            if not os.path.exists(pack_readme_path):
                return True

            storage_pack_path = os.path.join(storage_base_path, self._pack_name)  # disable-secrets-detection

            if not detect_changes or any(self.is_raedme_file(file.a_path) for file in diff_files_list):
                # detect added/modified integration readme files
                logging.info(f'found a pack: {self._pack_name} with changes in README')
                readme_images_storage_paths = self.collect_images_from_readme_and_replace_with_storage_path(
                    pack_readme_path, storage_pack_path, marketplace)

                # no external image urls were found in the readme file
                if not readme_images_storage_paths:
                    logging.info(f'no image links were found in {self._pack_name} readme file')
                    return task_status

                for image_info in readme_images_storage_paths:
                    readme_original_url = image_info.get('original_read_me_url')
                    gcs_storage_path = str(image_info.get('new_gcs_image_path'))
                    image_name = str(image_info.get('image_name'))

                    task_status = self.download_readme_image_from_url_and_upload_to_gcs(readme_original_url,
                                                                                        gcs_storage_path,
                                                                                        image_name, storage_bucket)
                    self._reademe_images.append(image_name)

        except Exception:
            logging.exception(f"Failed uploading {self._pack_name} pack readme image.")
            task_status = False
        finally:
            return task_status

    def collect_images_from_readme_and_replace_with_storage_path(self, pack_readme_path, gcs_pack_path, marketplace):
        """
        Replaces inplace all images links in the pack README.md with their new gcs location

        Args:
            pack_readme_path (str): A path to the pack README file.
            gcs_pack_path (str): A path to the pack in gcs
            marketplace (str): The marketplace this pack is going to be uploaded to.

        Returns:
            A list of dicts of all the image urls found in the README.md file with all related data
            (original_url, new_gcs_path, image_name)
        """
        logging.info(f'{marketplace=}')
        if marketplace == 'xsoar':
            marketplace = 'marketplace-dist'
        else:
            marketplace = 'marketplace-v2-dist'

        google_api_readme_images_url = f'https://storage.googleapis.com/{marketplace}/content/packs/{self.name}'
        url_regex = r"^!\[(.*)\]\((?P<url>.*)\)"
        urls_list = []

        for line in fileinput.input(pack_readme_path, inplace=True):
            res = re.search(url_regex, line)
            # we found a matching url and we want to modify the readme line.
            if res:
                url = res.group('url')

                parse_url = urllib.parse.urlparse(url)
                path = parse_url.path
                url_path = Path(path)
                image_name = url_path.name

                image_gcp_path = Path(gcs_pack_path, BucketUploadFlow.README_IMAGES, image_name)
                url_to_replace_linking_to_dist = os.path.join(google_api_readme_images_url,
                                                              BucketUploadFlow.README_IMAGES, image_name)

                line = line.replace(url, str(url_to_replace_linking_to_dist))

                urls_list.append({
                    'original_read_me_url': url,
                    'new_gcs_image_path': image_gcp_path,
                    'image_name': image_name
                })

            print(line, end='')

        return urls_list

    @staticmethod
    def download_readme_image_from_url_and_upload_to_gcs(readme_original_url: str, gcs_storage_path: str,
                                                         image_name: str, storage_bucket):
        """
        Download the image from the endpoint url and save locally.
        Upload The image to gcs.
        Remove the Temp file.

        Args:
             readme_original_url (str): The original url that was in the readme file
             gcs_storage_path (str): The path to save the image on gcp (was calculated in collect_images_from_readme_
             and_replace_with_storage_path)
             image_name(str): The name of the image we want to save
             storage_bucket (google.cloud.storage.bucket.Bucket): gcs bucket where images will be uploaded.

        """
        # Open the url image, set stream to True, this will return the stream content.
        readme_original_url = urllib.parse.urlparse(readme_original_url)
        r = requests.get(readme_original_url.geturl(), stream=True)

        # Check if the image was retrieved successfully
        if r.status_code == 200:
            # Set decode_content value to True, otherwise the downloaded image file's size will be zero.
            r.raw.decode_content = True

            with open(image_name, 'wb') as f:
                shutil.copyfileobj(r.raw, f)

            # init the blob with the correct path to save the image on gcs
            readme_image = storage_bucket.blob(gcs_storage_path)

            # load the file from local memo to the gcs
            with open(image_name, "rb") as image_file:
                readme_image.upload_from_file(image_file)
                logging.info('Uploaded the image to gcs')

            # remove local saved image
            os.remove(image_name)

            logging.info(f'Image sucessfully Downloaded: {image_name}')
            return True
        else:
            logging.error(f'Image {image_name} could not be retreived status code {r.status_code}')
            return False

    def upload_images(self, index_folder_path, storage_bucket, storage_base_path, diff_files_list, override_all_packs,
                      marketplace=''):
        """
        Upload the images related to the pack.
        The image is uploaded in the case it was modified, OR if this is the first time the current pack is being
        uploaded to this current marketplace (#46785).
        Args:
            index_folder_path (str): the path to the local index folder
            storage_bucket (google.cloud.storage.bucket.Bucket): gcs bucket where author image will be uploaded.
            storage_base_path (str): the path under the bucket to upload to.
            diff_files_list (list): The list of all modified/added files found in the diff
            override_all_packs (bool): Whether to override all packs without checking for changes
        Returns:
            True if the images were successfully uploaded, false otherwise.

        """

        detect_changes = False if override_all_packs else os.path.exists(os.path.join(index_folder_path, self.name,
                                                                                      Pack.METADATA)) or self.hidden

        # Don't check if the image was modified if this is the first time it is uploaded to this marketplace, meaning it
        # doesn't exist in the index (and it isn't deprecated), or if we want to override it (upload without
        # detecting changes)

        if not detect_changes:
            logging.info(f'Uploading images of pack {self.name} which did not exist in this marketplace before')

        task_status = self.upload_integration_images(storage_bucket, storage_base_path, diff_files_list, detect_changes)
        if not task_status:
            self._status = PackStatus.FAILED_IMAGES_UPLOAD.name
            self.cleanup()
            return False

        task_status = self.upload_author_image(storage_bucket, storage_base_path, diff_files_list, detect_changes)
        if not task_status:
            self._status = PackStatus.FAILED_AUTHOR_IMAGE_UPLOAD.name
            self.cleanup()
            return False

        task_status = self.upload_readme_images(storage_bucket, storage_base_path, diff_files_list, detect_changes,
                                                marketplace)
        if not task_status:
            self._status = PackStatus.FAILED_README_IMAGE_UPLOAD.name
            self.cleanup()
            return False

        return True

    def cleanup(self):
        """ Finalization action, removes extracted pack folder.

        """
        if os.path.exists(self._pack_path):
            shutil.rmtree(self._pack_path)
            logging.info(f"Cleanup {self._pack_name} pack from: {self._pack_path}")

    def is_changelog_exists(self):
        """ Indicates whether the local changelog of a given pack exists or not

        Returns:
            bool: The answer

        """
        return os.path.isfile(os.path.join(self._pack_path, Pack.CHANGELOG_JSON))

    def is_failed_to_upload(self, failed_packs_dict):
        """
        Checks if the pack was failed to upload in Prepare Content step in Create Instances job
        Args:
            failed_packs_dict (dict): The failed packs file

        Returns:
            bool: Whether the operation succeeded.
            str: The pack's failing status

        """
        if self._pack_name in failed_packs_dict:
            return True, failed_packs_dict[self._pack_name].get('status')
        else:
            return False, str()

    def is_integration_image(self, file_path: str):
        """ Indicates whether a file_path is an integration image or not
        Args:
            file_path (str): The file path
        Returns:
            bool: True if the file is an integration image or False otherwise
        """
        return all([
            file_path.startswith(os.path.join(PACKS_FOLDER, self._pack_name)),
            file_path.endswith('.png'),
            'image' in os.path.basename(file_path.lower()),
            os.path.basename(file_path) != Pack.AUTHOR_IMAGE_NAME
        ])

    def is_author_image(self, file_path: str):
        """ Indicates whether a file_path is an author image or not
        Args:
            file_path (str): The file path
        Returns:
            bool: True if the file is an author image or False otherwise
        """
        return file_path == os.path.join(PACKS_FOLDER, self._pack_name, Pack.AUTHOR_IMAGE_NAME)

    def is_raedme_file(self, file_path: str):
        """ Indicates whether a file_path is an pack readme
        Args:
            file_path (str): The file path
        Returns:
            bool: True if the file is a pack readme or False otherwise
        """
        return file_path == os.path.join(PACKS_FOLDER, self._pack_name, Pack.README)

    def is_unified_integration(self, file_path: str):
        """ Indicates whether a file_path is a unified integration yml file or not
        Args:
            file_path (str): The file path
        Returns:
            bool: True if the file is a unified integration or False otherwise
        """
        return all([
            file_path.startswith(os.path.join(PACKS_FOLDER, self._pack_name, PackFolders.INTEGRATIONS.value)),
            os.path.basename(os.path.dirname(file_path)) == PackFolders.INTEGRATIONS.value,
            os.path.basename(file_path).startswith('integration'),
            os.path.basename(file_path).endswith('.yml')
        ])

    def add_bc_entries_if_needed(self, release_notes_dir: str, changelog: Dict[str, Any]) -> None:
        """
        Receives changelog, checks if there exists a BC version in each changelog entry (as changelog entry might be
        zipped into few RN versions, check if at least one of the versions is BC).
        Check if RN is BC is done by doing the following:
         1) Check if RN has corresponding config file, e.g 1_0_1.md has corresponding 1_0_1.json file.
         2) If it does, check if `isBreakingChanges` field is true
        If such version exists, adds a
        true value to 'breakingChanges' field.
        if JSON file also has breakingChangesNotes configures, adds `breakingChangesNotes` field to changelog file.
        This function iterates every entry in changelog because it takes into consideration four scenarios:
          a) Entry without breaking changes, changes to entry with breaking changes (because at least one of the
             versions in the entry was marked as breaking changes).
          b) Entry without breaking changes, does not change.
          c) Entry with breaking changes, changes to entry without breaking changes (because all the BC versions
             corresponding to the changelog entry were re-marked as not BC).
          d) Entry with breaking changes, does not change.
        Args:
            release_notes_dir (str): RN dir path.
            changelog (Dict[str, Any]): Changelog data represented as a dict.

        Returns:
            (None): Modifies changelog, adds bool value to 'breakingChanges' and `breakingChangesNotes` fields to every
             changelog entry, according to the logic described above.
        """
        if not os.path.exists(release_notes_dir):
            return
        bc_version_to_text: Dict[str, Optional[str]] = self._breaking_changes_versions_to_text(release_notes_dir)
        loose_versions: List[Version] = [Version(bc_ver) for bc_ver in bc_version_to_text]
        predecessor_version: Version = Version('0.0.0')
        for changelog_entry in sorted(changelog.keys(), key=Version):
            rn_loose_version: Version = Version(changelog_entry)
            if bc_versions := self._changelog_entry_bc_versions(predecessor_version, rn_loose_version, loose_versions,
                                                                bc_version_to_text):
                logging.info(f'Changelog entry {changelog_entry} contains BC versions')
                changelog[changelog_entry]['breakingChanges'] = True
                if bc_text := self._calculate_bc_text(release_notes_dir, bc_versions):
                    changelog[changelog_entry]['breakingChangesNotes'] = bc_text
                else:
                    changelog[changelog_entry].pop('breakingChangesNotes', None)
            else:
                changelog[changelog_entry].pop('breakingChanges', None)
            predecessor_version = rn_loose_version

    def _calculate_bc_text(self, release_notes_dir: str, bc_version_to_text: Dict[str, Optional[str]]) -> Optional[str]:
        """
        Receives BC versions to text dict for current changelog entry. Calculates text for BC entry.
        Args:
            release_notes_dir (str): RN dir path.
            bc_version_to_text (Dict[str, Optional[str]): {bc version, bc_text}

        Returns:
            (Optional[str]): Text for entry if such was added.
            If none is returned, server will list the full RN as the BC notes instead.
        """
        # Handle cases of one BC version in entry.
        if len(bc_version_to_text) == 1:
            return list(bc_version_to_text.values())[0]
        # Handle cases of two or more BC versions in entry.
        text_of_bc_versions, bc_without_text = self._split_bc_versions_with_and_without_text(bc_version_to_text)

        if len(text_of_bc_versions) == 0:
            # Case 1: Not even one BC version contains breaking text.
            return None

        elif len(text_of_bc_versions) < len(bc_version_to_text):
            # Case 2: Only part of BC versions contains breaking text.
            return self._handle_many_bc_versions_some_with_text(release_notes_dir, text_of_bc_versions, bc_without_text)

        else:
            # Case 3: All BC versions contains text.
            # Important: Currently, implementation of aggregating BCs was decided to concat between them
            # In the future this might be needed to re-thought.
            return '\n'.join(bc_version_to_text.values())  # type: ignore[arg-type]

    def _handle_many_bc_versions_some_with_text(self, release_notes_dir: str, text_of_bc_versions: List[str],
                                                bc_versions_without_text: List[str], ) -> str:
        """
        Calculates text for changelog entry where some BC versions contain text and some don't.
        Important: Currently, implementation of aggregating BCs was decided to concat between them (and if BC version
        does not have a BC text - concat the whole RN). In the future this might be needed to re-thought.
        Args:
            release_notes_dir (str): RN dir path.
            text_of_bc_versions ([List[str]): List of text of BC versions with text.
            bc_versions_without_text ([List[str]): List of BC versions without text.

        Returns:
            (str): Text for BC entry.
        """
        bc_with_text_str = '\n'.join(text_of_bc_versions)
        rn_file_names_without_text = [f'''{bc_version.replace('.', '_')}.md''' for
                                      bc_version in bc_versions_without_text]
        other_rn_text: str = self._get_release_notes_concat_str(release_notes_dir, rn_file_names_without_text)
        if not other_rn_text:
            logging.error('No RN text, although text was expected to be found for versions'
                          f' {rn_file_names_without_text}.')
        return f'{bc_with_text_str}{other_rn_text}'

    @staticmethod
    def _get_release_notes_concat_str(release_notes_dir: str, rn_file_names: List[str]) -> str:
        """
        Concat all RN data found in given `rn_file_names`.
        Args:
            release_notes_dir (str): RN dir path.
            rn_file_names (List[str]): List of all RN files to concat their data.

        Returns:
            (str): Concat RN data
        """
        concat_str: str = ''
        for rn_file_name in rn_file_names:
            rn_file_path = os.path.join(release_notes_dir, rn_file_name)
            with open(rn_file_path, 'r') as f:
                # Will make the concat string start with new line on purpose.
                concat_str = f'{concat_str}\n{f.read()}'
        return concat_str

    @staticmethod
    def _split_bc_versions_with_and_without_text(bc_versions: Dict[str, Optional[str]]) -> Tuple[List[str], List[str]]:
        """
        Splits BCs to tuple of BCs text of BCs containing text, and BCs versions that do not contain BC text.
        Args:
            bc_versions (Dict[str, Optional[str]): BC versions mapped to text if exists.

        Returns:
            (Tuple[List[str], List[str]]): (text of bc versions with text, bc_versions_without_text).
        """
        text_of_bc_versions_with_tests: List[str] = []
        bc_versions_without_text: List[str] = []
        for bc_version, bc_text in bc_versions.items():
            if bc_text:
                text_of_bc_versions_with_tests.append(bc_text)
            else:
                bc_versions_without_text.append(bc_version)
        return text_of_bc_versions_with_tests, bc_versions_without_text

    @staticmethod
    def _breaking_changes_versions_to_text(release_notes_dir: str) -> Dict[str, Optional[str]]:
        """
        Calculates every BC version in given RN dir and maps it to text if exists.
        Currently, text from a BC version is calculated in the following way:
        - If RN has `breakingChangesNotes` entry in its corresponding config file, then use the value of that field
          as the text of the BC to be represented.
        - Else, use the whole RN text as BC text.
        Args:
            release_notes_dir (str): RN dir path.

        Returns:
            (Dict[str, Optional[str]]): {dotted_version, text}.
        """
        bc_version_to_text: Dict[str, Optional[str]] = dict()
        # Get all config files in RN dir
        rn_config_file_names = filter_dir_files_by_extension(release_notes_dir, '.json')

        for file_name in rn_config_file_names:
            file_data: Dict = load_json(os.path.join(release_notes_dir, file_name))
            # Check if version is BC
            if file_data.get('breakingChanges'):
                # Processing name for easier calculations later on
                processed_name: str = underscore_file_name_to_dotted_version(file_name)
                bc_version_to_text[processed_name] = file_data.get('breakingChangesNotes')
        return bc_version_to_text

    @staticmethod
    def _changelog_entry_bc_versions(predecessor_version: Version, rn_version: Version,
                                     breaking_changes_versions: List[Version],
                                     bc_version_to_text: Dict[str, Optional[str]]) -> Dict[str, Optional[str]]:
        """
        Gets all BC versions of given changelog entry, every BC s.t predecessor_version < BC version <= rn_version.
        Args:
            predecessor_version (Version): Predecessor version in numeric version order.
            rn_version (Version): RN version of current processed changelog entry.
            breaking_changes_versions (List[Version]): List of BC versions.
            bc_version_to_text (Dict[str, Optional[str]): List of all BC to text in the given RN dir.

        Returns:
            Dict[str, Optional[str]]: Partial list of `bc_version_to_text`, containing only relevant versions between
                                      given versions.
        """
        return {str(bc_ver): bc_version_to_text.get(str(bc_ver)) for bc_ver in breaking_changes_versions if
                predecessor_version < bc_ver <= rn_version}

    def get_version_to_pr_numbers(self, release_notes_dir) -> Dict[str, List[int]]:
        """
        Get Dict[Version,List[PullRequests]] for the given directory
        Args:
            release_notes_dir: the directory to find the pull request numbers for

        Returns:
            a dict of version -> List[Pull Request Numbers] for each file in the release_notes_dir
        """

        def file_path(file):
            return f"Packs/{self.name}/{self.RELEASE_NOTES}/{file}"

        if not os.path.exists(release_notes_dir):
            return {}
        versions_dict = {}
        for file in filter_dir_files_by_extension(release_notes_dir, '.md'):
            rn_version = underscore_file_name_to_dotted_version(file)
            pr_numbers = get_pull_request_numbers_from_file(file_path(file))
            versions_dict[rn_version] = pr_numbers

        return versions_dict

    def get_preview_image_gcp_path(self, pack_file_name: str, folder_name: str) -> Optional[str]:
        """ Genrate the preview image path as it stored in the gcp
        Args:
            pack_file_name: File name.
            folder_name: Folder name.

        Returns:
            The preview image path as it stored in the gcp if preview image exists, or None otherwise.
        """
        preview_image_name = self.find_preview_image_path(pack_file_name)
        try:
            preview_image_path = os.path.join(self.path, folder_name, preview_image_name)  # disable-secrets-detection
            if os.path.exists(preview_image_path):
                if not self._current_version:
                    self._current_version = ''
                return urllib.parse.quote(os.path.join(GCPConfig.CONTENT_PACKS_PATH, self.name,
                                                       self.current_version, folder_name, preview_image_name))
        except Exception:
            logging.exception(f"Failed uploading {self.name} pack preview image.")
        return None

    def upload_preview_images(self, storage_bucket, storage_base_path, diff_files_list):
        """ Uploads pack preview images to gcs.
        Args:
            storage_bucket (google.cloud.storage.bucket.Bucket): google storage bucket where image will be uploaded.
            storage_base_path (str): The target destination of the upload in the target bucket.
            diff_files_list (list): The list of all modified/added files found in the diff
        Returns:
            bool: whether the operation succeeded.
        """
        pack_storage_root_path = os.path.join(storage_base_path, self.name, self.current_version)

        try:
            for file in diff_files_list:
                if self.is_preview_image(file.a_path):
                    logging.info(f"adding preview image {file.a_path} to pack preview images")
                    image_folder = os.path.dirname(file.a_path).split('/')[-1] or ''
                    image_name = os.path.basename(file.a_path)
                    image_storage_path = os.path.join(pack_storage_root_path, image_folder, image_name)
                    pack_image_blob = storage_bucket.blob(image_storage_path)
                    with open(file.a_path, "rb") as image_file:
                        pack_image_blob.upload_from_file(image_file)
                    self._uploaded_preview_images.append(file.a_path)
            return True
        except Exception as e:
            logging.exception(f"Failed uploading {self.name} pack preview image. Additional info: {e}")
            return False

    def copy_preview_images(self, production_bucket, build_bucket, images_data, storage_base_path, build_bucket_base_path):
        """ Copies pack's preview image from the build bucket to the production bucket

        Args:
            production_bucket (google.cloud.storage.bucket.Bucket): The production bucket
            build_bucket (google.cloud.storage.bucket.Bucket): The build bucket
            images_data (dict): The images data structure from Prepare Content step
            storage_base_path (str): The target destination of the upload in the target bucket.
            build_bucket_base_path (str): The path of the build bucket in gcp.
        Returns:
            bool: Whether the operation succeeded.

        """
        task_status = True
        num_copied_images = 0
        err_msg = f"Failed copying {self._pack_name} pack preview images."
        pc_uploaded_preview_images = images_data.get(self._pack_name, {}).get(BucketUploadFlow.PREVIEW_IMAGES, [])

        for image_name in pc_uploaded_preview_images:
            image_pack_path = Path(image_name).parts[-2:]
            build_bucket_image_path = os.path.join(build_bucket_base_path, self._pack_name,
                                                   self.current_version, *image_pack_path)
            build_bucket_image_blob = build_bucket.blob(build_bucket_image_path)

            if not build_bucket_image_blob.exists():
                logging.error(f"Found changed/added preview image {image_name} in content repo but "
                              f"{build_bucket_image_path} does not exist in build bucket")
                task_status = False
            else:
                logging.info(f"Copying {self._pack_name} pack preview image: {image_name}")
                try:
                    copied_blob = build_bucket.copy_blob(
                        blob=build_bucket_image_blob, destination_bucket=production_bucket,
                        new_name=os.path.join(storage_base_path, self._pack_name, self.current_version,
                                              *image_pack_path)
                    )
                    if not copied_blob.exists():
                        logging.error(f"Copy {self._pack_name} preview image: {build_bucket_image_blob.name} "
                                      f"blob to {copied_blob.name} blob failed.")
                        task_status = False
                    else:
                        num_copied_images += 1

                except Exception as e:
                    logging.exception(f"{err_msg}. Additional Info: {str(e)}")
                    return False

        if not task_status:
            logging.error(err_msg)
        else:
            if num_copied_images == 0:
                logging.info(f"No added/modified preview images were detected in {self._pack_name} pack.")
            else:
                logging.success(f"Copied {num_copied_images} images for {self._pack_name} pack.")

        return task_status

    def is_preview_image(self, file_path: str) -> bool:
        """ Indicates whether a file_path is a preview image or not
        Args:
            file_path (str): The file path
        Returns:
            bool: True if the file is a preview image or False otherwise
        """
        return all([
            file_path.startswith(os.path.join(PACKS_FOLDER, self.name)),
            file_path.endswith('.png'),
            '_image' in os.path.basename(file_path.lower()),
            (PackFolders.XSIAM_DASHBOARDS.value in file_path or PackFolders.XSIAM_REPORTS.value in file_path)
        ])

    @staticmethod
    def find_preview_image_path(file_name: str) -> str:
        """ Generate preview image file name according to related file.
        Args:
            file_name: File name.

        Returns:
            Preview image file path.
        """
        prefixes = ['xsiamdashboard', 'xsiamreport']
        file_name = file_name.replace('external-', '')
        for prefix in prefixes:
            file_name = file_name.replace(f'{prefix}-', '')
        image_file_name = os.path.splitext(file_name)[0] + '_image.png'
        return image_file_name


# HELPER FUNCTIONS


def get_pull_request_numbers_from_file(file_path) -> List[int]:
    """
    Uses git and regex to find the pull request numbers for the given file
    Args:
        file_path: The file to find PRs for

    Returns:
        A list of relevant pull request numbers for the given file
    """
    log_info: str = git.Git(CONTENT_ROOT_PATH).log(file_path)
    return re.findall(PULL_REQUEST_PATTERN, log_info)


def get_upload_data(packs_results_file_path: str, stage: str) -> Tuple[dict, dict, dict, dict]:
    """ Loads the packs_results.json file to get the successful and failed packs together with uploaded images dicts

    Args:
        packs_results_file_path (str): The path to the file
        stage (str): can be BucketUploadFlow.PREPARE_CONTENT_FOR_TESTING or
        BucketUploadFlow.UPLOAD_PACKS_TO_MARKETPLACE_STORAGE

    Returns:
        dict: The successful packs dict
        dict: The failed packs dict
        dict : The successful private packs dict
        dict: The images data dict

    """
    if os.path.exists(packs_results_file_path):
        packs_results_file = load_json(packs_results_file_path)
        stage_data: dict = packs_results_file.get(stage, {})
        successful_packs_dict = stage_data.get(BucketUploadFlow.SUCCESSFUL_PACKS, {})
        failed_packs_dict = stage_data.get(BucketUploadFlow.FAILED_PACKS, {})
        successful_private_packs_dict = stage_data.get(BucketUploadFlow.SUCCESSFUL_PRIVATE_PACKS, {})
        images_data_dict = stage_data.get(BucketUploadFlow.IMAGES, {})
        return successful_packs_dict, failed_packs_dict, successful_private_packs_dict, images_data_dict

    logging.debug(f'{packs_results_file_path} does not exist in artifacts')
    return {}, {}, {}, {}


def store_successful_and_failed_packs_in_ci_artifacts(packs_results_file_path: str, stage: str, successful_packs: list,
                                                      failed_packs: list, updated_private_packs: list,
                                                      images_data: dict = None):
    """ Write the successful and failed packs to the correct section in the packs_results.json file

    Args:
        packs_results_file_path (str): The path to the pack_results.json file
        stage (str): can be BucketUploadFlow.PREPARE_CONTENT_FOR_TESTING or
        BucketUploadFlow.UPLOAD_PACKS_TO_MARKETPLACE_STORAGE
        successful_packs (list): The list of all successful packs
        failed_packs (list): The list of all failed packs
        updated_private_packs (list) : The list of all private packs that were updated
        images_data (dict): A dict containing all images that were uploaded for each pack

    """
    packs_results = load_json(packs_results_file_path)
    packs_results[stage] = dict()

    if failed_packs:
        failed_packs_dict = {
            BucketUploadFlow.FAILED_PACKS: {
                pack.name: {
                    BucketUploadFlow.STATUS: pack.status,
                    BucketUploadFlow.AGGREGATED: pack.aggregation_str if pack.aggregated and pack.aggregation_str
                    else "False"
                } for pack in failed_packs
            }
        }
        packs_results[stage].update(failed_packs_dict)
        logging.debug(f"Failed packs {failed_packs_dict}")

    if successful_packs:
        successful_packs_dict = {
            BucketUploadFlow.SUCCESSFUL_PACKS: {
                pack.name: {
                    BucketUploadFlow.STATUS: pack.status,
                    BucketUploadFlow.AGGREGATED: pack.aggregation_str if pack.aggregated and pack.aggregation_str
                    else "False",
                    BucketUploadFlow.LATEST_VERSION: pack.latest_version
                } for pack in successful_packs
            }
        }
        packs_results[stage].update(successful_packs_dict)
        logging.debug(f"Successful packs {successful_packs_dict}")

    if updated_private_packs:
        successful_private_packs_dict: dict = {
            BucketUploadFlow.SUCCESSFUL_PRIVATE_PACKS: {pack_name: {} for pack_name in updated_private_packs}
        }
        packs_results[stage].update(successful_private_packs_dict)
        logging.debug(f"Successful private packs {successful_private_packs_dict}")

    if images_data:
        # adds a list with all the packs that were changed with images
        packs_results[stage].update({BucketUploadFlow.IMAGES: images_data})
        logging.debug(f"Images data {images_data}")

    if packs_results:
        json_write(packs_results_file_path, packs_results)


def load_json(file_path: str) -> dict:
    """ Reads and loads json file.

    Args:
        file_path (str): full path to json file.

    Returns:
        dict: loaded json file.

    """
    try:
        if file_path and os.path.exists(file_path):
            with open(file_path, 'r') as json_file:
                result = json.load(json_file)
        else:
            result = {}
        return result
    except json.decoder.JSONDecodeError:
        return {}


def json_write(file_path: str, data: Union[list, dict]):
    """ Writes given data to a json file

    Args:
        file_path: The file path
        data: The data to write

    """
    with open(file_path, "w") as f:
        f.write(json.dumps(data, indent=4))


def init_storage_client(service_account=None):
    """Initialize google cloud storage client.

    In case of local dev usage the client will be initialized with user default credentials.
    Otherwise, client will be initialized from service account json that is stored in CircleCI.

    Args:
        service_account (str): full path to service account json.

    Return:
        storage.Client: initialized google cloud storage client.
    """
    if service_account:
        storage_client = storage.Client.from_service_account_json(service_account)
        logging.info("Created gcp service account")

        return storage_client
    else:
        # in case of local dev use, ignored the warning of non use of service account.
        warnings.filterwarnings("ignore", message=google.auth._default._CLOUD_SDK_CREDENTIALS_WARNING)
        credentials, project = google.auth.default()
        storage_client = storage.Client(credentials=credentials, project=project)
        logging.info("Created gcp private account")

        return storage_client


def input_to_list(input_data, capitalize_input=False):
    """ Helper function for handling input list or str from the user.

    Args:
        input_data (list or str): input from the user to handle.
        capitalize_input (boo): whether to capitalize the input list data or not.

    Returns:
        list: returns the original list or list that was split by comma.

    """
    input_data = input_data if input_data else []
    input_data = input_data if isinstance(input_data, list) else [s for s in input_data.split(',') if s]

    if capitalize_input:
        return [" ".join([w.title() if w.islower() else w for w in i.split()]) for i in input_data]
    else:
        return input_data


def get_valid_bool(bool_input):
    """ Converts and returns valid bool.

    Returns:
        bool: converted bool input.
    """
    return bool(strtobool(bool_input)) if isinstance(bool_input, str) else bool_input


def convert_price(pack_id, price_value_input=None):
    """ Converts to integer value price input. In case no price input provided, return zero as price.

    Args:
        pack_id (str): pack unique identifier.
        price_value_input (str): price string to convert.

    Returns:
        int: converted to int pack price.
    """

    try:
        if not price_value_input:
            return 0  # in case no price was supported, return 0
        else:
            return int(price_value_input)  # otherwise convert to int and return result
    except Exception:
        logging.exception(f"{pack_id} pack price is not valid. The price was set to 0.")
        return 0


def get_updated_server_version(current_string_version, compared_content_item, pack_name):
    """ Compares two semantic server versions and returns the higher version between them.

    Args:
         current_string_version (str): current string version.
         compared_content_item (dict): compared content item entity.
         pack_name (str): the pack name (id).

    Returns:
        str: latest version between compared versions.
    """
    lower_version_result = current_string_version

    try:
        compared_string_version = compared_content_item.get('fromversion') or compared_content_item.get(
            'fromVersion') or "99.99.99"
        current_version, compared_version = Version(current_string_version), Version(compared_string_version)

        if current_version > compared_version:
            lower_version_result = compared_string_version
    except Exception:
        content_item_name = compared_content_item.get('name') or compared_content_item.get(
            'display') or compared_content_item.get('id') or compared_content_item.get('details', '')
        logging.exception(f"{pack_name} failed in version comparison of content item {content_item_name}.")
    finally:
        return lower_version_result


def get_content_git_client(content_repo_path: str):
    """ Initializes content repo client.

    Args:
        content_repo_path (str): content repo full path

    Returns:
        git.repo.base.Repo: content repo object.

    """
    return git.Repo(content_repo_path)


def get_recent_commits_data(content_repo: Any, index_folder_path: str, is_bucket_upload_flow: bool,
                            is_private_build: bool = False, circle_branch: str = "master"):
    """ Returns recent commits hashes (of head and remote master)

    Args:
        content_repo (git.repo.base.Repo): content repo object.
        index_folder_path (str): the path to the local index folder
        is_bucket_upload_flow (bool): indicates whether its a run of bucket upload flow or regular build
        is_private_build (bool): indicates whether its a run of private build or not
        circle_branch (str): CircleCi branch of current build

    Returns:
        str: last commit hash of head.
        str: previous commit depending on the flow the script is running
    """
    return content_repo.head.commit.hexsha, get_previous_commit(content_repo, index_folder_path, is_bucket_upload_flow,
                                                                is_private_build, circle_branch)


def get_previous_commit(content_repo, index_folder_path, is_bucket_upload_flow, is_private_build, circle_branch):
    """ If running in bucket upload workflow we want to get the commit in the index which is the index
    We've last uploaded to production bucket. Otherwise, we are in a commit workflow and the diff should be from the
    head of origin/master

    Args:
        content_repo (git.repo.base.Repo): content repo object.
        index_folder_path (str): the path to the local index folder
        is_bucket_upload_flow (bool): indicates whether its a run of bucket upload flow or regular build
        is_private_build (bool): indicates whether its a run of private build or not
        circle_branch (str): CircleCi branch of current build

    Returns:
        str: previous commit depending on the flow the script is running

    """
    if is_bucket_upload_flow:
        return get_last_upload_commit_hash(content_repo, index_folder_path)
    elif is_private_build:
        previous_master_head_commit = content_repo.commit('origin/master~1').hexsha
        logging.info(f"Using origin/master HEAD~1 commit hash {previous_master_head_commit} to diff with.")
        return previous_master_head_commit
    else:
        if circle_branch == 'master':
            head_str = "HEAD~1"
            # if circle branch is master than current commit is origin/master HEAD, so we need to diff with HEAD~1
            previous_master_head_commit = content_repo.commit('origin/master~1').hexsha
        else:
            head_str = "HEAD"
            # else we are on a regular branch and the diff should be done with origin/master HEAD
            previous_master_head_commit = content_repo.commit('origin/master').hexsha
        logging.info(f"Using origin/master {head_str} commit hash {previous_master_head_commit} to diff with.")
        return previous_master_head_commit


def get_last_upload_commit_hash(content_repo, index_folder_path):
    """
    Returns the last origin/master commit hash that was uploaded to the bucket
    Args:
        content_repo (git.repo.base.Repo): content repo object.
        index_folder_path: The path to the index folder

    Returns:
        The commit hash
    """

    inner_index_json_path = os.path.join(index_folder_path, f'{GCPConfig.INDEX_NAME}.json')
    if not os.path.exists(inner_index_json_path):
        logging.critical(f"{GCPConfig.INDEX_NAME}.json not found in {GCPConfig.INDEX_NAME} folder")
        sys.exit(1)
    else:
        inner_index_json_file = load_json(inner_index_json_path)
        if 'commit' in inner_index_json_file:
            last_upload_commit_hash = inner_index_json_file['commit']
            logging.info(f"Retrieved the last commit that was uploaded to production: {last_upload_commit_hash}")
        else:
            logging.critical(f"No commit field in {GCPConfig.INDEX_NAME}.json, content: {str(inner_index_json_file)}")
            sys.exit(1)

    try:
        last_upload_commit = content_repo.commit(last_upload_commit_hash).hexsha
        logging.info(f"Using commit hash {last_upload_commit} from index.json to diff with.")
        return last_upload_commit
    except Exception as e:
        logging.critical(f'Commit {last_upload_commit_hash} in {GCPConfig.INDEX_NAME}.json does not exist in content '
                         f'repo. Additional info:\n {e}')
        sys.exit(1)


def is_ignored_pack_file(modified_file_path_parts):
    """ Indicates whether a pack file needs to be ignored or not.

    Args:
        modified_file_path_parts: The modified file parts, e.g. if file path is "a/b/c" then the
         parts list is ["a", "b", "c"]

    Returns:
        (bool): True if the file should be ignored, False otherwise

    """
    for file_suffix in PackIgnored.ROOT_FILES:
        if file_suffix in modified_file_path_parts:
            return True

    for pack_folder, file_suffixes in PackIgnored.NESTED_FILES.items():
        if pack_folder in modified_file_path_parts:
            if not file_suffixes:  # Ignore all pack folder files
                return True

            for file_suffix in file_suffixes:
                if file_suffix in modified_file_path_parts[-1]:
                    return True

    for pack_folder in PackIgnored.NESTED_DIRS:
        if pack_folder in modified_file_path_parts:
            pack_folder_path = os.sep.join(modified_file_path_parts[:modified_file_path_parts.index(pack_folder) + 1])
            file_path = os.sep.join(modified_file_path_parts)
            for folder_path in [f for f in glob.glob(os.path.join(pack_folder_path, '*/*')) if os.path.isdir(f)]:
                # Checking for all 2nd level directories. e.g. test_data directory
                if file_path.startswith(folder_path):
                    return True

    return False


def filter_dir_files_by_extension(release_notes_dir: str, extension: str) -> List[str]:
    """
    Receives path to RN dir, filters only files in RN dir corresponding to the extension.
    Needed because RN directory will be extended to contain JSON files for configurations,
    see 'release_notes_bc_calculator.py'
    Args:
        release_notes_dir (str): Path to RN dir
        extension (str): Extension to filter by.

    Returns:
        (List[str]): List of all of the files in directory corresponding to the extension.
    """
    return [file_name for file_name in os.listdir(release_notes_dir) if file_name.endswith(extension)]


def is_the_only_rn_in_block(release_notes_dir: str, version: str, changelog: dict):
    """
    Check if the given version is a key of an aggregated changelog block, as in its value in the changelog
    doesn't contains other release notes that have been aggregated in previous uploads.

    If that is the case, the adjacent previous release note in the changelog will be equal to the one in the
    release notes directory, and false otherwise (meaning there are versions in the release notes directory that are
    missing in the changelog, therefore they have been aggregated) and this function asserts that.

    Note: The comparison is done against the release notes directory to avoid cases where there are missing versions in
    the changelog due to inconsistent versions numbering, such as major version bumps. (For example, if the versions
    1.2.7 and 1.3.0 are two consecutive keys in the changelog, we need to determine if 1.3.0 has aggregated the versions
    1.2.8-1.3.0, OR 1.3.0 is the consecutive version right after 1.2.7 but is a major bump. in order to check that, we
    check it against the files in the release notes directory.)


    Args:
        release_notes_dir: the path to the release notes dir.
        version (str): the wanted version.
        changelog (dict): the changelog from the production bucket.

    Returns:
        True if this version's value in the changelog is not an aggregated release notes block. False otherwise.
    """
    if not changelog.get(version):
        return False
    all_rn_versions = []
    lowest_version = [Version('1.0.0')]
    for filename in filter_dir_files_by_extension(release_notes_dir, '.md'):
        current_version = underscore_file_name_to_dotted_version(filename)
        all_rn_versions.append(Version(current_version))
    lower_versions_all_versions = [item for item in all_rn_versions if item < Version(version)] + lowest_version
    lower_versions_in_changelog = [Version(item) for item in changelog.keys() if
                                   Version(item) < Version(version)] + lowest_version
    return max(lower_versions_all_versions) == max(lower_versions_in_changelog)


def underscore_file_name_to_dotted_version(file_name: str) -> str:
    """
    Receives file name with expected format of x_x_x<extension>, and transforms it to dotted string.
    Examples
        - underscore_file_name_to_dotted_version(1_2_3.md) --> 1.2.3
        - underscore_file_name_to_dotted_version(1_4_2.json) --> 1.4.2
    Args:
        file_name (str): File name.

    Returns:
        (str): Dotted version of file name
    """
    return os.path.splitext(file_name)[0].replace('_', '.')


def get_last_commit_from_index(service_account):
    """ Downloading index.json from GCP and extract last upload commit.

    Args:
        service_account: service account to connect to GCP

    Returns: last upload commit.

    """
    storage_client = init_storage_client(service_account)
    storage_bucket = storage_client.bucket(GCPConfig.PRODUCTION_BUCKET)
    index_storage_path = os.path.join('content/packs/', f"{GCPConfig.INDEX_NAME}.json")
    index_blob = storage_bucket.blob(index_storage_path)
    index_string = index_blob.download_as_string()
    index_json = json.loads(index_string)
    return index_json.get('commit')


def get_graph_entity_by_path(entity_path: Path, marketplace):
    with Neo4jContentGraphInterface() as content_graph_interface:
        return content_graph_interface.search(marketplace, path=entity_path)[0]


def get_id_set_entity_by_path(entity_path: Path, pack_folder: str, id_set: dict):
    """
    Get the full entity dict from the id set of the entity given as a path, if it does not exist in the id set
    return None. The item's path in the id set is of the yml/json file, so for integrations, scripts and playbooks this
    function checks if there is an item in the id set that the containing folder of it's yml file is the same as the
    containing folder of the entity path given. For all other content items, we check if the path's are identical.
    Args:
        entity_path: path to entity (content item)
        pack_folder: containing folder of that item
        id_set: id set dict

    Returns:
        id set dict entity if exists, otherwise {}
    """
    logging.debug(f"Checking if the entity with the path {entity_path} is present in the id set")

    for id_set_entity in id_set[PACK_FOLDERS_TO_ID_SET_KEYS[pack_folder]]:

        if len(entity_path.parts) == 5:  # Content items that have a sub folder (integrations, scripts, etc)
            if Path(list(id_set_entity.values())[0]['file_path']).parent == entity_path.parent:
                return id_set_entity

        else:  # Other content items
            if list(id_set_entity.values())[0]['file_path'] == str(entity_path):
                return id_set_entity

    if pack_folder == PackFolders.CLASSIFIERS.value:  # For Classifiers, check also in Mappers
        for id_set_entity in id_set['Mappers']:
            if list(id_set_entity.values())[0]['file_path'] == str(entity_path):
                return id_set_entity
    return {}


def is_content_item_in_graph(display_name: str, content_type, marketplace) -> bool:
    with Neo4jContentGraphInterface() as interface:
        res = interface.search(content_type=content_type, marketplace=marketplace, name=display_name)
        return bool(res)


def is_content_item_in_id_set(display_name: str, rn_header: str, id_set: dict, marketplace="xsoar"):
    """
    Get the full entity dict from the id set of the entity given it's display name, if it does not exist in the id set
    return None.

    Args:
        display_name: The display name of the entity (content item).
        rn_header: The release notes header of the entity.
        id_set: id set dict.

    Returns:
        (bool) True if the item exists in id set, otherwise False.
    """
    logging.debug(f"Checking if the entity with the display name {display_name} is present in the id set")

    if not id_set:
        content_type = RN_HEADER_TO_ID_SET_KEYS[rn_header].capitalize()[:-1]
        return is_content_item_in_graph(display_name=display_name,
                                        content_type=content_type,
                                        marketplace=marketplace)

    for id_set_entity in id_set[RN_HEADER_TO_ID_SET_KEYS[rn_header]]:

        if list(id_set_entity.values())[0]['display_name'] == display_name:
            return True

    return False<|MERGE_RESOLUTION|>--- conflicted
+++ resolved
@@ -29,19 +29,10 @@
 
 import Tests.Marketplace.marketplace_statistics as mp_statistics
 from Tests.Marketplace.marketplace_constants import PackFolders, Metadata, GCPConfig, BucketUploadFlow, PACKS_FOLDER, \
-<<<<<<< HEAD
-    PackTags, PackIgnored, Changelog, BASE_PACK_DEPENDENCY_DICT, SIEM_RULES_OBJECTS, PackStatus, \
-    PACK_FOLDERS_TO_ID_SET_KEYS, \
-    RN_HEADER_BY_PACK_FOLDER, CONTENT_ROOT_PATH, XSOAR_MP, XSIAM_MP, TAGS_BY_MP, CONTENT_ITEM_NAME_MAPPING, \
-    ITEMS_NAMES_TO_DISPLAY_MAPPING
-from Utils.release_notes_generator import aggregate_release_notes_for_marketplace, merge_version_blocks, \
-    construct_entities_block
-=======
     PackTags, PackIgnored, Changelog, BASE_PACK_DEPENDENCY_DICT, SIEM_RULES_OBJECTS, PackStatus, PACK_FOLDERS_TO_ID_SET_KEYS, \
     CONTENT_ROOT_PATH, XSOAR_MP, XSIAM_MP, TAGS_BY_MP, CONTENT_ITEM_NAME_MAPPING, \
     ITEMS_NAMES_TO_DISPLAY_MAPPING, RN_HEADER_TO_ID_SET_KEYS
 from Utils.release_notes_generator import aggregate_release_notes_for_marketplace, merge_version_blocks, construct_entities_block
->>>>>>> 2bb33bea
 from Tests.scripts.utils import logging_wrapper as logging
 
 PULL_REQUEST_PATTERN = '\(#(\d+)\)'
@@ -372,21 +363,20 @@
         return self._uploaded_integration_images
 
     @property
-<<<<<<< HEAD
+    def uploaded_preview_images(self):
+        """ str: the list of uploaded integration images
+        """
+        return self._uploaded_preview_images
+
+    @property
     def uploaded_readme_images(self):
         return self._reademe_images
 
     @uploaded_readme_images.setter
     def uploaded_readme_images(self, uploaded_readme_images):
-        """ bool: whether the pack author image was uploaded or not.
+        """ bool: whether the pack readme images were uploaded or not.
         """
         self._reademe_images = uploaded_readme_images
-=======
-    def uploaded_preview_images(self):
-        """ str: the list of uploaded integration images
-        """
-        return self._uploaded_preview_images
->>>>>>> 2bb33bea
 
     @property
     def is_missing_dependencies(self):
@@ -1749,15 +1739,8 @@
             logging.debug(f"The pack {self._pack_name} release notes does not contain any entities")
             return changelog_entry, False
 
-<<<<<<< HEAD
-        filtered_release_notes_from_tags = self.filter_headers_without_entries(
-            release_notes_dict)  # type: ignore[arg-type]
-        filtered_release_notes = self.filter_release_notes_by_entities_display_name(filtered_release_notes_from_tags,
-                                                                                    modified_files_data, id_set)
-=======
         filtered_release_notes_from_tags = self.filter_headers_without_entries(release_notes_dict)  # type: ignore[arg-type]
         filtered_release_notes = self.filter_entries_by_display_name(filtered_release_notes_from_tags, id_set, marketplace)
->>>>>>> 2bb33bea
 
         # if not filtered_release_notes and self.are_all_changes_relevant_to_more_than_one_marketplace(modified_files_data):
         #     # In case all release notes were filtered out, verify that it also makes sense - by checking that the
@@ -1799,45 +1782,8 @@
 
         return True
 
-<<<<<<< HEAD
-    def filter_release_notes_by_entities_display_name(self, release_notes, modified_files_data, id_set):
-        """
-        Filters the RN entries by the modified files display names given from id-set.
-
-        Args:
-            release_notes (dict): The release notes in a dict object.
-            modified_files_data (dict): The modified files data that are given from id-set.
-
-        Return:
-            (dict) The filtered release notes.
-        """
-        filtered_release_notes: dict = {}
-        for pack_folder, entities_data in modified_files_data.items():
-
-            rn_header = RN_HEADER_BY_PACK_FOLDER[pack_folder]
-
-            # This might be if the entity was filtered by the tags
-            if rn_header not in release_notes:
-                continue
-
-            # Filters the RN entries by the entity display name
-            display_names = [list(entity.values())[0]['display_name'] for entity in entities_data]
-            filtered_release_notes_entries = self.filter_entries_by_display_name(release_notes, display_names,
-                                                                                 rn_header,
-                                                                                 pack_folder, id_set)
-
-            if filtered_release_notes_entries:
-                filtered_release_notes[rn_header] = filtered_release_notes_entries
-
-        return filtered_release_notes
-
-    @staticmethod
-    def filter_entries_by_display_name(release_notes: dict, display_names: list, rn_header: str, pack_folder: str,
-                                       id_set: dict):
-=======
     @staticmethod
     def filter_entries_by_display_name(release_notes: dict, id_set: dict, marketplace="xsoar"):
->>>>>>> 2bb33bea
         """
         Filters the entries by display names and also handles special entities that their display name is not an header.
 
