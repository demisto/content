import json
import os
import stat
import subprocess
import fnmatch
import re
import glob
import git
import sys
import shutil
import yaml
import google.auth
from google.cloud import storage
import base64
import urllib.parse
import logging
import warnings
from distutils.util import strtobool
from distutils.version import LooseVersion
from datetime import datetime, timedelta
from zipfile import ZipFile, ZIP_DEFLATED
from typing import Tuple, Any, Union

from Tests.Marketplace.marketplace_constants import PackFolders, Metadata, GCPConfig, BucketUploadFlow, PACKS_FOLDER, \
    PackTags, PackIgnored, Changelog
import Tests.Marketplace.marketplace_statistics as mp_statistics

from Utils.release_notes_generator import aggregate_release_notes_for_marketplace


class Pack(object):
    """ Class that manipulates and manages the upload of pack's artifact and metadata to cloud storage.

    Args:
        pack_name (str): Pack root folder name.
        pack_path (str): Full path to pack folder.

    Attributes:
        PACK_INITIAL_VERSION (str): pack initial version that will be used as default.
        CHANGELOG_JSON (str): changelog json full name, may be changed in the future.
        README (str): pack's readme file name.
        METADATA (str): pack's metadata file name, the one that will be deployed to cloud storage.
        USER_METADATA (str); user metadata file name, the one that located in content repo.
        EXCLUDE_DIRECTORIES (list): list of directories to excluded before uploading pack zip to storage.
        AUTHOR_IMAGE_NAME (str): author image file name.
        RELEASE_NOTES (str): release notes folder name.

    """
    PACK_INITIAL_VERSION = "1.0.0"
    CHANGELOG_JSON = "changelog.json"
    README = "README.md"
    USER_METADATA = "pack_metadata.json"
    METADATA = "metadata.json"
    AUTHOR_IMAGE_NAME = "Author_image.png"
    EXCLUDE_DIRECTORIES = [PackFolders.TEST_PLAYBOOKS.value]
    RELEASE_NOTES = "ReleaseNotes"

    def __init__(self, pack_name, pack_path):
        self._pack_name = pack_name
        self._pack_path = pack_path
        self._status = None
        self._public_storage_path = ""
        self._remove_files_list = []  # tracking temporary files, in order to delete in later step
        self._server_min_version = "99.99.99"  # initialized min version
        self._latest_version = None  # pack latest version found in changelog
        self._support_type = None  # initialized in load_user_metadata function
        self._current_version = None  # initialized in load_user_metadata function
        self._hidden = False  # initialized in load_user_metadata function
        self._description = None  # initialized in load_user_metadata function
        self._display_name = None  # initialized in load_user_metadata function
        self._user_metadata = None  # initialized in load_user_metadata function
        self.eula_link = None   # initialized in load_user_metadata function
        self._is_feed = False  # a flag that specifies if pack is a feed pack
        self._downloads_count = 0  # number of pack downloads
        self._bucket_url = None  # URL of where the pack was uploaded.
        self._aggregated = False  # weather the pack's rn was aggregated or not.
        self._aggregation_str = ""  # the aggregation string msg when the pack versions are aggregated
        self._create_date = None  # initialized in enhance_pack_attributes function
        self._update_date = None  # initialized in enhance_pack_attributes function
        self._uploaded_author_image = False  # whether the pack author image was uploaded or not
        self._uploaded_integration_images = []  # the list of all integration images that were uploaded for the pack
        self._support_details = None  # initialized in enhance_pack_attributes function
        self._author = None  # initialized in enhance_pack_attributes function
        self._certification = None  # initialized in enhance_pack_attributes function
        self._legacy = None  # initialized in enhance_pack_attributes function
        self._author_image = None  # initialized in upload_author_image function
        self._displayed_integration_images = None  # initialized in upload_integration_images function
        self._price = 0  # initialized in enhance_pack_attributes function
        self._is_private_pack = False  # initialized in enhance_pack_attributes function
        self._is_premium = False  # initialized in enhance_pack_attributes function
        self._vendor_id = None  # initialized in enhance_pack_attributes function
        self._partner_id = None  # initialized in enhance_pack_attributes function
        self._partner_name = None  # initialized in enhance_pack_attributes function
        self._content_commit_hash = None  # initialized in enhance_pack_attributes function
        self._preview_only = None  # initialized in enhance_pack_attributes function
        self._tags = None  # initialized in enhance_pack_attributes function
        self._categories = None  # initialized in enhance_pack_attributes function
        self._content_items = None  # initialized in collect_content_items function
        self._search_rank = None  # initialized in enhance_pack_attributes function
        self._related_integration_images = None  # initialized in enhance_pack_attributes function
        self._use_cases = None  # initialized in enhance_pack_attributes function
        self._keywords = None  # initialized in enhance_pack_attributes function
        self._dependencies = None  # initialized in enhance_pack_attributes function
        self._pack_statistics_handler = None  # initialized in enhance_pack_attributes function
        self._contains_transformer = False  # initialized in collect_content_items function
        self._contains_filter = False  # initialized in collect_content_items function
        self._is_missing_dependencies = False  # a flag that specifies if pack is missing dependencies

    @property
    def name(self):
        """ str: pack root folder name.
        """
        return self._pack_name

    @property
    def path(self):
        """ str: pack folder full path.
        """
        return self._pack_path

    @property
    def latest_version(self):
        """ str: pack latest version from sorted keys of changelog.json file.
        """
        if not self._latest_version:
            self._latest_version = self._get_latest_version()
            return self._latest_version
        else:
            return self._latest_version

    @latest_version.setter
    def latest_version(self, latest_version):
        self._latest_version = latest_version

    @property
    def status(self):
        """ str: current status of the packs.
        """
        return self._status

    @property
    def is_feed(self):
        """
        bool: whether the pack is a feed pack
        """
        return self._is_feed

    @is_feed.setter
    def is_feed(self, is_feed):
        """ setter of is_feed
        """
        self._is_feed = is_feed

    @status.setter
    def status(self, status_value):
        """ setter of pack current status.
        """
        self._status = status_value

    @property
    def public_storage_path(self):
        """ str: public gcs path of uploaded pack.
        """
        return self._public_storage_path

    @public_storage_path.setter
    def public_storage_path(self, path_value):
        """ setter of public gcs path of uploaded pack.
        """
        self._public_storage_path = path_value

    @property
    def support_type(self):
        """ str: support type of the pack.
        """
        return self._support_type

    @support_type.setter
    def support_type(self, support_value):
        """ setter of support type of the pack.
        """
        self._support_type = support_value

    @property
    def current_version(self):
        """ str: current version of the pack (different from latest_version).
        """
        return self._current_version

    @current_version.setter
    def current_version(self, current_version_value):
        """ setter of current version of the pack.
        """
        self._current_version = current_version_value

    @property
    def hidden(self):
        """ bool: internal content field for preventing pack from being displayed.
        """
        return self._hidden

    @hidden.setter
    def hidden(self, hidden_value):
        """ setter of hidden property of the pack.
        """
        self._hidden = hidden_value

    @property
    def description(self):
        """ str: Description of the pack (found in pack_metadata.json).
        """
        return self._description

    @description.setter
    def description(self, description_value):
        """ setter of description property of the pack.
        """
        self._description = description_value

    @property
    def display_name(self):
        """ str: Display name of the pack (found in pack_metadata.json).
        """
        return self._display_name

    @property
    def user_metadata(self):
        """ dict: the pack_metadata.
        """
        return self._user_metadata

    @display_name.setter
    def display_name(self, display_name_value):
        """ setter of display name property of the pack.
        """
        self._display_name = display_name_value

    @property
    def server_min_version(self):
        """ str: server min version according to collected items.
        """
        if not self._server_min_version or self._server_min_version == "99.99.99":
            return Metadata.SERVER_DEFAULT_MIN_VERSION
        else:
            return self._server_min_version

    @property
    def downloads_count(self):
        """ str: packs downloads count.
        """
        return self._downloads_count

    @downloads_count.setter
    def downloads_count(self, download_count_value):
        """ setter of downloads count property of the pack.
        """
        self._downloads_count = download_count_value

    @property
    def bucket_url(self):
        """ str: pack bucket_url.
        """
        return self._bucket_url

    @bucket_url.setter
    def bucket_url(self, bucket_url):
        """ str: pack bucket_url.
        """
        self._bucket_url = bucket_url

    @property
    def aggregated(self):
        """ str: pack aggregated release notes or not.
        """
        return self._aggregated

    @property
    def aggregation_str(self):
        """ str: pack aggregated release notes or not.
        """
        return self._aggregation_str

    @property
    def create_date(self):
        """ str: pack create date.
        """
        return self._create_date

    @create_date.setter
    def create_date(self, value):
        self._create_date = value

    @property
    def update_date(self):
        """ str: pack update date.
        """
        return self._update_date

    @update_date.setter
    def update_date(self, value):
        self._update_date = value

    @property
    def uploaded_author_image(self):
        """ bool: whether the pack author image was uploaded or not.
        """
        return self._uploaded_author_image

    @uploaded_author_image.setter
    def uploaded_author_image(self, uploaded_author_image):
        """ bool: whether the pack author image was uploaded or not.
        """
        self._uploaded_author_image = uploaded_author_image

    @property
    def uploaded_integration_images(self):
        """ str: the list of uploaded integration images
        """
        return self._uploaded_integration_images

    @property
    def is_missing_dependencies(self):
        return self._is_missing_dependencies

    def _get_latest_version(self):
        """ Return latest semantic version of the pack.

        In case that changelog.json file was not found, default value of 1.0.0 will be returned.
        Otherwise, keys of semantic pack versions will be collected and sorted in descending and return latest version.
        For additional information regarding changelog.json format go to issue #19786

        Returns:
            str: Pack latest version.

        """
        changelog_path = os.path.join(self._pack_path, Pack.CHANGELOG_JSON)

        if not os.path.exists(changelog_path):
            return self.PACK_INITIAL_VERSION

        with open(changelog_path, "r") as changelog_file:
            changelog = json.load(changelog_file)
            pack_versions = [LooseVersion(v) for v in changelog.keys()]
            pack_versions.sort(reverse=True)

            return pack_versions[0].vstring

    @staticmethod
    def organize_integration_images(pack_integration_images: list, pack_dependencies_integration_images_dict: dict,
                                    pack_dependencies_by_download_count: list):
        """ By Issue #32038
        1. Sort pack integration images by alphabetical order
        2. Sort pack dependencies by download count
        Pack integration images are shown before pack dependencies integration images

        Args:
            pack_integration_images (list): list of pack integration images
            pack_dependencies_integration_images_dict: a mapping of pack dependency name to its integration images
            pack_dependencies_by_download_count: a list of pack dependencies sorted by download count

        Returns:
            list: list of sorted integration images

        """
        def sort_by_name(integration_image: dict):
            return integration_image.get('name', '')

        # sort packs integration images
        pack_integration_images = sorted(pack_integration_images, key=sort_by_name)

        # sort pack dependencies integration images
        all_dep_int_imgs = pack_integration_images
        for dep_pack_name in pack_dependencies_by_download_count:
            if dep_pack_name in pack_dependencies_integration_images_dict:
                logging.info(f'Adding {dep_pack_name} to deps int imgs')
                dep_int_imgs = sorted(pack_dependencies_integration_images_dict[dep_pack_name], key=sort_by_name)
                for dep_int_img in dep_int_imgs:
                    if dep_int_img not in all_dep_int_imgs:  # avoid duplicates
                        all_dep_int_imgs.append(dep_int_img)

        return all_dep_int_imgs

    @staticmethod
    def _get_all_pack_images(pack_integration_images, display_dependencies_images, dependencies_data,
                             pack_dependencies_by_download_count):
        """ Returns data of uploaded pack integration images and it's path in gcs. Pack dependencies integration images
        are added to that result as well.

        Args:
             pack_integration_images (list): list of uploaded to gcs integration images and it paths in gcs.
             display_dependencies_images (list): list of pack names of additional dependencies images to display.
             dependencies_data (dict): all level dependencies data.
             pack_dependencies_by_download_count (list): list of pack names that are dependencies of the given pack
            sorted by download count.

        Returns:
            list: collection of integration display name and it's path in gcs.

        """
        dependencies_integration_images_dict = {}
        additional_dependencies_data = {k: v for k, v in dependencies_data.items() if k in display_dependencies_images}

        for dependency_data in additional_dependencies_data.values():
            for dep_int_img in dependency_data.get('integrations', []):
                dep_int_img_gcs_path = dep_int_img.get('imagePath', '')  # image public url
                dep_int_img['name'] = Pack.remove_contrib_suffix_from_name(dep_int_img.get('name', ''))
                dep_pack_name = os.path.basename(os.path.dirname(dep_int_img_gcs_path))

                if dep_pack_name not in display_dependencies_images:
                    continue  # skip if integration image is not part of displayed images of the given pack

                if dep_int_img not in pack_integration_images:  # avoid duplicates in list
                    if dep_pack_name in dependencies_integration_images_dict:
                        dependencies_integration_images_dict[dep_pack_name].append(dep_int_img)
                    else:
                        dependencies_integration_images_dict[dep_pack_name] = [dep_int_img]

        return Pack.organize_integration_images(
            pack_integration_images, dependencies_integration_images_dict, pack_dependencies_by_download_count
        )

    def is_feed_pack(self, yaml_content, yaml_type):
        """
        Checks if an integration is a feed integration. If so, updates Pack._is_feed
        Args:
            yaml_content: The yaml content extracted by yaml.safe_load().
            yaml_type: The type of object to check. Should be 'Playbook' or 'Integration'.

        Returns:
            Doesn't return
        """
        if yaml_type == 'Integration':
            if yaml_content.get('script', {}).get('feed', False) is True:
                self._is_feed = True
        if yaml_type == 'Playbook':
            if yaml_content.get('name').startswith('TIM '):
                self._is_feed = True

    @staticmethod
    def _clean_release_notes(release_notes_lines):
        return re.sub(r'<\!--.*?-->', '', release_notes_lines, flags=re.DOTALL)

    @staticmethod
    def _parse_pack_dependencies(first_level_dependencies, all_level_pack_dependencies_data):
        """ Parses user defined dependencies and returns dictionary with relevant data about each dependency pack.

        Args:
            first_level_dependencies (dict): first lever dependencies that were retrieved
            from user pack_metadata.json file.
            all_level_pack_dependencies_data (dict): all level pack dependencies data.

        Returns:
            dict: parsed dictionary with pack dependency data.
        """
        parsed_result = {}
        dependencies_data = {k: v for (k, v) in all_level_pack_dependencies_data.items()
                             if k in first_level_dependencies.keys() or k == GCPConfig.BASE_PACK}

        for dependency_id, dependency_data in dependencies_data.items():
            parsed_result[dependency_id] = {
                "mandatory": first_level_dependencies.get(dependency_id, {}).get('mandatory', True),
                "minVersion": dependency_data.get(Metadata.CURRENT_VERSION, Pack.PACK_INITIAL_VERSION),
                "author": dependency_data.get('author', ''),
                "name": dependency_data.get('name') if dependency_data.get('name') else dependency_id,
                "certification": dependency_data.get('certification', 'certified')
            }

        return parsed_result

    @staticmethod
    def _create_support_section(support_type, support_url=None, support_email=None):
        """ Creates support dictionary that is part of metadata.

        In case of support type xsoar, adds default support url. If support is xsoar and support url is defined and
        doesn't match xsoar default url, warning is raised.

        Args:
            support_type (str): support type of pack.
            support_url (str): support full url.
            support_email (str): support email address.

        Returns:
            dict: supported data dictionary.
        """
        support_details = {}

        if support_url:  # set support url from user input
            support_details['url'] = support_url
        elif support_type == Metadata.XSOAR_SUPPORT:  # in case support type is xsoar, set default xsoar support url
            support_details['url'] = Metadata.XSOAR_SUPPORT_URL
        # add support email if defined
        if support_email:
            support_details['email'] = support_email

        return support_details

    @staticmethod
    def _get_author(support_type, author=None):
        """ Returns pack author. In case support type is xsoar, more additional validation are applied.

        Args:
            support_type (str): support type of pack.
            author (str): author of the pack.

        Returns:
            str: returns author from the input.
        """
        if support_type == Metadata.XSOAR_SUPPORT and not author:
            return Metadata.XSOAR_AUTHOR  # returned xsoar default author
        elif support_type == Metadata.XSOAR_SUPPORT and author != Metadata.XSOAR_AUTHOR:
            logging.warning(f"{author} author doest not match {Metadata.XSOAR_AUTHOR} default value")
            return author
        else:
            return author

    @staticmethod
    def _get_certification(support_type, certification=None):
        """ Returns pack certification.

        In case support type is xsoar or partner, CERTIFIED is returned.
        In case support is not xsoar or partner but pack_metadata has certification field, certification value will be
        taken from pack_metadata defined value.
        Otherwise empty certification value (empty string) will be returned

        Args:
            support_type (str): support type of pack.
            certification (str): certification value from pack_metadata, if exists.

        Returns:
            str: certification value
        """
        if support_type in [Metadata.XSOAR_SUPPORT, Metadata.PARTNER_SUPPORT]:
            return Metadata.CERTIFIED
        elif certification:
            return certification
        else:
            return ""

    def _get_tags_from_landing_page(self, landing_page_sections: dict) -> set:
        """
        Build the pack's tag list according to the user metadata and the landingPage sections file.
        Args:
            landing_page_sections (dict): landingPage sections and the packs in each one of them.

        Returns:
            set: Pack's tags.

        """

        tags = set()
        sections = landing_page_sections.get('sections', []) if landing_page_sections else []

        for section in sections:
            if self._pack_name in landing_page_sections.get(section, []):
                tags.add(section)

        return tags

    def _parse_pack_metadata(self, build_number, commit_hash):
        """ Parses pack metadata according to issue #19786 and #20091. Part of field may change over the time.

        Args:
            build_number (str): circleCI build number.
            commit_hash (str): current commit hash.

        Returns:
            dict: parsed pack metadata.

        """
        pack_metadata = {
            Metadata.NAME: self._display_name or self._pack_name,
            Metadata.ID: self._pack_name,
            Metadata.DESCRIPTION: self._description or self._pack_name,
            Metadata.CREATED: self._create_date,
            Metadata.UPDATED: self._update_date,
            Metadata.LEGACY: self._legacy,
            Metadata.SUPPORT: self._support_type,
            Metadata.SUPPORT_DETAILS: self._support_details,
            Metadata.EULA_LINK: self.eula_link,
            Metadata.AUTHOR: self._author,
            Metadata.AUTHOR_IMAGE: self._author_image,
            Metadata.CERTIFICATION: self._certification,
            Metadata.PRICE: self._price,
            Metadata.SERVER_MIN_VERSION: self.user_metadata.get(Metadata.SERVER_MIN_VERSION) or self.server_min_version,
            Metadata.CURRENT_VERSION: self.user_metadata.get(Metadata.CURRENT_VERSION, ''),
            Metadata.VERSION_INFO: build_number,
            Metadata.COMMIT: commit_hash,
            Metadata.DOWNLOADS: self._downloads_count,
            Metadata.TAGS: list(self._tags),
            Metadata.CATEGORIES: self._categories,
            Metadata.CONTENT_ITEMS: self._content_items,
            Metadata.SEARCH_RANK: self._search_rank,
            Metadata.INTEGRATIONS: self._related_integration_images,
            Metadata.USE_CASES: self._use_cases,
            Metadata.KEY_WORDS: self._keywords,
            Metadata.DEPENDENCIES: self._dependencies
        }

        if self._is_private_pack:
            pack_metadata.update({
                Metadata.PREMIUM: self._is_premium,
                Metadata.VENDOR_ID: self._vendor_id,
                Metadata.PARTNER_ID: self._partner_id,
                Metadata.PARTNER_NAME: self._partner_name,
                Metadata.CONTENT_COMMIT_HASH: self._content_commit_hash,
                Metadata.PREVIEW_ONLY: self._preview_only
            })

        return pack_metadata

    def _load_pack_dependencies(self, index_folder_path, pack_names):
        """ Loads dependencies metadata and returns mapping of pack id and it's loaded data.
        Args:
            index_folder_path (str): full path to download index folder.
            pack_names (set): List of all packs.

        Returns:
            dict: pack id as key and loaded metadata of packs as value.
            bool: True if the pack is missing dependencies, False otherwise.

        """
        dependencies_data_result = {}
        first_level_dependencies = self.user_metadata.get(Metadata.DEPENDENCIES, {})
        all_level_displayed_dependencies = self.user_metadata.get(Metadata.DISPLAYED_IMAGES, [])
        dependencies_ids = {d for d in first_level_dependencies.keys()}
        dependencies_ids.update(all_level_displayed_dependencies)

        if self._pack_name != GCPConfig.BASE_PACK:  # check that current pack isn't Base Pack in order to prevent loop
            dependencies_ids.add(GCPConfig.BASE_PACK)  # Base pack is always added as pack dependency

        for dependency_pack_id in dependencies_ids:
            dependency_metadata_path = os.path.join(index_folder_path, dependency_pack_id, Pack.METADATA)

            if os.path.exists(dependency_metadata_path):
                with open(dependency_metadata_path, 'r') as metadata_file:
                    dependency_metadata = json.load(metadata_file)
                    dependencies_data_result[dependency_pack_id] = dependency_metadata
            elif dependency_pack_id in pack_names:
                # If the pack is dependent on a new pack (which is not yet in the index.json)
                # we will note that it is missing dependencies.
                # And finally after updating all the packages in index.json.
                # We will go over the pack again to add what was missing
                self._is_missing_dependencies = True
                logging.warning(f"{self._pack_name} pack dependency with id {dependency_pack_id} "
                                f"was not found in index, marking it as missing dependencies - to be resolved in next"
                                f" iteration over packs")

            else:
                logging.warning(f"{self._pack_name} pack dependency with id {dependency_pack_id} was not found")

        return dependencies_data_result, self._is_missing_dependencies

    def _get_updated_changelog_entry(self, changelog: dict, version: str, release_notes: str = None,
                                     version_display_name: str = None, build_number_with_prefix: str = None,
                                     released_time: str = None):
        """
        Args:
            changelog (dict): The changelog from the production bucket.
            version (str): The version that is the key in the changelog of the entry wished to be updated.
            release_notes (str): The release notes lines to update the entry with.
            version_display_name (str): The version display name to update the entry with.
            build_number_with_prefix(srt): the build number to modify the entry to, including the prefix R (if present).
            released_time: The released time to update the entry with.

        """
        changelog_entry = changelog.get(version)
        if not changelog_entry:
            raise Exception('The given version is not a key in the changelog')
        version_display_name = \
            version_display_name if version_display_name else changelog_entry[Changelog.DISPLAY_NAME].split('-')[0]
        build_number_with_prefix = \
            build_number_with_prefix if build_number_with_prefix else changelog_entry[Changelog.DISPLAY_NAME].split('-')[1]

        changelog_entry[Changelog.RELEASE_NOTES] = release_notes if release_notes else changelog_entry[Changelog.RELEASE_NOTES]
        changelog_entry[Changelog.DISPLAY_NAME] = f'{version_display_name} - {build_number_with_prefix}'
        changelog_entry[Changelog.RELEASED] = released_time if released_time else changelog_entry[Changelog.RELEASED]

        return changelog_entry

    def _create_changelog_entry(self, release_notes, version_display_name, build_number, pack_was_modified=False,
                                new_version=True, initial_release=False):
        """ Creates dictionary entry for changelog.

        Args:
            release_notes (str): release notes md.
            version_display_name (str): display name version.
            build_number (srt): current build number.
            pack_was_modified (bool): whether the pack was modified.
            new_version (bool): whether the entry is new or not. If not new, R letter will be appended to build number.
            initial_release (bool): whether the entry is an initial release or not.
        Returns:
            dict: release notes entry of changelog

        """
        if new_version:
            return {Changelog.RELEASE_NOTES: release_notes,
                    Changelog.DISPLAY_NAME: f'{version_display_name} - {build_number}',
                    Changelog.RELEASED: datetime.utcnow().strftime(Metadata.DATE_FORMAT)}

        elif initial_release:
            return {Changelog.RELEASE_NOTES: release_notes,
                    Changelog.DISPLAY_NAME: f'{version_display_name} - {build_number}',
                    Changelog.RELEASED: self._create_date}

        elif pack_was_modified:
            return {Changelog.RELEASE_NOTES: release_notes,
                    Changelog.DISPLAY_NAME: f'{version_display_name} - R{build_number}',
                    Changelog.RELEASED: datetime.utcnow().strftime(Metadata.DATE_FORMAT)}

        return {}

    def remove_unwanted_files(self, delete_test_playbooks=True):
        """ Iterates over pack folder and removes hidden files and unwanted folders.

        Args:
            delete_test_playbooks (bool): whether to delete test playbooks folder.

        Returns:
            bool: whether the operation succeeded.
        """
        task_status = True
        try:
            for directory in Pack.EXCLUDE_DIRECTORIES:
                if delete_test_playbooks and os.path.isdir(f'{self._pack_path}/{directory}'):
                    shutil.rmtree(f'{self._pack_path}/{directory}')
                    logging.info(f"Deleted {directory} directory from {self._pack_name} pack")

            for root, dirs, files in os.walk(self._pack_path, topdown=True):
                for pack_file in files:
                    full_file_path = os.path.join(root, pack_file)
                    # removing unwanted files
                    if pack_file.startswith('.') \
                            or pack_file in [Pack.AUTHOR_IMAGE_NAME, Pack.USER_METADATA] \
                            or pack_file in self._remove_files_list:
                        os.remove(full_file_path)
                        logging.info(f"Deleted pack {pack_file} file for {self._pack_name} pack")
                        continue

        except Exception:
            task_status = False
            logging.exception(f"Failed to delete ignored files for pack {self._pack_name}")
        finally:
            return task_status

    def sign_pack(self, signature_string=None):
        """ Signs pack folder and creates signature file.

        Args:
            signature_string (str): Base64 encoded string used to sign the pack.

        Returns:
            bool: whether the operation succeeded.
        """
        task_status = False

        try:
            if signature_string:
                with open("keyfile", "wb") as keyfile:
                    keyfile.write(signature_string.encode())
                arg = f'./signDirectory {self._pack_path} keyfile base64'
                signing_process = subprocess.Popen(arg, stdout=subprocess.PIPE, stderr=subprocess.PIPE, shell=True)
                output, err = signing_process.communicate()

                if err:
                    logging.error(f"Failed to sign pack for {self._pack_name} - {str(err)}")
                    return

                logging.info(f"Signed {self._pack_name} pack successfully")
            else:
                logging.info(f"No signature provided. Skipped signing {self._pack_name} pack")
            task_status = True
        except Exception:
            logging.exception(f"Failed to sign pack for {self._pack_name}")
        finally:
            return task_status

    @staticmethod
    def encrypt_pack(zip_pack_path, pack_name, encryption_key, extract_destination_path,
                     private_artifacts_dir, secondary_encryption_key):
        """ decrypt the pack in order to see that the pack was encrypted in the first place.

        Args:
            zip_pack_path (str): The path to the encrypted zip pack.
            pack_name (str): The name of the pack that should be encrypted.
            encryption_key (str): The key which we can decrypt the pack with.
            extract_destination_path (str): The path in which the pack resides.
            private_artifacts_dir (str): The chosen name for the private artifacts diriectory.
            secondary_encryption_key (str) : A second key which we can decrypt the pack with.
        """
        try:
            current_working_dir = os.getcwd()
            shutil.copy('./encryptor', os.path.join(extract_destination_path, 'encryptor'))
            os.chmod(os.path.join(extract_destination_path, 'encryptor'), stat.S_IXOTH)
            os.chdir(extract_destination_path)

            subprocess.call('chmod +x ./encryptor', shell=True)

            output_file = zip_pack_path.replace("_not_encrypted.zip", ".zip")
            full_command = f'./encryptor ./{pack_name}_not_encrypted.zip {output_file} "{encryption_key}"'
            subprocess.call(full_command, shell=True)

            secondary_encryption_key_output_file = zip_pack_path.replace("_not_encrypted.zip", ".enc2.zip")
            full_command_with_secondary_encryption = f'./encryptor ./{pack_name}_not_encrypted.zip ' \
                                                     f'{secondary_encryption_key_output_file}' \
                                                     f' "{secondary_encryption_key}"'
            subprocess.call(full_command_with_secondary_encryption, shell=True)

            new_artefacts = os.path.join(current_working_dir, private_artifacts_dir)
            if os.path.exists(new_artefacts):
                shutil.rmtree(new_artefacts)
            os.mkdir(path=new_artefacts)
            shutil.copy(zip_pack_path, os.path.join(new_artefacts, f'{pack_name}_not_encrypted.zip'))
            shutil.copy(output_file, os.path.join(new_artefacts, f'{pack_name}.zip'))
            shutil.copy(secondary_encryption_key_output_file, os.path.join(new_artefacts, f'{pack_name}.enc2.zip'))
            os.chdir(current_working_dir)
        except (subprocess.CalledProcessError, shutil.Error) as error:
            print(f"Error while trying to encrypt pack. {error}")

    def decrypt_pack(self, encrypted_zip_pack_path, decryption_key):
        """ decrypt the pack in order to see that the pack was encrypted in the first place.

        Args:
            encrypted_zip_pack_path (str): The path for the encrypted zip pack.
            decryption_key (str): The key which we can decrypt the pack with.

        Returns:
            bool: whether the decryption succeeded.
        """
        try:
            current_working_dir = os.getcwd()
            extract_destination_path = f'{current_working_dir}/decrypt_pack_dir'
            os.mkdir(extract_destination_path)

            shutil.copy('./decryptor', os.path.join(extract_destination_path, 'decryptor'))
            secondary_encrypted_pack_path = os.path.join(extract_destination_path, 'encrypted_zip_pack.zip')
            shutil.copy(encrypted_zip_pack_path, secondary_encrypted_pack_path)
            os.chmod(os.path.join(extract_destination_path, 'decryptor'), stat.S_IXOTH)
            output_decrypt_file_path = f"{extract_destination_path}/decrypt_pack.zip"
            os.chdir(extract_destination_path)

            subprocess.call('chmod +x ./decryptor', shell=True)
            full_command = f'./decryptor {secondary_encrypted_pack_path} {output_decrypt_file_path} "{decryption_key}"'
            process = subprocess.Popen(full_command, stdout=subprocess.PIPE, stderr=subprocess.PIPE, shell=True)
            stdout, stderr = process.communicate()
            shutil.rmtree(extract_destination_path)
            os.chdir(current_working_dir)
            if stdout:
                logging.info(str(stdout))
            if stderr:
                logging.error(f"Error: Premium pack {self._pack_name} should be encrypted, but isn't.")
                return False
            return True

        except subprocess.CalledProcessError as error:
            logging.exception(f"Error while trying to decrypt pack. {error}")
            return False

    def is_pack_encrypted(self, encrypted_zip_pack_path, decryption_key):
        """ Checks if the pack is encrypted by trying to decrypt it.

        Args:
            encrypted_zip_pack_path (str): The path for the encrypted zip pack.
            decryption_key (str): The key which we can decrypt the pack with.

        Returns:
            bool: whether the pack is encrypted.
        """
        return self.decrypt_pack(encrypted_zip_pack_path, decryption_key)

    def zip_pack(self, extract_destination_path="", pack_name="", encryption_key="",
                 private_artifacts_dir='private_artifacts', secondary_encryption_key=""):
        """ Zips pack folder.

        Returns:
            bool: whether the operation succeeded.
            str: full path to created pack zip.
        """
        zip_pack_path = f"{self._pack_path}.zip" if not encryption_key else f"{self._pack_path}_not_encrypted.zip"
        task_status = False

        try:
            with ZipFile(zip_pack_path, 'w', ZIP_DEFLATED) as pack_zip:
                for root, dirs, files in os.walk(self._pack_path, topdown=True):
                    for f in files:
                        full_file_path = os.path.join(root, f)
                        relative_file_path = os.path.relpath(full_file_path, self._pack_path)
                        pack_zip.write(filename=full_file_path, arcname=relative_file_path)

            if encryption_key:
                self.encrypt_pack(zip_pack_path, pack_name, encryption_key, extract_destination_path,
                                  private_artifacts_dir, secondary_encryption_key)
            task_status = True
            logging.success(f"Finished zipping {self._pack_name} pack.")
        except Exception:
            logging.exception(f"Failed in zipping {self._pack_name} folder")
        finally:
            # If the pack needs to be encrypted, it is initially at a different location than this final path
            final_path_to_zipped_pack = f"{self._pack_path}.zip"
            return task_status, final_path_to_zipped_pack

    def detect_modified(self, content_repo, index_folder_path, current_commit_hash, previous_commit_hash):
        """ Detects pack modified files.

        The diff is done between current commit and previous commit that was saved in metadata that was downloaded from
        index. In case that no commit was found in index (initial run), the default value will be set to previous commit
        from origin/master.

        Args:
            content_repo (git.repo.base.Repo): content repo object.
            index_folder_path (str): full path to downloaded index folder.
            current_commit_hash (str): last commit hash of head.
            previous_commit_hash (str): the previous commit to diff with.

        Returns:
            bool: whether the operation succeeded.
            list: list of files that were modified.
            bool: whether pack was modified and override will be required.
        """
        task_status = False
        modified_files_paths = []
        pack_was_modified = False

        try:
            pack_index_metadata_path = os.path.join(index_folder_path, self._pack_name, Pack.METADATA)

            if not os.path.exists(pack_index_metadata_path):
                logging.info(f"{self._pack_name} pack was not found in index, skipping detection of modified pack.")
                task_status = True
                return

            with open(pack_index_metadata_path, 'r') as metadata_file:
                downloaded_metadata = json.load(metadata_file)

            previous_commit_hash = downloaded_metadata.get(Metadata.COMMIT, previous_commit_hash)
            # set 2 commits by hash value in order to check the modified files of the diff
            current_commit = content_repo.commit(current_commit_hash)
            previous_commit = content_repo.commit(previous_commit_hash)

            for modified_file in current_commit.diff(previous_commit):
                if modified_file.a_path.startswith(PACKS_FOLDER):
                    modified_file_path_parts = os.path.normpath(modified_file.a_path).split(os.sep)

                    if modified_file_path_parts[1] and modified_file_path_parts[1] == self._pack_name:
                        if not is_ignored_pack_file(modified_file_path_parts):
                            logging.info(f"Detected modified files in {self._pack_name} pack")
                            task_status, pack_was_modified = True, True
                            modified_files_paths.append(modified_file.a_path)
                        else:
                            logging.debug(f'{modified_file.a_path} is an ignored file')
            task_status = True
            if pack_was_modified:
                # Make sure the modification is not only of release notes files, if so count that as not modified
                pack_was_modified = not all(self.RELEASE_NOTES in path for path in modified_files_paths)
            return
        except Exception:
            logging.exception(f"Failed in detecting modified files of {self._pack_name} pack")
        finally:
            return task_status, modified_files_paths, pack_was_modified

    def upload_to_storage(self, zip_pack_path, latest_version, storage_bucket, override_pack,
                          private_content=False, pack_artifacts_path=None):
        """ Manages the upload of pack zip artifact to correct path in cloud storage.
        The zip pack will be uploaded to following path: /content/packs/pack_name/pack_latest_version.
        In case that zip pack artifact already exist at constructed path, the upload will be skipped.
        If flag override_pack is set to True, pack will forced for upload.

        Args:
            zip_pack_path (str): full path to pack zip artifact.
            latest_version (str): pack latest version.
            storage_bucket (google.cloud.storage.bucket.Bucket): google cloud storage bucket.
            override_pack (bool): whether to override existing pack.
            private_content (bool): Is being used in a private content build.
            pack_artifacts_path (str): Path to where we are saving pack artifacts.

        Returns:
            bool: whether the operation succeeded.
            bool: True in case of pack existence at targeted path and upload was skipped, otherwise returned False.

        """
        task_status = True

        try:
            version_pack_path = os.path.join(GCPConfig.STORAGE_BASE_PATH, self._pack_name, latest_version)
            existing_files = [f.name for f in storage_bucket.list_blobs(prefix=version_pack_path)]

            if existing_files and not override_pack:
                logging.warning(f"The following packs already exist at storage: {', '.join(existing_files)}")
                logging.warning(f"Skipping step of uploading {self._pack_name}.zip to storage.")
                return task_status, True, None

            pack_full_path = os.path.join(version_pack_path, f"{self._pack_name}.zip")
            blob = storage_bucket.blob(pack_full_path)
            blob.cache_control = "no-cache,max-age=0"  # disabling caching for pack blob

            with open(zip_pack_path, "rb") as pack_zip:
                blob.upload_from_file(pack_zip)
            if private_content:
                secondary_encryption_key_pack_name = f"{self._pack_name}.enc2.zip"
                secondary_encryption_key_bucket_path = os.path.join(version_pack_path,
                                                                    secondary_encryption_key_pack_name)

                #  In some cases the path given is actually a zip.
                if pack_artifacts_path.endswith('content_packs.zip'):
                    _pack_artifacts_path = pack_artifacts_path.replace('/content_packs.zip', '')
                else:
                    _pack_artifacts_path = pack_artifacts_path

                secondary_encryption_key_artifacts_path = zip_pack_path.replace(f'{self._pack_name}',
                                                                                f'{self._pack_name}.enc2')

                blob = storage_bucket.blob(secondary_encryption_key_bucket_path)
                blob.cache_control = "no-cache,max-age=0"  # disabling caching for pack blob
                with open(secondary_encryption_key_artifacts_path, "rb") as pack_zip:
                    blob.upload_from_file(pack_zip)

                print(
                    f"Copying {secondary_encryption_key_artifacts_path} to {_pack_artifacts_path}/packs/{self._pack_name}.zip")
                shutil.copy(secondary_encryption_key_artifacts_path,
                            f'{_pack_artifacts_path}/packs/{self._pack_name}.zip')

            self.public_storage_path = blob.public_url
            logging.success(f"Uploaded {self._pack_name} pack to {pack_full_path} path.")

            return task_status, False, pack_full_path
        except Exception:
            task_status = False
            logging.exception(f"Failed in uploading {self._pack_name} pack to gcs.")
            return task_status, True, None

    def copy_and_upload_to_storage(self, production_bucket, build_bucket, successful_packs_dict):
        """ Manages the copy of pack zip artifact from the build bucket to the production bucket.
        The zip pack will be copied to following path: /content/packs/pack_name/pack_latest_version if
        the pack exists in the successful_packs_dict from Prepare content step in Create Instances job.

        Args:
            production_bucket (google.cloud.storage.bucket.Bucket): google cloud production bucket.
            build_bucket (google.cloud.storage.bucket.Bucket): google cloud build bucket.
            successful_packs_dict (dict): the dict of all packs were uploaded in prepare content step

        Returns:
            bool: Status - whether the operation succeeded.
            bool: Skipped pack - true in case of pack existence at the targeted path and the copy process was skipped,
             otherwise returned False.

        """
        pack_not_uploaded_in_prepare_content = self._pack_name not in successful_packs_dict
        if pack_not_uploaded_in_prepare_content:
            logging.warning("The following packs already exist at storage.")
            logging.warning(f"Skipping step of uploading {self._pack_name}.zip to storage.")
            return True, True

        latest_version = successful_packs_dict[self._pack_name][BucketUploadFlow.LATEST_VERSION]
        self._latest_version = latest_version

        build_version_pack_path = os.path.join(GCPConfig.BUILD_BASE_PATH, self._pack_name, latest_version)

        # Verifying that the latest version of the pack has been uploaded to the build bucket
        existing_bucket_version_files = [f.name for f in build_bucket.list_blobs(prefix=build_version_pack_path)]
        if not existing_bucket_version_files:
            logging.error(f"{self._pack_name} latest version ({latest_version}) was not found on build bucket at "
                          f"path {build_version_pack_path}.")
            return False, False

        # We upload the pack zip object taken from the build bucket into the production bucket
        prod_version_pack_path = os.path.join(GCPConfig.STORAGE_BASE_PATH, self._pack_name, latest_version)
        prod_pack_zip_path = os.path.join(prod_version_pack_path, f'{self._pack_name}.zip')
        build_pack_zip_path = os.path.join(build_version_pack_path, f'{self._pack_name}.zip')
        build_pack_zip_blob = build_bucket.blob(build_pack_zip_path)

        try:
            copied_blob = build_bucket.copy_blob(
                blob=build_pack_zip_blob, destination_bucket=production_bucket, new_name=prod_pack_zip_path
            )
            copied_blob.cache_control = "no-cache,max-age=0"  # disabling caching for pack blob
            self.public_storage_path = copied_blob.public_url
            task_status = copied_blob.exists()
        except Exception as e:
            pack_suffix = os.path.join(self._pack_name, latest_version, f'{self._pack_name}.zip')
            logging.exception(f"Failed copying {pack_suffix}. Additional Info: {str(e)}")
            return False, False

        if not task_status:
            logging.error(f"Failed in uploading {self._pack_name} pack to production gcs.")
        else:
            # Determine if pack versions were aggregated during upload
            pack_uploaded_in_prepare_content = not pack_not_uploaded_in_prepare_content
            if pack_uploaded_in_prepare_content:
                agg_str = successful_packs_dict[self._pack_name].get('aggregated')
                if agg_str:
                    self._aggregated = True
                    self._aggregation_str = agg_str
            logging.success(f"Uploaded {self._pack_name} pack to {prod_pack_zip_path} path.")

        return task_status, False

    def get_changelog_latest_rn(self, changelog_index_path: str) -> Tuple[dict, LooseVersion, str]:
        """
        Returns the changelog file contents and the last version of rn in the changelog file
        Args:
            changelog_index_path (str): the changelog.json file path in the index

        Returns: the changelog file contents, the last version,  and contents of rn in the changelog file

        """
        logging.info(f"Found Changelog for: {self._pack_name}")
        if os.path.exists(changelog_index_path):
            try:
                with open(changelog_index_path, "r") as changelog_file:
                    changelog = json.load(changelog_file)
            except json.JSONDecodeError:
                changelog = {}
        else:
            changelog = {}
        # get the latest rn version in the changelog.json file
        changelog_rn_versions = [LooseVersion(ver) for ver in changelog]
        # no need to check if changelog_rn_versions isn't empty because changelog file exists
        changelog_latest_rn_version = max(changelog_rn_versions)
        changelog_latest_rn = changelog[changelog_latest_rn_version.vstring]["releaseNotes"]

        return changelog, changelog_latest_rn_version, changelog_latest_rn

    def get_modified_release_notes_lines(self, release_notes_dir: str, new_release_notes_versions: list,
                                         changelog: dict, modified_rn_files: list):
        """
        In the case where an rn file was changed, this function returns the new content
        of the release note in the format suitable for the changelog file.
        In general, if two rn files are created between two consecutive upload runs (i.e. pack was changed twice),
        the rn files are being aggregated and the latter version is the one that is being used as a key in the changelog
        file, and the aggregated rns as the value.
        Hence, in the case of changing an rn as such, this function re-aggregates all of the rns under the
        corresponding version key, and returns the aggregated data, in the right format, as value under that key.

        Args:
            release_notes_dir (str): the path to the release notes dir
            new_release_notes_versions (list): a list of the new versions of release notes in the pack since the
             last upload. This means they were already handled on this upload run (and aggregated if needed).
            changelog (dict): the changelog from the production bucket.
            modified_rn_files (list): a list of the rn files that were modified according to the last commit in
             'filename.md' format.

        Returns:
            A dict of modified version and their release notes contents, for modified
              in the current index file


        """

        modified_versions_dict = {}

        for rn_filename in modified_rn_files:
            version = release_notes_file_to_version(rn_filename)
            # Should only apply on modified files that are not the last rn file
            if version in new_release_notes_versions:
                continue
            # The case where the version is a key in the changelog file,
            # and the value is not an aggregated release note
            if is_the_only_rn_in_block(release_notes_dir, version, changelog):
                logging.info("The version is a key in the changelog file and by itself in the changelog block")
                with open(os.path.join(release_notes_dir, rn_filename), 'r') as rn_file:
                    rn_lines = rn_file.read()
                modified_versions_dict[version] = self._clean_release_notes(rn_lines).strip()
            # The case where the version is not a key in the changelog file or it is a key of aggregated content
            else:
                logging.debug(f'The "{version}" version is not a key in the changelog file or it is a key of'
                              f' aggregated content')
                same_block_versions_dict, higher_nearest_version = self.get_same_block_versions(
                    release_notes_dir, version, changelog)
                modified_versions_dict[higher_nearest_version] = aggregate_release_notes_for_marketplace(
                    same_block_versions_dict)

        return modified_versions_dict

    def get_same_block_versions(self, release_notes_dir: str, version: str, changelog: dict):
        """
        Get a dict of the version as key and rn data as value of all of the versions that are in the same
        block in the changelog file as the given version (these are the versions that were aggregates together
        during a single upload priorly).

        Args:
            release_notes_dir (str): the path to the release notes dir
            version (str): the wanted version
            changelog (dict): the changelog from the production bucket.

        Returns:
            A dict of version, rn data for all corresponding versions, and the highest version among those keys as str

        """
        lowest_version = [LooseVersion(Pack.PACK_INITIAL_VERSION)]
        lower_versions, higher_versions = [], []
        same_block_versions_dict: dict = dict()
        for item in changelog.keys():  # divide the versions into lists of lower and higher than given version
            (lower_versions if LooseVersion(item) < version else higher_versions).append(LooseVersion(item))
        higher_nearest_version = min(higher_versions)
        lower_versions = lower_versions + lowest_version  # if the version is 1.0.0, ensure lower_versions is not empty
        lower_nearest_version = max(lower_versions)
        for rn_filename in os.listdir(release_notes_dir):
            current_version = release_notes_file_to_version(rn_filename)
            # Catch all versions that are in the same block
            if lower_nearest_version < LooseVersion(current_version) <= higher_nearest_version:
                with open(os.path.join(release_notes_dir, rn_filename), 'r') as rn_file:
                    rn_lines = rn_file.read()
                same_block_versions_dict[current_version] = self._clean_release_notes(rn_lines).strip()
        return same_block_versions_dict, higher_nearest_version.vstring

    def get_release_notes_lines(self, release_notes_dir: str, changelog_latest_rn_version: LooseVersion,
                                changelog_latest_rn: str) -> Tuple[str, str, list]:
        """
        Prepares the release notes contents for the new release notes entry
        Args:
            release_notes_dir (str): the path to the release notes dir
            changelog_latest_rn_version (LooseVersion): the last version of release notes in the changelog.json file
            changelog_latest_rn (str): the last release notes in the changelog.json file

        Returns: The release notes contents, the latest release notes version (in the release notes directory),
        and a list of the new rn versions that this is the first time they have been uploaded.

        """
        found_versions: list = list()
        pack_versions_dict: dict = dict()

        for filename in sorted(os.listdir(release_notes_dir)):
            version = release_notes_file_to_version(filename)

            # Aggregate all rn files that are bigger than what we have in the changelog file
            if LooseVersion(version) > changelog_latest_rn_version:
                with open(os.path.join(release_notes_dir, filename), 'r') as rn_file:
                    rn_lines = rn_file.read()
                pack_versions_dict[version] = self._clean_release_notes(rn_lines).strip()

            found_versions.append(LooseVersion(version))

        latest_release_notes_version = max(found_versions)
        latest_release_notes_version_str = latest_release_notes_version.vstring
        logging.info(f"Latest ReleaseNotes version is: {latest_release_notes_version_str}")

        if len(pack_versions_dict) > 1:
            # In case that there is more than 1 new release notes file, wrap all release notes together for one
            # changelog entry
            aggregation_str = f"[{', '.join(lv.vstring for lv in found_versions if lv > changelog_latest_rn_version)}]"\
                              f" => {latest_release_notes_version_str}"
            logging.info(f"Aggregating ReleaseNotes versions: {aggregation_str}")
            release_notes_lines = aggregate_release_notes_for_marketplace(pack_versions_dict)
            self._aggregated = True
            self._aggregation_str = aggregation_str
        elif len(pack_versions_dict) == 1:
            # In case where there is only one new release notes file
            release_notes_lines = pack_versions_dict[latest_release_notes_version_str]
        else:
            # In case where the pack is up to date, i.e. latest changelog is latest rn file
            # We should take the release notes from the index as it has might been aggregated
            logging.info(f'No new RN file was detected for pack {self._pack_name}, taking latest RN from the index')
            release_notes_lines = changelog_latest_rn
        new_release_notes_versions = list(pack_versions_dict.keys())

        return release_notes_lines, latest_release_notes_version_str, new_release_notes_versions

    def assert_upload_bucket_version_matches_release_notes_version(self,
                                                                   changelog: dict,
                                                                   latest_release_notes: str) -> None:
        """
        Sometimes there is a the current bucket is not merged from master there could be another version in the upload
        bucket, that does not exist in the current branch.
        This case can cause unpredicted behavior and we want to fail the build.
        This method validates that this is not the case in the current build, and if it does - fails it with an
        assertion error.
        Args:
            changelog: The changelog from the production bucket.
            latest_release_notes: The latest release notes version string in the current branch
        """
        changelog_latest_release_notes = max(changelog, key=lambda k: LooseVersion(k))
        assert LooseVersion(latest_release_notes) >= LooseVersion(changelog_latest_release_notes), \
            f'{self._pack_name}: Version mismatch detected between upload bucket and current branch\n' \
            f'Upload bucket version: {changelog_latest_release_notes}\n' \
            f'current branch version: {latest_release_notes}\n' \
            'Please Merge from master and rebuild'

    def get_rn_files_names(self, modified_files_paths):
        """

        Args:
            modified_files_paths: a list containing all modified files in the current pack, generated
            by comparing the old and the new commit hash.
        Returns:
            The names of the modified release notes files out of the given list only,
            as in the names of the files that are under ReleaseNotes directory in the format of 'filename.md'.

        """
        modified_rn_files = []
        for file_path in modified_files_paths:
            modified_file_path_parts = os.path.normpath(file_path).split(os.sep)
            if self.RELEASE_NOTES in modified_file_path_parts:
                modified_rn_files.append(modified_file_path_parts[-1])
        return modified_rn_files

    def prepare_release_notes(self, index_folder_path, build_number, pack_was_modified=False,
                              modified_files_paths=None):
        """
        Handles the creation and update of the changelog.json files.

        Args:
            index_folder_path (str): Path to the unzipped index json.
            build_number (str): circleCI build number.
            pack_was_modified (bool): whether the pack modified or not.
            modified_files_paths (list): list of paths of the pack's modified file

        Returns:
            bool: whether the operation succeeded.
            bool: whether running build has not updated pack release notes.
        """
        task_status = False
        not_updated_build = False

        if not modified_files_paths:
            modified_files_paths = []

        try:
            # load changelog from downloaded index
            logging.info(f"Loading changelog for {self._pack_name} pack")
            changelog_index_path = os.path.join(index_folder_path, self._pack_name, Pack.CHANGELOG_JSON)
            if os.path.exists(changelog_index_path):
                changelog, changelog_latest_rn_version, changelog_latest_rn = \
                    self.get_changelog_latest_rn(changelog_index_path)
                release_notes_dir = os.path.join(self._pack_path, Pack.RELEASE_NOTES)

                if os.path.exists(release_notes_dir):
                    # Handling latest release notes files
                    release_notes_lines, latest_release_notes, new_release_notes_versions = \
                        self.get_release_notes_lines(
                            release_notes_dir, changelog_latest_rn_version, changelog_latest_rn)
                    self.assert_upload_bucket_version_matches_release_notes_version(changelog, latest_release_notes)

                    # Handling modified old release notes files, if there are any
                    rn_files_names = self.get_rn_files_names(modified_files_paths)
                    modified_release_notes_lines_dict = self.get_modified_release_notes_lines(
                        release_notes_dir, new_release_notes_versions, changelog, rn_files_names)

                    if self._current_version != latest_release_notes:
                        # TODO Need to implement support for pre-release versions
                        logging.error(f"Version mismatch detected between current version: {self._current_version} "
                                      f"and latest release notes version: {latest_release_notes}")
                        task_status = False
                        return task_status, not_updated_build
                    else:
                        if latest_release_notes in changelog:
                            logging.info(f"Found existing release notes for version: {latest_release_notes}")
                            version_changelog = self._create_changelog_entry(release_notes=release_notes_lines,
                                                                             version_display_name=latest_release_notes,
                                                                             build_number=build_number,
                                                                             pack_was_modified=pack_was_modified,
                                                                             new_version=False)

                        else:
                            logging.info(f"Created new release notes for version: {latest_release_notes}")
                            version_changelog = self._create_changelog_entry(release_notes=release_notes_lines,
                                                                             version_display_name=latest_release_notes,
                                                                             build_number=build_number,
                                                                             new_version=True)

                        if version_changelog:
                            changelog[latest_release_notes] = version_changelog

                        if modified_release_notes_lines_dict:
                            logging.info("updating changelog entries for modified rn")
                            for version, modified_release_notes_lines in modified_release_notes_lines_dict.items():
                                updated_entry = self._get_updated_changelog_entry(
                                    changelog, version, release_notes=modified_release_notes_lines)
                                changelog[version] = updated_entry

                else:  # will enter only on initial version and release notes folder still was not created
                    if len(changelog.keys()) > 1 or Pack.PACK_INITIAL_VERSION not in changelog:
                        logging.warning(
                            f"{self._pack_name} pack mismatch between {Pack.CHANGELOG_JSON} and {Pack.RELEASE_NOTES}")
                        task_status, not_updated_build = True, True
                        return task_status, not_updated_build

                    changelog[Pack.PACK_INITIAL_VERSION] = self._create_changelog_entry(
                        release_notes=self.description,
                        version_display_name=Pack.PACK_INITIAL_VERSION,
                        build_number=build_number,
                        initial_release=True,
                        new_version=False)

                    logging.info(f"Found existing release notes for version: {Pack.PACK_INITIAL_VERSION} "
                                 f"in the {self._pack_name} pack.")

            elif self._current_version == Pack.PACK_INITIAL_VERSION:
                version_changelog = self._create_changelog_entry(
                    release_notes=self.description,
                    version_display_name=Pack.PACK_INITIAL_VERSION,
                    build_number=build_number,
                    new_version=True,
                    initial_release=True
                )
                changelog = {
                    Pack.PACK_INITIAL_VERSION: version_changelog
                }
            elif self._hidden:
                logging.warning(f"Pack {self._pack_name} is deprecated. Skipping release notes handling.")
                task_status = True
                not_updated_build = True
                return task_status, not_updated_build
            else:
                logging.error(f"No release notes found for: {self._pack_name}")
                task_status = False
                return task_status, not_updated_build

            # write back changelog with changes to pack folder
            with open(os.path.join(self._pack_path, Pack.CHANGELOG_JSON), "w") as pack_changelog:
                json.dump(changelog, pack_changelog, indent=4)

            task_status = True
            logging.success(f"Finished creating {Pack.CHANGELOG_JSON} for {self._pack_name}")
        except Exception as e:
            logging.error(f"Failed creating {Pack.CHANGELOG_JSON} file for {self._pack_name}.\n "
                          f"Additional info: {e}")
        finally:
            return task_status, not_updated_build

    def create_local_changelog(self, build_index_folder_path):
        """ Copies the pack index changelog.json file to the pack path

        Args:
            build_index_folder_path: The path to the build index folder

        Returns:
            bool: whether the operation succeeded.

        """
        task_status = True

        build_changelog_index_path = os.path.join(build_index_folder_path, self._pack_name, Pack.CHANGELOG_JSON)
        pack_changelog_path = os.path.join(self._pack_path, Pack.CHANGELOG_JSON)

        if os.path.exists(build_changelog_index_path):
            try:
                shutil.copyfile(src=build_changelog_index_path, dst=pack_changelog_path)
                logging.success(f"Successfully copied pack index changelog.json file from {build_changelog_index_path}"
                                f" to {pack_changelog_path}.")
            except shutil.Error as e:
                task_status = False
                logging.error(f"Failed copying changelog.json file from {build_changelog_index_path} to "
                              f"{pack_changelog_path}. Additional info: {str(e)}")
                return task_status
        else:
            task_status = False
            logging.error(
                f"{self._pack_name} index changelog file is missing in build bucket path: {build_changelog_index_path}")

        return task_status and self.is_changelog_exists()

    def collect_content_items(self):
        """ Iterates over content items folders inside pack and collects content items data.

        Returns:
            dict: Parsed content items
            .
        """
        task_status = False
        content_items_result = {}

        try:
            # the format is defined in issue #19786, may change in the future
            content_item_name_mapping = {
                PackFolders.SCRIPTS.value: "automation",
                PackFolders.PLAYBOOKS.value: "playbook",
                PackFolders.INTEGRATIONS.value: "integration",
                PackFolders.INCIDENT_FIELDS.value: "incidentfield",
                PackFolders.INCIDENT_TYPES.value: "incidenttype",
                PackFolders.DASHBOARDS.value: "dashboard",
                PackFolders.INDICATOR_FIELDS.value: "indicatorfield",
                PackFolders.REPORTS.value: "report",
                PackFolders.INDICATOR_TYPES.value: "reputation",
                PackFolders.LAYOUTS.value: "layoutscontainer",
                PackFolders.CLASSIFIERS.value: "classifier",
                PackFolders.WIDGETS.value: "widget",
                PackFolders.GENERIC_DEFINITIONS.value: "GenericDefinitions",
                PackFolders.GENERIC_FIELDS.value: "GenericFields",
                PackFolders.GENERIC_MODULES.value: "GenericModules",
                PackFolders.GENERIC_TYPES.value: "GenericTypes",
<<<<<<< HEAD
                PackFolders.PREPROCESSING_RULE.value: "preprocessrule",
=======
                PackFolders.LISTS.value: "list"
>>>>>>> e5f6a2b6
            }

            for root, pack_dirs, pack_files_names in os.walk(self._pack_path, topdown=False):
                current_directory = root.split(os.path.sep)[-1]
                parent_directory = root.split(os.path.sep)[-2]

                if parent_directory in [PackFolders.GENERIC_TYPES.value, PackFolders.GENERIC_FIELDS.value]:
                    current_directory = parent_directory
                elif current_directory in [PackFolders.GENERIC_TYPES.value, PackFolders.GENERIC_FIELDS.value]:
                    continue

                folder_collected_items = []
                for pack_file_name in pack_files_names:
                    if not pack_file_name.endswith(('.json', '.yml')):
                        continue

                    pack_file_path = os.path.join(root, pack_file_name)

                    # reputation in old format aren't supported in 6.0.0 server version
                    if current_directory == PackFolders.INDICATOR_TYPES.value \
                            and not fnmatch.fnmatch(pack_file_name, 'reputation-*.json'):
                        os.remove(pack_file_path)
                        logging.info(f"Deleted pack {pack_file_name} reputation file for {self._pack_name} pack")
                        continue

                    with open(pack_file_path, 'r') as pack_file:
                        if current_directory in PackFolders.yml_supported_folders():
                            content_item = yaml.safe_load(pack_file)
                        elif current_directory in PackFolders.json_supported_folders():
                            content_item = json.load(pack_file)
                        else:
                            continue

                    # check if content item has to version
                    to_version = content_item.get('toversion') or content_item.get('toVersion')

                    if to_version and LooseVersion(to_version) < LooseVersion(Metadata.SERVER_DEFAULT_MIN_VERSION):
                        os.remove(pack_file_path)
                        logging.info(
                            f"{self._pack_name} pack content item {pack_file_name} has to version: {to_version}. "
                            f"{pack_file_name} file was deleted.")
                        continue

                    if current_directory not in PackFolders.pack_displayed_items():
                        continue  # skip content items that are not displayed in contentItems

                    logging.debug(
                        f"Iterating over {pack_file_path} file and collecting items of {self._pack_name} pack")
                    # updated min server version from current content item
                    self._server_min_version = get_updated_server_version(self._server_min_version, content_item,
                                                                          self._pack_name)

                    content_item_tags = content_item.get('tags', [])

                    if current_directory == PackFolders.SCRIPTS.value:
                        folder_collected_items.append({
                            'name': content_item.get('name', ""),
                            'description': content_item.get('comment', ""),
                            'tags': content_item_tags
                        })

                        if not self._contains_transformer and 'transformer' in content_item_tags:
                            self._contains_transformer = True

                        if not self._contains_filter and 'filter' in content_item_tags:
                            self._contains_filter = True

                    elif current_directory == PackFolders.PLAYBOOKS.value:
                        self.is_feed_pack(content_item, 'Playbook')
                        folder_collected_items.append({
                            'name': content_item.get('name', ""),
                            'description': content_item.get('description', "")
                        })
                    elif current_directory == PackFolders.INTEGRATIONS.value:
                        integration_commands = content_item.get('script', {}).get('commands', [])
                        self.is_feed_pack(content_item, 'Integration')
                        folder_collected_items.append({
                            'name': content_item.get('display', ""),
                            'description': content_item.get('description', ""),
                            'category': content_item.get('category', ""),
                            'commands': [
                                {'name': c.get('name', ""), 'description': c.get('description', "")}
                                for c in integration_commands]
                        })
                    elif current_directory == PackFolders.INCIDENT_FIELDS.value:
                        folder_collected_items.append({
                            'name': content_item.get('name', ""),
                            'type': content_item.get('type', ""),
                            'description': content_item.get('description', "")
                        })
                    elif current_directory == PackFolders.INCIDENT_TYPES.value:
                        folder_collected_items.append({
                            'name': content_item.get('name', ""),
                            'playbook': content_item.get('playbookId', ""),
                            'closureScript': content_item.get('closureScript', ""),
                            'hours': int(content_item.get('hours', 0)),
                            'days': int(content_item.get('days', 0)),
                            'weeks': int(content_item.get('weeks', 0))
                        })
                    elif current_directory == PackFolders.DASHBOARDS.value:
                        folder_collected_items.append({
                            'name': content_item.get('name', "")
                        })
                    elif current_directory == PackFolders.INDICATOR_FIELDS.value:
                        folder_collected_items.append({
                            'name': content_item.get('name', ""),
                            'type': content_item.get('type', ""),
                            'description': content_item.get('description', "")
                        })
                    elif current_directory == PackFolders.REPORTS.value:
                        folder_collected_items.append({
                            'name': content_item.get('name', ""),
                            'description': content_item.get('description', "")
                        })
                    elif current_directory == PackFolders.INDICATOR_TYPES.value:
                        folder_collected_items.append({
                            'details': content_item.get('details', ""),
                            'reputationScriptName': content_item.get('reputationScriptName', ""),
                            'enhancementScriptNames': content_item.get('enhancementScriptNames', [])
                        })
                    elif current_directory == PackFolders.LAYOUTS.value:
                        layout_metadata = {
                            'name': content_item.get('name', '')
                        }
                        layout_description = content_item.get('description')
                        if layout_description is not None:
                            layout_metadata['description'] = layout_description
                        folder_collected_items.append(layout_metadata)
                    elif current_directory == PackFolders.CLASSIFIERS.value:
                        folder_collected_items.append({
                            'name': content_item.get('name') or content_item.get('id', ""),
                            'description': content_item.get('description', '')
                        })
                    elif current_directory == PackFolders.WIDGETS.value:
                        folder_collected_items.append({
                            'name': content_item.get('name', ""),
                            'dataType': content_item.get('dataType', ""),
                            'widgetType': content_item.get('widgetType', "")
                        })
                    elif current_directory == PackFolders.LISTS.value:
                        folder_collected_items.append({
                            'name': content_item.get('name', "")
                        })
                    elif current_directory == PackFolders.GENERIC_DEFINITIONS.value:
                        folder_collected_items.append({
                            'name': content_item.get('name', ""),
                            'description': content_item.get('description', ""),
                        })
                    elif parent_directory == PackFolders.GENERIC_FIELDS.value:
                        folder_collected_items.append({
                            'name': content_item.get('name', ""),
                            'description': content_item.get('description', ""),
                        })
                    elif current_directory == PackFolders.GENERIC_MODULES.value:
                        folder_collected_items.append({
                            'name': content_item.get('name', ""),
                            'description': content_item.get('description', ""),
                        })
                    elif parent_directory == PackFolders.GENERIC_TYPES.value:
                        folder_collected_items.append({
                            'name': content_item.get('name', ""),
                            'description': content_item.get('description', ""),
                        })
                    elif current_directory == PackFolders.PREPROCESS_RULES.value:
                        folder_collected_items.append({
                            'name': content_item.get('name', ""),
                            'description': content_item.get('description', ""),
                        })

                if current_directory in PackFolders.pack_displayed_items():
                    content_item_key = content_item_name_mapping[current_directory]
                    content_items_result[content_item_key] = \
                        content_items_result.get(content_item_key, []) + folder_collected_items

            logging.success(f"Finished collecting content items for {self._pack_name} pack")
            task_status = True
        except Exception:
            logging.exception(f"Failed collecting content items in {self._pack_name} pack")
        finally:
            self._content_items = content_items_result
            return task_status, content_items_result

    def load_user_metadata(self):
        """ Loads user defined metadata and stores part of it's data in defined properties fields.

        Returns:
            bool: whether the operation succeeded.

        """
        task_status = False
        user_metadata = {}

        try:
            user_metadata_path = os.path.join(self._pack_path, Pack.USER_METADATA)  # user metadata path before parsing
            if not os.path.exists(user_metadata_path):
                logging.error(f"{self._pack_name} pack is missing {Pack.USER_METADATA} file.")
                return task_status

            with open(user_metadata_path, "r") as user_metadata_file:
                user_metadata = json.load(user_metadata_file)  # loading user metadata
                # part of old packs are initialized with empty list
                user_metadata = {} if isinstance(user_metadata, list) else user_metadata
            # store important user metadata fields
            self.support_type = user_metadata.get(Metadata.SUPPORT, Metadata.XSOAR_SUPPORT)
            self.current_version = user_metadata.get(Metadata.CURRENT_VERSION, '')
            self.hidden = user_metadata.get(Metadata.HIDDEN, False)
            self.description = user_metadata.get(Metadata.DESCRIPTION, False)
            self.display_name = user_metadata.get(Metadata.NAME, '')
            self._user_metadata = user_metadata
            self.eula_link = user_metadata.get(Metadata.EULA_LINK, Metadata.EULA_URL)

            logging.info(f"Finished loading {self._pack_name} pack user metadata")
            task_status = True
        except Exception:
            logging.exception(f"Failed in loading {self._pack_name} user metadata.")
        finally:
            return task_status

    def _collect_pack_tags(self, user_metadata, landing_page_sections, trending_packs):
        tags = set(input_to_list(input_data=user_metadata.get('tags')))
        tags |= self._get_tags_from_landing_page(landing_page_sections)
        tags |= {PackTags.TIM} if self._is_feed else set()
        tags |= {PackTags.USE_CASE} if self._use_cases else set()
        tags |= {PackTags.TRANSFORMER} if self._contains_transformer else set()
        tags |= {PackTags.FILTER} if self._contains_filter else set()

        if self._create_date:
            days_since_creation = (datetime.utcnow() - datetime.strptime(self._create_date, Metadata.DATE_FORMAT)).days
            if days_since_creation <= 30:
                tags |= {PackTags.NEW}
            else:
                tags -= {PackTags.NEW}

        if trending_packs:
            if self._pack_name in trending_packs:
                tags |= {PackTags.TRENDING}
            else:
                tags -= {PackTags.TRENDING}

        return tags

    def _enhance_pack_attributes(self, index_folder_path, pack_was_modified,
                                 dependencies_data, statistics_handler=None, format_dependencies_only=False):
        """ Enhances the pack object with attributes for the metadata file

        Args:
            dependencies_data (dict): mapping of pack dependencies data, of all levels.
            format_dependencies_only (bool): Indicates whether the metadata formation is just for formatting the
            dependencies or not.

        Returns:
            dict: parsed pack metadata.

        """
        landing_page_sections = mp_statistics.StatisticsHandler.get_landing_page_sections()
        displayed_dependencies = self.user_metadata.get(Metadata.DISPLAYED_IMAGES, [])
        trending_packs = None
        pack_dependencies_by_download_count = displayed_dependencies
        if not format_dependencies_only:
            # ===== Pack Regular Attributes =====
            self._support_type = self.user_metadata.get(Metadata.SUPPORT, Metadata.XSOAR_SUPPORT)
            self._support_details = self._create_support_section(
                support_type=self._support_type, support_url=self.user_metadata.get(Metadata.URL),
                support_email=self.user_metadata.get(Metadata.EMAIL)
            )
            self._author = self._get_author(
                support_type=self._support_type, author=self.user_metadata.get(Metadata.AUTHOR, ''))
            self._certification = self._get_certification(
                support_type=self._support_type, certification=self.user_metadata.get(Metadata.CERTIFICATION)
            )
            self._legacy = self.user_metadata.get(Metadata.LEGACY, True)
            self._create_date = self._get_pack_creation_date(index_folder_path)
            self._update_date = self._get_pack_update_date(index_folder_path, pack_was_modified)
            self._use_cases = input_to_list(input_data=self.user_metadata.get(Metadata.USE_CASES), capitalize_input=True)
            self._categories = input_to_list(input_data=self.user_metadata.get(Metadata.CATEGORIES), capitalize_input=True)
            self._keywords = input_to_list(self.user_metadata.get(Metadata.KEY_WORDS))
        self._dependencies = self._parse_pack_dependencies(
            self.user_metadata.get(Metadata.DEPENDENCIES, {}), dependencies_data)

        # ===== Pack Private Attributes =====
        if not format_dependencies_only:
            self._is_private_pack = Metadata.PARTNER_ID in self.user_metadata
            self._is_premium = self._is_private_pack
            self._preview_only = get_valid_bool(self.user_metadata.get(Metadata.PREVIEW_ONLY, False))
            self._price = convert_price(pack_id=self._pack_name, price_value_input=self.user_metadata.get('price'))
            if self._is_private_pack:
                self._vendor_id = self.user_metadata.get(Metadata.VERNDOR_ID, "")
                self._partner_id = self.user_metadata.get(Metadata.PARTNER_ID, "")
                self._partner_name = self.user_metadata.get(Metadata.PARTNER_NAME, "")
                self._content_commit_hash = self.user_metadata.get(Metadata.CONTENT_COMMIT_HASH, "")
                # Currently all content packs are legacy.
                # Since premium packs cannot be legacy, we directly set this attribute to false.
                self._legacy = False

        # ===== Pack Statistics Attributes =====
        if not self._is_private_pack and statistics_handler:  # Public Content case
            self._pack_statistics_handler = mp_statistics.PackStatisticsHandler(
                self._pack_name, statistics_handler.packs_statistics_df, statistics_handler.packs_download_count_desc,
                displayed_dependencies
            )
            self._downloads_count = self._pack_statistics_handler.download_count
            trending_packs = statistics_handler.trending_packs
            pack_dependencies_by_download_count = self._pack_statistics_handler.displayed_dependencies_sorted
        self._tags = self._collect_pack_tags(self.user_metadata, landing_page_sections, trending_packs)
        self._search_rank = mp_statistics.PackStatisticsHandler.calculate_search_rank(
            tags=self._tags, certification=self._certification, content_items=self._content_items
        )
        self._related_integration_images = self._get_all_pack_images(
            self._displayed_integration_images, displayed_dependencies, dependencies_data,
            pack_dependencies_by_download_count
        )

    def format_metadata(self, index_folder_path, packs_dependencies_mapping, build_number, commit_hash,
                        pack_was_modified, statistics_handler, pack_names=[], format_dependencies_only=False):
        """ Re-formats metadata according to marketplace metadata format defined in issue #19786 and writes back
        the result.

        Args:
            index_folder_path (str): downloaded index folder directory path.
            packs_dependencies_mapping (dict): all packs dependencies lookup mapping.
            build_number (str): circleCI build number.
            commit_hash (str): current commit hash.
            pack_was_modified (bool): Indicates whether the pack was modified or not.
            statistics_handler (StatisticsHandler): The marketplace statistics handler
            pack_names (set): List of all packs.
            format_dependencies_only (bool): Indicates whether the metadata formation is just for formatting the
             dependencies or not.
        Returns:
            bool: True is returned in case metadata file was parsed successfully, otherwise False.
            bool: True is returned in pack is missing dependencies.

        """
        task_status = False

        try:
            self.set_pack_dependencies(packs_dependencies_mapping)
            if Metadata.DISPLAYED_IMAGES not in self.user_metadata:
                self._user_metadata[Metadata.DISPLAYED_IMAGES] = packs_dependencies_mapping.get(
                    self._pack_name, {}).get(Metadata.DISPLAYED_IMAGES, [])
                logging.info(f"Adding auto generated display images for {self._pack_name} pack")
            dependencies_data, is_missing_dependencies = \
                self._load_pack_dependencies(index_folder_path, pack_names)

            self._enhance_pack_attributes(
                index_folder_path, pack_was_modified, dependencies_data, statistics_handler,
                format_dependencies_only
            )
            formatted_metadata = self._parse_pack_metadata(build_number, commit_hash)
            metadata_path = os.path.join(self._pack_path, Pack.METADATA)  # deployed metadata path after parsing
            json_write(metadata_path, formatted_metadata)  # writing back parsed metadata

            logging.success(f"Finished formatting {self._pack_name} packs's {Pack.METADATA} {metadata_path} file.")
            task_status = True

        except Exception as e:
            logging.exception(f"Failed in formatting {self._pack_name} pack metadata. Additional Info: {str(e)}")

        finally:
            return task_status, is_missing_dependencies

    @staticmethod
    def pack_created_in_time_delta(pack_name, time_delta: timedelta, index_folder_path: str) -> bool:
        """
        Checks if pack created before delta specified in the 'time_delta' argument and return boolean according
        to the result
        Args:
            pack_name: the pack name.
            time_delta: time_delta to check if pack was created before.
            index_folder_path: downloaded index folder directory path.

        Returns:
            True if pack was created before the time_delta from now, and False otherwise.
        """
        pack_creation_time_str = Pack._calculate_pack_creation_date(pack_name, index_folder_path)
        return datetime.utcnow() - datetime.strptime(pack_creation_time_str, Metadata.DATE_FORMAT) < time_delta

    def _get_pack_creation_date(self, index_folder_path):
        return self._calculate_pack_creation_date(self._pack_name, index_folder_path)

    @staticmethod
    def _calculate_pack_creation_date(pack_name, index_folder_path):
        """ Gets the pack created date.
        Args:
            index_folder_path (str): downloaded index folder directory path.
        Returns:
            datetime: Pack created date.
        """
        created_time = datetime.utcnow().strftime(Metadata.DATE_FORMAT)
        metadata = load_json(os.path.join(index_folder_path, pack_name, Pack.METADATA))

        if metadata:
            if metadata.get(Metadata.CREATED):
                created_time = metadata.get(Metadata.CREATED)
            else:
                raise Exception(f'The metadata file of the {pack_name} pack does not contain "{Metadata.CREATED}" time')

        return created_time

    def _get_pack_update_date(self, index_folder_path, pack_was_modified):
        """ Gets the pack update date.
        Args:
            index_folder_path (str): downloaded index folder directory path.
            pack_was_modified (bool): whether the pack was modified or not.
        Returns:
            datetime: Pack update date.
        """
        latest_changelog_released_date = datetime.utcnow().strftime(Metadata.DATE_FORMAT)
        changelog = load_json(os.path.join(index_folder_path, self._pack_name, Pack.CHANGELOG_JSON))

        if changelog and not pack_was_modified:
            packs_latest_release_notes = max(LooseVersion(ver) for ver in changelog)
            latest_changelog_version = changelog.get(packs_latest_release_notes.vstring, {})
            latest_changelog_released_date = latest_changelog_version.get('released')

        return latest_changelog_released_date

    def set_pack_dependencies(self, packs_dependencies_mapping):
        pack_dependencies = packs_dependencies_mapping.get(self._pack_name, {}).get(Metadata.DEPENDENCIES, {})
        if Metadata.DEPENDENCIES not in self.user_metadata:
            self._user_metadata[Metadata.DEPENDENCIES] = {}

        # If it is a core pack, check that no new mandatory packs (that are not core packs) were added
        # They can be overridden in the user metadata to be not mandatory so we need to check there as well
        if self._pack_name in GCPConfig.CORE_PACKS_LIST:
            mandatory_dependencies = [k for k, v in pack_dependencies.items()
                                      if v.get(Metadata.MANDATORY, False) is True
                                      and k not in GCPConfig.CORE_PACKS_LIST
                                      and k not in self.user_metadata[Metadata.DEPENDENCIES].keys()]
            if mandatory_dependencies:
                raise Exception(f'New mandatory dependencies {mandatory_dependencies} were '
                                f'found in the core pack {self._pack_name}')

        pack_dependencies.update(self.user_metadata[Metadata.DEPENDENCIES])
        self._user_metadata[Metadata.DEPENDENCIES] = pack_dependencies

    def prepare_for_index_upload(self):
        """ Removes and leaves only necessary files in pack folder.

        Returns:
            bool: whether the operation succeeded.

        """
        task_status = False
        files_to_leave = [Pack.METADATA, Pack.CHANGELOG_JSON, Pack.README]

        try:
            for file_or_folder in os.listdir(self._pack_path):
                files_or_folder_path = os.path.join(self._pack_path, file_or_folder)

                if file_or_folder in files_to_leave:
                    continue

                if os.path.isdir(files_or_folder_path):
                    shutil.rmtree(files_or_folder_path)
                else:
                    os.remove(files_or_folder_path)

            task_status = True
        except Exception:
            logging.exception(f"Failed in preparing index for upload in {self._pack_name} pack.")
        finally:
            return task_status

    @staticmethod
    def _get_spitted_yml_image_data(root, target_folder_files):
        """ Retrieves pack integration image and integration display name and returns binding image data.

        Args:
            root (str): full path to the target folder to search integration image.
            target_folder_files (list): list of files inside the targeted folder.

        Returns:
            dict: path to integration image and display name of the integration.

        """
        image_data = {}

        for pack_file in target_folder_files:
            if pack_file.startswith('.'):
                continue
            elif pack_file.endswith('_image.png'):
                image_data['repo_image_path'] = os.path.join(root, pack_file)
            elif pack_file.endswith('.yml'):
                with open(os.path.join(root, pack_file), 'r') as integration_file:
                    integration_yml = yaml.safe_load(integration_file)
                    image_data['display_name'] = integration_yml.get('display', '')

        return image_data

    def _get_image_data_from_yml(self, pack_file_path):
        """ Creates temporary image file and retrieves integration display name.

        Args:
            pack_file_path (str): full path to the target yml_path integration yml to search integration image.

        Returns:
            dict: path to temporary integration image, display name of the integrations and the basename of
            the integration in content_pack.zip.

        """
        image_data = {}

        if pack_file_path.endswith('.yml'):
            with open(pack_file_path, 'r') as integration_file:
                integration_yml = yaml.safe_load(integration_file)

            image_data['display_name'] = integration_yml.get('display', '')
            # create temporary file of base64 decoded data
            integration_name = integration_yml.get('name', '')
            base64_image = integration_yml['image'].split(',')[1] if integration_yml.get('image') else None

            if not base64_image:
                logging.warning(f"{integration_name} integration image was not found in {self._pack_name} pack")
                return {}

            temp_image_name = f'{integration_name.replace(" ", "")}_image.png'
            temp_image_path = os.path.join(self._pack_path, temp_image_name)

            with open(temp_image_path, 'wb') as image_file:
                image_file.write(base64.b64decode(base64_image))

            self._remove_files_list.append(temp_image_name)  # add temporary file to tracking list
            image_data['image_path'] = temp_image_path
            image_data['integration_path_basename'] = os.path.basename(pack_file_path)

            logging.info(f"Created temporary integration {image_data['display_name']} image for {self._pack_name} pack")

        return image_data

    def _search_for_images(self, target_folder):
        """ Searches for png files in targeted folder.
        Args:
            target_folder (str): full path to directory to search.
        Returns:
            list: list of dictionaries that include image path and display name of integration, example:
            [{'image_path': image_path, 'display_name': integration_display_name},...]
        """
        target_folder_path = os.path.join(self._pack_path, target_folder)
        images_list = []

        if os.path.exists(target_folder_path):
            for pack_item in os.scandir(target_folder_path):
                image_data = self._get_image_data_from_yml(pack_item.path)

                if image_data and image_data not in images_list:
                    images_list.append(image_data)

        return images_list

    def check_if_exists_in_index(self, index_folder_path):
        """ Checks if pack is sub-folder of downloaded index.

        Args:
            index_folder_path (str): index folder full path.

        Returns:
            bool: whether the operation succeeded.
            bool: whether pack exists in index folder.

        """
        task_status, exists_in_index = False, False

        try:
            if not os.path.exists(index_folder_path):
                logging.error(f"{GCPConfig.INDEX_NAME} does not exists.")
                return task_status, exists_in_index

            exists_in_index = os.path.exists(os.path.join(index_folder_path, self._pack_name))
            task_status = True
        except Exception:
            logging.exception(f"Failed searching {self._pack_name} pack in {GCPConfig.INDEX_NAME}")
        finally:
            return task_status, exists_in_index

    @staticmethod
    def remove_contrib_suffix_from_name(display_name: str) -> str:
        """ Removes the contribution details suffix from the integration's display name
        Args:
            display_name (str): The integration display name.

        Returns:
            str: The display name without the contrib details suffix

        """
        contribution_suffixes = ('(Partner Contribution)', '(Developer Contribution)', '(Community Contribution)')
        for suffix in contribution_suffixes:
            index = display_name.find(suffix)
            if index != -1:
                display_name = display_name[:index].rstrip(' ')
                break
        return display_name

    @staticmethod
    def need_to_upload_integration_image(image_data: dict, integration_dirs: list, unified_integrations: list):
        """ Checks whether needs to upload the integration image or not.
        We upload in one of the two cases:
        1. The integration_path_basename is one of the integration dirs detected
        2. The integration_path_basename is one of the added/modified unified integrations

        Args:
            image_data (dict): path to temporary integration image, display name of the integrations and the basename of
            the integration in content_pack.zip.
            integration_dirs (list): The list of integrations to search in for images
            unified_integrations (list): The list of unified integrations to upload their image

        Returns:
            bool: True if we need to upload the image or not
        """
        integration_path_basename = image_data['integration_path_basename']
        return any([
            re.findall(BucketUploadFlow.INTEGRATION_DIR_REGEX, integration_path_basename)[0] in integration_dirs,
            integration_path_basename in unified_integrations
        ])

    def upload_integration_images(self, storage_bucket, diff_files_list=None, detect_changes=False):
        """ Uploads pack integrations images to gcs.

        The returned result of integration section are defined in issue #19786.

        Args:
            storage_bucket (google.cloud.storage.bucket.Bucket): google storage bucket where image will be uploaded.
            diff_files_list (list): The list of all modified/added files found in the diff
            detect_changes (bool): Whether to detect changes or upload all images in any case.

        Returns:
            bool: whether the operation succeeded.
            list: list of dictionaries with uploaded pack integration images.

        """
        task_status = True
        integration_images = []
        integration_dirs = []
        unified_integrations = []

        try:
            if detect_changes:
                # detect added/modified integration images
                for file in diff_files_list:
                    if self.is_integration_image(file.a_path):
                        # integration dir name will show up in the unified integration file path in content_packs.zip
                        integration_dirs.append(os.path.basename(os.path.dirname(file.a_path)))
                    elif self.is_unified_integration(file.a_path):
                        # if the file found in the diff is a unified integration we upload its image
                        unified_integrations.append(os.path.basename(file.a_path))

            pack_local_images = self._search_for_images(target_folder=PackFolders.INTEGRATIONS.value)

            if not pack_local_images:
                return True  # return empty list if no images were found

            pack_storage_root_path = os.path.join(GCPConfig.STORAGE_BASE_PATH, self._pack_name)

            for image_data in pack_local_images:
                image_path = image_data.get('image_path')
                if not image_path:
                    raise Exception(f"{self._pack_name} pack integration image was not found")

                image_name = os.path.basename(image_path)
                image_storage_path = os.path.join(pack_storage_root_path, image_name)
                pack_image_blob = storage_bucket.blob(image_storage_path)

                if not detect_changes or \
                        self.need_to_upload_integration_image(image_data, integration_dirs, unified_integrations):
                    # upload the image if needed
                    logging.info(f"Uploading image: {image_name} of integration: {image_data.get('display_name')} "
                                 f"from pack: {self._pack_name}")
                    with open(image_path, "rb") as image_file:
                        pack_image_blob.upload_from_file(image_file)
                    self._uploaded_integration_images.append(image_name)

                if GCPConfig.USE_GCS_RELATIVE_PATH:
                    image_gcs_path = urllib.parse.quote(
                        os.path.join(GCPConfig.IMAGES_BASE_PATH, self._pack_name, image_name))
                else:
                    image_gcs_path = pack_image_blob.public_url

                integration_name = image_data.get('display_name', '')

                if self.support_type != Metadata.XSOAR_SUPPORT:
                    integration_name = self.remove_contrib_suffix_from_name(integration_name)

                integration_images.append({
                    'name': integration_name,
                    'imagePath': image_gcs_path
                })

            if self._uploaded_integration_images:
                logging.info(f"Uploaded {len(self._uploaded_integration_images)} images for {self._pack_name} pack.")
        except Exception as e:
            task_status = False
            logging.exception(f"Failed to upload {self._pack_name} pack integration images. Additional Info: {str(e)}")
        finally:
            self._displayed_integration_images = integration_images
            return task_status

    def copy_integration_images(self, production_bucket, build_bucket, images_data):
        """ Copies all pack's integration images from the build bucket to the production bucket

        Args:
            production_bucket (google.cloud.storage.bucket.Bucket): The production bucket
            build_bucket (google.cloud.storage.bucket.Bucket): The build bucket
            images_data (dict): The images data structure from Prepare Content step

        Returns:
            bool: Whether the operation succeeded.

        """
        task_status = True
        num_copied_images = 0
        err_msg = f"Failed copying {self._pack_name} pack integrations images."
        pc_uploaded_integration_images = images_data.get(self._pack_name, {}).get(BucketUploadFlow.INTEGRATIONS, [])

        for image_name in pc_uploaded_integration_images:
            build_bucket_image_path = os.path.join(GCPConfig.BUILD_BASE_PATH, self._pack_name, image_name)
            build_bucket_image_blob = build_bucket.blob(build_bucket_image_path)

            if not build_bucket_image_blob.exists():
                logging.error(f"Found changed/added integration image {image_name} in content repo but "
                              f"{build_bucket_image_path} does not exist in build bucket")
                task_status = False
            else:
                logging.info(f"Copying {self._pack_name} pack integration image: {image_name}")
                try:
                    copied_blob = build_bucket.copy_blob(
                        blob=build_bucket_image_blob, destination_bucket=production_bucket,
                        new_name=os.path.join(GCPConfig.STORAGE_BASE_PATH, self._pack_name, image_name)
                    )
                    if not copied_blob.exists():
                        logging.error(f"Copy {self._pack_name} integration image: {build_bucket_image_blob.name} "
                                      f"blob to {copied_blob.name} blob failed.")
                        task_status = False
                    else:
                        num_copied_images += 1

                except Exception as e:
                    logging.exception(f"{err_msg}. Additional Info: {str(e)}")
                    return False

        if not task_status:
            logging.error(err_msg)
        else:
            if num_copied_images == 0:
                logging.info(f"No added/modified integration images were detected in {self._pack_name} pack.")
            else:
                logging.success(f"Copied {num_copied_images} images for {self._pack_name} pack.")

        return task_status

    def upload_author_image(self, storage_bucket, diff_files_list=None, detect_changes=False):
        """ Uploads pack author image to gcs.

        Searches for `Author_image.png` and uploads author image to gcs. In case no such image was found,
        default Base pack image path is used and it's gcp path is returned.

        Args:
            storage_bucket (google.cloud.storage.bucket.Bucket): gcs bucket where author image will be uploaded.
            diff_files_list (list): The list of all modified/added files found in the diff
            detect_changes (bool): Whether to detect changes or upload the author image in any case.

        Returns:
            bool: whether the operation succeeded.
            str: public gcp path of author image.

        """
        task_status = True
        author_image_storage_path = ""

        try:
            author_image_path = os.path.join(self._pack_path, Pack.AUTHOR_IMAGE_NAME)  # disable-secrets-detection

            if os.path.exists(author_image_path):
                image_to_upload_storage_path = os.path.join(GCPConfig.STORAGE_BASE_PATH, self._pack_name,
                                                            Pack.AUTHOR_IMAGE_NAME)  # disable-secrets-detection
                pack_author_image_blob = storage_bucket.blob(image_to_upload_storage_path)

                if not detect_changes or any(self.is_author_image(file.a_path) for file in diff_files_list):
                    # upload the image if needed
                    with open(author_image_path, "rb") as author_image_file:
                        pack_author_image_blob.upload_from_file(author_image_file)
                    self._uploaded_author_image = True
                    logging.success(f"Uploaded successfully {self._pack_name} pack author image")

                if GCPConfig.USE_GCS_RELATIVE_PATH:
                    author_image_storage_path = urllib.parse.quote(
                        os.path.join(GCPConfig.IMAGES_BASE_PATH, self._pack_name, Pack.AUTHOR_IMAGE_NAME))
                else:
                    author_image_storage_path = pack_author_image_blob.public_url

            elif self.support_type == Metadata.XSOAR_SUPPORT:  # use default Base pack image for xsoar supported packs
                author_image_storage_path = os.path.join(GCPConfig.IMAGES_BASE_PATH, GCPConfig.BASE_PACK,
                                                         Pack.AUTHOR_IMAGE_NAME)  # disable-secrets-detection

                if not GCPConfig.USE_GCS_RELATIVE_PATH:
                    # disable-secrets-detection-start
                    author_image_storage_path = os.path.join(GCPConfig.GCS_PUBLIC_URL, storage_bucket.name,
                                                             author_image_storage_path)
                    # disable-secrets-detection-end
                logging.info((f"Skipping uploading of {self._pack_name} pack author image "
                              f"and use default {GCPConfig.BASE_PACK} pack image"))
            else:
                logging.info(f"Skipping uploading of {self._pack_name} pack author image. "
                             f"The pack is defined as {self.support_type} support type")

        except Exception:
            logging.exception(f"Failed uploading {self._pack_name} pack author image.")
            task_status = False
            author_image_storage_path = ""
        finally:
            self._author_image = author_image_storage_path
            return task_status

    def copy_author_image(self, production_bucket, build_bucket, images_data):
        """ Copies pack's author image from the build bucket to the production bucket

        Searches for `Author_image.png`, In case no such image was found, default Base pack image path is used and
        it's gcp path is returned.

        Args:
            production_bucket (google.cloud.storage.bucket.Bucket): The production bucket
            build_bucket (google.cloud.storage.bucket.Bucket): The build bucket
            images_data (dict): The images data structure from Prepare Content step

        Returns:
            bool: Whether the operation succeeded.

        """
        if images_data.get(self._pack_name, {}).get(BucketUploadFlow.AUTHOR, False):

            build_author_image_path = os.path.join(GCPConfig.BUILD_BASE_PATH, self._pack_name, Pack.AUTHOR_IMAGE_NAME)
            build_author_image_blob = build_bucket.blob(build_author_image_path)

            if build_author_image_blob.exists():
                try:
                    copied_blob = build_bucket.copy_blob(
                        blob=build_author_image_blob, destination_bucket=production_bucket,
                        new_name=os.path.join(GCPConfig.STORAGE_BASE_PATH, self._pack_name, Pack.AUTHOR_IMAGE_NAME)
                    )
                    if not copied_blob.exists():
                        logging.error(f"Failed copying {self._pack_name} pack author image.")
                        return False
                    else:
                        logging.success(f"Copied successfully {self._pack_name} pack author image.")
                        return True

                except Exception as e:
                    logging.exception(f"Failed copying {Pack.AUTHOR_IMAGE_NAME} for {self._pack_name} pack. "
                                      f"Additional Info: {str(e)}")
                    return False

            else:
                logging.error(f"Found changed/added author image in content repo for {self._pack_name} pack but "
                              f"image does not exist in build bucket in path {build_author_image_path}.")
                return False

        else:
            logging.info(f"No added/modified author image was detected in {self._pack_name} pack.")
            return True

    def cleanup(self):
        """ Finalization action, removes extracted pack folder.

        """
        if os.path.exists(self._pack_path):
            shutil.rmtree(self._pack_path)
            logging.info(f"Cleanup {self._pack_name} pack from: {self._pack_path}")

    def is_changelog_exists(self):
        """ Indicates whether the local changelog of a given pack exists or not

        Returns:
            bool: The answer

        """
        return os.path.isfile(os.path.join(self._pack_path, Pack.CHANGELOG_JSON))

    def is_failed_to_upload(self, failed_packs_dict):
        """
        Checks if the pack was failed to upload in Prepare Content step in Create Instances job
        Args:
            failed_packs_dict (dict): The failed packs file

        Returns:
            bool: Whether the operation succeeded.
            str: The pack's failing status

        """
        if self._pack_name in failed_packs_dict:
            return True, failed_packs_dict[self._pack_name].get('status')
        else:
            return False, str()

    def is_integration_image(self, file_path: str):
        """ Indicates whether a file_path is an integration image or not
        Args:
            file_path (str): The file path
        Returns:
            bool: True if the file is an integration image or False otherwise
        """
        return all([
            file_path.startswith(os.path.join(PACKS_FOLDER, self._pack_name)),
            file_path.endswith('.png'),
            'image' in os.path.basename(file_path.lower()),
            os.path.basename(file_path) != Pack.AUTHOR_IMAGE_NAME
        ])

    def is_author_image(self, file_path: str):
        """ Indicates whether a file_path is an author image or not
        Args:
            file_path (str): The file path
        Returns:
            bool: True if the file is an author image or False otherwise
        """
        return file_path == os.path.join(PACKS_FOLDER, self._pack_name, Pack.AUTHOR_IMAGE_NAME)

    def is_unified_integration(self, file_path: str):
        """ Indicates whether a file_path is a unified integration yml file or not
        Args:
            file_path (str): The file path
        Returns:
            bool: True if the file is a unified integration or False otherwise
        """
        return all([
            file_path.startswith(os.path.join(PACKS_FOLDER, self._pack_name, PackFolders.INTEGRATIONS.value)),
            os.path.basename(os.path.dirname(file_path)) == PackFolders.INTEGRATIONS.value,
            os.path.basename(file_path).startswith('integration'),
            os.path.basename(file_path).endswith('.yml')
        ])


# HELPER FUNCTIONS


def get_upload_data(packs_results_file_path: str, stage: str) -> Tuple[dict, dict, dict, dict]:
    """ Loads the packs_results.json file to get the successful and failed packs together with uploaded images dicts

    Args:
        packs_results_file_path (str): The path to the file
        stage (str): can be BucketUploadFlow.PREPARE_CONTENT_FOR_TESTING or
        BucketUploadFlow.UPLOAD_PACKS_TO_MARKETPLACE_STORAGE

    Returns:
        dict: The successful packs dict
        dict: The failed packs dict
        dict : The successful private packs dict
        dict: The images data dict

    """
    if os.path.exists(packs_results_file_path):
        packs_results_file = load_json(packs_results_file_path)
        stage = packs_results_file.get(stage, {})
        successful_packs_dict = stage.get(BucketUploadFlow.SUCCESSFUL_PACKS, {})
        failed_packs_dict = stage.get(BucketUploadFlow.FAILED_PACKS, {})
        successful_private_packs_dict = stage.get(BucketUploadFlow.SUCCESSFUL_PRIVATE_PACKS, {})
        images_data_dict = stage.get(BucketUploadFlow.IMAGES, {})
        return successful_packs_dict, failed_packs_dict, successful_private_packs_dict, images_data_dict
    return {}, {}, {}, {}


def store_successful_and_failed_packs_in_ci_artifacts(packs_results_file_path: str, stage: str, successful_packs: list,
                                                      failed_packs: list, updated_private_packs: list,
                                                      images_data: dict = None):
    """ Write the successful and failed packs to the correct section in the packs_results.json file

    Args:
        packs_results_file_path (str): The path to the pack_results.json file
        stage (str): can be BucketUploadFlow.PREPARE_CONTENT_FOR_TESTING or
        BucketUploadFlow.UPLOAD_PACKS_TO_MARKETPLACE_STORAGE
        successful_packs (list): The list of all successful packs
        failed_packs (list): The list of all failed packs
        updated_private_packs (list) : The list of all private packs that were updated
        images_data (dict): A dict containing all images that were uploaded for each pack

    """
    packs_results = load_json(packs_results_file_path)
    packs_results[stage] = dict()

    if failed_packs:
        failed_packs_dict = {
            BucketUploadFlow.FAILED_PACKS: {
                pack.name: {
                    BucketUploadFlow.STATUS: pack.status,
                    BucketUploadFlow.AGGREGATED: pack.aggregation_str if pack.aggregated and pack.aggregation_str
                    else "False"
                } for pack in failed_packs
            }
        }
        packs_results[stage].update(failed_packs_dict)
        logging.debug(f"Failed packs {failed_packs_dict}")

    if successful_packs:
        successful_packs_dict = {
            BucketUploadFlow.SUCCESSFUL_PACKS: {
                pack.name: {
                    BucketUploadFlow.STATUS: pack.status,
                    BucketUploadFlow.AGGREGATED: pack.aggregation_str if pack.aggregated and pack.aggregation_str
                    else "False",
                    BucketUploadFlow.LATEST_VERSION: pack.latest_version
                } for pack in successful_packs
            }
        }
        packs_results[stage].update(successful_packs_dict)
        logging.debug(f"Successful packs {successful_packs_dict}")

    if updated_private_packs:
        successful_private_packs_dict = {
            BucketUploadFlow.SUCCESSFUL_PRIVATE_PACKS: {pack_name: {} for pack_name in updated_private_packs}
        }
        packs_results[stage].update(successful_private_packs_dict)
        logging.debug(f"Successful private packs {successful_private_packs_dict}")

    if images_data:
        packs_results[stage].update({BucketUploadFlow.IMAGES: images_data})
        logging.debug(f"Images data {images_data}")

    if packs_results:
        json_write(packs_results_file_path, packs_results)


def load_json(file_path: str) -> dict:
    """ Reads and loads json file.

    Args:
        file_path (str): full path to json file.

    Returns:
        dict: loaded json file.

    """
    try:
        if file_path and os.path.exists(file_path):
            with open(file_path, 'r') as json_file:
                result = json.load(json_file)
        else:
            result = {}
        return result
    except json.decoder.JSONDecodeError:
        return {}


def json_write(file_path: str, data: Union[list, dict]):
    """ Writes given data to a json file

    Args:
        file_path: The file path
        data: The data to write

    """
    with open(file_path, "w") as f:
        f.write(json.dumps(data, indent=4))


def init_storage_client(service_account=None):
    """Initialize google cloud storage client.

    In case of local dev usage the client will be initialized with user default credentials.
    Otherwise, client will be initialized from service account json that is stored in CirlceCI.

    Args:
        service_account (str): full path to service account json.

    Return:
        storage.Client: initialized google cloud storage client.
    """
    if service_account:
        storage_client = storage.Client.from_service_account_json(service_account)
        logging.info("Created gcp service account")

        return storage_client
    else:
        # in case of local dev use, ignored the warning of non use of service account.
        warnings.filterwarnings("ignore", message=google.auth._default._CLOUD_SDK_CREDENTIALS_WARNING)
        credentials, project = google.auth.default()
        storage_client = storage.Client(credentials=credentials, project=project)
        logging.info("Created gcp private account")

        return storage_client


def input_to_list(input_data, capitalize_input=False):
    """ Helper function for handling input list or str from the user.

    Args:
        input_data (list or str): input from the user to handle.
        capitalize_input (boo): whether to capitalize the input list data or not.

    Returns:
        list: returns the original list or list that was split by comma.

    """
    input_data = input_data if input_data else []
    input_data = input_data if isinstance(input_data, list) else [s for s in input_data.split(',') if s]

    if capitalize_input:
        return [" ".join([w.title() if w.islower() else w for w in i.split()]) for i in input_data]
    else:
        return input_data


def get_valid_bool(bool_input):
    """ Converts and returns valid bool.

    Returns:
        bool: converted bool input.
    """
    return bool(strtobool(bool_input)) if isinstance(bool_input, str) else bool_input


def convert_price(pack_id, price_value_input=None):
    """ Converts to integer value price input. In case no price input provided, return zero as price.

    Args:
        pack_id (str): pack unique identifier.
        price_value_input (str): price string to convert.

    Returns:
        int: converted to int pack price.
    """

    try:
        if not price_value_input:
            return 0  # in case no price was supported, return 0
        else:
            return int(price_value_input)  # otherwise convert to int and return result
    except Exception:
        logging.exception(f"{pack_id} pack price is not valid. The price was set to 0.")
        return 0


def get_updated_server_version(current_string_version, compared_content_item, pack_name):
    """ Compares two semantic server versions and returns the higher version between them.

    Args:
         current_string_version (str): current string version.
         compared_content_item (dict): compared content item entity.
         pack_name (str): the pack name (id).

    Returns:
        str: latest version between compared versions.
    """
    lower_version_result = current_string_version

    try:
        compared_string_version = compared_content_item.get('fromversion') or compared_content_item.get(
            'fromVersion') or "99.99.99"
        current_version, compared_version = LooseVersion(current_string_version), LooseVersion(compared_string_version)

        if current_version > compared_version:
            lower_version_result = compared_string_version
    except Exception:
        content_item_name = compared_content_item.get('name') or compared_content_item.get(
            'display') or compared_content_item.get('id') or compared_content_item.get('details', '')
        logging.exception(f"{pack_name} failed in version comparison of content item {content_item_name}.")
    finally:
        return lower_version_result


def get_content_git_client(content_repo_path: str):
    """ Initializes content repo client.

    Args:
        content_repo_path (str): content repo full path

    Returns:
        git.repo.base.Repo: content repo object.

    """
    return git.Repo(content_repo_path)


def get_recent_commits_data(content_repo: Any, index_folder_path: str, is_bucket_upload_flow: bool,
                            is_private_build: bool = False, circle_branch: str = "master"):
    """ Returns recent commits hashes (of head and remote master)

    Args:
        content_repo (git.repo.base.Repo): content repo object.
        index_folder_path (str): the path to the local index folder
        is_bucket_upload_flow (bool): indicates whether its a run of bucket upload flow or regular build
        is_private_build (bool): indicates whether its a run of private build or not
        circle_branch (str): CircleCi branch of current build

    Returns:
        str: last commit hash of head.
        str: previous commit depending on the flow the script is running
    """
    return content_repo.head.commit.hexsha, get_previous_commit(content_repo, index_folder_path, is_bucket_upload_flow,
                                                                is_private_build, circle_branch)


def get_previous_commit(content_repo, index_folder_path, is_bucket_upload_flow, is_private_build, circle_branch):
    """ If running in bucket upload workflow we want to get the commit in the index which is the index
    We've last uploaded to production bucket. Otherwise, we are in a commit workflow and the diff should be from the
    head of origin/master

    Args:
        content_repo (git.repo.base.Repo): content repo object.
        index_folder_path (str): the path to the local index folder
        is_bucket_upload_flow (bool): indicates whether its a run of bucket upload flow or regular build
        is_private_build (bool): indicates whether its a run of private build or not
        circle_branch (str): CircleCi branch of current build

    Returns:
        str: previous commit depending on the flow the script is running

    """
    if is_bucket_upload_flow:
        return get_last_upload_commit_hash(content_repo, index_folder_path)
    elif is_private_build:
        previous_master_head_commit = content_repo.commit('origin/master~1').hexsha
        logging.info(f"Using origin/master HEAD~1 commit hash {previous_master_head_commit} to diff with.")
        return previous_master_head_commit
    else:
        if circle_branch == 'master':
            head_str = "HEAD~1"
            # if circle branch is master than current commit is origin/master HEAD, so we need to diff with HEAD~1
            previous_master_head_commit = content_repo.commit('origin/master~1').hexsha
        else:
            head_str = "HEAD"
            # else we are on a regular branch and the diff should be done with origin/master HEAD
            previous_master_head_commit = content_repo.commit('origin/master').hexsha
        logging.info(f"Using origin/master {head_str} commit hash {previous_master_head_commit} to diff with.")
        return previous_master_head_commit


def get_last_upload_commit_hash(content_repo, index_folder_path):
    """
    Returns the last origin/master commit hash that was uploaded to the bucket
    Args:
        content_repo (git.repo.base.Repo): content repo object.
        index_folder_path: The path to the index folder

    Returns:
        The commit hash
    """

    inner_index_json_path = os.path.join(index_folder_path, f'{GCPConfig.INDEX_NAME}.json')
    if not os.path.exists(inner_index_json_path):
        logging.critical(f"{GCPConfig.INDEX_NAME}.json not found in {GCPConfig.INDEX_NAME} folder")
        sys.exit(1)
    else:
        inner_index_json_file = load_json(inner_index_json_path)
        if 'commit' in inner_index_json_file:
            last_upload_commit_hash = inner_index_json_file['commit']
            logging.info(f"Retrieved the last commit that was uploaded to production: {last_upload_commit_hash}")
        else:
            logging.critical(f"No commit field in {GCPConfig.INDEX_NAME}.json, content: {str(inner_index_json_file)}")
            sys.exit(1)

    try:
        last_upload_commit = content_repo.commit(last_upload_commit_hash).hexsha
        logging.info(f"Using commit hash {last_upload_commit} from index.json to diff with.")
        return last_upload_commit
    except Exception as e:
        logging.critical(f'Commit {last_upload_commit_hash} in {GCPConfig.INDEX_NAME}.json does not exist in content '
                         f'repo. Additional info:\n {e}')
        sys.exit(1)


def is_ignored_pack_file(modified_file_path_parts):
    """ Indicates whether a pack file needs to be ignored or not.

    Args:
        modified_file_path_parts: The modified file parts, e.g. if file path is "a/b/c" then the
         parts list is ["a", "b", "c"]

    Returns:
        (bool): True if the file should be ignored, False otherwise

    """
    for file_suffix in PackIgnored.ROOT_FILES:
        if file_suffix in modified_file_path_parts:
            return True

    for pack_folder, file_suffixes in PackIgnored.NESTED_FILES.items():
        if pack_folder in modified_file_path_parts:
            if not file_suffixes:  # Ignore all pack folder files
                return True

            for file_suffix in file_suffixes:
                if file_suffix in modified_file_path_parts[-1]:
                    return True

    for pack_folder in PackIgnored.NESTED_DIRS:
        if pack_folder in modified_file_path_parts:
            pack_folder_path = os.sep.join(modified_file_path_parts[:modified_file_path_parts.index(pack_folder) + 1])
            file_path = os.sep.join(modified_file_path_parts)
            for folder_path in [f for f in glob.glob(os.path.join(pack_folder_path, '*/*')) if os.path.isdir(f)]:
                # Checking for all 2nd level directories. e.g. test_data directory
                if file_path.startswith(folder_path):
                    return True

    return False


def is_the_only_rn_in_block(release_notes_dir: str, version: str, changelog: dict):
    """
    Check if the given version is a key of an aggregated changelog block, as in its value in the changelog
    doesn't contains other release notes that have been aggregated in previous uploads.

    If that is the case, the adjacent previous release note in the changelog will be equal to the one in the
    release notes directory, and false otherwise (meaning there are versions in the release notes directory that are
    missing in the changelog, therefore they have been aggregated) and this function asserts that.

    Note: The comparison is done against the release notes directory to avoid cases where there are missing versions in
    the changelog due to inconsistent versions numbering, such as major version bumps. (For example, if the versions
    1.2.7 and 1.3.0 are two consecutive keys in the changelog, we need to determine if 1.3.0 has aggregated the versions
    1.2.8-1.3.0, OR 1.3.0 is the consecutive version right after 1.2.7 but is a major bump. in order to check that, we
    check it against the files in the release notes directory.)


    Args:
        release_notes_dir: the path to the release notes dir.
        version (str): the wanted version.
        changelog (dict): the changelog from the production bucket.

    Returns:
        True if this version's value in the changelog is not an aggregated release notes block. False otherwise.
    """
    if not changelog.get(version):
        return False
    all_rn_versions = []
    lowest_version = [LooseVersion('1.0.0')]
    for filename in os.listdir(release_notes_dir):
        current_version = release_notes_file_to_version(filename)
        all_rn_versions.append(LooseVersion(current_version))
    lower_versions_all_versions = [item for item in all_rn_versions if item < version] + lowest_version
    lower_versions_in_changelog = [LooseVersion(item) for item in changelog.keys() if
                                   LooseVersion(item) < version] + lowest_version
    return max(lower_versions_all_versions) == max(lower_versions_in_changelog)


def release_notes_file_to_version(rn_file_name):
    return rn_file_name.replace('.md', '').replace('_', '.')<|MERGE_RESOLUTION|>--- conflicted
+++ resolved
@@ -1477,11 +1477,9 @@
                 PackFolders.GENERIC_FIELDS.value: "GenericFields",
                 PackFolders.GENERIC_MODULES.value: "GenericModules",
                 PackFolders.GENERIC_TYPES.value: "GenericTypes",
-<<<<<<< HEAD
+                PackFolders.LISTS.value: "list"
+                PackFolders.GENERIC_TYPES.value: "GenericTypes",
                 PackFolders.PREPROCESSING_RULE.value: "preprocessrule",
-=======
-                PackFolders.LISTS.value: "list"
->>>>>>> e5f6a2b6
             }
 
             for root, pack_dirs, pack_files_names in os.walk(self._pack_path, topdown=False):
@@ -1768,7 +1766,7 @@
             self._preview_only = get_valid_bool(self.user_metadata.get(Metadata.PREVIEW_ONLY, False))
             self._price = convert_price(pack_id=self._pack_name, price_value_input=self.user_metadata.get('price'))
             if self._is_private_pack:
-                self._vendor_id = self.user_metadata.get(Metadata.VERNDOR_ID, "")
+                self._vendor_id = self.user_metadata.get(Metadata.VENDOR_ID, "")
                 self._partner_id = self.user_metadata.get(Metadata.PARTNER_ID, "")
                 self._partner_name = self.user_metadata.get(Metadata.PARTNER_NAME, "")
                 self._content_commit_hash = self.user_metadata.get(Metadata.CONTENT_COMMIT_HASH, "")
