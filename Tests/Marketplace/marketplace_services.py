import base64
import fnmatch
import glob
import json
import os
import re
import shutil
import stat
import subprocess
import urllib.parse
import warnings
from datetime import datetime, timedelta
from distutils.util import strtobool
from distutils.version import LooseVersion
from typing import Tuple, Any, Union, List, Dict, Optional
from zipfile import ZipFile, ZIP_DEFLATED

import git
import google.auth
import sys
import yaml
from google.cloud import storage

import Tests.Marketplace.marketplace_statistics as mp_statistics
from Tests.Marketplace.marketplace_constants import PackFolders, Metadata, GCPConfig, BucketUploadFlow, PACKS_FOLDER, \
    PackTags, PackIgnored, Changelog
from Utils.release_notes_generator import aggregate_release_notes_for_marketplace
from Tests.scripts.utils import logging_wrapper as logging


class Pack(object):
    """ Class that manipulates and manages the upload of pack's artifact and metadata to cloud storage.

    Args:
        pack_name (str): Pack root folder name.
        pack_path (str): Full path to pack folder.

    Attributes:
        PACK_INITIAL_VERSION (str): pack initial version that will be used as default.
        CHANGELOG_JSON (str): changelog json full name, may be changed in the future.
        README (str): pack's readme file name.
        METADATA (str): pack's metadata file name, the one that will be deployed to cloud storage.
        USER_METADATA (str); user metadata file name, the one that located in content repo.
        EXCLUDE_DIRECTORIES (list): list of directories to excluded before uploading pack zip to storage.
        AUTHOR_IMAGE_NAME (str): author image file name.
        RELEASE_NOTES (str): release notes folder name.

    """
    PACK_INITIAL_VERSION = "1.0.0"
    CHANGELOG_JSON = "changelog.json"
    README = "README.md"
    USER_METADATA = "pack_metadata.json"
    METADATA = "metadata.json"
    AUTHOR_IMAGE_NAME = "Author_image.png"
    EXCLUDE_DIRECTORIES = [PackFolders.TEST_PLAYBOOKS.value]
    RELEASE_NOTES = "ReleaseNotes"

    def __init__(self, pack_name, pack_path, marketplace):
        self._pack_name = pack_name
        self._pack_path = pack_path
<<<<<<< HEAD
        self._zip_path = None  # zip_path will be updated as part of zip_pack
=======
        self._marketplace = marketplace
>>>>>>> d09e1196
        self._status = None
        self._public_storage_path = ""
        self._remove_files_list = []  # tracking temporary files, in order to delete in later step
        self._server_min_version = "99.99.99"  # initialized min version
        self._latest_version = None  # pack latest version found in changelog
        self._support_type = None  # initialized in load_user_metadata function
        self._current_version = None  # initialized in load_user_metadata function
        self._hidden = False  # initialized in load_user_metadata function
        self._description = None  # initialized in load_user_metadata function
        self._display_name = None  # initialized in load_user_metadata function
        self._user_metadata = None  # initialized in load_user_metadata function
        self.eula_link = None  # initialized in load_user_metadata function
        self._is_feed = False  # a flag that specifies if pack is a feed pack
        self._downloads_count = 0  # number of pack downloads
        self._bucket_url = None  # URL of where the pack was uploaded.
        self._aggregated = False  # weather the pack's rn was aggregated or not.
        self._aggregation_str = ""  # the aggregation string msg when the pack versions are aggregated
        self._create_date = None  # initialized in enhance_pack_attributes function
        self._update_date = None  # initialized in enhance_pack_attributes function
        self._uploaded_author_image = False  # whether the pack author image was uploaded or not
        self._uploaded_integration_images = []  # the list of all integration images that were uploaded for the pack
        self._support_details = None  # initialized in enhance_pack_attributes function
        self._author = None  # initialized in enhance_pack_attributes function
        self._certification = None  # initialized in enhance_pack_attributes function
        self._legacy = None  # initialized in enhance_pack_attributes function
        self._author_image = None  # initialized in upload_author_image function
        self._displayed_integration_images = None  # initialized in upload_integration_images function
        self._price = 0  # initialized in enhance_pack_attributes function
        self._is_private_pack = False  # initialized in enhance_pack_attributes function
        self._is_premium = False  # initialized in enhance_pack_attributes function
        self._vendor_id = None  # initialized in enhance_pack_attributes function
        self._partner_id = None  # initialized in enhance_pack_attributes function
        self._partner_name = None  # initialized in enhance_pack_attributes function
        self._content_commit_hash = None  # initialized in enhance_pack_attributes function
        self._preview_only = None  # initialized in enhance_pack_attributes function
        self._tags = None  # initialized in enhance_pack_attributes function
        self._categories = None  # initialized in enhance_pack_attributes function
        self._content_items = None  # initialized in collect_content_items function
        self._search_rank = None  # initialized in enhance_pack_attributes function
        self._related_integration_images = None  # initialized in enhance_pack_attributes function
        self._use_cases = None  # initialized in enhance_pack_attributes function
        self._keywords = None  # initialized in enhance_pack_attributes function
        self._dependencies = None  # initialized in enhance_pack_attributes function
        self._pack_statistics_handler = None  # initialized in enhance_pack_attributes function
        self._contains_transformer = False  # initialized in collect_content_items function
        self._contains_filter = False  # initialized in collect_content_items function
        self._is_missing_dependencies = False  # a flag that specifies if pack is missing dependencies
        self.should_upload_to_marketplace = True  # initialized in load_user_metadata function

    @property
    def name(self):
        """ str: pack root folder name.
        """
        return self._pack_name

    @property
    def path(self):
        """ str: pack folder full path.
        """
        return self._pack_path

    @property
    def latest_version(self):
        """ str: pack latest version from sorted keys of changelog.json file.
        """
        if not self._latest_version:
            self._latest_version = self._get_latest_version()
            return self._latest_version
        else:
            return self._latest_version

    @latest_version.setter
    def latest_version(self, latest_version):
        self._latest_version = latest_version

    @property
    def status(self):
        """ str: current status of the packs.
        """
        return self._status

    @property
    def is_feed(self):
        """
        bool: whether the pack is a feed pack
        """
        return self._is_feed

    @is_feed.setter
    def is_feed(self, is_feed):
        """ setter of is_feed
        """
        self._is_feed = is_feed

    @status.setter  # type: ignore[attr-defined,no-redef]
    def status(self, status_value):
        """ setter of pack current status.
        """
        self._status = status_value

    @property
    def public_storage_path(self):
        """ str: public gcs path of uploaded pack.
        """
        return self._public_storage_path

    @public_storage_path.setter
    def public_storage_path(self, path_value):
        """ setter of public gcs path of uploaded pack.
        """
        self._public_storage_path = path_value

    @property
    def support_type(self):
        """ str: support type of the pack.
        """
        return self._support_type

    @support_type.setter
    def support_type(self, support_value):
        """ setter of support type of the pack.
        """
        self._support_type = support_value

    @property
    def current_version(self):
        """ str: current version of the pack (different from latest_version).
        """
        return self._current_version

    @current_version.setter
    def current_version(self, current_version_value):
        """ setter of current version of the pack.
        """
        self._current_version = current_version_value

    @property
    def hidden(self):
        """ bool: internal content field for preventing pack from being displayed.
        """
        return self._hidden

    @hidden.setter
    def hidden(self, hidden_value):
        """ setter of hidden property of the pack.
        """
        self._hidden = hidden_value

    @property
    def description(self):
        """ str: Description of the pack (found in pack_metadata.json).
        """
        return self._description

    @description.setter
    def description(self, description_value):
        """ setter of description property of the pack.
        """
        self._description = description_value

    @property
    def display_name(self):
        """ str: Display name of the pack (found in pack_metadata.json).
        """
        return self._display_name

    @property
    def user_metadata(self):
        """ dict: the pack_metadata.
        """
        return self._user_metadata

    @display_name.setter  # type: ignore[attr-defined,no-redef]
    def display_name(self, display_name_value):
        """ setter of display name property of the pack.
        """
        self._display_name = display_name_value

    @property
    def server_min_version(self):
        """ str: server min version according to collected items.
        """
        if not self._server_min_version or self._server_min_version == "99.99.99":
            return Metadata.SERVER_DEFAULT_MIN_VERSION
        else:
            return self._server_min_version

    @property
    def downloads_count(self):
        """ str: packs downloads count.
        """
        return self._downloads_count

    @downloads_count.setter
    def downloads_count(self, download_count_value):
        """ setter of downloads count property of the pack.
        """
        self._downloads_count = download_count_value

    @property
    def bucket_url(self):
        """ str: pack bucket_url.
        """
        return self._bucket_url

    @bucket_url.setter
    def bucket_url(self, bucket_url):
        """ str: pack bucket_url.
        """
        self._bucket_url = bucket_url

    @property
    def aggregated(self):
        """ str: pack aggregated release notes or not.
        """
        return self._aggregated

    @property
    def aggregation_str(self):
        """ str: pack aggregated release notes or not.
        """
        return self._aggregation_str

    @property
    def create_date(self):
        """ str: pack create date.
        """
        return self._create_date

    @create_date.setter
    def create_date(self, value):
        self._create_date = value

    @property
    def update_date(self):
        """ str: pack update date.
        """
        return self._update_date

    @update_date.setter
    def update_date(self, value):
        self._update_date = value

    @property
    def uploaded_author_image(self):
        """ bool: whether the pack author image was uploaded or not.
        """
        return self._uploaded_author_image

    @uploaded_author_image.setter
    def uploaded_author_image(self, uploaded_author_image):
        """ bool: whether the pack author image was uploaded or not.
        """
        self._uploaded_author_image = uploaded_author_image

    @property
    def uploaded_integration_images(self):
        """ str: the list of uploaded integration images
        """
        return self._uploaded_integration_images

    @property
    def is_missing_dependencies(self):
        return self._is_missing_dependencies

    @property
    def zip_path(self):
        return self._zip_path

    def _get_latest_version(self):
        """ Return latest semantic version of the pack.

        In case that changelog.json file was not found, default value of 1.0.0 will be returned.
        Otherwise, keys of semantic pack versions will be collected and sorted in descending and return latest version.
        For additional information regarding changelog.json format go to issue #19786

        Returns:
            str: Pack latest version.

        """
        changelog_path = os.path.join(self._pack_path, Pack.CHANGELOG_JSON)

        if not os.path.exists(changelog_path):
            return self.PACK_INITIAL_VERSION

        with open(changelog_path, "r") as changelog_file:
            changelog = json.load(changelog_file)
            pack_versions = [LooseVersion(v) for v in changelog.keys()]
            pack_versions.sort(reverse=True)

            return pack_versions[0].vstring

    @staticmethod
    def organize_integration_images(pack_integration_images: list, pack_dependencies_integration_images_dict: dict,
                                    pack_dependencies_by_download_count: list):
        """ By Issue #32038
        1. Sort pack integration images by alphabetical order
        2. Sort pack dependencies by download count
        Pack integration images are shown before pack dependencies integration images

        Args:
            pack_integration_images (list): list of pack integration images
            pack_dependencies_integration_images_dict: a mapping of pack dependency name to its integration images
            pack_dependencies_by_download_count: a list of pack dependencies sorted by download count

        Returns:
            list: list of sorted integration images

        """

        def sort_by_name(integration_image: dict):
            return integration_image.get('name', '')

        # sort packs integration images
        pack_integration_images = sorted(pack_integration_images, key=sort_by_name)

        # sort pack dependencies integration images
        all_dep_int_imgs = pack_integration_images
        for dep_pack_name in pack_dependencies_by_download_count:
            if dep_pack_name in pack_dependencies_integration_images_dict:
                logging.info(f'Adding {dep_pack_name} to deps int imgs')
                dep_int_imgs = sorted(pack_dependencies_integration_images_dict[dep_pack_name], key=sort_by_name)
                for dep_int_img in dep_int_imgs:
                    if dep_int_img not in all_dep_int_imgs:  # avoid duplicates
                        all_dep_int_imgs.append(dep_int_img)

        return all_dep_int_imgs

    @staticmethod
    def _get_all_pack_images(pack_integration_images, display_dependencies_images, dependencies_data,
                             pack_dependencies_by_download_count):
        """ Returns data of uploaded pack integration images and it's path in gcs. Pack dependencies integration images
        are added to that result as well.

        Args:
             pack_integration_images (list): list of uploaded to gcs integration images and it paths in gcs.
             display_dependencies_images (list): list of pack names of additional dependencies images to display.
             dependencies_data (dict): all level dependencies data.
             pack_dependencies_by_download_count (list): list of pack names that are dependencies of the given pack
            sorted by download count.

        Returns:
            list: collection of integration display name and it's path in gcs.

        """
        dependencies_integration_images_dict: dict = {}
        additional_dependencies_data = {k: v for k, v in dependencies_data.items() if k in display_dependencies_images}

        for dependency_data in additional_dependencies_data.values():
            for dep_int_img in dependency_data.get('integrations', []):
                dep_int_img_gcs_path = dep_int_img.get('imagePath', '')  # image public url
                dep_int_img['name'] = Pack.remove_contrib_suffix_from_name(dep_int_img.get('name', ''))
                dep_pack_name = os.path.basename(os.path.dirname(dep_int_img_gcs_path))

                if dep_pack_name not in display_dependencies_images:
                    continue  # skip if integration image is not part of displayed images of the given pack

                if dep_int_img not in pack_integration_images:  # avoid duplicates in list
                    if dep_pack_name in dependencies_integration_images_dict:
                        dependencies_integration_images_dict[dep_pack_name].append(dep_int_img)
                    else:
                        dependencies_integration_images_dict[dep_pack_name] = [dep_int_img]

        return Pack.organize_integration_images(
            pack_integration_images, dependencies_integration_images_dict, pack_dependencies_by_download_count
        )

    def is_feed_pack(self, yaml_content, yaml_type):
        """
        Checks if an integration is a feed integration. If so, updates Pack._is_feed
        Args:
            yaml_content: The yaml content extracted by yaml.safe_load().
            yaml_type: The type of object to check. Should be 'Playbook' or 'Integration'.

        Returns:
            Doesn't return
        """
        if yaml_type == 'Integration':
            if yaml_content.get('script', {}).get('feed', False) is True:
                self._is_feed = True
        if yaml_type == 'Playbook':
            if yaml_content.get('name').startswith('TIM '):
                self._is_feed = True

    @staticmethod
    def _clean_release_notes(release_notes_lines):
        return re.sub(r'<\!--.*?-->', '', release_notes_lines, flags=re.DOTALL)

    @staticmethod
    def _parse_pack_dependencies(first_level_dependencies, all_level_pack_dependencies_data):
        """ Parses user defined dependencies and returns dictionary with relevant data about each dependency pack.

        Args:
            first_level_dependencies (dict): first lever dependencies that were retrieved
            from user pack_metadata.json file.
            all_level_pack_dependencies_data (dict): all level pack dependencies data.

        Returns:
            dict: parsed dictionary with pack dependency data.
        """
        parsed_result = {}
        dependencies_data = {k: v for (k, v) in all_level_pack_dependencies_data.items()
                             if k in first_level_dependencies.keys() or k == GCPConfig.BASE_PACK}

        for dependency_id, dependency_data in dependencies_data.items():
            parsed_result[dependency_id] = {
                "mandatory": first_level_dependencies.get(dependency_id, {}).get('mandatory', True),
                "minVersion": dependency_data.get(Metadata.CURRENT_VERSION, Pack.PACK_INITIAL_VERSION),
                "author": dependency_data.get('author', ''),
                "name": dependency_data.get('name') if dependency_data.get('name') else dependency_id,
                "certification": dependency_data.get('certification', 'certified')
            }

        return parsed_result

    @staticmethod
    def _create_support_section(support_type, support_url=None, support_email=None):
        """ Creates support dictionary that is part of metadata.

        In case of support type xsoar, adds default support url. If support is xsoar and support url is defined and
        doesn't match xsoar default url, warning is raised.

        Args:
            support_type (str): support type of pack.
            support_url (str): support full url.
            support_email (str): support email address.

        Returns:
            dict: supported data dictionary.
        """
        support_details = {}

        if support_url:  # set support url from user input
            support_details['url'] = support_url
        elif support_type == Metadata.XSOAR_SUPPORT:  # in case support type is xsoar, set default xsoar support url
            support_details['url'] = Metadata.XSOAR_SUPPORT_URL
        # add support email if defined
        if support_email:
            support_details['email'] = support_email

        return support_details

    @staticmethod
    def _get_author(support_type, author=None):
        """ Returns pack author. In case support type is xsoar, more additional validation are applied.

        Args:
            support_type (str): support type of pack.
            author (str): author of the pack.

        Returns:
            str: returns author from the input.
        """
        if support_type == Metadata.XSOAR_SUPPORT and not author:
            return Metadata.XSOAR_AUTHOR  # returned xsoar default author
        elif support_type == Metadata.XSOAR_SUPPORT and author != Metadata.XSOAR_AUTHOR:
            logging.warning(f"{author} author doest not match {Metadata.XSOAR_AUTHOR} default value")
            return author
        else:
            return author

    @staticmethod
    def _get_certification(support_type, certification=None):
        """ Returns pack certification.

        In case support type is xsoar or partner, CERTIFIED is returned.
        In case support is not xsoar or partner but pack_metadata has certification field, certification value will be
        taken from pack_metadata defined value.
        Otherwise empty certification value (empty string) will be returned

        Args:
            support_type (str): support type of pack.
            certification (str): certification value from pack_metadata, if exists.

        Returns:
            str: certification value
        """
        if support_type in [Metadata.XSOAR_SUPPORT, Metadata.PARTNER_SUPPORT]:
            return Metadata.CERTIFIED
        elif certification:
            return certification
        else:
            return ""

    def _get_tags_from_landing_page(self, landing_page_sections: dict) -> set:
        """
        Build the pack's tag list according to the user metadata and the landingPage sections file.
        Args:
            landing_page_sections (dict): landingPage sections and the packs in each one of them.

        Returns:
            set: Pack's tags.

        """

        tags = set()
        sections = landing_page_sections.get('sections', []) if landing_page_sections else []

        for section in sections:
            if self._pack_name in landing_page_sections.get(section, []):
                tags.add(section)

        return tags

    def _parse_pack_metadata(self, build_number, commit_hash):
        """ Parses pack metadata according to issue #19786 and #20091. Part of field may change over the time.

        Args:
            build_number (str): circleCI build number.
            commit_hash (str): current commit hash.

        Returns:
            dict: parsed pack metadata.

        """
        pack_metadata = {
            Metadata.NAME: self._display_name or self._pack_name,
            Metadata.ID: self._pack_name,
            Metadata.DESCRIPTION: self._description or self._pack_name,
            Metadata.CREATED: self._create_date,
            Metadata.UPDATED: self._update_date,
            Metadata.LEGACY: self._legacy,
            Metadata.SUPPORT: self._support_type,
            Metadata.SUPPORT_DETAILS: self._support_details,
            Metadata.EULA_LINK: self.eula_link,
            Metadata.AUTHOR: self._author,
            Metadata.AUTHOR_IMAGE: self._author_image,
            Metadata.CERTIFICATION: self._certification,
            Metadata.PRICE: self._price,
            Metadata.SERVER_MIN_VERSION: self.user_metadata.get(Metadata.SERVER_MIN_VERSION) or self.server_min_version,
            Metadata.CURRENT_VERSION: self.user_metadata.get(Metadata.CURRENT_VERSION, ''),
            Metadata.VERSION_INFO: build_number,
            Metadata.COMMIT: commit_hash,
            Metadata.DOWNLOADS: self._downloads_count,
            Metadata.TAGS: list(self._tags or []),
            Metadata.CATEGORIES: self._categories,
            Metadata.CONTENT_ITEMS: self._content_items,
            Metadata.SEARCH_RANK: self._search_rank,
            Metadata.INTEGRATIONS: self._related_integration_images,
            Metadata.USE_CASES: self._use_cases,
            Metadata.KEY_WORDS: self._keywords,
            Metadata.DEPENDENCIES: self._dependencies
        }

        if self._is_private_pack:
            pack_metadata.update({
                Metadata.PREMIUM: self._is_premium,
                Metadata.VENDOR_ID: self._vendor_id,
                Metadata.PARTNER_ID: self._partner_id,
                Metadata.PARTNER_NAME: self._partner_name,
                Metadata.CONTENT_COMMIT_HASH: self._content_commit_hash,
                Metadata.PREVIEW_ONLY: self._preview_only
            })

        return pack_metadata

    def _load_pack_dependencies(self, index_folder_path, pack_names):
        """ Loads dependencies metadata and returns mapping of pack id and it's loaded data.
        Args:
            index_folder_path (str): full path to download index folder.
            pack_names (set): List of all packs.

        Returns:
            dict: pack id as key and loaded metadata of packs as value.
            bool: True if the pack is missing dependencies, False otherwise.

        """
        dependencies_data_result = {}
        first_level_dependencies = self.user_metadata.get(Metadata.DEPENDENCIES, {})
        all_level_displayed_dependencies = self.user_metadata.get(Metadata.DISPLAYED_IMAGES, [])
        dependencies_ids = {d for d in first_level_dependencies.keys()}
        dependencies_ids.update(all_level_displayed_dependencies)

        if self._pack_name != GCPConfig.BASE_PACK:  # check that current pack isn't Base Pack in order to prevent loop
            dependencies_ids.add(GCPConfig.BASE_PACK)  # Base pack is always added as pack dependency

        for dependency_pack_id in dependencies_ids:
            dependency_metadata_path = os.path.join(index_folder_path, dependency_pack_id, Pack.METADATA)

            if os.path.exists(dependency_metadata_path):
                with open(dependency_metadata_path, 'r') as metadata_file:
                    dependency_metadata = json.load(metadata_file)
                    dependencies_data_result[dependency_pack_id] = dependency_metadata
            elif dependency_pack_id in pack_names:
                # If the pack is dependent on a new pack (which is not yet in the index.json)
                # we will note that it is missing dependencies.
                # And finally after updating all the packages in index.json.
                # We will go over the pack again to add what was missing
                self._is_missing_dependencies = True
                logging.warning(f"{self._pack_name} pack dependency with id {dependency_pack_id} "
                                f"was not found in index, marking it as missing dependencies - to be resolved in next"
                                f" iteration over packs")

            else:
                logging.warning(f"{self._pack_name} pack dependency with id {dependency_pack_id} was not found")

        return dependencies_data_result, self._is_missing_dependencies

    @staticmethod
    def _get_updated_changelog_entry(changelog: dict, version: str, release_notes: str = None,
                                     version_display_name: str = None, build_number_with_prefix: str = None,
                                     released_time: str = None):
        """
        Args:
            changelog (dict): The changelog from the production bucket.
            version (str): The version that is the key in the changelog of the entry wished to be updated.
            release_notes (str): The release notes lines to update the entry with.
            version_display_name (str): The version display name to update the entry with.
            build_number_with_prefix(srt): the build number to modify the entry to, including the prefix R (if present).
            released_time: The released time to update the entry with.

        """
        changelog_entry = changelog.get(version)
        if not changelog_entry:
            raise Exception('The given version is not a key in the changelog')
        version_display_name = \
            version_display_name if version_display_name else changelog_entry[Changelog.DISPLAY_NAME].split('-')[0]
        build_number_with_prefix = \
            build_number_with_prefix if build_number_with_prefix else \
            changelog_entry[Changelog.DISPLAY_NAME].split('-')[1]

        changelog_entry[Changelog.RELEASE_NOTES] = release_notes if release_notes else changelog_entry[
            Changelog.RELEASE_NOTES]
        changelog_entry[Changelog.DISPLAY_NAME] = f'{version_display_name} - {build_number_with_prefix}'
        changelog_entry[Changelog.RELEASED] = released_time if released_time else changelog_entry[Changelog.RELEASED]

        return changelog_entry

    def _create_changelog_entry(self, release_notes, version_display_name, build_number, pack_was_modified=False,
                                new_version=True, initial_release=False):
        """ Creates dictionary entry for changelog.

        Args:
            release_notes (str): release notes md.
            version_display_name (str): display name version.
            build_number (srt): current build number.
            pack_was_modified (bool): whether the pack was modified.
            new_version (bool): whether the entry is new or not. If not new, R letter will be appended to build number.
            initial_release (bool): whether the entry is an initial release or not.
        Returns:
            dict: release notes entry of changelog

        """
        if new_version:
            return {Changelog.RELEASE_NOTES: release_notes,
                    Changelog.DISPLAY_NAME: f'{version_display_name} - {build_number}',
                    Changelog.RELEASED: datetime.utcnow().strftime(Metadata.DATE_FORMAT)}

        elif initial_release:
            return {Changelog.RELEASE_NOTES: release_notes,
                    Changelog.DISPLAY_NAME: f'{version_display_name} - {build_number}',
                    Changelog.RELEASED: self._create_date}

        elif pack_was_modified:
            return {Changelog.RELEASE_NOTES: release_notes,
                    Changelog.DISPLAY_NAME: f'{version_display_name} - R{build_number}',
                    Changelog.RELEASED: datetime.utcnow().strftime(Metadata.DATE_FORMAT)}

        return {}

    def remove_unwanted_files(self, delete_test_playbooks=True):
        """ Iterates over pack folder and removes hidden files and unwanted folders.

        Args:
            delete_test_playbooks (bool): whether to delete test playbooks folder.

        Returns:
            bool: whether the operation succeeded.
        """
        task_status = True
        try:
            for directory in Pack.EXCLUDE_DIRECTORIES:
                if delete_test_playbooks and os.path.isdir(f'{self._pack_path}/{directory}'):
                    shutil.rmtree(f'{self._pack_path}/{directory}')
                    logging.info(f"Deleted {directory} directory from {self._pack_name} pack")

            for root, dirs, files in os.walk(self._pack_path, topdown=True):
                for pack_file in files:
                    full_file_path = os.path.join(root, pack_file)
                    # removing unwanted files
                    if pack_file.startswith('.') \
                            or pack_file in [Pack.AUTHOR_IMAGE_NAME, Pack.USER_METADATA] \
                            or pack_file in self._remove_files_list:
                        os.remove(full_file_path)
                        logging.info(f"Deleted pack {pack_file} file for {self._pack_name} pack")
                        continue

        except Exception:
            task_status = False
            logging.exception(f"Failed to delete ignored files for pack {self._pack_name}")
        finally:
            return task_status

    def sign_pack(self, signature_string=None):
        """ Signs pack folder and creates signature file.

        Args:
            signature_string (str): Base64 encoded string used to sign the pack.

        Returns:
            bool: whether the operation succeeded.
        """
        task_status = False

        try:
            if signature_string:
                with open("keyfile", "wb") as keyfile:
                    keyfile.write(signature_string.encode())
                arg = f'./signDirectory {self._pack_path} keyfile base64'
                signing_process = subprocess.Popen(arg, stdout=subprocess.PIPE, stderr=subprocess.PIPE, shell=True)
                output, err = signing_process.communicate()

                if err:
                    logging.error(f"Failed to sign pack for {self._pack_name} - {str(err)}")
                    return

                logging.info(f"Signed {self._pack_name} pack successfully")
            else:
                logging.info(f"No signature provided. Skipped signing {self._pack_name} pack")
            task_status = True
        except Exception:
            logging.exception(f"Failed to sign pack for {self._pack_name}")
        finally:
            return task_status

    @staticmethod
    def zip_folder_items(source_path, source_name, zip_pack_path):
        """
        Zips the source_path
        Args:
            source_path (str): The source path of the folder the items are in.
            zip_pack_path (str): The path to the zip folder.
            source_name (str): The name of the source that should be zipped.
        """
        task_status = False
        try:
            with ZipFile(zip_pack_path, 'w', ZIP_DEFLATED) as pack_zip:
                for root, dirs, files in os.walk(source_path, topdown=True):
                    for f in files:
                        full_file_path = os.path.join(root, f)
                        relative_file_path = os.path.relpath(full_file_path, source_path)
                        pack_zip.write(filename=full_file_path, arcname=relative_file_path)

            task_status = True
            logging.success(f"Finished zipping {source_name} folder.")
        except Exception:
            logging.exception(f"Failed in zipping {source_name} folder")
        finally:
            return task_status

    @staticmethod
    def encrypt_pack(zip_pack_path, pack_name, encryption_key, extract_destination_path,
                     private_artifacts_dir, secondary_encryption_key):
        """ decrypt the pack in order to see that the pack was encrypted in the first place.

        Args:
            zip_pack_path (str): The path to the encrypted zip pack.
            pack_name (str): The name of the pack that should be encrypted.
            encryption_key (str): The key which we can decrypt the pack with.
            extract_destination_path (str): The path in which the pack resides.
            private_artifacts_dir (str): The chosen name for the private artifacts directory.
            secondary_encryption_key (str) : A second key which we can decrypt the pack with.
        """
        try:
            current_working_dir = os.getcwd()
            shutil.copy('./encryptor', os.path.join(extract_destination_path, 'encryptor'))
            os.chmod(os.path.join(extract_destination_path, 'encryptor'), stat.S_IXOTH)
            os.chdir(extract_destination_path)

            subprocess.call('chmod +x ./encryptor', shell=True)

            output_file = zip_pack_path.replace("_not_encrypted.zip", ".zip")
            full_command = f'./encryptor ./{pack_name}_not_encrypted.zip {output_file} "{encryption_key}"'
            subprocess.call(full_command, shell=True)

            secondary_encryption_key_output_file = zip_pack_path.replace("_not_encrypted.zip", ".enc2.zip")
            full_command_with_secondary_encryption = f'./encryptor ./{pack_name}_not_encrypted.zip ' \
                                                     f'{secondary_encryption_key_output_file}' \
                                                     f' "{secondary_encryption_key}"'
            subprocess.call(full_command_with_secondary_encryption, shell=True)

            new_artefacts = os.path.join(current_working_dir, private_artifacts_dir)
            if os.path.exists(new_artefacts):
                shutil.rmtree(new_artefacts)
            os.mkdir(path=new_artefacts)
            shutil.copy(zip_pack_path, os.path.join(new_artefacts, f'{pack_name}_not_encrypted.zip'))
            shutil.copy(output_file, os.path.join(new_artefacts, f'{pack_name}.zip'))
            shutil.copy(secondary_encryption_key_output_file, os.path.join(new_artefacts, f'{pack_name}.enc2.zip'))
            os.chdir(current_working_dir)
        except (subprocess.CalledProcessError, shutil.Error) as error:
            print(f"Error while trying to encrypt pack. {error}")

    def decrypt_pack(self, encrypted_zip_pack_path, decryption_key):
        """ decrypt the pack in order to see that the pack was encrypted in the first place.

        Args:
            encrypted_zip_pack_path (str): The path for the encrypted zip pack.
            decryption_key (str): The key which we can decrypt the pack with.

        Returns:
            bool: whether the decryption succeeded.
        """
        try:
            current_working_dir = os.getcwd()
            extract_destination_path = f'{current_working_dir}/decrypt_pack_dir'
            os.mkdir(extract_destination_path)

            shutil.copy('./decryptor', os.path.join(extract_destination_path, 'decryptor'))
            secondary_encrypted_pack_path = os.path.join(extract_destination_path, 'encrypted_zip_pack.zip')
            shutil.copy(encrypted_zip_pack_path, secondary_encrypted_pack_path)
            os.chmod(os.path.join(extract_destination_path, 'decryptor'), stat.S_IXOTH)
            output_decrypt_file_path = f"{extract_destination_path}/decrypt_pack.zip"
            os.chdir(extract_destination_path)

            subprocess.call('chmod +x ./decryptor', shell=True)
            full_command = f'./decryptor {secondary_encrypted_pack_path} {output_decrypt_file_path} "{decryption_key}"'
            process = subprocess.Popen(full_command, stdout=subprocess.PIPE, stderr=subprocess.PIPE, shell=True)
            stdout, stderr = process.communicate()
            shutil.rmtree(extract_destination_path)
            os.chdir(current_working_dir)
            if stdout:
                logging.info(str(stdout))
            if stderr:
                logging.error(f"Error: Premium pack {self._pack_name} should be encrypted, but isn't.")
                return False
            return True

        except subprocess.CalledProcessError as error:
            logging.exception(f"Error while trying to decrypt pack. {error}")
            return False

    def is_pack_encrypted(self, encrypted_zip_pack_path, decryption_key):
        """ Checks if the pack is encrypted by trying to decrypt it.

        Args:
            encrypted_zip_pack_path (str): The path for the encrypted zip pack.
            decryption_key (str): The key which we can decrypt the pack with.

        Returns:
            bool: whether the pack is encrypted.
        """
        return self.decrypt_pack(encrypted_zip_pack_path, decryption_key)

    def zip_pack(self, extract_destination_path="", encryption_key="",
                 private_artifacts_dir='private_artifacts', secondary_encryption_key=""):
        """ Zips pack folder.

        Returns:
            bool: whether the operation succeeded.
            str: full path to created pack zip.
        """
        self._zip_path = f"{self._pack_path}.zip" if not encryption_key else f"{self._pack_path}_not_encrypted.zip"
        source_path = self._pack_path
        source_name = self._pack_name
        task_status = self.zip_folder_items(source_path, source_name, self._zip_path)
        zip_pack_path = f"{source_path}.zip"
        if encryption_key:
            try:
                Pack.encrypt_pack(self._zip_path, source_name, encryption_key, extract_destination_path,
                                  private_artifacts_dir, secondary_encryption_key)
                # If the pack needs to be encrypted, it is initially at a different location than this final path
            except Exception:
                task_status = False
                logging.exception(f"Failed in encrypting {source_name} folder")
        return task_status, zip_pack_path

    def detect_modified(self, content_repo, index_folder_path, current_commit_hash, previous_commit_hash):
        """ Detects pack modified files.

        The diff is done between current commit and previous commit that was saved in metadata that was downloaded from
        index. In case that no commit was found in index (initial run), the default value will be set to previous commit
        from origin/master.

        Args:
            content_repo (git.repo.base.Repo): content repo object.
            index_folder_path (str): full path to downloaded index folder.
            current_commit_hash (str): last commit hash of head.
            previous_commit_hash (str): the previous commit to diff with.

        Returns:
            bool: whether the operation succeeded.
            list: list of RN files that were modified.
            bool: whether pack was modified and override will be required.
        """
        task_status = False
        modified_rn_files_paths = []
        pack_was_modified = False

        try:
            pack_index_metadata_path = os.path.join(index_folder_path, self._pack_name, Pack.METADATA)

            if not os.path.exists(pack_index_metadata_path):
                logging.info(f"{self._pack_name} pack was not found in index, skipping detection of modified pack.")
                task_status = True
                return

            with open(pack_index_metadata_path, 'r') as metadata_file:
                downloaded_metadata = json.load(metadata_file)

            previous_commit_hash = downloaded_metadata.get(Metadata.COMMIT, previous_commit_hash)
            # set 2 commits by hash value in order to check the modified files of the diff
            current_commit = content_repo.commit(current_commit_hash)
            previous_commit = content_repo.commit(previous_commit_hash)

            for modified_file in current_commit.diff(previous_commit):
                if modified_file.a_path.startswith(PACKS_FOLDER):
                    modified_file_path_parts = os.path.normpath(modified_file.a_path).split(os.sep)

                    if modified_file_path_parts[1] and modified_file_path_parts[1] == self._pack_name:
                        if not is_ignored_pack_file(modified_file_path_parts):
                            logging.info(f"Detected modified files in {self._pack_name} pack")
                            task_status, pack_was_modified = True, True
                            modified_rn_files_paths.append(modified_file.a_path)
                        else:
                            logging.debug(f'{modified_file.a_path} is an ignored file')
            task_status = True
            if pack_was_modified:
                # Make sure the modification is not only of release notes files, if so count that as not modified
                pack_was_modified = not all(self.RELEASE_NOTES in path for path in modified_rn_files_paths)
                # Filter modifications in release notes config JSON file - they will be handled later on.
                modified_rn_files_paths = [path_ for path_ in modified_rn_files_paths if path_.endswith('.md')]
            return
        except Exception:
            logging.exception(f"Failed in detecting modified files of {self._pack_name} pack")
        finally:
            return task_status, modified_rn_files_paths, pack_was_modified

    def upload_to_storage(self, zip_pack_path, latest_version, storage_bucket, override_pack, storage_base_path,
                          private_content=False, pack_artifacts_path=None, upload_path=None):
        """ Manages the upload of pack zip artifact to correct path in cloud storage.
        The zip pack will be uploaded to following path: /content/packs/pack_name/pack_latest_version.
        In case that zip pack artifact already exist at constructed path, the upload will be skipped.
        If flag override_pack is set to True, pack will forced for upload.

        Args:
            zip_pack_path (str): full path to pack zip artifact.
            latest_version (str): pack latest version.
            storage_bucket (google.cloud.storage.bucket.Bucket): google cloud storage bucket.
            override_pack (bool): whether to override existing pack.
            private_content (bool): Is being used in a private content build.
            pack_artifacts_path (str): Path to where we are saving pack artifacts.
            upload_path (str): Absolute path to the destination upload path.

        Returns:
            bool: whether the operation succeeded.
            bool: True in case of pack existence at targeted path and upload was skipped, otherwise returned False.

        """
        task_status = True

        try:
            version_pack_path = os.path.join(storage_base_path, self._pack_name, latest_version)
            existing_files = [f.name for f in storage_bucket.list_blobs(prefix=version_pack_path)]

            if override_pack:
                logging.warning(f"Uploading {self._pack_name} pack to storage and overriding the existing pack "
                                f"files already in storage.")

            elif existing_files:
                logging.warning(f"The following packs already exist at storage: {', '.join(existing_files)}")
                logging.warning(f"Skipping step of uploading {self._pack_name}.zip to storage.")
                return task_status, True, None

            pack_full_path = upload_path if upload_path else os.path.join(version_pack_path, f"{self._pack_name}.zip")
            blob = storage_bucket.blob(pack_full_path)
            blob.cache_control = "no-cache,max-age=0"  # disabling caching for pack blob

            with open(zip_pack_path, "rb") as pack_zip:
                blob.upload_from_file(pack_zip)
            if private_content:
                secondary_encryption_key_pack_name = f"{self._pack_name}.enc2.zip"
                secondary_encryption_key_bucket_path = os.path.join(version_pack_path,
                                                                    secondary_encryption_key_pack_name)

                #  In some cases the path given is actually a zip.
                if isinstance(pack_artifacts_path, str) and pack_artifacts_path.endswith('content_packs.zip'):
                    _pack_artifacts_path = pack_artifacts_path.replace('/content_packs.zip', '')
                else:
                    _pack_artifacts_path = pack_artifacts_path

                secondary_encryption_key_artifacts_path = zip_pack_path.replace(f'{self._pack_name}',
                                                                                f'{self._pack_name}.enc2')

                blob = storage_bucket.blob(secondary_encryption_key_bucket_path)
                blob.cache_control = "no-cache,max-age=0"  # disabling caching for pack blob
                with open(secondary_encryption_key_artifacts_path, "rb") as pack_zip:
                    blob.upload_from_file(pack_zip)

                print(
                    f"Copying {secondary_encryption_key_artifacts_path} to {_pack_artifacts_path}/"
                    f"packs/{self._pack_name}.zip")
                shutil.copy(secondary_encryption_key_artifacts_path,
                            f'{_pack_artifacts_path}/packs/{self._pack_name}.zip')

            self.public_storage_path = blob.public_url
            logging.success(f"Uploaded {self._pack_name} pack to {pack_full_path} path.")

            return task_status, False, pack_full_path
        except Exception:
            task_status = False
            logging.exception(f"Failed in uploading {self._pack_name} pack to gcs.")
            return task_status, True, None

    def copy_and_upload_to_storage(self, production_bucket, build_bucket, successful_packs_dict, storage_base_path,
                                   build_bucket_base_path):
        """ Manages the copy of pack zip artifact from the build bucket to the production bucket.
        The zip pack will be copied to following path: /content/packs/pack_name/pack_latest_version if
        the pack exists in the successful_packs_dict from Prepare content step in Create Instances job.

        Args:
            production_bucket (google.cloud.storage.bucket.Bucket): google cloud production bucket.
            build_bucket (google.cloud.storage.bucket.Bucket): google cloud build bucket.
            successful_packs_dict (dict): the dict of all packs were uploaded in prepare content step
            storage_base_path (str): The target destination of the upload in the target bucket.
            build_bucket_base_path (str): The path of the build bucket in gcp.
        Returns:
            bool: Status - whether the operation succeeded.
            bool: Skipped pack - true in case of pack existence at the targeted path and the copy process was skipped,
             otherwise returned False.

        """
        pack_not_uploaded_in_prepare_content = self._pack_name not in successful_packs_dict
        if pack_not_uploaded_in_prepare_content:
            logging.warning("The following packs already exist at storage.")
            logging.warning(f"Skipping step of uploading {self._pack_name}.zip to storage.")
            return True, True

        latest_version = successful_packs_dict[self._pack_name][BucketUploadFlow.LATEST_VERSION]
        self._latest_version = latest_version

        build_version_pack_path = os.path.join(build_bucket_base_path, self._pack_name, latest_version)

        # Verifying that the latest version of the pack has been uploaded to the build bucket
        existing_bucket_version_files = [f.name for f in build_bucket.list_blobs(prefix=build_version_pack_path)]
        if not existing_bucket_version_files:
            logging.error(f"{self._pack_name} latest version ({latest_version}) was not found on build bucket at "
                          f"path {build_version_pack_path}.")
            return False, False

        # We upload the pack zip object taken from the build bucket into the production bucket
        prod_version_pack_path = os.path.join(storage_base_path, self._pack_name, latest_version)
        prod_pack_zip_path = os.path.join(prod_version_pack_path, f'{self._pack_name}.zip')
        build_pack_zip_path = os.path.join(build_version_pack_path, f'{self._pack_name}.zip')
        build_pack_zip_blob = build_bucket.blob(build_pack_zip_path)

        try:
            copied_blob = build_bucket.copy_blob(
                blob=build_pack_zip_blob, destination_bucket=production_bucket, new_name=prod_pack_zip_path
            )
            copied_blob.cache_control = "no-cache,max-age=0"  # disabling caching for pack blob
            self.public_storage_path = copied_blob.public_url
            task_status = copied_blob.exists()
        except Exception as e:
            pack_suffix = os.path.join(self._pack_name, latest_version, f'{self._pack_name}.zip')
            logging.exception(f"Failed copying {pack_suffix}. Additional Info: {str(e)}")
            return False, False

        if not task_status:
            logging.error(f"Failed in uploading {self._pack_name} pack to production gcs.")
        else:
            # Determine if pack versions were aggregated during upload
            pack_uploaded_in_prepare_content = not pack_not_uploaded_in_prepare_content
            if pack_uploaded_in_prepare_content:
                agg_str = successful_packs_dict[self._pack_name].get('aggregated')
                if agg_str:
                    self._aggregated = True
                    self._aggregation_str = agg_str
            logging.success(f"Uploaded {self._pack_name} pack to {prod_pack_zip_path} path.")

        return task_status, False

    def get_changelog_latest_rn(self, changelog_index_path: str) -> Tuple[dict, LooseVersion, str]:
        """
        Returns the changelog file contents and the last version of rn in the changelog file
        Args:
            changelog_index_path (str): the changelog.json file path in the index

        Returns: the changelog file contents, the last version,  and contents of rn in the changelog file

        """
        logging.info(f"Found Changelog for: {self._pack_name}")
        if os.path.exists(changelog_index_path):
            try:
                with open(changelog_index_path, "r") as changelog_file:
                    changelog = json.load(changelog_file)
            except json.JSONDecodeError:
                changelog = {}
        else:
            changelog = {}
        # get the latest rn version in the changelog.json file
        changelog_rn_versions = [LooseVersion(ver) for ver in changelog]
        # no need to check if changelog_rn_versions isn't empty because changelog file exists
        changelog_latest_rn_version = max(changelog_rn_versions)
        changelog_latest_rn = changelog[changelog_latest_rn_version.vstring]["releaseNotes"]

        return changelog, changelog_latest_rn_version, changelog_latest_rn

    def get_modified_release_notes_lines(self, release_notes_dir: str, new_release_notes_versions: list,
                                         changelog: dict, modified_rn_files: list):
        """
        In the case where an rn file was changed, this function returns the new content
        of the release note in the format suitable for the changelog file.
        In general, if two rn files are created between two consecutive upload runs (i.e. pack was changed twice),
        the rn files are being aggregated and the latter version is the one that is being used as a key in the changelog
        file, and the aggregated rns as the value.
        Hence, in the case of changing an rn as such, this function re-aggregates all of the rns under the
        corresponding version key, and returns the aggregated data, in the right format, as value under that key.

        Args:
            release_notes_dir (str): the path to the release notes dir
            new_release_notes_versions (list): a list of the new versions of release notes in the pack since the
             last upload. This means they were already handled on this upload run (and aggregated if needed).
            changelog (dict): the changelog from the production bucket.
            modified_rn_files (list): a list of the rn files that were modified according to the last commit in
             'filename.md' format.

        Returns:
            A dict of modified version and their release notes contents, for modified
              in the current index file


        """

        modified_versions_dict = {}

        for rn_filename in modified_rn_files:
            version = underscore_file_name_to_dotted_version(rn_filename)
            # Should only apply on modified files that are not the last rn file
            if version in new_release_notes_versions:
                continue
            # The case where the version is a key in the changelog file,
            # and the value is not an aggregated release note
            if is_the_only_rn_in_block(release_notes_dir, version, changelog):
                logging.info("The version is a key in the changelog file and by itself in the changelog block")
                with open(os.path.join(release_notes_dir, rn_filename), 'r') as rn_file:
                    rn_lines = rn_file.read()
                modified_versions_dict[version] = self._clean_release_notes(rn_lines).strip()
            # The case where the version is not a key in the changelog file or it is a key of aggregated content
            else:
                logging.debug(f'The "{version}" version is not a key in the changelog file or it is a key of'
                              f' aggregated content')
                same_block_versions_dict, higher_nearest_version = self.get_same_block_versions(
                    release_notes_dir, version, changelog)
                modified_versions_dict[higher_nearest_version] = aggregate_release_notes_for_marketplace(
                    same_block_versions_dict)

        return modified_versions_dict

    def get_same_block_versions(self, release_notes_dir: str, version: str, changelog: dict):
        """
        Get a dict of the version as key and rn data as value of all of the versions that are in the same
        block in the changelog file as the given version (these are the versions that were aggregates together
        during a single upload priorly).

        Args:
            release_notes_dir (str): the path to the release notes dir
            version (str): the wanted version
            changelog (dict): the changelog from the production bucket.

        Returns:
            A dict of version, rn data for all corresponding versions, and the highest version among those keys as str

        """
        lowest_version = [LooseVersion(Pack.PACK_INITIAL_VERSION)]
        lower_versions: list = []
        higher_versions: list = []
        same_block_versions_dict: dict = dict()
        for item in changelog.keys():  # divide the versions into lists of lower and higher than given version
            (lower_versions if LooseVersion(item) < version else higher_versions).append(LooseVersion(item))
        higher_nearest_version = min(higher_versions)
        lower_versions = lower_versions + lowest_version  # if the version is 1.0.0, ensure lower_versions is not empty
        lower_nearest_version = max(lower_versions)
        for rn_filename in filter_dir_files_by_extension(release_notes_dir, '.md'):
            current_version = underscore_file_name_to_dotted_version(rn_filename)
            # Catch all versions that are in the same block
            if lower_nearest_version < LooseVersion(current_version) <= higher_nearest_version:
                with open(os.path.join(release_notes_dir, rn_filename), 'r') as rn_file:
                    rn_lines = rn_file.read()
                same_block_versions_dict[current_version] = self._clean_release_notes(rn_lines).strip()
        return same_block_versions_dict, higher_nearest_version.vstring

    def get_release_notes_lines(self, release_notes_dir: str, changelog_latest_rn_version: LooseVersion,
                                changelog_latest_rn: str) -> Tuple[str, str, list]:
        """
        Prepares the release notes contents for the new release notes entry
        Args:
            release_notes_dir (str): the path to the release notes dir
            changelog_latest_rn_version (LooseVersion): the last version of release notes in the changelog.json file
            changelog_latest_rn (str): the last release notes in the changelog.json file

        Returns: The release notes contents, the latest release notes version (in the release notes directory),
        and a list of the new rn versions that this is the first time they have been uploaded.

        """
        found_versions: list = list()
        pack_versions_dict: dict = dict()
        for filename in sorted(filter_dir_files_by_extension(release_notes_dir, '.md')):
            version = underscore_file_name_to_dotted_version(filename)

            # Aggregate all rn files that are bigger than what we have in the changelog file
            if LooseVersion(version) > changelog_latest_rn_version:
                with open(os.path.join(release_notes_dir, filename), 'r') as rn_file:
                    rn_lines = rn_file.read()
                pack_versions_dict[version] = self._clean_release_notes(rn_lines).strip()

            found_versions.append(LooseVersion(version))

        latest_release_notes_version = max(found_versions)
        latest_release_notes_version_str = latest_release_notes_version.vstring
        logging.info(f"Latest ReleaseNotes version is: {latest_release_notes_version_str}")

        if len(pack_versions_dict) > 1:
            # In case that there is more than 1 new release notes file, wrap all release notes together for one
            # changelog entry
            aggregation_str = f"[{', '.join(lv.vstring for lv in found_versions if lv > changelog_latest_rn_version)}]"\
                              f" => {latest_release_notes_version_str}"
            logging.info(f"Aggregating ReleaseNotes versions: {aggregation_str}")
            release_notes_lines = aggregate_release_notes_for_marketplace(pack_versions_dict)
            self._aggregated = True
            self._aggregation_str = aggregation_str
        elif len(pack_versions_dict) == 1:
            # In case where there is only one new release notes file
            release_notes_lines = pack_versions_dict[latest_release_notes_version_str]
        else:
            # In case where the pack is up to date, i.e. latest changelog is latest rn file
            # We should take the release notes from the index as it has might been aggregated
            logging.info(f'No new RN file was detected for pack {self._pack_name}, taking latest RN from the index')
            release_notes_lines = changelog_latest_rn
        new_release_notes_versions = list(pack_versions_dict.keys())

        return release_notes_lines, latest_release_notes_version_str, new_release_notes_versions

    def assert_upload_bucket_version_matches_release_notes_version(self,
                                                                   changelog: dict,
                                                                   latest_release_notes: str) -> None:
        """
        Sometimes there is a the current bucket is not merged from master there could be another version in the upload
        bucket, that does not exist in the current branch.
        This case can cause unpredicted behavior and we want to fail the build.
        This method validates that this is not the case in the current build, and if it does - fails it with an
        assertion error.
        Args:
            changelog: The changelog from the production bucket.
            latest_release_notes: The latest release notes version string in the current branch
        """
        changelog_latest_release_notes = max(changelog, key=lambda k: LooseVersion(k))  # pylint: disable=W0108
        assert LooseVersion(latest_release_notes) >= LooseVersion(changelog_latest_release_notes), \
            f'{self._pack_name}: Version mismatch detected between upload bucket and current branch\n' \
            f'Upload bucket version: {changelog_latest_release_notes}\n' \
            f'current branch version: {latest_release_notes}\n' \
            'Please Merge from master and rebuild'

    def get_rn_files_names(self, modified_rn_files_paths):
        """

        Args:
            modified_rn_files_paths: a list containing all modified files in the current pack, generated
            by comparing the old and the new commit hash.
        Returns:
            The names of the modified release notes files out of the given list only,
            as in the names of the files that are under ReleaseNotes directory in the format of 'filename.md'.

        """
        modified_rn_files = []
        for file_path in modified_rn_files_paths:
            modified_file_path_parts = os.path.normpath(file_path).split(os.sep)
            if self.RELEASE_NOTES in modified_file_path_parts:
                modified_rn_files.append(modified_file_path_parts[-1])
        return modified_rn_files

    def prepare_release_notes(self, index_folder_path, build_number, pack_was_modified=False,
                              modified_rn_files_paths=None):
        """
        Handles the creation and update of the changelog.json files.

        Args:
            index_folder_path (str): Path to the unzipped index json.
            build_number (str): circleCI build number.
            pack_was_modified (bool): whether the pack modified or not.
            modified_rn_files_paths (list): list of paths of the pack's modified file

        Returns:
            bool: whether the operation succeeded.
            bool: whether running build has not updated pack release notes.
        """
        task_status = False
        not_updated_build = False
        release_notes_dir = os.path.join(self._pack_path, Pack.RELEASE_NOTES)

        modified_rn_files_paths = modified_rn_files_paths if modified_rn_files_paths else []

        try:
            # load changelog from downloaded index
            logging.info(f"Loading changelog for {self._pack_name} pack")
            changelog_index_path = os.path.join(index_folder_path, self._pack_name, Pack.CHANGELOG_JSON)
            if os.path.exists(changelog_index_path):
                changelog, changelog_latest_rn_version, changelog_latest_rn = \
                    self.get_changelog_latest_rn(changelog_index_path)

                if os.path.exists(release_notes_dir):
                    # Handling latest release notes files
                    release_notes_lines, latest_release_notes, new_release_notes_versions = \
                        self.get_release_notes_lines(
                            release_notes_dir, changelog_latest_rn_version, changelog_latest_rn)
                    self.assert_upload_bucket_version_matches_release_notes_version(changelog, latest_release_notes)

                    # Handling modified old release notes files, if there are any
                    rn_files_names = self.get_rn_files_names(modified_rn_files_paths)
                    modified_release_notes_lines_dict = self.get_modified_release_notes_lines(
                        release_notes_dir, new_release_notes_versions, changelog, rn_files_names)

                    if self._current_version != latest_release_notes:
                        logging.error(f"Version mismatch detected between current version: {self._current_version} "
                                      f"and latest release notes version: {latest_release_notes}")
                        task_status = False
                        return task_status, not_updated_build
                    else:
                        if latest_release_notes in changelog:
                            logging.info(f"Found existing release notes for version: {latest_release_notes}")
                            version_changelog = self._create_changelog_entry(release_notes=release_notes_lines,
                                                                             version_display_name=latest_release_notes,
                                                                             build_number=build_number,
                                                                             pack_was_modified=pack_was_modified,
                                                                             new_version=False)

                        else:
                            logging.info(f"Created new release notes for version: {latest_release_notes}")
                            version_changelog = self._create_changelog_entry(release_notes=release_notes_lines,
                                                                             version_display_name=latest_release_notes,
                                                                             build_number=build_number,
                                                                             new_version=True)

                        if version_changelog:
                            changelog[latest_release_notes] = version_changelog

                        if modified_release_notes_lines_dict:
                            logging.info("updating changelog entries for modified rn")
                            for version, modified_release_notes_lines in modified_release_notes_lines_dict.items():
                                updated_entry = self._get_updated_changelog_entry(
                                    changelog, version, release_notes=modified_release_notes_lines)
                                changelog[version] = updated_entry

                else:  # will enter only on initial version and release notes folder still was not created
                    if len(changelog.keys()) > 1 or Pack.PACK_INITIAL_VERSION not in changelog:
                        logging.warning(
                            f"{self._pack_name} pack mismatch between {Pack.CHANGELOG_JSON} and {Pack.RELEASE_NOTES}")
                        task_status, not_updated_build = True, True
                        return task_status, not_updated_build

                    changelog[Pack.PACK_INITIAL_VERSION] = self._create_changelog_entry(
                        release_notes=self.description,
                        version_display_name=Pack.PACK_INITIAL_VERSION,
                        build_number=build_number,
                        initial_release=True,
                        new_version=False)

                    logging.info(f"Found existing release notes for version: {Pack.PACK_INITIAL_VERSION} "
                                 f"in the {self._pack_name} pack.")

            elif self._current_version == Pack.PACK_INITIAL_VERSION:
                version_changelog = self._create_changelog_entry(
                    release_notes=self.description,
                    version_display_name=Pack.PACK_INITIAL_VERSION,
                    build_number=build_number,
                    new_version=True,
                    initial_release=True
                )
                changelog = {
                    Pack.PACK_INITIAL_VERSION: version_changelog
                }
            elif self._hidden:
                logging.warning(f"Pack {self._pack_name} is deprecated. Skipping release notes handling.")
                task_status = True
                not_updated_build = True
                return task_status, not_updated_build
            else:
                logging.error(f"No release notes found for: {self._pack_name}")
                task_status = False
                return task_status, not_updated_build

            # Update change log entries with BC flag.
            self.add_bc_entries_if_needed(release_notes_dir, changelog)

            # write back changelog with changes to pack folder
            with open(os.path.join(self._pack_path, Pack.CHANGELOG_JSON), "w") as pack_changelog:
                json.dump(changelog, pack_changelog, indent=4)

            task_status = True
            logging.success(f"Finished creating {Pack.CHANGELOG_JSON} for {self._pack_name}")
        except Exception as e:
            logging.error(f"Failed creating {Pack.CHANGELOG_JSON} file for {self._pack_name}.\n "
                          f"Additional info: {e}")
        finally:
            return task_status, not_updated_build

    def create_local_changelog(self, build_index_folder_path):
        """ Copies the pack index changelog.json file to the pack path

        Args:
            build_index_folder_path: The path to the build index folder

        Returns:
            bool: whether the operation succeeded.

        """
        task_status = True

        build_changelog_index_path = os.path.join(build_index_folder_path, self._pack_name, Pack.CHANGELOG_JSON)
        pack_changelog_path = os.path.join(self._pack_path, Pack.CHANGELOG_JSON)

        if os.path.exists(build_changelog_index_path):
            try:
                shutil.copyfile(src=build_changelog_index_path, dst=pack_changelog_path)
                logging.success(f"Successfully copied pack index changelog.json file from {build_changelog_index_path}"
                                f" to {pack_changelog_path}.")
            except shutil.Error as e:
                task_status = False
                logging.error(f"Failed copying changelog.json file from {build_changelog_index_path} to "
                              f"{pack_changelog_path}. Additional info: {str(e)}")
                return task_status
        else:
            task_status = False
            logging.error(
                f"{self._pack_name} index changelog file is missing in build bucket path: {build_changelog_index_path}")

        return task_status and self.is_changelog_exists()

    def collect_content_items(self):
        """ Iterates over content items folders inside pack and collects content items data.

        Returns:
            dict: Parsed content items
            .
        """
        task_status = False
        content_items_result: dict = {}

        try:
            # the format is defined in issue #19786, may change in the future
            content_item_name_mapping = {
                PackFolders.SCRIPTS.value: "automation",
                PackFolders.PLAYBOOKS.value: "playbook",
                PackFolders.INTEGRATIONS.value: "integration",
                PackFolders.INCIDENT_FIELDS.value: "incidentfield",
                PackFolders.INCIDENT_TYPES.value: "incidenttype",
                PackFolders.DASHBOARDS.value: "dashboard",
                PackFolders.INDICATOR_FIELDS.value: "indicatorfield",
                PackFolders.REPORTS.value: "report",
                PackFolders.INDICATOR_TYPES.value: "reputation",
                PackFolders.LAYOUTS.value: "layoutscontainer",
                PackFolders.CLASSIFIERS.value: "classifier",
                PackFolders.WIDGETS.value: "widget",
                PackFolders.GENERIC_DEFINITIONS.value: "genericdefinition",
                PackFolders.GENERIC_FIELDS.value: "genericfield",
                PackFolders.GENERIC_MODULES.value: "genericmodule",
                PackFolders.GENERIC_TYPES.value: "generictype",
                PackFolders.LISTS.value: "list",
                PackFolders.PREPROCESS_RULES.value: "preprocessrule",
                PackFolders.JOBS.value: "job",
            }

            for root, pack_dirs, pack_files_names in os.walk(self._pack_path, topdown=False):
                current_directory = root.split(os.path.sep)[-1]
                parent_directory = root.split(os.path.sep)[-2]

                if parent_directory in [PackFolders.GENERIC_TYPES.value, PackFolders.GENERIC_FIELDS.value]:
                    current_directory = parent_directory
                elif current_directory in [PackFolders.GENERIC_TYPES.value, PackFolders.GENERIC_FIELDS.value]:
                    continue

                folder_collected_items = []
                for pack_file_name in pack_files_names:
                    if not pack_file_name.endswith(('.json', '.yml')):
                        continue

                    pack_file_path = os.path.join(root, pack_file_name)

                    # reputation in old format aren't supported in 6.0.0 server version
                    if current_directory == PackFolders.INDICATOR_TYPES.value \
                            and not fnmatch.fnmatch(pack_file_name, 'reputation-*.json'):
                        os.remove(pack_file_path)
                        logging.info(f"Deleted pack {pack_file_name} reputation file for {self._pack_name} pack")
                        continue

                    with open(pack_file_path, 'r') as pack_file:
                        if current_directory in PackFolders.yml_supported_folders():
                            content_item = yaml.safe_load(pack_file)
                        elif current_directory in PackFolders.json_supported_folders():
                            content_item = json.load(pack_file)
                        else:
                            continue

                    # check if content item has to version
                    to_version = content_item.get('toversion') or content_item.get('toVersion')

                    if to_version and LooseVersion(to_version) < LooseVersion(Metadata.SERVER_DEFAULT_MIN_VERSION):
                        os.remove(pack_file_path)
                        logging.info(
                            f"{self._pack_name} pack content item {pack_file_name} has to version: {to_version}. "
                            f"{pack_file_name} file was deleted.")
                        continue

                    if current_directory not in PackFolders.pack_displayed_items():
                        continue  # skip content items that are not displayed in contentItems

                    logging.debug(
                        f"Iterating over {pack_file_path} file and collecting items of {self._pack_name} pack")
                    # updated min server version from current content item
                    self._server_min_version = get_updated_server_version(self._server_min_version, content_item,
                                                                          self._pack_name)

                    content_item_tags = content_item.get('tags', [])

                    if current_directory == PackFolders.SCRIPTS.value:
                        folder_collected_items.append({
                            'id': content_item.get('commonfields', {}).get('id', ''),
                            'name': content_item.get('name', ''),
                            'description': content_item.get('comment', ''),
                            'tags': content_item_tags,
                        })

                        if not self._contains_transformer and 'transformer' in content_item_tags:
                            self._contains_transformer = True

                        if not self._contains_filter and 'filter' in content_item_tags:
                            self._contains_filter = True

                    elif current_directory == PackFolders.PLAYBOOKS.value:
                        self.is_feed_pack(content_item, 'Playbook')
                        folder_collected_items.append({
                            'id': content_item.get('id', ''),
                            'name': content_item.get('name', ''),
                            'description': content_item.get('description', ''),
                        })

                    elif current_directory == PackFolders.INTEGRATIONS.value:
                        integration_commands = content_item.get('script', {}).get('commands', [])
                        self.is_feed_pack(content_item, 'Integration')
                        folder_collected_items.append({
                            'id': content_item.get('commonfields', {}).get('id', ''),
                            'name': content_item.get('display', ''),
                            'description': content_item.get('description', ''),
                            'category': content_item.get('category', ''),
                            'commands': [
                                {'name': c.get('name', ''), 'description': c.get('description', '')}
                                for c in integration_commands],
                        })

                    elif current_directory == PackFolders.INCIDENT_FIELDS.value:
                        folder_collected_items.append({
                            'id': content_item.get('id', ''),
                            'name': content_item.get('name', ''),
                            'type': content_item.get('type', ''),
                            'description': content_item.get('description', ''),
                        })

                    elif current_directory == PackFolders.INCIDENT_TYPES.value:
                        folder_collected_items.append({
                            'id': content_item.get('id', ''),
                            'name': content_item.get('name', ''),
                            'playbook': content_item.get('playbookId', ''),
                            'closureScript': content_item.get('closureScript', ''),
                            'hours': int(content_item.get('hours', 0)),
                            'days': int(content_item.get('days', 0)),
                            'weeks': int(content_item.get('weeks', 0)),
                        })

                    elif current_directory == PackFolders.DASHBOARDS.value:
                        folder_collected_items.append({
                            'id': content_item.get('id', ''),
                            'name': content_item.get('name', ''),
                        })

                    elif current_directory == PackFolders.INDICATOR_FIELDS.value:
                        folder_collected_items.append({
                            'id': content_item.get('id', ''),
                            'name': content_item.get('name', ''),
                            'type': content_item.get('type', ''),
                            'description': content_item.get('description', ''),
                        })

                    elif current_directory == PackFolders.REPORTS.value:
                        folder_collected_items.append({
                            'id': content_item.get('id', ''),
                            'name': content_item.get('name', ''),
                            'description': content_item.get('description', ''),
                        })

                    elif current_directory == PackFolders.INDICATOR_TYPES.value:
                        folder_collected_items.append({
                            'id': content_item.get('id', ''),
                            'details': content_item.get('details', ''),
                            'reputationScriptName': content_item.get('reputationScriptName', ''),
                            'enhancementScriptNames': content_item.get('enhancementScriptNames', []),
                        })

                    elif current_directory == PackFolders.LAYOUTS.value:
                        layout_metadata = {
                            'id': content_item.get('id', ''),
                            'name': content_item.get('name', ''),
                        }
                        layout_description = content_item.get('description')
                        if layout_description is not None:
                            layout_metadata['description'] = layout_description
                        folder_collected_items.append(layout_metadata)

                    elif current_directory == PackFolders.CLASSIFIERS.value:
                        folder_collected_items.append({
                            'id': content_item.get('id', ''),
                            'name': content_item.get('name') or content_item.get('id', ''),
                            'description': content_item.get('description', ''),
                        })

                    elif current_directory == PackFolders.WIDGETS.value:
                        folder_collected_items.append({
                            'id': content_item.get('id', ''),
                            'name': content_item.get('name', ''),
                            'dataType': content_item.get('dataType', ''),
                            'widgetType': content_item.get('widgetType', ''),
                        })

                    elif current_directory == PackFolders.LISTS.value:
                        folder_collected_items.append({
                            'id': content_item.get('id', ''),
                            'name': content_item.get('name', '')
                        })

                    elif current_directory == PackFolders.GENERIC_DEFINITIONS.value:
                        folder_collected_items.append({
                            'id': content_item.get('id', ''),
                            'name': content_item.get('name', ''),
                            'description': content_item.get('description', ''),
                        })

                    elif parent_directory == PackFolders.GENERIC_FIELDS.value:
                        folder_collected_items.append({
                            'id': content_item.get('id', ''),
                            'name': content_item.get('name', ''),
                            'description': content_item.get('description', ''),
                            'type': content_item.get('type', ''),
                        })

                    elif current_directory == PackFolders.GENERIC_MODULES.value:
                        folder_collected_items.append({
                            'id': content_item.get('id', ''),
                            'name': content_item.get('name', ''),
                            'description': content_item.get('description', ''),
                        })

                    elif parent_directory == PackFolders.GENERIC_TYPES.value:
                        folder_collected_items.append({
                            'id': content_item.get('id', ''),
                            'name': content_item.get('name', ''),
                            'description': content_item.get('description', ''),
                        })

                    elif current_directory == PackFolders.PREPROCESS_RULES.value:
                        folder_collected_items.append({
                            'id': content_item.get('id', ''),
                            'name': content_item.get('name', ''),
                            'description': content_item.get('description', ''),
                        })

                    elif current_directory == PackFolders.JOBS.value:
                        folder_collected_items.append({
                            'id': content_item.get('id', ''),
                            # note that `name` may technically be blank, but shouldn't pass validations
                            'name': content_item.get('name', ''),
                            'details': content_item.get('details', ''),
                        })

                if current_directory in PackFolders.pack_displayed_items():
                    content_item_key = content_item_name_mapping[current_directory]
                    content_items_result[content_item_key] = \
                        content_items_result.get(content_item_key, []) + folder_collected_items

            logging.success(f"Finished collecting content items for {self._pack_name} pack")
            task_status = True
        except Exception:
            logging.exception(f"Failed collecting content items in {self._pack_name} pack")
        finally:
            self._content_items = content_items_result
            return task_status

    def load_user_metadata(self, marketplace='xsoar'):
        """ Loads user defined metadata and stores part of it's data in defined properties fields.

        Returns:
            bool: whether the operation succeeded.

        """
        task_status = False
        user_metadata = {}

        try:
            user_metadata_path = os.path.join(self._pack_path, Pack.USER_METADATA)  # user metadata path before parsing
            if not os.path.exists(user_metadata_path):
                logging.error(f"{self._pack_name} pack is missing {Pack.USER_METADATA} file.")
                return task_status

            with open(user_metadata_path, "r") as user_metadata_file:
                user_metadata = json.load(user_metadata_file)  # loading user metadata
                # part of old packs are initialized with empty list
                user_metadata = {} if isinstance(user_metadata, list) else user_metadata
            # store important user metadata fields
            self.support_type = user_metadata.get(Metadata.SUPPORT, Metadata.XSOAR_SUPPORT)
            self.current_version = user_metadata.get(Metadata.CURRENT_VERSION, '')
            self.hidden = user_metadata.get(Metadata.HIDDEN, False)
            self.description = user_metadata.get(Metadata.DESCRIPTION, False)
            self.display_name = user_metadata.get(Metadata.NAME, '')  # type: ignore[misc]
            self._user_metadata = user_metadata
            self.eula_link = user_metadata.get(Metadata.EULA_LINK, Metadata.EULA_URL)
            self.should_upload_to_marketplace = marketplace in user_metadata.get('marketplaces', ['xsoar'])

            logging.info(f"Finished loading {self._pack_name} pack user metadata")
            task_status = True
        except Exception:
            logging.exception(f"Failed in loading {self._pack_name} user metadata.")
        finally:
            return task_status

    def _collect_pack_tags(self, user_metadata, landing_page_sections, trending_packs):
        tags = set(input_to_list(input_data=user_metadata.get('tags')))
        tags |= self._get_tags_from_landing_page(landing_page_sections)
        tags |= {PackTags.TIM} if self._is_feed else set()
        tags |= {PackTags.USE_CASE} if self._use_cases else set()
        tags |= {PackTags.TRANSFORMER} if self._contains_transformer else set()
        tags |= {PackTags.FILTER} if self._contains_filter else set()

        if self._create_date:
            days_since_creation = (datetime.utcnow() - datetime.strptime(self._create_date, Metadata.DATE_FORMAT)).days
            if days_since_creation <= 30:
                tags |= {PackTags.NEW}
            else:
                tags -= {PackTags.NEW}

        if trending_packs:
            if self._pack_name in trending_packs:
                tags |= {PackTags.TRENDING}
            else:
                tags -= {PackTags.TRENDING}

        return tags

    def _enhance_pack_attributes(self, index_folder_path, pack_was_modified,
                                 dependencies_data, statistics_handler=None, format_dependencies_only=False):
        """ Enhances the pack object with attributes for the metadata file

        Args:
            dependencies_data (dict): mapping of pack dependencies data, of all levels.
            format_dependencies_only (bool): Indicates whether the metadata formation is just for formatting the
            dependencies or not.

        Returns:
            dict: parsed pack metadata.

        """
        landing_page_sections = mp_statistics.StatisticsHandler.get_landing_page_sections()
        displayed_dependencies = self.user_metadata.get(Metadata.DISPLAYED_IMAGES, [])
        trending_packs = None
        pack_dependencies_by_download_count = displayed_dependencies
        if not format_dependencies_only:
            # ===== Pack Regular Attributes =====
            self._support_type = self.user_metadata.get(Metadata.SUPPORT, Metadata.XSOAR_SUPPORT)
            self._support_details = self._create_support_section(
                support_type=self._support_type, support_url=self.user_metadata.get(Metadata.URL),
                support_email=self.user_metadata.get(Metadata.EMAIL)
            )
            self._author = self._get_author(
                support_type=self._support_type, author=self.user_metadata.get(Metadata.AUTHOR, ''))
            self._certification = self._get_certification(
                support_type=self._support_type, certification=self.user_metadata.get(Metadata.CERTIFICATION)
            )
            self._legacy = self.user_metadata.get(Metadata.LEGACY, True)
            self._create_date = self._get_pack_creation_date(index_folder_path)
            self._update_date = self._get_pack_update_date(index_folder_path, pack_was_modified)
            self._use_cases = input_to_list(input_data=self.user_metadata.get(Metadata.USE_CASES), capitalize_input=True)
            self._categories = input_to_list(input_data=self.user_metadata.get(Metadata.CATEGORIES), capitalize_input=True)
            self._keywords = input_to_list(self.user_metadata.get(Metadata.KEY_WORDS))
        self._dependencies = self._parse_pack_dependencies(
            self.user_metadata.get(Metadata.DEPENDENCIES, {}), dependencies_data)

        # ===== Pack Private Attributes =====
        if not format_dependencies_only:
            self._is_private_pack = Metadata.PARTNER_ID in self.user_metadata
            self._is_premium = self._is_private_pack
            self._preview_only = get_valid_bool(self.user_metadata.get(Metadata.PREVIEW_ONLY, False))
            self._price = convert_price(pack_id=self._pack_name, price_value_input=self.user_metadata.get('price'))
            if self._is_private_pack:
                self._vendor_id = self.user_metadata.get(Metadata.VENDOR_ID, "")
                self._partner_id = self.user_metadata.get(Metadata.PARTNER_ID, "")
                self._partner_name = self.user_metadata.get(Metadata.PARTNER_NAME, "")
                self._content_commit_hash = self.user_metadata.get(Metadata.CONTENT_COMMIT_HASH, "")
                # Currently all content packs are legacy.
                # Since premium packs cannot be legacy, we directly set this attribute to false.
                self._legacy = False

        # ===== Pack Statistics Attributes =====
        if not self._is_private_pack and statistics_handler:  # Public Content case
            self._pack_statistics_handler = mp_statistics.PackStatisticsHandler(
                self._pack_name, statistics_handler.packs_statistics_df, statistics_handler.packs_download_count_desc,
                displayed_dependencies
            )
            self._downloads_count = self._pack_statistics_handler.download_count
            trending_packs = statistics_handler.trending_packs
            pack_dependencies_by_download_count = self._pack_statistics_handler.displayed_dependencies_sorted
        self._tags = self._collect_pack_tags(self.user_metadata, landing_page_sections, trending_packs)
        self._search_rank = mp_statistics.PackStatisticsHandler.calculate_search_rank(
            tags=self._tags, certification=self._certification, content_items=self._content_items
        )
        self._related_integration_images = self._get_all_pack_images(
            self._displayed_integration_images, displayed_dependencies, dependencies_data,
            pack_dependencies_by_download_count
        )

    def format_metadata(self, index_folder_path, packs_dependencies_mapping, build_number, commit_hash,
                        pack_was_modified, statistics_handler, pack_names=None, format_dependencies_only=False):
        """ Re-formats metadata according to marketplace metadata format defined in issue #19786 and writes back
        the result.

        Args:
            index_folder_path (str): downloaded index folder directory path.
            packs_dependencies_mapping (dict): all packs dependencies lookup mapping.
            build_number (str): circleCI build number.
            commit_hash (str): current commit hash.
            pack_was_modified (bool): Indicates whether the pack was modified or not.
            statistics_handler (StatisticsHandler): The marketplace statistics handler
            pack_names (set): List of all packs.
            format_dependencies_only (bool): Indicates whether the metadata formation is just for formatting the
             dependencies or not.
        Returns:
            bool: True is returned in case metadata file was parsed successfully, otherwise False.
            bool: True is returned in pack is missing dependencies.

        """
        task_status = False
        pack_names = pack_names if pack_names else []
        is_missing_dependencies = False

        try:
            self.set_pack_dependencies(packs_dependencies_mapping)
            if Metadata.DISPLAYED_IMAGES not in self.user_metadata and self._user_metadata:
                self._user_metadata[Metadata.DISPLAYED_IMAGES] = packs_dependencies_mapping.get(
                    self._pack_name, {}).get(Metadata.DISPLAYED_IMAGES, [])
                logging.info(f"Adding auto generated display images for {self._pack_name} pack")
            dependencies_data, is_missing_dependencies = \
                self._load_pack_dependencies(index_folder_path, pack_names)

            self._enhance_pack_attributes(
                index_folder_path, pack_was_modified, dependencies_data, statistics_handler,
                format_dependencies_only
            )
            formatted_metadata = self._parse_pack_metadata(build_number, commit_hash)
            metadata_path = os.path.join(self._pack_path, Pack.METADATA)  # deployed metadata path after parsing
            json_write(metadata_path, formatted_metadata)  # writing back parsed metadata

            logging.success(f"Finished formatting {self._pack_name} packs's {Pack.METADATA} {metadata_path} file.")
            task_status = True

        except Exception as e:
            logging.exception(f"Failed in formatting {self._pack_name} pack metadata. Additional Info: {str(e)}")

        finally:
            return task_status, is_missing_dependencies

    @staticmethod
    def pack_created_in_time_delta(pack_name, time_delta: timedelta, index_folder_path: str) -> bool:
        """
        Checks if pack created before delta specified in the 'time_delta' argument and return boolean according
        to the result
        Args:
            pack_name: the pack name.
            time_delta: time_delta to check if pack was created before.
            index_folder_path: downloaded index folder directory path.

        Returns:
            True if pack was created before the time_delta from now, and False otherwise.
        """
        pack_creation_time_str = Pack._calculate_pack_creation_date(pack_name, index_folder_path)
        return datetime.utcnow() - datetime.strptime(pack_creation_time_str, Metadata.DATE_FORMAT) < time_delta

    def _get_pack_creation_date(self, index_folder_path):
        return self._calculate_pack_creation_date(self._pack_name, index_folder_path)

    @staticmethod
    def _calculate_pack_creation_date(pack_name, index_folder_path):
        """ Gets the pack created date.
        Args:
            index_folder_path (str): downloaded index folder directory path.
        Returns:
            datetime: Pack created date.
        """
        created_time = datetime.utcnow().strftime(Metadata.DATE_FORMAT)
        metadata = load_json(os.path.join(index_folder_path, pack_name, Pack.METADATA))

        if metadata:
            if metadata.get(Metadata.CREATED):
                created_time = metadata.get(Metadata.CREATED, '')
            else:
                raise Exception(f'The metadata file of the {pack_name} pack does not contain "{Metadata.CREATED}" time')

        return created_time

    def _get_pack_update_date(self, index_folder_path, pack_was_modified):
        """ Gets the pack update date.
        Args:
            index_folder_path (str): downloaded index folder directory path.
            pack_was_modified (bool): whether the pack was modified or not.
        Returns:
            datetime: Pack update date.
        """
        latest_changelog_released_date = datetime.utcnow().strftime(Metadata.DATE_FORMAT)
        changelog = load_json(os.path.join(index_folder_path, self._pack_name, Pack.CHANGELOG_JSON))

        if changelog and not pack_was_modified:
            packs_latest_release_notes = max(LooseVersion(ver) for ver in changelog)
            latest_changelog_version = changelog.get(packs_latest_release_notes.vstring, {})
            latest_changelog_released_date = latest_changelog_version.get('released')

        return latest_changelog_released_date

    def set_pack_dependencies(self, packs_dependencies_mapping):
        pack_dependencies = packs_dependencies_mapping.get(self._pack_name, {}).get(Metadata.DEPENDENCIES, {})
        if Metadata.DEPENDENCIES not in self.user_metadata and self._user_metadata:
            self._user_metadata[Metadata.DEPENDENCIES] = {}

        core_packs = GCPConfig.get_core_packs(self._marketplace)

        # If it is a core pack, check that no new mandatory packs (that are not core packs) were added
        # They can be overridden in the user metadata to be not mandatory so we need to check there as well
        if self._pack_name in core_packs:
            mandatory_dependencies = [k for k, v in pack_dependencies.items()
                                      if v.get(Metadata.MANDATORY, False) is True
                                      and k not in core_packs
                                      and k not in self.user_metadata[Metadata.DEPENDENCIES].keys()]
            if mandatory_dependencies:
                raise Exception(f'New mandatory dependencies {mandatory_dependencies} were '
                                f'found in the core pack {self._pack_name}')

        pack_dependencies.update(self.user_metadata[Metadata.DEPENDENCIES])
        if self._user_metadata:
            self._user_metadata[Metadata.DEPENDENCIES] = pack_dependencies

    def prepare_for_index_upload(self):
        """ Removes and leaves only necessary files in pack folder.

        Returns:
            bool: whether the operation succeeded.

        """
        task_status = False
        files_to_leave = [Pack.METADATA, Pack.CHANGELOG_JSON, Pack.README]

        try:
            for file_or_folder in os.listdir(self._pack_path):
                files_or_folder_path = os.path.join(self._pack_path, file_or_folder)

                if file_or_folder in files_to_leave:
                    continue

                if os.path.isdir(files_or_folder_path):
                    shutil.rmtree(files_or_folder_path)
                else:
                    os.remove(files_or_folder_path)

            task_status = True
        except Exception:
            logging.exception(f"Failed in preparing index for upload in {self._pack_name} pack.")
        finally:
            return task_status

    @staticmethod
    def _get_spitted_yml_image_data(root, target_folder_files):
        """ Retrieves pack integration image and integration display name and returns binding image data.

        Args:
            root (str): full path to the target folder to search integration image.
            target_folder_files (list): list of files inside the targeted folder.

        Returns:
            dict: path to integration image and display name of the integration.

        """
        image_data = {}

        for pack_file in target_folder_files:
            if pack_file.startswith('.'):
                continue
            if pack_file.endswith('_image.png'):
                image_data['repo_image_path'] = os.path.join(root, pack_file)
            elif pack_file.endswith('.yml'):
                with open(os.path.join(root, pack_file), 'r') as integration_file:
                    integration_yml = yaml.safe_load(integration_file)
                    image_data['display_name'] = integration_yml.get('display', '')

        return image_data

    def _get_image_data_from_yml(self, pack_file_path):
        """ Creates temporary image file and retrieves integration display name.

        Args:
            pack_file_path (str): full path to the target yml_path integration yml to search integration image.

        Returns:
            dict: path to temporary integration image, display name of the integrations and the basename of
            the integration in content_pack.zip.

        """
        image_data = {}

        if pack_file_path.endswith('.yml'):
            with open(pack_file_path, 'r') as integration_file:
                integration_yml = yaml.safe_load(integration_file)

            image_data['display_name'] = integration_yml.get('display', '')
            # create temporary file of base64 decoded data
            integration_name = integration_yml.get('name', '')
            base64_image = integration_yml['image'].split(',')[1] if integration_yml.get('image') else None

            if not base64_image:
                logging.warning(f"{integration_name} integration image was not found in {self._pack_name} pack")
                return {}

            temp_image_name = f'{integration_name.replace(" ", "")}_image.png'
            temp_image_path = os.path.join(self._pack_path, temp_image_name)

            with open(temp_image_path, 'wb') as image_file:
                image_file.write(base64.b64decode(base64_image))

            self._remove_files_list.append(temp_image_name)  # add temporary file to tracking list
            image_data['image_path'] = temp_image_path
            image_data['integration_path_basename'] = os.path.basename(pack_file_path)

            logging.info(f"Created temporary integration {image_data['display_name']} image for {self._pack_name} pack")

        return image_data

    def _search_for_images(self, target_folder):
        """ Searches for png files in targeted folder.
        Args:
            target_folder (str): full path to directory to search.
        Returns:
            list: list of dictionaries that include image path and display name of integration, example:
            [{'image_path': image_path, 'display_name': integration_display_name},...]
        """
        target_folder_path = os.path.join(self._pack_path, target_folder)
        images_list = []

        if os.path.exists(target_folder_path):
            for pack_item in os.scandir(target_folder_path):
                image_data = self._get_image_data_from_yml(pack_item.path)

                if image_data and image_data not in images_list:
                    images_list.append(image_data)

        return images_list

    def check_if_exists_in_index(self, index_folder_path):
        """ Checks if pack is sub-folder of downloaded index.

        Args:
            index_folder_path (str): index folder full path.

        Returns:
            bool: whether the operation succeeded.
            bool: whether pack exists in index folder.

        """
        task_status, exists_in_index = False, False

        try:
            if not os.path.exists(index_folder_path):
                logging.error(f"{GCPConfig.INDEX_NAME} does not exists.")
                return task_status, exists_in_index

            exists_in_index = os.path.exists(os.path.join(index_folder_path, self._pack_name))
            task_status = True
        except Exception:
            logging.exception(f"Failed searching {self._pack_name} pack in {GCPConfig.INDEX_NAME}")
        finally:
            return task_status, exists_in_index

    @staticmethod
    def remove_contrib_suffix_from_name(display_name: str) -> str:
        """ Removes the contribution details suffix from the integration's display name
        Args:
            display_name (str): The integration display name.

        Returns:
            str: The display name without the contrib details suffix

        """
        contribution_suffixes = ('(Partner Contribution)', '(Developer Contribution)', '(Community Contribution)')
        for suffix in contribution_suffixes:
            index = display_name.find(suffix)
            if index != -1:
                display_name = display_name[:index].rstrip(' ')
                break
        return display_name

    @staticmethod
    def need_to_upload_integration_image(image_data: dict, integration_dirs: list, unified_integrations: list):
        """ Checks whether needs to upload the integration image or not.
        We upload in one of the two cases:
        1. The integration_path_basename is one of the integration dirs detected
        2. The integration_path_basename is one of the added/modified unified integrations

        Args:
            image_data (dict): path to temporary integration image, display name of the integrations and the basename of
            the integration in content_pack.zip.
            integration_dirs (list): The list of integrations to search in for images
            unified_integrations (list): The list of unified integrations to upload their image

        Returns:
            bool: True if we need to upload the image or not
        """
        integration_path_basename = image_data['integration_path_basename']
        return any([
            re.findall(BucketUploadFlow.INTEGRATION_DIR_REGEX, integration_path_basename)[0] in integration_dirs,
            integration_path_basename in unified_integrations
        ])

    def upload_integration_images(self, storage_bucket, storage_base_path, diff_files_list=None, detect_changes=False):
        """ Uploads pack integrations images to gcs.

        The returned result of integration section are defined in issue #19786.

        Args:
            storage_bucket (google.cloud.storage.bucket.Bucket): google storage bucket where image will be uploaded.
            diff_files_list (list): The list of all modified/added files found in the diff
            detect_changes (bool): Whether to detect changes or upload all images in any case.

        Returns:
            bool: whether the operation succeeded.
            list: list of dictionaries with uploaded pack integration images.

        """
        task_status = True
        integration_images = []
        integration_dirs = []
        unified_integrations = []

        try:
            if detect_changes:
                # detect added/modified integration images
                for file in diff_files_list:
                    if self.is_integration_image(file.a_path):
                        # integration dir name will show up in the unified integration file path in content_packs.zip
                        integration_dirs.append(os.path.basename(os.path.dirname(file.a_path)))
                    elif self.is_unified_integration(file.a_path):
                        # if the file found in the diff is a unified integration we upload its image
                        unified_integrations.append(os.path.basename(file.a_path))

            pack_local_images = self._search_for_images(target_folder=PackFolders.INTEGRATIONS.value)

            if not pack_local_images:
                return True  # return empty list if no images were found

            pack_storage_root_path = os.path.join(storage_base_path, self._pack_name)

            for image_data in pack_local_images:
                image_path = image_data.get('image_path')
                if not image_path:
                    raise Exception(f"{self._pack_name} pack integration image was not found")

                image_name = os.path.basename(image_path)
                image_storage_path = os.path.join(pack_storage_root_path, image_name)
                pack_image_blob = storage_bucket.blob(image_storage_path)

                if not detect_changes or \
                        self.need_to_upload_integration_image(image_data, integration_dirs, unified_integrations):
                    # upload the image if needed
                    logging.info(f"Uploading image: {image_name} of integration: {image_data.get('display_name')} "
                                 f"from pack: {self._pack_name}")
                    with open(image_path, "rb") as image_file:
                        pack_image_blob.upload_from_file(image_file)
                    self._uploaded_integration_images.append(image_name)

                if GCPConfig.USE_GCS_RELATIVE_PATH:
                    image_gcs_path = urllib.parse.quote(
                        os.path.join(GCPConfig.IMAGES_BASE_PATH, self._pack_name, image_name))
                else:
                    image_gcs_path = pack_image_blob.public_url

                integration_name = image_data.get('display_name', '')

                if self.support_type != Metadata.XSOAR_SUPPORT:
                    integration_name = self.remove_contrib_suffix_from_name(integration_name)

                integration_images.append({
                    'name': integration_name,
                    'imagePath': image_gcs_path
                })

            if self._uploaded_integration_images:
                logging.info(f"Uploaded {len(self._uploaded_integration_images)} images for {self._pack_name} pack.")
        except Exception as e:
            task_status = False
            logging.exception(f"Failed to upload {self._pack_name} pack integration images. Additional Info: {str(e)}")
        finally:
            self._displayed_integration_images = integration_images
            return task_status

    def copy_integration_images(self, production_bucket, build_bucket, images_data, storage_base_path, build_bucket_base_path):
        """ Copies all pack's integration images from the build bucket to the production bucket

        Args:
            production_bucket (google.cloud.storage.bucket.Bucket): The production bucket
            build_bucket (google.cloud.storage.bucket.Bucket): The build bucket
            images_data (dict): The images data structure from Prepare Content step

        Returns:
            bool: Whether the operation succeeded.

        """
        task_status = True
        num_copied_images = 0
        err_msg = f"Failed copying {self._pack_name} pack integrations images."
        pc_uploaded_integration_images = images_data.get(self._pack_name, {}).get(BucketUploadFlow.INTEGRATIONS, [])

        for image_name in pc_uploaded_integration_images:
            build_bucket_image_path = os.path.join(build_bucket_base_path, self._pack_name, image_name)
            build_bucket_image_blob = build_bucket.blob(build_bucket_image_path)

            if not build_bucket_image_blob.exists():
                logging.error(f"Found changed/added integration image {image_name} in content repo but "
                              f"{build_bucket_image_path} does not exist in build bucket")
                task_status = False
            else:
                logging.info(f"Copying {self._pack_name} pack integration image: {image_name}")
                try:
                    copied_blob = build_bucket.copy_blob(
                        blob=build_bucket_image_blob, destination_bucket=production_bucket,
                        new_name=os.path.join(storage_base_path, self._pack_name, image_name)
                    )
                    if not copied_blob.exists():
                        logging.error(f"Copy {self._pack_name} integration image: {build_bucket_image_blob.name} "
                                      f"blob to {copied_blob.name} blob failed.")
                        task_status = False
                    else:
                        num_copied_images += 1

                except Exception as e:
                    logging.exception(f"{err_msg}. Additional Info: {str(e)}")
                    return False

        if not task_status:
            logging.error(err_msg)
        else:
            if num_copied_images == 0:
                logging.info(f"No added/modified integration images were detected in {self._pack_name} pack.")
            else:
                logging.success(f"Copied {num_copied_images} images for {self._pack_name} pack.")

        return task_status

    def upload_author_image(self, storage_bucket, storage_base_path, diff_files_list=None, detect_changes=False):
        """ Uploads pack author image to gcs.

        Searches for `Author_image.png` and uploads author image to gcs. In case no such image was found,
        default Base pack image path is used and it's gcp path is returned.

        Args:
            storage_bucket (google.cloud.storage.bucket.Bucket): gcs bucket where author image will be uploaded.
            storage_base_path (str): the path under the bucket to upload to.
            diff_files_list (list): The list of all modified/added files found in the diff
            detect_changes (bool): Whether to detect changes or upload the author image in any case.

        Returns:
            bool: whether the operation succeeded.
            str: public gcp path of author image.

        """
        task_status = True
        author_image_storage_path = ""

        try:
            author_image_path = os.path.join(self._pack_path, Pack.AUTHOR_IMAGE_NAME)  # disable-secrets-detection

            if os.path.exists(author_image_path):
                image_to_upload_storage_path = os.path.join(storage_base_path, self._pack_name,
                                                            Pack.AUTHOR_IMAGE_NAME)  # disable-secrets-detection
                pack_author_image_blob = storage_bucket.blob(image_to_upload_storage_path)

                if not detect_changes or any(self.is_author_image(file.a_path) for file in diff_files_list):
                    # upload the image if needed
                    with open(author_image_path, "rb") as author_image_file:
                        pack_author_image_blob.upload_from_file(author_image_file)
                    self._uploaded_author_image = True
                    logging.success(f"Uploaded successfully {self._pack_name} pack author image")

                if GCPConfig.USE_GCS_RELATIVE_PATH:
                    author_image_storage_path = urllib.parse.quote(
                        os.path.join(GCPConfig.IMAGES_BASE_PATH, self._pack_name, Pack.AUTHOR_IMAGE_NAME))
                else:
                    author_image_storage_path = pack_author_image_blob.public_url

            elif self.support_type == Metadata.XSOAR_SUPPORT:  # use default Base pack image for xsoar supported packs
                author_image_storage_path = os.path.join(GCPConfig.IMAGES_BASE_PATH, GCPConfig.BASE_PACK,
                                                         Pack.AUTHOR_IMAGE_NAME)  # disable-secrets-detection

                if not GCPConfig.USE_GCS_RELATIVE_PATH:
                    # disable-secrets-detection-start
                    author_image_storage_path = os.path.join(GCPConfig.GCS_PUBLIC_URL, storage_bucket.name,
                                                             author_image_storage_path)
                    # disable-secrets-detection-end
                logging.info((f"Skipping uploading of {self._pack_name} pack author image "
                              f"and use default {GCPConfig.BASE_PACK} pack image"))
            else:
                logging.info(f"Skipping uploading of {self._pack_name} pack author image. "
                             f"The pack is defined as {self.support_type} support type")

        except Exception:
            logging.exception(f"Failed uploading {self._pack_name} pack author image.")
            task_status = False
            author_image_storage_path = ""
        finally:
            self._author_image = author_image_storage_path
            return task_status

    def copy_author_image(self, production_bucket, build_bucket, images_data, storage_base_path, build_bucket_base_path):
        """ Copies pack's author image from the build bucket to the production bucket

        Searches for `Author_image.png`, In case no such image was found, default Base pack image path is used and
        it's gcp path is returned.

        Args:
            production_bucket (google.cloud.storage.bucket.Bucket): The production bucket
            build_bucket (google.cloud.storage.bucket.Bucket): The build bucket
            images_data (dict): The images data structure from Prepare Content step

        Returns:
            bool: Whether the operation succeeded.

        """
        if images_data.get(self._pack_name, {}).get(BucketUploadFlow.AUTHOR, False):

            build_author_image_path = os.path.join(build_bucket_base_path, self._pack_name, Pack.AUTHOR_IMAGE_NAME)
            build_author_image_blob = build_bucket.blob(build_author_image_path)

            if build_author_image_blob.exists():
                try:
                    copied_blob = build_bucket.copy_blob(
                        blob=build_author_image_blob, destination_bucket=production_bucket,
                        new_name=os.path.join(storage_base_path, self._pack_name,
                                              Pack.AUTHOR_IMAGE_NAME))
                    if not copied_blob.exists():
                        logging.error(f"Failed copying {self._pack_name} pack author image.")
                        return False
                    else:
                        logging.success(f"Copied successfully {self._pack_name} pack author image.")
                        return True

                except Exception as e:
                    logging.exception(f"Failed copying {Pack.AUTHOR_IMAGE_NAME} for {self._pack_name} pack. "
                                      f"Additional Info: {str(e)}")
                    return False

            else:
                logging.error(f"Found changed/added author image in content repo for {self._pack_name} pack but "
                              f"image does not exist in build bucket in path {build_author_image_path}.")
                return False

        else:
            logging.info(f"No added/modified author image was detected in {self._pack_name} pack.")
            return True

    def cleanup(self):
        """ Finalization action, removes extracted pack folder.

        """
        if os.path.exists(self._pack_path):
            shutil.rmtree(self._pack_path)
            logging.info(f"Cleanup {self._pack_name} pack from: {self._pack_path}")

    def is_changelog_exists(self):
        """ Indicates whether the local changelog of a given pack exists or not

        Returns:
            bool: The answer

        """
        return os.path.isfile(os.path.join(self._pack_path, Pack.CHANGELOG_JSON))

    def is_failed_to_upload(self, failed_packs_dict):
        """
        Checks if the pack was failed to upload in Prepare Content step in Create Instances job
        Args:
            failed_packs_dict (dict): The failed packs file

        Returns:
            bool: Whether the operation succeeded.
            str: The pack's failing status

        """
        if self._pack_name in failed_packs_dict:
            return True, failed_packs_dict[self._pack_name].get('status')
        else:
            return False, str()

    def is_integration_image(self, file_path: str):
        """ Indicates whether a file_path is an integration image or not
        Args:
            file_path (str): The file path
        Returns:
            bool: True if the file is an integration image or False otherwise
        """
        return all([
            file_path.startswith(os.path.join(PACKS_FOLDER, self._pack_name)),
            file_path.endswith('.png'),
            'image' in os.path.basename(file_path.lower()),
            os.path.basename(file_path) != Pack.AUTHOR_IMAGE_NAME
        ])

    def is_author_image(self, file_path: str):
        """ Indicates whether a file_path is an author image or not
        Args:
            file_path (str): The file path
        Returns:
            bool: True if the file is an author image or False otherwise
        """
        return file_path == os.path.join(PACKS_FOLDER, self._pack_name, Pack.AUTHOR_IMAGE_NAME)

    def is_unified_integration(self, file_path: str):
        """ Indicates whether a file_path is a unified integration yml file or not
        Args:
            file_path (str): The file path
        Returns:
            bool: True if the file is a unified integration or False otherwise
        """
        return all([
            file_path.startswith(os.path.join(PACKS_FOLDER, self._pack_name, PackFolders.INTEGRATIONS.value)),
            os.path.basename(os.path.dirname(file_path)) == PackFolders.INTEGRATIONS.value,
            os.path.basename(file_path).startswith('integration'),
            os.path.basename(file_path).endswith('.yml')
        ])

    def add_bc_entries_if_needed(self, release_notes_dir: str, changelog: Dict[str, Any]) -> None:
        """
        Receives changelog, checks if there exists a BC version in each changelog entry (as changelog entry might be
        zipped into few RN versions, check if at least one of the versions is BC).
        Check if RN is BC is done by doing the following:
         1) Check if RN has corresponding config file, e.g 1_0_1.md has corresponding 1_0_1.json file.
         2) If it does, check if `isBreakingChanges` field is true
        If such version exists, adds a
        true value to 'breakingChanges' field.
        if JSON file also has breakingChangesNotes configures, adds `breakingChangesNotes` field to changelog file.
        This function iterates every entry in changelog because it takes into consideration four scenarios:
          a) Entry without breaking changes, changes to entry with breaking changes (because at least one of the
             versions in the entry was marked as breaking changes).
          b) Entry without breaking changes, does not change.
          c) Entry with breaking changes, changes to entry without breaking changes (because all the BC versions
             corresponding to the changelog entry were re-marked as not BC).
          d) Entry with breaking changes, does not change.
        Args:
            release_notes_dir (str): RN dir path.
            changelog (Dict[str, Any]): Changelog data represented as a dict.

        Returns:
            (None): Modifies changelog, adds bool value to 'breakingChanges' and `breakingChangesNotes` fields to every
             changelog entry, according to the logic described above.
        """
        if not os.path.exists(release_notes_dir):
            return
        bc_version_to_text: Dict[str, Optional[str]] = self._breaking_changes_versions_to_text(release_notes_dir)
        loose_versions: List[LooseVersion] = [LooseVersion(bc_ver) for bc_ver in bc_version_to_text]
        predecessor_version: LooseVersion = LooseVersion('0.0.0')
        for changelog_entry in sorted(changelog.keys(), key=LooseVersion):
            rn_loose_version: LooseVersion = LooseVersion(changelog_entry)
            if bc_versions := self._changelog_entry_bc_versions(predecessor_version, rn_loose_version, loose_versions,
                                                                bc_version_to_text):
                logging.info(f'Changelog entry {changelog_entry} contains BC versions')
                changelog[changelog_entry]['breakingChanges'] = True
                if bc_text := self._calculate_bc_text(release_notes_dir, bc_versions):
                    changelog[changelog_entry]['breakingChangesNotes'] = bc_text
                else:
                    changelog[changelog_entry].pop('breakingChangesNotes', None)
            else:
                changelog[changelog_entry].pop('breakingChanges', None)
            predecessor_version = rn_loose_version

    def _calculate_bc_text(self, release_notes_dir: str, bc_version_to_text: Dict[str, Optional[str]]) -> Optional[str]:
        """
        Receives BC versions to text dict for current changelog entry. Calculates text for BC entry.
        Args:
            release_notes_dir (str): RN dir path.
            bc_version_to_text (Dict[str, Optional[str]): {bc version, bc_text}

        Returns:
            (Optional[str]): Text for entry if such was added.
            If none is returned, server will list the full RN as the BC notes instead.
        """
        # Handle cases of one BC version in entry.
        if len(bc_version_to_text) == 1:
            return list(bc_version_to_text.values())[0]
        # Handle cases of two or more BC versions in entry.
        text_of_bc_versions, bc_without_text = self._split_bc_versions_with_and_without_text(bc_version_to_text)
        # Case one: Not even one BC version contains breaking text.
        if len(text_of_bc_versions) == 0:
            return None
        # Case two: Only part of BC versions contains breaking text.
        elif len(text_of_bc_versions) < len(bc_version_to_text):
            return self._handle_many_bc_versions_some_with_text(release_notes_dir, text_of_bc_versions, bc_without_text)
        # Case 3: All BC versions contains text.
        else:
            # Important: Currently, implementation of aggregating BCs was decided to concat between them
            # In the future this might be needed to re-thought.
            return '\n'.join(bc_version_to_text.values())  # type: ignore[arg-type]

    def _handle_many_bc_versions_some_with_text(self, release_notes_dir: str, text_of_bc_versions: List[str],
                                                bc_versions_without_text: List[str], ) -> str:
        """
        Calculates text for changelog entry where some BC versions contain text and some don't.
        Important: Currently, implementation of aggregating BCs was decided to concat between them (and if BC version
        does not have a BC text - concat the whole RN). In the future this might be needed to re-thought.
        Args:
            release_notes_dir (str): RN dir path.
            text_of_bc_versions ([List[str]): List of text of BC versions with text.
            bc_versions_without_text ([List[str]): List of BC versions without text.

        Returns:
            (str): Text for BC entry.
        """
        bc_with_text_str = '\n'.join(text_of_bc_versions)
        rn_file_names_without_text = [f'''{bc_version.replace('.', '_')}.md''' for
                                      bc_version in bc_versions_without_text]
        other_rn_text: str = self._get_release_notes_concat_str(release_notes_dir, rn_file_names_without_text)
        if not other_rn_text:
            logging.error('No RN text, although text was expected to be found for versions'
                          f' {rn_file_names_without_text}.')
        return f'{bc_with_text_str}{other_rn_text}'

    @staticmethod
    def _get_release_notes_concat_str(release_notes_dir: str, rn_file_names: List[str]) -> str:
        """
        Concat all RN data found in given `rn_file_names`.
        Args:
            release_notes_dir (str): RN dir path.
            rn_file_names (List[str]): List of all RN files to concat their data.

        Returns:
            (str): Concat RN data
        """
        concat_str: str = ''
        for rn_file_name in rn_file_names:
            rn_file_path = os.path.join(release_notes_dir, rn_file_name)
            with open(rn_file_path, 'r') as f:
                # Will make the concat string start with new line on purpose.
                concat_str = f'{concat_str}\n{f.read()}'
        return concat_str

    @staticmethod
    def _split_bc_versions_with_and_without_text(bc_versions: Dict[str, Optional[str]]) -> Tuple[List[str], List[str]]:
        """
        Splits BCs to tuple of BCs text of BCs containing text, and BCs versions that do not contain BC text.
        Args:
            bc_versions (Dict[str, Optional[str]): BC versions mapped to text if exists.

        Returns:
            (Tuple[List[str], List[str]]): (text of bc versions with text, bc_versions_without_text).
        """
        text_of_bc_versions_with_tests: List[str] = []
        bc_versions_without_text: List[str] = []
        for bc_version, bc_text in bc_versions.items():
            if bc_text:
                text_of_bc_versions_with_tests.append(bc_text)
            else:
                bc_versions_without_text.append(bc_version)
        return text_of_bc_versions_with_tests, bc_versions_without_text

    @staticmethod
    def _breaking_changes_versions_to_text(release_notes_dir: str) -> Dict[str, Optional[str]]:
        """
        Calculates every BC version in given RN dir and maps it to text if exists.
        Currently, text from a BC version is calculated in the following way:
        - If RN has `breakingChangesNotes` entry in its corresponding config file, then use the value of that field
          as the text of the BC to be represented.
        - Else, use the whole RN text as BC text.
        Args:
            release_notes_dir (str): RN dir path.

        Returns:
            (Dict[str, Optional[str]]): {dotted_version, text}.
        """
        bc_version_to_text: Dict[str, Optional[str]] = dict()
        # Get all config files in RN dir
        rn_config_file_names = filter_dir_files_by_extension(release_notes_dir, '.json')

        for file_name in rn_config_file_names:
            file_data: Dict = load_json(os.path.join(release_notes_dir, file_name))
            # Check if version is BC
            if file_data.get('breakingChanges'):
                # Processing name for easier calculations later on
                processed_name: str = underscore_file_name_to_dotted_version(file_name)
                bc_version_to_text[processed_name] = file_data.get('breakingChangesNotes')
        return bc_version_to_text

    @staticmethod
    def _changelog_entry_bc_versions(predecessor_version: LooseVersion, rn_version: LooseVersion,
                                     breaking_changes_versions: List[LooseVersion],
                                     bc_version_to_text: Dict[str, Optional[str]]) -> Dict[str, Optional[str]]:
        """
        Gets all BC versions of given changelog entry, every BC s.t predecessor_version < BC version <= rn_version.
        Args:
            predecessor_version (LooseVersion): Predecessor version in numeric version order.
            rn_version (LooseVersion): RN version of current processed changelog entry.
            breaking_changes_versions (List[LooseVersion]): List of BC versions.
            bc_version_to_text (Dict[str, Optional[str]): List of all BC to text in the given RN dir.

        Returns:
            Dict[str, Optional[str]]: Partial list of `bc_version_to_text`, containing only relevant versions between
                                      given versions.
        """
        return {bc_ver.vstring: bc_version_to_text.get(bc_ver.vstring) for bc_ver in breaking_changes_versions if
                predecessor_version < bc_ver <= rn_version}


# HELPER FUNCTIONS


def get_upload_data(packs_results_file_path: str, stage: str) -> Tuple[dict, dict, dict, dict]:
    """ Loads the packs_results.json file to get the successful and failed packs together with uploaded images dicts

    Args:
        packs_results_file_path (str): The path to the file
        stage (str): can be BucketUploadFlow.PREPARE_CONTENT_FOR_TESTING or
        BucketUploadFlow.UPLOAD_PACKS_TO_MARKETPLACE_STORAGE

    Returns:
        dict: The successful packs dict
        dict: The failed packs dict
        dict : The successful private packs dict
        dict: The images data dict

    """
    if os.path.exists(packs_results_file_path):
        packs_results_file = load_json(packs_results_file_path)
        stage_data: dict = packs_results_file.get(stage, {})
        successful_packs_dict = stage_data.get(BucketUploadFlow.SUCCESSFUL_PACKS, {})
        failed_packs_dict = stage_data.get(BucketUploadFlow.FAILED_PACKS, {})
        successful_private_packs_dict = stage_data.get(BucketUploadFlow.SUCCESSFUL_PRIVATE_PACKS, {})
        images_data_dict = stage_data.get(BucketUploadFlow.IMAGES, {})
        return successful_packs_dict, failed_packs_dict, successful_private_packs_dict, images_data_dict
    return {}, {}, {}, {}


def store_successful_and_failed_packs_in_ci_artifacts(packs_results_file_path: str, stage: str, successful_packs: list,
                                                      failed_packs: list, updated_private_packs: list,
                                                      images_data: dict = None):
    """ Write the successful and failed packs to the correct section in the packs_results.json file

    Args:
        packs_results_file_path (str): The path to the pack_results.json file
        stage (str): can be BucketUploadFlow.PREPARE_CONTENT_FOR_TESTING or
        BucketUploadFlow.UPLOAD_PACKS_TO_MARKETPLACE_STORAGE
        successful_packs (list): The list of all successful packs
        failed_packs (list): The list of all failed packs
        updated_private_packs (list) : The list of all private packs that were updated
        images_data (dict): A dict containing all images that were uploaded for each pack

    """
    packs_results = load_json(packs_results_file_path)
    packs_results[stage] = dict()

    if failed_packs:
        failed_packs_dict = {
            BucketUploadFlow.FAILED_PACKS: {
                pack.name: {
                    BucketUploadFlow.STATUS: pack.status,
                    BucketUploadFlow.AGGREGATED: pack.aggregation_str if pack.aggregated and pack.aggregation_str
                    else "False"
                } for pack in failed_packs
            }
        }
        packs_results[stage].update(failed_packs_dict)
        logging.debug(f"Failed packs {failed_packs_dict}")

    if successful_packs:
        successful_packs_dict = {
            BucketUploadFlow.SUCCESSFUL_PACKS: {
                pack.name: {
                    BucketUploadFlow.STATUS: pack.status,
                    BucketUploadFlow.AGGREGATED: pack.aggregation_str if pack.aggregated and pack.aggregation_str
                    else "False",
                    BucketUploadFlow.LATEST_VERSION: pack.latest_version
                } for pack in successful_packs
            }
        }
        packs_results[stage].update(successful_packs_dict)
        logging.debug(f"Successful packs {successful_packs_dict}")

    if updated_private_packs:
        successful_private_packs_dict: dict = {
            BucketUploadFlow.SUCCESSFUL_PRIVATE_PACKS: {pack_name: {} for pack_name in updated_private_packs}
        }
        packs_results[stage].update(successful_private_packs_dict)
        logging.debug(f"Successful private packs {successful_private_packs_dict}")

    if images_data:
        packs_results[stage].update({BucketUploadFlow.IMAGES: images_data})
        logging.debug(f"Images data {images_data}")

    if packs_results:
        json_write(packs_results_file_path, packs_results)


def load_json(file_path: str) -> dict:
    """ Reads and loads json file.

    Args:
        file_path (str): full path to json file.

    Returns:
        dict: loaded json file.

    """
    try:
        if file_path and os.path.exists(file_path):
            with open(file_path, 'r') as json_file:
                result = json.load(json_file)
        else:
            result = {}
        return result
    except json.decoder.JSONDecodeError:
        return {}


def json_write(file_path: str, data: Union[list, dict]):
    """ Writes given data to a json file

    Args:
        file_path: The file path
        data: The data to write

    """
    with open(file_path, "w") as f:
        f.write(json.dumps(data, indent=4))


def init_storage_client(service_account=None):
    """Initialize google cloud storage client.

    In case of local dev usage the client will be initialized with user default credentials.
    Otherwise, client will be initialized from service account json that is stored in CircleCI.

    Args:
        service_account (str): full path to service account json.

    Return:
        storage.Client: initialized google cloud storage client.
    """
    if service_account:
        storage_client = storage.Client.from_service_account_json(service_account)
        logging.info("Created gcp service account")

        return storage_client
    else:
        # in case of local dev use, ignored the warning of non use of service account.
        warnings.filterwarnings("ignore", message=google.auth._default._CLOUD_SDK_CREDENTIALS_WARNING)
        credentials, project = google.auth.default()
        storage_client = storage.Client(credentials=credentials, project=project)
        logging.info("Created gcp private account")

        return storage_client


def input_to_list(input_data, capitalize_input=False):
    """ Helper function for handling input list or str from the user.

    Args:
        input_data (list or str): input from the user to handle.
        capitalize_input (boo): whether to capitalize the input list data or not.

    Returns:
        list: returns the original list or list that was split by comma.

    """
    input_data = input_data if input_data else []
    input_data = input_data if isinstance(input_data, list) else [s for s in input_data.split(',') if s]

    if capitalize_input:
        return [" ".join([w.title() if w.islower() else w for w in i.split()]) for i in input_data]
    else:
        return input_data


def get_valid_bool(bool_input):
    """ Converts and returns valid bool.

    Returns:
        bool: converted bool input.
    """
    return bool(strtobool(bool_input)) if isinstance(bool_input, str) else bool_input


def convert_price(pack_id, price_value_input=None):
    """ Converts to integer value price input. In case no price input provided, return zero as price.

    Args:
        pack_id (str): pack unique identifier.
        price_value_input (str): price string to convert.

    Returns:
        int: converted to int pack price.
    """

    try:
        if not price_value_input:
            return 0  # in case no price was supported, return 0
        else:
            return int(price_value_input)  # otherwise convert to int and return result
    except Exception:
        logging.exception(f"{pack_id} pack price is not valid. The price was set to 0.")
        return 0


def get_updated_server_version(current_string_version, compared_content_item, pack_name):
    """ Compares two semantic server versions and returns the higher version between them.

    Args:
         current_string_version (str): current string version.
         compared_content_item (dict): compared content item entity.
         pack_name (str): the pack name (id).

    Returns:
        str: latest version between compared versions.
    """
    lower_version_result = current_string_version

    try:
        compared_string_version = compared_content_item.get('fromversion') or compared_content_item.get(
            'fromVersion') or "99.99.99"
        current_version, compared_version = LooseVersion(current_string_version), LooseVersion(compared_string_version)

        if current_version > compared_version:
            lower_version_result = compared_string_version
    except Exception:
        content_item_name = compared_content_item.get('name') or compared_content_item.get(
            'display') or compared_content_item.get('id') or compared_content_item.get('details', '')
        logging.exception(f"{pack_name} failed in version comparison of content item {content_item_name}.")
    finally:
        return lower_version_result


def get_content_git_client(content_repo_path: str):
    """ Initializes content repo client.

    Args:
        content_repo_path (str): content repo full path

    Returns:
        git.repo.base.Repo: content repo object.

    """
    return git.Repo(content_repo_path)


def get_recent_commits_data(content_repo: Any, index_folder_path: str, is_bucket_upload_flow: bool,
                            is_private_build: bool = False, circle_branch: str = "master"):
    """ Returns recent commits hashes (of head and remote master)

    Args:
        content_repo (git.repo.base.Repo): content repo object.
        index_folder_path (str): the path to the local index folder
        is_bucket_upload_flow (bool): indicates whether its a run of bucket upload flow or regular build
        is_private_build (bool): indicates whether its a run of private build or not
        circle_branch (str): CircleCi branch of current build

    Returns:
        str: last commit hash of head.
        str: previous commit depending on the flow the script is running
    """
    return content_repo.head.commit.hexsha, get_previous_commit(content_repo, index_folder_path, is_bucket_upload_flow,
                                                                is_private_build, circle_branch)


def get_previous_commit(content_repo, index_folder_path, is_bucket_upload_flow, is_private_build, circle_branch):
    """ If running in bucket upload workflow we want to get the commit in the index which is the index
    We've last uploaded to production bucket. Otherwise, we are in a commit workflow and the diff should be from the
    head of origin/master

    Args:
        content_repo (git.repo.base.Repo): content repo object.
        index_folder_path (str): the path to the local index folder
        is_bucket_upload_flow (bool): indicates whether its a run of bucket upload flow or regular build
        is_private_build (bool): indicates whether its a run of private build or not
        circle_branch (str): CircleCi branch of current build

    Returns:
        str: previous commit depending on the flow the script is running

    """
    if is_bucket_upload_flow:
        return get_last_upload_commit_hash(content_repo, index_folder_path)
    elif is_private_build:
        previous_master_head_commit = content_repo.commit('origin/master~1').hexsha
        logging.info(f"Using origin/master HEAD~1 commit hash {previous_master_head_commit} to diff with.")
        return previous_master_head_commit
    else:
        if circle_branch == 'master':
            head_str = "HEAD~1"
            # if circle branch is master than current commit is origin/master HEAD, so we need to diff with HEAD~1
            previous_master_head_commit = content_repo.commit('origin/master~1').hexsha
        else:
            head_str = "HEAD"
            # else we are on a regular branch and the diff should be done with origin/master HEAD
            previous_master_head_commit = content_repo.commit('origin/master').hexsha
        logging.info(f"Using origin/master {head_str} commit hash {previous_master_head_commit} to diff with.")
        return previous_master_head_commit


def get_last_upload_commit_hash(content_repo, index_folder_path):
    """
    Returns the last origin/master commit hash that was uploaded to the bucket
    Args:
        content_repo (git.repo.base.Repo): content repo object.
        index_folder_path: The path to the index folder

    Returns:
        The commit hash
    """

    inner_index_json_path = os.path.join(index_folder_path, f'{GCPConfig.INDEX_NAME}.json')
    if not os.path.exists(inner_index_json_path):
        logging.critical(f"{GCPConfig.INDEX_NAME}.json not found in {GCPConfig.INDEX_NAME} folder")
        sys.exit(1)
    else:
        inner_index_json_file = load_json(inner_index_json_path)
        if 'commit' in inner_index_json_file:
            last_upload_commit_hash = inner_index_json_file['commit']
            logging.info(f"Retrieved the last commit that was uploaded to production: {last_upload_commit_hash}")
        else:
            logging.critical(f"No commit field in {GCPConfig.INDEX_NAME}.json, content: {str(inner_index_json_file)}")
            sys.exit(1)

    try:
        last_upload_commit = content_repo.commit(last_upload_commit_hash).hexsha
        logging.info(f"Using commit hash {last_upload_commit} from index.json to diff with.")
        return last_upload_commit
    except Exception as e:
        logging.critical(f'Commit {last_upload_commit_hash} in {GCPConfig.INDEX_NAME}.json does not exist in content '
                         f'repo. Additional info:\n {e}')
        sys.exit(1)


def is_ignored_pack_file(modified_file_path_parts):
    """ Indicates whether a pack file needs to be ignored or not.

    Args:
        modified_file_path_parts: The modified file parts, e.g. if file path is "a/b/c" then the
         parts list is ["a", "b", "c"]

    Returns:
        (bool): True if the file should be ignored, False otherwise

    """
    for file_suffix in PackIgnored.ROOT_FILES:
        if file_suffix in modified_file_path_parts:
            return True

    for pack_folder, file_suffixes in PackIgnored.NESTED_FILES.items():
        if pack_folder in modified_file_path_parts:
            if not file_suffixes:  # Ignore all pack folder files
                return True

            for file_suffix in file_suffixes:
                if file_suffix in modified_file_path_parts[-1]:
                    return True

    for pack_folder in PackIgnored.NESTED_DIRS:
        if pack_folder in modified_file_path_parts:
            pack_folder_path = os.sep.join(modified_file_path_parts[:modified_file_path_parts.index(pack_folder) + 1])
            file_path = os.sep.join(modified_file_path_parts)
            for folder_path in [f for f in glob.glob(os.path.join(pack_folder_path, '*/*')) if os.path.isdir(f)]:
                # Checking for all 2nd level directories. e.g. test_data directory
                if file_path.startswith(folder_path):
                    return True

    return False


def filter_dir_files_by_extension(release_notes_dir: str, extension: str) -> List[str]:
    """
    Receives path to RN dir, filters only files in RN dir corresponding to the extension.
    Needed because RN directory will be extended to contain JSON files for configurations,
    see 'release_notes_bc_calculator.py'
    Args:
        release_notes_dir (str): Path to RN dir
        extension (str): Extension to filter by.

    Returns:
        (List[str]): List of all of the files in directory corresponding to the extension.
    """
    return [file_name for file_name in os.listdir(release_notes_dir) if file_name.endswith(extension)]


def is_the_only_rn_in_block(release_notes_dir: str, version: str, changelog: dict):
    """
    Check if the given version is a key of an aggregated changelog block, as in its value in the changelog
    doesn't contains other release notes that have been aggregated in previous uploads.

    If that is the case, the adjacent previous release note in the changelog will be equal to the one in the
    release notes directory, and false otherwise (meaning there are versions in the release notes directory that are
    missing in the changelog, therefore they have been aggregated) and this function asserts that.

    Note: The comparison is done against the release notes directory to avoid cases where there are missing versions in
    the changelog due to inconsistent versions numbering, such as major version bumps. (For example, if the versions
    1.2.7 and 1.3.0 are two consecutive keys in the changelog, we need to determine if 1.3.0 has aggregated the versions
    1.2.8-1.3.0, OR 1.3.0 is the consecutive version right after 1.2.7 but is a major bump. in order to check that, we
    check it against the files in the release notes directory.)


    Args:
        release_notes_dir: the path to the release notes dir.
        version (str): the wanted version.
        changelog (dict): the changelog from the production bucket.

    Returns:
        True if this version's value in the changelog is not an aggregated release notes block. False otherwise.
    """
    if not changelog.get(version):
        return False
    all_rn_versions = []
    lowest_version = [LooseVersion('1.0.0')]
    for filename in filter_dir_files_by_extension(release_notes_dir, '.md'):
        current_version = underscore_file_name_to_dotted_version(filename)
        all_rn_versions.append(LooseVersion(current_version))
    lower_versions_all_versions = [item for item in all_rn_versions if item < version] + lowest_version
    lower_versions_in_changelog = [LooseVersion(item) for item in changelog.keys() if
                                   LooseVersion(item) < version] + lowest_version
    return max(lower_versions_all_versions) == max(lower_versions_in_changelog)


def underscore_file_name_to_dotted_version(file_name: str) -> str:
    """
    Receives file name with expected format of x_x_x<extension>, and transforms it to dotted string.
    Examples
        - underscore_file_name_to_dotted_version(1_2_3.md) --> 1.2.3
        - underscore_file_name_to_dotted_version(1_4_2.json) --> 1.4.2
    Args:
        file_name (str): File name.

    Returns:
        (str): Dotted version of file name
    """
    return os.path.splitext(file_name)[0].replace('_', '.')<|MERGE_RESOLUTION|>--- conflicted
+++ resolved
@@ -58,11 +58,8 @@
     def __init__(self, pack_name, pack_path, marketplace):
         self._pack_name = pack_name
         self._pack_path = pack_path
-<<<<<<< HEAD
         self._zip_path = None  # zip_path will be updated as part of zip_pack
-=======
         self._marketplace = marketplace
->>>>>>> d09e1196
         self._status = None
         self._public_storage_path = ""
         self._remove_files_list = []  # tracking temporary files, in order to delete in later step
