--- conflicted
+++ resolved
@@ -2237,16 +2237,12 @@
                             'id': content_item.get('dashboards_data', [{}])[0].get('global_id', ''),
                             'name': content_item.get('dashboards_data', [{}])[0].get('name', ''),
                             'description': content_item.get('dashboards_data', [{}])[0].get('description', ''),
-<<<<<<< HEAD
-
+                            'marketplaces': content_item.get('marketplaces', ["xsoar", "marketplacev2"]),
                         }
+
                         if preview:
                             dashboard.update({"preview": preview})
                         folder_collected_items.append(dashboard)
-=======
-                            'marketplaces': content_item.get('marketplaces', ["xsoar", "marketplacev2"]),
-                        })
->>>>>>> 7d20c04b
 
                     elif current_directory == PackFolders.XSIAM_REPORTS.value:
                         folder_collected_items.append({
