--- conflicted
+++ resolved
@@ -1017,6 +1017,7 @@
         Returns:
             bool: whether the operation succeeded.
             list: list of files that were modified.
+            bool: whether pack was modified and override will be required.
         """
         task_status = False
         modified_files_paths = []
@@ -1043,20 +1044,13 @@
                     modified_file_path_parts = os.path.normpath(modified_file.a_path).split(os.sep)
 
                     if modified_file_path_parts[1] and modified_file_path_parts[1] == self._pack_name:
-<<<<<<< HEAD
-                        logging.info(f"Detected modified files in {self._pack_name} pack")
-                        task_status, pack_was_modified = True
-                        modified_files_paths.append(modified_file.a_path)
-                        return
-=======
                         if not is_ignored_pack_file(modified_file_path_parts):
                             logging.info(f"Detected modified files in {self._pack_name} pack")
-                            task_status, pack_was_modified = True, True
+                            task_status, pack_was_modified = True
+                            modified_files_paths.append(modified_file.a_path)
                             return
                         else:
                             logging.debug(f'{modified_file.a_path} is an ignored file')
->>>>>>> 1d9b850e
-
             task_status = True
         except Exception:
             logging.exception(f"Failed in detecting modified files of {self._pack_name} pack")
