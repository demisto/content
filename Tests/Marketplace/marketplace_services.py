import base64
import fnmatch
import glob
import json
import os
import re
import shutil
import stat
import subprocess
import urllib.parse
import warnings
from datetime import datetime, timedelta
from distutils.util import strtobool

from packaging.version import Version
from pathlib import Path
from typing import Tuple, Any, Union, List, Dict, Optional
from zipfile import ZipFile, ZIP_DEFLATED

import git
import google.auth
import sys
import yaml
from google.cloud import storage

import Tests.Marketplace.marketplace_statistics as mp_statistics
from Tests.Marketplace.marketplace_constants import PackFolders, Metadata, GCPConfig, BucketUploadFlow, PACKS_FOLDER, \
    PackTags, PackIgnored, Changelog, BASE_PACK_DEPENDENCY_DICT, SIEM_RULES_OBJECTS, PackStatus, PACK_FOLDERS_TO_ID_SET_KEYS, \
    RN_HEADER_BY_PACK_FOLDER, CONTENT_ROOT_PATH, XSOAR_MP, XSIAM_MP, TAGS_BY_MP, CONTENT_ITEM_NAME_MAPPING, \
    ITEMS_NAMES_TO_DISPLAY_MAPPING
from Utils.release_notes_generator import aggregate_release_notes_for_marketplace, merge_version_blocks, construct_entities_block
from Tests.scripts.utils import logging_wrapper as logging

PULL_REQUEST_PATTERN = '\(#(\d+)\)'
TAGS_SECTION_PATTERN = '(.|\s)+?'
SPECIAL_DISPLAY_NAMES_PATTERN = re.compile(r'- \*\*(.+?)\*\*')


class Pack(object):
    """ Class that manipulates and manages the upload of pack's artifact and metadata to cloud storage.

    Args:
        pack_name (str): Pack root folder name.
        pack_path (str): Full path to pack folder.

    Attributes:
        PACK_INITIAL_VERSION (str): pack initial version that will be used as default.
        CHANGELOG_JSON (str): changelog json full name, may be changed in the future.
        README (str): pack's readme file name.
        METADATA (str): pack's metadata file name, the one that will be deployed to cloud storage.
        USER_METADATA (str); user metadata file name, the one that located in content repo.
        EXCLUDE_DIRECTORIES (list): list of directories to excluded before uploading pack zip to storage.
        AUTHOR_IMAGE_NAME (str): author image file name.
        RELEASE_NOTES (str): release notes folder name.

    """
    PACK_INITIAL_VERSION = "1.0.0"
    CHANGELOG_JSON = "changelog.json"
    README = "README.md"
    USER_METADATA = "pack_metadata.json"
    METADATA = "metadata.json"
    AUTHOR_IMAGE_NAME = "Author_image.png"
    EXCLUDE_DIRECTORIES = [PackFolders.TEST_PLAYBOOKS.value]
    RELEASE_NOTES = "ReleaseNotes"

    def __init__(self, pack_name, pack_path):
        self._pack_name = pack_name
        self._pack_path = pack_path
        self._zip_path = None  # zip_path will be updated as part of zip_pack
        self._marketplaces = []  # initialized in load_user_metadata function
        self._status = None
        self._public_storage_path = ""
        self._remove_files_list = []  # tracking temporary files, in order to delete in later step
        self._server_min_version = "99.99.99"  # initialized min version
        self._latest_version = None  # pack latest version found in changelog
        self._support_type = None  # initialized in load_user_metadata function
        self._current_version = None  # initialized in load_user_metadata function
        self._hidden = False  # initialized in load_user_metadata function
        self._description = None  # initialized in load_user_metadata function
        self._display_name = None  # initialized in load_user_metadata function
        self._user_metadata = {}  # initialized in load_user_metadata function
        self._eula_link = None  # initialized in load_user_metadata function
        self._is_feed = False  # a flag that specifies if pack is a feed pack
        self._downloads_count = 0  # number of pack downloads
        self._bucket_url = None  # URL of where the pack was uploaded.
        self._aggregated = False  # weather the pack's rn was aggregated or not.
        self._aggregation_str = ""  # the aggregation string msg when the pack versions are aggregated
        self._create_date = None  # initialized in enhance_pack_attributes function
        self._update_date = None  # initialized in enhance_pack_attributes function
        self._uploaded_author_image = False  # whether the pack author image was uploaded or not
        self._uploaded_integration_images = []  # the list of all integration images that were uploaded for the pack
        self._support_details = None  # initialized in enhance_pack_attributes function
        self._author = None  # initialized in enhance_pack_attributes function
        self._certification = None  # initialized in enhance_pack_attributes function
        self._legacy = None  # initialized in enhance_pack_attributes function
        self._author_image = None  # initialized in upload_author_image function
        self._displayed_integration_images = []  # initialized in upload_integration_images function
        self._price = 0  # initialized in enhance_pack_attributes function
        self._is_private_pack = False  # initialized in enhance_pack_attributes function
        self._is_premium = False  # initialized in enhance_pack_attributes function
        self._vendor_id = None  # initialized in enhance_pack_attributes function
        self._partner_id = None  # initialized in enhance_pack_attributes function
        self._partner_name = None  # initialized in enhance_pack_attributes function
        self._content_commit_hash = None  # initialized in enhance_pack_attributes function
        self._preview_only = None  # initialized in enhance_pack_attributes function
        self._disable_monthly = None  # initialized in enhance_pack_attributes
        self._tags = None  # initialized in enhance_pack_attributes function
        self._categories = None  # initialized in enhance_pack_attributes function
        self._content_items = None  # initialized in collect_content_items function
        self._content_displays_map = None  # initialized in collect_content_items function
        self._search_rank = None  # initialized in enhance_pack_attributes function
        self._related_integration_images = None  # initialized in enhance_pack_attributes function
        self._use_cases = None  # initialized in enhance_pack_attributes function
        self._keywords = None  # initialized in enhance_pack_attributes function
        self._pack_statistics_handler = None  # initialized in enhance_pack_attributes function
        self._contains_transformer = False  # initialized in collect_content_items function
        self._contains_filter = False  # initialized in collect_content_items function
        self._is_missing_dependencies = False  # initialized in _load_pack_dependencies function
        self._is_modified = None  # initialized in detect_modified function
        self._modified_files = {}  # initialized in detect_modified function
        self._is_siem = False  # initialized in collect_content_items function

        # Dependencies attributes - these contain only packs that are a part of this marketplace
        self._first_level_dependencies = {}  # initialized in set_pack_dependencies function
        self._all_levels_dependencies = []  # initialized in set_pack_dependencies function
        self._displayed_images_dependent_on_packs = []  # initialized in set_pack_dependencies function
        self._parsed_dependencies = None  # initialized in enhance_pack_attributes function

    @property
    def name(self):
        """ str: pack name.
        """
        return self._pack_name

    def id(self):
        """ str: pack root folder name.
                """
        return self._pack_name

    @property
    def path(self):
        """ str: pack folder full path.
        """
        return self._pack_path

    @property
    def latest_version(self):
        """ str: pack latest version from sorted keys of changelog.json file.
        """
        if not self._latest_version:
            self._latest_version = self._get_latest_version()
            return self._latest_version
        else:
            return self._latest_version

    @latest_version.setter
    def latest_version(self, latest_version):
        self._latest_version = latest_version

    @property
    def status(self):
        """ str: current status of the packs.
        """
        return self._status

    @property
    def is_feed(self):
        """
        bool: whether the pack is a feed pack
        """
        return self._is_feed

    @is_feed.setter
    def is_feed(self, is_feed):
        """ setter of is_feed
        """
        self._is_feed = is_feed

    @property
    def is_siem(self):
        """
        bool: whether the pack is a siem pack
        """
        return self._is_siem

    @is_siem.setter
    def is_siem(self, is_siem):
        """ setter of is_siem
        """
        self._is_siem = is_siem

    @status.setter  # type: ignore[attr-defined,no-redef]
    def status(self, status_value):
        """ setter of pack current status.
        """
        self._status = status_value

    @property
    def public_storage_path(self):
        """ str: public gcs path of uploaded pack.
        """
        return self._public_storage_path

    @public_storage_path.setter
    def public_storage_path(self, path_value):
        """ setter of public gcs path of uploaded pack.
        """
        self._public_storage_path = path_value

    @property
    def support_type(self):
        """ str: support type of the pack.
        """
        return self._support_type

    @support_type.setter
    def support_type(self, support_value):
        """ setter of support type of the pack.
        """
        self._support_type = support_value

    @property
    def current_version(self):
        """ str: current version of the pack (different from latest_version).
        """
        return self._current_version

    @current_version.setter
    def current_version(self, current_version_value):
        """ setter of current version of the pack.
        """
        self._current_version = current_version_value

    @property
    def hidden(self):
        """ bool: internal content field for preventing pack from being displayed.
        """
        return self._hidden

    @hidden.setter
    def hidden(self, hidden_value):
        """ setter of hidden property of the pack.
        """
        self._hidden = hidden_value

    @property
    def description(self):
        """ str: Description of the pack (found in pack_metadata.json).
        """
        return self._description

    @description.setter
    def description(self, description_value):
        """ setter of description property of the pack.
        """
        self._description = description_value

    @property
    def display_name(self):
        """ str: Display name of the pack (found in pack_metadata.json).
        """
        return self._display_name

    @property
    def user_metadata(self):
        """ dict: the pack_metadata.
        """
        return self._user_metadata

    @display_name.setter  # type: ignore[attr-defined,no-redef]
    def display_name(self, display_name_value):
        """ setter of display name property of the pack.
        """
        self._display_name = display_name_value

    @property
    def server_min_version(self):
        """ str: server min version according to collected items.
        """
        if not self._server_min_version or self._server_min_version == "99.99.99":
            return Metadata.SERVER_DEFAULT_MIN_VERSION
        else:
            return self._server_min_version

    @property
    def downloads_count(self):
        """ str: packs downloads count.
        """
        return self._downloads_count

    @downloads_count.setter
    def downloads_count(self, download_count_value):
        """ setter of downloads count property of the pack.
        """
        self._downloads_count = download_count_value

    @property
    def bucket_url(self):
        """ str: pack bucket_url.
        """
        return self._bucket_url

    @bucket_url.setter
    def bucket_url(self, bucket_url):
        """ str: pack bucket_url.
        """
        self._bucket_url = bucket_url

    @property
    def aggregated(self):
        """ str: pack aggregated release notes or not.
        """
        return self._aggregated

    @property
    def aggregation_str(self):
        """ str: pack aggregated release notes or not.
        """
        return self._aggregation_str

    @property
    def create_date(self):
        """ str: pack create date.
        """
        return self._create_date

    @create_date.setter
    def create_date(self, value):
        self._create_date = value

    @property
    def update_date(self):
        """ str: pack update date.
        """
        return self._update_date

    @update_date.setter
    def update_date(self, value):
        self._update_date = value

    @property
    def uploaded_author_image(self):
        """ bool: whether the pack author image was uploaded or not.
        """
        return self._uploaded_author_image

    @uploaded_author_image.setter
    def uploaded_author_image(self, uploaded_author_image):
        """ bool: whether the pack author image was uploaded or not.
        """
        self._uploaded_author_image = uploaded_author_image

    @property
    def uploaded_integration_images(self):
        """ str: the list of uploaded integration images
        """
        return self._uploaded_integration_images

    @property
    def is_missing_dependencies(self):
        return self._is_missing_dependencies

    @property
    def zip_path(self):
        return self._zip_path

    @property
    def is_modified(self):
        return self._is_modified

    @property
    def marketplaces(self):
        return self._marketplaces

    @property
    def all_levels_dependencies(self):
        return self._all_levels_dependencies

    def _get_latest_version(self):
        """ Return latest semantic version of the pack.

        In case that changelog.json file was not found, default value of 1.0.0 will be returned.
        Otherwise, keys of semantic pack versions will be collected and sorted in descending and return latest version.
        For additional information regarding changelog.json format go to issue #19786

        Returns:
            str: Pack latest version.

        """
        changelog_path = os.path.join(self._pack_path, Pack.CHANGELOG_JSON)

        if not os.path.exists(changelog_path):
            return self._current_version

        with open(changelog_path, "r") as changelog_file:
            changelog = json.load(changelog_file)
            pack_versions = [Version(v) for v in changelog.keys()]
            pack_versions.sort(reverse=True)

            return str(pack_versions[0])

    @staticmethod
    def organize_integration_images(pack_integration_images: list, pack_dependencies_integration_images_dict: dict,
                                    pack_dependencies_by_download_count: list):
        """ By Issue #32038
        1. Sort pack integration images by alphabetical order
        2. Sort pack dependencies by download count
        Pack integration images are shown before pack dependencies integration images

        Args:
            pack_integration_images (list): list of pack integration images
            pack_dependencies_integration_images_dict: a mapping of pack dependency name to its integration images
            pack_dependencies_by_download_count: a list of pack dependencies sorted by download count

        Returns:
            list: list of sorted integration images

        """

        def sort_by_name(integration_image: dict):
            return integration_image.get('name', '')

        # sort packs integration images
        pack_integration_images = sorted(pack_integration_images, key=sort_by_name)

        # sort pack dependencies integration images
        all_dep_int_imgs = pack_integration_images
        for dep_pack_name in pack_dependencies_by_download_count:
            if dep_pack_name in pack_dependencies_integration_images_dict:
                logging.info(f'Adding {dep_pack_name} to deps int imgs')
                dep_int_imgs = sorted(pack_dependencies_integration_images_dict[dep_pack_name], key=sort_by_name)
                for dep_int_img in dep_int_imgs:
                    if dep_int_img not in all_dep_int_imgs:  # avoid duplicates
                        all_dep_int_imgs.append(dep_int_img)

        return all_dep_int_imgs

    @staticmethod
    def _get_all_pack_images(pack_integration_images: List, display_dependencies_images: List,
                             dependencies_metadata: Dict,
                             pack_dependencies_by_download_count):
        """ Returns data of uploaded pack integration images and it's path in gcs. Pack dependencies integration images
        are added to that result as well.

        Args:
             pack_integration_images (list): list of uploaded to gcs integration images and it paths in gcs.
             display_dependencies_images (list): list of pack names of additional dependencies images to display.
             dependencies_metadata (dict): all level dependencies data.
             pack_dependencies_by_download_count (list): list of pack names that are dependencies of the given pack
            sorted by download count.

        Returns:
            list: collection of integration display name and it's path in gcs.

        """
        dependencies_integration_images_dict: dict = {}
        additional_dependencies_data = {k: v for k, v in dependencies_metadata.items() if k in
                                        display_dependencies_images}

        for dependency_data in additional_dependencies_data.values():
            for dep_int_img in dependency_data.get('integrations', []):
                dep_int_img_gcs_path = dep_int_img.get('imagePath', '')  # image public url
                dep_int_img['name'] = Pack.remove_contrib_suffix_from_name(dep_int_img.get('name', ''))
                dep_pack_name = os.path.basename(os.path.dirname(dep_int_img_gcs_path))

                if dep_pack_name not in display_dependencies_images:
                    continue  # skip if integration image is not part of displayed images of the given pack

                if dep_int_img not in pack_integration_images:  # avoid duplicates in list
                    if dep_pack_name in dependencies_integration_images_dict:
                        dependencies_integration_images_dict[dep_pack_name].append(dep_int_img)
                    else:
                        dependencies_integration_images_dict[dep_pack_name] = [dep_int_img]

        return Pack.organize_integration_images(
            pack_integration_images, dependencies_integration_images_dict, pack_dependencies_by_download_count
        )

    def add_pack_type_tags(self, yaml_content, yaml_type):
        """
        Checks if an pack objects is siem or feed object. If so, updates Pack._is_feed or Pack._is_siem
        Args:
            yaml_content: The yaml content extracted by yaml.safe_load().
            yaml_type: The type of object to check.

        Returns:
            Doesn't return
        """
        if yaml_type == 'Integration':
            if yaml_content.get('script', {}).get('feed', False) is True:
                self._is_feed = True
            if yaml_content.get('script', {}).get('isfetchevents', False) is True:
                self._is_siem = True
        if yaml_type == 'Playbook':
            if yaml_content.get('name').startswith('TIM '):
                self._is_feed = True
        if yaml_type in SIEM_RULES_OBJECTS:
            self._is_siem = True

    @staticmethod
    def _clean_release_notes(release_notes_lines):
        return re.sub(r'<\!--.*?-->', '', release_notes_lines, flags=re.DOTALL)

    @staticmethod
    def _parse_pack_dependencies(first_level_dependencies, dependencies_metadata_dict):
        """ Parses user defined dependencies and returns dictionary with relevant data about each dependency pack.

        Args:
            first_level_dependencies (dict): first lever dependencies that were retrieved
            from user pack_metadata.json file.
            dependencies_metadata_dict (dict): dict of pack dependencies data.

        Returns:
            dict: parsed dictionary with pack dependency data.
        """
        parsed_result = {}

        for dependency_id, dependency_data in dependencies_metadata_dict.items():
            parsed_result[dependency_id] = {
                "mandatory": first_level_dependencies.get(dependency_id, {}).get('mandatory', True),
                "minVersion": dependency_data.get(Metadata.CURRENT_VERSION, Pack.PACK_INITIAL_VERSION),
                "author": dependency_data.get('author', ''),
                "name": dependency_data.get('name') if dependency_data.get('name') else dependency_id,
                "certification": dependency_data.get('certification', 'certified')
            }

        return parsed_result

    @staticmethod
    def _create_support_section(support_type, support_url=None, support_email=None):
        """ Creates support dictionary that is part of metadata.

        In case of support type xsoar, adds default support url. If support is xsoar and support url is defined and
        doesn't match xsoar default url, warning is raised.

        Args:
            support_type (str): support type of pack.
            support_url (str): support full url.
            support_email (str): support email address.

        Returns:
            dict: supported data dictionary.
        """
        support_details = {}

        if support_url:  # set support url from user input
            support_details['url'] = support_url
        elif support_type == Metadata.XSOAR_SUPPORT:  # in case support type is xsoar, set default xsoar support url
            support_details['url'] = Metadata.XSOAR_SUPPORT_URL
        # add support email if defined
        if support_email:
            support_details['email'] = support_email

        return support_details

    @staticmethod
    def _get_author(support_type, author=None):
        """ Returns pack author. In case support type is xsoar, more additional validation are applied.

        Args:
            support_type (str): support type of pack.
            author (str): author of the pack.

        Returns:
            str: returns author from the input.
        """
        if support_type == Metadata.XSOAR_SUPPORT and not author:
            return Metadata.XSOAR_AUTHOR  # returned xsoar default author
        elif support_type == Metadata.XSOAR_SUPPORT and author != Metadata.XSOAR_AUTHOR:
            logging.warning(f"{author} author doest not match {Metadata.XSOAR_AUTHOR} default value")
            return author
        else:
            return author

    @staticmethod
    def _get_certification(support_type, certification=None):
        """ Returns pack certification.

        In case support type is xsoar or partner, CERTIFIED is returned.
        In case support is not xsoar or partner but pack_metadata has certification field, certification value will be
        taken from pack_metadata defined value.
        Otherwise empty certification value (empty string) will be returned

        Args:
            support_type (str): support type of pack.
            certification (str): certification value from pack_metadata, if exists.

        Returns:
            str: certification value
        """
        if support_type in [Metadata.XSOAR_SUPPORT, Metadata.PARTNER_SUPPORT]:
            return Metadata.CERTIFIED
        elif certification:
            return certification
        else:
            return ""

    def _get_tags_from_landing_page(self, landing_page_sections: dict) -> set:
        """
        Build the pack's tag list according to the user metadata and the landingPage sections file.
        Args:
            landing_page_sections (dict): landingPage sections and the packs in each one of them.

        Returns:
            set: Pack's tags.

        """

        tags = set()
        sections = landing_page_sections.get('sections', []) if landing_page_sections else []

        for section in sections:
            if self._pack_name in landing_page_sections.get(section, []):
                tags.add(section)

        return tags

    def _parse_pack_metadata(self, build_number, commit_hash):
        """ Parses pack metadata according to issue #19786 and #20091. Part of field may change over the time.

        Args:
            build_number (str): circleCI build number.
            commit_hash (str): current commit hash.

        Returns:
            dict: parsed pack metadata.

        """
        pack_metadata = {
            Metadata.NAME: self._display_name or self._pack_name,
            Metadata.ID: self._pack_name,
            Metadata.DESCRIPTION: self._description or self._pack_name,
            Metadata.CREATED: self._create_date,
            Metadata.UPDATED: self._update_date,
            Metadata.LEGACY: self._legacy,
            Metadata.SUPPORT: self._support_type,
            Metadata.SUPPORT_DETAILS: self._support_details,
            Metadata.EULA_LINK: self._eula_link,
            Metadata.AUTHOR: self._author,
            Metadata.AUTHOR_IMAGE: self._author_image,
            Metadata.CERTIFICATION: self._certification,
            Metadata.PRICE: self._price,
            Metadata.SERVER_MIN_VERSION: self.user_metadata.get(Metadata.SERVER_MIN_VERSION) or self.server_min_version,
            Metadata.CURRENT_VERSION: self.user_metadata.get(Metadata.CURRENT_VERSION, ''),
            Metadata.VERSION_INFO: build_number,
            Metadata.COMMIT: commit_hash,
            Metadata.DOWNLOADS: self._downloads_count,
            Metadata.TAGS: list(self._tags or []),
            Metadata.CATEGORIES: self._categories,
            Metadata.CONTENT_ITEMS: self._content_items,
            Metadata.CONTENT_DISPLAYS: self._content_displays_map,
            Metadata.SEARCH_RANK: self._search_rank,
            Metadata.INTEGRATIONS: self._related_integration_images,
            Metadata.USE_CASES: self._use_cases,
            Metadata.KEY_WORDS: self._keywords,
            Metadata.DEPENDENCIES: self._parsed_dependencies,
            Metadata.MARKETPLACES: self._marketplaces,
            Metadata.VIDEOS: self.user_metadata.get(Metadata.VIDEOS) or [],
        }

        if self._is_private_pack:
            pack_metadata.update({
                Metadata.PREMIUM: self._is_premium,
                Metadata.VENDOR_ID: self._vendor_id,
                Metadata.PARTNER_ID: self._partner_id,
                Metadata.PARTNER_NAME: self._partner_name,
                Metadata.CONTENT_COMMIT_HASH: self._content_commit_hash,
                Metadata.PREVIEW_ONLY: self._preview_only,
                Metadata.DISABLE_MONTHLY: self._disable_monthly,
            })

        return pack_metadata

    def _load_pack_dependencies_metadata(self, index_folder_path, packs_dict):
        """ Loads dependencies metadata and returns mapping of pack id and it's loaded data.
            There are 2 cases:
              Case 1: The dependency is present in the index.zip. In this case, we add it to the dependencies results.
              Case 2: The dependency is missing from the index.zip since it is a new pack. In this case, handle missing
                dependency - This means we mark this pack as 'missing dependency', and once the new index.zip is
                created, and therefore it contains the new pack, we call this function again, and hitting case 1.
              Case 3: The dependency is of a pack that is not a part of this marketplace. In this case, we ignore this
              dependency.
        Args:
            index_folder_path (str): full path to download index folder.
            packs_dict (dict): dict of all packs relevant for current marketplace, as {pack_id: pack_object}.

        Returns:
            dict: pack id as key and loaded metadata of packs as value.
            bool: True if the pack is missing dependencies, False otherwise.

        """
        dependencies_metadata_result = {}
        dependencies_ids = {dep for dep in self._first_level_dependencies}
        dependencies_ids.update(self._displayed_images_dependent_on_packs)

        for dependency_pack_id in dependencies_ids:
            dependency_metadata_path = os.path.join(index_folder_path, dependency_pack_id, Pack.METADATA)

            if os.path.exists(dependency_metadata_path):
                # Case 1: the dependency is found in the index.zip
                with open(dependency_metadata_path, 'r') as metadata_file:
                    dependency_metadata = json.load(metadata_file)
                    dependencies_metadata_result[dependency_pack_id] = dependency_metadata
            elif dependency_pack_id in packs_dict:
                # Case 2: the dependency is not in the index since it is a new pack
                self._is_missing_dependencies = True
                logging.warning(f"{self._pack_name} pack dependency with id {dependency_pack_id} "
                                f"was not found in index, marking it as missing dependencies - to be resolved in "
                                f"next iteration over packs")
            else:
                # Case 3: the dependency is not a part of this marketplace
                logging.warning(f"{self._pack_name} pack dependency with id {dependency_pack_id} "
                                f"is not part of this marketplace, ignoring this dependency")

        return dependencies_metadata_result, self._is_missing_dependencies

    def _get_updated_changelog_entry(self, changelog: dict, version: str, release_notes: str = None,
                                     version_display_name: str = None, build_number_with_prefix: str = None,
                                     released_time: str = None, pull_request_numbers=None, marketplace: str = 'xsoar'):
        """
        Args:
            changelog (dict): The changelog from the production bucket.
            version (str): The version that is the key in the changelog of the entry wished to be updated.
            release_notes (str): The release notes lines to update the entry with.
            version_display_name (str): The version display name to update the entry with.
            build_number_with_prefix(srt): the build number to modify the entry to, including the prefix R (if present).
            released_time: The released time to update the entry with.
            marketplace (str): The marketplace to which the upload is made.

        """
        changelog_entry = changelog.get(version)
        if not changelog_entry:
            raise Exception('The given version is not a key in the changelog')
        version_display_name = \
            version_display_name if version_display_name else changelog_entry[Changelog.DISPLAY_NAME].split('-')[0]
        build_number_with_prefix = \
            build_number_with_prefix if build_number_with_prefix else \
            changelog_entry[Changelog.DISPLAY_NAME].split('-')[1]

        changelog_entry[Changelog.RELEASE_NOTES] = self.filter_release_notes_by_tags(
            release_notes or changelog_entry[Changelog.RELEASE_NOTES], marketplace)
        changelog_entry[Changelog.DISPLAY_NAME] = f'{version_display_name} - {build_number_with_prefix}'
        changelog_entry[Changelog.RELEASED] = released_time if released_time else changelog_entry[Changelog.RELEASED]
        changelog_entry[Changelog.PULL_REQUEST_NUMBERS] = pull_request_numbers
        return changelog_entry

    def _create_changelog_entry(self, release_notes, version_display_name, build_number, modified_files_data=None,
                                new_version=True, initial_release=False, pull_request_numbers=None,
                                marketplace='xsoar', id_set=None):
        """ Creates dictionary entry for changelog.

        Args:
            release_notes (str): release notes md.
            version_display_name (str): display name version.
            build_number (srt): current build number.
            modified_files_data (dict): The data of the modified files given from id-set.
            new_version (bool): whether the entry is new or not. If not new, R letter will be appended to build number.
            initial_release (bool): whether the entry is an initial release or not.
        Returns:
            dict: release notes entry of changelog
            bool: Whether the pack is not updated

        """
        modified_files_data = modified_files_data if modified_files_data else {}
        id_set = id_set if id_set else {}
        entry_result = {}

        if new_version:
            entry_result = {Changelog.RELEASE_NOTES: release_notes,
                            Changelog.DISPLAY_NAME: f'{version_display_name} - {build_number}',
                            Changelog.RELEASED: datetime.utcnow().strftime(Metadata.DATE_FORMAT),
                            Changelog.PULL_REQUEST_NUMBERS: pull_request_numbers}

        elif initial_release:
            entry_result = {Changelog.RELEASE_NOTES: release_notes,
                            Changelog.DISPLAY_NAME: f'{version_display_name} - {build_number}',
                            Changelog.RELEASED: self._create_date,
                            Changelog.PULL_REQUEST_NUMBERS: pull_request_numbers}

        elif self.is_modified:
            entry_result = {Changelog.RELEASE_NOTES: release_notes,
                            Changelog.DISPLAY_NAME: f'{version_display_name} - R{build_number}',
                            Changelog.RELEASED: datetime.utcnow().strftime(Metadata.DATE_FORMAT),
                            Changelog.PULL_REQUEST_NUMBERS: pull_request_numbers}

        if entry_result and new_version:
            logging.info(f"Starting filtering entry for pack {self._pack_name} with version {version_display_name}")
            return self.filter_changelog_entries(
                entry_result,
                version_display_name,
                modified_files_data,
                marketplace, id_set
            )

        return entry_result, False

    def remove_unwanted_files(self, delete_test_playbooks=True):
        """ Iterates over pack folder and removes hidden files and unwanted folders.

        Args:
            delete_test_playbooks (bool): whether to delete test playbooks folder.

        Returns:
            bool: whether the operation succeeded.
        """
        task_status = True
        try:
            for directory in Pack.EXCLUDE_DIRECTORIES:
                if delete_test_playbooks and os.path.isdir(f'{self._pack_path}/{directory}'):
                    shutil.rmtree(f'{self._pack_path}/{directory}')
                    logging.info(f"Deleted {directory} directory from {self._pack_name} pack")

            for root, dirs, files in os.walk(self._pack_path, topdown=True):
                for pack_file in files:
                    full_file_path = os.path.join(root, pack_file)
                    # removing unwanted files
                    if pack_file.startswith('.') \
                            or pack_file in [Pack.AUTHOR_IMAGE_NAME, Pack.USER_METADATA] \
                            or pack_file in self._remove_files_list:
                        os.remove(full_file_path)
                        logging.info(f"Deleted pack {pack_file} file for {self._pack_name} pack")
                        continue

        except Exception:
            task_status = False
            logging.exception(f"Failed to delete ignored files for pack {self._pack_name}")
        finally:
            return task_status

    def sign_pack(self, signature_string=None):
        """ Signs pack folder and creates signature file.

        Args:
            signature_string (str): Base64 encoded string used to sign the pack.

        Returns:
            bool: whether the operation succeeded.
        """
        task_status = False

        try:
            if signature_string:
                with open("keyfile", "wb") as keyfile:
                    keyfile.write(signature_string.encode())
                arg = f'./signDirectory {self._pack_path} keyfile base64'
                signing_process = subprocess.Popen(arg, stdout=subprocess.PIPE, stderr=subprocess.PIPE, shell=True)
                output, err = signing_process.communicate()

                if err:
                    logging.error(f"Failed to sign pack for {self._pack_name} - {str(err)}")
                    return

                logging.info(f"Signed {self._pack_name} pack successfully")
            else:
                logging.info(f"No signature provided. Skipped signing {self._pack_name} pack")
            task_status = True
        except Exception:
            logging.exception(f"Failed to sign pack for {self._pack_name}")
        finally:
            return task_status

    @staticmethod
    def zip_folder_items(source_path, source_name, zip_pack_path):
        """
        Zips the source_path
        Args:
            source_path (str): The source path of the folder the items are in.
            zip_pack_path (str): The path to the zip folder.
            source_name (str): The name of the source that should be zipped.
        """
        task_status = False
        try:
            with ZipFile(zip_pack_path, 'w', ZIP_DEFLATED) as pack_zip:
                for root, dirs, files in os.walk(source_path, topdown=True):
                    for f in files:
                        full_file_path = os.path.join(root, f)
                        relative_file_path = os.path.relpath(full_file_path, source_path)
                        pack_zip.write(filename=full_file_path, arcname=relative_file_path)

            task_status = True
            logging.success(f"Finished zipping {source_name} folder.")
        except Exception:
            logging.exception(f"Failed in zipping {source_name} folder")
        finally:
            return task_status

    @staticmethod
    def encrypt_pack(zip_pack_path, pack_name, encryption_key, extract_destination_path,
                     private_artifacts_dir, secondary_encryption_key):
        """ decrypt the pack in order to see that the pack was encrypted in the first place.

        Args:
            zip_pack_path (str): The path to the encrypted zip pack.
            pack_name (str): The name of the pack that should be encrypted.
            encryption_key (str): The key which we can decrypt the pack with.
            extract_destination_path (str): The path in which the pack resides.
            private_artifacts_dir (str): The chosen name for the private artifacts directory.
            secondary_encryption_key (str) : A second key which we can decrypt the pack with.
        """
        try:
            current_working_dir = os.getcwd()
            shutil.copy('./encryptor', os.path.join(extract_destination_path, 'encryptor'))
            os.chmod(os.path.join(extract_destination_path, 'encryptor'), stat.S_IXOTH)
            os.chdir(extract_destination_path)

            subprocess.call('chmod +x ./encryptor', shell=True)

            output_file = zip_pack_path.replace("_not_encrypted.zip", ".zip")
            full_command = f'./encryptor ./{pack_name}_not_encrypted.zip {output_file} "{encryption_key}"'
            subprocess.call(full_command, shell=True)

            secondary_encryption_key_output_file = zip_pack_path.replace("_not_encrypted.zip", ".enc2.zip")
            full_command_with_secondary_encryption = f'./encryptor ./{pack_name}_not_encrypted.zip ' \
                                                     f'{secondary_encryption_key_output_file}' \
                                                     f' "{secondary_encryption_key}"'
            subprocess.call(full_command_with_secondary_encryption, shell=True)

            new_artefacts = os.path.join(current_working_dir, private_artifacts_dir)
            if os.path.exists(new_artefacts):
                shutil.rmtree(new_artefacts)
            os.mkdir(path=new_artefacts)
            shutil.copy(zip_pack_path, os.path.join(new_artefacts, f'{pack_name}_not_encrypted.zip'))
            shutil.copy(output_file, os.path.join(new_artefacts, f'{pack_name}.zip'))
            shutil.copy(secondary_encryption_key_output_file, os.path.join(new_artefacts, f'{pack_name}.enc2.zip'))
            os.chdir(current_working_dir)
        except (subprocess.CalledProcessError, shutil.Error) as error:
            print(f"Error while trying to encrypt pack. {error}")

    def decrypt_pack(self, encrypted_zip_pack_path, decryption_key):
        """ decrypt the pack in order to see that the pack was encrypted in the first place.

        Args:
            encrypted_zip_pack_path (str): The path for the encrypted zip pack.
            decryption_key (str): The key which we can decrypt the pack with.

        Returns:
            bool: whether the decryption succeeded.
        """
        try:
            current_working_dir = os.getcwd()
            extract_destination_path = f'{current_working_dir}/decrypt_pack_dir'
            os.mkdir(extract_destination_path)

            shutil.copy('./decryptor', os.path.join(extract_destination_path, 'decryptor'))
            secondary_encrypted_pack_path = os.path.join(extract_destination_path, 'encrypted_zip_pack.zip')
            shutil.copy(encrypted_zip_pack_path, secondary_encrypted_pack_path)
            os.chmod(os.path.join(extract_destination_path, 'decryptor'), stat.S_IXOTH)
            output_decrypt_file_path = f"{extract_destination_path}/decrypt_pack.zip"
            os.chdir(extract_destination_path)

            subprocess.call('chmod +x ./decryptor', shell=True)
            full_command = f'./decryptor {secondary_encrypted_pack_path} {output_decrypt_file_path} "{decryption_key}"'
            process = subprocess.Popen(full_command, stdout=subprocess.PIPE, stderr=subprocess.PIPE, shell=True)
            stdout, stderr = process.communicate()
            shutil.rmtree(extract_destination_path)
            os.chdir(current_working_dir)
            if stdout:
                logging.info(str(stdout))
            if stderr:
                logging.error(f"Error: Premium pack {self._pack_name} should be encrypted, but isn't.")
                return False
            return True

        except subprocess.CalledProcessError as error:
            logging.exception(f"Error while trying to decrypt pack. {error}")
            return False

    def is_pack_encrypted(self, encrypted_zip_pack_path, decryption_key):
        """ Checks if the pack is encrypted by trying to decrypt it.

        Args:
            encrypted_zip_pack_path (str): The path for the encrypted zip pack.
            decryption_key (str): The key which we can decrypt the pack with.

        Returns:
            bool: whether the pack is encrypted.
        """
        return self.decrypt_pack(encrypted_zip_pack_path, decryption_key)

    def zip_pack(self, extract_destination_path="", encryption_key="",
                 private_artifacts_dir='private_artifacts', secondary_encryption_key=""):
        """ Zips pack folder.

        Returns:
            bool: whether the operation succeeded.
            str: full path to created pack zip.
        """
        self._zip_path = f"{self._pack_path}.zip" if not encryption_key else f"{self._pack_path}_not_encrypted.zip"
        source_path = self._pack_path
        source_name = self._pack_name
        task_status = self.zip_folder_items(source_path, source_name, self._zip_path)
        # if failed to zip, skip encryption
        if task_status and encryption_key:
            try:
                Pack.encrypt_pack(self._zip_path, source_name, encryption_key, extract_destination_path,
                                  private_artifacts_dir, secondary_encryption_key)
                # If the pack needs to be encrypted, it is initially at a different location than this final path
            except Exception:
                task_status = False
                logging.exception(f"Failed in encrypting {source_name} folder")
        final_path_to_zipped_pack = f"{source_path}.zip"
        return task_status, final_path_to_zipped_pack

    def detect_modified(self, content_repo, index_folder_path, current_commit_hash, previous_commit_hash):
        """ Detects pack modified files.

        The diff is done between current commit and previous commit that was saved in metadata that was downloaded from
        index. In case that no commit was found in index (initial run), the default value will be set to previous commit
        from origin/master.

        Args:
            content_repo (git.repo.base.Repo): content repo object.
            index_folder_path (str): full path to downloaded index folder.
            current_commit_hash (str): last commit hash of head.
            previous_commit_hash (str): the previous commit to diff with.

        Returns:
            bool: whether the operation succeeded.
            list: list of RN files that were modified.
            bool: whether pack was modified and override will be required.
        """
        task_status = False
        modified_rn_files_paths = []
        pack_was_modified = False

        try:
            pack_index_metadata_path = os.path.join(index_folder_path, self._pack_name, Pack.METADATA)

            if not os.path.exists(pack_index_metadata_path):
                logging.info(f"{self._pack_name} pack was not found in index, skipping detection of modified pack.")
                task_status = True
                return

            with open(pack_index_metadata_path, 'r') as metadata_file:
                downloaded_metadata = json.load(metadata_file)

            previous_commit_hash = downloaded_metadata.get(Metadata.COMMIT, previous_commit_hash)
            # set 2 commits by hash value in order to check the modified files of the diff
            current_commit = content_repo.commit(current_commit_hash)
            previous_commit = content_repo.commit(previous_commit_hash)

            for modified_file in current_commit.diff(previous_commit):
                if modified_file.a_path.startswith(PACKS_FOLDER):
                    modified_file_path_parts = os.path.normpath(modified_file.a_path).split(os.sep)
                    pack_name, entity_type_dir = modified_file_path_parts[1], modified_file_path_parts[2]

                    if pack_name and pack_name == self._pack_name:
                        if not is_ignored_pack_file(modified_file_path_parts):
                            logging.info(f"Detected modified files in {self._pack_name} pack - {modified_file.a_path}")
                            task_status, pack_was_modified = True, True
                            modified_rn_files_paths.append(modified_file.a_path)

                            if entity_type_dir in PackFolders.pack_displayed_items():
                                if entity_type_dir in self._modified_files:
                                    self._modified_files[entity_type_dir].append(modified_file.a_path)
                                else:
                                    self._modified_files[entity_type_dir] = [modified_file.a_path]

                        else:
                            logging.debug(f'{modified_file.a_path} is an ignored file')

            task_status = True
            if pack_was_modified:
                # Make sure the modification is not only of release notes files, if so count that as not modified
                pack_was_modified = not all(self.RELEASE_NOTES in path for path in modified_rn_files_paths)
                # Filter modifications in release notes config JSON file - they will be handled later on.
                modified_rn_files_paths = [path_ for path_ in modified_rn_files_paths if path_.endswith('.md')]
            self._is_modified = pack_was_modified
            return
        except Exception:
            logging.exception(f"Failed in detecting modified files of {self._pack_name} pack")
        finally:
            return task_status, modified_rn_files_paths

    def filter_modified_files_by_id_set(self, id_set: dict, modified_rn_files_paths: list):
        """
        Checks if the pack modification is relevant for the current marketplace.

        This is done by searching the modified files in the id_set, if the files were not found in id_set,
        then the modified entities probably not relevant for the current marketplace upload.
        This check is done to identify changed items inside a pack that have both XSIAM and XSOAR entities.

        Args:
            id_set (dict): The current id set.
            modified_rn_files_paths (list): list of paths of the pack's modified release notes files.

        Returns:
            bool: whether the operation succeeded and changes are relevant for marketplace.
            dict: data from id set for the modified files.
        """

        logging.debug(f"Starting to filter modified files of pack {self._pack_name} by the id set")

        task_status = False
        modified_files_data = {}

        for pack_folder, modified_file_paths in self._modified_files.items():
            modified_entities = []
            for path in modified_file_paths:
                if id_set_entity := get_id_set_entity_by_path(Path(path), pack_folder, id_set):
                    logging.debug(f"The entity with the path {path} is present in the id set")
                    modified_entities.append(id_set_entity)

            if modified_entities:
                modified_files_data[pack_folder] = modified_entities

        if not self._modified_files or modified_files_data or modified_rn_files_paths:
            # The task status will be success if there are no modified files in the pack or if the modified files were found in
            # the id-set or if there are modified old release notes files for items that are not being modified.
            task_status = True

        return task_status, modified_files_data

    def upload_to_storage(self, zip_pack_path, latest_version, storage_bucket, override_pack, storage_base_path,
                          private_content=False, pack_artifacts_path=None, overridden_upload_path=None):
        """ Manages the upload of pack zip artifact to correct path in cloud storage.
        The zip pack will be uploaded by default to following path: /content/packs/pack_name/pack_latest_version.
        In case that zip pack artifact already exist at constructed path, the upload will be skipped.
        If flag override_pack is set to True, pack will forced for upload.
        If item_upload_path is provided it will override said path, and will save the item to that destination.

        Args:
            zip_pack_path (str): full path to pack zip artifact.
            latest_version (str): pack latest version.
            storage_bucket (google.cloud.storage.bucket.Bucket): google cloud storage bucket.
            override_pack (bool): whether to override existing pack.
            private_content (bool): Is being used in a private content build.
            storage_base_path (str): The upload destination in the target bucket for all packs (in the format of
                                     <some_path_in_the_target_bucket>/content/Packs).

            pack_artifacts_path (str): Path to where we are saving pack artifacts.
            overridden_upload_path (str): If provided, will override version_pack_path calculation and will use this path instead

        Returns:
            bool: whether the operation succeeded.
            bool: True in case of pack existence at targeted path and upload was skipped, otherwise returned False.
            str: Path to pack's zip in the bucket after the upload.

        """
        task_status = True

        try:
            if overridden_upload_path:
                if private_content:
                    logging.warning("Private content does not support overridden argument")
                    return task_status, True, None
                zip_to_upload_full_path = overridden_upload_path
            else:
                version_pack_path = os.path.join(storage_base_path, self._pack_name, latest_version)
                existing_files = [Path(f.name).name for f in storage_bucket.list_blobs(prefix=version_pack_path)]

                if override_pack:
                    logging.warning(f"Uploading {self._pack_name} pack to storage and overriding the existing pack "
                                    f"files already in storage.")

                elif existing_files:
                    logging.warning(f"The following packs already exist in the storage: {', '.join(existing_files)}")
                    logging.warning(f"Skipping step of uploading {self._pack_name}.zip to storage.")
                    return task_status, True, None

                zip_to_upload_full_path = os.path.join(version_pack_path, f"{self._pack_name}.zip")
            blob = storage_bucket.blob(zip_to_upload_full_path)
            blob.cache_control = "no-cache,max-age=0"  # disabling caching for pack blob

            with open(zip_pack_path, "rb") as pack_zip:
                blob.upload_from_file(pack_zip)
            if private_content:
                secondary_encryption_key_pack_name = f"{self._pack_name}.enc2.zip"
                secondary_encryption_key_bucket_path = os.path.join(version_pack_path,
                                                                    secondary_encryption_key_pack_name)

                #  In some cases the path given is actually a zip.
                if isinstance(pack_artifacts_path, str) and pack_artifacts_path.endswith('content_packs.zip'):
                    _pack_artifacts_path = pack_artifacts_path.replace('/content_packs.zip', '')
                else:
                    _pack_artifacts_path = pack_artifacts_path

                secondary_encryption_key_artifacts_path = zip_pack_path.replace(f'{self._pack_name}',
                                                                                f'{self._pack_name}.enc2')

                blob = storage_bucket.blob(secondary_encryption_key_bucket_path)
                blob.cache_control = "no-cache,max-age=0"  # disabling caching for pack blob
                with open(secondary_encryption_key_artifacts_path, "rb") as pack_zip:
                    blob.upload_from_file(pack_zip)

                logging.info(
                    f"Copying {secondary_encryption_key_artifacts_path} to {_pack_artifacts_path}/"
                    f"packs/{self._pack_name}.zip")
                shutil.copy(secondary_encryption_key_artifacts_path,
                            f'{_pack_artifacts_path}/packs/{self._pack_name}.zip')

            self.public_storage_path = blob.public_url
            logging.success(f"Uploaded {self._pack_name} pack to {zip_to_upload_full_path} path.")

            return task_status, False, zip_to_upload_full_path
        except Exception:
            task_status = False
            logging.exception(f"Failed in uploading {self._pack_name} pack to gcs.")
            return task_status, True, None

    def copy_and_upload_to_storage(self, production_bucket, build_bucket, successful_packs_dict, storage_base_path,
                                   build_bucket_base_path):
        """ Manages the copy of pack zip artifact from the build bucket to the production bucket.
        The zip pack will be copied to following path: /content/packs/pack_name/pack_latest_version if
        the pack exists in the successful_packs_dict from Prepare content step in Create Instances job.

        Args:
            production_bucket (google.cloud.storage.bucket.Bucket): google cloud production bucket.
            build_bucket (google.cloud.storage.bucket.Bucket): google cloud build bucket.
            successful_packs_dict (dict): the dict of all packs were uploaded in prepare content step
            storage_base_path (str): The target destination of the upload in the target bucket.
            build_bucket_base_path (str): The path of the build bucket in gcp.
        Returns:
            bool: Status - whether the operation succeeded.
            bool: Skipped pack - true in case of pack existence at the targeted path and the copy process was skipped,
             otherwise returned False.

        """
        pack_not_uploaded_in_prepare_content = self._pack_name not in successful_packs_dict
        if pack_not_uploaded_in_prepare_content:
            logging.warning("The following packs already exist at storage.")
            logging.warning(f"Skipping step of uploading {self._pack_name}.zip to storage.")
            return True, True

        latest_version = successful_packs_dict[self._pack_name][BucketUploadFlow.LATEST_VERSION]
        self._latest_version = latest_version

        build_version_pack_path = os.path.join(build_bucket_base_path, self._pack_name, latest_version)

        # Verifying that the latest version of the pack has been uploaded to the build bucket
        existing_bucket_version_files = [f.name for f in build_bucket.list_blobs(prefix=build_version_pack_path)]
        if not existing_bucket_version_files:
            logging.error(f"{self._pack_name} latest version ({latest_version}) was not found on build bucket at "
                          f"path {build_version_pack_path}.")
            return False, False

        # We upload the pack zip object taken from the build bucket into the production bucket
        prod_version_pack_path = os.path.join(storage_base_path, self._pack_name, latest_version)
        prod_pack_zip_path = os.path.join(prod_version_pack_path, f'{self._pack_name}.zip')
        build_pack_zip_path = os.path.join(build_version_pack_path, f'{self._pack_name}.zip')
        build_pack_zip_blob = build_bucket.blob(build_pack_zip_path)

        try:
            copied_blob = build_bucket.copy_blob(
                blob=build_pack_zip_blob, destination_bucket=production_bucket, new_name=prod_pack_zip_path
            )
            copied_blob.cache_control = "no-cache,max-age=0"  # disabling caching for pack blob
            self.public_storage_path = copied_blob.public_url
            task_status = copied_blob.exists()
        except Exception as e:
            pack_suffix = os.path.join(self._pack_name, latest_version, f'{self._pack_name}.zip')
            logging.exception(f"Failed copying {pack_suffix}. Additional Info: {str(e)}")
            return False, False

        if not task_status:
            logging.error(f"Failed in uploading {self._pack_name} pack to production gcs.")
        else:
            # Determine if pack versions were aggregated during upload
            pack_uploaded_in_prepare_content = not pack_not_uploaded_in_prepare_content
            if pack_uploaded_in_prepare_content:
                agg_str = successful_packs_dict[self._pack_name].get('aggregated')
                if agg_str:
                    self._aggregated = True
                    self._aggregation_str = agg_str
            logging.success(f"Uploaded {self._pack_name} pack to {prod_pack_zip_path} path.")

        # handle dependenices zip upload when found in build bucket
        self.copy_and_upload_dependencies_zip_to_storage(
            build_bucket,
            build_bucket_base_path,
            production_bucket,
            storage_base_path
        )

        return task_status, False

    def copy_and_upload_dependencies_zip_to_storage(self, build_bucket, build_bucket_base_path, production_bucket,
                                                    storage_base_path):
        pack_with_deps_name = f'{self._pack_name}_with_dependencies.zip'
        build_pack_with_deps_path = os.path.join(build_bucket_base_path, self._pack_name, pack_with_deps_name)
        existing_bucket_deps_files = [f.name for f in build_bucket.list_blobs(prefix=build_pack_with_deps_path)]
        if existing_bucket_deps_files:
            logging.info(f"{self._pack_name} with dependencies was found. path {build_pack_with_deps_path}.")

            # We upload the pack dependencies zip object taken from the build bucket into the production bucket
            prod_version_pack_deps_zip_path = os.path.join(storage_base_path, self._pack_name, pack_with_deps_name)
            build_pack_deps_zip_blob = build_bucket.blob(build_pack_with_deps_path)

            try:
                copied_blob = build_bucket.copy_blob(
                    blob=build_pack_deps_zip_blob,
                    destination_bucket=production_bucket,
                    new_name=prod_version_pack_deps_zip_path
                )
                copied_blob.cache_control = "no-cache,max-age=0"  # disabling caching for pack blob
                self.public_storage_path = copied_blob.public_url
                dep_task_status = copied_blob.exists()
                if not dep_task_status:
                    logging.error(f"Failed in uploading {self._pack_name} pack with dependencies to production gcs.")
            except Exception as e:
                pack_deps_zip_suffix = os.path.join(self._pack_name, pack_with_deps_name)
                logging.exception(f"Failed copying {pack_deps_zip_suffix}. Additional Info: {str(e)}")

    def get_changelog_latest_rn(self, changelog_index_path: str) -> Tuple[dict, Version, str]:
        """
        Returns the changelog file contents and the last version of rn in the changelog file
        Args:
            changelog_index_path (str): the changelog.json file path in the index

        Returns: the changelog file contents, the last version,  and contents of rn in the changelog file

        """
        logging.info(f"Found Changelog for: {self._pack_name}")
        if os.path.exists(changelog_index_path):
            try:
                with open(changelog_index_path, "r") as changelog_file:
                    changelog = json.load(changelog_file)
            except json.JSONDecodeError:
                changelog = {}
        else:
            changelog = {}
        # get the latest rn version in the changelog.json file
        changelog_rn_versions = [Version(ver) for ver in changelog]
        # no need to check if changelog_rn_versions isn't empty because changelog file exists
        changelog_latest_rn_version = max(changelog_rn_versions)
        changelog_latest_rn = changelog[str(changelog_latest_rn_version)]["releaseNotes"]

        return changelog, changelog_latest_rn_version, changelog_latest_rn

    def get_modified_release_notes_lines(self, release_notes_dir: str, new_release_notes_versions: list,
                                         changelog: dict, modified_rn_files: list):
        """
        In the case where an rn file was changed, this function returns the new content
        of the release note in the format suitable for the changelog file.
        In general, if two rn files are created between two consecutive upload runs (i.e. pack was changed twice),
        the rn files are being aggregated and the latter version is the one that is being used as a key in the changelog
        file, and the aggregated rns as the value.
        Hence, in the case of changing an rn as such, this function re-aggregates all of the rns under the
        corresponding version key, and returns the aggregated data, in the right format, as value under that key.

        Args:
            release_notes_dir (str): the path to the release notes dir
            new_release_notes_versions (list): a list of the new versions of release notes in the pack since the
             last upload. This means they were already handled on this upload run (and aggregated if needed).
            changelog (dict): the changelog from the production bucket.
            modified_rn_files (list): a list of the rn files that were modified according to the last commit in
             'filename.md' format.

        Returns:
            A dict of modified version and their release notes contents, for modified
              in the current index file


        """

        modified_versions_dict = {}

        for rn_filename in modified_rn_files:
            version = underscore_file_name_to_dotted_version(rn_filename)
            # Should only apply on modified files that are not the last rn file
            if version in new_release_notes_versions:
                continue
            # The case where the version is a key in the changelog file,
            # and the value is not an aggregated release note
            if is_the_only_rn_in_block(release_notes_dir, version, changelog):
                logging.info("The version is a key in the changelog file and by itself in the changelog block")
                with open(os.path.join(release_notes_dir, rn_filename), 'r') as rn_file:
                    rn_lines = rn_file.read()
                modified_versions_dict[version] = self._clean_release_notes(rn_lines).strip()
            # The case where the version is not a key in the changelog file or it is a key of aggregated content
            else:
                logging.debug(f'The "{version}" version is not a key in the changelog file or it is a key of'
                              f' aggregated content')
                same_block_versions_dict, higher_nearest_version = self.get_same_block_versions(
                    release_notes_dir, version, changelog)
                modified_versions_dict[higher_nearest_version] = aggregate_release_notes_for_marketplace(
                    same_block_versions_dict)

        return modified_versions_dict

    def get_same_block_versions(self, release_notes_dir: str, version: str, changelog: dict):
        """
        Get a dict of the version as key and rn data as value of all of the versions that are in the same
        block in the changelog file as the given version (these are the versions that were aggregates together
        during a single upload priorly).

        Args:
            release_notes_dir (str): the path to the release notes dir
            version (str): the wanted version
            changelog (dict): the changelog from the production bucket.

        Returns:
            A dict of version, rn data for all corresponding versions, and the highest version among those keys as str

        """
        lowest_version = [Version(Pack.PACK_INITIAL_VERSION)]
        lower_versions: list = []
        higher_versions: list = []
        same_block_versions_dict: dict = dict()
        for item in changelog.keys():  # divide the versions into lists of lower and higher than given version
            (lower_versions if Version(item) < Version(version) else higher_versions).append(Version(item))
        higher_nearest_version = min(higher_versions)
        lower_versions = lower_versions + lowest_version  # if the version is 1.0.0, ensure lower_versions is not empty
        lower_nearest_version = max(lower_versions)
        for rn_filename in filter_dir_files_by_extension(release_notes_dir, '.md'):
            current_version = underscore_file_name_to_dotted_version(rn_filename)
            # Catch all versions that are in the same block
            if lower_nearest_version < Version(current_version) <= higher_nearest_version:
                with open(os.path.join(release_notes_dir, rn_filename), 'r') as rn_file:
                    rn_lines = rn_file.read()
                same_block_versions_dict[current_version] = self._clean_release_notes(rn_lines).strip()
        return same_block_versions_dict, str(higher_nearest_version)

    def get_release_notes_lines(self, release_notes_dir: str, changelog_latest_rn_version: Version,
                                changelog_latest_rn: str) -> Tuple[str, str, list]:
        """
        Prepares the release notes contents for the new release notes entry
        Args:
            release_notes_dir (str): the path to the release notes dir
            changelog_latest_rn_version (Version): the last version of release notes in the changelog.json file
            changelog_latest_rn (str): the last release notes in the changelog.json file

        Returns: The release notes contents, the latest release notes version (in the release notes directory),
        and a list of the new rn versions that this is the first time they have been uploaded.

        """
        found_versions: list = list()
        pack_versions_dict: dict = dict()
        for filename in sorted(filter_dir_files_by_extension(release_notes_dir, '.md')):
            version = underscore_file_name_to_dotted_version(filename)

            # Aggregate all rn files that are bigger than what we have in the changelog file
            if Version(version) > changelog_latest_rn_version:
                with open(os.path.join(release_notes_dir, filename), 'r') as rn_file:
                    rn_lines = rn_file.read()
                pack_versions_dict[version] = self._clean_release_notes(rn_lines).strip()

            found_versions.append(Version(version))

        latest_release_notes_version = max(found_versions)
        latest_release_notes_version_str = str(latest_release_notes_version)
        logging.info(f"Latest ReleaseNotes version is: {latest_release_notes_version_str}")

        if len(pack_versions_dict) > 1:
            # In case that there is more than 1 new release notes file, wrap all release notes together for one
            # changelog entry
            aggregation_str = f"[{', '.join(str(lv) for lv in found_versions if lv > changelog_latest_rn_version)}]" \
                              f" => {latest_release_notes_version_str}"
            logging.info(f"Aggregating ReleaseNotes versions: {aggregation_str}")
            release_notes_lines = aggregate_release_notes_for_marketplace(pack_versions_dict)
            self._aggregated = True
            self._aggregation_str = aggregation_str
        elif len(pack_versions_dict) == 1:
            # In case where there is only one new release notes file
            release_notes_lines = pack_versions_dict[latest_release_notes_version_str]
        else:
            # In case where the pack is up to date, i.e. latest changelog is latest rn file
            # We should take the release notes from the index as it has might been aggregated
            logging.info(f'No new RN file was detected for pack {self._pack_name}, taking latest RN from the index')
            release_notes_lines = changelog_latest_rn
        new_release_notes_versions = list(pack_versions_dict.keys())

        return release_notes_lines, latest_release_notes_version_str, new_release_notes_versions

    def assert_upload_bucket_version_matches_release_notes_version(self,
                                                                   changelog: dict,
                                                                   latest_release_notes: str) -> None:
        """
        Sometimes there is a the current bucket is not merged from master there could be another version in the upload
        bucket, that does not exist in the current branch.
        This case can cause unpredicted behavior and we want to fail the build.
        This method validates that this is not the case in the current build, and if it does - fails it with an
        assertion error.
        Args:
            changelog: The changelog from the production bucket.
            latest_release_notes: The latest release notes version string in the current branch
        """
        changelog_latest_release_notes = max(changelog, key=lambda k: Version(k))  # pylint: disable=W0108
        assert Version(latest_release_notes) >= Version(changelog_latest_release_notes), \
            f'{self._pack_name}: Version mismatch detected between upload bucket and current branch\n' \
            f'Upload bucket version: {changelog_latest_release_notes}\n' \
            f'current branch version: {latest_release_notes}\n' \
            'Please Merge from master and rebuild'

    def get_rn_files_names(self, modified_rn_files_paths):
        """

        Args:
            modified_rn_files_paths: a list containing all modified files in the current pack, generated
            by comparing the old and the new commit hash.
        Returns:
            The names of the modified release notes files out of the given list only,
            as in the names of the files that are under ReleaseNotes directory in the format of 'filename.md'.

        """
        modified_rn_files = []
        for file_path in modified_rn_files_paths:
            modified_file_path_parts = os.path.normpath(file_path).split(os.sep)
            if self.RELEASE_NOTES in modified_file_path_parts:
                modified_rn_files.append(modified_file_path_parts[-1])
        return modified_rn_files

    def prepare_release_notes(self, index_folder_path, build_number, modified_rn_files_paths=None,
                              modified_files_data=None, marketplace='xsoar', id_set=None):
        """
        Handles the creation and update of the changelog.json files.

        Args:
            index_folder_path (str): Path to the unzipped index json.
            build_number (str): circleCI build number.
            modified_rn_files_paths (list): list of paths of the pack's modified file
            modified_files_data (dict): data from id set of the modified files.
            marketplace (str): The marketplace to which the upload is made.

        Returns:
            bool: whether the operation succeeded.
            bool: whether running build has not updated pack release notes.
        """
        task_status = False
        not_updated_build = False
        release_notes_dir = os.path.join(self._pack_path, Pack.RELEASE_NOTES)

        modified_rn_files_paths = modified_rn_files_paths if modified_rn_files_paths else []
        modified_files_data = modified_files_data if modified_files_data else {}
        id_set = id_set if id_set else {}

        try:
            version_to_prs = self.get_version_to_pr_numbers(release_notes_dir)
            logging.debug(f"found the following versions to PRs: {version_to_prs}")
            # load changelog from downloaded index
            logging.info(f"Loading changelog for {self._pack_name} pack")
            changelog_index_path = os.path.join(index_folder_path, self._pack_name, Pack.CHANGELOG_JSON)

            changelog: dict = {}
            if os.path.exists(changelog_index_path):
                changelog, changelog_latest_rn_version, changelog_latest_rn = \
                    self.get_changelog_latest_rn(changelog_index_path)

                if os.path.exists(release_notes_dir):
                    # Handling latest release notes files
                    release_notes_lines, latest_release_notes, new_release_notes_versions = \
                        self.get_release_notes_lines(
                            release_notes_dir, changelog_latest_rn_version, changelog_latest_rn)
                    self.assert_upload_bucket_version_matches_release_notes_version(changelog, latest_release_notes)

                    # Handling modified old release notes files, if there are any
                    rn_files_names = self.get_rn_files_names(modified_rn_files_paths)
                    modified_release_notes_lines_dict = self.get_modified_release_notes_lines(
                        release_notes_dir, new_release_notes_versions, changelog, rn_files_names)

                    if self._current_version != latest_release_notes:
                        logging.error(f"Version mismatch detected between the pack's current version in "
                                      f"pack_metadata.json: {self._current_version} and latest release notes "
                                      f"version: {latest_release_notes}.")
                        task_status = False
                        return task_status, not_updated_build
                    else:
                        prs_for_version = version_to_prs[latest_release_notes]
                        logging.info(f"found prs for version {latest_release_notes} : {prs_for_version}")
                        if latest_release_notes in changelog:
                            logging.debug(f"Found existing release notes for version: {latest_release_notes}")
                            version_changelog, not_updated_build = self._create_changelog_entry(
                                release_notes=release_notes_lines,
                                version_display_name=latest_release_notes,
                                build_number=build_number,
                                modified_files_data=modified_files_data,
                                new_version=False,
                                pull_request_numbers=prs_for_version,
                                marketplace=marketplace,
                                id_set=id_set,
                            )

                        else:
                            logging.info(f"Created new release notes for version: {latest_release_notes}")
                            version_changelog, not_updated_build = self._create_changelog_entry(
                                release_notes=release_notes_lines,
                                version_display_name=latest_release_notes,
                                build_number=build_number,
                                modified_files_data=modified_files_data,
                                new_version=True,
                                pull_request_numbers=prs_for_version,
                                marketplace=marketplace,
                                id_set=id_set,
                            )

                        if version_changelog:
                            changelog[latest_release_notes] = version_changelog

                        if modified_release_notes_lines_dict:
                            logging.info("Updating changelog entries for modified release notes")
                            for version, modified_release_notes_lines in modified_release_notes_lines_dict.items():
                                versions, _ = self.get_same_block_versions(release_notes_dir, version, changelog)
                                all_relevant_pr_nums_for_unified = list({pr_num for version in versions.keys()
                                                                        for pr_num in version_to_prs[version]})
                                logging.debug(f"{all_relevant_pr_nums_for_unified=}")
                                updated_entry = self._get_updated_changelog_entry(
                                    changelog, version, release_notes=modified_release_notes_lines,
                                    pull_request_numbers=all_relevant_pr_nums_for_unified, marketplace=marketplace)
                                changelog[version] = updated_entry

                else:
                    if len(changelog.keys()) > 1:
                        # If there is no release notes dir but the changelog has a few entries in it,
                        # there is a mismatch
                        logging.warning(
                            f"{self._pack_name} pack mismatch between {Pack.CHANGELOG_JSON} and {Pack.RELEASE_NOTES}")
                        task_status, not_updated_build = True, True
                        return task_status, not_updated_build

                    else:
                        # allow changing the initial changelog version
                        first_key_in_changelog = list(changelog.keys())[0]
                        version_changelog, not_updated_build = self._create_changelog_entry(
                            release_notes=self.description,
                            version_display_name=first_key_in_changelog,
                            build_number=build_number,
                            modified_files_data=modified_files_data,
                            initial_release=True,
                            new_version=False,
                            marketplace=marketplace,
                            id_set=id_set)

                        if version_changelog:
                            changelog[first_key_in_changelog] = version_changelog

                        logging.info(f"Found existing release notes in {Pack.CHANGELOG_JSON} for version: "
                                     f"{first_key_in_changelog} of pack {self._pack_name}. Modifying this version in "
                                     f"{Pack.CHANGELOG_JSON}")

            elif self._hidden:
                logging.warning(f"Pack {self._pack_name} is deprecated. Skipping release notes handling.")
                task_status = True
                not_updated_build = True
                return task_status, not_updated_build

            else:
                # if there is no changelog file for the pack, this is a new pack, and we start it's changelog at it's
                # current version
                version_changelog, not_updated_build = self._create_changelog_entry(
                    release_notes=self.description,
                    version_display_name=self._current_version,
                    build_number=build_number,
                    modified_files_data=modified_files_data,
                    new_version=True,
                    initial_release=True,
                    marketplace=marketplace,
                    id_set=id_set
                )

                if version_changelog:
                    changelog = {
                        self._current_version: version_changelog
                    }

                logging.info(f'Created {Pack.CHANGELOG_JSON} for pack {self._pack_name} starting at version'
                             f' {self._current_version}')

            # Update change log entries with BC flag.
            self.add_bc_entries_if_needed(release_notes_dir, changelog)

            # write back changelog with changes to pack folder
            with open(os.path.join(self._pack_path, Pack.CHANGELOG_JSON), "w") as pack_changelog:
                json.dump(changelog, pack_changelog, indent=4)

            task_status = True
            logging.success(f"Finished creating {Pack.CHANGELOG_JSON} for {self._pack_name}")
        except Exception as e:
            logging.error(f"Failed creating {Pack.CHANGELOG_JSON} file for {self._pack_name}.\n "
                          f"Additional info: {e}")
        finally:
            return task_status, not_updated_build

    def filter_changelog_entries(self, changelog_entry: dict, version: str, modified_files_data: dict,
                                 marketplace: str, id_set: dict):
        """
        Filters the changelog entries by the entities that are given from id-set.
        This is to avoid RN entries/changes/messages that are not relevant to the current marketplace.

        The filter is done in two parts:
        1. Filter the entry by marketplace intended tags.
        2. Filter by the entity display name if it doesn't exist in id-set.

        If there are no entries after filtering then the pack will be skipped and not be uploaded.

        Args:
            changelog_entry: The version changelog object.
            version: The changelog's version.
            modified_files_data: The data from id_set for the modified entities.
            marketplace: The marketplace to which the upload is made.

        Returns:
            (dict) The filtered changelog entry.
            (bool) Whether the pack is not updated because the entries are not relevant to the current marketplace.
        """

        logging.debug(f"Starting to filter changelog entries by the entities that are given from id-set for pack "
                      f"{self._pack_name}")

        release_notes = self.filter_release_notes_by_tags(changelog_entry.get(Changelog.RELEASE_NOTES), marketplace)

        # Convert the RN entries to a Dict
        release_notes_dict = self.get_release_notes_dict(version, release_notes)
        logging.debug(f"Release notes entries in dict - {release_notes_dict}")

        if self.release_notes_dont_contain_entities_sections(release_notes_str=release_notes,
                                                             release_notes_dict=release_notes_dict):
            logging.debug(f"The pack {self._pack_name} release notes does not contain any entities")
            return changelog_entry, False

        filtered_release_notes_from_tags = self.filter_headers_without_entries(release_notes_dict)  # type: ignore[arg-type]
        filtered_release_notes = self.filter_release_notes_by_entities_display_name(filtered_release_notes_from_tags,
                                                                                    modified_files_data, id_set)

        # if not filtered_release_notes and self.are_all_changes_relevant_to_more_than_one_marketplace(modified_files_data):
        #     # In case all release notes were filtered out, verify that it also makes sense - by checking that the
        #     # modified files are actually relevant for the other marketplace.
        #     logging.debug(f"The pack {self._pack_name} does not have any release notes that are relevant to this "
        #                   f"marketplace")
        #     return {}, True

        # Convert the RN dict to string

        final_release_notes = construct_entities_block(filtered_release_notes).strip()
        if not final_release_notes:
            final_release_notes = f"Changes are not relevant for {'XSOAR' if marketplace == 'xsoar' else 'XSIAM'} marketplace."

        changelog_entry[Changelog.RELEASE_NOTES] = final_release_notes
        logging.debug(f"Finall release notes - \n{changelog_entry[Changelog.RELEASE_NOTES]}")
        return changelog_entry, False

    def are_all_changes_relevant_to_more_than_one_marketplace(self, modified_files_data):
        """
        Returns true if all the modified files are also relevant to another marketplace besides the current one
         this upload is done for.

        Args:
            modified_files_data (dict): The modified files data that are given from id-set.

        Return:
            (bool) True, if all the files are relevant to more than one marketplace.
                   False, if there is an item that is relevant only to the current marketplace.
        """
        modified_items = []

        for entities_data in modified_files_data.values():
            modified_items.extend([list(item.values())[0] for item in entities_data])

        for item in modified_items:
            if len(item['marketplaces']) == 1:
                return False

        return True

    def filter_release_notes_by_entities_display_name(self, release_notes, modified_files_data, id_set):
        """
        Filters the RN entries by the modified files display names given from id-set.

        Args:
            release_notes (dict): The release notes in a dict object.
            modified_files_data (dict): The modified files data that are given from id-set.

        Return:
            (dict) The filtered release notes.
        """
        filtered_release_notes: dict = {}
        for pack_folder, entities_data in modified_files_data.items():

            rn_header = RN_HEADER_BY_PACK_FOLDER[pack_folder]

            # This might be if the entity was filtered by the tags
            if rn_header not in release_notes:
                continue

            # Filters the RN entries by the entity display name
            display_names = [list(entity.values())[0]['display_name'] for entity in entities_data]
            filtered_release_notes_entries = self.filter_entries_by_display_name(release_notes, display_names, rn_header,
                                                                                 pack_folder, id_set)

            if filtered_release_notes_entries:
                filtered_release_notes[rn_header] = filtered_release_notes_entries

        return filtered_release_notes

    @staticmethod
    def filter_entries_by_display_name(release_notes: dict, display_names: list, rn_header: str, pack_folder: str, id_set: dict):
        """
        Filters the entries by display names and also handles special entities that their display name is not an header.

        Args:
            release_notes (dict): The release notes in a dict.
            display_names (list): The display names that are give from the id-set.
            rn_header (str): The release notes entity header.

        Returns:
            (dict) The filtered release notes entries.
        """
        filtered_entries: dict = {}
        for display_name, rn_entry in release_notes[rn_header].items():

            logging.debug(f"Searching display name '{display_name}' in '{display_names}'.")
            # TODO: The third condition should be removed after the refactoring. (Also the function)
            if display_name != '[special_msg]' and display_name.replace("New: ", "") not in display_names \
                    and not get_id_set_entity_by_display_name(display_name.replace("New: ", ""),
                                                              pack_folder, id_set):
                continue

            if display_name == '[special_msg]':
                extracted_names_from_rn = SPECIAL_DISPLAY_NAMES_PATTERN.findall(rn_entry)

                for name in extracted_names_from_rn:
                    if name not in display_names:
                        rn_entry = rn_entry.replace(f'- **{name}**', '')

            filtered_entries[display_name] = rn_entry

        return filtered_entries

    @staticmethod
    def filter_headers_without_entries(release_notes_dict: dict):
        """
        Filters out the entity type/name headers if their entries were filtered by tags.

        Args:
            release_notes_dict (dict): The release notes in a dict object.

        Returns:
            (dict) A new release notes dict after filtering.
        """
        new_release_notes_dict: dict = {}
        for entity_header, entity_entry in release_notes_dict.items():

            new_entity_entry = {name: entry.replace('\n\n', '\n') for name, entry in entity_entry.items()
                                if entry.strip() not in ['', '\n']}

            if new_entity_entry:
                new_release_notes_dict[entity_header] = new_entity_entry

        return new_release_notes_dict

    @staticmethod
    def release_notes_dont_contain_entities_sections(release_notes_str, release_notes_dict):
        """
        If the release notes didn't formatted into a dict it's because one of the following:
        - In case it's a first release of the pack then the release notes is taken from the pack description,
        - If it's just an important message for the customers who uses the pack.
        In both cases the RN entries will not contain the entity headers as in our templates.

        Args:
            release_notes_str (str): The release notes in string.
            release_notes_dict (dict): The release notes in dict object.

        Returns:
            (bool) Whther the dict contains the RN entries by the entities types.
        """
        return release_notes_str and not release_notes_dict

    def filter_release_notes_by_tags(self, release_notes, upload_marketplace):
        """
        Filters out from release notes the sub-entries that are wrapped by tags.

        Args:
            release_notes(str): The release notes entry.
            upload_marketplace (str): The marketplace to which the upload is made.

        Return:
            (str) The release notes entry after filtering.
        """

        def remove_tags_section_from_rn(release_notes, marketplace, upload_marketplace):

            start_tag, end_tag = TAGS_BY_MP[marketplace]
            if start_tag in release_notes and end_tag in release_notes and marketplace != upload_marketplace:
                logging.debug(f"Filtering irrelevant release notes by tags of marketplace "
                              f"{marketplace} for pack {self._pack_name} when uploading to marketplace "
                              f"{upload_marketplace}.")
                return re.sub(fr'{start_tag}{TAGS_SECTION_PATTERN}{end_tag}[\n]*', '', release_notes)
            else:
                logging.debug(f"Removing only the tags since the RN entry is relevant "
                              f"to marketplace {upload_marketplace}")
                return release_notes.replace(f"{start_tag}", '').replace(f"{end_tag}", '')

        # Filters out for XSIAM tags
        release_notes = remove_tags_section_from_rn(release_notes, XSIAM_MP, upload_marketplace)

        # Filters out for XSOAR tags
        release_notes = remove_tags_section_from_rn(release_notes, XSOAR_MP, upload_marketplace)
        logging.debug(f"RN result after filtering for pack {self._pack_name} in marketplace "
                      f"{upload_marketplace}\n - {release_notes}")

        return release_notes

    @staticmethod
    def get_release_notes_dict(version, release_notes):
        """
        Gets the release notes in a dict format.
        This function uses the merge_version_blocks function that intended for merging multiple
        release versions into one version.

        Args:
            version (str): The release version.
            release_notes (str): The release notes entries.

        Return:
            (dict) The release notes in a dict that should look like: {<entity type>: {<display name>: <entries>}}
        """
        release_notes_dict, _ = merge_version_blocks({version: release_notes}, return_str=False)
        return release_notes_dict

    def create_local_changelog(self, build_index_folder_path):
        """ Copies the pack index changelog.json file to the pack path

        Args:
            build_index_folder_path: The path to the build index folder

        Returns:
            bool: whether the operation succeeded.

        """
        task_status = True

        build_changelog_index_path = os.path.join(build_index_folder_path, self._pack_name, Pack.CHANGELOG_JSON)
        pack_changelog_path = os.path.join(self._pack_path, Pack.CHANGELOG_JSON)

        if os.path.exists(build_changelog_index_path):
            try:
                shutil.copyfile(src=build_changelog_index_path, dst=pack_changelog_path)
                logging.success(f"Successfully copied pack index changelog.json file from {build_changelog_index_path}"
                                f" to {pack_changelog_path}.")
            except shutil.Error as e:
                task_status = False
                logging.error(f"Failed copying changelog.json file from {build_changelog_index_path} to "
                              f"{pack_changelog_path}. Additional info: {str(e)}")
                return task_status
        else:
            task_status = False
            logging.error(
                f"{self._pack_name} index changelog file is missing in build bucket path: {build_changelog_index_path}")

        return task_status and self.is_changelog_exists()

    def collect_content_items(self):
        """ Iterates over content items folders inside pack and collects content items data.

        Returns:
            dict: Parsed content items
            .
        """
        task_status = False
        content_items_result: dict = {}

        try:

            for root, pack_dirs, pack_files_names in os.walk(self._pack_path, topdown=False):
                current_directory = root.split(os.path.sep)[-1]
                parent_directory = root.split(os.path.sep)[-2]

                if parent_directory in [PackFolders.GENERIC_TYPES.value, PackFolders.GENERIC_FIELDS.value]:
                    current_directory = parent_directory
                elif current_directory in [PackFolders.GENERIC_TYPES.value, PackFolders.GENERIC_FIELDS.value]:
                    continue

                folder_collected_items = []
                for pack_file_name in pack_files_names:
                    if not pack_file_name.endswith(('.json', '.yml')):
                        continue

                    pack_file_path = os.path.join(root, pack_file_name)

                    # reputation in old format aren't supported in 6.0.0 server version
                    if current_directory == PackFolders.INDICATOR_TYPES.value \
                            and not fnmatch.fnmatch(pack_file_name, 'reputation-*.json'):
                        os.remove(pack_file_path)
                        logging.info(f"Deleted pack {pack_file_name} reputation file for {self._pack_name} pack")
                        continue

                    with open(pack_file_path, 'r') as pack_file:
                        if current_directory in PackFolders.yml_supported_folders():
                            content_item = yaml.safe_load(pack_file)
                        elif current_directory in PackFolders.json_supported_folders():
                            content_item = json.load(pack_file)
                        else:
                            continue

                    # check if content item has to version
                    to_version = content_item.get('toversion') or content_item.get('toVersion')

                    if to_version and Version(to_version) < Version(Metadata.SERVER_DEFAULT_MIN_VERSION):
                        os.remove(pack_file_path)
                        logging.info(
                            f"{self._pack_name} pack content item {pack_file_name} has to version: {to_version}. "
                            f"{pack_file_name} file was deleted.")
                        continue

                    if current_directory not in PackFolders.pack_displayed_items():
                        continue  # skip content items that are not displayed in contentItems

                    logging.debug(
                        f"Iterating over {pack_file_path} file and collecting items of {self._pack_name} pack")
                    # updated min server version from current content item
                    self._server_min_version = get_updated_server_version(self._server_min_version, content_item,
                                                                          self._pack_name)

                    content_item_tags = content_item.get('tags', [])

                    if current_directory == PackFolders.SCRIPTS.value:
                        folder_collected_items.append({
                            'id': content_item.get('commonfields', {}).get('id', ''),
                            'name': content_item.get('name', ''),
                            'description': content_item.get('comment', ''),
                            'tags': content_item_tags,
                            'marketplaces': content_item.get('marketplaces', ["xsoar", "marketplacev2"]),
                        })

                        if not self._contains_transformer and 'transformer' in content_item_tags:
                            self._contains_transformer = True

                        if not self._contains_filter and 'filter' in content_item_tags:
                            self._contains_filter = True

                    elif current_directory == PackFolders.PLAYBOOKS.value:
                        self.add_pack_type_tags(content_item, 'Playbook')
                        folder_collected_items.append({
                            'id': content_item.get('id', ''),
                            'name': content_item.get('name', ''),
                            'description': content_item.get('description', ''),
                            'marketplaces': content_item.get('marketplaces', ["xsoar", "marketplacev2"]),
                        })

                    elif current_directory == PackFolders.INTEGRATIONS.value:
                        integration_commands = content_item.get('script', {}).get('commands', [])
                        self.add_pack_type_tags(content_item, 'Integration')
                        folder_collected_items.append({
                            'id': content_item.get('commonfields', {}).get('id', ''),
                            'name': content_item.get('display', ''),
                            'description': content_item.get('description', ''),
                            'category': content_item.get('category', ''),
                            'commands': [
                                {'name': c.get('name', ''), 'description': c.get('description', '')}
                                for c in integration_commands],
                            'marketplaces': content_item.get('marketplaces', ["xsoar", "marketplacev2"]),
                        })

                    elif current_directory == PackFolders.INCIDENT_FIELDS.value:
                        folder_collected_items.append({
                            'id': content_item.get('id', ''),
                            'name': content_item.get('name', ''),
                            'type': content_item.get('type', ''),
                            'description': content_item.get('description', ''),
                            'marketplaces': content_item.get('marketplaces', ["xsoar", "marketplacev2"]),
                        })

                    elif current_directory == PackFolders.INCIDENT_TYPES.value:
                        folder_collected_items.append({
                            'id': content_item.get('id', ''),
                            'name': content_item.get('name', ''),
                            'playbook': content_item.get('playbookId', ''),
                            'closureScript': content_item.get('closureScript', ''),
                            'hours': int(content_item.get('hours', 0)),
                            'days': int(content_item.get('days', 0)),
                            'weeks': int(content_item.get('weeks', 0)),
                            'marketplaces': content_item.get('marketplaces', ["xsoar", "marketplacev2"]),
                        })

                    elif current_directory == PackFolders.DASHBOARDS.value:
                        folder_collected_items.append({
                            'id': content_item.get('id', ''),
                            'name': content_item.get('name', ''),
                            'marketplaces': content_item.get('marketplaces', ["xsoar", "marketplacev2"]),
                        })

                    elif current_directory == PackFolders.INDICATOR_FIELDS.value:
                        folder_collected_items.append({
                            'id': content_item.get('id', ''),
                            'name': content_item.get('name', ''),
                            'type': content_item.get('type', ''),
                            'description': content_item.get('description', ''),
                            'marketplaces': content_item.get('marketplaces', ["xsoar", "marketplacev2"]),
                        })

                    elif current_directory == PackFolders.REPORTS.value:
                        folder_collected_items.append({
                            'id': content_item.get('id', ''),
                            'name': content_item.get('name', ''),
                            'description': content_item.get('description', ''),
                            'marketplaces': content_item.get('marketplaces', ["xsoar", "marketplacev2"]),
                        })

                    elif current_directory == PackFolders.INDICATOR_TYPES.value:
                        folder_collected_items.append({
                            'id': content_item.get('id', ''),
                            'details': content_item.get('details', ''),
                            'reputationScriptName': content_item.get('reputationScriptName', ''),
                            'enhancementScriptNames': content_item.get('enhancementScriptNames', []),
                            'marketplaces': content_item.get('marketplaces', ["xsoar", "marketplacev2"]),
                        })

                    elif current_directory == PackFolders.LAYOUTS.value:
                        layout_metadata = {
                            'id': content_item.get('id', ''),
                            'name': content_item.get('name', ''),
                            'marketplaces': content_item.get('marketplaces', ["xsoar", "marketplacev2"]),
                        }
                        layout_description = content_item.get('description')
                        if layout_description is not None:
                            layout_metadata['description'] = layout_description
                        folder_collected_items.append(layout_metadata)

                    elif current_directory == PackFolders.CLASSIFIERS.value:
                        folder_collected_items.append({
                            'id': content_item.get('id', ''),
                            'name': content_item.get('name') or content_item.get('id', ''),
                            'description': content_item.get('description', ''),
                            'marketplaces': content_item.get('marketplaces', ["xsoar", "marketplacev2"]),
                        })

                    elif current_directory == PackFolders.WIDGETS.value:
                        folder_collected_items.append({
                            'id': content_item.get('id', ''),
                            'name': content_item.get('name', ''),
                            'dataType': content_item.get('dataType', ''),
                            'widgetType': content_item.get('widgetType', ''),
                            'marketplaces': content_item.get('marketplaces', ["xsoar", "marketplacev2"]),
                        })

                    elif current_directory == PackFolders.LISTS.value:
                        folder_collected_items.append({
                            'id': content_item.get('id', ''),
                            'name': content_item.get('name', ''),
                            'marketplaces': content_item.get('marketplaces', ["xsoar", "marketplacev2"]),
                        })

                    elif current_directory == PackFolders.GENERIC_DEFINITIONS.value:
                        folder_collected_items.append({
                            'id': content_item.get('id', ''),
                            'name': content_item.get('name', ''),
                            'description': content_item.get('description', ''),
                            'marketplaces': content_item.get('marketplaces', ["xsoar", "marketplacev2"]),
                        })

                    elif parent_directory == PackFolders.GENERIC_FIELDS.value:
                        folder_collected_items.append({
                            'id': content_item.get('id', ''),
                            'name': content_item.get('name', ''),
                            'description': content_item.get('description', ''),
                            'type': content_item.get('type', ''),
                            'marketplaces': content_item.get('marketplaces', ["xsoar", "marketplacev2"]),
                        })

                    elif current_directory == PackFolders.GENERIC_MODULES.value:
                        folder_collected_items.append({
                            'id': content_item.get('id', ''),
                            'name': content_item.get('name', ''),
                            'description': content_item.get('description', ''),
                            'marketplaces': content_item.get('marketplaces', ["xsoar", "marketplacev2"]),
                        })

                    elif parent_directory == PackFolders.GENERIC_TYPES.value:
                        folder_collected_items.append({
                            'id': content_item.get('id', ''),
                            'name': content_item.get('name', ''),
                            'description': content_item.get('description', ''),
                            'marketplaces': content_item.get('marketplaces', ["xsoar", "marketplacev2"]),
                        })

                    elif current_directory == PackFolders.PREPROCESS_RULES.value:
                        folder_collected_items.append({
                            'id': content_item.get('id', ''),
                            'name': content_item.get('name', ''),
                            'description': content_item.get('description', ''),
                            'marketplaces': content_item.get('marketplaces', ["xsoar", "marketplacev2"]),
                        })

                    elif current_directory == PackFolders.JOBS.value:
                        folder_collected_items.append({
                            'id': content_item.get('id', ''),
                            # note that `name` may technically be blank, but shouldn't pass validations
                            'name': content_item.get('name', ''),
                            'details': content_item.get('details', ''),
                            'marketplaces': content_item.get('marketplaces', ["xsoar", "marketplacev2"]),
                        })

                    elif current_directory == PackFolders.PARSING_RULES.value and pack_file_name.startswith("external-"):
                        self.add_pack_type_tags(content_item, 'ParsingRule')
                        folder_collected_items.append({
                            'id': content_item.get('id', ''),
                            'name': content_item.get('name', ''),
                            'marketplaces': content_item.get('marketplaces', ["marketplacev2"]),
                        })

                    elif current_directory == PackFolders.MODELING_RULES.value and pack_file_name.startswith("external-"):
                        self.add_pack_type_tags(content_item, 'ModelingRule')
                        folder_collected_items.append({
                            'id': content_item.get('id', ''),
                            'name': content_item.get('name', ''),
                            'marketplaces': content_item.get('marketplaces', ["marketplacev2"]),
                        })

                    elif current_directory == PackFolders.CORRELATION_RULES.value and pack_file_name.startswith("external-"):
                        self.add_pack_type_tags(content_item, 'CorrelationRule')
                        folder_collected_items.append({
                            'id': content_item.get('global_rule_id', ''),
                            'name': content_item.get('name', ''),
                            'description': content_item.get('description', ''),
                            'marketplaces': content_item.get('marketplaces', ["marketplacev2"]),
                        })

<<<<<<< HEAD
                    elif current_directory == PackFolders.XSIAM_DASHBOARDS.value and pack_file_name.startswith("external-"):
                        folder_collected_items.append({
=======
                    elif current_directory == PackFolders.XSIAM_DASHBOARDS.value:
                        preview = self.get_preview_image_gcp_path(pack_file_name, PackFolders.XSIAM_DASHBOARDS.value)
                        dashboard = {
>>>>>>> b356c640
                            'id': content_item.get('dashboards_data', [{}])[0].get('global_id', ''),
                            'name': content_item.get('dashboards_data', [{}])[0].get('name', ''),
                            'description': content_item.get('dashboards_data', [{}])[0].get('description', ''),
                            'marketplaces': content_item.get('marketplaces', ["marketplacev2"]),
                        }

                        if preview:
                            dashboard.update({"preview": preview})
                        folder_collected_items.append(dashboard)

<<<<<<< HEAD
                    elif current_directory == PackFolders.XSIAM_REPORTS.value and pack_file_name.startswith("external-"):
                        folder_collected_items.append({
=======
                    elif current_directory == PackFolders.XSIAM_REPORTS.value:
                        preview = self.get_preview_image_gcp_path(pack_file_name, PackFolders.XSIAM_REPORTS.value)
                        report = {
>>>>>>> b356c640
                            'id': content_item.get('templates_data', [{}])[0].get('global_id', ''),
                            'name': content_item.get('templates_data', [{}])[0].get('report_name', ''),
                            'description': content_item.get('templates_data', [{}])[0].get('report_description', ''),
                            'marketplaces': content_item.get('marketplaces', ["marketplacev2"]),
                        }

                        if preview:
                            report.update({"preview": preview})
                        folder_collected_items.append(report)

                    elif current_directory == PackFolders.TRIGGERS.value:
                        folder_collected_items.append({
                            'id': content_item.get('trigger_id', ''),
                            'name': content_item.get('trigger_name', ''),
                            'description': content_item.get('description', ''),
                            'marketplaces': content_item.get('marketplaces', ["xsoar", "marketplacev2"]),
                        })

                    elif current_directory == PackFolders.WIZARDS.value:
                        folder_collected_items.append({
                            'id': content_item.get('id', ''),
                            'name': content_item.get('name', ''),
                            'description': content_item.get('description', ''),
                            'dependency_packs': content_item.get('dependency_packs', {}),
                            'fromVersion': content_item.get('fromVersion', ''),
                            'toVersion': content_item.get('toVersion', ''),
                            'marketplaces': content_item.get('marketplaces', ["xsoar", "marketplacev2"]),
                        })

                    elif current_directory == PackFolders.AGENT_CONFIGS.value and pack_file_name.startswith("external-"):
                        self.add_pack_type_tags(content_item, 'AgentConfig')
                        folder_collected_items.append({
                            'id': content_item.get('content_global_id', ''),
                            'content_global_id': content_item.get('content_global_id', ''),
                            'name': content_item.get('name', ''),
                            'os_type': content_item.get('os_type', ''),
                            'profile_type': content_item.get('profile_type', ''),
                            'marketplaces': content_item.get('marketplaces', ["marketplacev2"]),
                        })

                    else:
                        logging.info(f'Failed to collect: {current_directory}')

                if current_directory in PackFolders.pack_displayed_items():
                    content_item_key = CONTENT_ITEM_NAME_MAPPING[current_directory]

                    content_items_result[content_item_key] = \
                        content_items_result.get(content_item_key, []) + folder_collected_items

            logging.success(f"Finished collecting content items for {self._pack_name} pack")
            task_status = True
        except Exception:
            logging.exception(f"Failed collecting content items in {self._pack_name} pack")
        finally:
            self._content_items = content_items_result

            def display_getter(items, display):
                return f'{display}s' if items and len(items) > 1 else display

            self._content_displays_map = {
                name: display_getter(content_items_result.get(name), display)
                for name, display in ITEMS_NAMES_TO_DISPLAY_MAPPING.items()
                if content_items_result.get(name)
            }

            return task_status

    def load_user_metadata(self):
        """ Loads user defined metadata and stores part of it's data in defined properties fields.

        Returns:
            bool: whether the operation succeeded.

        """
        task_status = False
        user_metadata = {}

        try:
            user_metadata_path = os.path.join(self._pack_path, Pack.USER_METADATA)  # user metadata path before parsing
            if not os.path.exists(user_metadata_path):
                logging.error(f"{self._pack_name} pack is missing {Pack.USER_METADATA} file.")
                return task_status

            with open(user_metadata_path, "r") as user_metadata_file:
                user_metadata = json.load(user_metadata_file)  # loading user metadata
                # part of old packs are initialized with empty list
                user_metadata = {} if isinstance(user_metadata, list) else user_metadata

            # store important user metadata fields
            self.support_type = user_metadata.get(Metadata.SUPPORT, Metadata.XSOAR_SUPPORT)
            self.current_version = user_metadata.get(Metadata.CURRENT_VERSION, '')
            self.hidden = user_metadata.get(Metadata.HIDDEN, False)
            self.description = user_metadata.get(Metadata.DESCRIPTION, False)
            self.display_name = user_metadata.get(Metadata.NAME, '')  # type: ignore[misc]
            self._user_metadata = user_metadata
            self._eula_link = user_metadata.get(Metadata.EULA_LINK, Metadata.EULA_URL)
            self._marketplaces = user_metadata.get('marketplaces', ['xsoar'])

            logging.info(f"Finished loading {self._pack_name} pack user metadata")
            task_status = True

        except Exception:
            logging.exception(f"Failed in loading {self._pack_name} user metadata.")
        finally:
            return task_status

    def _collect_pack_tags(self, user_metadata, landing_page_sections, trending_packs):
        tags = set(input_to_list(input_data=user_metadata.get('tags')))
        tags |= self._get_tags_from_landing_page(landing_page_sections)
        tags |= {PackTags.TIM} if self._is_feed else set()
        tags |= {PackTags.USE_CASE} if self._use_cases else set()
        tags |= {PackTags.TRANSFORMER} if self._contains_transformer else set()
        tags |= {PackTags.FILTER} if self._contains_filter else set()
        tags |= {PackTags.COLLECTION} if self._is_siem else set()

        if self._create_date:
            days_since_creation = (datetime.utcnow() - datetime.strptime(self._create_date, Metadata.DATE_FORMAT)).days
            if days_since_creation <= 30:
                tags |= {PackTags.NEW}
            else:
                tags -= {PackTags.NEW}

        if trending_packs:
            if self._pack_name in trending_packs:
                tags |= {PackTags.TRENDING}
            else:
                tags -= {PackTags.TRENDING}

        return tags

    def _enhance_pack_attributes(self, index_folder_path, dependencies_metadata_dict,
                                 statistics_handler=None, format_dependencies_only=False):
        """ Enhances the pack object with attributes for the metadata file

        Args:
            dependencies_metadata_dict (dict): mapping of pack dependencies metadata, for first level dependencies.
            format_dependencies_only (bool): Indicates whether the metadata formation is just for formatting the
            dependencies or not.

        Returns:
            dict: parsed pack metadata.

        """
        landing_page_sections = mp_statistics.StatisticsHandler.get_landing_page_sections()
        trending_packs = None
        pack_dependencies_by_download_count = self._displayed_images_dependent_on_packs
        if not format_dependencies_only:
            # ===== Pack Regular Attributes =====
            self._support_type = self.user_metadata.get(Metadata.SUPPORT, Metadata.XSOAR_SUPPORT)
            self._support_details = self._create_support_section(
                support_type=self._support_type, support_url=self.user_metadata.get(Metadata.URL),
                support_email=self.user_metadata.get(Metadata.EMAIL)
            )
            self._author = self._get_author(
                support_type=self._support_type, author=self.user_metadata.get(Metadata.AUTHOR, ''))
            self._certification = self._get_certification(
                support_type=self._support_type, certification=self.user_metadata.get(Metadata.CERTIFICATION)
            )
            self._legacy = self.user_metadata.get(Metadata.LEGACY, True)
            self._create_date = self._get_pack_creation_date(index_folder_path)
            self._update_date = self._get_pack_update_date(index_folder_path)
            self._use_cases = input_to_list(input_data=self.user_metadata.get(Metadata.USE_CASES),
                                            capitalize_input=True)
            self._categories = input_to_list(input_data=self.user_metadata.get(Metadata.CATEGORIES),
                                             capitalize_input=True)
            self._keywords = input_to_list(self.user_metadata.get(Metadata.KEY_WORDS))
        self._parsed_dependencies = self._parse_pack_dependencies(self.user_metadata.get(Metadata.DEPENDENCIES, {}),
                                                                  dependencies_metadata_dict)

        # ===== Pack Private Attributes =====
        if not format_dependencies_only:
            self._is_private_pack = Metadata.PARTNER_ID in self.user_metadata
            self._is_premium = self._is_private_pack
            self._preview_only = get_valid_bool(self.user_metadata.get(Metadata.PREVIEW_ONLY, False))
            self._price = convert_price(pack_id=self._pack_name, price_value_input=self.user_metadata.get('price'))
            if self._is_private_pack:
                self._vendor_id = self.user_metadata.get(Metadata.VENDOR_ID, "")
                self._partner_id = self.user_metadata.get(Metadata.PARTNER_ID, "")
                self._partner_name = self.user_metadata.get(Metadata.PARTNER_NAME, "")
                self._content_commit_hash = self.user_metadata.get(Metadata.CONTENT_COMMIT_HASH, "")
                self._disable_monthly = self.user_metadata.get(Metadata.DISABLE_MONTHLY, False)
                # Currently all content packs are legacy.
                # Since premium packs cannot be legacy, we directly set this attribute to false.
                self._legacy = False

        # ===== Pack Statistics Attributes =====
        if not self._is_private_pack and statistics_handler:  # Public Content case
            self._pack_statistics_handler = mp_statistics.PackStatisticsHandler(
                self._pack_name, statistics_handler.packs_statistics_df, statistics_handler.packs_download_count_desc,
                self._displayed_images_dependent_on_packs
            )
            self._downloads_count = self._pack_statistics_handler.download_count
            trending_packs = statistics_handler.trending_packs
            pack_dependencies_by_download_count = self._pack_statistics_handler.displayed_dependencies_sorted
        self._tags = self._collect_pack_tags(self.user_metadata, landing_page_sections, trending_packs)
        self._search_rank = mp_statistics.PackStatisticsHandler.calculate_search_rank(
            tags=self._tags, certification=self._certification, content_items=self._content_items
        )
        self._related_integration_images = self._get_all_pack_images(
            self._displayed_integration_images, self._displayed_images_dependent_on_packs, dependencies_metadata_dict,
            pack_dependencies_by_download_count
        )

    def format_metadata(self, index_folder_path, packs_dependencies_mapping, build_number, commit_hash,
                        statistics_handler, packs_dict=None, marketplace='xsoar',
                        format_dependencies_only=False):
        """ Re-formats metadata according to marketplace metadata format defined in issue #19786 and writes back
        the result.

        Args:
            index_folder_path (str): downloaded index folder directory path.
            packs_dependencies_mapping (dict): all packs dependencies lookup mapping.
            build_number (str): circleCI build number.
            commit_hash (str): current commit hash.
            statistics_handler (StatisticsHandler): The marketplace statistics handler
            packs_dict (dict): dict of all packs relevant for current marketplace, as {pack_name: pack_object}.
            marketplace (str): Marketplace of current upload.
            format_dependencies_only (bool): Indicates whether the metadata formation is just for formatting the
             dependencies or not.

        Returns:
            bool: True is returned in case metadata file was parsed successfully, otherwise False.
            bool: True is returned in pack is missing dependencies.

        """
        task_status = False
        packs_dict = packs_dict if packs_dict else {}
        is_missing_dependencies = False

        try:
            self.set_pack_dependencies(packs_dependencies_mapping, packs_dict, marketplace=marketplace)

            logging.info(f"Loading pack dependencies metadata for {self._pack_name} pack")
            dependencies_metadata_dict, is_missing_dependencies = self._load_pack_dependencies_metadata(
                index_folder_path, packs_dict)

            self._enhance_pack_attributes(index_folder_path, dependencies_metadata_dict,
                                          statistics_handler, format_dependencies_only)

            formatted_metadata = self._parse_pack_metadata(build_number, commit_hash)
            metadata_path = os.path.join(self._pack_path, Pack.METADATA)  # deployed metadata path after parsing
            json_write(metadata_path, formatted_metadata)  # writing back parsed metadata

            logging.success(f"Finished formatting {self._pack_name} packs's {Pack.METADATA} {metadata_path} file.")
            task_status = True

        except Exception as e:
            logging.exception(f"Failed in formatting {self._pack_name} pack metadata. Additional Info: {str(e)}")

        finally:
            return task_status, is_missing_dependencies

    @staticmethod
    def pack_created_in_time_delta(pack_name, time_delta: timedelta, index_folder_path: str) -> bool:
        """
        Checks if pack created before delta specified in the 'time_delta' argument and return boolean according
        to the result
        Args:
            pack_name: the pack name.
            time_delta: time_delta to check if pack was created before.
            index_folder_path: downloaded index folder directory path.

        Returns:
            True if pack was created before the time_delta from now, and False otherwise.
        """
        pack_creation_time_str = Pack._calculate_pack_creation_date(pack_name, index_folder_path)
        return datetime.utcnow() - datetime.strptime(pack_creation_time_str, Metadata.DATE_FORMAT) < time_delta

    def _get_pack_creation_date(self, index_folder_path):
        return self._calculate_pack_creation_date(self._pack_name, index_folder_path)

    @staticmethod
    def _calculate_pack_creation_date(pack_name, index_folder_path):
        """ Gets the pack created date.
        Args:
            index_folder_path (str): downloaded index folder directory path.
        Returns:
            datetime: Pack created date.
        """
        created_time = datetime.utcnow().strftime(Metadata.DATE_FORMAT)
        metadata = load_json(os.path.join(index_folder_path, pack_name, Pack.METADATA))

        if metadata:
            if metadata.get(Metadata.CREATED):
                created_time = metadata.get(Metadata.CREATED, '')
            else:
                raise Exception(f'The metadata file of the {pack_name} pack does not contain "{Metadata.CREATED}" time')

        return created_time

    def _get_pack_update_date(self, index_folder_path):
        """ Gets the pack update date.
        Args:
            index_folder_path (str): downloaded index folder directory path.
        Returns:
            datetime: Pack update date.
        """
        latest_changelog_released_date = datetime.utcnow().strftime(Metadata.DATE_FORMAT)
        changelog = load_json(os.path.join(index_folder_path, self._pack_name, Pack.CHANGELOG_JSON))

        if changelog and not self.is_modified:
            packs_latest_release_notes = max(Version(ver) for ver in changelog)
            latest_changelog_version = changelog.get(str(packs_latest_release_notes), {})
            latest_changelog_released_date = latest_changelog_version.get('released')

        return latest_changelog_released_date

    def set_pack_dependencies(self, packs_dependencies_mapping, packs_dict, marketplace='xsoar'):
        """
        Retrieve all pack's dependencies by merging the calculated dependencies from pack_dependencies.json file, given
        as input priorly, and the hard coded dependencies featured in the pack_metadata.json file.
        This is done for both first level dependencies and the all levels dependencies.
        Args:
            packs_dependencies_mapping: the calculated dependencies from pack_dependencies.json file
            packs_dict (dict): Dict of packs relevant for current marketplace as {pack_name: pack_object}
            marketplace: the current marketplace this upload is for
        """
        pack_dependencies_mapping = packs_dependencies_mapping.get(self._pack_name, {})
        first_level_dependencies = pack_dependencies_mapping.get(Metadata.DEPENDENCIES, {})
        all_levels_dependencies = pack_dependencies_mapping.get(Metadata.ALL_LEVELS_DEPENDENCIES, [])
        displayed_images_dependent_on_packs = pack_dependencies_mapping.get(Metadata.DISPLAYED_IMAGES, [])

        # filter out packs that are not a part of the marketplace this upload is for
        first_level_dependencies = {k: v for k, v in first_level_dependencies.items() if k in packs_dict}
        all_levels_dependencies = [k for k in all_levels_dependencies if k in packs_dict]
        displayed_images_dependent_on_packs = [k for k in displayed_images_dependent_on_packs if k in packs_dict]

        if Metadata.DISPLAYED_IMAGES not in self._user_metadata:
            self._user_metadata[Metadata.DISPLAYED_IMAGES] = displayed_images_dependent_on_packs

        if Metadata.DEPENDENCIES not in self._user_metadata:
            self._user_metadata[Metadata.DEPENDENCIES] = {}

        if self._pack_name != GCPConfig.BASE_PACK:
            # add base as a mandatory pack dependency, by design for all packs
            first_level_dependencies.update(BASE_PACK_DEPENDENCY_DICT)

        # update the calculated dependencies with the hardcoded dependencies
        first_level_dependencies.update(self.user_metadata[Metadata.DEPENDENCIES])

        # If it is a core pack, check that no new mandatory packs (that are not core packs) were added
        # They can be overridden in the user metadata to be not mandatory so we need to check there as well
        core_packs = GCPConfig.get_core_packs(marketplace)
        if self._pack_name in core_packs:
            mandatory_dependencies = [k for k, v in first_level_dependencies.items()
                                      if v.get(Metadata.MANDATORY, False) is True
                                      and k not in core_packs
                                      and k not in self._user_metadata[Metadata.DEPENDENCIES].keys()]
            if mandatory_dependencies:
                raise Exception(f'New mandatory dependencies {mandatory_dependencies} were '
                                f'found in the core pack {self._pack_name}')

        self._user_metadata[Metadata.DEPENDENCIES] = first_level_dependencies
        self._first_level_dependencies = first_level_dependencies
        self._all_levels_dependencies = all_levels_dependencies
        self._displayed_images_dependent_on_packs = displayed_images_dependent_on_packs

    def prepare_for_index_upload(self):
        """ Removes and leaves only necessary files in pack folder.

        Returns:
            bool: whether the operation succeeded.

        """
        task_status = False
        files_to_leave = [Pack.METADATA, Pack.CHANGELOG_JSON, Pack.README]

        try:
            for file_or_folder in os.listdir(self._pack_path):
                files_or_folder_path = os.path.join(self._pack_path, file_or_folder)

                if file_or_folder in files_to_leave:
                    continue

                if os.path.isdir(files_or_folder_path):
                    shutil.rmtree(files_or_folder_path)
                else:
                    os.remove(files_or_folder_path)

            task_status = True
        except Exception:
            logging.exception(f"Failed in preparing index for upload in {self._pack_name} pack.")
        finally:
            return task_status

    @staticmethod
    def _get_spitted_yml_image_data(root, target_folder_files):
        """ Retrieves pack integration image and integration display name and returns binding image data.

        Args:
            root (str): full path to the target folder to search integration image.
            target_folder_files (list): list of files inside the targeted folder.

        Returns:
            dict: path to integration image and display name of the integration.

        """
        image_data = {}

        for pack_file in target_folder_files:
            if pack_file.startswith('.'):
                continue
            if pack_file.endswith('_image.png'):
                image_data['repo_image_path'] = os.path.join(root, pack_file)
            elif pack_file.endswith('.yml'):
                with open(os.path.join(root, pack_file), 'r') as integration_file:
                    integration_yml = yaml.safe_load(integration_file)
                    image_data['display_name'] = integration_yml.get('display', '')

        return image_data

    def _get_image_data_from_yml(self, pack_file_path):
        """ Creates temporary image file and retrieves integration display name.

        Args:
            pack_file_path (str): full path to the target yml_path integration yml to search integration image.

        Returns:
            dict: path to temporary integration image, display name of the integrations and the basename of
            the integration in content_pack.zip.

        """
        image_data = {}

        if pack_file_path.endswith('.yml'):
            with open(pack_file_path, 'r') as integration_file:
                integration_yml = yaml.safe_load(integration_file)

            image_data['display_name'] = integration_yml.get('display', '')
            # create temporary file of base64 decoded data
            integration_name = integration_yml.get('name', '')
            base64_image = integration_yml['image'].split(',')[1] if integration_yml.get('image') else None

            if not base64_image:
                logging.warning(f"{integration_name} integration image was not found in {self._pack_name} pack")
                return {}

            temp_image_name = f'{integration_name.replace(" ", "")}_image.png'
            temp_image_path = os.path.join(self._pack_path, temp_image_name)

            with open(temp_image_path, 'wb') as image_file:
                image_file.write(base64.b64decode(base64_image))

            self._remove_files_list.append(temp_image_name)  # add temporary file to tracking list
            image_data['image_path'] = temp_image_path
            image_data['integration_path_basename'] = os.path.basename(pack_file_path)

            logging.info(f"Created temporary integration {image_data['display_name']} image for {self._pack_name} pack")

        return image_data

    def _search_for_images(self, target_folder):
        """ Searches for png files in targeted folder.
        Args:
            target_folder (str): full path to directory to search.
        Returns:
            list: list of dictionaries that include image path and display name of integration, example:
            [{'image_path': image_path, 'display_name': integration_display_name},...]
        """
        target_folder_path = os.path.join(self._pack_path, target_folder)
        images_list = []

        if os.path.exists(target_folder_path):
            for pack_item in os.scandir(target_folder_path):
                image_data = self._get_image_data_from_yml(pack_item.path)

                if image_data and image_data not in images_list:
                    images_list.append(image_data)

        return images_list

    def check_if_exists_in_index(self, index_folder_path):
        """ Checks if pack is sub-folder of downloaded index.

        Args:
            index_folder_path (str): index folder full path.

        Returns:
            bool: whether the operation succeeded.
            bool: whether pack exists in index folder.

        """
        task_status, exists_in_index = False, False

        try:
            if not os.path.exists(index_folder_path):
                logging.error(f"{GCPConfig.INDEX_NAME} does not exists.")
                return task_status, exists_in_index

            exists_in_index = os.path.exists(os.path.join(index_folder_path, self._pack_name))
            task_status = True
        except Exception:
            logging.exception(f"Failed searching {self._pack_name} pack in {GCPConfig.INDEX_NAME}")
        finally:
            return task_status, exists_in_index

    @staticmethod
    def remove_contrib_suffix_from_name(display_name: str) -> str:
        """ Removes the contribution details suffix from the integration's display name
        Args:
            display_name (str): The integration display name.

        Returns:
            str: The display name without the contrib details suffix

        """
        contribution_suffixes = ('(Partner Contribution)', '(Developer Contribution)', '(Community Contribution)')
        for suffix in contribution_suffixes:
            index = display_name.find(suffix)
            if index != -1:
                display_name = display_name[:index].rstrip(' ')
                break
        return display_name

    @staticmethod
    def need_to_upload_integration_image(image_data: dict, integration_dirs: list, unified_integrations: list):
        """ Checks whether needs to upload the integration image or not.
        We upload in one of the two cases:
        1. The integration_path_basename is one of the integration dirs detected
        2. The integration_path_basename is one of the added/modified unified integrations

        Args:
            image_data (dict): path to temporary integration image, display name of the integrations and the basename of
            the integration in content_pack.zip.
            integration_dirs (list): The list of integrations to search in for images
            unified_integrations (list): The list of unified integrations to upload their image

        Returns:
            bool: True if we need to upload the image or not
        """
        integration_path_basename = image_data['integration_path_basename']
        return any([
            re.findall(BucketUploadFlow.INTEGRATION_DIR_REGEX, integration_path_basename)[0] in integration_dirs,
            integration_path_basename in unified_integrations
        ])

    def upload_integration_images(self, storage_bucket, storage_base_path, diff_files_list=None, detect_changes=False):
        """ Uploads pack integrations images to gcs.

        The returned result of integration section are defined in issue #19786.

        Args:
            storage_bucket (google.cloud.storage.bucket.Bucket): google storage bucket where image will be uploaded.
            storage_base_path (str): The target destination of the upload in the target bucket.
            detect_changes (bool): Whether to detect changes or upload all images in any case.
            diff_files_list (list): The list of all modified/added files found in the diff
        Returns:
            bool: whether the operation succeeded.
            list: list of dictionaries with uploaded pack integration images.

        """
        task_status = True
        integration_images = []
        integration_dirs = []
        unified_integrations = []

        try:
            if detect_changes:
                # detect added/modified integration images
                for file in diff_files_list:
                    if self.is_integration_image(file.a_path):
                        # integration dir name will show up in the unified integration file path in content_packs.zip
                        integration_dirs.append(os.path.basename(os.path.dirname(file.a_path)))
                    elif self.is_unified_integration(file.a_path):
                        # if the file found in the diff is a unified integration we upload its image
                        unified_integrations.append(os.path.basename(file.a_path))

            pack_local_images = self._search_for_images(target_folder=PackFolders.INTEGRATIONS.value)

            if not pack_local_images:
                return True  # return empty list if no images were found

            pack_storage_root_path = os.path.join(storage_base_path, self._pack_name)

            for image_data in pack_local_images:
                image_path = image_data.get('image_path')
                if not image_path:
                    raise Exception(f"{self._pack_name} pack integration image was not found")

                image_name = os.path.basename(image_path)
                image_storage_path = os.path.join(pack_storage_root_path, image_name)
                pack_image_blob = storage_bucket.blob(image_storage_path)

                if not detect_changes or \
                        self.need_to_upload_integration_image(image_data, integration_dirs, unified_integrations):
                    # upload the image if needed
                    logging.info(f"Uploading image: {image_name} of integration: {image_data.get('display_name')} "
                                 f"from pack: {self._pack_name}")
                    with open(image_path, "rb") as image_file:
                        pack_image_blob.upload_from_file(image_file)
                    self._uploaded_integration_images.append(image_name)

                if GCPConfig.USE_GCS_RELATIVE_PATH:
                    image_gcs_path = urllib.parse.quote(
                        os.path.join(GCPConfig.IMAGES_BASE_PATH, self._pack_name, image_name))
                else:
                    image_gcs_path = pack_image_blob.public_url

                integration_name = image_data.get('display_name', '')

                if self.support_type != Metadata.XSOAR_SUPPORT:
                    integration_name = self.remove_contrib_suffix_from_name(integration_name)

                integration_images.append({
                    'name': integration_name,
                    'imagePath': image_gcs_path
                })

            if self._uploaded_integration_images:
                logging.info(f"Uploaded {len(self._uploaded_integration_images)} images for {self._pack_name} pack.")
        except Exception as e:
            task_status = False
            logging.exception(f"Failed to upload {self._pack_name} pack integration images. Additional Info: {str(e)}")
        finally:
            self._displayed_integration_images = integration_images
            return task_status

    def copy_integration_images(self, production_bucket, build_bucket, images_data, storage_base_path,
                                build_bucket_base_path):
        """ Copies all pack's integration images from the build bucket to the production bucket

        Args:
            production_bucket (google.cloud.storage.bucket.Bucket): The production bucket
            build_bucket (google.cloud.storage.bucket.Bucket): The build bucket
            images_data (dict): The images data structure from Prepare Content step
            storage_base_path (str): The target destination of the upload in the target bucket.
            build_bucket_base_path (str): The path of the build bucket in gcp.
        Returns:
            bool: Whether the operation succeeded.

        """
        task_status = True
        num_copied_images = 0
        err_msg = f"Failed copying {self._pack_name} pack integrations images."
        pc_uploaded_integration_images = images_data.get(self._pack_name, {}).get(BucketUploadFlow.INTEGRATIONS, [])

        for image_name in pc_uploaded_integration_images:
            build_bucket_image_path = os.path.join(build_bucket_base_path, self._pack_name, image_name)
            build_bucket_image_blob = build_bucket.blob(build_bucket_image_path)

            if not build_bucket_image_blob.exists():
                logging.error(f"Found changed/added integration image {image_name} in content repo but "
                              f"{build_bucket_image_path} does not exist in build bucket")
                task_status = False
            else:
                logging.info(f"Copying {self._pack_name} pack integration image: {image_name}")
                try:
                    copied_blob = build_bucket.copy_blob(
                        blob=build_bucket_image_blob, destination_bucket=production_bucket,
                        new_name=os.path.join(storage_base_path, self._pack_name, image_name)
                    )
                    if not copied_blob.exists():
                        logging.error(f"Copy {self._pack_name} integration image: {build_bucket_image_blob.name} "
                                      f"blob to {copied_blob.name} blob failed.")
                        task_status = False
                    else:
                        num_copied_images += 1

                except Exception as e:
                    logging.exception(f"{err_msg}. Additional Info: {str(e)}")
                    return False

        if not task_status:
            logging.error(err_msg)
        else:
            if num_copied_images == 0:
                logging.info(f"No added/modified integration images were detected in {self._pack_name} pack.")
            else:
                logging.success(f"Copied {num_copied_images} images for {self._pack_name} pack.")

        return task_status

    def upload_author_image(self, storage_bucket, storage_base_path, diff_files_list=None, detect_changes=False):
        """ Uploads pack author image to gcs.

        Searches for `Author_image.png` and uploads author image to gcs. In case no such image was found,
        default Base pack image path is used and it's gcp path is returned.

        Args:
            storage_bucket (google.cloud.storage.bucket.Bucket): gcs bucket where author image will be uploaded.
            storage_base_path (str): the path under the bucket to upload to.
            diff_files_list (list): The list of all modified/added files found in the diff
            detect_changes (bool): Whether to detect changes or upload the author image in any case.

        Returns:
            bool: whether the operation succeeded.
            str: public gcp path of author image.

        """
        task_status = True
        author_image_storage_path = ""

        try:
            author_image_path = os.path.join(self._pack_path, Pack.AUTHOR_IMAGE_NAME)  # disable-secrets-detection

            if os.path.exists(author_image_path):
                image_to_upload_storage_path = os.path.join(storage_base_path, self._pack_name,
                                                            Pack.AUTHOR_IMAGE_NAME)  # disable-secrets-detection
                pack_author_image_blob = storage_bucket.blob(image_to_upload_storage_path)

                if not detect_changes or any(self.is_author_image(file.a_path) for file in diff_files_list):
                    # upload the image if needed
                    with open(author_image_path, "rb") as author_image_file:
                        pack_author_image_blob.upload_from_file(author_image_file)
                    self._uploaded_author_image = True
                    logging.success(f"Uploaded successfully {self._pack_name} pack author image")

                if GCPConfig.USE_GCS_RELATIVE_PATH:
                    author_image_storage_path = urllib.parse.quote(
                        os.path.join(GCPConfig.IMAGES_BASE_PATH, self._pack_name, Pack.AUTHOR_IMAGE_NAME))
                else:
                    author_image_storage_path = pack_author_image_blob.public_url

            elif self.support_type == Metadata.XSOAR_SUPPORT:  # use default Base pack image for xsoar supported packs
                author_image_storage_path = os.path.join(GCPConfig.IMAGES_BASE_PATH, GCPConfig.BASE_PACK,
                                                         Pack.AUTHOR_IMAGE_NAME)  # disable-secrets-detection

                if not GCPConfig.USE_GCS_RELATIVE_PATH:
                    # disable-secrets-detection-start
                    author_image_storage_path = os.path.join(GCPConfig.GCS_PUBLIC_URL, storage_bucket.name,
                                                             author_image_storage_path)
                    # disable-secrets-detection-end
                logging.info((f"Skipping uploading of {self._pack_name} pack author image "
                              f"and use default {GCPConfig.BASE_PACK} pack image"))
            else:
                logging.info(f"Skipping uploading of {self._pack_name} pack author image. "
                             f"The pack is defined as {self.support_type} support type")

        except Exception:
            logging.exception(f"Failed uploading {self._pack_name} pack author image.")
            task_status = False
            author_image_storage_path = ""
        finally:
            self._author_image = author_image_storage_path
            return task_status

    def copy_author_image(self, production_bucket, build_bucket, images_data, storage_base_path,
                          build_bucket_base_path):
        """ Copies pack's author image from the build bucket to the production bucket

        Searches for `Author_image.png`, In case no such image was found, default Base pack image path is used and
        it's gcp path is returned.

        Args:
            production_bucket (google.cloud.storage.bucket.Bucket): The production bucket
            build_bucket (google.cloud.storage.bucket.Bucket): The build bucket
            images_data (dict): The images data structure from Prepare Content step
            storage_base_path (str): The target destination of the upload in the target bucket.
            build_bucket_base_path (str): The path of the build bucket in gcp.
        Returns:
            bool: Whether the operation succeeded.

        """
        if images_data.get(self._pack_name, {}).get(BucketUploadFlow.AUTHOR, False):

            build_author_image_path = os.path.join(build_bucket_base_path, self._pack_name, Pack.AUTHOR_IMAGE_NAME)
            build_author_image_blob = build_bucket.blob(build_author_image_path)

            if build_author_image_blob.exists():
                try:
                    copied_blob = build_bucket.copy_blob(
                        blob=build_author_image_blob, destination_bucket=production_bucket,
                        new_name=os.path.join(storage_base_path, self._pack_name,
                                              Pack.AUTHOR_IMAGE_NAME))
                    if not copied_blob.exists():
                        logging.error(f"Failed copying {self._pack_name} pack author image.")
                        return False
                    else:
                        logging.success(f"Copied successfully {self._pack_name} pack author image.")
                        return True

                except Exception as e:
                    logging.exception(f"Failed copying {Pack.AUTHOR_IMAGE_NAME} for {self._pack_name} pack. "
                                      f"Additional Info: {str(e)}")
                    return False

            else:
                logging.error(f"Found changed/added author image in content repo for {self._pack_name} pack but "
                              f"image does not exist in build bucket in path {build_author_image_path}.")
                return False

        else:
            logging.info(f"No added/modified author image was detected in {self._pack_name} pack.")
            return True

    def upload_images(self, index_folder_path, storage_bucket, storage_base_path, diff_files_list, override_all_packs):
        """
        Upload the images related to the pack.
        The image is uploaded in the case it was modified, OR if this is the first time the current pack is being
        uploaded to this current marketplace (#46785).
        Args:
            index_folder_path (str): the path to the local index folder
            storage_bucket (google.cloud.storage.bucket.Bucket): gcs bucket where author image will be uploaded.
            storage_base_path (str): the path under the bucket to upload to.
            diff_files_list (list): The list of all modified/added files found in the diff
            override_all_packs (bool): Whether to override all packs without checking for changes
        Returns:
            True if the images were successfully uploaded, false otherwise.

        """

        detect_changes = False if override_all_packs else os.path.exists(os.path.join(index_folder_path, self.name,
                                                                                      Pack.METADATA)) or self.hidden

        # Don't check if the image was modified if this is the first time it is uploaded to this marketplace, meaning it
        # doesn't exist in the index (and it isn't deprecated), or if we want to override it (upload without
        # detecting changes)

        if not detect_changes:
            logging.info(f'Uploading images of pack {self.name} which did not exist in this marketplace before')

        task_status = self.upload_integration_images(storage_bucket, storage_base_path, diff_files_list, detect_changes)
        if not task_status:
            self._status = PackStatus.FAILED_IMAGES_UPLOAD.name
            self.cleanup()
            return False

        task_status = self.upload_author_image(storage_bucket, storage_base_path, diff_files_list, detect_changes)
        if not task_status:
            self._status = PackStatus.FAILED_AUTHOR_IMAGE_UPLOAD.name
            self.cleanup()
            return False

        return True

    def cleanup(self):
        """ Finalization action, removes extracted pack folder.

        """
        if os.path.exists(self._pack_path):
            shutil.rmtree(self._pack_path)
            logging.info(f"Cleanup {self._pack_name} pack from: {self._pack_path}")

    def is_changelog_exists(self):
        """ Indicates whether the local changelog of a given pack exists or not

        Returns:
            bool: The answer

        """
        return os.path.isfile(os.path.join(self._pack_path, Pack.CHANGELOG_JSON))

    def is_failed_to_upload(self, failed_packs_dict):
        """
        Checks if the pack was failed to upload in Prepare Content step in Create Instances job
        Args:
            failed_packs_dict (dict): The failed packs file

        Returns:
            bool: Whether the operation succeeded.
            str: The pack's failing status

        """
        if self._pack_name in failed_packs_dict:
            return True, failed_packs_dict[self._pack_name].get('status')
        else:
            return False, str()

    def is_integration_image(self, file_path: str):
        """ Indicates whether a file_path is an integration image or not
        Args:
            file_path (str): The file path
        Returns:
            bool: True if the file is an integration image or False otherwise
        """
        return all([
            file_path.startswith(os.path.join(PACKS_FOLDER, self._pack_name)),
            file_path.endswith('.png'),
            'image' in os.path.basename(file_path.lower()),
            os.path.basename(file_path) != Pack.AUTHOR_IMAGE_NAME
        ])

    def is_author_image(self, file_path: str):
        """ Indicates whether a file_path is an author image or not
        Args:
            file_path (str): The file path
        Returns:
            bool: True if the file is an author image or False otherwise
        """
        return file_path == os.path.join(PACKS_FOLDER, self._pack_name, Pack.AUTHOR_IMAGE_NAME)

    def is_unified_integration(self, file_path: str):
        """ Indicates whether a file_path is a unified integration yml file or not
        Args:
            file_path (str): The file path
        Returns:
            bool: True if the file is a unified integration or False otherwise
        """
        return all([
            file_path.startswith(os.path.join(PACKS_FOLDER, self._pack_name, PackFolders.INTEGRATIONS.value)),
            os.path.basename(os.path.dirname(file_path)) == PackFolders.INTEGRATIONS.value,
            os.path.basename(file_path).startswith('integration'),
            os.path.basename(file_path).endswith('.yml')
        ])

    def add_bc_entries_if_needed(self, release_notes_dir: str, changelog: Dict[str, Any]) -> None:
        """
        Receives changelog, checks if there exists a BC version in each changelog entry (as changelog entry might be
        zipped into few RN versions, check if at least one of the versions is BC).
        Check if RN is BC is done by doing the following:
         1) Check if RN has corresponding config file, e.g 1_0_1.md has corresponding 1_0_1.json file.
         2) If it does, check if `isBreakingChanges` field is true
        If such version exists, adds a
        true value to 'breakingChanges' field.
        if JSON file also has breakingChangesNotes configures, adds `breakingChangesNotes` field to changelog file.
        This function iterates every entry in changelog because it takes into consideration four scenarios:
          a) Entry without breaking changes, changes to entry with breaking changes (because at least one of the
             versions in the entry was marked as breaking changes).
          b) Entry without breaking changes, does not change.
          c) Entry with breaking changes, changes to entry without breaking changes (because all the BC versions
             corresponding to the changelog entry were re-marked as not BC).
          d) Entry with breaking changes, does not change.
        Args:
            release_notes_dir (str): RN dir path.
            changelog (Dict[str, Any]): Changelog data represented as a dict.

        Returns:
            (None): Modifies changelog, adds bool value to 'breakingChanges' and `breakingChangesNotes` fields to every
             changelog entry, according to the logic described above.
        """
        if not os.path.exists(release_notes_dir):
            return
        bc_version_to_text: Dict[str, Optional[str]] = self._breaking_changes_versions_to_text(release_notes_dir)
        loose_versions: List[Version] = [Version(bc_ver) for bc_ver in bc_version_to_text]
        predecessor_version: Version = Version('0.0.0')
        for changelog_entry in sorted(changelog.keys(), key=Version):
            rn_loose_version: Version = Version(changelog_entry)
            if bc_versions := self._changelog_entry_bc_versions(predecessor_version, rn_loose_version, loose_versions,
                                                                bc_version_to_text):
                logging.info(f'Changelog entry {changelog_entry} contains BC versions')
                changelog[changelog_entry]['breakingChanges'] = True
                if bc_text := self._calculate_bc_text(release_notes_dir, bc_versions):
                    changelog[changelog_entry]['breakingChangesNotes'] = bc_text
                else:
                    changelog[changelog_entry].pop('breakingChangesNotes', None)
            else:
                changelog[changelog_entry].pop('breakingChanges', None)
            predecessor_version = rn_loose_version

    def _calculate_bc_text(self, release_notes_dir: str, bc_version_to_text: Dict[str, Optional[str]]) -> Optional[str]:
        """
        Receives BC versions to text dict for current changelog entry. Calculates text for BC entry.
        Args:
            release_notes_dir (str): RN dir path.
            bc_version_to_text (Dict[str, Optional[str]): {bc version, bc_text}

        Returns:
            (Optional[str]): Text for entry if such was added.
            If none is returned, server will list the full RN as the BC notes instead.
        """
        # Handle cases of one BC version in entry.
        if len(bc_version_to_text) == 1:
            return list(bc_version_to_text.values())[0]
        # Handle cases of two or more BC versions in entry.
        text_of_bc_versions, bc_without_text = self._split_bc_versions_with_and_without_text(bc_version_to_text)

        if len(text_of_bc_versions) == 0:
            # Case 1: Not even one BC version contains breaking text.
            return None

        elif len(text_of_bc_versions) < len(bc_version_to_text):
            # Case 2: Only part of BC versions contains breaking text.
            return self._handle_many_bc_versions_some_with_text(release_notes_dir, text_of_bc_versions, bc_without_text)

        else:
            # Case 3: All BC versions contains text.
            # Important: Currently, implementation of aggregating BCs was decided to concat between them
            # In the future this might be needed to re-thought.
            return '\n'.join(bc_version_to_text.values())  # type: ignore[arg-type]

    def _handle_many_bc_versions_some_with_text(self, release_notes_dir: str, text_of_bc_versions: List[str],
                                                bc_versions_without_text: List[str], ) -> str:
        """
        Calculates text for changelog entry where some BC versions contain text and some don't.
        Important: Currently, implementation of aggregating BCs was decided to concat between them (and if BC version
        does not have a BC text - concat the whole RN). In the future this might be needed to re-thought.
        Args:
            release_notes_dir (str): RN dir path.
            text_of_bc_versions ([List[str]): List of text of BC versions with text.
            bc_versions_without_text ([List[str]): List of BC versions without text.

        Returns:
            (str): Text for BC entry.
        """
        bc_with_text_str = '\n'.join(text_of_bc_versions)
        rn_file_names_without_text = [f'''{bc_version.replace('.', '_')}.md''' for
                                      bc_version in bc_versions_without_text]
        other_rn_text: str = self._get_release_notes_concat_str(release_notes_dir, rn_file_names_without_text)
        if not other_rn_text:
            logging.error('No RN text, although text was expected to be found for versions'
                          f' {rn_file_names_without_text}.')
        return f'{bc_with_text_str}{other_rn_text}'

    @staticmethod
    def _get_release_notes_concat_str(release_notes_dir: str, rn_file_names: List[str]) -> str:
        """
        Concat all RN data found in given `rn_file_names`.
        Args:
            release_notes_dir (str): RN dir path.
            rn_file_names (List[str]): List of all RN files to concat their data.

        Returns:
            (str): Concat RN data
        """
        concat_str: str = ''
        for rn_file_name in rn_file_names:
            rn_file_path = os.path.join(release_notes_dir, rn_file_name)
            with open(rn_file_path, 'r') as f:
                # Will make the concat string start with new line on purpose.
                concat_str = f'{concat_str}\n{f.read()}'
        return concat_str

    @staticmethod
    def _split_bc_versions_with_and_without_text(bc_versions: Dict[str, Optional[str]]) -> Tuple[List[str], List[str]]:
        """
        Splits BCs to tuple of BCs text of BCs containing text, and BCs versions that do not contain BC text.
        Args:
            bc_versions (Dict[str, Optional[str]): BC versions mapped to text if exists.

        Returns:
            (Tuple[List[str], List[str]]): (text of bc versions with text, bc_versions_without_text).
        """
        text_of_bc_versions_with_tests: List[str] = []
        bc_versions_without_text: List[str] = []
        for bc_version, bc_text in bc_versions.items():
            if bc_text:
                text_of_bc_versions_with_tests.append(bc_text)
            else:
                bc_versions_without_text.append(bc_version)
        return text_of_bc_versions_with_tests, bc_versions_without_text

    @staticmethod
    def _breaking_changes_versions_to_text(release_notes_dir: str) -> Dict[str, Optional[str]]:
        """
        Calculates every BC version in given RN dir and maps it to text if exists.
        Currently, text from a BC version is calculated in the following way:
        - If RN has `breakingChangesNotes` entry in its corresponding config file, then use the value of that field
          as the text of the BC to be represented.
        - Else, use the whole RN text as BC text.
        Args:
            release_notes_dir (str): RN dir path.

        Returns:
            (Dict[str, Optional[str]]): {dotted_version, text}.
        """
        bc_version_to_text: Dict[str, Optional[str]] = dict()
        # Get all config files in RN dir
        rn_config_file_names = filter_dir_files_by_extension(release_notes_dir, '.json')

        for file_name in rn_config_file_names:
            file_data: Dict = load_json(os.path.join(release_notes_dir, file_name))
            # Check if version is BC
            if file_data.get('breakingChanges'):
                # Processing name for easier calculations later on
                processed_name: str = underscore_file_name_to_dotted_version(file_name)
                bc_version_to_text[processed_name] = file_data.get('breakingChangesNotes')
        return bc_version_to_text

    @staticmethod
    def _changelog_entry_bc_versions(predecessor_version: Version, rn_version: Version,
                                     breaking_changes_versions: List[Version],
                                     bc_version_to_text: Dict[str, Optional[str]]) -> Dict[str, Optional[str]]:
        """
        Gets all BC versions of given changelog entry, every BC s.t predecessor_version < BC version <= rn_version.
        Args:
            predecessor_version (Version): Predecessor version in numeric version order.
            rn_version (Version): RN version of current processed changelog entry.
            breaking_changes_versions (List[Version]): List of BC versions.
            bc_version_to_text (Dict[str, Optional[str]): List of all BC to text in the given RN dir.

        Returns:
            Dict[str, Optional[str]]: Partial list of `bc_version_to_text`, containing only relevant versions between
                                      given versions.
        """
        return {str(bc_ver): bc_version_to_text.get(str(bc_ver)) for bc_ver in breaking_changes_versions if
                predecessor_version < bc_ver <= rn_version}

    def get_version_to_pr_numbers(self, release_notes_dir) -> Dict[str, List[int]]:
        """
        Get Dict[Version,List[PullRequests]] for the given directory
        Args:
            release_notes_dir: the directory to find the pull request numbers for

        Returns:
            a dict of version -> List[Pull Request Numbers] for each file in the release_notes_dir
        """

        def file_path(file):
            return f"Packs/{self.name}/{self.RELEASE_NOTES}/{file}"

        if not os.path.exists(release_notes_dir):
            return {}
        versions_dict = {}
        for file in filter_dir_files_by_extension(release_notes_dir, '.md'):
            rn_version = underscore_file_name_to_dotted_version(file)
            pr_numbers = get_pull_request_numbers_from_file(file_path(file))
            versions_dict[rn_version] = pr_numbers

        return versions_dict

    def get_preview_image_gcp_path(self, pack_file_name: str, folder_name: str) -> Optional[str]:
        """ Genrate the preview image path as it stored in the gcp
        Args:
            pack_file_name: File name.
            folder_name: Folder name.

        Returns:
            The preview image path as it stored in the gcp if preview image exists, or None otherwise.
        """
        preview_image_name = self.find_preview_image_path(pack_file_name)
        try:
            preview_image_path = os.path.join(self.path, folder_name, preview_image_name)  # disable-secrets-detection
            if os.path.exists(preview_image_path):
                if not self._current_version:
                    self._current_version = ''
                return urllib.parse.quote(os.path.join(GCPConfig.CONTENT_PACKS_PATH, self.name,
                                                       self.current_version, folder_name, preview_image_name))
        except Exception:
            logging.exception(f"Failed uploading {self.name} pack preview image.")
        return None

    def upload_preview_images(self, storage_bucket, storage_base_path, diff_files_list):
        """ Uploads pack preview images to gcs.
        Args:
            storage_bucket (google.cloud.storage.bucket.Bucket): google storage bucket where image will be uploaded.
            storage_base_path (str): The target destination of the upload in the target bucket.
            diff_files_list (list): The list of all modified/added files found in the diff
        Returns:
            bool: whether the operation succeeded.
        """
        pack_storage_root_path = os.path.join(storage_base_path, self.name, self.current_version)

        try:
            for file in diff_files_list:
                if self.is_preview_image(file.a_path):
                    logging.info(f"adding preview image {file.a_path} to pack preview images")
                    image_folder = os.path.dirname(file.a_path).split('/')[-1] or ''
                    image_name = os.path.basename(file.a_path)
                    image_storage_path = os.path.join(pack_storage_root_path, image_folder, image_name)
                    pack_image_blob = storage_bucket.blob(image_storage_path)
                    with open(file.a_path, "rb") as image_file:
                        pack_image_blob.upload_from_file(image_file)
            return True
        except Exception as e:
            logging.exception(f"Failed uploading {self.name} pack preview image. Additional info: {e}")
            return False

    def is_preview_image(self, file_path: str) -> bool:
        """ Indicates whether a file_path is a preview image or not
        Args:
            file_path (str): The file path
        Returns:
            bool: True if the file is a preview image or False otherwise
        """
        return all([
            file_path.startswith(os.path.join(PACKS_FOLDER, self.name)),
            file_path.endswith('.png'),
            '_image' in os.path.basename(file_path.lower()),
            (PackFolders.XSIAM_DASHBOARDS.value in file_path or PackFolders.XSIAM_REPORTS.value in file_path)
        ])

    @staticmethod
    def find_preview_image_path(file_name: str) -> str:
        """ Generate preview image file name according to related file.
        Args:
            file_name: File name.

        Returns:
            Preview image file path.
        """
        prefixes = ['xsiamdashboard', 'xsiamreport']
        file_name = file_name.replace('external-', '')
        for prefix in prefixes:
            file_name = file_name.replace(f'{prefix}-', '')
        image_file_name = os.path.splitext(file_name)[0] + '_image.png'
        return image_file_name


# HELPER FUNCTIONS


def get_pull_request_numbers_from_file(file_path) -> List[int]:
    """
    Uses git and regex to find the pull request numbers for the given file
    Args:
        file_path: The file to find PRs for

    Returns:
        A list of relevant pull request numbers for the given file
    """
    log_info: str = git.Git(CONTENT_ROOT_PATH).log(file_path)
    return re.findall(PULL_REQUEST_PATTERN, log_info)


def get_upload_data(packs_results_file_path: str, stage: str) -> Tuple[dict, dict, dict, dict]:
    """ Loads the packs_results.json file to get the successful and failed packs together with uploaded images dicts

    Args:
        packs_results_file_path (str): The path to the file
        stage (str): can be BucketUploadFlow.PREPARE_CONTENT_FOR_TESTING or
        BucketUploadFlow.UPLOAD_PACKS_TO_MARKETPLACE_STORAGE

    Returns:
        dict: The successful packs dict
        dict: The failed packs dict
        dict : The successful private packs dict
        dict: The images data dict

    """
    if os.path.exists(packs_results_file_path):
        packs_results_file = load_json(packs_results_file_path)
        stage_data: dict = packs_results_file.get(stage, {})
        successful_packs_dict = stage_data.get(BucketUploadFlow.SUCCESSFUL_PACKS, {})
        failed_packs_dict = stage_data.get(BucketUploadFlow.FAILED_PACKS, {})
        successful_private_packs_dict = stage_data.get(BucketUploadFlow.SUCCESSFUL_PRIVATE_PACKS, {})
        images_data_dict = stage_data.get(BucketUploadFlow.IMAGES, {})
        return successful_packs_dict, failed_packs_dict, successful_private_packs_dict, images_data_dict

    logging.debug(f'{packs_results_file_path} does not exist in artifacts')
    return {}, {}, {}, {}


def store_successful_and_failed_packs_in_ci_artifacts(packs_results_file_path: str, stage: str, successful_packs: list,
                                                      failed_packs: list, updated_private_packs: list,
                                                      images_data: dict = None):
    """ Write the successful and failed packs to the correct section in the packs_results.json file

    Args:
        packs_results_file_path (str): The path to the pack_results.json file
        stage (str): can be BucketUploadFlow.PREPARE_CONTENT_FOR_TESTING or
        BucketUploadFlow.UPLOAD_PACKS_TO_MARKETPLACE_STORAGE
        successful_packs (list): The list of all successful packs
        failed_packs (list): The list of all failed packs
        updated_private_packs (list) : The list of all private packs that were updated
        images_data (dict): A dict containing all images that were uploaded for each pack

    """
    packs_results = load_json(packs_results_file_path)
    packs_results[stage] = dict()

    if failed_packs:
        failed_packs_dict = {
            BucketUploadFlow.FAILED_PACKS: {
                pack.name: {
                    BucketUploadFlow.STATUS: pack.status,
                    BucketUploadFlow.AGGREGATED: pack.aggregation_str if pack.aggregated and pack.aggregation_str
                    else "False"
                } for pack in failed_packs
            }
        }
        packs_results[stage].update(failed_packs_dict)
        logging.debug(f"Failed packs {failed_packs_dict}")

    if successful_packs:
        successful_packs_dict = {
            BucketUploadFlow.SUCCESSFUL_PACKS: {
                pack.name: {
                    BucketUploadFlow.STATUS: pack.status,
                    BucketUploadFlow.AGGREGATED: pack.aggregation_str if pack.aggregated and pack.aggregation_str
                    else "False",
                    BucketUploadFlow.LATEST_VERSION: pack.latest_version
                } for pack in successful_packs
            }
        }
        packs_results[stage].update(successful_packs_dict)
        logging.debug(f"Successful packs {successful_packs_dict}")

    if updated_private_packs:
        successful_private_packs_dict: dict = {
            BucketUploadFlow.SUCCESSFUL_PRIVATE_PACKS: {pack_name: {} for pack_name in updated_private_packs}
        }
        packs_results[stage].update(successful_private_packs_dict)
        logging.debug(f"Successful private packs {successful_private_packs_dict}")

    if images_data:
        packs_results[stage].update({BucketUploadFlow.IMAGES: images_data})
        logging.debug(f"Images data {images_data}")

    if packs_results:
        json_write(packs_results_file_path, packs_results)


def load_json(file_path: str) -> dict:
    """ Reads and loads json file.

    Args:
        file_path (str): full path to json file.

    Returns:
        dict: loaded json file.

    """
    try:
        if file_path and os.path.exists(file_path):
            with open(file_path, 'r') as json_file:
                result = json.load(json_file)
        else:
            result = {}
        return result
    except json.decoder.JSONDecodeError:
        return {}


def json_write(file_path: str, data: Union[list, dict]):
    """ Writes given data to a json file

    Args:
        file_path: The file path
        data: The data to write

    """
    with open(file_path, "w") as f:
        f.write(json.dumps(data, indent=4))


def init_storage_client(service_account=None):
    """Initialize google cloud storage client.

    In case of local dev usage the client will be initialized with user default credentials.
    Otherwise, client will be initialized from service account json that is stored in CircleCI.

    Args:
        service_account (str): full path to service account json.

    Return:
        storage.Client: initialized google cloud storage client.
    """
    if service_account:
        storage_client = storage.Client.from_service_account_json(service_account)
        logging.info("Created gcp service account")

        return storage_client
    else:
        # in case of local dev use, ignored the warning of non use of service account.
        warnings.filterwarnings("ignore", message=google.auth._default._CLOUD_SDK_CREDENTIALS_WARNING)
        credentials, project = google.auth.default()
        storage_client = storage.Client(credentials=credentials, project=project)
        logging.info("Created gcp private account")

        return storage_client


def input_to_list(input_data, capitalize_input=False):
    """ Helper function for handling input list or str from the user.

    Args:
        input_data (list or str): input from the user to handle.
        capitalize_input (boo): whether to capitalize the input list data or not.

    Returns:
        list: returns the original list or list that was split by comma.

    """
    input_data = input_data if input_data else []
    input_data = input_data if isinstance(input_data, list) else [s for s in input_data.split(',') if s]

    if capitalize_input:
        return [" ".join([w.title() if w.islower() else w for w in i.split()]) for i in input_data]
    else:
        return input_data


def get_valid_bool(bool_input):
    """ Converts and returns valid bool.

    Returns:
        bool: converted bool input.
    """
    return bool(strtobool(bool_input)) if isinstance(bool_input, str) else bool_input


def convert_price(pack_id, price_value_input=None):
    """ Converts to integer value price input. In case no price input provided, return zero as price.

    Args:
        pack_id (str): pack unique identifier.
        price_value_input (str): price string to convert.

    Returns:
        int: converted to int pack price.
    """

    try:
        if not price_value_input:
            return 0  # in case no price was supported, return 0
        else:
            return int(price_value_input)  # otherwise convert to int and return result
    except Exception:
        logging.exception(f"{pack_id} pack price is not valid. The price was set to 0.")
        return 0


def get_updated_server_version(current_string_version, compared_content_item, pack_name):
    """ Compares two semantic server versions and returns the higher version between them.

    Args:
         current_string_version (str): current string version.
         compared_content_item (dict): compared content item entity.
         pack_name (str): the pack name (id).

    Returns:
        str: latest version between compared versions.
    """
    lower_version_result = current_string_version

    try:
        compared_string_version = compared_content_item.get('fromversion') or compared_content_item.get(
            'fromVersion') or "99.99.99"
        current_version, compared_version = Version(current_string_version), Version(compared_string_version)

        if current_version > compared_version:
            lower_version_result = compared_string_version
    except Exception:
        content_item_name = compared_content_item.get('name') or compared_content_item.get(
            'display') or compared_content_item.get('id') or compared_content_item.get('details', '')
        logging.exception(f"{pack_name} failed in version comparison of content item {content_item_name}.")
    finally:
        return lower_version_result


def get_content_git_client(content_repo_path: str):
    """ Initializes content repo client.

    Args:
        content_repo_path (str): content repo full path

    Returns:
        git.repo.base.Repo: content repo object.

    """
    return git.Repo(content_repo_path)


def get_recent_commits_data(content_repo: Any, index_folder_path: str, is_bucket_upload_flow: bool,
                            is_private_build: bool = False, circle_branch: str = "master"):
    """ Returns recent commits hashes (of head and remote master)

    Args:
        content_repo (git.repo.base.Repo): content repo object.
        index_folder_path (str): the path to the local index folder
        is_bucket_upload_flow (bool): indicates whether its a run of bucket upload flow or regular build
        is_private_build (bool): indicates whether its a run of private build or not
        circle_branch (str): CircleCi branch of current build

    Returns:
        str: last commit hash of head.
        str: previous commit depending on the flow the script is running
    """
    return content_repo.head.commit.hexsha, get_previous_commit(content_repo, index_folder_path, is_bucket_upload_flow,
                                                                is_private_build, circle_branch)


def get_previous_commit(content_repo, index_folder_path, is_bucket_upload_flow, is_private_build, circle_branch):
    """ If running in bucket upload workflow we want to get the commit in the index which is the index
    We've last uploaded to production bucket. Otherwise, we are in a commit workflow and the diff should be from the
    head of origin/master

    Args:
        content_repo (git.repo.base.Repo): content repo object.
        index_folder_path (str): the path to the local index folder
        is_bucket_upload_flow (bool): indicates whether its a run of bucket upload flow or regular build
        is_private_build (bool): indicates whether its a run of private build or not
        circle_branch (str): CircleCi branch of current build

    Returns:
        str: previous commit depending on the flow the script is running

    """
    if is_bucket_upload_flow:
        return get_last_upload_commit_hash(content_repo, index_folder_path)
    elif is_private_build:
        previous_master_head_commit = content_repo.commit('origin/master~1').hexsha
        logging.info(f"Using origin/master HEAD~1 commit hash {previous_master_head_commit} to diff with.")
        return previous_master_head_commit
    else:
        if circle_branch == 'master':
            head_str = "HEAD~1"
            # if circle branch is master than current commit is origin/master HEAD, so we need to diff with HEAD~1
            previous_master_head_commit = content_repo.commit('origin/master~1').hexsha
        else:
            head_str = "HEAD"
            # else we are on a regular branch and the diff should be done with origin/master HEAD
            previous_master_head_commit = content_repo.commit('origin/master').hexsha
        logging.info(f"Using origin/master {head_str} commit hash {previous_master_head_commit} to diff with.")
        return previous_master_head_commit


def get_last_upload_commit_hash(content_repo, index_folder_path):
    """
    Returns the last origin/master commit hash that was uploaded to the bucket
    Args:
        content_repo (git.repo.base.Repo): content repo object.
        index_folder_path: The path to the index folder

    Returns:
        The commit hash
    """

    inner_index_json_path = os.path.join(index_folder_path, f'{GCPConfig.INDEX_NAME}.json')
    if not os.path.exists(inner_index_json_path):
        logging.critical(f"{GCPConfig.INDEX_NAME}.json not found in {GCPConfig.INDEX_NAME} folder")
        sys.exit(1)
    else:
        inner_index_json_file = load_json(inner_index_json_path)
        if 'commit' in inner_index_json_file:
            last_upload_commit_hash = inner_index_json_file['commit']
            logging.info(f"Retrieved the last commit that was uploaded to production: {last_upload_commit_hash}")
        else:
            logging.critical(f"No commit field in {GCPConfig.INDEX_NAME}.json, content: {str(inner_index_json_file)}")
            sys.exit(1)

    try:
        last_upload_commit = content_repo.commit(last_upload_commit_hash).hexsha
        logging.info(f"Using commit hash {last_upload_commit} from index.json to diff with.")
        return last_upload_commit
    except Exception as e:
        logging.critical(f'Commit {last_upload_commit_hash} in {GCPConfig.INDEX_NAME}.json does not exist in content '
                         f'repo. Additional info:\n {e}')
        sys.exit(1)


def is_ignored_pack_file(modified_file_path_parts):
    """ Indicates whether a pack file needs to be ignored or not.

    Args:
        modified_file_path_parts: The modified file parts, e.g. if file path is "a/b/c" then the
         parts list is ["a", "b", "c"]

    Returns:
        (bool): True if the file should be ignored, False otherwise

    """
    for file_suffix in PackIgnored.ROOT_FILES:
        if file_suffix in modified_file_path_parts:
            return True

    for pack_folder, file_suffixes in PackIgnored.NESTED_FILES.items():
        if pack_folder in modified_file_path_parts:
            if not file_suffixes:  # Ignore all pack folder files
                return True

            for file_suffix in file_suffixes:
                if file_suffix in modified_file_path_parts[-1]:
                    return True

    for pack_folder in PackIgnored.NESTED_DIRS:
        if pack_folder in modified_file_path_parts:
            pack_folder_path = os.sep.join(modified_file_path_parts[:modified_file_path_parts.index(pack_folder) + 1])
            file_path = os.sep.join(modified_file_path_parts)
            for folder_path in [f for f in glob.glob(os.path.join(pack_folder_path, '*/*')) if os.path.isdir(f)]:
                # Checking for all 2nd level directories. e.g. test_data directory
                if file_path.startswith(folder_path):
                    return True

    return False


def filter_dir_files_by_extension(release_notes_dir: str, extension: str) -> List[str]:
    """
    Receives path to RN dir, filters only files in RN dir corresponding to the extension.
    Needed because RN directory will be extended to contain JSON files for configurations,
    see 'release_notes_bc_calculator.py'
    Args:
        release_notes_dir (str): Path to RN dir
        extension (str): Extension to filter by.

    Returns:
        (List[str]): List of all of the files in directory corresponding to the extension.
    """
    return [file_name for file_name in os.listdir(release_notes_dir) if file_name.endswith(extension)]


def is_the_only_rn_in_block(release_notes_dir: str, version: str, changelog: dict):
    """
    Check if the given version is a key of an aggregated changelog block, as in its value in the changelog
    doesn't contains other release notes that have been aggregated in previous uploads.

    If that is the case, the adjacent previous release note in the changelog will be equal to the one in the
    release notes directory, and false otherwise (meaning there are versions in the release notes directory that are
    missing in the changelog, therefore they have been aggregated) and this function asserts that.

    Note: The comparison is done against the release notes directory to avoid cases where there are missing versions in
    the changelog due to inconsistent versions numbering, such as major version bumps. (For example, if the versions
    1.2.7 and 1.3.0 are two consecutive keys in the changelog, we need to determine if 1.3.0 has aggregated the versions
    1.2.8-1.3.0, OR 1.3.0 is the consecutive version right after 1.2.7 but is a major bump. in order to check that, we
    check it against the files in the release notes directory.)


    Args:
        release_notes_dir: the path to the release notes dir.
        version (str): the wanted version.
        changelog (dict): the changelog from the production bucket.

    Returns:
        True if this version's value in the changelog is not an aggregated release notes block. False otherwise.
    """
    if not changelog.get(version):
        return False
    all_rn_versions = []
    lowest_version = [Version('1.0.0')]
    for filename in filter_dir_files_by_extension(release_notes_dir, '.md'):
        current_version = underscore_file_name_to_dotted_version(filename)
        all_rn_versions.append(Version(current_version))
    lower_versions_all_versions = [item for item in all_rn_versions if item < Version(version)] + lowest_version
    lower_versions_in_changelog = [Version(item) for item in changelog.keys() if
                                   Version(item) < Version(version)] + lowest_version
    return max(lower_versions_all_versions) == max(lower_versions_in_changelog)


def underscore_file_name_to_dotted_version(file_name: str) -> str:
    """
    Receives file name with expected format of x_x_x<extension>, and transforms it to dotted string.
    Examples
        - underscore_file_name_to_dotted_version(1_2_3.md) --> 1.2.3
        - underscore_file_name_to_dotted_version(1_4_2.json) --> 1.4.2
    Args:
        file_name (str): File name.

    Returns:
        (str): Dotted version of file name
    """
    return os.path.splitext(file_name)[0].replace('_', '.')


def get_last_commit_from_index(service_account):
    """ Downloading index.json from GCP and extract last upload commit.

    Args:
        service_account: service account to connect to GCP

    Returns: last upload commit.

    """
    storage_client = init_storage_client(service_account)
    storage_bucket = storage_client.bucket(GCPConfig.PRODUCTION_BUCKET)
    index_storage_path = os.path.join('content/packs/', f"{GCPConfig.INDEX_NAME}.json")
    index_blob = storage_bucket.blob(index_storage_path)
    index_string = index_blob.download_as_string()
    index_json = json.loads(index_string)
    return index_json.get('commit')


def get_id_set_entity_by_path(entity_path: Path, pack_folder: str, id_set: dict):
    """
    Get the full entity dict from the id set of the entity given as a path, if it does not exist in the id set
    return None. The item's path in the id set is of the yml/json file, so for integrations, scripts and playbooks this
    function checks if there is an item in the id set that the containing folder of it's yml file is the same as the
    containing folder of the entity path given. For all other content items, we check if the path's are identical.
    Args:
        entity_path: path to entity (content item)
        pack_folder: containing folder of that item
        id_set: id set dict

    Returns:
        id set dict entity if exists, otherwise {}
    """
    logging.debug(f"Checking if the entity with the path {entity_path} is present in the id set")

    for id_set_entity in id_set[PACK_FOLDERS_TO_ID_SET_KEYS[pack_folder]]:

        if len(entity_path.parts) == 5:  # Content items that have a sub folder (integrations, scripts, etc)
            if Path(list(id_set_entity.values())[0]['file_path']).parent == entity_path.parent:
                return id_set_entity

        else:  # Other content items
            if list(id_set_entity.values())[0]['file_path'] == str(entity_path):
                return id_set_entity

    if pack_folder == PackFolders.CLASSIFIERS.value:  # For Classifiers, check also in Mappers
        for id_set_entity in id_set['Mappers']:
            if list(id_set_entity.values())[0]['file_path'] == str(entity_path):
                return id_set_entity
    return {}


def get_id_set_entity_by_display_name(display_name: str, pack_folder: str, id_set: dict):
    """
    Get the full entity dict from the id set of the entity given it's display name, if it does not exist in the id set
    return None.

    Args:
        display_name: The display name of the entity (content item)
        pack_folder: containing folder of that item
        id_set: id set dict

    Returns:
        id set dict entity if exists, otherwise None
    """
    logging.debug(f"Checking if the entity with the display name {display_name} is present in the id set")

    if not id_set:
        return None

    for id_set_entity in id_set[PACK_FOLDERS_TO_ID_SET_KEYS[pack_folder]]:

        if list(id_set_entity.values())[0]['display_name'] == display_name:
            return id_set_entity

    if pack_folder == PackFolders.CLASSIFIERS.value:  # For Classifiers, check also in Mappers
        for id_set_entity in id_set['Mappers']:
            if list(id_set_entity.values())[0]['display_name'] == display_name:
                return id_set_entity
    return None<|MERGE_RESOLUTION|>--- conflicted
+++ resolved
@@ -2204,14 +2204,9 @@
                             'marketplaces': content_item.get('marketplaces', ["marketplacev2"]),
                         })
 
-<<<<<<< HEAD
                     elif current_directory == PackFolders.XSIAM_DASHBOARDS.value and pack_file_name.startswith("external-"):
-                        folder_collected_items.append({
-=======
-                    elif current_directory == PackFolders.XSIAM_DASHBOARDS.value:
                         preview = self.get_preview_image_gcp_path(pack_file_name, PackFolders.XSIAM_DASHBOARDS.value)
                         dashboard = {
->>>>>>> b356c640
                             'id': content_item.get('dashboards_data', [{}])[0].get('global_id', ''),
                             'name': content_item.get('dashboards_data', [{}])[0].get('name', ''),
                             'description': content_item.get('dashboards_data', [{}])[0].get('description', ''),
@@ -2222,14 +2217,9 @@
                             dashboard.update({"preview": preview})
                         folder_collected_items.append(dashboard)
 
-<<<<<<< HEAD
                     elif current_directory == PackFolders.XSIAM_REPORTS.value and pack_file_name.startswith("external-"):
-                        folder_collected_items.append({
-=======
-                    elif current_directory == PackFolders.XSIAM_REPORTS.value:
                         preview = self.get_preview_image_gcp_path(pack_file_name, PackFolders.XSIAM_REPORTS.value)
                         report = {
->>>>>>> b356c640
                             'id': content_item.get('templates_data', [{}])[0].get('global_id', ''),
                             'name': content_item.get('templates_data', [{}])[0].get('report_name', ''),
                             'description': content_item.get('templates_data', [{}])[0].get('report_description', ''),
