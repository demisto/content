--- conflicted
+++ resolved
@@ -812,26 +812,4 @@
         pack_success, _ = install_packs(client, host, packs_to_install_body)
         success &= pack_success
 
-<<<<<<< HEAD
-    return packs_to_install, success
-
-
-def batch(iterable, batch_size=1):
-    """Gets an iterable and yields slices of it.
-
-    Args:
-        iterable (list): list or other iterable object.
-        batch_size (int): the size of batches to fetch
-
-    Return:
-        (list): Iterable slices of given
-    """
-    current_batch = iterable[:batch_size]
-    not_batched = iterable[batch_size:]
-    while current_batch:
-        yield current_batch
-        current_batch = not_batched[:batch_size]
-        not_batched = not_batched[batch_size:]
-=======
-    return packs_to_install, success
->>>>>>> b664c075
+    return packs_to_install, success