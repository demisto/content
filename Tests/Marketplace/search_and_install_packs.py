--- conflicted
+++ resolved
@@ -708,15 +708,11 @@
     for packs_to_install_body in batch_packs_install_request_body:
         # install_packs(client, host, packs_to_install_body)
         packs_to_install_together.extend(packs_to_install_body)
-<<<<<<< HEAD
-        if len(packs_to_install_together) > 100:
-=======
         if len(packs_to_install_together) > 20:
             while result := client.generic_request_func(self=client, method="GET", path="/content/updating"):
                 logging.info(f'got from the api for /content/updating: {result}')
                 logging.info('sleeping for 60 seconds as /content/updating returned True')
                 sleep(60)
->>>>>>> cb8ea6af
             install_packs(client, host, packs_to_install_together)
             packs_to_install_together = []
     return packs_to_install, SUCCESS_FLAG