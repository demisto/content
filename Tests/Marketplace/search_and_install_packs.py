<<<<<<< HEAD

import base64
import contextlib
=======
import base64
import contextlib
from datetime import datetime
>>>>>>> 90cf3b88
import glob
import itertools
import json
import os
import re
<<<<<<< HEAD
import traceback
from concurrent.futures import ThreadPoolExecutor, as_completed
from functools import lru_cache
from pathlib import Path
from threading import Lock
from typing import Any

import demisto_client
=======
from functools import lru_cache
from pathlib import Path
from tempfile import mkdtemp
from typing import Any
import networkx as nx
from networkx import DiGraph

from demisto_client.demisto_api.api.default_api import DefaultApi as DemistoClient
>>>>>>> 90cf3b88
from demisto_sdk.commands.common import tools
from demisto_sdk.commands.common.logger import logger
from demisto_sdk.commands.content_graph.common import PACK_METADATA_FILENAME
from google.cloud.storage import Bucket  # noqa
from packaging.version import Version
from requests import Session

from Tests.Marketplace.common import ALREADY_IN_PROGRESS
from Tests.Marketplace.common import wait_until_not_updating, generic_request_with_retries
from Tests.Marketplace.marketplace_constants import (PACKS_FOLDER,
                                                     GCPConfig, Metadata)
from Tests.Marketplace.marketplace_services import (Pack, init_storage_client,
                                                    load_json)
from Tests.Marketplace.upload_packs import download_and_extract_index, extract_packs_artifacts
from Tests.scripts.utils import logging_wrapper as logging

<<<<<<< HEAD
PACK_PATH_VERSION_REGEX = re.compile(fr'^{GCPConfig.PRODUCTION_STORAGE_BASE_PATH}/[A-Za-z0-9-_.]+/(\d+\.\d+\.\d+)/[A-Za-z0-9-_.]'  # noqa: E501
                                     r'+\.zip$')
WLM_TASK_FAILED_ERROR_CODE = 101704

GITLAB_SESSION = Session()
CONTENT_PROJECT_ID = os.getenv('CI_PROJECT_ID', '2596')  # the default is the id of the content repo in code.pan.run
PACKS_DIR = "Packs"
PACK_METADATA_FILE = Pack.USER_METADATA
GITLAB_PACK_METADATA_URL = f'{{gitlab_url}}/api/v4/projects/{CONTENT_PROJECT_ID}/repository/files/{PACKS_DIR}%2F{{pack_id}}%2F{PACK_METADATA_FILE}'  # noqa: E501

BATCH_SIZE = 10


@lru_cache
def get_env_var(var_name: str) -> str:
    """
    Get an environment variable.
    This method adds a cache layer to the 'os.getenv' method, and raises an error if the variable is not set.

    Args:
        var_name (str): Name of the environment variable to get.

    Returns:
        str: Value of the environment variable.
    """
    var_value = os.getenv(var_name)
    if not var_value:
        raise ValueError(f"Environment variable '{var_name}' is not set.")
=======
from demisto_sdk.commands.test_content.ParallelLoggingManager import ARTIFACTS_PATH

from Tests.test_content import get_server_numeric_version

PACK_PATH_VERSION_REGEX = re.compile(fr'^{GCPConfig.PRODUCTION_STORAGE_BASE_PATH}/[A-Za-z0-9-_.]+/(\d+\.\d+\.\d+)/[A-Za-z0-9-_.]'  # noqa: E501
                                     r'+\.zip$')
WLM_TASK_FAILED_ERROR_CODE = 101704

GITLAB_SESSION = Session()
CONTENT_PROJECT_ID = os.getenv('CI_PROJECT_ID', '1061')
ARTIFACTS_FOLDER_SERVER_TYPE = os.getenv('ARTIFACTS_FOLDER_SERVER_TYPE')
PACKS_DIR = "Packs"
PACK_METADATA_FILE = Pack.PACK_METADATA
GITLAB_PACK_METADATA_URL = f'{{gitlab_url}}/api/v4/projects/{CONTENT_PROJECT_ID}/repository/files/{PACKS_DIR}%2F{{pack_id}}%2F{PACK_METADATA_FILE}'  # noqa: E501

BATCH_SIZE = 10
PAGE_SIZE_DEFAULT = 50
CYCLE_SEPARATOR = "<->"
>>>>>>> 90cf3b88

    return var_value

<<<<<<< HEAD

@lru_cache(maxsize=128)
def fetch_pack_metadata_from_gitlab(pack_id: str, commit_hash: str) -> dict:
    """
    Fetch pack metadata from master (a commit hash of the master branch when the build was triggered) using GitLab's API.

    Args:
        pack_id (str): ID of the pack to fetch metadata for (name of Pack's folder).
        commit_hash (str): A commit hash to fetch the metadata file from.

    Returns:
        dict: A dictionary containing pack's metadata.
    """
    api_url = GITLAB_PACK_METADATA_URL.format(gitlab_url=get_env_var('CI_SERVER_URL'), pack_id=pack_id)
    logging.debug(f"Fetching 'pack_metadata.json' file from GitLab for pack '{pack_id}'...")
    response = GITLAB_SESSION.get(api_url,
                                  headers={'PRIVATE-TOKEN': get_env_var('GITLAB_API_READ_TOKEN')},
                                  params={'ref': commit_hash})

    if response.status_code != 200:
        logging.error(f"Failed to fetch pack metadata from GitLab for pack '{pack_id}'.\n"
                      f"Response code: {response.status_code}\nResponse body: {response.text}")
        response.raise_for_status()

    file_data_b64 = response.json()['content']
    file_data = base64.b64decode(file_data_b64).decode('utf-8')

    return json.loads(file_data)
=======
@lru_cache
def get_env_var(var_name: str) -> str:
    """
    Get an environment variable.
    This method adds a cache layer to the 'os.getenv' method, and raises an error if the variable is not set.

    Args:
        var_name (str): Name of the environment variable to get.

    Returns:
        str: Value of the environment variable.
    """
    var_value = os.getenv(var_name)
    if not var_value:
        raise ValueError(f"Environment variable '{var_name}' is not set.")
>>>>>>> 90cf3b88

    return var_value

<<<<<<< HEAD
def is_pack_deprecated(pack_id: str, production_bucket: bool = True,
                       commit_hash: str | None = None, pack_api_data: dict | None = None) -> bool:
    """
    Check whether a pack is deprecated or not.
    If an error is encountered, and status can't be checked properly,
    the deprecation status will be set to a default value of False.

    Note:
        If 'production_bucket' is True, one of 'master_commit_hash' or 'pack_api_data' must be provided
        in order to determine whether the pack is deprecated or not.
        'commit_hash' is used to fetch pack's metadata from a specific commit hash (ex: production bucket's last commit)
        'pack_api_data' is the API data of a specific pack item (and not the complete response with a list of packs).

    Args:
        pack_id (str): ID of the pack to check.
        production_bucket (bool): Whether we want to check deprecation status on production bucket.
            Otherwise, deprecation status will be determined by checking the local 'pack_metadata.json' file.
        commit_hash (str, optional): Commit hash branch to use if 'production_bucket' is False.
            If 'pack_api_data' is not provided, will be used for fetching 'pack_metadata.json' file from GitLab.
        pack_api_data (dict | None, optional): Marketplace API data to use if 'production_bucket' is False.
            Needs to be the API data of a specific pack item (and not the complete response with a list of packs).

    Returns:
        bool: True if the pack is deprecated, False otherwise
    """
    if production_bucket:
        if pack_api_data:
            try:
                return pack_api_data['extras']['pack'].get('deprecated', False)

            except Exception as ex:
                logging.error(f"Failed to parse API response data for '{pack_id}'.\n"
                              f"API Data: {pack_api_data}\nError: {ex}")

        elif commit_hash:
            try:
                return fetch_pack_metadata_from_gitlab(pack_id=pack_id, commit_hash=commit_hash).get('hidden', False)

            except Exception as ex:
                logging.error(f"Failed to fetch pack metadata from GitLab for pack '{pack_id}'.\nError: {ex}")

        else:
            raise ValueError("Either 'master_commit_hash' or 'pack_api_data' must be provided.")

    else:  # Check locally
        pack_metadata_path = Path(PACKS_FOLDER) / pack_id / PACK_METADATA_FILENAME

        if pack_metadata_path.is_file():
            try:
                return tools.get_pack_metadata(str(pack_metadata_path)).get('hidden', False)

            except Exception as ex:
                logging.error(f"Failed to open file '{pack_metadata_path}'.\nError: {ex}")

        else:
            logging.warning(f"File '{pack_metadata_path}' could not be found, or isn't a file.")

    # If we got here, it means that nothing was returned and an error was encountered
    logging.warning(f"Deprecation status of '{pack_id}' could not be determined, "
                    "and has been set to a default value of 'False'.\n"
                    "Note that this might result in potential errors if it is deprecated.")
    return False


def get_pack_id_from_error_with_gcp_path(error: str) -> str:
    """
    Gets the id of the pack from the pack's path in GCP that is mentioned in the error msg.

    Args:
        error: path of pack in GCP.

    Returns:
        str: The id of given pack.
    """
    return error.split('/packs/')[1].split('.zip')[0].split('/')[0]
=======

@lru_cache(maxsize=128)
def fetch_pack_metadata_from_gitlab(pack_id: str, commit_hash: str) -> dict:
    """
    Fetch pack metadata from master (a commit hash of the master branch when the build was triggered) using GitLab's API.

    Args:
        pack_id (str): ID of the pack to fetch metadata for (name of Pack's folder).
        commit_hash (str): A commit hash to fetch the metadata file from.

    Returns:
        dict: A dictionary containing pack's metadata.
    """
    api_url = GITLAB_PACK_METADATA_URL.format(gitlab_url=get_env_var('CI_SERVER_URL'), pack_id=pack_id)
    logging.debug(f"Fetching 'pack_metadata.json' file from GitLab for pack '{pack_id}'...")
    response = GITLAB_SESSION.get(api_url,
                                  headers={'PRIVATE-TOKEN': get_env_var('GITLAB_API_READ_TOKEN')},
                                  params={'ref': commit_hash})

    if response.status_code != 200:
        logging.error(f"Failed to fetch pack metadata from GitLab for pack '{pack_id}'.\n"
                      f"Response code: {response.status_code}\nResponse body: {response.text}")
        response.raise_for_status()
>>>>>>> 90cf3b88

    file_data_b64 = response.json()['content']
    file_data = base64.b64decode(file_data_b64).decode('utf-8')

<<<<<<< HEAD
def create_dependencies_data_structure(response_data: dict, dependants_ids: list,
                                       dependencies_data: list, checked_packs: list):
    """
    Recursively create packs' dependencies data structure for installation requests (only required and uninstalled).

    Args:
        response_data (dict): Dependencies data from the '/search/dependencies' endpoint response.
        dependants_ids (list): A list of the dependant packs IDs.
        dependencies_data (list): The dependencies data structure to be created.
        checked_packs (list): Required dependants that were already found.
    """
    next_call_dependants_ids = []

    for dependency in response_data:
        dependants = dependency.get('dependants', {})

        for dependant in dependants:
            is_required = dependants[dependant].get('level', '') == 'required'

            if all((dependant in dependants_ids, is_required, dependency['id'] not in checked_packs)):
                dependencies_data.append(dependency)
                next_call_dependants_ids.append(dependency['id'])
                checked_packs.append(dependency['id'])
=======
    return json.loads(file_data)


def is_pack_deprecated(pack_id: str, production_bucket: bool = True,
                       commit_hash: str | None = None, pack_api_data: dict | None = None) -> bool:
    """
    Check whether a pack is deprecated or not.
    If an error is encountered, and status can't be checked properly,
    the deprecation status will be set to a default value of False.

    Note:
        If 'production_bucket' is True, one of 'master_commit_hash' or 'pack_api_data' must be provided
        in order to determine whether the pack is deprecated or not.
        'commit_hash' is used to fetch pack's metadata from a specific commit hash (ex: production bucket's last commit)

    Args:
        pack_id (str): ID of the pack to check.
        production_bucket (bool): Whether we want to check deprecation status on production bucket.
            Otherwise, deprecation status will be determined by checking the local 'pack_metadata.json' file.
        commit_hash (str, optional): Commit hash branch to use if 'production_bucket' is False.
            If 'pack_api_data' is not provided, will be used for fetching 'pack_metadata.json' file from GitLab.
        pack_api_data (dict | None, optional): Marketplace API data to use if 'production_bucket' is False.
>>>>>>> 90cf3b88

    Returns:
        bool: True if the pack is deprecated, False otherwise
    """
    if production_bucket:
        if pack_api_data:
            try:
                return pack_api_data["deprecated"]

            except Exception as ex:
                logging.error(f"Failed to parse API response data for '{pack_id}'.\n"
                              f"API Data: {pack_api_data}\nError: {ex}")

<<<<<<< HEAD
def get_pack_dependencies(client: demisto_client,
                          pack_id: str,
                          attempts_count: int = 5,
                          sleep_interval: int = 60,
                          request_timeout: int = 900,
                          ) -> dict | None:
    """
    Get pack's required dependencies.

    Args:
        client (demisto_client): The configured client to use.
        pack_id (str): ID of the pack to get dependencies for.
        attempts_count (int): The number of attempts to install the packs.
        sleep_interval (int): The sleep interval, in seconds, between request retry attempts.
        request_timeout (int): The timeout per call to the server.

    Returns:
        dict | None: API response data for the /search/dependencies endpoint. None if the request failed.
    """
    api_endpoint = "/contentpacks/marketplace/search/dependencies"
    body = [{"id": pack_id}]  # Not specifying a "version" key will return the latest version of the pack.

    def success_handler(response):
        logging.success(f"Succeeded to fetch dependencies for pack '{pack_id}'")
        return True, response

    failure_massage = f"Failed to fetch dependencies for pack: {pack_id}"
    retries_message = f"Retrying to fetch dependencies for pack: {pack_id}"
    prior_message = f"Fetching dependencies information for pack: {pack_id} using Marketplace API"

    _, data = generic_request_with_retries(client=client,
                                           retries_message=retries_message,
                                           exception_message=failure_massage,
                                           prior_message=prior_message,
                                           path=api_endpoint,
                                           method='POST',
                                           response_type='object',
                                           body=body,
                                           request_timeout=request_timeout,
                                           attempts_count=attempts_count,
                                           sleep_interval=sleep_interval,
                                           success_handler=success_handler)
    return data
=======
        elif commit_hash:
            try:
                return fetch_pack_metadata_from_gitlab(pack_id=pack_id, commit_hash=commit_hash).get('hidden', False)

            except Exception as ex:
                logging.error(f"Failed to fetch pack metadata from GitLab for pack '{pack_id}'.\nError: {ex}")

        else:
            raise ValueError("Either 'master_commit_hash' or 'pack_api_data' must be provided.")

    else:  # Check locally
        pack_metadata_path = Path(PACKS_FOLDER) / pack_id / PACK_METADATA_FILENAME

        if pack_metadata_path.is_file():
            try:
                return tools.get_pack_metadata(str(pack_metadata_path)).get('hidden', False)

            except Exception as ex:
                logging.error(f"Failed to open file '{pack_metadata_path}'.\nError: {ex}")

        else:
            logging.warning(f"File '{pack_metadata_path}' could not be found, or isn't a file.")

    # If we got here, it means that nothing was returned and an error was encountered
    logging.warning(f"Deprecation status of '{pack_id}' could not be determined, "
                    "and has been set to a default value of 'False'.\n"
                    "Note that this might result in potential errors if it is deprecated.")
    return False


def get_pack_id_from_error_with_gcp_path(error: str) -> str:
    """
    Gets the id of the pack from the pack's path in GCP that is mentioned in the error msg.

    Args:
        error: path of pack in GCP.

    Returns:
        str: The id of given pack.
    """
    return error.split('/packs/')[1].split('.zip')[0].split('/')[0]
>>>>>>> 90cf3b88


def find_malformed_pack_id(body: str) -> list:
    """
    Find the pack ID from the installation error message in the case the error is that the pack is not found or
    in case that the error is that the pack's version is invalid.
    Args:
        body (str): The response message of the failed installation pack.

    Returns: list of malformed ids (list)

    """
    malformed_ids = []
    if body:
        with contextlib.suppress(json.JSONDecodeError):
            response_info = json.loads(body)
            if error_info := response_info.get('error'):
                errors_info = [error_info]
            else:
                # the errors are returned as a list of error
                errors_info = response_info.get('errors', [])
            malformed_pack_pattern = re.compile(r'invalid version [0-9.]+ for pack with ID ([\w_-]+)')
            for error in errors_info:
                if 'pack id: ' in error:
                    malformed_ids.extend(error.split('pack id: ')[1].replace(']', '').replace('[', '').replace(
                        ' ', '').split(','))
                else:
                    malformed_pack_id = malformed_pack_pattern.findall(str(error))
                    if malformed_pack_id and error:
                        malformed_ids.extend(malformed_pack_id)
    return malformed_ids


def handle_malformed_pack_ids(malformed_pack_ids, packs_to_install):
    """
    Handles the case where the malformed id failed the installation, but it was not a part of the initial installation.
    This is in order to prevent an infinite loop for this such edge case.
    Args:
        malformed_pack_ids: the ids found from the error msg
        packs_to_install: list of packs that was already installed that caused the failure.

    Returns:
        raises an error.
    """
    for malformed_pack_id in malformed_pack_ids:
        if malformed_pack_id not in {pack['id'] for pack in packs_to_install}:
            raise Exception(f'The pack {malformed_pack_id} has failed to install even '
                            f'though it was not in the installation list')


<<<<<<< HEAD
def install_packs_from_artifacts(client: demisto_client,
=======
def install_packs_from_artifacts(client: DemistoClient,
>>>>>>> 90cf3b88
                                 host: str,
                                 test_pack_path: str,
                                 pack_ids_to_install: list) -> bool:
    """
    Installs all the packs located in the artifacts folder of the BitHub actions build. Please note:
    The server always returns a 200 status even if the pack was not installed.

    :param client: Demisto-py client to connect to the server.
    :param host: FQDN of the server.
    :param test_pack_path: Path to the test pack directory.
    :param pack_ids_to_install: List of pack IDs to install.
    :return: None. Call to server waits until a successful response.
    """
    logging.info(f"Test pack path is: {test_pack_path}")
    logging.info(f"Pack IDs to install are: {pack_ids_to_install}")

    local_packs = glob.glob(f"{test_pack_path}/*.zip")

    for local_pack in local_packs:
        if any(pack_id in local_pack for pack_id in pack_ids_to_install):
            logging.info(f'Installing the following pack: {local_pack}')
            upload_zipped_packs(client=client, host=host, pack_path=local_pack)
    return True


def install_packs_private(client: DemistoClient,
                          host: str,
                          pack_ids_to_install: list,
                          test_pack_path: str) -> bool:
    """ Make a packs installation request.

    Args:
        client (DemistoClient): The configured client to use.
        host (str): The server URL.
        pack_ids_to_install (list): List of Pack IDs to install.
        test_pack_path (str): Path where test packs are located.
    """
    return install_packs_from_artifacts(client,
                                        host,
                                        pack_ids_to_install=pack_ids_to_install,
                                        test_pack_path=test_pack_path)


def get_error_ids(body: str) -> dict[int, str]:
    with contextlib.suppress(json.JSONDecodeError):
        response_info = json.loads(body)
<<<<<<< HEAD
        return {error["id"]: error.get("details", "") for error in response_info.get("errors", []) if "id" in error}
=======
        return {error["id"]: error.get("detail", "") for error in response_info.get("errors", []) if "id" in error}
>>>>>>> 90cf3b88
    return {}


def install_packs(client: DemistoClient,
                  host: str,
                  packs_to_install: list,
                  attempts_count: int = 5,
                  sleep_interval: int = 60,
<<<<<<< HEAD
                  request_timeout: int = 600,
=======
                  request_timeout: int = 900,
>>>>>>> 90cf3b88
                  ) -> tuple[bool, list]:
    """ Make a packs installation request.
       If a pack fails to install due to malformed pack, this function catches the corrupted pack and call another
       request to install packs again, this time without the corrupted pack.
       If a pack fails to install due to timeout when sending a request to GCP,
       request to install all packs again once more.

    Args:
        client (DemistoClient): The configured client to use.
        host (str): The server URL.
        packs_to_install (list): A list of the packs to install.
        attempts_count (int): The number of attempts to install the packs.
        sleep_interval (int): The sleep interval, in seconds, between install attempts.
        request_timeout (int): The timeout per call to the server.
    Returns:
        bool: True if the operation succeeded and False otherwise and a list of packs that were installed.
    """
    if not packs_to_install:
        logging.info("There are no packs to install on servers. Consolidating installation as success")
        return True, []

    success = True
    body = {
        'packs': packs_to_install,
        'ignoreWarnings': True
    }
<<<<<<< HEAD

    def success_handler(response_data_packs):
        packs_data = [
            {
                'ID': response_data_pack.get('id'),
                'CurrentVersion': response_data_pack.get('currentVersion')
            } for response_data_pack in response_data_packs]
        logging.success(f'Packs were successfully installed on server {host}')

        return success, packs_data

    def api_exception_handler(ex, attempt_left) -> Any:
        nonlocal packs_to_install, success, body
        if ALREADY_IN_PROGRESS in ex.body:
            wait_succeeded = wait_until_not_updating(client)
            if not wait_succeeded:
                raise Exception(
                    "Failed to wait for the server to exit installation/updating status"
                ) from ex
        if malformed_ids := find_malformed_pack_id(ex.body):
            handle_malformed_pack_ids(malformed_ids, packs_to_install)
            if not attempt_left:
                raise Exception(f"malformed packs: {malformed_ids}") from ex

            # We've more attempts, retrying without tho malformed packs.
            logging.error(f"Unable to install malformed packs: {malformed_ids}, retrying without them.")
            packs_to_install = [
                pack_to_install for pack_to_install in packs_to_install if pack_to_install['id'] not in malformed_ids
            ]
            body = {
                'packs': packs_to_install,
                'ignoreWarnings': True
            }
            return body

        error_ids = get_error_ids(ex.body)
        if WLM_TASK_FAILED_ERROR_CODE in error_ids:
            if "polling request failed for task ID" in error_ids[WLM_TASK_FAILED_ERROR_CODE].lower():
                logging.error(f"Got {WLM_TASK_FAILED_ERROR_CODE} error code - polling request failed for task ID, "
                              f"retrying.")
            else:
                # If we got this error code, it means that the modeling rules are not valid, exiting install flow.
                raise Exception(f"Got [{WLM_TASK_FAILED_ERROR_CODE}] error code - Modeling rules and Dataset validations "
                                f"failed. Please look at GCP logs to understand why it failed.") from ex

        if not attempt_left:  # exhausted all attempts, understand what happened and exit.
            if 'timeout awaiting response' in ex.body:
                if '/packs/' in ex.body:
                    pack_id = get_pack_id_from_error_with_gcp_path(ex.body)
                    raise Exception(f"timeout awaiting response headers while trying to install pack {pack_id}") from ex

                raise Exception("timeout awaiting response headers while trying to install, "
                                "couldn't determine pack id.") from ex

            if 'Item not found' in ex.body:
                raise Exception(f'Item not found error, headers:{ex.headers}.') from ex
        return body

    def should_try_handler():
        nonlocal packs_to_install
        logging.info(f"Retrying to install packs on server {host}:")
        for pack in packs_to_install:
            logger.info(f"\tID:{pack['id']} Version:{pack['version']}")
        return True

    retries_message = f"Retrying to install packs on server {host}"
    exception_massage = f"Failed to install packs on server {host}"
    prior_message = f"Installing packs on server {host}."
    logging.info(f"Installing packs on server {host}:")
    for pack in packs_to_install:
        logger.info(f"\tID:{pack['id']} Version:{pack['version']}")

    return generic_request_with_retries(client=client,
                                        retries_message=retries_message,
                                        exception_message=exception_massage,
                                        prior_message=prior_message,
                                        path='/contentpacks/marketplace/install',
                                        body=body,
                                        response_type='object',
                                        method='POST',
                                        attempts_count=attempts_count,
                                        sleep_interval=sleep_interval,
                                        success_handler=success_handler,
                                        api_exception_handler=api_exception_handler,
                                        should_try_handler=should_try_handler,
                                        request_timeout=request_timeout,
                                        )


def search_pack_and_its_dependencies(client: demisto_client,
                                     pack_id: str,
                                     packs_to_install: list,
                                     installation_request_body: list,
                                     lock: Lock,
                                     collected_dependencies: list,
                                     production_bucket: bool,
                                     commit_hash: str,
                                     multithreading: bool = True,
                                     list_packs_and_its_dependency_install_request_body: list | None = None,
                                     ) -> bool:
    """
    Update 'packs_to_install' (a pointer to a list that's reused and updated by the function on every iteration)
    with 'pack_id' and its dependencies, if 'pack_id' is not deprecated.
    The way deprecation status is determined depends on the 'production_bucket' flag.

    If 'production_bucket' is True, deprecation status is determined by checking the 'pack_metadata.json' file
    in the commit hash that was used for the last upload. If it's False, the deprecation status is checking the
    'pack_metadata.json' file locally (with changes applied on the branch).

    Args:
        client (demisto_client): The configured client to use.
        pack_id (str): The id of the pack to be installed.
        packs_to_install (list) A list of the packs to be installed in this iteration.
        installation_request_body (list): A list of packs to be installed, in the request format.
        lock (Lock): A lock object.
        collected_dependencies (list): list of packs that are already in the list to install
        production_bucket (bool): Whether pack deprecation status  is determined using production bucket.
        commit_hash (str): Commit hash to use for checking pack's deprecations status if GitLab's API is used.
            If 'pack_api_data' is not provided, will be used for fetching 'pack_metadata.json' file from GitLab.
        multithreading (bool): Whether to install packs in parallel or not.
            If false - install all packs in one batch.
        list_packs_and_its_dependency_install_request_body (list | None, None): A list of pack batches (lists)
            to use in installation requests. Each list contain one pack and its dependencies.
    # Returns: True if we succeeded to get the dependencies, False otherwise.
    """
    if is_pack_deprecated(pack_id=pack_id, production_bucket=production_bucket, commit_hash=commit_hash):
        logging.warning(f"Pack '{pack_id}' is deprecated (hidden) and will not be installed.")
        return True

    api_data = get_pack_dependencies(client=client, pack_id=pack_id)

    if not api_data:
        return False

    dependencies_data: list[dict] = []

    try:
        pack_api_data = api_data['packs'][0]
        current_packs_to_install = [pack_api_data]

        create_dependencies_data_structure(response_data=api_data.get('dependencies', []),
                                           dependants_ids=[pack_id],
                                           dependencies_data=dependencies_data,
                                           checked_packs=[pack_id])

    except Exception as ex:
        logging.error(f"Error: {ex}\n\nStack trace:\n{traceback.format_exc()}")
        return False

    if dependencies_data:
        dependencies_ids = [dependency['id'] for dependency in dependencies_data]
        logging.debug(f"Found dependencies for '{pack_id}': {dependencies_ids}")

        for dependency in dependencies_data:
            dependency_id = dependency['id']
            is_deprecated = is_pack_deprecated(pack_id=dependency_id,
                                               production_bucket=production_bucket, pack_api_data=dependency)

            if is_deprecated:
                logging.critical(f"Pack '{pack_id}' depends on pack '{dependency_id}' which is a deprecated pack.")
                return False
            current_packs_to_install.append(dependency)

    with lock:
        if not multithreading:
            if list_packs_and_its_dependency_install_request_body is None:
                list_packs_and_its_dependency_install_request_body = []
            if pack_and_its_dependencies := {
                p['id']: p
                for p in current_packs_to_install
                if p['id'] not in collected_dependencies
            }:
                collected_dependencies += pack_and_its_dependencies
                pack_and_its_dependencies_as_list = [
                    get_pack_installation_request_data(pack_id=pack['id'],
                                                       pack_version=pack['extras']['pack']['currentVersion'])
                    for pack in list(pack_and_its_dependencies.values())
                ]
                packs_to_install.extend([pack['id'] for pack in pack_and_its_dependencies_as_list])
                list_packs_and_its_dependency_install_request_body.append(pack_and_its_dependencies_as_list)

        else:  # multithreading
            for pack in current_packs_to_install:
                if pack['id'] not in packs_to_install:
                    packs_to_install.append(pack['id'])
                    installation_request_body.append(
                        get_pack_installation_request_data(pack_id=pack['id'],
                                                           pack_version=pack['extras']['pack']['currentVersion']))
    return True
=======

    def success_handler(response_data_packs):
        packs_data = [
            {
                'ID': response_data_pack.get('id'),
                'CurrentVersion': response_data_pack.get('currentVersion')
            } for response_data_pack in response_data_packs]
        logging.success(f'Packs were successfully installed on server {host}')

        return success, packs_data

    def api_exception_handler(ex, attempt_left) -> Any:
        nonlocal packs_to_install, success, body
        if ALREADY_IN_PROGRESS in ex.body:
            wait_succeeded = wait_until_not_updating(client)
            if not wait_succeeded:
                raise Exception(
                    "Failed to wait for the server to exit installation/updating status"
                ) from ex
        if malformed_ids := find_malformed_pack_id(ex.body):
            handle_malformed_pack_ids(malformed_ids, packs_to_install)
            if not attempt_left:
                raise Exception(f"malformed packs: {malformed_ids}") from ex

            # We've more attempts, retrying without tho malformed packs.
            logging.error(f"Unable to install malformed packs: {malformed_ids}, retrying without them.")
            packs_to_install = [
                pack_to_install for pack_to_install in packs_to_install if pack_to_install['id'] not in malformed_ids
            ]
            body = {
                'packs': packs_to_install,
                'ignoreWarnings': True
            }
            return body

        error_ids = get_error_ids(ex.body)
        if WLM_TASK_FAILED_ERROR_CODE in error_ids:
            if "polling request failed for task ID" in error_ids[WLM_TASK_FAILED_ERROR_CODE].lower():
                logging.error(f"Got {WLM_TASK_FAILED_ERROR_CODE} error code - polling request failed for task ID, "
                              f"retrying.")
            else:
                # If we got this error code, it means that the modeling rules are not valid, exiting install flow.
                raise Exception(f"Got [{WLM_TASK_FAILED_ERROR_CODE}] error code - Modeling rules and Dataset validations "
                                f"failed. Please look at GCP logs to understand why it failed.") from ex

        if not attempt_left:  # exhausted all attempts, understand what happened and exit.
            if 'timeout awaiting response' in ex.body:
                if '/packs/' in ex.body:
                    pack_id = get_pack_id_from_error_with_gcp_path(ex.body)
                    raise Exception(f"timeout awaiting response headers while trying to install pack {pack_id}") from ex

                raise Exception("timeout awaiting response headers while trying to install, "
                                "couldn't determine pack id.") from ex

            if 'Item not found' in ex.body:
                raise Exception(f'Item not found error, headers:{ex.headers}.') from ex
        return body

    def should_try_handler():
        nonlocal packs_to_install
        logging.info(f"Retrying to install packs on server {host}:")
        for pack in packs_to_install:
            logger.info(f"\tID:{pack['id']} Version:{pack['version']}")
        return True

    retries_message = f"Retrying to install packs on server {host}"
    exception_massage = f"Failed to install packs on server {host}"
    prior_message = f"Installing packs on server {host}."
    logging.info(f"Installing packs on server {host}:")
    for pack in packs_to_install:
        logger.info(f"\tID:{pack['id']} Version:{pack['version']}")

    return generic_request_with_retries(client=client,
                                        retries_message=retries_message,
                                        exception_message=exception_massage,
                                        prior_message=prior_message,
                                        path='/contentpacks/marketplace/install',
                                        body=body,
                                        response_type='object',
                                        method='POST',
                                        attempts_count=attempts_count,
                                        sleep_interval=sleep_interval,
                                        success_handler=success_handler,
                                        api_exception_handler=api_exception_handler,
                                        should_try_handler=should_try_handler,
                                        request_timeout=request_timeout,
                                        )
>>>>>>> 90cf3b88


def get_latest_version_from_bucket(pack_id: str, production_bucket: Bucket) -> str:
    """
    Retrieves the latest version of pack in the bucket

    Args:
        pack_id (str): The pack id to retrieve the latest version
        production_bucket (Bucket): The GCS production bucket

    Returns:
        The latest version of the pack as it is in the production bucket
    """
    pack_bucket_path = os.path.join(GCPConfig.PRODUCTION_STORAGE_BASE_PATH, pack_id)
    logging.debug(f'Trying to get latest version for pack {pack_id} from bucket path {pack_bucket_path}')
    # Adding the '/' in the end of the prefix to search for the exact pack id
    pack_versions_paths = [f.name for f in production_bucket.list_blobs(prefix=f'{pack_bucket_path}/') if
                           f.name.endswith('.zip')]

    pack_versions = []
    for path in pack_versions_paths:
        versions = PACK_PATH_VERSION_REGEX.findall(path)
        if not versions:
            continue
        pack_versions.append(Version(versions[0]))

    logging.debug(f'Found the following zips for {pack_id} pack: {pack_versions}')
    if pack_versions:
        return str(max(pack_versions))
    logging.error(f'Could not find any versions for pack {pack_id} in bucket path {pack_bucket_path}')
    return ''


def get_pack_installation_request_data(pack_id: str, pack_version: str):
    """
    Returns the installation request data of a given pack and its version. The request must have the ID and Version.

    :param pack_id: ID of the pack to add.
    :param pack_version: Version of the pack to add.
    :return: The request data part of the pack
    """
    return {
        'id': pack_id,
        'version': pack_version
    }


def install_all_content_packs_for_nightly(
<<<<<<< HEAD
    client: demisto_client, host: str, service_account: str, pack_ids_to_install: list[str]
=======
    client: DemistoClient, host: str, service_account: str, pack_ids_to_install: list[str]
>>>>>>> 90cf3b88
) -> bool:
    """ Iterates over the packs currently located in the Packs directory. Wrapper for install_packs.
    Retrieving the latest version of each pack from the production bucket.

    :param client: Demisto-py client to connect to the server.
    :param host: FQDN of the server.
    :param service_account: The full path to the service account json.
    :param pack_ids_to_install: List of pack IDs to install specifically to XSOAR marketplace.
    :return: Boolean value indicating whether the installation was successful or not.
    """
    all_packs = []

    # Initiate the GCS client and get the production bucket
    storage_client = init_storage_client(service_account)
    production_bucket = storage_client.bucket(GCPConfig.PRODUCTION_BUCKET)
    logging.debug(f"Installing all content packs for nightly flow in server {host}")

    for pack_id in pack_ids_to_install:
        if pack_version := get_latest_version_from_bucket(pack_id, production_bucket):
            logging.debug(f'Found the {pack_version=} for {pack_id=}')
            all_packs.append(get_pack_installation_request_data(pack_id, pack_version))
    success, _ = install_packs(client, host, all_packs)
    return success


def install_all_content_packs_from_build_bucket(client: DemistoClient, host: str, server_version: str,
                                                bucket_packs_root_path: str, service_account: str,
                                                extract_destination_path: str):
    """ Iterates over the packs currently located in the Build bucket. Wrapper for install_packs.
    Retrieving the metadata of the latest version of each pack from the index.zip of the build bucket.

    :param client: Demisto-py client to connect to the server.
    :param host: FQDN of the server.
    :param server_version: The version of the server the packs are installed on.
    :param bucket_packs_root_path: The prefix to the root of packs in the bucket
    :param service_account: Google Service Account
    :param extract_destination_path: the full path of extract folder for the index.
    :return: None. Prints the response from the server in the build.
    """
    all_packs = []
    logging.debug(f"Installing all content packs in server {host} from packs path {bucket_packs_root_path}")

    storage_client = init_storage_client(service_account)
    build_bucket = storage_client.bucket(GCPConfig.CI_BUILD_BUCKET)
    index_folder_path, _, _ = download_and_extract_index(build_bucket, extract_destination_path, bucket_packs_root_path)

    for pack_id in os.listdir(index_folder_path):
        if Path(os.path.join(index_folder_path, pack_id)).is_dir():
            metadata_path = os.path.join(index_folder_path, pack_id, Pack.METADATA)
            pack_metadata = load_json(metadata_path)
            if 'partnerId' in pack_metadata:  # not installing private packs
                continue
            pack_version = pack_metadata.get(Metadata.CURRENT_VERSION, Metadata.SERVER_DEFAULT_MIN_VERSION)
            server_min_version = pack_metadata.get(Metadata.SERVER_MIN_VERSION, Metadata.SERVER_DEFAULT_MIN_VERSION)
            hidden = pack_metadata.get(Metadata.HIDDEN, False)
            # Check if the server version is greater than the minimum server version required for this pack or if the
            # pack is hidden (deprecated):
            if ('Master' in server_version or Version(server_version) >= Version(server_min_version)) and not hidden:
                logging.debug(f"Appending pack id {pack_id}")
                all_packs.append(get_pack_installation_request_data(pack_id, pack_version))
            else:
                reason = 'Is hidden' if hidden else f'min server version is {server_min_version}'
                logging.debug(f'Pack: {pack_id} with version: {pack_version} will not be installed on {host}. '
                              f'Pack {reason}.')
    return install_packs(client, host, all_packs)


def upload_zipped_packs(client: DemistoClient,
                        host: str,
                        pack_path: str) -> bool:
    """
    Install packs from zip file.

    Args:
<<<<<<< HEAD
        client (demisto_client): The configured client to use.
=======
        client (DemistoClient): The configured client to use.
>>>>>>> 90cf3b88
        host (str): The server URL.
        pack_path (str): path to pack zip.
    Returns:
        bool: True if the operation succeeded and False otherwise.
    """
    header_params = {
        'Content-Type': 'multipart/form-data'
    }
    auth_settings = ['api_key', 'csrf_token', 'x-xdr-auth-id']
    file_path = str(Path(pack_path).resolve())
    files = {'file': file_path}

    logging.info(f'Making "POST" request to server {host} - to install all packs from file {pack_path}')

    # make the pack installation request
    try:
        response_data, status_code, _ = client.api_client.call_api(resource_path='/contentpacks/installed/upload',
                                                                   method='POST',
                                                                   auth_settings=auth_settings,
                                                                   header_params=header_params, files=files,
                                                                   response_type='object')

        if 200 <= status_code < 300:
            logging.info(f'All packs from file {pack_path} were successfully installed on server {host}')
        else:
            message = response_data.get('message', '')
            raise Exception(f'Failed to install packs - with status code {status_code}\n{message}')
    except Exception:  # noqa
        logging.exception('The request to install packs has failed.')
        return False
    return True


def search_and_install_packs_and_their_dependencies_private(test_pack_path: str,
                                                            pack_ids: list,
<<<<<<< HEAD
                                                            client: demisto_client) -> bool:
=======
                                                            client: DemistoClient) -> bool:
>>>>>>> 90cf3b88
    """ Searches for the packs from the specified list, searches their dependencies, and then installs them.
    Args:
        test_pack_path (str): Path of where the test packs are located.
        pack_ids (list): A list of the pack ids to search and install.
        client (DemistoClient): The client to connect to.

    Returns (list, bool):
        A list of the installed packs' ids, or an empty list if is_nightly == True.
        A flag that indicates if the operation succeeded or not.
    """
    host = client.api_client.configuration.host

    logging.info(f'Starting to search and install packs in server: {host}')

    return install_packs_private(client, host, pack_ids, test_pack_path)
<<<<<<< HEAD


def search_and_install_packs_and_their_dependencies(pack_ids: list,
                                                    client: demisto_client, hostname: str | None = None,
                                                    multithreading: bool = True,
                                                    production_bucket: bool = True):
=======


def get_json_file(path):
    with open(path) as json_file:
        return json.loads(json_file.read())


def get_packs_with_higher_min_version(packs_names: set[str],
                                      server_numeric_version: str,
                                      extract_content_packs_path: str) -> set[str]:
    """
    Return a set of packs that have higher min version than the server version.

    Args:
        packs_names (Set[str]): A set of packs to install.
        server_numeric_version (str): The server version.
        extract_content_packs_path (str): Path to a temporary folder with extracted content packs metadata.

    Returns:
        (Set[str]): The set of the packs names that supposed to be not installed because
                    their min version is greater than the server version.
    """
    packs_with_higher_version = set()
    for pack_name in packs_names:
        pack_metadata = get_json_file(f"{extract_content_packs_path}/{pack_name}/metadata.json")
        server_min_version = pack_metadata.get(Metadata.SERVER_MIN_VERSION,
                                               pack_metadata.get('server_min_version', Metadata.SERVER_DEFAULT_MIN_VERSION))

        if 'Master' not in server_numeric_version and Version(server_numeric_version) < Version(server_min_version):
            packs_with_higher_version.add(pack_name)
            logging.info(f"Skipping to install pack '{pack_name}' since the min version {server_min_version}, that is "
                         f"higher than server version {server_numeric_version}")

    return packs_with_higher_version


def create_graph(
    all_packs_dependencies: dict,
) -> DiGraph:
    """Creates a NetworkX directed graph representing the dependencies between packs.

    Iterates over the provided dictionary containing all packs dependencies and adds
    directed edges to the graph from each dependent pack to the pack it depends on.
    Edges are only added for mandatory dependencies.

    Args:
        all_packs_dependencies (dict): Dictionary containing pack IDs as keys and their
                                       dependencies as the values.

    Returns:
        DiGraph: NetworkX directed graph with edges representing dependencies
                 between packs.
    """
    graph_dependencies = nx.DiGraph()
    for pack_id in all_packs_dependencies:
        graph_dependencies.add_node(pack_id)
        pack_dependencies = all_packs_dependencies[pack_id]["dependencies"]
        for dependence in pack_dependencies:
            if pack_dependencies[dependence]["mandatory"]:
                graph_dependencies.add_edge(dependence, pack_id)
    return graph_dependencies


def merge_cycles(graph: DiGraph) -> DiGraph:
    """Merges nodes that are part of cycles in the directed graph into a single node.

    Args:
        graph (DiGraph): The directed graph to find and merge cycles in.

    Returns:
        tuple[dict[str, str], DiGraph]: A tuple with:
            - A dict mapping the original node names to the merged node name
            - The modified graph with cycles merged
    Note:
        The function returns the graph for visibility, even though the original graph changes.
    """
    logging.debug(
        f"Found the following cycles in the graph: {list(nx.simple_cycles(graph))}"
    )
    while cycle := next(nx.simple_cycles(graph), None):
        merged_node_name = CYCLE_SEPARATOR.join(cycle)
        for node_1, node_2 in list(graph.edges()):
            if node_1 in cycle:
                graph.add_edge(merged_node_name, node_2)
            elif node_2 in cycle:
                graph.add_edge(node_1, merged_node_name)
        for node in cycle:
            graph.remove_node(node)

    return graph


def split_cycles(list_of_nodes: list[str]) -> list[list[str]]:
    """Splits nodes that are merged cycles into individual nodes.

    Args:
        list_of_nodes (list[str]): A list of node names,
        where some of which are merged nodes with CYCLE_SEPARATOR.

    Returns:
        list[list[str]]: List of lists, that each list contains a single node,
        or several nodes that were merged.
    """
    return [node.split(CYCLE_SEPARATOR) for node in list_of_nodes]


def get_all_content_packs_dependencies(client: DemistoClient) -> dict[str, dict]:
    """Gets all content packs dependencies from the Marketplace API.

    Iterates over all pages of pack results from the Marketplace /search API.
    Extracts the "dependencies" field from each pack and collects them into a
    mapping of pack ID to dependencies dict.

    Args:
        client: Demisto API client instance

    Returns:
        dict[str, dict]: Mapping of pack ID to dependencies dict with fields:
                         "currentVersion", "dependencies", "deprecated"
    """
    all_packs_dependencies = {}
    for i in itertools.count():
        response = get_one_page_of_packs_dependencies(client, i)
        packs = response["packs"]
        logging.debug(f"Fetched dependencies of page {i} with {len(packs)} packs")
        for pack in packs:
            all_packs_dependencies[pack["id"]] = {
                "currentVersion": pack["currentVersion"],
                "dependencies": pack["dependencies"],
                "deprecated": pack["deprecated"],
            }
        if len(packs) < PAGE_SIZE_DEFAULT:
            all_packs_len = len(all_packs_dependencies)
            total = response["total"]
            if total > all_packs_len:
                logging.critical(
                    f"Marketplace API returned less than the total packs. Collected: {all_packs_len}, Total: {total}"
                )
            break
    return all_packs_dependencies


def get_one_page_of_packs_dependencies(
    client: DemistoClient,
    page: int,
    attempts_count: int = 5,
    sleep_interval: int = 60,
    request_timeout: int = 900,
):
    """
    Fetches one page of pack dependencies from the Marketplace API.

    Args:
        client: The Demisto API client object
        page: The page number to retrieve
        attempts_count: Number of retries upon failure
        sleep_interval: Time to sleep between retries
        request_timeout: Request timeout period

    Returns:
        The JSON response containing the packs dependencies for the given page
    """
    api_endpoint = "/contentpacks/marketplace/search"
    body = {
        "page": page,
        "size": PAGE_SIZE_DEFAULT,
        "sort": [
            {"field": "searchRank", "asc": False},
            {"field": "updated", "acs": False},
        ]
    }

    def success_handler(response):
        logging.success(f"Succeeded to fetch dependencies of page {page}")
        return True, response

    failure_massage = f"Failed to fetch dependencies of page: {page}"
    retries_message = f"Retrying to fetch dependencies of page: {page}"
    prior_message = (
        f"Fetching dependencies information of page {page} using Marketplace API"
    )

    _, data = generic_request_with_retries(
        client=client,
        retries_message=retries_message,
        exception_message=failure_massage,
        prior_message=prior_message,
        path=api_endpoint,
        method="POST",
        response_type="object",
        body=body,
        request_timeout=request_timeout,
        attempts_count=attempts_count,
        sleep_interval=sleep_interval,
        success_handler=success_handler,
    )
    return data


def search_for_deprecated_dependencies(
    pack_id: str,
    dependencies_for_pack_id: set,
    production_bucket: bool,
    all_packs_dependencies_data: dict,
):
    """
    Checks if the given pack ID has any deprecated dependencies.

    Args:
        pack_id (str): The ID of the pack to check.
        dependencies_for_pack_id (set): The set of dependency pack IDs for the pack.
        production_bucket (bool): Whether production bucket is used.
        all_packs_dependencies_data (dict): Mapping of pack ID to pack metadata.

    Returns:
        bool: False if no deprecated dependencies were found, True otherwise.
    """
    for dependency_pack in dependencies_for_pack_id:
        is_deprecated = is_pack_deprecated(
            pack_id=dependency_pack,
            production_bucket=production_bucket,
            pack_api_data=all_packs_dependencies_data[dependency_pack],
        )
        if is_deprecated:
            logging.critical(
                f"Pack '{pack_id}' depends on pack '{dependency_pack}' which is a deprecated pack.\n"
                "The pack and its dependencies will not be installed"
            )
            return False
    return True


def filter_packs_by_min_server_version(packs_id: set[str], server_version: str, extract_content_packs_path: str):
    """Filters a set of pack IDs to only those compatible with the given server version

    Args:
        packs_id (set[str]): Set of pack IDs to filter
        server_version (str): Server version to check pack compatibility against
        extract_content_packs_path (str): Path to a temporary folder with extracted content packs metadata

    Returns:
        set[str]: Set of pack IDs that are compatible with the provided server version
    """
    packs_with_higher_server_version = get_packs_with_higher_min_version(
        packs_names=packs_id,
        server_numeric_version=server_version,
        extract_content_packs_path=extract_content_packs_path
    )
    return packs_id - packs_with_higher_server_version


def create_packs_artifacts():
    """Creates artifacts for content packs.
    Extracts the content packs zip file into a temporary directory.

    Returns:
        str: Path to the extracted content packs directory.
    """
    extract_content_packs_path = mkdtemp()
    packs_artifacts_path = f'{ARTIFACTS_FOLDER_SERVER_TYPE}/content_packs.zip'
    extract_packs_artifacts(packs_artifacts_path, extract_content_packs_path)
    return extract_content_packs_path


def get_packs_and_dependencies_to_install(
    pack_ids: list,
    graph_dependencies: DiGraph,
    production_bucket: bool,
    all_packs_dependencies_data: dict,
    client: DemistoClient,
) -> tuple[bool, set]:
    """
    Fetches all dependencies for the given list of pack IDs and returns the packs and dependencies that should be installed.

    Args:
        pack_ids (list): List of pack IDs to get dependencies for
        graph_dependencies (DiGraph): Dependency graph
        production_bucket (bool): Whether the production bucket is used
        all_packs_dependencies_data (dict): Data about all packs and dependencies

    Returns:
        no_deprecated_dependencies (bool): Whether any deprecated dependencies were found
        all_packs_and_dependencies_to_install (set): Set containing all packs and dependencies that should be installed
    """
    no_deprecated_dependencies = True
    all_packs_and_dependencies_to_install: set[str] = set()
    server_numeric_version = get_server_numeric_version(client)
    extract_content_packs_path = create_packs_artifacts()

    for pack_id in pack_ids:
        dependencies_for_pack_id = nx.ancestors(graph_dependencies, pack_id)

        if dependencies_for_pack_id:
            logging.debug(
                f"Found dependencies for '{pack_id}': {dependencies_for_pack_id}"
            )
            dependencies_for_pack_id = filter_packs_by_min_server_version(
                dependencies_for_pack_id, server_numeric_version, extract_content_packs_path
            )
            no_deprecated_dependency = search_for_deprecated_dependencies(
                pack_id,
                dependencies_for_pack_id,
                production_bucket,
                all_packs_dependencies_data,
            )
            if no_deprecated_dependency:
                all_packs_and_dependencies_to_install.update(
                    dependencies_for_pack_id | {pack_id}
                )
            else:
                no_deprecated_dependencies = False
        else:
            all_packs_and_dependencies_to_install.add(pack_id)
            logging.debug(f"No dependencies found for '{pack_id}'")

    return no_deprecated_dependencies, all_packs_and_dependencies_to_install


def create_install_request_body(
    packs_to_install: list[list[str]],
    all_packs_dependencies_data: dict[str, dict],
) -> list[list[dict]]:
    """Creates the request body for installing packs.
    An inner list will contain several IDs if they are circularly dependent on each other.

    Args:
        packs_to_install: List of lists of pack IDs to install
        all_packs_dependencies_data: Dict containing dependencies data for all packs

    Returns:
        list: Request body with installation data for the packs
    """
    request_body = []
    for pack_ids in packs_to_install:
        request_body.append(
            [
                get_pack_installation_request_data(
                    pack, all_packs_dependencies_data[pack]["currentVersion"]
                )
                for pack in pack_ids
            ]
        )

    return request_body


def filter_deprecated_packs(
    pack_ids: list[str], production_bucket: bool, commit_hash: str
) -> list[str]:
    """Filters out deprecated packs from the pack_ids list.

    Checks if each pack ID in pack_ids is deprecated by calling is_pack_deprecated.
    If a pack is deprecated, logs a warning and does not include it in the returned list.

    Args:
        pack_ids: List of pack IDs to filter.
        production_bucket: Whether the installation is for production or not.
        commit_hash: The git commit hash to check against.
    Returns:
        List of pack IDs with deprecated packs filtered out.
    """
    filtered_packs_id = []
    for pack_id in pack_ids:
        if is_pack_deprecated(
            pack_id=pack_id,
            production_bucket=production_bucket,
            commit_hash=commit_hash,
        ):
            logging.warning(
                f"Pack '{pack_id}' is deprecated (hidden) and will not be installed."
            )
        else:
            filtered_packs_id.append(pack_id)

    return filtered_packs_id


def create_batches(list_of_packs_and_its_dependency: list):
    """
    Create a list of packs batches to install

    Args:
        list_of_packs_and_its_dependency (list): A list containing lists
            where each item is another list of a pack and its dependencies.
        A list of pack batches (lists) to use in installation requests in size less than BATCH_SIZE
    """
    batch: list = []
    list_of_batches: list = []
    for packs_to_install_body in list_of_packs_and_its_dependency:
        if len(batch) + len(packs_to_install_body) < BATCH_SIZE:
            batch.extend(packs_to_install_body)
        else:
            if batch:
                list_of_batches.append(batch)
            batch = packs_to_install_body
    list_of_batches.append(batch)

    return list_of_batches


def save_graph_data_file_log(graph: DiGraph, file_name: str) -> None:
    """Saves a graph visualization as a .dot file to the logs directory.

    Args:
        graph (DiGraph): The networkx DiGraph to save.
        file_name (str): The name to use for the saved .dot file.

    Returns:
        None: Returns nothing.

    Note:
        The saved json file can be read back into a graph object using networkx:
        ```
        with open(file_path) as f:
            graph_data = json.loads(f.read())

        graph_dependencies = nx.DiGraph()
        graph_dependencies.add_edges_from(graph_data["edges"])
        graph_dependencies.add_nodes_from(graph_data["nodes"])
        ```
    """
    file_name = f"{datetime.utcnow().strftime('%H:%M:%S')}_{file_name}.json"
    log_file_path = Path(ARTIFACTS_PATH) / 'logs' / file_name

    graph_data = {"nodes": list(graph.nodes()), "edges": list(graph.edges())}
    with open(log_file_path, 'w') as f:
        f.write(json.dumps(graph_data))

    logging.debug(f"Saving graph data to {log_file_path}")


def search_and_install_packs_and_their_dependencies(
    pack_ids: list,
    client: DemistoClient,
    hostname: str | None = None,
    install_packs_in_batches: bool = False,
    production_bucket: bool = True,
):
>>>>>>> 90cf3b88
    """
    Searches for the packs from the specified list, searches their dependencies, and then
    installs them.

    Args:
        pack_ids (list): A list of the pack ids to search and install.
        client (DemistoClient): The client to connect to.
        hostname (str): Hostname of instance. Using for logs.
        multithreading (bool): Whether to use multithreading to install packs in parallel.
            If multithreading is used, installation requests will be sent in batches of each pack and its dependencies.
<<<<<<< HEAD
        production_bucket (bool): Whether the installation is in post update mode. Defaults to False.
=======
        production_bucket (bool): Whether the installation is in post update mode. Default is True.
>>>>>>> 90cf3b88
    Returns (list, bool):
        A list of the installed packs IDs.
        A flag that indicates if the operation succeeded or not.

    Flow of the function:
        1. Filter out deprecated packs from the given pack IDs.
        2. Get all packs dependency data using the Demisto client.
        3. Create a dependency graph (for all the content) using the all_packs_dependencies_data.
        4. Get list of all packs and their dependencies to install from the graph.
        5. Create subgraph of packs to install and their dependencies.
        6. Merge packs with circular dependencies into single, to make DAG graph.
        7. Get a sorted list of packs to install based on the DAG graph, using topological sort.
        8. Create the request body to install packs by calling create_install_request_body.
        9. Create batches of packs to install if install_packs_in_batches is True.
        10. Install packs using the Demisto client.
    """
    host = hostname or client.api_client.configuration.host

<<<<<<< HEAD
    logging.info(f'Starting search for packs to install on: {host}')

    packs_to_install: list = []  # Packs we want to install, to avoid duplications
    installation_request_body: list = []  # Packs to install, in the request format
    list_packs_and_its_dependency_install_request_body: list = []  # List of lists of packs to install if not using multithreading
    # Each list contain one pack and its dependencies.
    collected_dependencies: list = []  # List of packs that are already in the list to install.
=======
    logging.info(f"Starting search for packs to install on: {host}")

>>>>>>> 90cf3b88
    master_commit_hash = get_env_var("LAST_UPLOAD_COMMIT")

    success = True

<<<<<<< HEAD
    kwargs = {
        'client': client,
        'packs_to_install': packs_to_install,
        'installation_request_body': installation_request_body,
        'lock': lock,
        'collected_dependencies': collected_dependencies,
        'production_bucket': production_bucket,
        'multithreading': multithreading,
        'list_packs_and_its_dependency_install_request_body': list_packs_and_its_dependency_install_request_body,
        'commit_hash': master_commit_hash,
    }

    success = True
    if not multithreading:
        for pack_id in pack_ids:
            success &= search_pack_and_its_dependencies(pack_id=pack_id, **kwargs)

        batch_packs_install_request_body = create_batches(list_packs_and_its_dependency_install_request_body)

    else:
        with ThreadPoolExecutor(max_workers=50) as pool:
            futures = [
                pool.submit(
                    search_pack_and_its_dependencies, pack_id=pack_id, **kwargs
                )
                for pack_id in pack_ids
            ]
            for future in as_completed(futures):
                try:
                    success &= future.result()
                except Exception:  # noqa E722
                    logging.exception(
                        f"An exception occurred while searching for dependencies of pack '{pack_ids[futures.index(future)]}'"
                    )
                    success = False
        batch_packs_install_request_body = [installation_request_body]

    for packs_to_install_body in batch_packs_install_request_body:
        pack_success, _ = install_packs(client, host, packs_to_install_body)
        success &= pack_success

    return packs_to_install, success


def create_batches(list_of_packs_and_its_dependency: list):
    """
    Create a list of packs batches to install

    Args:
        list_of_packs_and_its_dependency (list): A list containing lists
            where each item is another list of a pack and its dependencies.
        A list of pack batches (lists) to use in installation requests in size less than BATCH_SIZE
    """

    batch: list = []
    list_of_batches: list = []
    for packs_to_install_body in list_of_packs_and_its_dependency:
        if len(batch) + len(packs_to_install_body) < BATCH_SIZE:
            batch.extend(packs_to_install_body)
        else:
            if batch:
                list_of_batches.append(batch)
            batch = packs_to_install_body
    list_of_batches.append(batch)

    return list_of_batches
=======
    pack_ids = filter_deprecated_packs(pack_ids, production_bucket, master_commit_hash)
    if not pack_ids:
        logging.info(f"No packs to install on: {host}")
        return [], success

    all_packs_dependencies_data = get_all_content_packs_dependencies(client)

    graph_dependencies = create_graph(all_packs_dependencies_data)
    save_graph_data_file_log(graph_dependencies, "graph_dependencies_all_content")

    no_deprecated_dependencies, all_packs_and_dependencies_to_install = get_packs_and_dependencies_to_install(
        pack_ids,
        graph_dependencies,
        production_bucket,
        all_packs_dependencies_data,
        client,
    )
    success &= no_deprecated_dependencies

    # Create subgraph only with the packs that will be installed
    graph_dependencies_for_installed_packs = nx.subgraph(
        graph_dependencies, all_packs_and_dependencies_to_install
    ).copy()
    save_graph_data_file_log(graph_dependencies_for_installed_packs, "graph_dependencies_for_installed_packs")

    merged_graph_dependencies = merge_cycles(graph_dependencies_for_installed_packs)
    save_graph_data_file_log(merged_graph_dependencies, "merged_graph_dependencies")

    logging.debug(
        f"Get the following topological sort: {list(nx.topological_generations(merged_graph_dependencies))}"
    )
    sorted_packs_to_install = split_cycles(
        list(nx.topological_sort(merged_graph_dependencies))
    )

    packs_to_install_request_body = create_install_request_body(
        sorted_packs_to_install,
        all_packs_dependencies_data,
    )
    logging.debug(f"{packs_to_install_request_body=}")

    if install_packs_in_batches:
        batch_packs_install_request_body = create_batches(packs_to_install_request_body)
    else:
        batch_packs_install_request_body = [
            list(itertools.chain.from_iterable(packs_to_install_request_body))
        ]

    for packs_to_install_body in batch_packs_install_request_body:
        pack_success, _ = install_packs(client, host, packs_to_install_body)
        success &= pack_success

    return sorted_packs_to_install, success
>>>>>>> 90cf3b88
<|MERGE_RESOLUTION|>--- conflicted
+++ resolved
@@ -1,27 +1,11 @@
-<<<<<<< HEAD
-
-import base64
-import contextlib
-=======
 import base64
 import contextlib
 from datetime import datetime
->>>>>>> 90cf3b88
 import glob
 import itertools
 import json
 import os
 import re
-<<<<<<< HEAD
-import traceback
-from concurrent.futures import ThreadPoolExecutor, as_completed
-from functools import lru_cache
-from pathlib import Path
-from threading import Lock
-from typing import Any
-
-import demisto_client
-=======
 from functools import lru_cache
 from pathlib import Path
 from tempfile import mkdtemp
@@ -30,7 +14,6 @@
 from networkx import DiGraph
 
 from demisto_client.demisto_api.api.default_api import DefaultApi as DemistoClient
->>>>>>> 90cf3b88
 from demisto_sdk.commands.common import tools
 from demisto_sdk.commands.common.logger import logger
 from demisto_sdk.commands.content_graph.common import PACK_METADATA_FILENAME
@@ -47,36 +30,6 @@
 from Tests.Marketplace.upload_packs import download_and_extract_index, extract_packs_artifacts
 from Tests.scripts.utils import logging_wrapper as logging
 
-<<<<<<< HEAD
-PACK_PATH_VERSION_REGEX = re.compile(fr'^{GCPConfig.PRODUCTION_STORAGE_BASE_PATH}/[A-Za-z0-9-_.]+/(\d+\.\d+\.\d+)/[A-Za-z0-9-_.]'  # noqa: E501
-                                     r'+\.zip$')
-WLM_TASK_FAILED_ERROR_CODE = 101704
-
-GITLAB_SESSION = Session()
-CONTENT_PROJECT_ID = os.getenv('CI_PROJECT_ID', '2596')  # the default is the id of the content repo in code.pan.run
-PACKS_DIR = "Packs"
-PACK_METADATA_FILE = Pack.USER_METADATA
-GITLAB_PACK_METADATA_URL = f'{{gitlab_url}}/api/v4/projects/{CONTENT_PROJECT_ID}/repository/files/{PACKS_DIR}%2F{{pack_id}}%2F{PACK_METADATA_FILE}'  # noqa: E501
-
-BATCH_SIZE = 10
-
-
-@lru_cache
-def get_env_var(var_name: str) -> str:
-    """
-    Get an environment variable.
-    This method adds a cache layer to the 'os.getenv' method, and raises an error if the variable is not set.
-
-    Args:
-        var_name (str): Name of the environment variable to get.
-
-    Returns:
-        str: Value of the environment variable.
-    """
-    var_value = os.getenv(var_name)
-    if not var_value:
-        raise ValueError(f"Environment variable '{var_name}' is not set.")
-=======
 from demisto_sdk.commands.test_content.ParallelLoggingManager import ARTIFACTS_PATH
 
 from Tests.test_content import get_server_numeric_version
@@ -95,11 +48,26 @@
 BATCH_SIZE = 10
 PAGE_SIZE_DEFAULT = 50
 CYCLE_SEPARATOR = "<->"
->>>>>>> 90cf3b88
+
+
+@lru_cache
+def get_env_var(var_name: str) -> str:
+    """
+    Get an environment variable.
+    This method adds a cache layer to the 'os.getenv' method, and raises an error if the variable is not set.
+
+    Args:
+        var_name (str): Name of the environment variable to get.
+
+    Returns:
+        str: Value of the environment variable.
+    """
+    var_value = os.getenv(var_name)
+    if not var_value:
+        raise ValueError(f"Environment variable '{var_name}' is not set.")
 
     return var_value
 
-<<<<<<< HEAD
 
 @lru_cache(maxsize=128)
 def fetch_pack_metadata_from_gitlab(pack_id: str, commit_hash: str) -> dict:
@@ -128,27 +96,8 @@
     file_data = base64.b64decode(file_data_b64).decode('utf-8')
 
     return json.loads(file_data)
-=======
-@lru_cache
-def get_env_var(var_name: str) -> str:
-    """
-    Get an environment variable.
-    This method adds a cache layer to the 'os.getenv' method, and raises an error if the variable is not set.
-
-    Args:
-        var_name (str): Name of the environment variable to get.
-
-    Returns:
-        str: Value of the environment variable.
-    """
-    var_value = os.getenv(var_name)
-    if not var_value:
-        raise ValueError(f"Environment variable '{var_name}' is not set.")
->>>>>>> 90cf3b88
-
-    return var_value
-
-<<<<<<< HEAD
+
+
 def is_pack_deprecated(pack_id: str, production_bucket: bool = True,
                        commit_hash: str | None = None, pack_api_data: dict | None = None) -> bool:
     """
@@ -160,7 +109,6 @@
         If 'production_bucket' is True, one of 'master_commit_hash' or 'pack_api_data' must be provided
         in order to determine whether the pack is deprecated or not.
         'commit_hash' is used to fetch pack's metadata from a specific commit hash (ex: production bucket's last commit)
-        'pack_api_data' is the API data of a specific pack item (and not the complete response with a list of packs).
 
     Args:
         pack_id (str): ID of the pack to check.
@@ -169,7 +117,6 @@
         commit_hash (str, optional): Commit hash branch to use if 'production_bucket' is False.
             If 'pack_api_data' is not provided, will be used for fetching 'pack_metadata.json' file from GitLab.
         pack_api_data (dict | None, optional): Marketplace API data to use if 'production_bucket' is False.
-            Needs to be the API data of a specific pack item (and not the complete response with a list of packs).
 
     Returns:
         bool: True if the pack is deprecated, False otherwise
@@ -177,7 +124,7 @@
     if production_bucket:
         if pack_api_data:
             try:
-                return pack_api_data['extras']['pack'].get('deprecated', False)
+                return pack_api_data["deprecated"]
 
             except Exception as ex:
                 logging.error(f"Failed to parse API response data for '{pack_id}'.\n"
@@ -224,183 +171,6 @@
         str: The id of given pack.
     """
     return error.split('/packs/')[1].split('.zip')[0].split('/')[0]
-=======
-
-@lru_cache(maxsize=128)
-def fetch_pack_metadata_from_gitlab(pack_id: str, commit_hash: str) -> dict:
-    """
-    Fetch pack metadata from master (a commit hash of the master branch when the build was triggered) using GitLab's API.
-
-    Args:
-        pack_id (str): ID of the pack to fetch metadata for (name of Pack's folder).
-        commit_hash (str): A commit hash to fetch the metadata file from.
-
-    Returns:
-        dict: A dictionary containing pack's metadata.
-    """
-    api_url = GITLAB_PACK_METADATA_URL.format(gitlab_url=get_env_var('CI_SERVER_URL'), pack_id=pack_id)
-    logging.debug(f"Fetching 'pack_metadata.json' file from GitLab for pack '{pack_id}'...")
-    response = GITLAB_SESSION.get(api_url,
-                                  headers={'PRIVATE-TOKEN': get_env_var('GITLAB_API_READ_TOKEN')},
-                                  params={'ref': commit_hash})
-
-    if response.status_code != 200:
-        logging.error(f"Failed to fetch pack metadata from GitLab for pack '{pack_id}'.\n"
-                      f"Response code: {response.status_code}\nResponse body: {response.text}")
-        response.raise_for_status()
->>>>>>> 90cf3b88
-
-    file_data_b64 = response.json()['content']
-    file_data = base64.b64decode(file_data_b64).decode('utf-8')
-
-<<<<<<< HEAD
-def create_dependencies_data_structure(response_data: dict, dependants_ids: list,
-                                       dependencies_data: list, checked_packs: list):
-    """
-    Recursively create packs' dependencies data structure for installation requests (only required and uninstalled).
-
-    Args:
-        response_data (dict): Dependencies data from the '/search/dependencies' endpoint response.
-        dependants_ids (list): A list of the dependant packs IDs.
-        dependencies_data (list): The dependencies data structure to be created.
-        checked_packs (list): Required dependants that were already found.
-    """
-    next_call_dependants_ids = []
-
-    for dependency in response_data:
-        dependants = dependency.get('dependants', {})
-
-        for dependant in dependants:
-            is_required = dependants[dependant].get('level', '') == 'required'
-
-            if all((dependant in dependants_ids, is_required, dependency['id'] not in checked_packs)):
-                dependencies_data.append(dependency)
-                next_call_dependants_ids.append(dependency['id'])
-                checked_packs.append(dependency['id'])
-=======
-    return json.loads(file_data)
-
-
-def is_pack_deprecated(pack_id: str, production_bucket: bool = True,
-                       commit_hash: str | None = None, pack_api_data: dict | None = None) -> bool:
-    """
-    Check whether a pack is deprecated or not.
-    If an error is encountered, and status can't be checked properly,
-    the deprecation status will be set to a default value of False.
-
-    Note:
-        If 'production_bucket' is True, one of 'master_commit_hash' or 'pack_api_data' must be provided
-        in order to determine whether the pack is deprecated or not.
-        'commit_hash' is used to fetch pack's metadata from a specific commit hash (ex: production bucket's last commit)
-
-    Args:
-        pack_id (str): ID of the pack to check.
-        production_bucket (bool): Whether we want to check deprecation status on production bucket.
-            Otherwise, deprecation status will be determined by checking the local 'pack_metadata.json' file.
-        commit_hash (str, optional): Commit hash branch to use if 'production_bucket' is False.
-            If 'pack_api_data' is not provided, will be used for fetching 'pack_metadata.json' file from GitLab.
-        pack_api_data (dict | None, optional): Marketplace API data to use if 'production_bucket' is False.
->>>>>>> 90cf3b88
-
-    Returns:
-        bool: True if the pack is deprecated, False otherwise
-    """
-    if production_bucket:
-        if pack_api_data:
-            try:
-                return pack_api_data["deprecated"]
-
-            except Exception as ex:
-                logging.error(f"Failed to parse API response data for '{pack_id}'.\n"
-                              f"API Data: {pack_api_data}\nError: {ex}")
-
-<<<<<<< HEAD
-def get_pack_dependencies(client: demisto_client,
-                          pack_id: str,
-                          attempts_count: int = 5,
-                          sleep_interval: int = 60,
-                          request_timeout: int = 900,
-                          ) -> dict | None:
-    """
-    Get pack's required dependencies.
-
-    Args:
-        client (demisto_client): The configured client to use.
-        pack_id (str): ID of the pack to get dependencies for.
-        attempts_count (int): The number of attempts to install the packs.
-        sleep_interval (int): The sleep interval, in seconds, between request retry attempts.
-        request_timeout (int): The timeout per call to the server.
-
-    Returns:
-        dict | None: API response data for the /search/dependencies endpoint. None if the request failed.
-    """
-    api_endpoint = "/contentpacks/marketplace/search/dependencies"
-    body = [{"id": pack_id}]  # Not specifying a "version" key will return the latest version of the pack.
-
-    def success_handler(response):
-        logging.success(f"Succeeded to fetch dependencies for pack '{pack_id}'")
-        return True, response
-
-    failure_massage = f"Failed to fetch dependencies for pack: {pack_id}"
-    retries_message = f"Retrying to fetch dependencies for pack: {pack_id}"
-    prior_message = f"Fetching dependencies information for pack: {pack_id} using Marketplace API"
-
-    _, data = generic_request_with_retries(client=client,
-                                           retries_message=retries_message,
-                                           exception_message=failure_massage,
-                                           prior_message=prior_message,
-                                           path=api_endpoint,
-                                           method='POST',
-                                           response_type='object',
-                                           body=body,
-                                           request_timeout=request_timeout,
-                                           attempts_count=attempts_count,
-                                           sleep_interval=sleep_interval,
-                                           success_handler=success_handler)
-    return data
-=======
-        elif commit_hash:
-            try:
-                return fetch_pack_metadata_from_gitlab(pack_id=pack_id, commit_hash=commit_hash).get('hidden', False)
-
-            except Exception as ex:
-                logging.error(f"Failed to fetch pack metadata from GitLab for pack '{pack_id}'.\nError: {ex}")
-
-        else:
-            raise ValueError("Either 'master_commit_hash' or 'pack_api_data' must be provided.")
-
-    else:  # Check locally
-        pack_metadata_path = Path(PACKS_FOLDER) / pack_id / PACK_METADATA_FILENAME
-
-        if pack_metadata_path.is_file():
-            try:
-                return tools.get_pack_metadata(str(pack_metadata_path)).get('hidden', False)
-
-            except Exception as ex:
-                logging.error(f"Failed to open file '{pack_metadata_path}'.\nError: {ex}")
-
-        else:
-            logging.warning(f"File '{pack_metadata_path}' could not be found, or isn't a file.")
-
-    # If we got here, it means that nothing was returned and an error was encountered
-    logging.warning(f"Deprecation status of '{pack_id}' could not be determined, "
-                    "and has been set to a default value of 'False'.\n"
-                    "Note that this might result in potential errors if it is deprecated.")
-    return False
-
-
-def get_pack_id_from_error_with_gcp_path(error: str) -> str:
-    """
-    Gets the id of the pack from the pack's path in GCP that is mentioned in the error msg.
-
-    Args:
-        error: path of pack in GCP.
-
-    Returns:
-        str: The id of given pack.
-    """
-    return error.split('/packs/')[1].split('.zip')[0].split('/')[0]
->>>>>>> 90cf3b88
 
 
 def find_malformed_pack_id(body: str) -> list:
@@ -451,11 +221,7 @@
                             f'though it was not in the installation list')
 
 
-<<<<<<< HEAD
-def install_packs_from_artifacts(client: demisto_client,
-=======
 def install_packs_from_artifacts(client: DemistoClient,
->>>>>>> 90cf3b88
                                  host: str,
                                  test_pack_path: str,
                                  pack_ids_to_install: list) -> bool:
@@ -502,11 +268,7 @@
 def get_error_ids(body: str) -> dict[int, str]:
     with contextlib.suppress(json.JSONDecodeError):
         response_info = json.loads(body)
-<<<<<<< HEAD
-        return {error["id"]: error.get("details", "") for error in response_info.get("errors", []) if "id" in error}
-=======
         return {error["id"]: error.get("detail", "") for error in response_info.get("errors", []) if "id" in error}
->>>>>>> 90cf3b88
     return {}
 
 
@@ -515,11 +277,7 @@
                   packs_to_install: list,
                   attempts_count: int = 5,
                   sleep_interval: int = 60,
-<<<<<<< HEAD
-                  request_timeout: int = 600,
-=======
                   request_timeout: int = 900,
->>>>>>> 90cf3b88
                   ) -> tuple[bool, list]:
     """ Make a packs installation request.
        If a pack fails to install due to malformed pack, this function catches the corrupted pack and call another
@@ -546,7 +304,6 @@
         'packs': packs_to_install,
         'ignoreWarnings': True
     }
-<<<<<<< HEAD
 
     def success_handler(response_data_packs):
         packs_data = [
@@ -636,197 +393,6 @@
                                         )
 
 
-def search_pack_and_its_dependencies(client: demisto_client,
-                                     pack_id: str,
-                                     packs_to_install: list,
-                                     installation_request_body: list,
-                                     lock: Lock,
-                                     collected_dependencies: list,
-                                     production_bucket: bool,
-                                     commit_hash: str,
-                                     multithreading: bool = True,
-                                     list_packs_and_its_dependency_install_request_body: list | None = None,
-                                     ) -> bool:
-    """
-    Update 'packs_to_install' (a pointer to a list that's reused and updated by the function on every iteration)
-    with 'pack_id' and its dependencies, if 'pack_id' is not deprecated.
-    The way deprecation status is determined depends on the 'production_bucket' flag.
-
-    If 'production_bucket' is True, deprecation status is determined by checking the 'pack_metadata.json' file
-    in the commit hash that was used for the last upload. If it's False, the deprecation status is checking the
-    'pack_metadata.json' file locally (with changes applied on the branch).
-
-    Args:
-        client (demisto_client): The configured client to use.
-        pack_id (str): The id of the pack to be installed.
-        packs_to_install (list) A list of the packs to be installed in this iteration.
-        installation_request_body (list): A list of packs to be installed, in the request format.
-        lock (Lock): A lock object.
-        collected_dependencies (list): list of packs that are already in the list to install
-        production_bucket (bool): Whether pack deprecation status  is determined using production bucket.
-        commit_hash (str): Commit hash to use for checking pack's deprecations status if GitLab's API is used.
-            If 'pack_api_data' is not provided, will be used for fetching 'pack_metadata.json' file from GitLab.
-        multithreading (bool): Whether to install packs in parallel or not.
-            If false - install all packs in one batch.
-        list_packs_and_its_dependency_install_request_body (list | None, None): A list of pack batches (lists)
-            to use in installation requests. Each list contain one pack and its dependencies.
-    # Returns: True if we succeeded to get the dependencies, False otherwise.
-    """
-    if is_pack_deprecated(pack_id=pack_id, production_bucket=production_bucket, commit_hash=commit_hash):
-        logging.warning(f"Pack '{pack_id}' is deprecated (hidden) and will not be installed.")
-        return True
-
-    api_data = get_pack_dependencies(client=client, pack_id=pack_id)
-
-    if not api_data:
-        return False
-
-    dependencies_data: list[dict] = []
-
-    try:
-        pack_api_data = api_data['packs'][0]
-        current_packs_to_install = [pack_api_data]
-
-        create_dependencies_data_structure(response_data=api_data.get('dependencies', []),
-                                           dependants_ids=[pack_id],
-                                           dependencies_data=dependencies_data,
-                                           checked_packs=[pack_id])
-
-    except Exception as ex:
-        logging.error(f"Error: {ex}\n\nStack trace:\n{traceback.format_exc()}")
-        return False
-
-    if dependencies_data:
-        dependencies_ids = [dependency['id'] for dependency in dependencies_data]
-        logging.debug(f"Found dependencies for '{pack_id}': {dependencies_ids}")
-
-        for dependency in dependencies_data:
-            dependency_id = dependency['id']
-            is_deprecated = is_pack_deprecated(pack_id=dependency_id,
-                                               production_bucket=production_bucket, pack_api_data=dependency)
-
-            if is_deprecated:
-                logging.critical(f"Pack '{pack_id}' depends on pack '{dependency_id}' which is a deprecated pack.")
-                return False
-            current_packs_to_install.append(dependency)
-
-    with lock:
-        if not multithreading:
-            if list_packs_and_its_dependency_install_request_body is None:
-                list_packs_and_its_dependency_install_request_body = []
-            if pack_and_its_dependencies := {
-                p['id']: p
-                for p in current_packs_to_install
-                if p['id'] not in collected_dependencies
-            }:
-                collected_dependencies += pack_and_its_dependencies
-                pack_and_its_dependencies_as_list = [
-                    get_pack_installation_request_data(pack_id=pack['id'],
-                                                       pack_version=pack['extras']['pack']['currentVersion'])
-                    for pack in list(pack_and_its_dependencies.values())
-                ]
-                packs_to_install.extend([pack['id'] for pack in pack_and_its_dependencies_as_list])
-                list_packs_and_its_dependency_install_request_body.append(pack_and_its_dependencies_as_list)
-
-        else:  # multithreading
-            for pack in current_packs_to_install:
-                if pack['id'] not in packs_to_install:
-                    packs_to_install.append(pack['id'])
-                    installation_request_body.append(
-                        get_pack_installation_request_data(pack_id=pack['id'],
-                                                           pack_version=pack['extras']['pack']['currentVersion']))
-    return True
-=======
-
-    def success_handler(response_data_packs):
-        packs_data = [
-            {
-                'ID': response_data_pack.get('id'),
-                'CurrentVersion': response_data_pack.get('currentVersion')
-            } for response_data_pack in response_data_packs]
-        logging.success(f'Packs were successfully installed on server {host}')
-
-        return success, packs_data
-
-    def api_exception_handler(ex, attempt_left) -> Any:
-        nonlocal packs_to_install, success, body
-        if ALREADY_IN_PROGRESS in ex.body:
-            wait_succeeded = wait_until_not_updating(client)
-            if not wait_succeeded:
-                raise Exception(
-                    "Failed to wait for the server to exit installation/updating status"
-                ) from ex
-        if malformed_ids := find_malformed_pack_id(ex.body):
-            handle_malformed_pack_ids(malformed_ids, packs_to_install)
-            if not attempt_left:
-                raise Exception(f"malformed packs: {malformed_ids}") from ex
-
-            # We've more attempts, retrying without tho malformed packs.
-            logging.error(f"Unable to install malformed packs: {malformed_ids}, retrying without them.")
-            packs_to_install = [
-                pack_to_install for pack_to_install in packs_to_install if pack_to_install['id'] not in malformed_ids
-            ]
-            body = {
-                'packs': packs_to_install,
-                'ignoreWarnings': True
-            }
-            return body
-
-        error_ids = get_error_ids(ex.body)
-        if WLM_TASK_FAILED_ERROR_CODE in error_ids:
-            if "polling request failed for task ID" in error_ids[WLM_TASK_FAILED_ERROR_CODE].lower():
-                logging.error(f"Got {WLM_TASK_FAILED_ERROR_CODE} error code - polling request failed for task ID, "
-                              f"retrying.")
-            else:
-                # If we got this error code, it means that the modeling rules are not valid, exiting install flow.
-                raise Exception(f"Got [{WLM_TASK_FAILED_ERROR_CODE}] error code - Modeling rules and Dataset validations "
-                                f"failed. Please look at GCP logs to understand why it failed.") from ex
-
-        if not attempt_left:  # exhausted all attempts, understand what happened and exit.
-            if 'timeout awaiting response' in ex.body:
-                if '/packs/' in ex.body:
-                    pack_id = get_pack_id_from_error_with_gcp_path(ex.body)
-                    raise Exception(f"timeout awaiting response headers while trying to install pack {pack_id}") from ex
-
-                raise Exception("timeout awaiting response headers while trying to install, "
-                                "couldn't determine pack id.") from ex
-
-            if 'Item not found' in ex.body:
-                raise Exception(f'Item not found error, headers:{ex.headers}.') from ex
-        return body
-
-    def should_try_handler():
-        nonlocal packs_to_install
-        logging.info(f"Retrying to install packs on server {host}:")
-        for pack in packs_to_install:
-            logger.info(f"\tID:{pack['id']} Version:{pack['version']}")
-        return True
-
-    retries_message = f"Retrying to install packs on server {host}"
-    exception_massage = f"Failed to install packs on server {host}"
-    prior_message = f"Installing packs on server {host}."
-    logging.info(f"Installing packs on server {host}:")
-    for pack in packs_to_install:
-        logger.info(f"\tID:{pack['id']} Version:{pack['version']}")
-
-    return generic_request_with_retries(client=client,
-                                        retries_message=retries_message,
-                                        exception_message=exception_massage,
-                                        prior_message=prior_message,
-                                        path='/contentpacks/marketplace/install',
-                                        body=body,
-                                        response_type='object',
-                                        method='POST',
-                                        attempts_count=attempts_count,
-                                        sleep_interval=sleep_interval,
-                                        success_handler=success_handler,
-                                        api_exception_handler=api_exception_handler,
-                                        should_try_handler=should_try_handler,
-                                        request_timeout=request_timeout,
-                                        )
->>>>>>> 90cf3b88
-
-
 def get_latest_version_from_bucket(pack_id: str, production_bucket: Bucket) -> str:
     """
     Retrieves the latest version of pack in the bucket
@@ -873,11 +439,7 @@
 
 
 def install_all_content_packs_for_nightly(
-<<<<<<< HEAD
-    client: demisto_client, host: str, service_account: str, pack_ids_to_install: list[str]
-=======
     client: DemistoClient, host: str, service_account: str, pack_ids_to_install: list[str]
->>>>>>> 90cf3b88
 ) -> bool:
     """ Iterates over the packs currently located in the Packs directory. Wrapper for install_packs.
     Retrieving the latest version of each pack from the production bucket.
@@ -952,11 +514,7 @@
     Install packs from zip file.
 
     Args:
-<<<<<<< HEAD
-        client (demisto_client): The configured client to use.
-=======
         client (DemistoClient): The configured client to use.
->>>>>>> 90cf3b88
         host (str): The server URL.
         pack_path (str): path to pack zip.
     Returns:
@@ -992,11 +550,7 @@
 
 def search_and_install_packs_and_their_dependencies_private(test_pack_path: str,
                                                             pack_ids: list,
-<<<<<<< HEAD
-                                                            client: demisto_client) -> bool:
-=======
                                                             client: DemistoClient) -> bool:
->>>>>>> 90cf3b88
     """ Searches for the packs from the specified list, searches their dependencies, and then installs them.
     Args:
         test_pack_path (str): Path of where the test packs are located.
@@ -1012,14 +566,6 @@
     logging.info(f'Starting to search and install packs in server: {host}')
 
     return install_packs_private(client, host, pack_ids, test_pack_path)
-<<<<<<< HEAD
-
-
-def search_and_install_packs_and_their_dependencies(pack_ids: list,
-                                                    client: demisto_client, hostname: str | None = None,
-                                                    multithreading: bool = True,
-                                                    production_bucket: bool = True):
-=======
 
 
 def get_json_file(path):
@@ -1458,7 +1004,6 @@
     install_packs_in_batches: bool = False,
     production_bucket: bool = True,
 ):
->>>>>>> 90cf3b88
     """
     Searches for the packs from the specified list, searches their dependencies, and then
     installs them.
@@ -1469,11 +1014,7 @@
         hostname (str): Hostname of instance. Using for logs.
         multithreading (bool): Whether to use multithreading to install packs in parallel.
             If multithreading is used, installation requests will be sent in batches of each pack and its dependencies.
-<<<<<<< HEAD
-        production_bucket (bool): Whether the installation is in post update mode. Defaults to False.
-=======
         production_bucket (bool): Whether the installation is in post update mode. Default is True.
->>>>>>> 90cf3b88
     Returns (list, bool):
         A list of the installed packs IDs.
         A flag that indicates if the operation succeeded or not.
@@ -1492,90 +1033,12 @@
     """
     host = hostname or client.api_client.configuration.host
 
-<<<<<<< HEAD
-    logging.info(f'Starting search for packs to install on: {host}')
-
-    packs_to_install: list = []  # Packs we want to install, to avoid duplications
-    installation_request_body: list = []  # Packs to install, in the request format
-    list_packs_and_its_dependency_install_request_body: list = []  # List of lists of packs to install if not using multithreading
-    # Each list contain one pack and its dependencies.
-    collected_dependencies: list = []  # List of packs that are already in the list to install.
-=======
     logging.info(f"Starting search for packs to install on: {host}")
 
->>>>>>> 90cf3b88
     master_commit_hash = get_env_var("LAST_UPLOAD_COMMIT")
 
     success = True
 
-<<<<<<< HEAD
-    kwargs = {
-        'client': client,
-        'packs_to_install': packs_to_install,
-        'installation_request_body': installation_request_body,
-        'lock': lock,
-        'collected_dependencies': collected_dependencies,
-        'production_bucket': production_bucket,
-        'multithreading': multithreading,
-        'list_packs_and_its_dependency_install_request_body': list_packs_and_its_dependency_install_request_body,
-        'commit_hash': master_commit_hash,
-    }
-
-    success = True
-    if not multithreading:
-        for pack_id in pack_ids:
-            success &= search_pack_and_its_dependencies(pack_id=pack_id, **kwargs)
-
-        batch_packs_install_request_body = create_batches(list_packs_and_its_dependency_install_request_body)
-
-    else:
-        with ThreadPoolExecutor(max_workers=50) as pool:
-            futures = [
-                pool.submit(
-                    search_pack_and_its_dependencies, pack_id=pack_id, **kwargs
-                )
-                for pack_id in pack_ids
-            ]
-            for future in as_completed(futures):
-                try:
-                    success &= future.result()
-                except Exception:  # noqa E722
-                    logging.exception(
-                        f"An exception occurred while searching for dependencies of pack '{pack_ids[futures.index(future)]}'"
-                    )
-                    success = False
-        batch_packs_install_request_body = [installation_request_body]
-
-    for packs_to_install_body in batch_packs_install_request_body:
-        pack_success, _ = install_packs(client, host, packs_to_install_body)
-        success &= pack_success
-
-    return packs_to_install, success
-
-
-def create_batches(list_of_packs_and_its_dependency: list):
-    """
-    Create a list of packs batches to install
-
-    Args:
-        list_of_packs_and_its_dependency (list): A list containing lists
-            where each item is another list of a pack and its dependencies.
-        A list of pack batches (lists) to use in installation requests in size less than BATCH_SIZE
-    """
-
-    batch: list = []
-    list_of_batches: list = []
-    for packs_to_install_body in list_of_packs_and_its_dependency:
-        if len(batch) + len(packs_to_install_body) < BATCH_SIZE:
-            batch.extend(packs_to_install_body)
-        else:
-            if batch:
-                list_of_batches.append(batch)
-            batch = packs_to_install_body
-    list_of_batches.append(batch)
-
-    return list_of_batches
-=======
     pack_ids = filter_deprecated_packs(pack_ids, production_bucket, master_commit_hash)
     if not pack_ids:
         logging.info(f"No packs to install on: {host}")
@@ -1628,5 +1091,4 @@
         pack_success, _ = install_packs(client, host, packs_to_install_body)
         success &= pack_success
 
-    return sorted_packs_to_install, success
->>>>>>> 90cf3b88
+    return sorted_packs_to_install, success