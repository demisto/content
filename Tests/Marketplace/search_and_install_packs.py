import contextlib
from functools import lru_cache
import base64
import glob
import json
import os
import time
import re
import sys
from concurrent.futures import ThreadPoolExecutor
from pathlib import Path
from requests import Session
from threading import Lock
<<<<<<< HEAD
=======
from time import sleep
>>>>>>> 64fcd09d

import demisto_client
from demisto_client.demisto_api.rest import ApiException
from demisto_sdk.commands.common import tools
from demisto_sdk.commands.content_graph.common import PACK_METADATA_FILENAME
from google.cloud.storage import Bucket  # noqa
from packaging.version import Version
from urllib3.exceptions import HTTPWarning, HTTPError

from Tests.Marketplace.marketplace_constants import (IGNORED_FILES,
                                                     PACKS_FOLDER,
                                                     PACKS_FULL_PATH,
                                                     GCPConfig, Metadata)
from Tests.Marketplace.marketplace_services import (Pack, init_storage_client,
                                                    load_json)
from Tests.Marketplace.upload_packs import download_and_extract_index
from Tests.scripts.utils import logging_wrapper as logging

PACK_PATH_VERSION_REGEX = re.compile(fr'^{GCPConfig.PRODUCTION_STORAGE_BASE_PATH}/[A-Za-z0-9-_.]+/(\d+\.\d+\.\d+)/[A-Za-z0-9-_.]'
                                     r'+\.zip$')
SUCCESS_FLAG = True
WLM_TASK_FAILED_ERROR_CODE = 101704

GITLAB_SESSION = Session()
GITLAB_PACK_METADATA_URL = '{gitlab_url}/api/v4/projects/2596/repository/files/Packs%2F{pack_id}%2Fpack_metadata.json'


@lru_cache
def get_env_var(var_name: str) -> str:
    """
    Get an environment variable.
    This method adds a cache layer to the 'os.getenv' method, and raises an error if the variable is not set.

    Args:
        var_name (str): Name of the environment variable to get.

    Returns:
        str: Value of the environment variable.
    """
    var_value = os.getenv(var_name)
    if not var_value:
        raise ValueError(f"Environment variable '{var_name}' is not set.")

    return var_value


@lru_cache(maxsize=128)
def fetch_pack_metadata_from_gitlab(pack_id: str, commit_hash: str) -> dict:
    """
    Fetch pack metadata from master (a commit hash of the master branch when the build was triggered) using GitLab's API.

    Args:
        pack_id (str): ID of the pack to fetch metadata for (name of Pack's folder).
        commit_hash (str): A commit hash to fetch the metadata file from.

    Returns:
        dict: A dictionary containing pack's metadata.
    """
    api_url = GITLAB_PACK_METADATA_URL.format(gitlab_url=get_env_var('CI_SERVER_URL'), pack_id=pack_id)
    logging.debug(f"Fetching 'pack_metadata.json' file from GitLab for pack '{pack_id}'...")
    response = GITLAB_SESSION.get(api_url,
                                  headers={'PRIVATE-TOKEN': get_env_var('GITLAB_API_READ_TOKEN')},
                                  params={'ref': commit_hash})

    if response.status_code != 200:
        logging.error(f"Failed to fetch pack metadata from GitLab for pack '{pack_id}'.\n"
                      f"Response code: {response.status_code}\nResponse body: {response.text}")
        response.raise_for_status()

    file_data_b64 = response.json()['content']
    file_data = base64.b64decode(file_data_b64).decode('utf-8')

    return json.loads(file_data)


def is_pack_deprecated(pack_id: str, check_locally: bool = True,
                       commit_hash: str | None = None, pack_api_data: dict | None = None) -> bool:
    """
    Check whether a pack is deprecated or not.
    If an error is encountered, and status can't be checked properly,
    the deprecated status will be set to a default value of False.

    Note:
        If 'check_locally' is False, one of 'master_commit_hash' or 'pack_api_data' must be provided in order to determine
        whether the pack is deprecated or not.
        'commit_hash' is used to fetch pack's metadata from a specific commit hash (usually 'master'),
        'pack_api_data' is the API data of a specific pack item (and not the complete response with a list of packs).

    Args:
        pack_id (str): ID of the pack to check.
        check_locally (bool): Whether to check locally ('pack_metadata.json' file) or not.
        commit_hash (str, optional): Commit hash of the master branch to use if 'check_locally' is False.
            If 'pack_api_data' is not provided, will be used for fetching 'pack_metadata.json' file from GitLab.
        pack_api_data (dict | None, optional): Marketplace API data to use if 'check_locally' is False.
            Needs to be the API data of a specific pack item (and not the complete response with a list of packs).

    Returns:
        bool: True if the pack is deprecated, False otherwise
    """
<<<<<<< HEAD
    if check_locally:
        pack_metadata_path = Path(PACKS_FOLDER) / pack_id / PACK_METADATA_FILENAME
=======
    metadata_path = os.path.join(PACKS_FULL_PATH, pack_id, PACK_METADATA_FILENAME)
    if pack_id and os.path.isfile(metadata_path):
        with open(metadata_path) as json_file:
            pack_metadata = json.load(json_file)
        return pack_metadata.get('name')
    return ''
>>>>>>> 64fcd09d

        if not pack_metadata_path.is_file():
            logging.warning(f"Failed to find 'pack_metadata.json' file for pack '{pack_id}'.\n"
                            "Deprecation status of '{pack_id}' has been set to a default value of 'False'.\n"
                            "Note that this might result in an unexpected behavior.")

            return False

        try:
            return tools.get_pack_metadata(str(pack_metadata_path)).get('hidden', False)

        except Exception as ex:
            logging.error(f"Failed to open 'pack_metadata.json' file for pack '{pack_id}'.\nError: {ex}")
            logging.warning(f"Deprecation status of '{pack_id}' has been set to a default value of 'False'.\n"
                            "Note that this might result in an unexpected behavior.")
            return False

    else:
        if pack_api_data:
            return pack_api_data['extras']['pack'].get('deprecated', False)

        elif commit_hash:
            return fetch_pack_metadata_from_gitlab(pack_id=pack_id, commit_hash=commit_hash).get('hidden', False)

        else:
            raise ValueError("If not checking locally, either 'master_commit_hash' or 'pack_api_data' must be provided.")


def get_pack_id_from_error_with_gcp_path(error: str) -> str:
    """
    Gets the id of the pack from the pack's path in GCP that is mentioned in the error msg.

    Args:
        error: path of pack in GCP.

    Returns:
        str: The id of given pack.
    """
<<<<<<< HEAD
    return error.split('/packs/')[1].split('.zip')[0].split('/')[0]
=======
    metadata_path = os.path.join(PACKS_FULL_PATH, pack_id, PACK_METADATA_FILENAME)
    if pack_id and os.path.isfile(metadata_path):
        with open(metadata_path) as json_file:
            pack_metadata = json.load(json_file)
            return pack_metadata.get('hidden', False)
    else:
        logging.warning(f'Could not open metadata file of pack {pack_id}')
    return False
>>>>>>> 64fcd09d


def create_dependencies_data_structure(response_data: dict, dependants_ids: list, dependencies_data: list, checked_packs: list):
    """
    Recursively create packs' dependencies data structure for installation requests (only required and uninstalled).

    Args:
        response_data (dict): Dependencies data from the '/search/dependencies' endpoint response.
        dependants_ids (list): A list of the dependant packs IDs.
        dependencies_data (list): The dependencies data structure to be created.
        checked_packs (list): Required dependants that were already found.
    """
    next_call_dependants_ids = []

    for dependency in response_data:
        dependants = dependency.get('dependants', {})
        for dependant in dependants:
            is_required = dependants[dependant].get('level', '') == 'required'
            if dependant in dependants_ids and is_required and dependency['id'] not in checked_packs:
                dependencies_data.append(dependency)
                next_call_dependants_ids.append(dependency['id'])
                checked_packs.append(dependency['id'])

    if next_call_dependants_ids:
        create_dependencies_data_structure(response_data, next_call_dependants_ids, dependencies_data, checked_packs)


<<<<<<< HEAD
def get_pack_dependencies(client: demisto_client, pack_id: str, lock: Lock) -> dict | None:
    """
    Get pack's required dependencies.

=======
def get_pack_dependencies(client: demisto_client,
                          pack_data: dict,
                          lock: Lock,
                          attempts_count: int = 5,
                          sleep_interval: int = 60,
                          ):
    """
    Get the pack's required dependencies.
>>>>>>> 64fcd09d
    Args:
        client (demisto_client): The configured client to use.
        pack_id (str): ID of the pack to get dependencies for.
        lock (Lock): A lock object.
<<<<<<< HEAD

=======
        attempts_count (int): The number of attempts to install the packs.
        sleep_interval (int): The sleep interval, in seconds, between install attempts.
>>>>>>> 64fcd09d
    Returns:
        dict | None: API response data for the /search/dependencies endpoint. None if the request failed.
    """
    global SUCCESS_FLAG
<<<<<<< HEAD

    api_endpoint = "/contentpacks/marketplace/search/dependencies"
    body = [{"id": pack_id}]  # Not specifying a "version" key will result in the latest version of the pack being fetched.

    logging.debug(f"Fetching dependencies for pack '{pack_id}'.\n"
                  f"Sending POST request to {api_endpoint} with body: {json.dumps(body)}")

    try:
        response_data, _, _ = demisto_client.generic_request_func(
            client,
            path=api_endpoint,
            method='POST',
            body=body,
            accept='application/json',
            _request_timeout=None,
            response_type='object',
        )

        logging.debug(f"Succeeded to fetch dependencies for pack '{pack_id}'.\nResponse: '{json.dumps(response_data)}'")
        return response_data

    except ApiException as ex:
        with lock:
            SUCCESS_FLAG = False
        logging.exception(f"API request to fetch dependencies of pack '{pack_id}' has failed.\n"
                          f"Response code '{ex.status}'\nResponse: '{ex.body}'\nResponse Headers: '{ex.headers}'")

    except Exception as ex:
        with lock:
            SUCCESS_FLAG = False
        logging.exception(f"API call to fetch dependencies of '{pack_id}' has failed.\nError: {ex}.")
=======
    pack_id = pack_data['id']
    logging.debug(f'Getting dependencies for pack {pack_id}')

    try:
        for attempt in range(attempts_count - 1, -1, -1):
            try:
                logging.info(f"Searching for pack:{pack_id} dependencies, Attempt: {attempts_count - attempt}/{attempts_count}")
                response_data, status_code, headers = demisto_client.generic_request_func(
                    client,
                    path='/contentpacks/marketplace/search/dependencies',
                    method='POST',
                    body=[pack_data],
                    accept='application/json',
                    _request_timeout=None,
                    response_type='object'
                )
                logging.info(f"Got response {status_code} for getting pack:{pack_id} dependencies")

                if 200 <= status_code < 300:
                    dependencies_data: list = []
                    dependants_ids = [pack_id]
                    response_data = response_data.get('dependencies', [])
                    create_dependencies_data_structure(response_data, dependants_ids, dependencies_data, dependants_ids)
                    if dependencies_data:
                        dependencies_str = ', '.join([dep['id'] for dep in dependencies_data])
                        logging.debug(f'Found the following dependencies for pack {pack_id}: {dependencies_str}')
                    return dependencies_data
                if status_code == 400:
                    logging.error(f'Unable to find dependencies for {pack_id}.')
                    return []

                if not attempt:
                    raise Exception(f"Got bad status code: {status_code}, headers: {headers}")

                logging.debug(f"Got bad status code: {status_code} from the server, headers:{headers}")

            except ApiException as ex:
                if not attempt:  # exhausted all attempts, understand what happened and exit.
                    # Unknown exception reason, re-raise.
                    raise Exception(f"Got {ex.status} from server, message:{ex.body}, headers:{ex.headers}") from ex
            except (HTTPError, HTTPWarning) as http_ex:
                if not attempt:
                    raise Exception("Failed to perform http request for pack {pack_id} dependencies to the server") from http_ex

            # There are more attempts available, sleep and retry.
            logging.debug(f"failed to search for pack dependencies: {pack_id}. Sleeping for {sleep_interval} seconds.")
            sleep(sleep_interval)
    except Exception as e:
        logging.exception(f'The request to search for pack: {pack_id} dependencies has failed. Additional info: {str(e)}')
    with lock:
        SUCCESS_FLAG = False
    return []
>>>>>>> 64fcd09d

    return None

<<<<<<< HEAD

=======
def search_pack(client: demisto_client,
                pack_display_name: str,
                pack_id: str,
                lock: Lock,
                attempts_count: int = 5,
                sleep_interval: int = 60,
                ) -> dict:
    """ Make a pack search request.

    Args:
        client (demisto_client): The configured client to use.
        pack_display_name (string): The pack display name.
        pack_id (string): The pack ID.
        lock (Lock): A lock object.
        attempts_count (int): The number of attempts to install the packs.
        sleep_interval (int): The sleep interval, in seconds, between install attempts.
    Returns:
        (dict): Returns the pack data if found, or empty dict otherwise.
    """
    global SUCCESS_FLAG
    try:
        for attempt in range(attempts_count - 1, -1, -1):
            try:
                logging.info(f"Searching for pack: {pack_id}, {pack_display_name}, "
                             f"Attempt: {attempts_count - attempt}/{attempts_count}")
                response_data, status_code, headers = demisto_client.generic_request_func(client,
                                                                                          path=f'/contentpacks/marketplace/'
                                                                                               f'{pack_id}',
                                                                                          method='GET',
                                                                                          accept='application/json',
                                                                                          _request_timeout=None,
                                                                                          response_type='object')
                logging.info(f"Got response {status_code} for search of pack:{pack_id}, {pack_display_name}")
                if 200 <= status_code < 300:
                    if response_data and response_data.get('currentVersion'):
                        logging.debug(f"Found pack: {pack_id}, {pack_display_name} in bucket!")
                        return {
                            'id': response_data.get('id'),
                            'version': response_data.get('currentVersion'),
                        }
                    raise Exception(f"Did not find pack: {pack_id}, {pack_display_name} in bucket.")

                if not attempt:
                    raise Exception(f"Got bad status code: {status_code}, headers: {headers}")

                logging.warning(f"Got bad status code: {status_code}, headers:{headers}")

            except ApiException as ex:
                if not attempt:  # exhausted all attempts, understand what happened and exit.
                    # Unknown exception reason, re-raise.
                    raise Exception(f"Got {ex.status} from server, message:{ex.body}, headers:{ex.headers}") from ex
            except (HTTPError, HTTPWarning) as http_ex:
                if not attempt:
                    raise Exception("Failed to perform http request to search pack {pack_id} to the server") from http_ex

            # There are more attempts available, sleep and retry.
            logging.debug(f"failed to search for pack: {pack_display_name} With ID: {pack_id}. "
                          f"Sleeping for {sleep_interval} seconds.")
            sleep(sleep_interval)
    except Exception as e:
        logging.exception(f'The request to search for pack: {pack_display_name} With ID: {pack_id} has failed. '
                          f'Additional info: {str(e)}')
    with lock:
        SUCCESS_FLAG = False
    return {}


>>>>>>> 64fcd09d
def find_malformed_pack_id(body: str) -> list:
    """
    Find the pack ID from the installation error message in the case the error is that the pack is not found or
    in case that the error is that the pack's version is invalid.
    Args:
        body (str): The response message of the failed installation pack.

    Returns: list of malformed ids (list)

    """
    malformed_ids = []
    if body:
        with contextlib.suppress(json.JSONDecodeError):
            response_info = json.loads(body)
            errors_info = [error_info] if (error_info := response_info.get("error")) else response_info.get("errors", [])
            malformed_pack_pattern = re.compile(r'invalid version [0-9.]+ for pack with ID ([\w_-]+)')
            for error in errors_info:
                if 'pack id: ' in error:
                    malformed_ids.extend(error.split('pack id: ')[1].replace(']', '').replace('[', '').replace(
                        ' ', '').split(','))
                else:
                    malformed_pack_id = malformed_pack_pattern.findall(str(error))
                    if malformed_pack_id and error:
                        malformed_ids.extend(malformed_pack_id)
    return malformed_ids


def handle_malformed_pack_ids(malformed_pack_ids, packs_to_install):
    """
    Handles the case where the malformed id failed the installation, but it was not a part of the initial installation.
    This is in order to prevent an infinite loop for this such edge case.
    Args:
        malformed_pack_ids: the ids found from the error msg
        packs_to_install: list of packs that was already installed that caused the failure.

    Returns:
        raises an error.
    """
    for malformed_pack_id in malformed_pack_ids:
        if malformed_pack_id not in {pack['id'] for pack in packs_to_install}:
            raise Exception(f'The pack {malformed_pack_id} has failed to install even '
                            f'though it was not in the installation list')


def install_packs_from_artifacts(client: demisto_client, host: str, test_pack_path: str, pack_ids_to_install: list):
    """
    Installs all the packs located in the artifacts folder of the BitHub actions build. Please note:
    The server always returns a 200 status even if the pack was not installed.

    :param client: Demisto-py client to connect to the server.
    :param host: FQDN of the server.
    :param test_pack_path: Path to the test pack directory.
    :param pack_ids_to_install: List of pack IDs to install.
    :return: None. Call to server waits until a successful response.
    """
    logging.info(f"Test pack path is: {test_pack_path}")
    logging.info(f"Pack IDs to install are: {pack_ids_to_install}")

    local_packs = glob.glob(f"{test_pack_path}/*.zip")

    for local_pack in local_packs:
        if any(pack_id in local_pack for pack_id in pack_ids_to_install):
            logging.info(f'Installing the following pack: {local_pack}')
            upload_zipped_packs(client=client, host=host, pack_path=local_pack)


def install_packs_private(client: demisto_client,
                          host: str,
                          pack_ids_to_install: list,
                          test_pack_path: str):
    """ Make a packs installation request.

    Args:
        client (demisto_client): The configured client to use.
        host (str): The server URL.
        pack_ids_to_install (list): List of Pack IDs to install.
        test_pack_path (str): Path where test packs are located.
    """
    install_packs_from_artifacts(client,
                                 host,
                                 pack_ids_to_install=pack_ids_to_install,
                                 test_pack_path=test_pack_path)


def get_error_ids(body: str) -> set[str]:
    with contextlib.suppress(json.JSONDecodeError):
        response_info = json.loads(body)
        return {error["id"] for error in response_info.get("errors", [])}
    return set()


def install_packs(client: demisto_client,
                  host: str,
                  packs_to_install: list,
                  request_timeout: int = 3600,
                  attempts_count: int = 5,
                  sleep_interval: int = 60,
                  ):
    """ Make a packs installation request.
       If a pack fails to install due to malformed pack, this function catches the corrupted pack and call another
       request to install packs again, this time without the corrupted pack.
       If a pack fails to install due to timeout when sending a request to GCP,
       request to install all packs again once more.

    Args:
        client (demisto_client): The configured client to use.
        host (str): The server URL.
        packs_to_install (list): A list of the packs to install.
        request_timeout (int): Timeout setting, in seconds, for the installation request.
        attempts_count (int): The number of attempts to install the packs.
        sleep_interval (int): The sleep interval, in seconds, between install attempts.
    """
    global SUCCESS_FLAG
    if not packs_to_install:
        logging.info("There are no packs to install on servers. Consolidating installation as success")
        return SUCCESS_FLAG
    try:
        for attempt in range(attempts_count - 1, -1, -1):
            try:
                logging.info(f"Installing packs {', '.join([p.get('id') for p in packs_to_install])} on server {host}. "
                             f"Attempt: {attempts_count - attempt}/{attempts_count}")
                response, status_code, headers = demisto_client.generic_request_func(client,
                                                                                     path='/contentpacks/marketplace/install',
                                                                                     method='POST',
                                                                                     body={'packs': packs_to_install,
                                                                                           'ignoreWarnings': True},
                                                                                     accept='application/json',
                                                                                     _request_timeout=request_timeout,
                                                                                     response_type='object')

                if 200 <= status_code < 300 and status_code != 204:
                    packs_data = [{'ID': pack.get('id'), 'CurrentVersion': pack.get('currentVersion')} for pack in response]
                    logging.success(f'Packs were successfully installed on server {host}')
                    logging.debug(f'The packs that were successfully installed on server {host}:\n{packs_data}')
                    break

                if not attempt:
                    raise Exception(f"Got bad status code: {status_code}, headers: {headers}")

                logging.warning(f"Got bad status code: {status_code} from the server, headers:{headers}")

            except ApiException as ex:
                if malformed_ids := find_malformed_pack_id(ex.body):
                    handle_malformed_pack_ids(malformed_ids, packs_to_install)
                    if not attempt:
                        raise Exception(f"malformed packs: {malformed_ids}") from ex

                    # We've more attempts, retrying without tho malformed packs.
                    SUCCESS_FLAG = False
                    logging.error(f"Unable to install malformed packs: {malformed_ids}, retrying without them.")
                    packs_to_install = [pack for pack in packs_to_install if pack['id'] not in malformed_ids]

                if (error_ids := get_error_ids(ex.body)) and WLM_TASK_FAILED_ERROR_CODE in error_ids:
                    # If we got this error code, it means that the modeling rules are not valid, exiting install flow.
                    raise Exception(f"Got [{WLM_TASK_FAILED_ERROR_CODE}] error code - Modeling rules and Dataset validations "
                                    f"failed. Please look at GCP logs to understand why it failed.") from ex

                if not attempt:  # exhausted all attempts, understand what happened and exit.
                    if 'timeout awaiting response' in ex.body:
                        if '/packs/' in ex.body:
                            pack_id = get_pack_id_from_error_with_gcp_path(ex.body)
                            raise Exception(f"timeout awaiting response headers while trying to install pack {pack_id}") from ex

                        raise Exception("timeout awaiting response headers while trying to install, "
                                        "couldn't determine pack id.") from ex

                    if 'Item not found' in ex.body:
                        raise Exception(f'Item not found error, headers:{ex.headers}.') from ex

                    # Unknown exception reason, re-raise.
                    raise Exception(f"Got {ex.status} from server, message:{ex.body}, headers:{ex.headers}") from ex
            except (HTTPError, HTTPWarning) as http_ex:
                if not attempt:
                    raise Exception("Failed to perform http request to the server") from http_ex

            # There are more attempts available, sleep and retry.
<<<<<<< HEAD
            logging.debug(f"Failed to install packs: {packs_to_install}, sleeping for {sleep_interval} seconds.")
            time.sleep(sleep_interval)
=======
            logging.debug(f"failed to install packs: {packs_to_install}. Sleeping for {sleep_interval} seconds.")
            sleep(sleep_interval)
>>>>>>> 64fcd09d
    except Exception as e:
        logging.exception(f'The request to install packs: {packs_to_install} has failed. Additional info: {str(e)}')
        SUCCESS_FLAG = False

    finally:
        return SUCCESS_FLAG


def search_pack_and_its_dependencies(client: demisto_client,
                                     pack_id: str,
                                     packs_to_install: list,
                                     installation_request_body: list,
                                     lock: Lock,
                                     collected_dependencies: list,
                                     is_post_update: bool,
                                     commit_hash: str,
                                     multithreading: bool = True,
                                     batch_packs_install_request_body: list | None = None,
                                     ):
    """
    Searches for the pack of the specified file path, as well as its dependencies,
    and updates the list of packs to be installed accordingly.
    Deprecated packs don't have their tests collected, and are not installed in the build process.

    Args:
        client (demisto_client): The configured client to use.
        pack_id (str): The id of the pack to be installed.
        packs_to_install (list) A list of the packs to be installed in this iteration.
        installation_request_body (list): A list of packs to be installed, in the request format.
        lock (Lock): A lock object.
        collected_dependencies (list): list of packs that are already in the list to install
        is_post_update (bool): Whether the installation is done in post-update or not (pre-update otherwise).
        commit_hash (str): Commit hash to use for checking pack's deprecations status if GitLab's API is used.
            If 'pack_api_data' is not provided, will be used for fetching 'pack_metadata.json' file from GitLab.
        multithreading (bool): Whether to install packs in parallel or not.
            If false - install all packs in one batch.
        batch_packs_install_request_body (list | None, None): A list of pack batches (lists) to use in installation requests.
            Each list contain one pack and its dependencies.
    """
<<<<<<< HEAD
    # On pre-update, we use current production data, so we don't want to check locally with branch changes, and we can't use
    # Marketplace API data because the pack is not uploaded in to the bucket, resulting in API responses of "item not found".
    # To solve that, we fetch the 'pack_metadata.json' file from the master branch using GitLab's API.
    if not is_post_update:  # (pre-update)
        try:
            is_deprecated = is_pack_deprecated(pack_id=pack_id, check_locally=False, commit_hash=commit_hash)

        except Exception as ex:
            logging.error(f"Failed to check deprecation status of pack '{pack_id}' using GitLab's API.\n"
                          f"Error: {ex}\n")
            logging.warning("Deprecation status will be checked locally instead.\n"
                            "Note that this may result in a false positive if pack's deprecation status was changed.")
            is_deprecated = is_pack_deprecated(pack_id=pack_id, check_locally=True)

    # On post-update, we want to check for deprecation status locally before making the API call,
    # because if the pack has been deprecated, the test upload flow won't upload the pack to the bucket,
    # and the Marketplace API call for the pack will fail.
    else:  # (post-update)
        is_deprecated = is_pack_deprecated(pack_id=pack_id, check_locally=True)

    if is_deprecated:
        logging.warning(f"Pack '{pack_id}' is deprecated (hidden) and will not be installed.")
        return

    api_data = get_pack_dependencies(client, pack_id, lock)

    if not api_data:
        return  # If an error response was returned, error information has already been logged on 'get_pack_dependencies'.

    pack_api_data = api_data['packs'][0]

    current_packs_to_install = [pack_api_data]
    dependencies_data: list[dict] = []

    create_dependencies_data_structure(response_data=api_data.get('dependencies', []),
                                       dependants_ids=[pack_id],
                                       dependencies_data=dependencies_data,
                                       checked_packs=[pack_id])

    if dependencies_data:
        dependencies_ids = [dependency['id'] for dependency in dependencies_data]
        logging.debug(f"Found dependencies for '{pack_id}': {dependencies_ids}")

        for dependency in dependencies_data:
            dependency_id = dependency['id']
            # If running on pre-update, we check for deprecation using API data.
            # if running on post-update, we check for deprecation locally on the branch.
            is_deprecated = is_pack_deprecated(pack_id=dependency_id, check_locally=is_post_update, pack_api_data=dependency)

            if is_deprecated:
                logging.critical(f"Pack '{pack_id}' depends on pack '{dependency_id}' which is a deprecated pack.")
                global SUCCESS_FLAG
                SUCCESS_FLAG = False

            else:
                current_packs_to_install.append(dependency)

    lock.acquire()

    if not multithreading:
        if batch_packs_install_request_body is None:
            batch_packs_install_request_body = []
        if pack_and_its_dependencies := {
            p['id']: p
            for p in current_packs_to_install
            if p['id'] not in collected_dependencies
        }:
            collected_dependencies += pack_and_its_dependencies
            pack_and_its_dependencies_as_list = [
                get_pack_installation_request_data(pack_id=pack['id'], pack_version=pack['extras']['pack']['currentVersion'])
                for pack in list(pack_and_its_dependencies.values())
            ]
            packs_to_install.extend([pack['id'] for pack in pack_and_its_dependencies_as_list])
            batch_packs_install_request_body.append(pack_and_its_dependencies_as_list)

    else:  # multithreading
        for pack in current_packs_to_install:
            if pack['id'] not in packs_to_install:
                packs_to_install.append(pack['id'])
                installation_request_body.append(
                    get_pack_installation_request_data(pack_id=pack['id'],
                                                       pack_version=pack['extras']['pack']['currentVersion']))

    lock.release()
=======
    pack_data = {}
    if pack_id not in packs_to_install:
        pack_display_name = get_pack_display_name(pack_id)
        if pack_display_name:
            pack_data = search_pack(client, pack_display_name, pack_id, lock)
        if pack_data is None:
            pack_data = {
                'id': pack_id,
                'version': '1.0.0'
            }

    if pack_data:
        dependencies = get_pack_dependencies(client, pack_data, lock)

        current_packs_to_install = [pack_data]
        if dependencies:
            # Check that the dependencies don't include a deprecated pack:
            for dependency in dependencies:
                pack_path = os.path.join(PACKS_FOLDER, dependency.get('id'))
                if is_pack_deprecated(pack_path):
                    logging.critical(f'Pack {pack_id} depends on pack {dependency.get("id")} which is a deprecated '
                                     f'pack.')
                    global SUCCESS_FLAG
                    SUCCESS_FLAG = False
                else:
                    current_packs_to_install.append(dependency)

        with lock:
            if one_pack_and_its_dependencies_in_batch:
                pack_and_its_dependencies = \
                    {p['id']: p for p in current_packs_to_install if p['id'] not in packs_in_the_list_to_install}
                if pack_and_its_dependencies:
                    packs_in_the_list_to_install += pack_and_its_dependencies
                    batch_packs_install_request_body.append(list(pack_and_its_dependencies.values()))  # type:ignore[union-attr]
            else:
                for pack in current_packs_to_install:
                    if pack['id'] not in packs_to_install:
                        packs_to_install.append(pack['id'])
                        installation_request_body.append(pack)
>>>>>>> 64fcd09d


def get_latest_version_from_bucket(pack_id: str, production_bucket: Bucket) -> str:
    """
    Retrieves the latest version of pack in the bucket

    Args:
        pack_id (str): The pack id to retrieve the latest version
        production_bucket (Bucket): The GCS production bucket

    Returns:
        The latest version of the pack as it is in the production bucket
    """
    pack_bucket_path = os.path.join(GCPConfig.PRODUCTION_STORAGE_BASE_PATH, pack_id)
    logging.debug(f'Trying to get latest version for pack {pack_id} from bucket path {pack_bucket_path}')
    # Adding the '/' in the end of the prefix to search for the exact pack id
    pack_versions_paths = [f.name for f in production_bucket.list_blobs(prefix=f'{pack_bucket_path}/') if
                           f.name.endswith('.zip')]

    pack_versions = []
    for path in pack_versions_paths:
        versions = PACK_PATH_VERSION_REGEX.findall(path)
        if not versions:
            continue
        pack_versions.append(Version(versions[0]))

    logging.debug(f'Found the following zips for {pack_id} pack: {pack_versions}')
    if pack_versions:
        return str(max(pack_versions))
    logging.error(f'Could not find any versions for pack {pack_id} in bucket path {pack_bucket_path}')
    return ''


def get_pack_installation_request_data(pack_id: str, pack_version: str):
    """
    Returns the installation request data of a given pack and its version. The request must have the ID and Version.

    :param pack_id: ID of the pack to add.
    :param pack_version: Version of the pack to add.
    :return: The request data part of the pack
    """
    return {
        'id': pack_id,
        'version': pack_version
    }


def install_all_content_packs_for_nightly(client: demisto_client, host: str, service_account: str):
    """ Iterates over the packs currently located in the Packs directory. Wrapper for install_packs.
    Retrieving the latest version of each pack from the production bucket.

    :param client: Demisto-py client to connect to the server.
    :param host: FQDN of the server.
    :param service_account: The full path to the service account json.
    :return: None. Prints the response from the server in the build.
    """
    all_packs = []

    # Initiate the GCS client and get the production bucket
    storage_client = init_storage_client(service_account)
    production_bucket = storage_client.bucket(GCPConfig.PRODUCTION_BUCKET)
    logging.debug(f"Installing all content packs for nightly flow in server {host}")

    # Add deprecated packs to IGNORED_FILES list:
    for pack_id in os.listdir(PACKS_FULL_PATH):
        if is_pack_deprecated(pack_id=pack_id, check_locally=True):
            logging.debug(f'Skipping installation of hidden pack "{pack_id}"')
            IGNORED_FILES.append(pack_id)

    for pack_id in os.listdir(PACKS_FULL_PATH):
        if pack_id not in IGNORED_FILES:
            pack_version = get_latest_version_from_bucket(pack_id, production_bucket)
            if pack_version:
                all_packs.append(get_pack_installation_request_data(pack_id, pack_version))
    install_packs(client, host, all_packs)


def install_all_content_packs_from_build_bucket(client: demisto_client, host: str, server_version: str,
                                                bucket_packs_root_path: str, service_account: str,
                                                extract_destination_path: str):
    """ Iterates over the packs currently located in the Build bucket. Wrapper for install_packs.
    Retrieving the metadata of the latest version of each pack from the index.zip of the build bucket.

    :param client: Demisto-py client to connect to the server.
    :param host: FQDN of the server.
    :param server_version: The version of the server the packs are installed on.
    :param bucket_packs_root_path: The prefix to the root of packs in the bucket
    :param service_account: Google Service Account
    :param extract_destination_path: the full path of extract folder for the index.
    :return: None. Prints the response from the server in the build.
    """
    all_packs = []
    logging.debug(f"Installing all content packs in server {host} from packs path {bucket_packs_root_path}")

    storage_client = init_storage_client(service_account)
    build_bucket = storage_client.bucket(GCPConfig.CI_BUILD_BUCKET)
    index_folder_path, _, _ = download_and_extract_index(build_bucket, extract_destination_path, bucket_packs_root_path)

    for pack_id in os.listdir(index_folder_path):
        if Path(os.path.join(index_folder_path, pack_id)).is_dir():
            metadata_path = os.path.join(index_folder_path, pack_id, Pack.METADATA)
            pack_metadata = load_json(metadata_path)
            if 'partnerId' in pack_metadata:  # not installing private packs
                continue
            pack_version = pack_metadata.get(Metadata.CURRENT_VERSION, Metadata.SERVER_DEFAULT_MIN_VERSION)
            server_min_version = pack_metadata.get(Metadata.SERVER_MIN_VERSION, Metadata.SERVER_DEFAULT_MIN_VERSION)
            hidden = pack_metadata.get(Metadata.HIDDEN, False)
            # Check if the server version is greater than the minimum server version required for this pack or if the
            # pack is hidden (deprecated):
            if ('Master' in server_version or Version(server_version) >= Version(server_min_version)) and not hidden:
                logging.debug(f"Appending pack id {pack_id}")
                all_packs.append(get_pack_installation_request_data(pack_id, pack_version))
            else:
                reason = 'Is hidden' if hidden else f'min server version is {server_min_version}'
                logging.debug(f'Pack: {pack_id} with version: {pack_version} will not be installed on {host}. '
                              f'Pack {reason}.')
    return install_packs(client, host, all_packs)


def upload_zipped_packs(client: demisto_client,
                        host: str,
                        pack_path: str):
    """
    Install packs from zip file.

    Args:
        client (demisto_client): The configured client to use.
        host (str): The server URL.
        pack_path (str): path to pack zip.
    """
    header_params = {
        'Content-Type': 'multipart/form-data'
    }
    auth_settings = ['api_key', 'csrf_token', 'x-xdr-auth-id']
    file_path = str(Path(pack_path).resolve())
    files = {'file': file_path}

    logging.info(f'Making "POST" request to server {host} - to install all packs from file {pack_path}')

    # make the pack installation request
    try:
        response_data, status_code, _ = client.api_client.call_api(resource_path='/contentpacks/installed/upload',
                                                                   method='POST',
                                                                   auth_settings=auth_settings,
                                                                   header_params=header_params, files=files,
                                                                   response_type='object')

        if 200 <= status_code < 300:
            logging.info(f'All packs from file {pack_path} were successfully installed on server {host}')
        else:
            message = response_data.get('message', '')
            raise Exception(f'Failed to install packs - with status code {status_code}\n{message}')
    except Exception:
        logging.exception('The request to install packs has failed.')
        sys.exit(1)


def search_and_install_packs_and_their_dependencies_private(test_pack_path: str,
                                                            pack_ids: list,
                                                            client: demisto_client):
    """ Searches for the packs from the specified list, searches their dependencies, and then installs them.
    Args:
        test_pack_path (str): Path of where the test packs are located.
        pack_ids (list): A list of the pack ids to search and install.
        client (demisto_client): The client to connect to.

    Returns (list, bool):
        A list of the installed packs' ids, or an empty list if is_nightly == True.
        A flag that indicates if the operation succeeded or not.
    """
    host = client.api_client.configuration.host

    logging.info(f'Starting to search and install packs in server: {host}')

    install_packs_private(client, host, pack_ids, test_pack_path)

    return SUCCESS_FLAG


def search_and_install_packs_and_their_dependencies(pack_ids: list,
                                                    client: demisto_client, hostname: str | None = None,
                                                    multithreading: bool = True,
                                                    is_post_update: bool = False):
    """
    Searches for the packs from the specified list, searches their dependencies, and then
    installs them.

    Args:
        pack_ids (list): A list of the pack ids to search and install.
        client (demisto_client): The client to connect to.
        hostname (str): Hostname of instance. Using for logs.
        multithreading (bool): Whether to use multithreading to install packs in parallel.
            If multithreading is used, installation requests will be sent in batches of each pack and its dependencies.
        is_post_update (bool): Whether the installation is in post update mode. Defaults to False.
    Returns (list, bool):
        A list of the installed packs' ids, or an empty list if is_nightly == True.
        A flag that indicates if the operation succeeded or not.
    """
    host = hostname or client.api_client.configuration.host

    logging.info(f'Starting to search packs in server: {host}')

    packs_to_install: list = []  # Packs we want to install, to avoid duplications
    installation_request_body: list = []  # Packs to install, in the request format
    batch_packs_install_request_body: list = []  # List of lists of packs to install if not using multithreading .
    # Each list contain one pack and its dependencies.
    collected_dependencies: list = []  # List of packs that are already in the list to install.
    master_commit_hash = os.getenv("LAST_UPLOAD_COMMIT")

    if not master_commit_hash:
        raise ValueError("Required 'LAST_UPLOAD_COMMIT' environment variable is missing.")

    lock = Lock()

    kwargs = {
        'client': client,
        'packs_to_install': packs_to_install,
        'installation_request_body': installation_request_body,
        'lock': lock,
        'collected_dependencies': collected_dependencies,
        'is_post_update': is_post_update,
        'multithreading': multithreading,
        'batch_packs_install_request_body': batch_packs_install_request_body,
        'commit_hash': master_commit_hash,
    }

    if is_post_update:
        logging.info("Detected post-update run mode. "
                     "Pack deprecation status will be determined using local pack metadata.")

    else:
        logging.info("Detected pre-update run mode. "
                     "Pack deprecation status will be determined using Marketplace API.")

    if not multithreading:
        for pack_id in pack_ids:
            search_pack_and_its_dependencies(pack_id=pack_id, **kwargs)

    else:
        with ThreadPoolExecutor(max_workers=130) as pool:
            for pack_id in pack_ids:
                pool.submit(search_pack_and_its_dependencies, pack_id=pack_id, **kwargs)
        batch_packs_install_request_body = [installation_request_body]

    for packs_to_install_body in batch_packs_install_request_body:
        install_packs(client, host, packs_to_install_body)

    return packs_to_install, SUCCESS_FLAG<|MERGE_RESOLUTION|>--- conflicted
+++ resolved
@@ -1,3 +1,4 @@
+
 import contextlib
 from functools import lru_cache
 import base64
@@ -11,10 +12,6 @@
 from pathlib import Path
 from requests import Session
 from threading import Lock
-<<<<<<< HEAD
-=======
-from time import sleep
->>>>>>> 64fcd09d
 
 import demisto_client
 from demisto_client.demisto_api.rest import ApiException
@@ -114,17 +111,8 @@
     Returns:
         bool: True if the pack is deprecated, False otherwise
     """
-<<<<<<< HEAD
     if check_locally:
         pack_metadata_path = Path(PACKS_FOLDER) / pack_id / PACK_METADATA_FILENAME
-=======
-    metadata_path = os.path.join(PACKS_FULL_PATH, pack_id, PACK_METADATA_FILENAME)
-    if pack_id and os.path.isfile(metadata_path):
-        with open(metadata_path) as json_file:
-            pack_metadata = json.load(json_file)
-        return pack_metadata.get('name')
-    return ''
->>>>>>> 64fcd09d
 
         if not pack_metadata_path.is_file():
             logging.warning(f"Failed to find 'pack_metadata.json' file for pack '{pack_id}'.\n"
@@ -163,18 +151,7 @@
     Returns:
         str: The id of given pack.
     """
-<<<<<<< HEAD
     return error.split('/packs/')[1].split('.zip')[0].split('/')[0]
-=======
-    metadata_path = os.path.join(PACKS_FULL_PATH, pack_id, PACK_METADATA_FILENAME)
-    if pack_id and os.path.isfile(metadata_path):
-        with open(metadata_path) as json_file:
-            pack_metadata = json.load(json_file)
-            return pack_metadata.get('hidden', False)
-    else:
-        logging.warning(f'Could not open metadata file of pack {pack_id}')
-    return False
->>>>>>> 64fcd09d
 
 
 def create_dependencies_data_structure(response_data: dict, dependants_ids: list, dependencies_data: list, checked_packs: list):
@@ -202,36 +179,26 @@
         create_dependencies_data_structure(response_data, next_call_dependants_ids, dependencies_data, checked_packs)
 
 
-<<<<<<< HEAD
-def get_pack_dependencies(client: demisto_client, pack_id: str, lock: Lock) -> dict | None:
-    """
-    Get pack's required dependencies.
-
-=======
 def get_pack_dependencies(client: demisto_client,
-                          pack_data: dict,
+                          pack_id: str,
                           lock: Lock,
                           attempts_count: int = 5,
                           sleep_interval: int = 60,
-                          ):
-    """
-    Get the pack's required dependencies.
->>>>>>> 64fcd09d
+                          ) -> dict | None:
+    """
+    Get pack's required dependencies.
+
     Args:
         client (demisto_client): The configured client to use.
         pack_id (str): ID of the pack to get dependencies for.
         lock (Lock): A lock object.
-<<<<<<< HEAD
-
-=======
         attempts_count (int): The number of attempts to install the packs.
-        sleep_interval (int): The sleep interval, in seconds, between install attempts.
->>>>>>> 64fcd09d
+        sleep_interval (int): The sleep interval, in seconds, between request retry attempts.
+
     Returns:
         dict | None: API response data for the /search/dependencies endpoint. None if the request failed.
     """
     global SUCCESS_FLAG
-<<<<<<< HEAD
 
     api_endpoint = "/contentpacks/marketplace/search/dependencies"
     body = [{"id": pack_id}]  # Not specifying a "version" key will result in the latest version of the pack being fetched.
@@ -239,158 +206,46 @@
     logging.debug(f"Fetching dependencies for pack '{pack_id}'.\n"
                   f"Sending POST request to {api_endpoint} with body: {json.dumps(body)}")
 
-    try:
-        response_data, _, _ = demisto_client.generic_request_func(
-            client,
-            path=api_endpoint,
-            method='POST',
-            body=body,
-            accept='application/json',
-            _request_timeout=None,
-            response_type='object',
-        )
-
-        logging.debug(f"Succeeded to fetch dependencies for pack '{pack_id}'.\nResponse: '{json.dumps(response_data)}'")
-        return response_data
-
-    except ApiException as ex:
-        with lock:
-            SUCCESS_FLAG = False
-        logging.exception(f"API request to fetch dependencies of pack '{pack_id}' has failed.\n"
-                          f"Response code '{ex.status}'\nResponse: '{ex.body}'\nResponse Headers: '{ex.headers}'")
-
-    except Exception as ex:
-        with lock:
-            SUCCESS_FLAG = False
-        logging.exception(f"API call to fetch dependencies of '{pack_id}' has failed.\nError: {ex}.")
-=======
-    pack_id = pack_data['id']
-    logging.debug(f'Getting dependencies for pack {pack_id}')
-
-    try:
-        for attempt in range(attempts_count - 1, -1, -1):
-            try:
-                logging.info(f"Searching for pack:{pack_id} dependencies, Attempt: {attempts_count - attempt}/{attempts_count}")
-                response_data, status_code, headers = demisto_client.generic_request_func(
-                    client,
-                    path='/contentpacks/marketplace/search/dependencies',
-                    method='POST',
-                    body=[pack_data],
-                    accept='application/json',
-                    _request_timeout=None,
-                    response_type='object'
-                )
-                logging.info(f"Got response {status_code} for getting pack:{pack_id} dependencies")
-
-                if 200 <= status_code < 300:
-                    dependencies_data: list = []
-                    dependants_ids = [pack_id]
-                    response_data = response_data.get('dependencies', [])
-                    create_dependencies_data_structure(response_data, dependants_ids, dependencies_data, dependants_ids)
-                    if dependencies_data:
-                        dependencies_str = ', '.join([dep['id'] for dep in dependencies_data])
-                        logging.debug(f'Found the following dependencies for pack {pack_id}: {dependencies_str}')
-                    return dependencies_data
-                if status_code == 400:
-                    logging.error(f'Unable to find dependencies for {pack_id}.')
-                    return []
-
-                if not attempt:
-                    raise Exception(f"Got bad status code: {status_code}, headers: {headers}")
-
-                logging.debug(f"Got bad status code: {status_code} from the server, headers:{headers}")
-
-            except ApiException as ex:
-                if not attempt:  # exhausted all attempts, understand what happened and exit.
-                    # Unknown exception reason, re-raise.
-                    raise Exception(f"Got {ex.status} from server, message:{ex.body}, headers:{ex.headers}") from ex
-            except (HTTPError, HTTPWarning) as http_ex:
-                if not attempt:
-                    raise Exception("Failed to perform http request for pack {pack_id} dependencies to the server") from http_ex
-
-            # There are more attempts available, sleep and retry.
-            logging.debug(f"failed to search for pack dependencies: {pack_id}. Sleeping for {sleep_interval} seconds.")
-            sleep(sleep_interval)
-    except Exception as e:
-        logging.exception(f'The request to search for pack: {pack_id} dependencies has failed. Additional info: {str(e)}')
-    with lock:
-        SUCCESS_FLAG = False
-    return []
->>>>>>> 64fcd09d
+    for attempt in range(attempts_count - 1, -1, -1):
+        logging.info(f"Fetching dependencies information for '{pack_id}' using Marketplace API "
+                     f"(Attempt {attempts_count - attempt}/{attempts_count})")
+        try:
+            response_data = demisto_client.generic_request_func(
+                client,
+                path=api_endpoint,
+                method='POST',
+                body=body,
+                accept='application/json',
+                _request_timeout=None,
+                response_type='object',
+            )[0]
+
+            logging.debug(f"Succeeded to fetch dependencies for pack '{pack_id}'.\nResponse: '{json.dumps(response_data)}'")
+            return response_data
+
+        except Exception as ex:
+            if isinstance(ex, ApiException):
+                logging.warning(f"API request to fetch dependencies of pack '{pack_id}' has failed.\n"
+                                f"Response code '{ex.status}'\nResponse: '{ex.body}'\nResponse Headers: '{ex.headers}'")
+
+            elif isinstance(ex, (HTTPError, HTTPWarning)):
+                logging.warning(f"Failed to perform HTTP request : {ex}")
+
+            else:
+                logging.warning(f"API call to fetch dependencies of '{pack_id}' has failed.\nError: {ex}.")
+
+            if attempt:  # There are remaining retry attempts
+                logging.debug(f"Sleeping for {sleep_interval} seconds and retrying...")
+                time.sleep(sleep_interval)
+
+            else:  # No retry attempts remaining
+                logging.error(f"All {attempts_count} attempts have failed.")
+                with lock:
+                    SUCCESS_FLAG = False
 
     return None
 
-<<<<<<< HEAD
-
-=======
-def search_pack(client: demisto_client,
-                pack_display_name: str,
-                pack_id: str,
-                lock: Lock,
-                attempts_count: int = 5,
-                sleep_interval: int = 60,
-                ) -> dict:
-    """ Make a pack search request.
-
-    Args:
-        client (demisto_client): The configured client to use.
-        pack_display_name (string): The pack display name.
-        pack_id (string): The pack ID.
-        lock (Lock): A lock object.
-        attempts_count (int): The number of attempts to install the packs.
-        sleep_interval (int): The sleep interval, in seconds, between install attempts.
-    Returns:
-        (dict): Returns the pack data if found, or empty dict otherwise.
-    """
-    global SUCCESS_FLAG
-    try:
-        for attempt in range(attempts_count - 1, -1, -1):
-            try:
-                logging.info(f"Searching for pack: {pack_id}, {pack_display_name}, "
-                             f"Attempt: {attempts_count - attempt}/{attempts_count}")
-                response_data, status_code, headers = demisto_client.generic_request_func(client,
-                                                                                          path=f'/contentpacks/marketplace/'
-                                                                                               f'{pack_id}',
-                                                                                          method='GET',
-                                                                                          accept='application/json',
-                                                                                          _request_timeout=None,
-                                                                                          response_type='object')
-                logging.info(f"Got response {status_code} for search of pack:{pack_id}, {pack_display_name}")
-                if 200 <= status_code < 300:
-                    if response_data and response_data.get('currentVersion'):
-                        logging.debug(f"Found pack: {pack_id}, {pack_display_name} in bucket!")
-                        return {
-                            'id': response_data.get('id'),
-                            'version': response_data.get('currentVersion'),
-                        }
-                    raise Exception(f"Did not find pack: {pack_id}, {pack_display_name} in bucket.")
-
-                if not attempt:
-                    raise Exception(f"Got bad status code: {status_code}, headers: {headers}")
-
-                logging.warning(f"Got bad status code: {status_code}, headers:{headers}")
-
-            except ApiException as ex:
-                if not attempt:  # exhausted all attempts, understand what happened and exit.
-                    # Unknown exception reason, re-raise.
-                    raise Exception(f"Got {ex.status} from server, message:{ex.body}, headers:{ex.headers}") from ex
-            except (HTTPError, HTTPWarning) as http_ex:
-                if not attempt:
-                    raise Exception("Failed to perform http request to search pack {pack_id} to the server") from http_ex
-
-            # There are more attempts available, sleep and retry.
-            logging.debug(f"failed to search for pack: {pack_display_name} With ID: {pack_id}. "
-                          f"Sleeping for {sleep_interval} seconds.")
-            sleep(sleep_interval)
-    except Exception as e:
-        logging.exception(f'The request to search for pack: {pack_display_name} With ID: {pack_id} has failed. '
-                          f'Additional info: {str(e)}')
-    with lock:
-        SUCCESS_FLAG = False
-    return {}
-
-
->>>>>>> 64fcd09d
+
 def find_malformed_pack_id(body: str) -> list:
     """
     Find the pack ID from the installation error message in the case the error is that the pack is not found or
@@ -405,7 +260,11 @@
     if body:
         with contextlib.suppress(json.JSONDecodeError):
             response_info = json.loads(body)
-            errors_info = [error_info] if (error_info := response_info.get("error")) else response_info.get("errors", [])
+            if error_info := response_info.get('error'):
+                errors_info = [error_info]
+            else:
+                # the errors are returned as a list of error
+                errors_info = response_info.get('errors', [])
             malformed_pack_pattern = re.compile(r'invalid version [0-9.]+ for pack with ID ([\w_-]+)')
             for error in errors_info:
                 if 'pack id: ' in error:
@@ -567,13 +426,8 @@
                     raise Exception("Failed to perform http request to the server") from http_ex
 
             # There are more attempts available, sleep and retry.
-<<<<<<< HEAD
-            logging.debug(f"Failed to install packs: {packs_to_install}, sleeping for {sleep_interval} seconds.")
+            logging.debug(f"Failed to install packs: {packs_to_install}. Sleeping for {sleep_interval} seconds.")
             time.sleep(sleep_interval)
-=======
-            logging.debug(f"failed to install packs: {packs_to_install}. Sleeping for {sleep_interval} seconds.")
-            sleep(sleep_interval)
->>>>>>> 64fcd09d
     except Exception as e:
         logging.exception(f'The request to install packs: {packs_to_install} has failed. Additional info: {str(e)}')
         SUCCESS_FLAG = False
@@ -613,7 +467,6 @@
         batch_packs_install_request_body (list | None, None): A list of pack batches (lists) to use in installation requests.
             Each list contain one pack and its dependencies.
     """
-<<<<<<< HEAD
     # On pre-update, we use current production data, so we don't want to check locally with branch changes, and we can't use
     # Marketplace API data because the pack is not uploaded in to the bucket, resulting in API responses of "item not found".
     # To solve that, we fetch the 'pack_metadata.json' file from the master branch using GitLab's API.
@@ -671,74 +524,30 @@
             else:
                 current_packs_to_install.append(dependency)
 
-    lock.acquire()
-
-    if not multithreading:
-        if batch_packs_install_request_body is None:
-            batch_packs_install_request_body = []
-        if pack_and_its_dependencies := {
-            p['id']: p
-            for p in current_packs_to_install
-            if p['id'] not in collected_dependencies
-        }:
-            collected_dependencies += pack_and_its_dependencies
-            pack_and_its_dependencies_as_list = [
-                get_pack_installation_request_data(pack_id=pack['id'], pack_version=pack['extras']['pack']['currentVersion'])
-                for pack in list(pack_and_its_dependencies.values())
-            ]
-            packs_to_install.extend([pack['id'] for pack in pack_and_its_dependencies_as_list])
-            batch_packs_install_request_body.append(pack_and_its_dependencies_as_list)
-
-    else:  # multithreading
-        for pack in current_packs_to_install:
-            if pack['id'] not in packs_to_install:
-                packs_to_install.append(pack['id'])
-                installation_request_body.append(
-                    get_pack_installation_request_data(pack_id=pack['id'],
-                                                       pack_version=pack['extras']['pack']['currentVersion']))
-
-    lock.release()
-=======
-    pack_data = {}
-    if pack_id not in packs_to_install:
-        pack_display_name = get_pack_display_name(pack_id)
-        if pack_display_name:
-            pack_data = search_pack(client, pack_display_name, pack_id, lock)
-        if pack_data is None:
-            pack_data = {
-                'id': pack_id,
-                'version': '1.0.0'
-            }
-
-    if pack_data:
-        dependencies = get_pack_dependencies(client, pack_data, lock)
-
-        current_packs_to_install = [pack_data]
-        if dependencies:
-            # Check that the dependencies don't include a deprecated pack:
-            for dependency in dependencies:
-                pack_path = os.path.join(PACKS_FOLDER, dependency.get('id'))
-                if is_pack_deprecated(pack_path):
-                    logging.critical(f'Pack {pack_id} depends on pack {dependency.get("id")} which is a deprecated '
-                                     f'pack.')
-                    global SUCCESS_FLAG
-                    SUCCESS_FLAG = False
-                else:
-                    current_packs_to_install.append(dependency)
-
-        with lock:
-            if one_pack_and_its_dependencies_in_batch:
-                pack_and_its_dependencies = \
-                    {p['id']: p for p in current_packs_to_install if p['id'] not in packs_in_the_list_to_install}
-                if pack_and_its_dependencies:
-                    packs_in_the_list_to_install += pack_and_its_dependencies
-                    batch_packs_install_request_body.append(list(pack_and_its_dependencies.values()))  # type:ignore[union-attr]
-            else:
-                for pack in current_packs_to_install:
-                    if pack['id'] not in packs_to_install:
-                        packs_to_install.append(pack['id'])
-                        installation_request_body.append(pack)
->>>>>>> 64fcd09d
+    with lock:
+        if not multithreading:
+            if batch_packs_install_request_body is None:
+                batch_packs_install_request_body = []
+            if pack_and_its_dependencies := {
+                p['id']: p
+                for p in current_packs_to_install
+                if p['id'] not in collected_dependencies
+            }:
+                collected_dependencies += pack_and_its_dependencies
+                pack_and_its_dependencies_as_list = [
+                    get_pack_installation_request_data(pack_id=pack['id'], pack_version=pack['extras']['pack']['currentVersion'])
+                    for pack in list(pack_and_its_dependencies.values())
+                ]
+                packs_to_install.extend([pack['id'] for pack in pack_and_its_dependencies_as_list])
+                batch_packs_install_request_body.append(pack_and_its_dependencies_as_list)
+
+        else:  # multithreading
+            for pack in current_packs_to_install:
+                if pack['id'] not in packs_to_install:
+                    packs_to_install.append(pack['id'])
+                    installation_request_body.append(
+                        get_pack_installation_request_data(pack_id=pack['id'],
+                                                           pack_version=pack['extras']['pack']['currentVersion']))
 
 
 def get_latest_version_from_bucket(pack_id: str, production_bucket: Bucket) -> str:
@@ -939,7 +748,7 @@
     """
     host = hostname or client.api_client.configuration.host
 
-    logging.info(f'Starting to search packs in server: {host}')
+    logging.info(f'Starting search for packs to install on: {host}')
 
     packs_to_install: list = []  # Packs we want to install, to avoid duplications
     installation_request_body: list = []  # Packs to install, in the request format
