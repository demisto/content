
import contextlib
import traceback
from functools import lru_cache
import base64
import glob
import json
import os
import time
import re
import sys
from concurrent.futures import ThreadPoolExecutor
from pathlib import Path
from requests import Session
from threading import Lock
<<<<<<< HEAD
from time import sleep
=======
>>>>>>> fcbe7f0f

import demisto_client
from demisto_client.demisto_api.rest import ApiException
from demisto_sdk.commands.common import tools
from demisto_sdk.commands.content_graph.common import PACK_METADATA_FILENAME
from google.cloud.storage import Bucket  # noqa
from packaging.version import Version
from urllib3.exceptions import HTTPWarning, HTTPError

from Tests.Marketplace.marketplace_constants import (IGNORED_FILES,
                                                     PACKS_FOLDER,
                                                     PACKS_FULL_PATH,
                                                     GCPConfig, Metadata)
from Tests.Marketplace.marketplace_services import (Pack, init_storage_client,
                                                    load_json)
from Tests.Marketplace.upload_packs import download_and_extract_index
from Tests.scripts.utils import logging_wrapper as logging

PACK_PATH_VERSION_REGEX = re.compile(fr'^{GCPConfig.PRODUCTION_STORAGE_BASE_PATH}/[A-Za-z0-9-_.]+/(\d+\.\d+\.\d+)/[A-Za-z0-9-_.]'  # noqa: E501
                                     r'+\.zip$')
SUCCESS_FLAG = True
WLM_TASK_FAILED_ERROR_CODE = 101704

GITLAB_SESSION = Session()
CONTENT_PROJECT_ID = "2596"
PACKS_DIR = "Packs"
PACK_METADATA_FILE = Pack.USER_METADATA
GITLAB_PACK_METADATA_URL = f'{{gitlab_url}}/api/v4/projects/{CONTENT_PROJECT_ID}/repository/files/{PACKS_DIR}%2F{{pack_id}}%2F{PACK_METADATA_FILE}'  # noqa: E501


@lru_cache
def get_env_var(var_name: str) -> str:
    """
    Get an environment variable.
    This method adds a cache layer to the 'os.getenv' method, and raises an error if the variable is not set.

    Args:
        var_name (str): Name of the environment variable to get.

    Returns:
        str: Value of the environment variable.
    """
    var_value = os.getenv(var_name)
    if not var_value:
        raise ValueError(f"Environment variable '{var_name}' is not set.")

    return var_value


@lru_cache(maxsize=128)
def fetch_pack_metadata_from_gitlab(pack_id: str, commit_hash: str) -> dict:
    """
    Fetch pack metadata from master (a commit hash of the master branch when the build was triggered) using GitLab's API.

    Args:
        pack_id (str): ID of the pack to fetch metadata for (name of Pack's folder).
        commit_hash (str): A commit hash to fetch the metadata file from.

    Returns:
        dict: A dictionary containing pack's metadata.
    """
    api_url = GITLAB_PACK_METADATA_URL.format(gitlab_url=get_env_var('CI_SERVER_URL'), pack_id=pack_id)
    logging.debug(f"Fetching 'pack_metadata.json' file from GitLab for pack '{pack_id}'...")
    response = GITLAB_SESSION.get(api_url,
                                  headers={'PRIVATE-TOKEN': get_env_var('GITLAB_API_READ_TOKEN')},
                                  params={'ref': commit_hash})

    if response.status_code != 200:
        logging.error(f"Failed to fetch pack metadata from GitLab for pack '{pack_id}'.\n"
                      f"Response code: {response.status_code}\nResponse body: {response.text}")
        response.raise_for_status()

    file_data_b64 = response.json()['content']
    file_data = base64.b64decode(file_data_b64).decode('utf-8')

    return json.loads(file_data)


def is_pack_deprecated(pack_id: str, production_bucket: bool = True,
                       commit_hash: str | None = None, pack_api_data: dict | None = None) -> bool:
    """
    Check whether a pack is deprecated or not.
    If an error is encountered, and status can't be checked properly,
    the deprecation status will be set to a default value of False.

    Note:
        If 'production_bucket' is True, one of 'master_commit_hash' or 'pack_api_data' must be provided
        in order to determine whether the pack is deprecated or not.
        'commit_hash' is used to fetch pack's metadata from a specific commit hash (ex: production bucket's last commit)
        'pack_api_data' is the API data of a specific pack item (and not the complete response with a list of packs).

    Args:
        pack_id (str): ID of the pack to check.
        production_bucket (bool): Whether we want to check deprecation status on production bucket.
            Otherwise, deprecation status will be determined by checking the local 'pack_metadata.json' file.
        commit_hash (str, optional): Commit hash branch to use if 'production_bucket' is False.
            If 'pack_api_data' is not provided, will be used for fetching 'pack_metadata.json' file from GitLab.
        pack_api_data (dict | None, optional): Marketplace API data to use if 'production_bucket' is False.
            Needs to be the API data of a specific pack item (and not the complete response with a list of packs).

    Returns:
        bool: True if the pack is deprecated, False otherwise
    """
<<<<<<< HEAD
    metadata_path = os.path.join(PACKS_FULL_PATH, pack_id, PACK_METADATA_FILENAME)
    if pack_id and os.path.isfile(metadata_path):
        with open(metadata_path) as json_file:
            pack_metadata = json.load(json_file)
        return pack_metadata.get('name')
    return ''
=======
    if production_bucket:
        if pack_api_data:
            try:
                return pack_api_data['extras']['pack'].get('deprecated', False)
>>>>>>> fcbe7f0f

            except Exception as ex:
                logging.error(f"Failed to parse API response data for '{pack_id}'.\n"
                              f"API Data: {pack_api_data}\nError: {ex}")

        elif commit_hash:
            try:
                return fetch_pack_metadata_from_gitlab(pack_id=pack_id, commit_hash=commit_hash).get('hidden', False)

            except Exception as ex:
                logging.error(f"Failed to fetch pack metadata from GitLab for pack '{pack_id}'.\nError: {ex}")

        else:
            raise ValueError("Either 'master_commit_hash' or 'pack_api_data' must be provided.")

    else:  # Check locally
        pack_metadata_path = Path(PACKS_FOLDER) / pack_id / PACK_METADATA_FILENAME

        if pack_metadata_path.is_file():
            try:
                return tools.get_pack_metadata(str(pack_metadata_path)).get('hidden', False)

            except Exception as ex:
                logging.error(f"Failed to open file '{pack_metadata_path}'.\nError: {ex}")

        else:
            logging.warning(f"File '{pack_metadata_path}' could not be found, or isn't a file.")

    # If we got here, it means that nothing was returned and an error was encountered
    logging.warning(f"Deprecation status of '{pack_id}' could not be determined, "
                    "and has been set to a default value of 'False'.\n"
                    "Note that this might result in potential errors if it is deprecated.")
    return False


def get_pack_id_from_error_with_gcp_path(error: str) -> str:
    """
    Gets the id of the pack from the pack's path in GCP that is mentioned in the error msg.

    Args:
        error: path of pack in GCP.

    Returns:
        str: The id of given pack.
    """
<<<<<<< HEAD
    metadata_path = os.path.join(PACKS_FULL_PATH, pack_id, PACK_METADATA_FILENAME)
    if pack_id and os.path.isfile(metadata_path):
        with open(metadata_path) as json_file:
            pack_metadata = json.load(json_file)
            return pack_metadata.get('hidden', False)
    else:
        logging.warning(f'Could not open metadata file of pack {pack_id}')
    return False
=======
    return error.split('/packs/')[1].split('.zip')[0].split('/')[0]
>>>>>>> fcbe7f0f


def create_dependencies_data_structure(response_data: dict, dependants_ids: list,
                                       dependencies_data: list, checked_packs: list):
    """
    Recursively create packs' dependencies data structure for installation requests (only required and uninstalled).

    Args:
        response_data (dict): Dependencies data from the '/search/dependencies' endpoint response.
        dependants_ids (list): A list of the dependant packs IDs.
        dependencies_data (list): The dependencies data structure to be created.
        checked_packs (list): Required dependants that were already found.
    """
    next_call_dependants_ids = []

    for dependency in response_data:
        dependants = dependency.get('dependants', {})
<<<<<<< HEAD
=======

>>>>>>> fcbe7f0f
        for dependant in dependants:
            is_required = dependants[dependant].get('level', '') == 'required'

            if all((dependant in dependants_ids, is_required, dependency['id'] not in checked_packs)):
                dependencies_data.append(dependency)
                next_call_dependants_ids.append(dependency['id'])
                checked_packs.append(dependency['id'])

    if next_call_dependants_ids:
        create_dependencies_data_structure(response_data, next_call_dependants_ids, dependencies_data, checked_packs)


def get_pack_dependencies(client: demisto_client,
                          pack_id: str,
                          lock: Lock,
                          attempts_count: int = 5,
                          sleep_interval: int = 60,
                          ) -> dict | None:
    """
    Get pack's required dependencies.

    Args:
        client (demisto_client): The configured client to use.
        pack_id (str): ID of the pack to get dependencies for.
        lock (Lock): A lock object.
        attempts_count (int): The number of attempts to install the packs.
        sleep_interval (int): The sleep interval, in seconds, between request retry attempts.

    Returns:
        dict | None: API response data for the /search/dependencies endpoint. None if the request failed.
    """
    global SUCCESS_FLAG

    api_endpoint = "/contentpacks/marketplace/search/dependencies"
    body = [{"id": pack_id}]  # Not specifying a "version" key will return the latest version of the pack.

    for attempt in range(attempts_count - 1, -1, -1):
        logging.debug(f"Fetching dependencies information for '{pack_id}' using Marketplace API "
                      f"(Attempt {attempts_count - attempt}/{attempts_count})")
        try:
            response_data = demisto_client.generic_request_func(
                client,
                path=api_endpoint,
                method='POST',
                body=body,
                accept='application/json',
                _request_timeout=None,
                response_type='object',
            )[0]

            logging.debug(f"Succeeded to fetch dependencies for pack '{pack_id}'.\nResponse: '{json.dumps(response_data)}'")
            return response_data

        except Exception as ex:
            if isinstance(ex, ApiException):
                logging.warning(f"API request to fetch dependencies of pack '{pack_id}' has failed.\n"
                                f"Response code '{ex.status}'\nResponse: '{ex.body}'\nResponse Headers: '{ex.headers}'")

            elif isinstance(ex, (HTTPError, HTTPWarning)):
                logging.warning(f"Failed to perform HTTP request : {ex}")

            else:
                logging.warning(f"API call to fetch dependencies of '{pack_id}' has failed.\nError: {ex}.")
                logging.debug("Stack trace:\n" + traceback.format_exc())

            if attempt:  # There are remaining retry attempts
                logging.debug(f"Sleeping for {sleep_interval} seconds and retrying...")
                time.sleep(sleep_interval)

            else:  # No retry attempts remaining
                logging.error(f"All {attempts_count} attempts have failed.")
                with lock:
                    SUCCESS_FLAG = False

    return None

<<<<<<< HEAD
=======

>>>>>>> fcbe7f0f
def find_malformed_pack_id(body: str) -> list:
    """
    Find the pack ID from the installation error message in the case the error is that the pack is not found or
    in case that the error is that the pack's version is invalid.
    Args:
        body (str): The response message of the failed installation pack.

    Returns: list of malformed ids (list)

    """
    malformed_ids = []
    if body:
        with contextlib.suppress(json.JSONDecodeError):
            response_info = json.loads(body)
            if error_info := response_info.get('error'):
                errors_info = [error_info]
            else:
                # the errors are returned as a list of error
                errors_info = response_info.get('errors', [])
            malformed_pack_pattern = re.compile(r'invalid version [0-9.]+ for pack with ID ([\w_-]+)')
            for error in errors_info:
                if 'pack id: ' in error:
                    malformed_ids.extend(error.split('pack id: ')[1].replace(']', '').replace('[', '').replace(
                        ' ', '').split(','))
                else:
                    malformed_pack_id = malformed_pack_pattern.findall(str(error))
                    if malformed_pack_id and error:
                        malformed_ids.extend(malformed_pack_id)
    return malformed_ids


def handle_malformed_pack_ids(malformed_pack_ids, packs_to_install):
    """
    Handles the case where the malformed id failed the installation, but it was not a part of the initial installation.
    This is in order to prevent an infinite loop for this such edge case.
    Args:
        malformed_pack_ids: the ids found from the error msg
        packs_to_install: list of packs that was already installed that caused the failure.

    Returns:
        raises an error.
    """
    for malformed_pack_id in malformed_pack_ids:
        if malformed_pack_id not in {pack['id'] for pack in packs_to_install}:
            raise Exception(f'The pack {malformed_pack_id} has failed to install even '
                            f'though it was not in the installation list')


def install_packs_from_artifacts(client: demisto_client, host: str, test_pack_path: str, pack_ids_to_install: list):
    """
    Installs all the packs located in the artifacts folder of the BitHub actions build. Please note:
    The server always returns a 200 status even if the pack was not installed.

    :param client: Demisto-py client to connect to the server.
    :param host: FQDN of the server.
    :param test_pack_path: Path to the test pack directory.
    :param pack_ids_to_install: List of pack IDs to install.
    :return: None. Call to server waits until a successful response.
    """
    logging.info(f"Test pack path is: {test_pack_path}")
    logging.info(f"Pack IDs to install are: {pack_ids_to_install}")

    local_packs = glob.glob(f"{test_pack_path}/*.zip")

    for local_pack in local_packs:
        if any(pack_id in local_pack for pack_id in pack_ids_to_install):
            logging.info(f'Installing the following pack: {local_pack}')
            upload_zipped_packs(client=client, host=host, pack_path=local_pack)


def install_packs_private(client: demisto_client,
                          host: str,
                          pack_ids_to_install: list,
                          test_pack_path: str):
    """ Make a packs installation request.

    Args:
        client (demisto_client): The configured client to use.
        host (str): The server URL.
        pack_ids_to_install (list): List of Pack IDs to install.
        test_pack_path (str): Path where test packs are located.
    """
    install_packs_from_artifacts(client,
                                 host,
                                 pack_ids_to_install=pack_ids_to_install,
                                 test_pack_path=test_pack_path)


def get_error_ids(body: str) -> set[str]:
    with contextlib.suppress(json.JSONDecodeError):
        response_info = json.loads(body)
        return {error["id"] for error in response_info.get("errors", []) if "id" in error}
    return set()


def install_packs(client: demisto_client,
                  host: str,
                  packs_to_install: list,
                  request_timeout: int = 3600,
                  attempts_count: int = 5,
                  sleep_interval: int = 60,
                  ):
    """ Make a packs installation request.
       If a pack fails to install due to malformed pack, this function catches the corrupted pack and call another
       request to install packs again, this time without the corrupted pack.
       If a pack fails to install due to timeout when sending a request to GCP,
       request to install all packs again once more.

    Args:
        client (demisto_client): The configured client to use.
        host (str): The server URL.
        packs_to_install (list): A list of the packs to install.
        request_timeout (int): Timeout setting, in seconds, for the installation request.
        attempts_count (int): The number of attempts to install the packs.
        sleep_interval (int): The sleep interval, in seconds, between install attempts.
    """
    global SUCCESS_FLAG
    if not packs_to_install:
        logging.info("There are no packs to install on servers. Consolidating installation as success")
        return SUCCESS_FLAG
    try:
        for attempt in range(attempts_count - 1, -1, -1):
            try:
                logging.info(f"Installing packs {', '.join([p.get('id') for p in packs_to_install])} on server {host}. "
                             f"Attempt: {attempts_count - attempt}/{attempts_count}")
                response, status_code, headers = demisto_client.generic_request_func(client,
                                                                                     path='/contentpacks/marketplace/install',
                                                                                     method='POST',
                                                                                     body={'packs': packs_to_install,
                                                                                           'ignoreWarnings': True},
                                                                                     accept='application/json',
                                                                                     _request_timeout=request_timeout,
                                                                                     response_type='object')

                if 200 <= status_code < 300 and status_code != 204:
                    packs_data = [{'ID': pack.get('id'), 'CurrentVersion': pack.get('currentVersion')} for pack in response]
                    logging.success(f'Packs were successfully installed on server {host}')
                    logging.debug(f'The packs that were successfully installed on server {host}:\n{packs_data}')
                    break

                if not attempt:
                    raise Exception(f"Got bad status code: {status_code}, headers: {headers}")

                logging.warning(f"Got bad status code: {status_code} from the server, headers:{headers}")

            except ApiException as ex:
                if malformed_ids := find_malformed_pack_id(ex.body):
                    handle_malformed_pack_ids(malformed_ids, packs_to_install)
                    if not attempt:
                        raise Exception(f"malformed packs: {malformed_ids}") from ex

                    # We've more attempts, retrying without tho malformed packs.
                    SUCCESS_FLAG = False
                    logging.error(f"Unable to install malformed packs: {malformed_ids}, retrying without them.")
                    packs_to_install = [pack for pack in packs_to_install if pack['id'] not in malformed_ids]

                if (error_ids := get_error_ids(ex.body)) and WLM_TASK_FAILED_ERROR_CODE in error_ids:
                    # If we got this error code, it means that the modeling rules are not valid, exiting install flow.
                    raise Exception(f"Got [{WLM_TASK_FAILED_ERROR_CODE}] error code - Modeling rules and Dataset validations "
                                    f"failed. Please look at GCP logs to understand why it failed.") from ex

                if not attempt:  # exhausted all attempts, understand what happened and exit.
                    if 'timeout awaiting response' in ex.body:
                        if '/packs/' in ex.body:
                            pack_id = get_pack_id_from_error_with_gcp_path(ex.body)
                            raise Exception(f"timeout awaiting response headers while trying to install pack {pack_id}") from ex

                        raise Exception("timeout awaiting response headers while trying to install, "
                                        "couldn't determine pack id.") from ex

                    if 'Item not found' in ex.body:
                        raise Exception(f'Item not found error, headers:{ex.headers}.') from ex

                    # Unknown exception reason, re-raise.
                    raise Exception(f"Got {ex.status} from server, message:{ex.body}, headers:{ex.headers}") from ex
            except (HTTPError, HTTPWarning) as http_ex:
                if not attempt:
                    raise Exception("Failed to perform http request to the server") from http_ex

            # There are more attempts available, sleep and retry.
            logging.debug(f"Failed to install packs: {packs_to_install}. Sleeping for {sleep_interval} seconds.")
            time.sleep(sleep_interval)
    except Exception as e:
        logging.exception(f'The request to install packs: {packs_to_install} has failed. Additional info: {str(e)}')
        SUCCESS_FLAG = False

    finally:
        return SUCCESS_FLAG


def search_pack_and_its_dependencies(client: demisto_client,
                                     pack_id: str,
                                     packs_to_install: list,
                                     installation_request_body: list,
                                     lock: Lock,
                                     collected_dependencies: list,
                                     production_bucket: bool,
                                     commit_hash: str,
                                     multithreading: bool = True,
                                     batch_packs_install_request_body: list | None = None,
                                     ):
    """
    Update 'packs_to_install' (a pointer to a list that's reused and updated by the function on every iteration)
    with 'pack_id' and its dependencies, if 'pack_id' is not deprecated.
    The way deprecation status is determined depends on the 'production_bucket' flag.

    If 'production_bucket' is True, deprecation status is determined by checking the 'pack_metadata.json' file
    in the commit hash that was used for the last upload. If it's False, the deprecation status is checking the
    'pack_metadata.json' file locally (with changes applied on the branch).

    Args:
        client (demisto_client): The configured client to use.
        pack_id (str): The id of the pack to be installed.
        packs_to_install (list) A list of the packs to be installed in this iteration.
        installation_request_body (list): A list of packs to be installed, in the request format.
        lock (Lock): A lock object.
        collected_dependencies (list): list of packs that are already in the list to install
        production_bucket (bool): Whether pack deprecation status  is determined using production bucket.
        commit_hash (str): Commit hash to use for checking pack's deprecations status if GitLab's API is used.
            If 'pack_api_data' is not provided, will be used for fetching 'pack_metadata.json' file from GitLab.
        multithreading (bool): Whether to install packs in parallel or not.
            If false - install all packs in one batch.
        batch_packs_install_request_body (list | None, None): A list of pack batches (lists) to use in installation requests.
            Each list contain one pack and its dependencies.
    """
    global SUCCESS_FLAG
    if is_pack_deprecated(pack_id=pack_id, production_bucket=production_bucket, commit_hash=commit_hash):
        logging.warning(f"Pack '{pack_id}' is deprecated (hidden) and will not be installed.")
        return

    api_data = get_pack_dependencies(client=client, pack_id=pack_id, lock=lock)

    if not api_data:
        return

    dependencies_data: list[dict] = []

    try:
        pack_api_data = api_data['packs'][0]
        current_packs_to_install = [pack_api_data]

        create_dependencies_data_structure(response_data=api_data.get('dependencies', []),
                                           dependants_ids=[pack_id],
                                           dependencies_data=dependencies_data,
                                           checked_packs=[pack_id])

    except Exception as ex:
        logging.error(f"Error: {ex}\n\nStack trace:\n" + traceback.format_exc())
        SUCCESS_FLAG = False
        return

    if dependencies_data:
        dependencies_ids = [dependency['id'] for dependency in dependencies_data]
        logging.debug(f"Found dependencies for '{pack_id}': {dependencies_ids}")

        for dependency in dependencies_data:
            dependency_id = dependency['id']
            is_deprecated = is_pack_deprecated(pack_id=dependency_id,
                                               production_bucket=production_bucket, pack_api_data=dependency)

            if is_deprecated:
                logging.critical(f"Pack '{pack_id}' depends on pack '{dependency_id}' which is a deprecated pack.")
                SUCCESS_FLAG = False
                return

            else:
                current_packs_to_install.append(dependency)

    with lock:
        if not multithreading:
            if batch_packs_install_request_body is None:
                batch_packs_install_request_body = []
            if pack_and_its_dependencies := {
                p['id']: p
                for p in current_packs_to_install
                if p['id'] not in collected_dependencies
            }:
                collected_dependencies += pack_and_its_dependencies
                pack_and_its_dependencies_as_list = [
                    get_pack_installation_request_data(pack_id=pack['id'],
                                                       pack_version=pack['extras']['pack']['currentVersion'])
                    for pack in list(pack_and_its_dependencies.values())
                ]
                packs_to_install.extend([pack['id'] for pack in pack_and_its_dependencies_as_list])
                batch_packs_install_request_body.append(pack_and_its_dependencies_as_list)

        else:  # multithreading
            for pack in current_packs_to_install:
                if pack['id'] not in packs_to_install:
                    packs_to_install.append(pack['id'])
                    installation_request_body.append(
                        get_pack_installation_request_data(pack_id=pack['id'],
                                                           pack_version=pack['extras']['pack']['currentVersion']))


def get_latest_version_from_bucket(pack_id: str, production_bucket: Bucket) -> str:
    """
    Retrieves the latest version of pack in the bucket

    Args:
        pack_id (str): The pack id to retrieve the latest version
        production_bucket (Bucket): The GCS production bucket

    Returns:
        The latest version of the pack as it is in the production bucket
    """
    pack_bucket_path = os.path.join(GCPConfig.PRODUCTION_STORAGE_BASE_PATH, pack_id)
    logging.debug(f'Trying to get latest version for pack {pack_id} from bucket path {pack_bucket_path}')
    # Adding the '/' in the end of the prefix to search for the exact pack id
    pack_versions_paths = [f.name for f in production_bucket.list_blobs(prefix=f'{pack_bucket_path}/') if
                           f.name.endswith('.zip')]

    pack_versions = []
    for path in pack_versions_paths:
        versions = PACK_PATH_VERSION_REGEX.findall(path)
        if not versions:
            continue
        pack_versions.append(Version(versions[0]))

    logging.debug(f'Found the following zips for {pack_id} pack: {pack_versions}')
    if pack_versions:
        return str(max(pack_versions))
    logging.error(f'Could not find any versions for pack {pack_id} in bucket path {pack_bucket_path}')
    return ''


def get_pack_installation_request_data(pack_id: str, pack_version: str):
    """
    Returns the installation request data of a given pack and its version. The request must have the ID and Version.

    :param pack_id: ID of the pack to add.
    :param pack_version: Version of the pack to add.
    :return: The request data part of the pack
    """
    return {
        'id': pack_id,
        'version': pack_version
    }


def install_all_content_packs_for_nightly(client: demisto_client, host: str, service_account: str):
    """ Iterates over the packs currently located in the Packs directory. Wrapper for install_packs.
    Retrieving the latest version of each pack from the production bucket.

    :param client: Demisto-py client to connect to the server.
    :param host: FQDN of the server.
    :param service_account: The full path to the service account json.
    :return: None. Prints the response from the server in the build.
    """
    all_packs = []

    # Initiate the GCS client and get the production bucket
    storage_client = init_storage_client(service_account)
    production_bucket = storage_client.bucket(GCPConfig.PRODUCTION_BUCKET)
    logging.debug(f"Installing all content packs for nightly flow in server {host}")

    # Add deprecated packs to IGNORED_FILES list:
    for pack_id in os.listdir(PACKS_FULL_PATH):
        if is_pack_deprecated(pack_id=pack_id, production_bucket=False):
            logging.debug(f'Skipping installation of hidden pack "{pack_id}"')
            IGNORED_FILES.append(pack_id)

    for pack_id in os.listdir(PACKS_FULL_PATH):
        if pack_id not in IGNORED_FILES:
            pack_version = get_latest_version_from_bucket(pack_id, production_bucket)
            if pack_version:
                all_packs.append(get_pack_installation_request_data(pack_id, pack_version))
    install_packs(client, host, all_packs)


def install_all_content_packs_from_build_bucket(client: demisto_client, host: str, server_version: str,
                                                bucket_packs_root_path: str, service_account: str,
                                                extract_destination_path: str):
    """ Iterates over the packs currently located in the Build bucket. Wrapper for install_packs.
    Retrieving the metadata of the latest version of each pack from the index.zip of the build bucket.

    :param client: Demisto-py client to connect to the server.
    :param host: FQDN of the server.
    :param server_version: The version of the server the packs are installed on.
    :param bucket_packs_root_path: The prefix to the root of packs in the bucket
    :param service_account: Google Service Account
    :param extract_destination_path: the full path of extract folder for the index.
    :return: None. Prints the response from the server in the build.
    """
    all_packs = []
    logging.debug(f"Installing all content packs in server {host} from packs path {bucket_packs_root_path}")

    storage_client = init_storage_client(service_account)
    build_bucket = storage_client.bucket(GCPConfig.CI_BUILD_BUCKET)
    index_folder_path, _, _ = download_and_extract_index(build_bucket, extract_destination_path, bucket_packs_root_path)

    for pack_id in os.listdir(index_folder_path):
        if Path(os.path.join(index_folder_path, pack_id)).is_dir():
            metadata_path = os.path.join(index_folder_path, pack_id, Pack.METADATA)
            pack_metadata = load_json(metadata_path)
            if 'partnerId' in pack_metadata:  # not installing private packs
                continue
            pack_version = pack_metadata.get(Metadata.CURRENT_VERSION, Metadata.SERVER_DEFAULT_MIN_VERSION)
            server_min_version = pack_metadata.get(Metadata.SERVER_MIN_VERSION, Metadata.SERVER_DEFAULT_MIN_VERSION)
            hidden = pack_metadata.get(Metadata.HIDDEN, False)
            # Check if the server version is greater than the minimum server version required for this pack or if the
            # pack is hidden (deprecated):
            if ('Master' in server_version or Version(server_version) >= Version(server_min_version)) and not hidden:
                logging.debug(f"Appending pack id {pack_id}")
                all_packs.append(get_pack_installation_request_data(pack_id, pack_version))
            else:
                reason = 'Is hidden' if hidden else f'min server version is {server_min_version}'
                logging.debug(f'Pack: {pack_id} with version: {pack_version} will not be installed on {host}. '
                              f'Pack {reason}.')
    return install_packs(client, host, all_packs)


def upload_zipped_packs(client: demisto_client,
                        host: str,
                        pack_path: str):
    """
    Install packs from zip file.

    Args:
        client (demisto_client): The configured client to use.
        host (str): The server URL.
        pack_path (str): path to pack zip.
    """
    header_params = {
        'Content-Type': 'multipart/form-data'
    }
    auth_settings = ['api_key', 'csrf_token', 'x-xdr-auth-id']
    file_path = str(Path(pack_path).resolve())
    files = {'file': file_path}

    logging.info(f'Making "POST" request to server {host} - to install all packs from file {pack_path}')

    # make the pack installation request
    try:
        response_data, status_code, _ = client.api_client.call_api(resource_path='/contentpacks/installed/upload',
                                                                   method='POST',
                                                                   auth_settings=auth_settings,
                                                                   header_params=header_params, files=files,
                                                                   response_type='object')

        if 200 <= status_code < 300:
            logging.info(f'All packs from file {pack_path} were successfully installed on server {host}')
        else:
            message = response_data.get('message', '')
            raise Exception(f'Failed to install packs - with status code {status_code}\n{message}')
    except Exception:
        logging.exception('The request to install packs has failed.')
        sys.exit(1)


def search_and_install_packs_and_their_dependencies_private(test_pack_path: str,
                                                            pack_ids: list,
                                                            client: demisto_client):
    """ Searches for the packs from the specified list, searches their dependencies, and then installs them.
    Args:
        test_pack_path (str): Path of where the test packs are located.
        pack_ids (list): A list of the pack ids to search and install.
        client (demisto_client): The client to connect to.

    Returns (list, bool):
        A list of the installed packs' ids, or an empty list if is_nightly == True.
        A flag that indicates if the operation succeeded or not.
    """
    host = client.api_client.configuration.host

    logging.info(f'Starting to search and install packs in server: {host}')

    install_packs_private(client, host, pack_ids, test_pack_path)

    return SUCCESS_FLAG


def search_and_install_packs_and_their_dependencies(pack_ids: list,
                                                    client: demisto_client, hostname: str | None = None,
                                                    multithreading: bool = True,
                                                    production_bucket: bool = True):
    """
    Searches for the packs from the specified list, searches their dependencies, and then
    installs them.

    Args:
        pack_ids (list): A list of the pack ids to search and install.
        client (demisto_client): The client to connect to.
        hostname (str): Hostname of instance. Using for logs.
        multithreading (bool): Whether to use multithreading to install packs in parallel.
            If multithreading is used, installation requests will be sent in batches of each pack and its dependencies.
        production_bucket (bool): Whether the installation is in post update mode. Defaults to False.
    Returns (list, bool):
        A list of the installed packs' ids, or an empty list if is_nightly == True.
        A flag that indicates if the operation succeeded or not.
    """
    host = hostname or client.api_client.configuration.host

    logging.info(f'Starting search for packs to install on: {host}')

    packs_to_install: list = []  # Packs we want to install, to avoid duplications
    installation_request_body: list = []  # Packs to install, in the request format
    batch_packs_install_request_body: list = []  # List of lists of packs to install if not using multithreading .
    # Each list contain one pack and its dependencies.
    collected_dependencies: list = []  # List of packs that are already in the list to install.
    master_commit_hash = get_env_var("LAST_UPLOAD_COMMIT")

    lock = Lock()

    kwargs = {
        'client': client,
        'packs_to_install': packs_to_install,
        'installation_request_body': installation_request_body,
        'lock': lock,
        'collected_dependencies': collected_dependencies,
        'production_bucket': production_bucket,
        'multithreading': multithreading,
        'batch_packs_install_request_body': batch_packs_install_request_body,
        'commit_hash': master_commit_hash,
    }

    if not multithreading:
        for pack_id in pack_ids:
            search_pack_and_its_dependencies(pack_id=pack_id, **kwargs)

    else:
        with ThreadPoolExecutor(max_workers=130) as pool:
            for pack_id in pack_ids:
                pool.submit(search_pack_and_its_dependencies, pack_id=pack_id, **kwargs)
        batch_packs_install_request_body = [installation_request_body]

    for packs_to_install_body in batch_packs_install_request_body:
        install_packs(client, host, packs_to_install_body)

    return packs_to_install, SUCCESS_FLAG<|MERGE_RESOLUTION|>--- conflicted
+++ resolved
@@ -13,10 +13,6 @@
 from pathlib import Path
 from requests import Session
 from threading import Lock
-<<<<<<< HEAD
-from time import sleep
-=======
->>>>>>> fcbe7f0f
 
 import demisto_client
 from demisto_client.demisto_api.rest import ApiException
@@ -120,19 +116,10 @@
     Returns:
         bool: True if the pack is deprecated, False otherwise
     """
-<<<<<<< HEAD
-    metadata_path = os.path.join(PACKS_FULL_PATH, pack_id, PACK_METADATA_FILENAME)
-    if pack_id and os.path.isfile(metadata_path):
-        with open(metadata_path) as json_file:
-            pack_metadata = json.load(json_file)
-        return pack_metadata.get('name')
-    return ''
-=======
     if production_bucket:
         if pack_api_data:
             try:
                 return pack_api_data['extras']['pack'].get('deprecated', False)
->>>>>>> fcbe7f0f
 
             except Exception as ex:
                 logging.error(f"Failed to parse API response data for '{pack_id}'.\n"
@@ -178,18 +165,7 @@
     Returns:
         str: The id of given pack.
     """
-<<<<<<< HEAD
-    metadata_path = os.path.join(PACKS_FULL_PATH, pack_id, PACK_METADATA_FILENAME)
-    if pack_id and os.path.isfile(metadata_path):
-        with open(metadata_path) as json_file:
-            pack_metadata = json.load(json_file)
-            return pack_metadata.get('hidden', False)
-    else:
-        logging.warning(f'Could not open metadata file of pack {pack_id}')
-    return False
-=======
     return error.split('/packs/')[1].split('.zip')[0].split('/')[0]
->>>>>>> fcbe7f0f
 
 
 def create_dependencies_data_structure(response_data: dict, dependants_ids: list,
@@ -207,10 +183,7 @@
 
     for dependency in response_data:
         dependants = dependency.get('dependants', {})
-<<<<<<< HEAD
-=======
-
->>>>>>> fcbe7f0f
+
         for dependant in dependants:
             is_required = dependants[dependant].get('level', '') == 'required'
 
@@ -287,10 +260,7 @@
 
     return None
 
-<<<<<<< HEAD
-=======
-
->>>>>>> fcbe7f0f
+
 def find_malformed_pack_id(body: str) -> list:
     """
     Find the pack ID from the installation error message in the case the error is that the pack is not found or
