from __future__ import print_function

import os
import ast
import json
import glob
import re
import sys
import demisto_client
from threading import Thread, Lock
from demisto_client.demisto_api.rest import ApiException
from demisto_sdk.commands.common.tools import run_threads_list

from google.cloud.storage import Bucket
from packaging.version import Version
from typing import List

from Tests.Marketplace.marketplace_services import init_storage_client, Pack, load_json
from Tests.Marketplace.upload_packs import download_and_extract_index
from Tests.Marketplace.marketplace_constants import GCPConfig, PACKS_FULL_PATH, IGNORED_FILES, PACKS_FOLDER, Metadata
from Tests.scripts.utils.content_packs_util import is_pack_deprecated
from Tests.scripts.utils import logging_wrapper as logging

PACK_METADATA_FILE = 'pack_metadata.json'
PACK_PATH_VERSION_REGEX = re.compile(
    fr'^{GCPConfig.PRODUCTION_STORAGE_BASE_PATH}/[A-Za-z0-9-_.]+/(\d+\.\d+\.\d+)/[A-Za-z0-9-_.]'
    r'+\.zip$')
SUCCESS_FLAG = True


def get_pack_id_from_error_with_gcp_path(error: str) -> str:
    """
        Gets the id of the pack from the pack's path in GCP that is mentioned in the error msg.
    Args:
        error: path of pack in GCP.

    Returns:
        The id of given pack.
    """
    return error.split('/packs/')[1].split('.zip')[0].split('/')[0]


def get_pack_display_name(pack_id: str) -> str:
    """
    Gets the display name of the pack from the pack ID.

    :param pack_id: ID of the pack.
    :return: Name found in the pack metadata, otherwise an empty string.
    """
    metadata_path = os.path.join(PACKS_FULL_PATH, pack_id, PACK_METADATA_FILE)
    if pack_id and os.path.isfile(metadata_path):
        with open(metadata_path, 'r') as json_file:
            pack_metadata = json.load(json_file)
        return pack_metadata.get('name')
    return ''


def is_pack_hidden(pack_id: str) -> bool:
    """
    Check if the given pack is deprecated.

    :param pack_id: ID of the pack.
    :return: True if the pack is deprecated, i.e. has 'hidden: true' field, False otherwise.
    """
    metadata_path = os.path.join(PACKS_FULL_PATH, pack_id, PACK_METADATA_FILE)
    if pack_id and os.path.isfile(metadata_path):
        with open(metadata_path, 'r') as json_file:
            pack_metadata = json.load(json_file)
            return pack_metadata.get('hidden', False)
    else:
        logging.warning(f'Could not open metadata file of pack {pack_id}')
    return False


def create_dependencies_data_structure(response_data: dict, dependants_ids: list, dependencies_data: list,
                                       checked_packs: list):
    """ Recursively creates the packs' dependencies data structure for the installation requests
    (only required and uninstalled).

    Args:
        response_data (dict): The GET /search/dependencies response data.
        dependants_ids (list): A list of the dependant packs IDs.
        dependencies_data (list): The dependencies data structure to be created.
        checked_packs (list): Required dependants that were already found.
    """

    next_call_dependants_ids = []

    for dependency in response_data:
        dependants = dependency.get('dependants', {})
        for dependant in dependants.keys():
            is_required = dependants[dependant].get('level', '') == 'required'
            if dependant in dependants_ids and is_required and dependency.get('id') not in checked_packs:
                dependencies_data.append({
                    'id': dependency.get('id'),
                    'version': dependency.get('extras', {}).get('pack', {}).get('currentVersion')
                })
                next_call_dependants_ids.append(dependency.get('id'))
                checked_packs.append(dependency.get('id'))

    if next_call_dependants_ids:
        create_dependencies_data_structure(response_data, next_call_dependants_ids, dependencies_data, checked_packs)


def get_pack_dependencies(client: demisto_client, pack_data: dict, lock: Lock):
    """ Get the pack's required dependencies.

    Args:
        client (demisto_client): The configured client to use.
        pack_data (dict): Contains the pack ID and version.
        lock (Lock): A lock object.
    Returns:
        (list) The pack's dependencies.
    """
    pack_id = pack_data['id']
    logging.debug(f'Getting dependencies for pack {pack_id}')
    try:
        response_data, status_code, _ = demisto_client.generic_request_func(
            client,
            path='/contentpacks/marketplace/search/dependencies',
            method='POST',
            body=[pack_data],
            accept='application/json',
            _request_timeout=None
        )

        if 200 <= status_code < 300:
            dependencies_data: list = []
            dependants_ids = [pack_id]
            reseponse_data = ast.literal_eval(response_data).get('dependencies', [])
            create_dependencies_data_structure(reseponse_data, dependants_ids, dependencies_data, dependants_ids)
            dependencies_str = ', '.join([dep['id'] for dep in dependencies_data])
            if dependencies_data:
                logging.debug(f'Found the following dependencies for pack {pack_id}: {dependencies_str}')
            return dependencies_data
        if status_code == 400:
            logging.error(f'Unable to find dependencies for {pack_id}.')
            return []
        else:
            result_object = ast.literal_eval(response_data)
            msg = result_object.get('message', '')
            raise Exception(f'Failed to get pack {pack_id} dependencies - with status code {status_code}\n{msg}\n')
    except Exception:
        logging.exception(f'The request to get pack {pack_id} dependencies has failed.')

        lock.acquire()
        global SUCCESS_FLAG
        SUCCESS_FLAG = False
        lock.release()


def search_pack(client: demisto_client,
                pack_display_name: str,
                pack_id: str,
                lock: Lock) -> dict:
    """ Make a pack search request.

    Args:
        client (demisto_client): The configured client to use.
        pack_display_name (string): The pack display name.
        pack_id (string): The pack ID.
        lock (Lock): A lock object.
    Returns:
        (dict): Returns the pack data if found, or empty dict otherwise.
    """

    try:
        # make the search request
        response_data, status_code, _ = demisto_client.generic_request_func(client,
                                                                            path=f'/contentpacks/marketplace/{pack_id}',
                                                                            method='GET',
                                                                            accept='application/json',
                                                                            _request_timeout=None)

        if 200 <= status_code < 300:
            result_object = ast.literal_eval(response_data)

            if result_object and result_object.get('currentVersion'):
                logging.debug(f'Found pack "{pack_display_name}" by its ID "{pack_id}" in bucket!')

                pack_data = {
                    'id': result_object.get('id'),
                    'version': result_object.get('currentVersion')
                }
                return pack_data

            else:
                raise Exception(f'Did not find pack "{pack_display_name}" by its ID "{pack_id}" in bucket.')
        else:
            result_object = ast.literal_eval(response_data)
            msg = result_object.get('message', '')
            err_msg = f'Search request for pack "{pack_display_name}" with ID "{pack_id}", failed with status code ' \
                      f'{status_code}\n{msg}'
            raise Exception(err_msg)
    except Exception:
        logging.exception(f'Search request for pack "{pack_display_name}" with ID "{pack_id}", failed.')

        lock.acquire()
        global SUCCESS_FLAG
        SUCCESS_FLAG = False
        lock.release()
        return {}


def find_malformed_pack_id(body: str) -> List:
    """
    Find the pack ID from the installation error message in the case the error is that the pack is not found or
    in case that the error is that the pack's version is invalid.
    Args:
        body (str): The response message of the failed installation pack.

    Returns: list of malformed ids (list)

    """
    if body:
        error_info = json.loads(body).get('error')
        if 'pack id: ' in error_info:
            return error_info.split('pack id: ')[1].replace(']', '').replace('[', '').replace(' ', '').split(',')
        else:
            malformed_pack_pattern = re.compile(r'invalid version [0-9.]+ for pack with ID ([\w_-]+)')
            malformed_pack_id = malformed_pack_pattern.findall(error_info)
            if malformed_pack_id and error_info:
                return malformed_pack_id
            else:
                return []
    return []


def handle_malformed_pack_ids(malformed_pack_ids, packs_to_install):
    """
    Handles the case where the malformed id failed the installation but it was not a part of the initial installaion.
    This is in order to prevent an infinite loop for this such edge case.
    Args:
        malformed_pack_ids: the ids found from the error msg
        packs_to_install: list of packs that was already installed that caused the failure.

    Returns:
        raises an error.
    """
<<<<<<< HEAD
    for malformed_pack_id in malformed_pack_ids:
        if malformed_pack_id not in {pack['id'] for pack in packs_to_install}:
            raise Exception(f'The pack {malformed_pack_id} has failed to install even '
                            f'though it was not in the installation list')
=======
    logging.info(f'Installing packs on server {host}')
    # make the pack installation request
    all_packs_install_successfully = False
    request_data = {
        'packs': packs_to_install,
        'ignoreWarnings': True
    }
    while not all_packs_install_successfully:
        try:
            packs_to_install_str = ', '.join([pack['id'] for pack in packs_to_install])
            logging.info(f'Installing the following packs in server {host}:\n{packs_to_install_str}')
            response_data, status_code, _ = demisto_client.generic_request_func(client,
                                                                                path='/contentpacks/marketplace/install',
                                                                                method='POST',
                                                                                body=request_data,
                                                                                accept='application/json',
                                                                                _request_timeout=request_timeout)

            if 200 <= status_code < 300:
                packs_data = [{'ID': pack.get('id'), 'CurrentVersion': pack.get('currentVersion')} for pack in
                              ast.literal_eval(response_data)]
                logging.success(f'Packs were successfully installed on server {host}')
                logging.debug(f'The following packs were successfully installed on server {host}:\n{packs_data}')
            else:
                result_object = ast.literal_eval(response_data)
                message = result_object.get('message', '')
                raise Exception(f'Failed to install packs on server {host}- with status code {status_code}\n{message}\n')
            break

        except Exception as e:
            all_packs_install_successfully = False
            malformed_pack_id = find_malformed_pack_id(str(e))
            if not malformed_pack_id:
                logging.exception('The request to install packs has failed')
                raise
            pack_ids_to_install = {pack['id'] for pack in packs_to_install}
            malformed_pack_id = malformed_pack_id[0]
            if malformed_pack_id not in pack_ids_to_install:
                logging.exception(
                    f'The pack {malformed_pack_id} has failed to install even though it was not in the installation list')
                raise
            logging.warning(f'The request to install packs on server {host} has failed, retrying without {malformed_pack_id}')
            # Remove the malformed pack from the pack to install list.
            packs_to_install = [pack for pack in packs_to_install if pack['id'] not in malformed_pack_id]
            request_data = {
                'packs': packs_to_install,
                'ignoreWarnings': True
            }
>>>>>>> e849ad60


def install_packs_from_artifacts(client: demisto_client, host: str, test_pack_path: str, pack_ids_to_install: List):
    """
    Installs all the packs located in the artifacts folder of the BitHub actions build. Please note:
    The server always returns a 200 status even if the pack was not installed.

    :param client: Demisto-py client to connect to the server.
    :param host: FQDN of the server.
    :param test_pack_path: Path the the test pack directory.
    :param pack_ids_to_install: List of pack IDs to install.
    :return: None. Call to server waits until a successful response.
    """
    logging.info(f"Test pack path is: {test_pack_path}")
    logging.info(f"Pack IDs to install are: {pack_ids_to_install}")

    local_packs = glob.glob(f"{test_pack_path}/*.zip")

    for local_pack in local_packs:
        if any(pack_id in local_pack for pack_id in pack_ids_to_install):
            logging.info(f'Installing the following pack: {local_pack}')
            upload_zipped_packs(client=client, host=host, pack_path=local_pack)


def install_packs_private(client: demisto_client,
                          host: str,
                          pack_ids_to_install: List,
                          test_pack_path: str):
    """ Make a packs installation request.

    Args:
        client (demisto_client): The configured client to use.
        host (str): The server URL.
        pack_ids_to_install (list): List of Pack IDs to install.
        test_pack_path (str): Path where test packs are located.
    """
    install_packs_from_artifacts(client,
                                 host,
                                 pack_ids_to_install=pack_ids_to_install,
                                 test_pack_path=test_pack_path)


def install_packs(client: demisto_client,
                  host: str,
                  packs_to_install: list,
                  request_timeout: int = 999999,
                  ):
    """ Make a packs installation request.
       If a pack fails to install due to malformed pack, this function catches the corrupted pack and call another
       request to install packs again, this time without the corrupted pack.
       If a pack fails to install due to timeout when sending a request to GCP,
       request to install all packs again once more.

    Args:
        client (demisto_client): The configured client to use.
        host (str): The server URL.
        packs_to_install (list): A list of the packs to install.
        request_timeout (int): Timeout settings for the installation request.
    """

    class GCPTimeOutException(ApiException):
        def __init__(self, error):
            if '/packs/' in error:
                self.pack_id = get_pack_id_from_error_with_gcp_path(error)
            super().__init__()

    class MalformedPackException(ApiException):
        def __init__(self, pack_ids):
            self.malformed_ids = pack_ids
            super().__init__()

    class GeneralItemNotFoundError(ApiException):
        def __init__(self, error_msg):
            self.error_msg = error_msg
            super().__init__()

    def call_install_packs_request(packs):
        try:
            logging.debug(f'Installing the following packs on server {host}:\n{[pack["id"] for pack in packs]}')
            response_data, status_code, _ = demisto_client.generic_request_func(client,
                                                                                path='/contentpacks/marketplace/install',
                                                                                method='POST',
                                                                                body={'packs': packs,
                                                                                      'ignoreWarnings': True},
                                                                                accept='application/json',
                                                                                _request_timeout=request_timeout)

            if status_code in range(200, 300):
                packs_data = [{'ID': pack.get('id'), 'CurrentVersion': pack.get('currentVersion')} for pack in
                              ast.literal_eval(response_data)]
                logging.success(f'Packs were successfully installed on server {host}')
                logging.debug(f'The packs that were successfully installed on server {host}:\n{packs_data}')

        except ApiException as ex:
            if 'timeout awaiting response' in ex.body:
                raise GCPTimeOutException(ex.body)
            if malformed_ids := find_malformed_pack_id(ex.body):
                raise MalformedPackException(malformed_ids)
            if 'Item not found' in ex.body:
                raise GeneralItemNotFoundError(ex.body)
            raise ex

    try:
<<<<<<< HEAD
        logging.info(f'Installing packs on server {host}')
        try:
            call_install_packs_request(packs_to_install)

        except MalformedPackException as e:
            # if this is malformed pack error, remove malformed packs and retry until success
            handle_malformed_pack_ids(e.malformed_ids, packs_to_install)
            logging.warning(f'The request to install packs on server {host} has failed, retrying without packs '
                            f'{e.malformed_ids}')
            return install_packs(client, host, [pack for pack in packs_to_install if pack['id'] not in e.malformed_ids],
                                 request_timeout)

        except GCPTimeOutException as e:
            # if this is a gcp timeout, try only once more
            logging.warning(f'The request to install packs on server {host} has failed due to timeout awaiting response'
                            f' headers while trying to install pack {e.pack_id}, trying again for one more time')
            call_install_packs_request(packs_to_install)

        except GeneralItemNotFoundError as e:
            logging.warning(f'The request to install all packs on server {host} has failed due to an item not found '
                            f'error, with the message: {e.error_msg}.\n trying again for one more time')
            call_install_packs_request(packs_to_install)

=======
        response_data, status_code, _ = demisto_client.generic_request_func(client,
                                                                            path='/contentpacks/marketplace/install',
                                                                            method='POST',
                                                                            body=request_data,
                                                                            accept='application/json',
                                                                            _request_timeout=request_timeout)
        if status_code == 204 and not response_data:
            pass
        elif 200 <= status_code < 300:
            packs_data = [{'ID': pack.get('id'), 'CurrentVersion': pack.get('currentVersion')} for
                          pack in
                          ast.literal_eval(response_data)]
            logging.success(f'Packs were successfully installed on server {host}')
            logging.debug(f'The following packs were successfully installed on server {host}:\n{packs_data}')
        else:
            result_object = ast.literal_eval(response_data)
            message = result_object.get('message', '')
            raise Exception(f'Failed to install packs - with status code {status_code}\n{message}')
>>>>>>> e849ad60
    except Exception as e:
        logging.exception(f'The request to install packs has failed. Additional info: {str(e)}')
        global SUCCESS_FLAG
        SUCCESS_FLAG = False

    finally:
        return SUCCESS_FLAG


def search_pack_and_its_dependencies(client: demisto_client,
                                     pack_id: str,
                                     packs_to_install: list,
                                     installation_request_body: list,
                                     lock: Lock):
    """ Searches for the pack of the specified file path, as well as its dependencies,
        and updates the list of packs to be installed accordingly.

    Args:
        client (demisto_client): The configured client to use.
        pack_id (str): The id of the pack to be installed.
        packs_to_install (list) A list of the packs to be installed in this iteration.
        installation_request_body (list): A list of packs to be installed, in the request format.
        lock (Lock): A lock object.
    """
    pack_data = {}
    if pack_id not in packs_to_install:
        pack_display_name = get_pack_display_name(pack_id)
        if pack_display_name:
            pack_data = search_pack(client, pack_display_name, pack_id, lock)
        if pack_data is None:
            pack_data = {
                'id': pack_id,
                'version': '1.0.0'
            }

    if pack_data:
        dependencies = get_pack_dependencies(client, pack_data, lock)

        current_packs_to_install = [pack_data]
        if dependencies:
            # Check that the dependencies don't include a deprecated pack:
            for dependency in dependencies:
                pack_path = os.path.join(PACKS_FOLDER, dependency.get('id'))
                if is_pack_deprecated(pack_path):
                    logging.critical(f'Pack {pack_id} depends on pack {dependency.get("id")} which is a deprecated '
                                     f'pack.')
                    global SUCCESS_FLAG
                    SUCCESS_FLAG = False
                else:
                    current_packs_to_install.extend(dependencies)

        lock.acquire()
        for pack in current_packs_to_install:
            if pack['id'] not in packs_to_install:
                packs_to_install.append(pack['id'])
                installation_request_body.append(pack)
        lock.release()


def get_latest_version_from_bucket(pack_id: str, production_bucket: Bucket) -> str:
    """ Retrieves the latest version of pack in the bucket

    Args:
        pack_id (str): The pack id to retrieve the latest version
        production_bucket (Bucket): The GCS production bucket

    Returns: The latest version of the pack as it is in the production bucket

    """
    pack_bucket_path = os.path.join(GCPConfig.PRODUCTION_STORAGE_BASE_PATH, pack_id)
    logging.debug(f'Trying to get latest version for pack {pack_id} from bucket path {pack_bucket_path}')
    # Adding the '/' in the end of the prefix to search for the exact pack id
    pack_versions_paths = [f.name for f in production_bucket.list_blobs(prefix=f'{pack_bucket_path}/') if
                           f.name.endswith('.zip')]

    pack_versions = []
    for path in pack_versions_paths:
        versions = PACK_PATH_VERSION_REGEX.findall(path)
        if not versions:
            continue
        pack_versions.append(Version(versions[0]))

    logging.debug(f'Found the following zips for {pack_id} pack: {pack_versions}')
    if pack_versions:
        pack_latest_version = str(max(pack_versions))
        return pack_latest_version
    else:
        logging.error(f'Could not find any versions for pack {pack_id} in bucket path {pack_bucket_path}')
        return ''


def get_pack_installation_request_data(pack_id: str, pack_version: str):
    """
    Returns the installation request data of a given pack and its version. The request must have the ID and Version.

    :param pack_id: Id of the pack to add.
    :param pack_version: Version of the pack to add.
    :return: The request data part of the pack
    """
    return {
        'id': pack_id,
        'version': pack_version
    }


def install_all_content_packs_for_nightly(client: demisto_client, host: str, service_account: str):
    """ Iterates over the packs currently located in the Packs directory. Wrapper for install_packs.
    Retrieving the latest version of each pack from the production bucket.

    :param client: Demisto-py client to connect to the server.
    :param host: FQDN of the server.
    :param service_account: The full path to the service account json.
    :return: None. Prints the response from the server in the build.
    """
    all_packs = []

    # Initiate the GCS client and get the production bucket
    storage_client = init_storage_client(service_account)
    production_bucket = storage_client.bucket(GCPConfig.PRODUCTION_BUCKET)
    logging.debug(f"Installing all content packs for nightly flow in server {host}")

    # Add deprecated packs to IGNORED_FILES list:
    for pack_id in os.listdir(PACKS_FULL_PATH):
        if is_pack_hidden(pack_id):
            logging.debug(f'Skipping installation of hidden pack "{pack_id}"')
            IGNORED_FILES.append(pack_id)

    for pack_id in os.listdir(PACKS_FULL_PATH):
        if pack_id not in IGNORED_FILES:
            pack_version = get_latest_version_from_bucket(pack_id, production_bucket)
            if pack_version:
                all_packs.append(get_pack_installation_request_data(pack_id, pack_version))
    install_packs(client, host, all_packs)


def install_all_content_packs_from_build_bucket(client: demisto_client, host: str, server_version: str,
                                                bucket_packs_root_path: str, service_account: str,
                                                extract_destination_path: str):
    """ Iterates over the packs currently located in the Build bucket. Wrapper for install_packs.
    Retrieving the metadata of the latest version of each pack from the index.zip of the build bucket.

    :param client: Demisto-py client to connect to the server.
    :param host: FQDN of the server.
    :param server_version: The version of the server the packs are installed on.
    :param bucket_packs_root_path: The prefix to the root of packs in the bucket
    :param service_account: Google Service Account
    :param extract_destination_path: the full path of extract folder for the index.
    :return: None. Prints the response from the server in the build.
    """
    all_packs = []
    logging.debug(f"Installing all content packs in server {host} from packs path {bucket_packs_root_path}")

    storage_client = init_storage_client(service_account)
    build_bucket = storage_client.bucket(GCPConfig.CI_BUILD_BUCKET)
    index_folder_path, _, _ = download_and_extract_index(build_bucket, extract_destination_path, bucket_packs_root_path)

    for pack_id in os.listdir(index_folder_path):
        if os.path.isdir(os.path.join(index_folder_path, pack_id)):
            metadata_path = os.path.join(index_folder_path, pack_id, Pack.METADATA)
            pack_metadata = load_json(metadata_path)
            if 'partnerId' in pack_metadata:  # not installing private packs
                continue
            pack_version = pack_metadata.get(Metadata.CURRENT_VERSION, Metadata.SERVER_DEFAULT_MIN_VERSION)
            server_min_version = pack_metadata.get(Metadata.SERVER_MIN_VERSION, Metadata.SERVER_DEFAULT_MIN_VERSION)
            hidden = pack_metadata.get(Metadata.HIDDEN, False)
            # Check if the server version is greater than the minimum server version required for this pack or if the
            # pack is hidden (deprecated):
            if ('Master' in server_version or Version(server_version) >= Version(server_min_version)) and \
                    not hidden:
                logging.debug(f"Appending pack id {pack_id}")
                all_packs.append(get_pack_installation_request_data(pack_id, pack_version))
            else:
                reason = 'Is hidden' if hidden else f'min server version is {server_min_version}'
                logging.debug(f'Pack: {pack_id} with version: {pack_version} will not be installed on {host}. '
                              f'Pack {reason}.')
    return install_packs(client, host, all_packs)


def upload_zipped_packs(client: demisto_client,
                        host: str,
                        pack_path: str):
    """ Install packs from zip file.

        Args:
            client (demisto_client): The configured client to use.
            host (str): The server URL.
            pack_path (str): path to pack zip.
        """
    header_params = {
        'Content-Type': 'multipart/form-data'
    }
    auth_settings = ['api_key', 'csrf_token', 'x-xdr-auth-id']
    file_path = os.path.abspath(pack_path)
    files = {'file': file_path}

    logging.info(f'Making "POST" request to server {host} - to install all packs from file {pack_path}')

    # make the pack installation request
    try:
        response_data, status_code, _ = client.api_client.call_api(resource_path='/contentpacks/installed/upload',
                                                                   method='POST',
                                                                   auth_settings=auth_settings,
                                                                   header_params=header_params, files=files)

        if 200 <= status_code < 300:
            logging.info(f'All packs from file {pack_path} were successfully installed on server {host}')
        else:
            result_object = ast.literal_eval(response_data)
            message = result_object.get('message', '')
            raise Exception(f'Failed to install packs - with status code {status_code}\n{message}')
    except Exception:
        logging.exception('The request to install packs has failed.')
        sys.exit(1)


def search_and_install_packs_and_their_dependencies_private(test_pack_path: str,
                                                            pack_ids: list,
                                                            client: demisto_client):
    """ Searches for the packs from the specified list, searches their dependencies, and then installs them.
    Args:
        test_pack_path (str): Path of where the test packs are located.
        pack_ids (list): A list of the pack ids to search and install.
        client (demisto_client): The client to connect to.

    Returns (list, bool):
        A list of the installed packs' ids, or an empty list if is_nightly == True.
        A flag that indicates if the operation succeeded or not.
    """
    host = client.api_client.configuration.host

    logging.info(f'Starting to search and install packs in server: {host}')

    install_packs_private(client, host, pack_ids, test_pack_path)

    return SUCCESS_FLAG


def search_and_install_packs_and_their_dependencies(pack_ids: list,
                                                    client: demisto_client, hostname: str = ''):
    """ Searches for the packs from the specified list, searches their dependencies, and then
    installs them.
    Args:
        pack_ids (list): A list of the pack ids to search and install.
        client (demisto_client): The client to connect to.
        hostname (str): Hostname of instance. Using for logs.

    Returns (list, bool):
        A list of the installed packs' ids, or an empty list if is_nightly == True.
        A flag that indicates if the operation succeeded or not.
    """
    host = hostname if hostname else client.api_client.configuration.host

    logging.info(f'Starting to search and install packs in server: {host}')

    packs_to_install: list = []  # we save all the packs we want to install, to avoid duplications
    installation_request_body: list = []  # the packs to install, in the request format

    threads_list = []
    lock = Lock()

    for pack_id in pack_ids:
        thread = Thread(target=search_pack_and_its_dependencies,
                        kwargs={'client': client,
                                'pack_id': pack_id,
                                'packs_to_install': packs_to_install,
                                'installation_request_body': installation_request_body,
                                'lock': lock})
        threads_list.append(thread)
    run_threads_list(threads_list)

    install_packs(client, host, installation_request_body)

    return packs_to_install, SUCCESS_FLAG<|MERGE_RESOLUTION|>--- conflicted
+++ resolved
@@ -22,9 +22,8 @@
 from Tests.scripts.utils import logging_wrapper as logging
 
 PACK_METADATA_FILE = 'pack_metadata.json'
-PACK_PATH_VERSION_REGEX = re.compile(
-    fr'^{GCPConfig.PRODUCTION_STORAGE_BASE_PATH}/[A-Za-z0-9-_.]+/(\d+\.\d+\.\d+)/[A-Za-z0-9-_.]'
-    r'+\.zip$')
+PACK_PATH_VERSION_REGEX = re.compile(fr'^{GCPConfig.PRODUCTION_STORAGE_BASE_PATH}/[A-Za-z0-9-_.]+/(\d+\.\d+\.\d+)/[A-Za-z0-9-_.]'
+                                     r'+\.zip$')
 SUCCESS_FLAG = True
 
 
@@ -237,61 +236,10 @@
     Returns:
         raises an error.
     """
-<<<<<<< HEAD
     for malformed_pack_id in malformed_pack_ids:
         if malformed_pack_id not in {pack['id'] for pack in packs_to_install}:
             raise Exception(f'The pack {malformed_pack_id} has failed to install even '
                             f'though it was not in the installation list')
-=======
-    logging.info(f'Installing packs on server {host}')
-    # make the pack installation request
-    all_packs_install_successfully = False
-    request_data = {
-        'packs': packs_to_install,
-        'ignoreWarnings': True
-    }
-    while not all_packs_install_successfully:
-        try:
-            packs_to_install_str = ', '.join([pack['id'] for pack in packs_to_install])
-            logging.info(f'Installing the following packs in server {host}:\n{packs_to_install_str}')
-            response_data, status_code, _ = demisto_client.generic_request_func(client,
-                                                                                path='/contentpacks/marketplace/install',
-                                                                                method='POST',
-                                                                                body=request_data,
-                                                                                accept='application/json',
-                                                                                _request_timeout=request_timeout)
-
-            if 200 <= status_code < 300:
-                packs_data = [{'ID': pack.get('id'), 'CurrentVersion': pack.get('currentVersion')} for pack in
-                              ast.literal_eval(response_data)]
-                logging.success(f'Packs were successfully installed on server {host}')
-                logging.debug(f'The following packs were successfully installed on server {host}:\n{packs_data}')
-            else:
-                result_object = ast.literal_eval(response_data)
-                message = result_object.get('message', '')
-                raise Exception(f'Failed to install packs on server {host}- with status code {status_code}\n{message}\n')
-            break
-
-        except Exception as e:
-            all_packs_install_successfully = False
-            malformed_pack_id = find_malformed_pack_id(str(e))
-            if not malformed_pack_id:
-                logging.exception('The request to install packs has failed')
-                raise
-            pack_ids_to_install = {pack['id'] for pack in packs_to_install}
-            malformed_pack_id = malformed_pack_id[0]
-            if malformed_pack_id not in pack_ids_to_install:
-                logging.exception(
-                    f'The pack {malformed_pack_id} has failed to install even though it was not in the installation list')
-                raise
-            logging.warning(f'The request to install packs on server {host} has failed, retrying without {malformed_pack_id}')
-            # Remove the malformed pack from the pack to install list.
-            packs_to_install = [pack for pack in packs_to_install if pack['id'] not in malformed_pack_id]
-            request_data = {
-                'packs': packs_to_install,
-                'ignoreWarnings': True
-            }
->>>>>>> e849ad60
 
 
 def install_packs_from_artifacts(client: demisto_client, host: str, test_pack_path: str, pack_ids_to_install: List):
@@ -378,6 +326,8 @@
                                                                                       'ignoreWarnings': True},
                                                                                 accept='application/json',
                                                                                 _request_timeout=request_timeout)
+            if status_code == 204 and not response_data:
+                pass
 
             if status_code in range(200, 300):
                 packs_data = [{'ID': pack.get('id'), 'CurrentVersion': pack.get('currentVersion')} for pack in
@@ -395,7 +345,6 @@
             raise ex
 
     try:
-<<<<<<< HEAD
         logging.info(f'Installing packs on server {host}')
         try:
             call_install_packs_request(packs_to_install)
@@ -419,26 +368,6 @@
                             f'error, with the message: {e.error_msg}.\n trying again for one more time')
             call_install_packs_request(packs_to_install)
 
-=======
-        response_data, status_code, _ = demisto_client.generic_request_func(client,
-                                                                            path='/contentpacks/marketplace/install',
-                                                                            method='POST',
-                                                                            body=request_data,
-                                                                            accept='application/json',
-                                                                            _request_timeout=request_timeout)
-        if status_code == 204 and not response_data:
-            pass
-        elif 200 <= status_code < 300:
-            packs_data = [{'ID': pack.get('id'), 'CurrentVersion': pack.get('currentVersion')} for
-                          pack in
-                          ast.literal_eval(response_data)]
-            logging.success(f'Packs were successfully installed on server {host}')
-            logging.debug(f'The following packs were successfully installed on server {host}:\n{packs_data}')
-        else:
-            result_object = ast.literal_eval(response_data)
-            message = result_object.get('message', '')
-            raise Exception(f'Failed to install packs - with status code {status_code}\n{message}')
->>>>>>> e849ad60
     except Exception as e:
         logging.exception(f'The request to install packs has failed. Additional info: {str(e)}')
         global SUCCESS_FLAG
