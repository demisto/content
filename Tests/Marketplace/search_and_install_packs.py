
import base64
import contextlib
import glob
import json
import os
import re
import traceback
from concurrent.futures import ThreadPoolExecutor, as_completed
from functools import lru_cache
from pathlib import Path
from threading import Lock
from typing import Any

import demisto_client
from demisto_sdk.commands.common import tools
from demisto_sdk.commands.common.logger import logger
from demisto_sdk.commands.content_graph.common import PACK_METADATA_FILENAME
from google.cloud.storage import Bucket  # noqa
from packaging.version import Version
from requests import Session

from Tests.Marketplace.common import ALREADY_IN_PROGRESS
from Tests.Marketplace.common import wait_until_not_updating, generic_request_with_retries
from Tests.Marketplace.marketplace_constants import (PACKS_FOLDER,
                                                     GCPConfig, Metadata)
from Tests.Marketplace.marketplace_services import (Pack, init_storage_client,
                                                    load_json)
from Tests.Marketplace.upload_packs import download_and_extract_index
from Tests.scripts.utils import logging_wrapper as logging

PACK_PATH_VERSION_REGEX = re.compile(fr'^{GCPConfig.PRODUCTION_STORAGE_BASE_PATH}/[A-Za-z0-9-_.]+/(\d+\.\d+\.\d+)/[A-Za-z0-9-_.]'  # noqa: E501
                                     r'+\.zip$')
WLM_TASK_FAILED_ERROR_CODE = 101704

GITLAB_SESSION = Session()
<<<<<<< HEAD
CONTENT_PROJECT_ID = os.getenv('CI_PROJECT_ID', '2596')  # the default is the id of the content repo in code.pan.run
=======
CONTENT_PROJECT_ID = os.getenv('CI_PROJECT_ID', '1061')
>>>>>>> 5cfcc708
PACKS_DIR = "Packs"
PACK_METADATA_FILE = Pack.PACK_METADATA
GITLAB_PACK_METADATA_URL = f'{{gitlab_url}}/api/v4/projects/{CONTENT_PROJECT_ID}/repository/files/{PACKS_DIR}%2F{{pack_id}}%2F{PACK_METADATA_FILE}'  # noqa: E501

BATCH_SIZE = 10


@lru_cache
def get_env_var(var_name: str) -> str:
    """
    Get an environment variable.
    This method adds a cache layer to the 'os.getenv' method, and raises an error if the variable is not set.

    Args:
        var_name (str): Name of the environment variable to get.

    Returns:
        str: Value of the environment variable.
    """
    var_value = os.getenv(var_name)
    if not var_value:
        raise ValueError(f"Environment variable '{var_name}' is not set.")

    return var_value


@lru_cache(maxsize=128)
def fetch_pack_metadata_from_gitlab(pack_id: str, commit_hash: str) -> dict:
    """
    Fetch pack metadata from master (a commit hash of the master branch when the build was triggered) using GitLab's API.

    Args:
        pack_id (str): ID of the pack to fetch metadata for (name of Pack's folder).
        commit_hash (str): A commit hash to fetch the metadata file from.

    Returns:
        dict: A dictionary containing pack's metadata.
    """
    api_url = GITLAB_PACK_METADATA_URL.format(gitlab_url=get_env_var('CI_SERVER_URL'), pack_id=pack_id)
    logging.debug(f"Fetching 'pack_metadata.json' file from GitLab for pack '{pack_id}'...")
    response = GITLAB_SESSION.get(api_url,
                                  headers={'PRIVATE-TOKEN': get_env_var('GITLAB_API_READ_TOKEN')},
                                  params={'ref': commit_hash})

    if response.status_code != 200:
        logging.error(f"Failed to fetch pack metadata from GitLab for pack '{pack_id}'.\n"
                      f"Response code: {response.status_code}\nResponse body: {response.text}")
        response.raise_for_status()

    file_data_b64 = response.json()['content']
    file_data = base64.b64decode(file_data_b64).decode('utf-8')

    return json.loads(file_data)


def is_pack_deprecated(pack_id: str, production_bucket: bool = True,
                       commit_hash: str | None = None, pack_api_data: dict | None = None) -> bool:
    """
    Check whether a pack is deprecated or not.
    If an error is encountered, and status can't be checked properly,
    the deprecation status will be set to a default value of False.

    Note:
        If 'production_bucket' is True, one of 'master_commit_hash' or 'pack_api_data' must be provided
        in order to determine whether the pack is deprecated or not.
        'commit_hash' is used to fetch pack's metadata from a specific commit hash (ex: production bucket's last commit)
        'pack_api_data' is the API data of a specific pack item (and not the complete response with a list of packs).

    Args:
        pack_id (str): ID of the pack to check.
        production_bucket (bool): Whether we want to check deprecation status on production bucket.
            Otherwise, deprecation status will be determined by checking the local 'pack_metadata.json' file.
        commit_hash (str, optional): Commit hash branch to use if 'production_bucket' is False.
            If 'pack_api_data' is not provided, will be used for fetching 'pack_metadata.json' file from GitLab.
        pack_api_data (dict | None, optional): Marketplace API data to use if 'production_bucket' is False.
            Needs to be the API data of a specific pack item (and not the complete response with a list of packs).

    Returns:
        bool: True if the pack is deprecated, False otherwise
    """
    if production_bucket:
        if pack_api_data:
            try:
                return pack_api_data['extras']['pack'].get('deprecated', False)

            except Exception as ex:
                logging.error(f"Failed to parse API response data for '{pack_id}'.\n"
                              f"API Data: {pack_api_data}\nError: {ex}")

        elif commit_hash:
            try:
                return fetch_pack_metadata_from_gitlab(pack_id=pack_id, commit_hash=commit_hash).get('hidden', False)

            except Exception as ex:
                logging.error(f"Failed to fetch pack metadata from GitLab for pack '{pack_id}'.\nError: {ex}")

        else:
            raise ValueError("Either 'master_commit_hash' or 'pack_api_data' must be provided.")

    else:  # Check locally
        pack_metadata_path = Path(PACKS_FOLDER) / pack_id / PACK_METADATA_FILENAME

        if pack_metadata_path.is_file():
            try:
                return tools.get_pack_metadata(str(pack_metadata_path)).get('hidden', False)

            except Exception as ex:
                logging.error(f"Failed to open file '{pack_metadata_path}'.\nError: {ex}")

        else:
            logging.warning(f"File '{pack_metadata_path}' could not be found, or isn't a file.")

    # If we got here, it means that nothing was returned and an error was encountered
    logging.warning(f"Deprecation status of '{pack_id}' could not be determined, "
                    "and has been set to a default value of 'False'.\n"
                    "Note that this might result in potential errors if it is deprecated.")
    return False


def get_pack_id_from_error_with_gcp_path(error: str) -> str:
    """
    Gets the id of the pack from the pack's path in GCP that is mentioned in the error msg.

    Args:
        error: path of pack in GCP.

    Returns:
        str: The id of given pack.
    """
    return error.split('/packs/')[1].split('.zip')[0].split('/')[0]


def create_dependencies_data_structure(response_data: dict, dependants_ids: list,
                                       dependencies_data: list, checked_packs: list):
    """
    Recursively create packs' dependencies data structure for installation requests (only required and uninstalled).

    Args:
        response_data (dict): Dependencies data from the '/search/dependencies' endpoint response.
        dependants_ids (list): A list of the dependant packs IDs.
        dependencies_data (list): The dependencies data structure to be created.
        checked_packs (list): Required dependants that were already found.
    """
    next_call_dependants_ids = []

    for dependency in response_data:
        dependants = dependency.get('dependants', {})

        for dependant in dependants:
            is_required = dependants[dependant].get('level', '') == 'required'

            if all((dependant in dependants_ids, is_required, dependency['id'] not in checked_packs)):
                dependencies_data.append(dependency)
                next_call_dependants_ids.append(dependency['id'])
                checked_packs.append(dependency['id'])

    if next_call_dependants_ids:
        create_dependencies_data_structure(response_data, next_call_dependants_ids, dependencies_data, checked_packs)


def get_pack_dependencies(client: demisto_client,
                          pack_id: str,
                          attempts_count: int = 5,
                          sleep_interval: int = 60,
                          request_timeout: int = 900,
                          ) -> dict | None:
    """
    Get pack's required dependencies.

    Args:
        client (demisto_client): The configured client to use.
        pack_id (str): ID of the pack to get dependencies for.
        attempts_count (int): The number of attempts to install the packs.
        sleep_interval (int): The sleep interval, in seconds, between request retry attempts.
        request_timeout (int): The timeout per call to the server.

    Returns:
        dict | None: API response data for the /search/dependencies endpoint. None if the request failed.
    """
    api_endpoint = "/contentpacks/marketplace/search/dependencies"
    body = [{"id": pack_id}]  # Not specifying a "version" key will return the latest version of the pack.

    def success_handler(response):
        logging.success(f"Succeeded to fetch dependencies for pack '{pack_id}'")
        return True, response

    failure_massage = f"Failed to fetch dependencies for pack: {pack_id}"
    retries_message = f"Retrying to fetch dependencies for pack: {pack_id}"
    prior_message = f"Fetching dependencies information for pack: {pack_id} using Marketplace API"

    _, data = generic_request_with_retries(client=client,
                                           retries_message=retries_message,
                                           exception_message=failure_massage,
                                           prior_message=prior_message,
                                           path=api_endpoint,
                                           method='POST',
                                           response_type='object',
                                           body=body,
                                           request_timeout=request_timeout,
                                           attempts_count=attempts_count,
                                           sleep_interval=sleep_interval,
                                           success_handler=success_handler)
    return data


def find_malformed_pack_id(body: str) -> list:
    """
    Find the pack ID from the installation error message in the case the error is that the pack is not found or
    in case that the error is that the pack's version is invalid.
    Args:
        body (str): The response message of the failed installation pack.

    Returns: list of malformed ids (list)

    """
    malformed_ids = []
    if body:
        with contextlib.suppress(json.JSONDecodeError):
            response_info = json.loads(body)
            if error_info := response_info.get('error'):
                errors_info = [error_info]
            else:
                # the errors are returned as a list of error
                errors_info = response_info.get('errors', [])
            malformed_pack_pattern = re.compile(r'invalid version [0-9.]+ for pack with ID ([\w_-]+)')
            for error in errors_info:
                if 'pack id: ' in error:
                    malformed_ids.extend(error.split('pack id: ')[1].replace(']', '').replace('[', '').replace(
                        ' ', '').split(','))
                else:
                    malformed_pack_id = malformed_pack_pattern.findall(str(error))
                    if malformed_pack_id and error:
                        malformed_ids.extend(malformed_pack_id)
    return malformed_ids


def handle_malformed_pack_ids(malformed_pack_ids, packs_to_install):
    """
    Handles the case where the malformed id failed the installation, but it was not a part of the initial installation.
    This is in order to prevent an infinite loop for this such edge case.
    Args:
        malformed_pack_ids: the ids found from the error msg
        packs_to_install: list of packs that was already installed that caused the failure.

    Returns:
        raises an error.
    """
    for malformed_pack_id in malformed_pack_ids:
        if malformed_pack_id not in {pack['id'] for pack in packs_to_install}:
            raise Exception(f'The pack {malformed_pack_id} has failed to install even '
                            f'though it was not in the installation list')


def install_packs_from_artifacts(client: demisto_client,
                                 host: str,
                                 test_pack_path: str,
                                 pack_ids_to_install: list) -> bool:
    """
    Installs all the packs located in the artifacts folder of the BitHub actions build. Please note:
    The server always returns a 200 status even if the pack was not installed.

    :param client: Demisto-py client to connect to the server.
    :param host: FQDN of the server.
    :param test_pack_path: Path to the test pack directory.
    :param pack_ids_to_install: List of pack IDs to install.
    :return: None. Call to server waits until a successful response.
    """
    logging.info(f"Test pack path is: {test_pack_path}")
    logging.info(f"Pack IDs to install are: {pack_ids_to_install}")

    local_packs = glob.glob(f"{test_pack_path}/*.zip")

    for local_pack in local_packs:
        if any(pack_id in local_pack for pack_id in pack_ids_to_install):
            logging.info(f'Installing the following pack: {local_pack}')
            upload_zipped_packs(client=client, host=host, pack_path=local_pack)
    return True


def install_packs_private(client: demisto_client,
                          host: str,
                          pack_ids_to_install: list,
                          test_pack_path: str) -> bool:
    """ Make a packs installation request.

    Args:
        client (demisto_client): The configured client to use.
        host (str): The server URL.
        pack_ids_to_install (list): List of Pack IDs to install.
        test_pack_path (str): Path where test packs are located.
    """
    return install_packs_from_artifacts(client,
                                        host,
                                        pack_ids_to_install=pack_ids_to_install,
                                        test_pack_path=test_pack_path)


def get_error_ids(body: str) -> dict[int, str]:
    with contextlib.suppress(json.JSONDecodeError):
        response_info = json.loads(body)
        return {error["id"]: error.get("detail", "") for error in response_info.get("errors", []) if "id" in error}
    return {}


def install_packs(client: demisto_client,
                  host: str,
                  packs_to_install: list,
                  attempts_count: int = 5,
                  sleep_interval: int = 60,
<<<<<<< HEAD
                  request_timeout: int = 600,
=======
                  request_timeout: int = 900,
>>>>>>> 5cfcc708
                  ) -> tuple[bool, list]:
    """ Make a packs installation request.
       If a pack fails to install due to malformed pack, this function catches the corrupted pack and call another
       request to install packs again, this time without the corrupted pack.
       If a pack fails to install due to timeout when sending a request to GCP,
       request to install all packs again once more.

    Args:
        client (demisto_client): The configured client to use.
        host (str): The server URL.
        packs_to_install (list): A list of the packs to install.
        attempts_count (int): The number of attempts to install the packs.
        sleep_interval (int): The sleep interval, in seconds, between install attempts.
        request_timeout (int): The timeout per call to the server.
    Returns:
        bool: True if the operation succeeded and False otherwise and a list of packs that were installed.
    """
    if not packs_to_install:
        logging.info("There are no packs to install on servers. Consolidating installation as success")
        return True, []

    success = True
    body = {
        'packs': packs_to_install,
        'ignoreWarnings': True
    }

    def success_handler(response_data_packs):
        packs_data = [
            {
                'ID': response_data_pack.get('id'),
                'CurrentVersion': response_data_pack.get('currentVersion')
            } for response_data_pack in response_data_packs]
        logging.success(f'Packs were successfully installed on server {host}')

        return success, packs_data

    def api_exception_handler(ex, attempt_left) -> Any:
        nonlocal packs_to_install, success, body
        if ALREADY_IN_PROGRESS in ex.body:
            wait_succeeded = wait_until_not_updating(client)
            if not wait_succeeded:
                raise Exception(
                    "Failed to wait for the server to exit installation/updating status"
                ) from ex
        if malformed_ids := find_malformed_pack_id(ex.body):
            handle_malformed_pack_ids(malformed_ids, packs_to_install)
            if not attempt_left:
                raise Exception(f"malformed packs: {malformed_ids}") from ex

            # We've more attempts, retrying without tho malformed packs.
            logging.error(f"Unable to install malformed packs: {malformed_ids}, retrying without them.")
            packs_to_install = [
                pack_to_install for pack_to_install in packs_to_install if pack_to_install['id'] not in malformed_ids
            ]
            body = {
                'packs': packs_to_install,
                'ignoreWarnings': True
            }
            return body

        error_ids = get_error_ids(ex.body)
        if WLM_TASK_FAILED_ERROR_CODE in error_ids:
            if "polling request failed for task ID" in error_ids[WLM_TASK_FAILED_ERROR_CODE].lower():
                logging.error(f"Got {WLM_TASK_FAILED_ERROR_CODE} error code - polling request failed for task ID, "
                              f"retrying.")
            else:
                # If we got this error code, it means that the modeling rules are not valid, exiting install flow.
                raise Exception(f"Got [{WLM_TASK_FAILED_ERROR_CODE}] error code - Modeling rules and Dataset validations "
                                f"failed. Please look at GCP logs to understand why it failed.") from ex

        if not attempt_left:  # exhausted all attempts, understand what happened and exit.
            if 'timeout awaiting response' in ex.body:
                if '/packs/' in ex.body:
                    pack_id = get_pack_id_from_error_with_gcp_path(ex.body)
                    raise Exception(f"timeout awaiting response headers while trying to install pack {pack_id}") from ex

                raise Exception("timeout awaiting response headers while trying to install, "
                                "couldn't determine pack id.") from ex

            if 'Item not found' in ex.body:
                raise Exception(f'Item not found error, headers:{ex.headers}.') from ex
        return body

    def should_try_handler():
        nonlocal packs_to_install
        logging.info(f"Retrying to install packs on server {host}:")
        for pack in packs_to_install:
            logger.info(f"\tID:{pack['id']} Version:{pack['version']}")
        return True

    retries_message = f"Retrying to install packs on server {host}"
    exception_massage = f"Failed to install packs on server {host}"
    prior_message = f"Installing packs on server {host}."
    logging.info(f"Installing packs on server {host}:")
    for pack in packs_to_install:
        logger.info(f"\tID:{pack['id']} Version:{pack['version']}")

    return generic_request_with_retries(client=client,
                                        retries_message=retries_message,
                                        exception_message=exception_massage,
                                        prior_message=prior_message,
                                        path='/contentpacks/marketplace/install',
                                        body=body,
                                        response_type='object',
                                        method='POST',
                                        attempts_count=attempts_count,
                                        sleep_interval=sleep_interval,
                                        success_handler=success_handler,
                                        api_exception_handler=api_exception_handler,
                                        should_try_handler=should_try_handler,
                                        request_timeout=request_timeout,
                                        )


def search_pack_and_its_dependencies(client: demisto_client,
                                     pack_id: str,
                                     packs_to_install: list,
                                     installation_request_body: list,
                                     lock: Lock,
                                     collected_dependencies: list,
                                     production_bucket: bool,
                                     commit_hash: str,
                                     multithreading: bool = True,
                                     list_packs_and_its_dependency_install_request_body: list | None = None,
                                     ) -> bool:
    """
    Update 'packs_to_install' (a pointer to a list that's reused and updated by the function on every iteration)
    with 'pack_id' and its dependencies, if 'pack_id' is not deprecated.
    The way deprecation status is determined depends on the 'production_bucket' flag.

    If 'production_bucket' is True, deprecation status is determined by checking the 'pack_metadata.json' file
    in the commit hash that was used for the last upload. If it's False, the deprecation status is checking the
    'pack_metadata.json' file locally (with changes applied on the branch).

    Args:
        client (demisto_client): The configured client to use.
        pack_id (str): The id of the pack to be installed.
        packs_to_install (list) A list of the packs to be installed in this iteration.
        installation_request_body (list): A list of packs to be installed, in the request format.
        lock (Lock): A lock object.
        collected_dependencies (list): list of packs that are already in the list to install
        production_bucket (bool): Whether pack deprecation status  is determined using production bucket.
        commit_hash (str): Commit hash to use for checking pack's deprecations status if GitLab's API is used.
            If 'pack_api_data' is not provided, will be used for fetching 'pack_metadata.json' file from GitLab.
        multithreading (bool): Whether to install packs in parallel or not.
            If false - install all packs in one batch.
        list_packs_and_its_dependency_install_request_body (list | None, None): A list of pack batches (lists)
            to use in installation requests. Each list contain one pack and its dependencies.
    # Returns: True if we succeeded to get the dependencies, False otherwise.
    """
    if is_pack_deprecated(pack_id=pack_id, production_bucket=production_bucket, commit_hash=commit_hash):
        logging.warning(f"Pack '{pack_id}' is deprecated (hidden) and will not be installed.")
        return True

    api_data = get_pack_dependencies(client=client, pack_id=pack_id)

    if not api_data:
        return False

    dependencies_data: list[dict] = []

    try:
        pack_api_data = api_data['packs'][0]
        current_packs_to_install = [pack_api_data]

        create_dependencies_data_structure(response_data=api_data.get('dependencies', []),
                                           dependants_ids=[pack_id],
                                           dependencies_data=dependencies_data,
                                           checked_packs=[pack_id])

    except Exception as ex:
        logging.error(f"Error: {ex}\n\nStack trace:\n{traceback.format_exc()}")
        return False

    if dependencies_data:
        dependencies_ids = [dependency['id'] for dependency in dependencies_data]
        logging.debug(f"Found dependencies for '{pack_id}': {dependencies_ids}")

        for dependency in dependencies_data:
            dependency_id = dependency['id']
            is_deprecated = is_pack_deprecated(pack_id=dependency_id,
                                               production_bucket=production_bucket, pack_api_data=dependency)

            if is_deprecated:
                logging.critical(f"Pack '{pack_id}' depends on pack '{dependency_id}' which is a deprecated pack.")
                return False
            current_packs_to_install.append(dependency)

    with lock:
        if not multithreading:
            if list_packs_and_its_dependency_install_request_body is None:
                list_packs_and_its_dependency_install_request_body = []
<<<<<<< HEAD
            if pack_and_its_dependencies := {
                p['id']: p
                for p in current_packs_to_install
                if p['id'] not in collected_dependencies
            }:
                collected_dependencies += pack_and_its_dependencies
                pack_and_its_dependencies_as_list = [
                    get_pack_installation_request_data(pack_id=pack['id'],
                                                       pack_version=pack['extras']['pack']['currentVersion'])
=======
            pack_and_its_dependencies = {}
            for p in current_packs_to_install:
                if p['id'] not in collected_dependencies:
                    pack_and_its_dependencies.update({p['id']: p})

            if pack_and_its_dependencies:
                collected_dependencies += pack_and_its_dependencies
                pack_and_its_dependencies_as_list = [
                    get_pack_installation_request_data(
                        pack_id=pack['id'],
                        # Taking the maximum version as the dependency may be on lower version.
                        # currentVersion is not always available and sometimes returns as "".
                        pack_version=max(pack['currentVersion'], pack['extras']['pack']['currentVersion']))
>>>>>>> 5cfcc708
                    for pack in list(pack_and_its_dependencies.values())
                ]
                packs_to_install.extend([pack['id'] for pack in pack_and_its_dependencies_as_list])
                list_packs_and_its_dependency_install_request_body.append(pack_and_its_dependencies_as_list)
<<<<<<< HEAD

=======
                logging.info(
                    f"list_packs_and_its_dependency_install_request_body: {list_packs_and_its_dependency_install_request_body} ")
>>>>>>> 5cfcc708
        else:  # multithreading
            for pack in current_packs_to_install:
                if pack['id'] not in packs_to_install:
                    packs_to_install.append(pack['id'])
                    installation_request_body.append(
                        get_pack_installation_request_data(pack_id=pack['id'],
                                                           pack_version=pack['extras']['pack']['currentVersion']))
    return True


def get_latest_version_from_bucket(pack_id: str, production_bucket: Bucket) -> str:
    """
    Retrieves the latest version of pack in the bucket

    Args:
        pack_id (str): The pack id to retrieve the latest version
        production_bucket (Bucket): The GCS production bucket

    Returns:
        The latest version of the pack as it is in the production bucket
    """
    pack_bucket_path = os.path.join(GCPConfig.PRODUCTION_STORAGE_BASE_PATH, pack_id)
    logging.debug(f'Trying to get latest version for pack {pack_id} from bucket path {pack_bucket_path}')
    # Adding the '/' in the end of the prefix to search for the exact pack id
    pack_versions_paths = [f.name for f in production_bucket.list_blobs(prefix=f'{pack_bucket_path}/') if
                           f.name.endswith('.zip')]

    pack_versions = []
    for path in pack_versions_paths:
        versions = PACK_PATH_VERSION_REGEX.findall(path)
        if not versions:
            continue
        pack_versions.append(Version(versions[0]))

    logging.debug(f'Found the following zips for {pack_id} pack: {pack_versions}')
    if pack_versions:
        return str(max(pack_versions))
    logging.error(f'Could not find any versions for pack {pack_id} in bucket path {pack_bucket_path}')
    return ''


def get_pack_installation_request_data(pack_id: str, pack_version: str):
    """
    Returns the installation request data of a given pack and its version. The request must have the ID and Version.

    :param pack_id: ID of the pack to add.
    :param pack_version: Version of the pack to add.
    :return: The request data part of the pack
    """
    return {
        'id': pack_id,
        'version': pack_version
    }


def install_all_content_packs_for_nightly(
    client: demisto_client, host: str, service_account: str, pack_ids_to_install: list[str]
) -> bool:
    """ Iterates over the packs currently located in the Packs directory. Wrapper for install_packs.
    Retrieving the latest version of each pack from the production bucket.

    :param client: Demisto-py client to connect to the server.
    :param host: FQDN of the server.
    :param service_account: The full path to the service account json.
    :param pack_ids_to_install: List of pack IDs to install specifically to XSOAR marketplace.
    :return: Boolean value indicating whether the installation was successful or not.
    """
    all_packs = []

    # Initiate the GCS client and get the production bucket
    storage_client = init_storage_client(service_account)
    production_bucket = storage_client.bucket(GCPConfig.PRODUCTION_BUCKET)
    logging.debug(f"Installing all content packs for nightly flow in server {host}")

    for pack_id in pack_ids_to_install:
        if pack_version := get_latest_version_from_bucket(pack_id, production_bucket):
            logging.debug(f'Found the {pack_version=} for {pack_id=}')
            all_packs.append(get_pack_installation_request_data(pack_id, pack_version))
    success, _ = install_packs(client, host, all_packs)
    return success


def install_all_content_packs_from_build_bucket(client: demisto_client, host: str, server_version: str,
                                                bucket_packs_root_path: str, service_account: str,
                                                extract_destination_path: str):
    """ Iterates over the packs currently located in the Build bucket. Wrapper for install_packs.
    Retrieving the metadata of the latest version of each pack from the index.zip of the build bucket.

    :param client: Demisto-py client to connect to the server.
    :param host: FQDN of the server.
    :param server_version: The version of the server the packs are installed on.
    :param bucket_packs_root_path: The prefix to the root of packs in the bucket
    :param service_account: Google Service Account
    :param extract_destination_path: the full path of extract folder for the index.
    :return: None. Prints the response from the server in the build.
    """
    all_packs = []
    logging.debug(f"Installing all content packs in server {host} from packs path {bucket_packs_root_path}")

    storage_client = init_storage_client(service_account)
    build_bucket = storage_client.bucket(GCPConfig.CI_BUILD_BUCKET)
    index_folder_path, _, _ = download_and_extract_index(build_bucket, extract_destination_path, bucket_packs_root_path)

    for pack_id in os.listdir(index_folder_path):
        if Path(os.path.join(index_folder_path, pack_id)).is_dir():
            metadata_path = os.path.join(index_folder_path, pack_id, Pack.METADATA)
            pack_metadata = load_json(metadata_path)
            if 'partnerId' in pack_metadata:  # not installing private packs
                continue
            pack_version = pack_metadata.get(Metadata.CURRENT_VERSION, Metadata.SERVER_DEFAULT_MIN_VERSION)
            server_min_version = pack_metadata.get(Metadata.SERVER_MIN_VERSION, Metadata.SERVER_DEFAULT_MIN_VERSION)
            hidden = pack_metadata.get(Metadata.HIDDEN, False)
            # Check if the server version is greater than the minimum server version required for this pack or if the
            # pack is hidden (deprecated):
            if ('Master' in server_version or Version(server_version) >= Version(server_min_version)) and not hidden:
                logging.debug(f"Appending pack id {pack_id}")
                all_packs.append(get_pack_installation_request_data(pack_id, pack_version))
            else:
                reason = 'Is hidden' if hidden else f'min server version is {server_min_version}'
                logging.debug(f'Pack: {pack_id} with version: {pack_version} will not be installed on {host}. '
                              f'Pack {reason}.')
    return install_packs(client, host, all_packs)


def upload_zipped_packs(client: demisto_client,
                        host: str,
                        pack_path: str) -> bool:
    """
    Install packs from zip file.

    Args:
        client (demisto_client): The configured client to use.
        host (str): The server URL.
        pack_path (str): path to pack zip.
    Returns:
        bool: True if the operation succeeded and False otherwise.
    """
    header_params = {
        'Content-Type': 'multipart/form-data'
    }
    auth_settings = ['api_key', 'csrf_token', 'x-xdr-auth-id']
    file_path = str(Path(pack_path).resolve())
    files = {'file': file_path}

    logging.info(f'Making "POST" request to server {host} - to install all packs from file {pack_path}')

    # make the pack installation request
    try:
        response_data, status_code, _ = client.api_client.call_api(resource_path='/contentpacks/installed/upload',
                                                                   method='POST',
                                                                   auth_settings=auth_settings,
                                                                   header_params=header_params, files=files,
                                                                   response_type='object')

        if 200 <= status_code < 300:
            logging.info(f'All packs from file {pack_path} were successfully installed on server {host}')
        else:
            message = response_data.get('message', '')
            raise Exception(f'Failed to install packs - with status code {status_code}\n{message}')
    except Exception:  # noqa
        logging.exception('The request to install packs has failed.')
        return False
    return True


def search_and_install_packs_and_their_dependencies_private(test_pack_path: str,
                                                            pack_ids: list,
                                                            client: demisto_client) -> bool:
    """ Searches for the packs from the specified list, searches their dependencies, and then installs them.
    Args:
        test_pack_path (str): Path of where the test packs are located.
        pack_ids (list): A list of the pack ids to search and install.
        client (demisto_client): The client to connect to.

    Returns (list, bool):
        A list of the installed packs' ids, or an empty list if is_nightly == True.
        A flag that indicates if the operation succeeded or not.
    """
    host = client.api_client.configuration.host

    logging.info(f'Starting to search and install packs in server: {host}')

    return install_packs_private(client, host, pack_ids, test_pack_path)


def search_and_install_packs_and_their_dependencies(pack_ids: list,
                                                    client: demisto_client, hostname: str | None = None,
                                                    multithreading: bool = True,
                                                    production_bucket: bool = True):
    """
    Searches for the packs from the specified list, searches their dependencies, and then
    installs them.

    Args:
        pack_ids (list): A list of the pack ids to search and install.
        client (demisto_client): The client to connect to.
        hostname (str): Hostname of instance. Using for logs.
        multithreading (bool): Whether to use multithreading to install packs in parallel.
            If multithreading is used, installation requests will be sent in batches of each pack and its dependencies.
        production_bucket (bool): Whether the installation is in post update mode. Defaults to False.
    Returns (list, bool):
        A list of the installed packs' ids, or an empty list if is_nightly == True.
        A flag that indicates if the operation succeeded or not.
    """
    host = hostname or client.api_client.configuration.host

    logging.info(f'Starting search for packs to install on: {host}')

    packs_to_install: list = []  # Packs we want to install, to avoid duplications
    installation_request_body: list = []  # Packs to install, in the request format
    list_packs_and_its_dependency_install_request_body: list = []  # List of lists of packs to install if not using multithreading
    # Each list contain one pack and its dependencies.
    collected_dependencies: list = []  # List of packs that are already in the list to install.
    master_commit_hash = get_env_var("LAST_UPLOAD_COMMIT")

    lock = Lock()

    kwargs = {
        'client': client,
        'packs_to_install': packs_to_install,
        'installation_request_body': installation_request_body,
        'lock': lock,
        'collected_dependencies': collected_dependencies,
        'production_bucket': production_bucket,
        'multithreading': multithreading,
        'list_packs_and_its_dependency_install_request_body': list_packs_and_its_dependency_install_request_body,
        'commit_hash': master_commit_hash,
    }

    success = True
    if not multithreading:
<<<<<<< HEAD
=======
        pack_ids = sorted(pack_ids, key=lambda x: (x == "DeveloperTools", x == "Base"))
        logging.info(f"pack_ids = {pack_ids}")
>>>>>>> 5cfcc708
        for pack_id in pack_ids:
            success &= search_pack_and_its_dependencies(pack_id=pack_id, **kwargs)

        batch_packs_install_request_body = create_batches(list_packs_and_its_dependency_install_request_body)

    else:
        with ThreadPoolExecutor(max_workers=50) as pool:
            futures = [
                pool.submit(
                    search_pack_and_its_dependencies, pack_id=pack_id, **kwargs
                )
                for pack_id in pack_ids
            ]
            for future in as_completed(futures):
                try:
                    success &= future.result()
                except Exception:  # noqa E722
                    logging.exception(
                        f"An exception occurred while searching for dependencies of pack '{pack_ids[futures.index(future)]}'"
                    )
                    success = False
        batch_packs_install_request_body = [installation_request_body]

    for packs_to_install_body in batch_packs_install_request_body:
        pack_success, _ = install_packs(client, host, packs_to_install_body)
        success &= pack_success

    return packs_to_install, success


def create_batches(list_of_packs_and_its_dependency: list):
    """
    Create a list of packs batches to install

    Args:
        list_of_packs_and_its_dependency (list): A list containing lists
            where each item is another list of a pack and its dependencies.
        A list of pack batches (lists) to use in installation requests in size less than BATCH_SIZE
    """

    batch: list = []
    list_of_batches: list = []
    for packs_to_install_body in list_of_packs_and_its_dependency:
        if len(batch) + len(packs_to_install_body) < BATCH_SIZE:
            batch.extend(packs_to_install_body)
        else:
            if batch:
                list_of_batches.append(batch)
            batch = packs_to_install_body
    list_of_batches.append(batch)

    return list_of_batches<|MERGE_RESOLUTION|>--- conflicted
+++ resolved
@@ -34,11 +34,7 @@
 WLM_TASK_FAILED_ERROR_CODE = 101704
 
 GITLAB_SESSION = Session()
-<<<<<<< HEAD
-CONTENT_PROJECT_ID = os.getenv('CI_PROJECT_ID', '2596')  # the default is the id of the content repo in code.pan.run
-=======
 CONTENT_PROJECT_ID = os.getenv('CI_PROJECT_ID', '1061')
->>>>>>> 5cfcc708
 PACKS_DIR = "Packs"
 PACK_METADATA_FILE = Pack.PACK_METADATA
 GITLAB_PACK_METADATA_URL = f'{{gitlab_url}}/api/v4/projects/{CONTENT_PROJECT_ID}/repository/files/{PACKS_DIR}%2F{{pack_id}}%2F{PACK_METADATA_FILE}'  # noqa: E501
@@ -348,11 +344,7 @@
                   packs_to_install: list,
                   attempts_count: int = 5,
                   sleep_interval: int = 60,
-<<<<<<< HEAD
-                  request_timeout: int = 600,
-=======
                   request_timeout: int = 900,
->>>>>>> 5cfcc708
                   ) -> tuple[bool, list]:
     """ Make a packs installation request.
        If a pack fails to install due to malformed pack, this function catches the corrupted pack and call another
@@ -546,17 +538,6 @@
         if not multithreading:
             if list_packs_and_its_dependency_install_request_body is None:
                 list_packs_and_its_dependency_install_request_body = []
-<<<<<<< HEAD
-            if pack_and_its_dependencies := {
-                p['id']: p
-                for p in current_packs_to_install
-                if p['id'] not in collected_dependencies
-            }:
-                collected_dependencies += pack_and_its_dependencies
-                pack_and_its_dependencies_as_list = [
-                    get_pack_installation_request_data(pack_id=pack['id'],
-                                                       pack_version=pack['extras']['pack']['currentVersion'])
-=======
             pack_and_its_dependencies = {}
             for p in current_packs_to_install:
                 if p['id'] not in collected_dependencies:
@@ -570,17 +551,12 @@
                         # Taking the maximum version as the dependency may be on lower version.
                         # currentVersion is not always available and sometimes returns as "".
                         pack_version=max(pack['currentVersion'], pack['extras']['pack']['currentVersion']))
->>>>>>> 5cfcc708
                     for pack in list(pack_and_its_dependencies.values())
                 ]
                 packs_to_install.extend([pack['id'] for pack in pack_and_its_dependencies_as_list])
                 list_packs_and_its_dependency_install_request_body.append(pack_and_its_dependencies_as_list)
-<<<<<<< HEAD
-
-=======
                 logging.info(
                     f"list_packs_and_its_dependency_install_request_body: {list_packs_and_its_dependency_install_request_body} ")
->>>>>>> 5cfcc708
         else:  # multithreading
             for pack in current_packs_to_install:
                 if pack['id'] not in packs_to_install:
@@ -812,11 +788,8 @@
 
     success = True
     if not multithreading:
-<<<<<<< HEAD
-=======
         pack_ids = sorted(pack_ids, key=lambda x: (x == "DeveloperTools", x == "Base"))
         logging.info(f"pack_ids = {pack_ids}")
->>>>>>> 5cfcc708
         for pack_id in pack_ids:
             success &= search_pack_and_its_dependencies(pack_id=pack_id, **kwargs)
 
