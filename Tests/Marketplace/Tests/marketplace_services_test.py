--- conflicted
+++ resolved
@@ -1216,67 +1216,6 @@
         assert pack_stat == status
 
 
-<<<<<<< HEAD
-class TestImageClassification:
-    """ Test class for all image classifications.
-
-    """
-
-    @pytest.fixture(scope="class")
-    def dummy_pack(self):
-        """ dummy pack fixture
-        """
-        return Pack(pack_name="TestPack", pack_path="dummy_path")
-
-    @pytest.mark.parametrize('file_path, result', [
-        ('Packs/TestPack/Author_image.png', False),
-        ('Packs/TestPack/Integration_image.png', True),
-        ('Packs/TestPack/Integration_image.jpeg', False),
-        ('Integration_image.png', False),
-        ('Integration_pic.png', False),
-    ])
-    def test_is_integration_image(self, file_path, result, dummy_pack):
-        """
-           Given:
-               - File path of an author image.
-               - File path of an integration image.
-               - File path of an integration image with the wrong extension.
-               - File path not starting with Packs/TestPack
-               - File path not containing the 'image' constant
-            When:
-            - Checking whether the image in integration image or not
-           Then:
-               - Validate that the answer is False
-               - Validate that the answer is True
-               - Validate that the answer is False
-               - Validate that the answer is False
-               - Validate that the answer is False
-       """
-        assert dummy_pack.is_integration_image(file_path) is result
-
-    @pytest.mark.parametrize('file_path, result', [
-        ('Packs/TestPack/Author_image.png', True),
-        ('Packs/TestPack/Author_image.jpeg', False),
-        ('Packs/TestPack/Integration_image.png', False),
-        ('Author_image.png', False)
-    ])
-    def test_is_author_image(self, file_path, result, dummy_pack):
-        """
-           Given:
-               - File path of an author image.
-               - File path of an author image with bad suffix.
-               - File path of an integration image.
-               - File path not starting with Packs/TestPack
-            When:
-            - Checking whether the image in integration image or not
-           Then:
-               - Validate that the answer is True
-               - Validate that the answer is False
-               - Validate that the answer is False
-               - Validate that the answer is False
-       """
-        assert dummy_pack.is_author_image(file_path) is result
-=======
 class TestStoreInCircleCIArtifacts:
     """ Test the store_successful_and_failed_packs_in_ci_artifacts function
 
@@ -1454,4 +1393,64 @@
         failed_list = [*failed]
         ans = 'TestPack2' in failed_list
         assert ans
->>>>>>> ec41e93c
+
+
+class TestImageClassification:
+    """ Test class for all image classifications.
+
+    """
+
+    @pytest.fixture(scope="class")
+    def dummy_pack(self):
+        """ dummy pack fixture
+        """
+        return Pack(pack_name="TestPack", pack_path="dummy_path")
+
+    @pytest.mark.parametrize('file_path, result', [
+        ('Packs/TestPack/Author_image.png', False),
+        ('Packs/TestPack/Integration_image.png', True),
+        ('Packs/TestPack/Integration_image.jpeg', False),
+        ('Integration_image.png', False),
+        ('Integration_pic.png', False),
+    ])
+    def test_is_integration_image(self, file_path, result, dummy_pack):
+        """
+           Given:
+               - File path of an author image.
+               - File path of an integration image.
+               - File path of an integration image with the wrong extension.
+               - File path not starting with Packs/TestPack
+               - File path not containing the 'image' constant
+            When:
+            - Checking whether the image in integration image or not
+           Then:
+               - Validate that the answer is False
+               - Validate that the answer is True
+               - Validate that the answer is False
+               - Validate that the answer is False
+               - Validate that the answer is False
+       """
+        assert dummy_pack.is_integration_image(file_path) is result
+
+    @pytest.mark.parametrize('file_path, result', [
+        ('Packs/TestPack/Author_image.png', True),
+        ('Packs/TestPack/Author_image.jpeg', False),
+        ('Packs/TestPack/Integration_image.png', False),
+        ('Author_image.png', False)
+    ])
+    def test_is_author_image(self, file_path, result, dummy_pack):
+        """
+           Given:
+               - File path of an author image.
+               - File path of an author image with bad suffix.
+               - File path of an integration image.
+               - File path not starting with Packs/TestPack
+            When:
+            - Checking whether the image in integration image or not
+           Then:
+               - Validate that the answer is True
+               - Validate that the answer is False
+               - Validate that the answer is False
+               - Validate that the answer is False
+       """
+        assert dummy_pack.is_author_image(file_path) is result