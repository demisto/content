--- conflicted
+++ resolved
@@ -1015,7 +1015,7 @@
         dummy_file.a_path = os.path.join(PACKS_FOLDER, "TestPack", temp_image_name)
         dummy_storage_bucket.blob.return_value.name = os.path.join(GCPConfig.STORAGE_BASE_PATH, "TestPack",
                                                                    temp_image_name)
-        task_status, integration_images = dummy_pack.upload_integration_images(dummy_storage_bucket, [dummy_file])
+        task_status, integration_images = dummy_pack.upload_integration_images(dummy_storage_bucket, [dummy_file], True)
 
         assert task_status
         assert len(expected_result) == len(integration_images)
@@ -1050,15 +1050,12 @@
         dummy_file.a_path = os.path.join(PACKS_FOLDER, "TestPack", temp_image_name)
         dummy_storage_bucket.blob.return_value.name = os.path.join(GCPConfig.STORAGE_BASE_PATH, "TestPack",
                                                                    temp_image_name)
-        task_status, integration_images = dummy_pack.upload_integration_images(dummy_storage_bucket, [dummy_file])
+        task_status, integration_images = dummy_pack.upload_integration_images(dummy_storage_bucket, [dummy_file], True)
 
         assert task_status
         assert len(expected_result) == len(integration_images)
         assert integration_images == expected_result
 
-<<<<<<< HEAD
-    def test_copy_integration_images(self, mocker, dummy_pack):
-=======
     @pytest.mark.parametrize("display_name", [
         'Integration Name (Developer Contribution)',
         'Integration Name (Community Contribution) ',
@@ -1078,8 +1075,7 @@
 
         assert "Integration Name" == dummy_pack.remove_contrib_suffix_from_name(display_name)
 
-    def test_copy_and_upload_integration_images(self, mocker, dummy_pack):
->>>>>>> fa1a271b
+    def test_copy_integration_images(self, mocker, dummy_pack):
         """
            Given:
                - Integration image.
@@ -1820,34 +1816,24 @@
         file = os.path.join(tmp_path, BucketUploadFlow.PACKS_RESULTS_FILE)
 
         # Case 1: assert file does not exist
-<<<<<<< HEAD
-        successful, failed, images = get_successful_and_failed_packs(file, BucketUploadFlow.PREPARE_CONTENT_FOR_TESTING)
-        assert successful == {}
-        assert failed == {}
-        assert images == {}
-=======
-        successful, failed, private_packs = get_successful_and_failed_packs(file,
-                                                                            BucketUploadFlow.PREPARE_CONTENT_FOR_TESTING)
+        successful, failed, private_packs, images = get_successful_and_failed_packs(
+            file, BucketUploadFlow.PREPARE_CONTENT_FOR_TESTING
+        )
         assert successful == {}
         assert failed == {}
         assert private_packs == {}
->>>>>>> fa1a271b
+        assert images == {}
 
         # Case 2: assert empty file
         with open(file, "w") as f:
             f.write('')
-<<<<<<< HEAD
-        successful, failed, imges = get_successful_and_failed_packs(file, BucketUploadFlow.PREPARE_CONTENT_FOR_TESTING)
-        assert successful == {}
-        assert failed == {}
-        assert images == {}
-=======
-        successful, failed, private_packs = get_successful_and_failed_packs(file,
-                                                                            BucketUploadFlow.PREPARE_CONTENT_FOR_TESTING)
+        successful, failed, private_packs, images = get_successful_and_failed_packs(
+            file, BucketUploadFlow.PREPARE_CONTENT_FOR_TESTING
+        )
         assert successful == {}
         assert failed == {}
         assert private_packs == {}
->>>>>>> fa1a271b
+        assert images == {}
 
         # Case 3: assert valid file
         with open(file, "w") as f:
@@ -1865,7 +1851,12 @@
                             f"{BucketUploadFlow.AGGREGATED}": True
                         }
                     },
-<<<<<<< HEAD
+                    f"{BucketUploadFlow.SUCCESSFUL_PRIVATE_PACKS}": {
+                        "TestPack3": {
+                            f"{BucketUploadFlow.STATUS}": "status3",
+                            f"{BucketUploadFlow.AGGREGATED}": True
+                        }
+                    },
                     f"{BucketUploadFlow.IMAGES}": {
                         "TestPack1": {
                             f"{BucketUploadFlow.AUTHOR}": True,
@@ -1874,19 +1865,9 @@
                     }
                 }
             }))
-        successful, failed, images = get_successful_and_failed_packs(file, BucketUploadFlow.PREPARE_CONTENT_FOR_TESTING)
-=======
-                    f"{BucketUploadFlow.SUCCESSFUL_PRIVATE_PACKS}": {
-                        "TestPack3": {
-                            f"{BucketUploadFlow.STATUS}": "status3",
-                            f"{BucketUploadFlow.AGGREGATED}": True
-                        }
-                    }
-                }
-            }))
-        successful, failed, private_packs = get_successful_and_failed_packs(file,
-                                                                            BucketUploadFlow.PREPARE_CONTENT_FOR_TESTING)
->>>>>>> fa1a271b
+        successful, failed, private_packs, images = get_successful_and_failed_packs(
+            file, BucketUploadFlow.PREPARE_CONTENT_FOR_TESTING
+        )
         assert successful == {"TestPack1": {
             f"{BucketUploadFlow.STATUS}": "status1",
             f"{BucketUploadFlow.AGGREGATED}": True
@@ -1902,7 +1883,7 @@
         failed_list = [*failed]
         ans = 'TestPack2' in failed_list
         assert ans
-<<<<<<< HEAD
+
         assert "TestPack1" in images
         test_pack_images = images.get("TestPack1", {})
         assert BucketUploadFlow.AUTHOR in test_pack_images
@@ -1912,6 +1893,14 @@
         assert len(integration_images) == 1
         assert integration_images[0] == "integration_image.png"
 
+        assert private_packs == {"TestPack3": {
+            f"{BucketUploadFlow.STATUS}": "status3",
+            f"{BucketUploadFlow.AGGREGATED}": True
+        }}
+        private_successful_list = [*private_packs]
+        ans = 'TestPack3' in private_successful_list
+        assert ans
+
 
 class TestImageClassification:
     """ Test class for all image classifications.
@@ -1970,14 +1959,4 @@
                - Validate that the answer is False
                - Validate that the answer is False
        """
-        assert dummy_pack.is_author_image(file_path) is result
-=======
-
-        assert private_packs == {"TestPack3": {
-            f"{BucketUploadFlow.STATUS}": "status3",
-            f"{BucketUploadFlow.AGGREGATED}": True
-        }}
-        private_successful_list = [*private_packs]
-        ans = 'TestPack3' in private_successful_list
-        assert ans
->>>>>>> fa1a271b
+        assert dummy_pack.is_author_image(file_path) is result