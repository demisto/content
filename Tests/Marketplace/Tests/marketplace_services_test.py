import shutil
import pytest
import json
import os
import random
from unittest.mock import mock_open
from mock_open import MockOpen
from google.cloud.storage.blob import Blob
from distutils.version import LooseVersion
from freezegun import freeze_time
from datetime import datetime, timedelta

from Tests.Marketplace.marketplace_services import Pack, Metadata, input_to_list, get_valid_bool, convert_price, \
<<<<<<< HEAD
    get_higher_server_version, GCPConfig, BucketUploadFlow, PackStatus, load_json, \
=======
    get_updated_server_version, GCPConfig, BucketUploadFlow, PackStatus, load_json, \
>>>>>>> c566539a
    store_successful_and_failed_packs_in_ci_artifacts, PACKS_FOLDER

CHANGELOG_DATA_INITIAL_VERSION = {
    "1.0.0": {
        "releaseNotes": "Sample description",
        "displayName": "1.0.0 - 62492",
        "released": "2020-12-21T12:10:55Z"
    }
}
CHANGELOG_DATA_MULTIPLE_VERSIONS = {
    "1.0.0": {
        "releaseNotes": "Sample description",
        "displayName": "1.0.0 - 62492",
        "released": "2020-12-21T12:10:55Z"
    },
    "1.1.0": {
        "releaseNotes": "Sample description2",
        "displayName": "1.1.0 - 64321",
        "released": "2021-01-20T12:10:55Z"
    }
}
TEST_METADATA = {
    "description": "description",
    "created": "2020-04-14T00:00:00Z",
    "updated": "2020-11-24T08:08:35Z",
}


@pytest.fixture(scope="module")
def dummy_pack_metadata():
    """ Fixture for dummy pack_metadata.json file that is part of pack folder  in content repo.
    """
    dummy_pack_metadata_path = os.path.join(os.path.dirname(os.path.abspath(__file__)), "test_data",
                                            "user_pack_metadata.json")
    with open(dummy_pack_metadata_path, 'r') as dummy_metadata_file:
        pack_metadata = json.load(dummy_metadata_file)

    return pack_metadata


class TestMetadataParsing:
    """ Class for validating parsing of pack_metadata.json (metadata.json will be created from parsed result).
    """

    @pytest.fixture(scope="class", autouse=True)
    def dummy_pack(self):
        """ dummy pack fixture
        """
        return Pack(pack_name="Test Pack Name", pack_path="dummy_path")

    def test_validate_all_fields_of_parsed_metadata(self, dummy_pack, dummy_pack_metadata):
        """ Test function for existence of all fields in metadata. Important to maintain it according to #19786 issue.
        """
        parsed_metadata = dummy_pack._parse_pack_metadata(user_metadata=dummy_pack_metadata, pack_content_items={},
                                                          pack_id='test_pack_id', integration_images=[],
                                                          author_image="",
                                                          dependencies_data={}, server_min_version="5.5.0",
                                                          build_number="dummy_build_number", commit_hash="dummy_commit",
                                                          downloads_count=10)
        assert parsed_metadata['name'] == 'Test Pack Name'
        assert parsed_metadata['id'] == 'test_pack_id'
        assert parsed_metadata['description'] == 'Description of test pack'
        assert 'created' in parsed_metadata
        assert 'updated' in parsed_metadata
        assert parsed_metadata['legacy']
        assert parsed_metadata['support'] == 'xsoar'
        assert parsed_metadata['supportDetails']['url'] == 'https://test.com'
        assert parsed_metadata['supportDetails']['email'] == 'test@test.com'
        assert parsed_metadata['author'] == 'Cortex XSOAR'
        assert 'authorImage' in parsed_metadata
        assert 'certification' in parsed_metadata
        assert parsed_metadata['price'] == 0
        assert parsed_metadata['serverMinVersion'] == '5.5.0'
        assert parsed_metadata['currentVersion'] == '2.3.0'
        assert parsed_metadata['versionInfo'] == "dummy_build_number"
        assert parsed_metadata['commit'] == "dummy_commit"
        assert set(parsed_metadata['tags']) == {"tag number one", "Tag number two", "Use Case"}
        assert len(parsed_metadata['tags']) == 3
        assert parsed_metadata['categories'] == ["Messaging"]
        assert parsed_metadata['contentItems'] == {}
        assert 'integrations' in parsed_metadata
        assert parsed_metadata['useCases'] == ["Some Use Case"]
        assert parsed_metadata['keywords'] == ["dummy keyword", "Additional dummy keyword"]
        assert parsed_metadata['downloads'] == 10
        assert parsed_metadata['searchRank'] == 10
        assert 'dependencies' in parsed_metadata

    def test_parsed_metadata_empty_input(self, dummy_pack):
        """ Test for empty pack_metadata.json and validating that support, support details and author are set correctly
            to XSOAR defaults value of Metadata class.
        """
        parsed_metadata = dummy_pack._parse_pack_metadata(user_metadata={}, pack_content_items={},
                                                          pack_id='test_pack_id', integration_images=[],
                                                          author_image="",
                                                          dependencies_data={},
                                                          server_min_version="dummy_server_version",
                                                          build_number="dummy_build_number", commit_hash="dummy_hash",
                                                          downloads_count=10)

        assert parsed_metadata['name'] == "test_pack_id"
        assert parsed_metadata['id'] == "test_pack_id"
        assert parsed_metadata['description'] == "test_pack_id"
        assert parsed_metadata['legacy']
        assert parsed_metadata['support'] == Metadata.XSOAR_SUPPORT
        assert parsed_metadata['supportDetails']['url'] == Metadata.XSOAR_SUPPORT_URL
        assert parsed_metadata['author'] == Metadata.XSOAR_AUTHOR
        assert parsed_metadata['certification'] == Metadata.CERTIFIED
        assert parsed_metadata['price'] == 0
        assert parsed_metadata['serverMinVersion'] == "dummy_server_version"
        assert parsed_metadata['searchRank'] == 10

    @pytest.mark.parametrize("pack_metadata_input,expected",
                             [({"price": "120"}, 120), ({"price": 120}, 120), ({"price": "FF"}, 0)])
    def test_parsed_metadata_with_price(self, pack_metadata_input, expected, mocker, dummy_pack):
        """ Price field is not mandatory field and needs to be set to integer value.

        """
        mocker.patch("Tests.Marketplace.marketplace_services.logging")
        parsed_metadata = dummy_pack._parse_pack_metadata(user_metadata=pack_metadata_input, pack_content_items={},
                                                          pack_id="test_pack_id", integration_images=[],
                                                          author_image="",
                                                          dependencies_data={},
                                                          server_min_version="dummy_server_version",
                                                          build_number="dummy_build_number", commit_hash="dummy_hash",
                                                          downloads_count=10)

        assert parsed_metadata['price'] == expected

    def test_new_tag_added(self, dummy_pack_metadata, dummy_pack):
        """
        Given a certified new pack (created less than 30 days ago)
        Then: add "New" tag and raise the searchRank
        """
        dummy_pack._create_date = (datetime.utcnow() - timedelta(5)).strftime(Metadata.DATE_FORMAT)
        parsed_metadata = dummy_pack._parse_pack_metadata(user_metadata=dummy_pack_metadata, pack_content_items={},
                                                          pack_id='test_pack_id', integration_images=[],
                                                          author_image="", dependencies_data={},
                                                          server_min_version="5.5.0", build_number="dummy_build_number",
                                                          commit_hash="dummy_commit", downloads_count=10,
                                                          is_feed_pack=False)

        assert set(parsed_metadata['tags']) == {'tag number one', 'Tag number two', 'Use Case', 'New'}
        assert parsed_metadata['searchRank'] == 20

    def test_new_tag_removed(self, dummy_pack_metadata, dummy_pack):
        """
        Given a certified pack that was created more than 30 days ago
        Then: remove "New" tag and make sure the searchRank is reduced
        """
        dummy_pack._create_date = (datetime.utcnow() - timedelta(35)).strftime(Metadata.DATE_FORMAT)
        if 'New' not in dummy_pack_metadata['tags']:
            dummy_pack_metadata['tags'].append('New')
        parsed_metadata = dummy_pack._parse_pack_metadata(user_metadata=dummy_pack_metadata, pack_content_items={},
                                                          pack_id='test_pack_id', integration_images=[],
                                                          author_image="", dependencies_data={},
                                                          server_min_version="5.5.0", build_number="dummy_build_number",
                                                          commit_hash="dummy_commit", downloads_count=10,
                                                          is_feed_pack=False)

        assert set(parsed_metadata['tags']) == {"tag number one", "Tag number two", 'Use Case'}
        assert parsed_metadata['searchRank'] == 10

    def test_section_tags_added(self, dummy_pack_metadata, dummy_pack):
        """
        Given:
            Pack
        When:
            Parsing a pack metadata
        Then:
            add the 'Featured' landingPage section tag and raise the searchRank
        """
        section_tags = {
            "sections": ["Trending",
                         "Featured",
                         "Getting Started"],
            "Featured": [
                "Test Pack Name"
            ]
        }
        parsed_metadata = dummy_pack._parse_pack_metadata(user_metadata=dummy_pack_metadata, pack_content_items={},
                                                          pack_id='test_pack_id', integration_images=[],
                                                          author_image="", dependencies_data={},
                                                          server_min_version="5.5.0", build_number="dummy_build_number",
                                                          commit_hash="dummy_commit", downloads_count=10,
                                                          is_feed_pack=False, landing_page_sections=section_tags)

        assert set(parsed_metadata['tags']) == {'tag number one', 'Tag number two', 'Use Case', 'Featured'}
        assert parsed_metadata['searchRank'] == 20

    def test_deprecated_pack_search_rank(self, dummy_pack_metadata, dummy_pack):
        """
        Given: a certified pack
        When: All the integrations in it are deprecated.
        Then: calculate the search rank
        """
        content_items = {
            "integration": [
                {
                    "name": "packname (Deprecated)",
                    "description": "packs description",
                    "category": "Endpoint",
                    "commands": [
                        {
                            "name": "command1",
                            "description": "command 1 description"
                        }
                    ]
                }
            ],
            "playbook": [
                {
                    "name": "test plakbook",
                    "description": "test playbook description"
                }
            ]
        }
        parsed_metadata = dummy_pack._parse_pack_metadata(user_metadata=dummy_pack_metadata,
                                                          pack_content_items=content_items,
                                                          pack_id='test_pack_id', integration_images=[],
                                                          author_image="", dependencies_data={},
                                                          server_min_version="5.5.0", build_number="dummy_build_number",
                                                          commit_hash="dummy_commit", downloads_count=10,
                                                          is_feed_pack=False)

        assert parsed_metadata['searchRank'] == -40

    def test_partdeprecated_pack_search_rank(self, dummy_pack_metadata, dummy_pack):
        """
        Given: a certified pack
        When: Only one of the two integrations is deprecated.
        Then: calculate the search rank
        """
        content_items = {
            "integration": [
                {
                    "name": "packname (Deprecated)",
                    "description": "packs description",
                    "category": "Endpoint",
                    "commands": [
                        {
                            "name": "command1",
                            "description": "command 1 description"
                        }
                    ]
                },
                {
                    "name": "packname2",
                    "description": "packs description",
                    "category": "Endpoint",
                    "commands": [
                        {
                            "name": "command1",
                            "description": "command 1 description"
                        }
                    ]
                },

            ],
            "playbook": [
                {
                    "name": "test plakbook",
                    "description": "test playbook description"
                }
            ]
        }
        parsed_metadata = dummy_pack._parse_pack_metadata(user_metadata=dummy_pack_metadata,
                                                          pack_content_items=content_items,
                                                          pack_id='test_pack_id', integration_images=[],
                                                          author_image="", dependencies_data={},
                                                          server_min_version="5.5.0", build_number="dummy_build_number",
                                                          commit_hash="dummy_commit", downloads_count=10,
                                                          is_feed_pack=False)

        assert parsed_metadata['searchRank'] == 10

    def test_use_case_tag_added_to_metadata(self, dummy_pack_metadata, dummy_pack):
        """
           Given:
               - Pack metadata file with use case.
           When:
               - Running parse_pack_metadada
           Then:
               - Ensure the `Use Case` tag was added to tags.

       """
        parsed_metadata = dummy_pack._parse_pack_metadata(user_metadata=dummy_pack_metadata, pack_content_items={},
                                                          pack_id='test_pack_id', integration_images=[],
                                                          author_image="",
                                                          dependencies_data={}, server_min_version="5.5.0",
                                                          build_number="dummy_build_number", commit_hash="dummy_commit",
                                                          downloads_count=10, is_feed_pack=False)

        assert set(parsed_metadata['tags']) == {"tag number one", "Tag number two", 'Use Case'}

    @pytest.mark.parametrize('is_feed_pack, tags',
                             [(True, ["tag number one", "Tag number two", 'TIM']),
                              (False, ["tag number one", "Tag number two"])
                              ])
    def test_tim_tag_added_to_feed_pack(self, dummy_pack_metadata, dummy_pack, is_feed_pack, tags):
        """ Test 'TIM' tag is added if is_feed_pack is True
        """
        parsed_metadata = dummy_pack._parse_pack_metadata(user_metadata=dummy_pack_metadata, pack_content_items={},
                                                          pack_id='test_pack_id', integration_images=[],
                                                          author_image="",
                                                          dependencies_data={}, server_min_version="5.5.0",
                                                          build_number="dummy_build_number", commit_hash="dummy_commit",
                                                          downloads_count=10, is_feed_pack=True)

        assert sorted(parsed_metadata['tags']) == sorted(["tag number one", "Tag number two", 'Use Case', 'TIM'])


class TestParsingInternalFunctions:
    """ Test class for internal functions that are used in _parse_pack_metadata static method.

    """

    @pytest.mark.parametrize("support_url, support_email",
                             [("", ""), (None, None), (None, ""), ("", None)])
    def test_empty_create_support_section_with_xsoar_support(self, support_url, support_email):
        """ Test the case when support type is set to xsoar and returns XSOAR support default details.
        Currently is only returned url field. May include XSOAR support email in the future.
        """
        support_details = Pack._create_support_section(support_type="xsoar", support_url=support_url,
                                                       support_email=support_email)
        expected_result = {'url': Metadata.XSOAR_SUPPORT_URL}

        assert support_details == expected_result

    @pytest.mark.parametrize("support_type,support_url, support_email",
                             [
                                 ("partner", "", ""), ("partner", None, None),
                                 ("partner", None, ""), ("partner", "", None),
                                 ("developer", "", ""), ("developer", None, None),
                                 ("developer", None, ""), ("developer", "", None),
                                 ("nonsupported", "", ""), ("nonsupported", None, None),
                                 ("nonsupported", None, ""), ("nonsupported", "", None)
                             ])
    def test_empty_create_support_section_with_other_support(self, support_type, support_url, support_email):
        """ Tests case when support is set to non xsoar, one of following: partner, developer or nonsupported.
            Expected not do override the url with XSOAR default support url and email if it be included eventually.

        """
        support_details = Pack._create_support_section(support_type=support_type, support_url=support_url,
                                                       support_email=support_email)

        assert support_details == {}

    @pytest.mark.parametrize("author", [None, "", Metadata.XSOAR_AUTHOR])
    def test_get_author_xsoar_support(self, author):
        """ Tests case when support is set to xsoar. Expected result should be Cortex XSOAR.
        """
        result_author = Pack._get_author(support_type="xsoar", author=author)

        assert result_author == Metadata.XSOAR_AUTHOR

    @pytest.mark.parametrize("author, expected", [("", ""), ("dummy_author", "dummy_author")])
    def test_get_author_non_xsoar_support(self, author, expected):
        """ Test case when support is set to non xsoar, in that case partner. Expected behavior is not to override
        author str that was received as input.
        """
        result_author = Pack._get_author(support_type="partner", author=author)

        assert result_author == expected

    @pytest.mark.parametrize("support_type, certification", [("xsoar", None), ("xsoar", ""), ("xsoar", "verified")])
    def test_get_certification_xsoar_support(self, support_type, certification):
        """ Tests case when support is set to xsoar. Expected result should be certified certification.
        """
        result_certification = Pack._get_certification(support_type=support_type, certification=certification)

        assert result_certification == Metadata.CERTIFIED

    @pytest.mark.parametrize("support_type, certification", [("community", None), ("developer", "")])
    def test_get_certification_non_xsoar_support_empty(self, support_type, certification):
        """ Tests case when support is set to non xsoar. Expected result should empty certification string.
        """
        result_certification = Pack._get_certification(support_type=support_type, certification=certification)

        assert result_certification == ""

    def test_get_certification_non_xsoar_support(self):
        """ Tests case when support is set to partner with certified value.
            Expected result should be certified certification.
        """
        result_certification = Pack._get_certification(support_type="partner", certification="certified")

        assert result_certification == Metadata.CERTIFIED

    @pytest.mark.parametrize("pack_integration_images, display_dependencies_images, expected", [
        ([], [], []),
        ([], ["DummyPack"],
         [{"name": "DummyIntegration", "imagePath": "content/packs/DummyPack/DummyIntegration_image.png"}]),
        ([{"name": "DummyIntegration", "imagePath": "content/packs/DummyPack/DummyIntegration_image.png"}],
         ["DummyPack", "DummyPack2"],
         [{"name": "DummyIntegration", "imagePath": "content/packs/DummyPack/DummyIntegration_image.png"},
          {"name": "DummyIntegration2", "imagePath": "content/packs/DummyPack2/DummyIntegration_image.png"}]),
        ([{"name": "DummyIntegration2", "imagePath": "content/packs/DummyPack2/DummyIntegration_image.png"}],
         ["DummyPack2"],
         [{"name": "DummyIntegration2", "imagePath": "content/packs/DummyPack2/DummyIntegration_image.png"}])
    ])
    def test_get_all_pack_images(self, pack_integration_images, display_dependencies_images, expected):
        """
           Tests that all the pack's images are being collected without duplication, according to the pack dependencies,
           and without the contribution details suffix if exists.
           All test cases getting the same dependencies_data (all level pack's dependencies data) dictionary.
           Given:
               - Empty pack_integration_images, empty display_dependencies_images
               - Empty pack_integration_images, display_dependencies_images with one pack
               - pack_integration_images with DummyIntegration, display_dependencies_images DummyPack1 and DummyPack2
               - pack_integration_images with DummyIntegration2 without contribution details suffix,
                 display_dependencies_images DummyPack2

           When:
               - Getting all pack images when formatting pack's metadata.

           Then:
               - Validates that all_pack_images is empty.
               - Validates that all_pack_images list was updated according to the packs dependencies.
               - Validates that all_pack_images list was updated without duplications.
               - Validates that all_pack_images list was updated without the contribution details suffix.
       """

        dependencies_data = {
            "DummyPack": {
                "integrations": [{
                    "name": "DummyIntegration",
                    "imagePath": "content/packs/DummyPack/DummyIntegration_image.png"}]},
            "DummyPack2": {
                "integrations": [{
                    "name": "DummyIntegration2 (Partner Contribution)",
                    "imagePath": "content/packs/DummyPack2/DummyIntegration_image.png"}]}}

        all_pack_images = Pack._get_all_pack_images(pack_integration_images, display_dependencies_images,
                                                    dependencies_data)

        assert expected == all_pack_images


class TestHelperFunctions:
    """ Class for testing helper functions that are used in marketplace_services and upload_packs modules.
    """

    @pytest.mark.parametrize("input_data,capitalize_input,expected_result",
                             [
                                 (["some data", "some other data"], False, ["some data", "some other data"]),
                                 (["some data", "some other data"], True, ["Some Data", "Some Other Data"]),
                                 (["HIPAA Breach Notification"], True, ["HIPAA Breach Notification"]),
                                 (["HIPAA breach Notification"], True, ["HIPAA Breach Notification"]),
                                 (["INPUT IS ALREADY UPPERCASE"], True, ["INPUT IS ALREADY UPPERCASE"]),
                                 ([], False, []),
                                 ([], True, []),
                                 ("", False, []),
                                 ("", True, [])
                             ])
    def test_input_to_list(self, input_data, capitalize_input, expected_result):
        """ Test for capitalize_input flag. In case it is set to True, expeted result should include all list items,
            to be capitalized strings. The main use of it is in metadata, where fields like Tags should be capitalized.

        """
        result = input_to_list(input_data=input_data, capitalize_input=capitalize_input)

        assert result == expected_result

    @pytest.mark.parametrize("bool_input,expected",
                             [
                                 (True, True), (False, False), ("True", True), ("False", False),
                                 ("Yes", True), ("No", False), (1, True), (0, False)
                             ])
    def test_get_valid_bool(self, bool_input, expected):
        """ Test for several edge cases that can be received as input to get_valid_bool function.
        """
        bool_result = get_valid_bool(bool_input=bool_input)

        assert bool_result == expected

    @pytest.mark.parametrize("price_value_input,expected_price",
                             [
                                 ("", 0), ("0", 0), ("120", 120), ("not integer", 0)
                             ])
    def test_convert_price(self, price_value_input, expected_price, mocker):
        """ Tests that convert price is not failing to convert given input
        """
        mocker.patch("Tests.Marketplace.marketplace_services.logging")
        price_result = convert_price(pack_id="dummy_id", price_value_input=price_value_input)

        assert price_result == expected_price

    @pytest.mark.parametrize("current_string_version,compared_content_item,expected_result",
                             [
                                 ("1.2.3", {"fromversion": "2.1.0"}, "1.2.3"),
                                 ("1.2.3", {"fromVersion": "2.1.0"}, "1.2.3"),
                                 ("5.5.2", {"fromversion": "2.1.0"}, "2.1.0"),
                                 ("5.5.2", {"fromVersion": "2.1.0"}, "2.1.0"),
                                 ("5.5.0", {}, "5.5.0"),
                                 ("1.0.0", {}, "1.0.0")
                             ])
    def test_get_updated_server_version(self, current_string_version, compared_content_item, expected_result):
        """ Tests the comparison of server versions (that are collected in collect_content_items function.
            Lower server semantic version should be returned.
        """
        result = get_updated_server_version(current_string_version=current_string_version,
                                            compared_content_item=compared_content_item, pack_name="dummy")

        assert result == expected_result

    @pytest.mark.parametrize('yaml_context, yaml_type, is_actually_feed',
                             [
                                 # Check is_feed by Integration
                                 ({'category': 'TIM', 'configuration': [{'display': 'Services'}],
                                   'script': {'commands': [], 'dockerimage': 'bla', 'feed': True}},
                                  'Integration', True),
                                 ({'category': 'TIM', 'configuration': [{'display': 'Services'}],
                                   'script': {'commands': [], 'dockerimage': 'bla', 'feed': False}},
                                  'Integration', False),
                                 # Checks no feed parameter
                                 ({'category': 'NotTIM', 'configuration': [{'display': 'Services'}],
                                   'script': {'commands': [], 'dockerimage': 'bla'}},
                                  'Integration', False),

                                 # Check is_feed by playbook
                                 ({'id': 'TIM - Example', 'version': -1, 'fromversion': '5.5.0',
                                   'name': 'TIM - Example', 'description': 'This is a playbook TIM example'},
                                  'Playbook', True),
                                 ({'id': 'NotTIM - Example', 'version': -1, 'fromversion': '5.5.0',
                                   'name': 'NotTIM - Example', 'description': 'This is a playbook which is not TIM'},
                                  'Playbook', False)
                             ])
    def test_is_feed(self, yaml_context, yaml_type, is_actually_feed):
        """ Tests that is_feed for pack changes if it has a playbook that starts with "TIM " or an integration with
            script.feed==true
        """
        dummy_pack = Pack(pack_name="TestPack", pack_path="dummy_path")
        dummy_pack.is_feed_pack(yaml_context, yaml_type)
        assert dummy_pack.is_feed == is_actually_feed

    def test_remove_unwanted_files(self):
        """
           Given:
               - Pack name & path.
           When:
               - Preparing packs before uploading to marketplace.
           Then:
               - Assert `TestPlaybooks` directory was deleted from pack.
               - Assert `Integrations` directory was not deleted from pack.

       """
        os.mkdir('Tests/Marketplace/Tests/test_data/pack_to_test')
        os.mkdir('Tests/Marketplace/Tests/test_data/pack_to_test/TestPlaybooks')
        os.mkdir('Tests/Marketplace/Tests/test_data/pack_to_test/Integrations')
        os.mkdir('Tests/Marketplace/Tests/test_data/pack_to_test/TestPlaybooks/NonCircleTests')
        test_pack = Pack(pack_name="pack_to_test", pack_path='Tests/Marketplace/Tests/test_data/pack_to_test')
        test_pack.remove_unwanted_files()
        assert not os.path.isdir('Tests/Marketplace/Tests/test_data/pack_to_test/TestPlaybooks')
        assert os.path.isdir('Tests/Marketplace/Tests/test_data/pack_to_test/Integrations')
        shutil.rmtree('Tests/Marketplace/Tests/test_data/pack_to_test')


class TestVersionSorting:
    """ Class for sorting of changelog.json versions

    """

    @pytest.fixture(scope="class")
    def dummy_pack(self):
        """ dummy pack fixture
        """
        return Pack(pack_name="TestPack", pack_path="dummy_path")

    def test_not_existing_changelog_json(self, mocker, dummy_pack):
        """ In case changelog.json doesn't exists, expected result should be initial version 1.0.0
        """
        mocker.patch("os.path.exists", return_value=False)
        latest_version = dummy_pack.latest_version
        assert latest_version == "1.0.0"


class TestChangelogCreation:
    """ Test class for changelog.json creation step.

    """

    @pytest.fixture(scope="class")
    def dummy_pack(self):
        """ dummy pack fixture
        """
        dummy_path = os.path.join(os.path.dirname(os.path.abspath(__file__)), "test_data")
        sample_pack = Pack(pack_name="TestPack", pack_path=dummy_path)
        sample_pack.description = 'Sample description'
        sample_pack.current_version = '1.0.0'
        return sample_pack

    def test_prepare_release_notes_first_run(self, mocker, dummy_pack):
        """ In case changelog.json doesn't exists, expected result should be initial version 1.0.0
        """
        mocker.patch("os.path.exists", return_value=False)
        dummy_path = 'Irrelevant/Test/Path'
        build_number = random.randint(0, 100000)
        task_status, not_updated_build = \
            Pack.prepare_release_notes(self=dummy_pack, index_folder_path=dummy_path, build_number=build_number)

        assert task_status is True
        assert not_updated_build is False

    def test_prepare_release_notes_upgrade_version(self, mocker, dummy_pack):
        """
           Given:
               - Valid new version and valid current changelog found in index.
           When:
               - Upgrading versions and adding to changelog.json
           Then:
               - return True
       """
        dummy_pack.current_version = '2.0.2'
        mocker.patch("Tests.Marketplace.marketplace_services.logging")
        mocker.patch("os.path.exists", return_value=True)
        dir_list = ['1_0_1.md', '2_0_2.md', '2_0_0.md']
        mocker.patch("os.listdir", return_value=dir_list)
        original_changelog = '''{
            "1.0.0": {
                "releaseNotes": "First release notes",
                "displayName": "1.0.0",
                "released": "2020-05-05T13:39:33Z"
            },
            "2.0.0": {
                "releaseNotes": "Second release notes",
                "displayName": "2.0.0",
                "released": "2020-06-05T13:39:33Z"
            }
        }'''
        mocker.patch('builtins.open', mock_open(read_data=original_changelog))
        dummy_path = 'Irrelevant/Test/Path'
        build_number = random.randint(0, 100000)
        task_status, not_updated_build = \
            Pack.prepare_release_notes(self=dummy_pack, index_folder_path=dummy_path, build_number=build_number)

        assert task_status is True
        assert not_updated_build is False

    def test_prepare_release_notes_upgrade_version_mismatch(self, mocker, dummy_pack):
        """
           Given:
               - Invalid new version and valid current changelog found in index. Mismatching versions.
           When:
               - Upgrading versions and adding to changelog.json
           Then:
               - return False
       """
        dummy_pack.current_version = '2.0.0'
        mocker.patch("Tests.Marketplace.marketplace_services.logging")
        mocker.patch("os.path.exists", return_value=True)
        dir_list = ['1_0_1.md', '2_0_2.md', '2_0_0.md']
        mocker.patch("os.listdir", return_value=dir_list)
        original_changelog = '''{
            "1.0.0": {
                "releaseNotes": "First release notes",
                "displayName": "1.0.0",
                "released": "2020-05-05T13:39:33Z"
            },
            "2.0.0": {
                "releaseNotes": "Second release notes",
                "displayName": "2.0.0",
                "released": "2020-06-05T13:39:33Z"
            }
        }'''
        mocker.patch('builtins.open', mock_open(read_data=original_changelog))
        dummy_path = 'Irrelevant/Test/Path'
        build_number = random.randint(0, 100000)
        task_status, not_updated_build = \
            Pack.prepare_release_notes(self=dummy_pack, index_folder_path=dummy_path, build_number=build_number)

        assert task_status is False
        assert not_updated_build is False

    def test_prepare_release_notes_upgrade_version_dup(self, mocker, dummy_pack):
        """
           Given:
               - Valid new version and valid current changelog found in index with existing version.
           When:
               - Not updating versions and adding to changelog.json
           Then:
               - return True
       """
        dummy_pack.current_version = '2.0.0'
        mocker.patch("os.path.exists", return_value=True)
        mocker.patch("Tests.Marketplace.marketplace_services")
        dir_list = ['1_0_1.md', '2_0_0.md']
        mocker.patch("os.listdir", return_value=dir_list)
        original_changelog = '''{
            "1.0.0": {
                "releaseNotes": "First release notes",
                "displayName": "1.0.0",
                "released": "2020-05-05T13:39:33Z"
            },
            "2.0.0": {
                "releaseNotes": "Second release notes",
                "displayName": "2.0.0",
                "released": "2020-06-05T13:39:33Z"
            }
        }'''
        mocker.patch('builtins.open', mock_open(read_data=original_changelog))
        dummy_path = 'Irrelevant/Test/Path'
        build_number = random.randint(0, 100000)
        task_status, not_updated_build = \
            Pack.prepare_release_notes(self=dummy_pack, index_folder_path=dummy_path, build_number=build_number)

        assert task_status is True
        assert not_updated_build is False

    def test_assert_production_bucket_version_matches_release_notes_version_positive(self, dummy_pack):
        """
           Given:
               - Changelog from production bucket and the current branch's latest version of a given pack
           When:
               - current branch's latest version is higher than the production bucket version
           Then:
               - assertion should pass, since this branch probably adds a new version to the pack
       """
        changelog = {
            "1.0.0": {
                "releaseNotes": "First release notes",
                "displayName": "1.0.0",
                "released": "2020-05-05T13:39:33Z"
            },
            "2.0.0": {
                "releaseNotes": "Second release notes",
                "displayName": "2.0.0",
                "released": "2020-06-05T13:39:33Z"
            }
        }
        branch_latest_version = '2.0.1'
        Pack.assert_upload_bucket_version_matches_release_notes_version(dummy_pack,
                                                                        changelog,
                                                                        branch_latest_version)

    def test_assert_production_bucket_version_matches_release_notes_version_negative(self, dummy_pack):
        """
           Given:
               - Changelog from production bucket and the current branch's latest version of a given pack
           When:
               - current branch's latest version is lower than the production bucket version
           Then:
               - assertion should fail since this branch is not updated from master
       """
        changelog = {
            '1.0.0': {
                'releaseNotes': 'First release notes',
                'displayName': '1.0.0',
                'released': '2020-05-05T13:39:33Z'
            },
            '2.0.0': {
                'releaseNotes': 'Second release notes',
                'displayName': '2.0.0',
                'released': '2020-06-05T13:39:33Z'
            }
        }
        branch_latest_version = '1.9.9'
        with pytest.raises(AssertionError) as excinfo:
            Pack.assert_upload_bucket_version_matches_release_notes_version(dummy_pack,
                                                                            changelog,
                                                                            branch_latest_version)
            assert 'Version mismatch detected between production bucket and current branch' in str(excinfo.value)
            assert 'Production bucket version: 2.0.0' in str(excinfo.value)
            assert f'current branch version: {branch_latest_version}' in str(excinfo.value)

    def test_clean_release_notes_lines(self):
        original_rn = '''
### Integration
- __SomeIntegration__
This is visible
<!-- This is not -->
'''
        expected_rn = '''
### Integration
- __SomeIntegration__
This is visible

'''
        clean_rn = Pack._clean_release_notes(original_rn)
        assert expected_rn == clean_rn

    def test_create_changelog_entry_new(self, dummy_pack):
        """
           Given:
               - release notes, display version and build number
           When:
               - new changelog entry must created
           Then:
               - return changelog entry with release notes and without R letter in display name
       """
        release_notes = "dummy release notes"
        version_display_name = "1.2.3"
        build_number = "5555"
        version_changelog = dummy_pack._create_changelog_entry(release_notes=release_notes,
                                                               version_display_name=version_display_name,
                                                               build_number=build_number, new_version=True)

        assert version_changelog['releaseNotes'] == "dummy release notes"
        assert version_changelog['displayName'] == f'{version_display_name} - {build_number}'

    def test_create_changelog_entry_existing(self, dummy_pack):
        """
           Given:
               - release notes, display version and build number
           When:
               - changelog entry already exists
           Then:
               - return changelog entry with release notes and R letter appended in display name
       """
        release_notes = "dummy release notes"
        version_display_name = "1.2.3"
        build_number = "5555"
        version_changelog = dummy_pack._create_changelog_entry(release_notes=release_notes,
                                                               version_display_name=version_display_name,
                                                               build_number=build_number, new_version=False,
                                                               pack_was_modified=True)

        assert version_changelog['releaseNotes'] == "dummy release notes"
        assert version_changelog['displayName'] == f'{version_display_name} - R{build_number}'

    def test_create_changelog_entry_initial(self, dummy_pack):
        """
           Given:
               - release notes, display version and build number
           When:
               - initial changelog entry must created
           Then:
               - return changelog entry with release notes and without R letter in display name
       """
        release_notes = "dummy release notes"
        version_display_name = "1.0.0"
        build_number = "5555"
        version_changelog = dummy_pack._create_changelog_entry(release_notes=release_notes,
                                                               version_display_name=version_display_name,
                                                               build_number=build_number, new_version=False,
                                                               initial_release=True)

        assert version_changelog['releaseNotes'] == "dummy release notes"

    def test_create_changelog_entry_modified_pack(self, dummy_pack):
        """
           Given:
               - release notes, display version and build number
           When:
               - pack was modified but a new version wasn't created
           Then:
               - return changelog entry with release notes and with R letter in display name
       """
        release_notes = "dummy release notes"
        version_display_name = "1.0.0"
        build_number = "5555"
        version_changelog = dummy_pack._create_changelog_entry(release_notes=release_notes,
                                                               version_display_name=version_display_name,
                                                               build_number=build_number, new_version=False,
                                                               pack_was_modified=True)

        assert version_changelog['releaseNotes'] == "dummy release notes"
        assert version_changelog['displayName'] == f'{version_display_name} - R{build_number}'

    def test_create_changelog_entry_pack_wasnt_modified(self, dummy_pack):
        """
           Given:
               - release notes, display version and build number
           When:
               - pack wasn't modified
           Then:
               - return an empty dict
       """
        release_notes = "dummy release notes"
        version_display_name = "1.0.0"
        build_number = "5555"
        version_changelog = dummy_pack._create_changelog_entry(release_notes=release_notes,
                                                               version_display_name=version_display_name,
                                                               build_number=build_number, new_version=False,
                                                               pack_was_modified=False)

        assert not version_changelog

    @staticmethod
    def dummy_pack_changelog(changelog_data):
        temp_changelog_file = os.path.join(os.getcwd(), 'dummy_changelog.json')
        with open(temp_changelog_file, 'w', ) as changelog_file:
            changelog_file.write(json.dumps(changelog_data))
        return str(temp_changelog_file)

    @staticmethod
    def dummy_pack_metadata(metadata_data):
        temp_metadata_file = os.path.join(os.getcwd(), 'dummy_metadata.json')
        with open(temp_metadata_file, 'w', ) as changelog_file:
            changelog_file.write(json.dumps(metadata_data))
        return str(temp_metadata_file)

    @staticmethod
    def mock_os_path_join(path, *paths):
        if not str(path).startswith('changelog') and not str(path).startswith('metadata'):
            if paths:
                return path + '/' + '/'.join(paths)
            return path

        path_to_non_existing_changelog = 'dummy_path'
        if path == 'metadata':
            return TestChangelogCreation.dummy_pack_metadata(TEST_METADATA)
        if path == 'changelog_init_exist':
            return TestChangelogCreation.dummy_pack_changelog(CHANGELOG_DATA_INITIAL_VERSION)
        if path == 'changelog_new_exist':
            return TestChangelogCreation.dummy_pack_changelog(CHANGELOG_DATA_MULTIPLE_VERSIONS)
        if path == 'changelog_not_exist' or path == 'metadata_not_exist':
            return path_to_non_existing_changelog

    @freeze_time("2020-11-04T13:34:14.75Z")
    @pytest.mark.parametrize('is_metadata_exist, expected_date', [
        ('metadata', '2020-04-14T00:00:00Z'),
        ('metadata_not_exist', '2020-11-04T13:34:14Z')
    ])
    def test_handle_pack_create_date_changelog_exist(self, mocker, dummy_pack, is_metadata_exist, expected_date):
        """
           Given:
               - existing 1.0.0 changelog, pack created_date
               - not existing 1.0.0 changelog, datetime.utcnow
           When:
               - changelog entry already exists
               - changelog entry not exists

           Then:
           - return the released field from the changelog file
           - return datetime.utcnow
       """
        from Tests.Marketplace.marketplace_services import os
        mocker.patch.object(os.path, 'join', side_effect=self.mock_os_path_join)
        pack_created_date = dummy_pack._get_pack_creation_date(is_metadata_exist)
        if is_metadata_exist == 'metadata':
            os.remove(os.path.join(os.getcwd(), 'dummy_metadata.json'))
        assert pack_created_date == expected_date

    @freeze_time("2020-11-04T13:34:14.75Z")
    @pytest.mark.parametrize('is_changelog_exist, expected_date', [
        ('changelog_new_exist', '2021-01-20T12:10:55Z'),
        ('changelog_not_exist', '2020-11-04T13:34:14Z')
    ])
    def test_handle_pack_update_date_changelog_exist(self, mocker, dummy_pack, is_changelog_exist, expected_date):
        """
           Given:
               - existing changelog with 2 versions
               - not existing changelog, datetime.utcnow
           When:
               - changelog entry already exists
               - changelog entry not exists
           Then:
           - return the released field from the changelog file
           - return datetime.utcnow
       """
        from Tests.Marketplace.marketplace_services import os
        mocker.patch.object(os.path, 'join', side_effect=self.mock_os_path_join)
        pack_update_date = dummy_pack._get_pack_update_date(is_changelog_exist, False)
        if is_changelog_exist == 'changelog_new_exist':
            os.remove(os.path.join(os.getcwd(), 'dummy_changelog.json'))
        assert pack_update_date == expected_date


class TestImagesUpload:
    """ Test class for integration images upload.

    """

    @pytest.fixture(scope="class")
    def dummy_pack(self):
        """ dummy pack fixture
        """
        return Pack(pack_name="TestPack", pack_path="dummy_path")

    @pytest.mark.parametrize("integration_name,expected_result", [
        ("Have I Been Pwned? v2",
         [{'name': 'Have I Been Pwned? v2', 'imagePath': 'content/packs/TestPack/HaveIBeenPwned%3Fv2_image.png'}]),
        ("Have I Been Pwned! v2",
         [{'name': 'Have I Been Pwned! v2', 'imagePath': 'content/packs/TestPack/HaveIBeenPwned%21v2_image.png'}]),
        ("Have I Been Pwned$ v2",
         [{'name': 'Have I Been Pwned$ v2', 'imagePath': 'content/packs/TestPack/HaveIBeenPwned%24v2_image.png'}]),
        ("Integration!@#$ Name^%$",
         [{'name': 'Integration!@#$ Name^%$',
           'imagePath': 'content/packs/TestPack/Integration%21%40%23%24Name%5E%25%24_image.png'}])
    ])
    def test_upload_integration_images_with_special_character(self, mocker, dummy_pack, integration_name,
                                                              expected_result):
        """
           Given:
               - Integration name with special characters.
           When:
               - When pack has integration with special character.
           Then:
               - return encoded url
       """
        temp_image_name = f'{integration_name.replace(" ", "")}_image.png'
        search_for_images_return_value = [{'display_name': integration_name,
                                           'image_path': f'/path/{temp_image_name}',
                                           'integration_path_basename': 'fake_unified_integration_path'}]
        mocker.patch("marketplace_services_test.Pack._search_for_images", return_value=search_for_images_return_value)
        mocker.patch("marketplace_services_test.Pack.need_to_upload_integration_image", return_value=True)
        mocker.patch('builtins.open', mock_open(read_data="image_data"))
        mocker.patch("Tests.Marketplace.marketplace_services.logging")
        dummy_storage_bucket = mocker.MagicMock()
        dummy_file = mocker.MagicMock()
        dummy_file.a_path = os.path.join(PACKS_FOLDER, "TestPack", temp_image_name)
        dummy_storage_bucket.blob.return_value.name = os.path.join(GCPConfig.STORAGE_BASE_PATH, "TestPack",
                                                                   temp_image_name)
        task_status, integration_images = dummy_pack.upload_integration_images(dummy_storage_bucket, [dummy_file], True)

        assert task_status
        assert len(expected_result) == len(integration_images)
        assert integration_images == expected_result

    @pytest.mark.parametrize("integration_name,expected_result", [
        ("Integration Name",
         [{'name': 'Integration Name', 'imagePath': 'content/packs/TestPack/IntegrationName_image.png'}]),
        ("IntegrationName",
         [{'name': 'IntegrationName', 'imagePath': 'content/packs/TestPack/IntegrationName_image.png'}])
    ])
    def test_upload_integration_images_without_special_character(self, mocker, dummy_pack, integration_name,
                                                                 expected_result):
        """
           Given:
               - Integration name without special characters.
           When:
               - When pack has integration no special character.
           Then:
               - validate that encoded url did not change the original url.
       """
        temp_image_name = f'{integration_name.replace(" ", "")}_image.png'
        search_for_images_return_value = [{'display_name': integration_name,
                                           'image_path': f'/path/{temp_image_name}',
                                           'integration_path_basename': 'fake_unified_integration_path'}]
        mocker.patch("marketplace_services_test.Pack._search_for_images", return_value=search_for_images_return_value)
        mocker.patch("marketplace_services_test.Pack.need_to_upload_integration_image", return_value=True)
        mocker.patch("builtins.open", mock_open(read_data="image_data"))
        mocker.patch("Tests.Marketplace.marketplace_services.logging")
        dummy_storage_bucket = mocker.MagicMock()
        dummy_file = mocker.MagicMock()
        dummy_file.a_path = os.path.join(PACKS_FOLDER, "TestPack", temp_image_name)
        dummy_storage_bucket.blob.return_value.name = os.path.join(GCPConfig.STORAGE_BASE_PATH, "TestPack",
                                                                   temp_image_name)
        task_status, integration_images = dummy_pack.upload_integration_images(dummy_storage_bucket, [dummy_file], True)

        assert task_status
        assert len(expected_result) == len(integration_images)
        assert integration_images == expected_result

    @pytest.mark.parametrize("display_name", [
        'Integration Name (Developer Contribution)',
        'Integration Name (Community Contribution) ',
        'Integration Name',
        'Integration Name (Partner Contribution)',
        'Integration Name(Partner Contribution)'
    ])
    def test_remove_contrib_suffix_from_name(self, dummy_pack, display_name):
        """
           Given:
               - Integration name.
           When:
               - Uploading integrations images to gcs.
           Then:
               - Validates that the contribution details were removed
       """

        assert "Integration Name" == dummy_pack.remove_contrib_suffix_from_name(display_name)

    def test_copy_integration_images(self, mocker, dummy_pack):
        """
           Given:
               - Integration image.
           When:
               - Performing copy and upload of all the pack's integration images
           Then:
               - Validate that the image has been copied from build bucket to prod bucket
       """
        dummy_build_bucket = mocker.MagicMock()
        dummy_prod_bucket = mocker.MagicMock()
        blob_name = "content/packs/TestPack/IntegrationName_image.png"
        dummy_build_bucket.list_blobs.return_value = [Blob(blob_name, dummy_build_bucket)]
        mocker.patch("Tests.Marketplace.marketplace_services.logging")
        dummy_build_bucket.copy_blob.return_value = Blob('copied_blob', dummy_prod_bucket)
        images_data = {"TestPack": {BucketUploadFlow.INTEGRATIONS: [os.path.basename(blob_name)]}}
        task_status = dummy_pack.copy_integration_images(dummy_prod_bucket, dummy_build_bucket, images_data)
        assert task_status

    def test_copy_author_image(self, mocker, dummy_pack):
        """
           Given:
               - Author image.
           When:
               - Performing copy and upload of the pack's author image
           Then:
               - Validate that the image has been copied from build bucket to prod bucket
       """
        dummy_build_bucket = mocker.MagicMock()
        dummy_prod_bucket = mocker.MagicMock()
        mocker.patch("Tests.Marketplace.marketplace_services.logging")
        blob_name = "content/packs/TestPack/Author_image.png"
        images_data = {"TestPack": {BucketUploadFlow.AUTHOR: True}}
        dummy_build_bucket.copy_blob.return_value = Blob(blob_name, dummy_prod_bucket)
        task_status = dummy_pack.copy_author_image(dummy_prod_bucket, dummy_build_bucket, images_data)
        assert task_status


class TestCopyAndUploadToStorage:
    """ Test class for copying and uploading a pack to storage.

    """

    @pytest.fixture(scope="class")
    def dummy_pack(self):
        """ dummy pack fixture
        """
        return Pack(pack_name="TestPack", pack_path="dummy_path")

    def test_copy_and_upload_to_storage_not_found(self, mocker, dummy_pack):
        """
           Given:
               - A pack with latest version that is missing from the build bucket.
           When:
               - Checking the latest version in the build bucket before copying it to the production bucket.
           Then:
               - Validate that the upload task had failed and that the pack isn't skipped
       """
        dummy_build_bucket = mocker.MagicMock()
        dummy_prod_bucket = mocker.MagicMock()
        mocker.patch("Tests.Marketplace.marketplace_services.logging")

        # case: latest version is not in build bucket
        dummy_pack.latest_version = "2.0.0"
        dummy_build_bucket.list_blobs.return_value = []
        successful_packs_dict = {
            dummy_pack.name: {
                BucketUploadFlow.STATUS: "",
                BucketUploadFlow.AGGREGATED: "False",
                BucketUploadFlow.LATEST_VERSION: dummy_pack.latest_version
            }
        }

        task_status, skipped_pack = dummy_pack.copy_and_upload_to_storage(
            dummy_prod_bucket, dummy_build_bucket, successful_packs_dict
        )
        assert not task_status
        assert not skipped_pack

    def test_copy_and_upload_to_storage_skip(self, mocker, dummy_pack):
        """
           Given:
               - A pack with latest version that exists both in build and production bucket.
           When:
               - Checking the latest version in the production bucket before copying the latest one from the build
                bucket
           Then:
               - Validate that the upload task succeeded and that the pack was skipped (it already existed)
       """
        dummy_build_bucket = mocker.MagicMock()
        dummy_prod_bucket = mocker.MagicMock()
        mocker.patch("Tests.Marketplace.marketplace_services.logging")
        task_status, skipped_pack = dummy_pack.copy_and_upload_to_storage(dummy_prod_bucket, dummy_build_bucket, {})
        assert task_status
        assert skipped_pack

    def test_copy_and_upload_to_storage_upload(self, mocker, dummy_pack):
        """
           Given:
               - A pack with latest version that exists in the build bucket but not in the production bucket.
           When:
               - Copying the pack from the build bucket to the production bucket.
           Then:
               - Validate that the task succeeds and that the pack isn't skipped
       """
        dummy_build_bucket = mocker.MagicMock()
        dummy_prod_bucket = mocker.MagicMock()
        mocker.patch("Tests.Marketplace.marketplace_services.logging")
        blob_name = "content/packs/TestPack/2.0.0/TestPack.zip"
        dummy_pack.latest_version = "2.0.0"
        dummy_build_bucket.list_blobs.return_value = [Blob(blob_name, dummy_build_bucket)]
        dummy_build_bucket.copy_blob.return_value = Blob(blob_name, dummy_prod_bucket)
        task_status, skipped_pack = dummy_pack.copy_and_upload_to_storage(
            dummy_prod_bucket, dummy_build_bucket, {
                "TestPack": {
                    BucketUploadFlow.STATUS: "status1",
                    BucketUploadFlow.AGGREGATED: "False",
                    BucketUploadFlow.LATEST_VERSION: dummy_pack.latest_version
                }
            }
        )
        assert task_status
        assert not skipped_pack


class TestLoadUserMetadata:
    @pytest.fixture(scope="class")
    def dummy_pack(self):
        """ dummy pack fixture
        """
        return Pack(pack_name="TestPack", pack_path="dummy_path")

    def test_load_user_metadata_with_missing_file(self, mocker, dummy_pack):
        """
           Given:
               - Pack with missing pack metadata.
           When:
               - Pack is invalid.
           Then:
               - Task should not fail with referenced before assignment error.
       """
        mocker.patch("os.path.exists", return_value=False)
        logging_mock = mocker.patch("Tests.Marketplace.marketplace_services.logging.error")
        task_status, user_metadata = dummy_pack.load_user_metadata()

        assert logging_mock.call_count == 1
        assert not task_status
        assert user_metadata == {}


class TestSetDependencies:

    @staticmethod
    def get_pack_metadata():
        metadata_path = os.path.join(os.path.dirname(os.path.abspath(__file__)), 'test_data', 'metadata.json')
        with open(metadata_path, 'r') as metadata_file:
            pack_metadata = json.load(metadata_file)

        return pack_metadata

    def test_set_dependencies_new_dependencies(self):
        """
           Given:
               - Pack with user dependencies
               - New generated dependencies
           When:
               - Formatting metadata
           Then:
               - The dependencies in the metadata file should be merged with the generated ones
       """
        from Tests.Marketplace.marketplace_services import Pack

        metadata = self.get_pack_metadata()
        generated_dependencies = {
            'ImpossibleTraveler': {
                'dependencies': {
                    'HelloWorld': {
                        'mandatory': False,
                        'minVersion': '1.0.0',
                        'author': 'Cortex XSOAR',
                        'name': 'HelloWorld',
                        'certification': 'certified'
                    },
                    'ServiceNow': {
                        'mandatory': True,
                        'minVersion': '1.0.0',
                        'author': 'Cortex XSOAR',
                        'name': 'ServiceNow',
                        'certification': 'certified'
                    },
                    'Ipstack': {
                        'mandatory': False,
                        'minVersion': '1.0.0',
                        'author': 'Cortex XSOAR',
                        'name': 'Ipstack',
                        'certification': 'certified'
                    },
                    'Active_Directory_Query': {
                        'mandatory': True,
                        'minVersion': '1.0.0',
                        'author': 'Cortex XSOAR',
                        'name': 'Active Directory Query v2',
                        'certification': 'certified'
                    }
                }
            }
        }

        p = Pack('ImpossibleTraveler', 'dummy_path')
        dependencies = json.dumps(metadata['dependencies'])
        dependencies = json.loads(dependencies)
        dependencies.update(generated_dependencies['ImpossibleTraveler']['dependencies'])

        p.set_pack_dependencies(metadata, generated_dependencies)

        assert metadata['dependencies'] == dependencies

    def test_set_dependencies_no_user_dependencies(self):
        """
           Given:
               - Pack without user dependencies
               - New generated dependencies
           When:
               - Formatting metadata
           Then:
               - The dependencies in the metadata file should be the generated ones
       """
        from Tests.Marketplace.marketplace_services import Pack

        metadata = self.get_pack_metadata()

        generated_dependencies = {
            'ImpossibleTraveler': {
                'dependencies': {
                    'HelloWorld': {
                        'mandatory': False,
                        'minVersion': '1.0.0',
                        'author': 'Cortex XSOAR',
                        'name': 'HelloWorld',
                        'certification': 'certified'
                    },
                    'ServiceNow': {
                        'mandatory': True,
                        'minVersion': '1.0.0',
                        'author': 'Cortex XSOAR',
                        'name': 'ServiceNow',
                        'certification': 'certified'
                    },
                    'Ipstack': {
                        'mandatory': False,
                        'minVersion': '1.0.0',
                        'author': 'Cortex XSOAR',
                        'name': 'Ipstack',
                        'certification': 'certified'
                    },
                    'Active_Directory_Query': {
                        'mandatory': True,
                        'minVersion': '1.0.0',
                        'author': 'Cortex XSOAR',
                        'name': 'Active Directory Query v2',
                        'certification': 'certified'
                    }
                }
            }
        }

        metadata['dependencies'] = {}
        p = Pack('ImpossibleTraveler', 'dummy_path')

        p.set_pack_dependencies(metadata, generated_dependencies)

        assert metadata['dependencies'] == generated_dependencies['ImpossibleTraveler']['dependencies']

    def test_set_dependencies_no_generated_dependencies(self):
        """
           Given:
               - Pack with user dependencies
               - No generated dependencies
           When:
               - Formatting metadata
           Then:
               - The dependencies in the metadata file should be the user ones
       """
        from Tests.Marketplace.marketplace_services import Pack

        metadata = self.get_pack_metadata()
        dependencies = metadata['dependencies']
        p = Pack('ImpossibleTraveler', 'dummy_path')
        p.set_pack_dependencies(metadata, {})

        assert metadata['dependencies'] == dependencies

    def test_set_dependencies_core_pack(self):
        """
           Given:
               - Core pack with new dependencies
               - No mandatory dependencies that are not core packs
           When:
               - Formatting metadata
           Then:
               - The dependencies in the metadata file should be merged
       """
        from Tests.Marketplace.marketplace_services import Pack

        metadata = self.get_pack_metadata()

        generated_dependencies = {
            'HelloWorld': {
                'dependencies': {
                    'CommonPlaybooks': {
                        'mandatory': True,
                        'minVersion': '1.0.0',
                        'author': 'Cortex XSOAR',
                        'name': 'ServiceNow',
                        'certification': 'certified'
                    }
                }
            }
        }

        metadata['dependencies'] = {}
        metadata['name'] = 'HelloWorld'
        metadata['id'] = 'HelloWorld'
        p = Pack('HelloWorld', 'dummy_path')
        dependencies = json.dumps(generated_dependencies['HelloWorld']['dependencies'])
        dependencies = json.loads(dependencies)

        p.set_pack_dependencies(metadata, generated_dependencies)

        assert metadata['dependencies'] == dependencies

    def test_set_dependencies_core_pack_new_mandatory_dependency(self):
        """
           Given:
               - Core pack with new dependencies
               - Mandatory dependencies that are not core packs
           When:
               - Formatting metadata
           Then:
               - An exception should be raised
       """
        from Tests.Marketplace.marketplace_services import Pack

        metadata = self.get_pack_metadata()

        generated_dependencies = {
            'HelloWorld': {
                'dependencies': {
                    'CommonPlaybooks': {
                        'mandatory': True,
                        'minVersion': '1.0.0',
                        'author': 'Cortex XSOAR',
                        'name': 'ServiceNow',
                        'certification': 'certified'
                    },
                    'SlackV2': {
                        'mandatory': True,
                        'minVersion': '1.0.0',
                        'author': 'Cortex XSOAR',
                        'name': 'Ipstack',
                        'certification': 'certified'
                    }
                }
            }
        }

        metadata['dependencies'] = {}
        p = Pack('HelloWorld', 'dummy_path')

        with pytest.raises(Exception) as e:
            p.set_pack_dependencies(metadata, generated_dependencies)

        assert str(e.value) == "New mandatory dependencies ['SlackV2'] were found in the core pack HelloWorld"

    def test_set_dependencies_core_pack_mandatory_dependency_override(self):
        """
           Given:
               - Core pack with new dependencies
               - Mandatory dependencies that are not core packs that were overridden in the user metadata
           When:
               - Formatting metadata
           Then:
               - Metadata should be formatted correctly
       """
        from Tests.Marketplace.marketplace_services import Pack

        metadata = self.get_pack_metadata()

        generated_dependencies = {
            'HelloWorld': {
                'dependencies': {
                    'CommonPlaybooks': {
                        'mandatory': True,
                        'minVersion': '1.0.0',
                        'author': 'Cortex XSOAR',
                        'name': 'ServiceNow',
                        'certification': 'certified'
                    },
                    'Ipstack': {
                        'mandatory': True,
                        'minVersion': '1.0.0',
                        'author': 'Cortex XSOAR',
                        'name': 'Ipstack',
                        'certification': 'certified'
                    }
                }
            }
        }

        p = Pack('HelloWorld', 'dummy_path')
        user_dependencies = metadata['dependencies']
        dependencies = json.dumps(generated_dependencies['HelloWorld']['dependencies'])
        dependencies = json.loads(dependencies)
        dependencies.update(user_dependencies)

        p.set_pack_dependencies(metadata, generated_dependencies)

        assert metadata['dependencies'] == dependencies


class TestReleaseNotes:
    """ Test class for all the handling of release notes of a given pack.

    """

    @pytest.fixture(scope="class")
    def dummy_pack(self):
        """ dummy pack fixture
        """
        return Pack(pack_name="TestPack", pack_path="dummy_path")

    def test_get_changelog_latest_rn(self, mocker, dummy_pack):
        """
           Given:
               - Changelog file with two release notes
           When:
               - Getting the latest version in the changelog file
           Then:
               - Verify that the changelog file content is as expected
               - Verify that the latest release notes version is 2.0.0 (the latest)
       """
        original_changelog = '''{
                    "1.0.0": {
                        "releaseNotes": "First release notes",
                        "displayName": "1.0.0",
                        "released": "2020-05-05T13:39:33Z"
                    },
                    "2.0.0": {
                        "releaseNotes": "Second release notes",
                        "displayName": "2.0.0",
                        "released": "2020-06-05T13:39:33Z"
                    }
                }'''
        original_changelog_dict = {
            "1.0.0": {
                "releaseNotes": "First release notes",
                "displayName": "1.0.0",
                "released": "2020-05-05T13:39:33Z"
            },
            "2.0.0": {
                "releaseNotes": "Second release notes",
                "displayName": "2.0.0",
                "released": "2020-06-05T13:39:33Z"
            }
        }
        mocker.patch('builtins.open', mock_open(read_data=original_changelog))
        mocker.patch('os.path.exists', return_value=True)
        changelog, changelog_latest_rn_version = dummy_pack.get_changelog_latest_rn('fake_path')
        assert changelog == original_changelog_dict
        assert changelog_latest_rn_version == LooseVersion('2.0.0')

    def test_create_local_changelog(self, mocker, dummy_pack):
        """
           Given:
               - Changelog file path of the given pack withing the index dir
           When:
               - Creating the local changelog under the pack path
           Then:
               - Verify that the local changelog file has been created successfully
       """
        mocker.patch('os.path.exists', return_value=True)
        build_index_folder_path = 'fake_build_index_folder_path'
        build_changelog_index_path = os.path.join(build_index_folder_path, dummy_pack.name, Pack.CHANGELOG_JSON)
        pack_changelog_path = os.path.join(dummy_pack.path, Pack.CHANGELOG_JSON)
        mocker.patch('os.path.isfile', return_value=True)
        mocker.patch('Tests.Marketplace.marketplace_services.logging')
        mocker.patch('shutil.copyfile')
        task_status = dummy_pack.create_local_changelog(build_index_folder_path)
        shutil_copyfile_call_count = shutil.copyfile.call_count
        shutil_copyfile_call_args = shutil.copyfile.call_args_list[0][1]
        assert shutil_copyfile_call_count == 1
        assert shutil_copyfile_call_args == {'src': build_changelog_index_path, 'dst': pack_changelog_path}
        assert task_status

    def test_get_release_notes_lines_aggregate(self, mocker, dummy_pack):
        """
           Given:
               - 3 release notes files, 1.0.0 is the latest rn, 1.1.0 and 2.0.0 are new rn files
           When:
               - Creating the release notes for the new version (2.0.0)
           Then:
               - Verify that the rn of 1.1.0 and 2.0.0 are aggregated
       """
        rn_one = '''
#### Integrations
##### CrowdStrike Falcon Intel v2
- wow1
        '''
        rn_two = '''
#### Integrations
##### CrowdStrike Falcon Intel v2
- wow2
        '''
        aggregated_rn = "\n#### Integrations\n##### CrowdStrike Falcon Intel v2\n- wow1\n- wow2\n"
        open_mocker = MockOpen()
        mocker.patch('os.listdir', return_value=['1_0_0.md', '1_1_0.md', '2_0_0.md'])
        open_mocker['rn_dir_fake_path/1_1_0.md'].read_data = rn_one
        open_mocker['rn_dir_fake_path/2_0_0.md'].read_data = rn_two
        mocker.patch('builtins.open', open_mocker)
        rn_lines, latest_rn = dummy_pack.get_release_notes_lines('rn_dir_fake_path', LooseVersion('1.0.0'))
        assert latest_rn == '2.0.0'
        assert rn_lines == aggregated_rn

    def test_get_release_notes_lines_updated_rn(self, mocker, dummy_pack):
        """
           Given:
               - 2 release notes files, 1.0.0 and 1.0.1 which is the latest rn and exists in the changelog
           When:
               - Creating the release notes for version 1.0.1
           Then:
               - Verify that the rn are the same
       """
        rn = '''
#### Integrations
##### CrowdStrike Falcon Intel v2
- wow1
        '''
        mocker.patch('builtins.open', mock_open(read_data=rn))
        mocker.patch('os.listdir', return_value=['1_0_0.md', '1_0_1.md'])
        rn_lines, latest_rn = dummy_pack.get_release_notes_lines('rn_dir_fake_path', LooseVersion('1.0.1'))
        assert latest_rn == '1.0.1'
        assert rn_lines == rn

    FAILED_PACKS_DICT = {
        'TestPack': {'status': 'wow1'},
        'TestPack2': {'status': 'wow2'}
    }

    @pytest.mark.parametrize('failed_packs_dict, task_status, status', [
        ({'TestPack': {'status': 'wow1'}, 'TestPack2': {'status': 'wow2'}}, True, 'wow1'),
        ({'TestPack2': {'status': 'wow2'}}, False, str())
    ])
    def test_is_failed_to_upload(self, failed_packs_dict, task_status, status, dummy_pack):
        """
           Given:
               - A dict of failed packs and a pack which is in the failed packs dict
               - A dict of failed packs and a pack which is not in the failed packs dict
           When:
               - Checking if the pack is in the failed packs dict
           Then:
               - The pack is in the dict, task status is True and right status is returned
               - The pack is not in the dict, task status is False and the empty status is returned
       """
        task_stat, pack_stat = dummy_pack.is_failed_to_upload(failed_packs_dict)
        assert task_stat == task_status
        assert pack_stat == status


class TestStoreInCircleCIArtifacts:
    """ Test the store_successful_and_failed_packs_in_ci_artifacts function

    """
    FAILED_PACK_DICT = {
        BucketUploadFlow.STATUS: PackStatus.FAILED_UPLOADING_PACK.name,
        BucketUploadFlow.AGGREGATED: 'False'
    }
    SUCCESSFUL_PACK_DICT = {
        BucketUploadFlow.STATUS: PackStatus.SUCCESS.name,
        BucketUploadFlow.AGGREGATED: '[1.0.0, 1.0.1] => 1.0.1',
        BucketUploadFlow.LATEST_VERSION: '1.0.1'
    }

    @staticmethod
    def get_successful_packs():
        successful_packs = [Pack(pack_name='TestPack1', pack_path='.'), Pack(pack_name='TestPack2', pack_path='.')]
        for pack in successful_packs:
            pack._status = PackStatus.SUCCESS.name
            pack._aggregated = True
            pack._aggregation_str = '[1.0.0, 1.0.1] => 1.0.1'
            pack.latest_version = '1.0.1'
        return successful_packs

    @staticmethod
    def get_failed_packs():
        failed_packs = [Pack(pack_name='TestPack3', pack_path='.'), Pack(pack_name='TestPack4', pack_path='.')]
        for pack in failed_packs:
            pack._status = PackStatus.FAILED_UPLOADING_PACK.name
            pack._aggregated = False
        return failed_packs

    @staticmethod
    def get_updated_private_packs():
        return ['TestPack5', 'TestPack6']

    def test_store_successful_and_failed_packs_in_ci_artifacts_both(self, tmp_path):
        """
           Given:
               - Successful packs list - TestPack1 , TestPack2
               - Failed packs list - TestPack3 , TestPack4
               - Private updated packs list - TestPack5 , TestPack6
               - A path to the circle ci artifacts dir
           When:
               - Storing the packs results in the $CIRCLE_ARTIFACTS/packs_results.json file
           Then:
               - Verify that the file content contains the successful, failed and private
                packs TestPack1, TestPack2 & TestPack3, TestPack4, TestPack5 & TestPack6 respectively.
       """
        successful_packs = self.get_successful_packs()
        failed_packs = self.get_failed_packs()
        updated_private_packs = self.get_updated_private_packs()
        packs_results_file_path = os.path.join(tmp_path, BucketUploadFlow.PACKS_RESULTS_FILE)
        store_successful_and_failed_packs_in_ci_artifacts(
            packs_results_file_path, BucketUploadFlow.PREPARE_CONTENT_FOR_TESTING, successful_packs, failed_packs,
            updated_private_packs
        )
        packs_results_file = load_json(packs_results_file_path)
        assert packs_results_file == {
            f'{BucketUploadFlow.PREPARE_CONTENT_FOR_TESTING}': {
                f'{BucketUploadFlow.FAILED_PACKS}': {
                    'TestPack3': TestStoreInCircleCIArtifacts.FAILED_PACK_DICT,
                    'TestPack4': TestStoreInCircleCIArtifacts.FAILED_PACK_DICT
                },
                f'{BucketUploadFlow.SUCCESSFUL_PACKS}': {
                    'TestPack1': TestStoreInCircleCIArtifacts.SUCCESSFUL_PACK_DICT,
                    'TestPack2': TestStoreInCircleCIArtifacts.SUCCESSFUL_PACK_DICT
                },
                f'{BucketUploadFlow.SUCCESSFUL_PRIVATE_PACKS}': {
                    'TestPack5': {},
                    'TestPack6': {}
                },
            }
        }

    def test_store_successful_and_failed_packs_in_ci_artifacts_successful_only(self, tmp_path):
        """
           Given:
               - Successful packs list - TestPack1, TestPack2
               - A path to the circle ci artifacts dir
           When:
               - Storing the packs results in the $CIRCLE_ARTIFACTS/packs_results.json file
           Then:
               - Verify that the file content contains the successful packs TestPack1 & TestPack2.
       """
        successful_packs = self.get_successful_packs()
        packs_results_file_path = os.path.join(tmp_path, BucketUploadFlow.PACKS_RESULTS_FILE)
        store_successful_and_failed_packs_in_ci_artifacts(
            packs_results_file_path, BucketUploadFlow.PREPARE_CONTENT_FOR_TESTING, successful_packs, list(), list()
        )
        packs_results_file = load_json(packs_results_file_path)
        assert packs_results_file == {
            f'{BucketUploadFlow.PREPARE_CONTENT_FOR_TESTING}': {
                f'{BucketUploadFlow.SUCCESSFUL_PACKS}': {
                    'TestPack1': TestStoreInCircleCIArtifacts.SUCCESSFUL_PACK_DICT,
                    'TestPack2': TestStoreInCircleCIArtifacts.SUCCESSFUL_PACK_DICT
                }
            }
        }

    def test_store_successful_and_failed_packs_in_ci_artifacts_failed_only(self, tmp_path):
        """
           Given:
               - Failed packs list - TestPack3 , TestPack4
               - A path to the circle ci artifacts dir
           When:
               - Storing the packs results in the $CIRCLE_ARTIFACTS/packs_results.json file
           Then:
               - Verify that the file content contains the failed packs TestPack & TestPack4.
       """
        failed_packs = self.get_failed_packs()
        packs_results_file_path = os.path.join(tmp_path, BucketUploadFlow.PACKS_RESULTS_FILE)
        store_successful_and_failed_packs_in_ci_artifacts(
            packs_results_file_path, BucketUploadFlow.PREPARE_CONTENT_FOR_TESTING, list(), failed_packs, list()
        )
        packs_results_file = load_json(packs_results_file_path)
        assert packs_results_file == {
            f'{BucketUploadFlow.PREPARE_CONTENT_FOR_TESTING}': {
                f'{BucketUploadFlow.FAILED_PACKS}': {
                    'TestPack3': TestStoreInCircleCIArtifacts.FAILED_PACK_DICT,
                    'TestPack4': TestStoreInCircleCIArtifacts.FAILED_PACK_DICT
                }
            }
        }

    def test_store_successful_and_failed_packs_in_ci_artifacts_updated_private_packs_only(self, tmp_path):
        """
           Given:
               - Updated private packs list - TestPack5 , TestPack6
               - A path to the circle ci artifacts dir
           When:
               - Storing the packs results in the $CIRCLE_ARTIFACTS/packs_results.json file
           Then:
               - Verify that the file content contains the successful packs TestPack5 & TestPack6.
       """
        updated_private_packs = self.get_updated_private_packs()
        packs_results_file_path = os.path.join(tmp_path, BucketUploadFlow.PACKS_RESULTS_FILE)
        store_successful_and_failed_packs_in_ci_artifacts(
            packs_results_file_path, BucketUploadFlow.PREPARE_CONTENT_FOR_TESTING, list(), list(), updated_private_packs
        )
        packs_results_file = load_json(packs_results_file_path)
        assert packs_results_file == {
            f'{BucketUploadFlow.PREPARE_CONTENT_FOR_TESTING}': {
                f'{BucketUploadFlow.SUCCESSFUL_PRIVATE_PACKS}': {
                    'TestPack5': {},
                    'TestPack6': {}
                }
            }
        }


class TestGetSuccessfulAndFailedPacks:
    """ Test the get_successful_and_failed_packs function

    """

    def test_get_successful_and_failed_packs(self, tmp_path):
        """
           Given:
               - File that doesn't exist
               - Empty JSON file
               - Valid JSON file
           When:
               - Loading the file of all failed packs from Prepare Content step in Create Instances job
           Then:
               - Verify that we get an empty dictionary
               - Verify that we get an empty dictionary
               - Verify that we get the expected dictionary
       """
        from Tests.Marketplace.marketplace_services import get_upload_data
        file = os.path.join(tmp_path, BucketUploadFlow.PACKS_RESULTS_FILE)

        # Case 1: assert file does not exist
        successful, failed, private_packs, images = get_upload_data(
            file, BucketUploadFlow.PREPARE_CONTENT_FOR_TESTING
        )
        assert successful == {}
        assert failed == {}
        assert private_packs == {}
        assert images == {}

        # Case 2: assert empty file
        with open(file, "w") as f:
            f.write('')
        successful, failed, private_packs, images = get_upload_data(
            file, BucketUploadFlow.PREPARE_CONTENT_FOR_TESTING
        )
        assert successful == {}
        assert failed == {}
        assert private_packs == {}
        assert images == {}

        # Case 3: assert valid file
        with open(file, "w") as f:
            f.write(json.dumps({
                f"{BucketUploadFlow.PREPARE_CONTENT_FOR_TESTING}": {
                    f"{BucketUploadFlow.FAILED_PACKS}": {
                        "TestPack2": {
                            f"{BucketUploadFlow.STATUS}": "status2",
                            f"{BucketUploadFlow.AGGREGATED}": False
                        }
                    },
                    f"{BucketUploadFlow.SUCCESSFUL_PACKS}": {
                        "TestPack1": {
                            f"{BucketUploadFlow.STATUS}": "status1",
                            f"{BucketUploadFlow.AGGREGATED}": True
                        }
                    },
                    f"{BucketUploadFlow.SUCCESSFUL_PRIVATE_PACKS}": {
                        "TestPack3": {
                            f"{BucketUploadFlow.STATUS}": "status3",
                            f"{BucketUploadFlow.AGGREGATED}": True
                        }
                    },
                    f"{BucketUploadFlow.IMAGES}": {
                        "TestPack1": {
                            f"{BucketUploadFlow.AUTHOR}": True,
                            f"{BucketUploadFlow.INTEGRATIONS}": ["integration_image.png"]
                        }
                    }
                }
            }))
        successful, failed, private_packs, images = get_upload_data(
            file, BucketUploadFlow.PREPARE_CONTENT_FOR_TESTING
        )
        assert successful == {"TestPack1": {
            f"{BucketUploadFlow.STATUS}": "status1",
            f"{BucketUploadFlow.AGGREGATED}": True
        }}
        successful_list = [*successful]
        ans = 'TestPack1' in successful_list
        assert ans

        assert failed == {"TestPack2": {
            f"{BucketUploadFlow.STATUS}": "status2",
            f"{BucketUploadFlow.AGGREGATED}": False}
        }
        failed_list = [*failed]
        ans = 'TestPack2' in failed_list
        assert ans

        assert "TestPack1" in images
        test_pack_images = images.get("TestPack1", {})
        assert BucketUploadFlow.AUTHOR in test_pack_images
        assert test_pack_images.get(BucketUploadFlow.AUTHOR, False)
        assert BucketUploadFlow.INTEGRATIONS in test_pack_images
        integration_images = test_pack_images.get(BucketUploadFlow.INTEGRATIONS, [])
        assert len(integration_images) == 1
        assert integration_images[0] == "integration_image.png"

        assert private_packs == {"TestPack3": {
            f"{BucketUploadFlow.STATUS}": "status3",
            f"{BucketUploadFlow.AGGREGATED}": True
        }}
        private_successful_list = [*private_packs]
        ans = 'TestPack3' in private_successful_list
        assert ans


class TestImageClassification:
    """ Test class for all image classifications.
    """

    @pytest.fixture(scope="class")
    def dummy_pack(self):
        """ dummy pack fixture
        """
        return Pack(pack_name="TestPack", pack_path="dummy_path")

    @pytest.mark.parametrize('file_path, result', [
        ('Packs/TestPack/Author_image.png', False),
        ('Packs/TestPack/Integration_image.png', True),
        ('Packs/TestPack/Integration_image.jpeg', False),
        ('Integration_image.png', False),
        ('Integration_pic.png', False),
    ])
    def test_is_integration_image(self, file_path, result, dummy_pack):
        """
           Given:
               - File path of an author image.
               - File path of an integration image.
               - File path of an integration image with the wrong extension.
               - File path not starting with Packs/TestPack
               - File path not containing the 'image' constant
            When:
            - Checking whether the image in integration image or not
           Then:
               - Validate that the answer is False
               - Validate that the answer is True
               - Validate that the answer is False
               - Validate that the answer is False
               - Validate that the answer is False
       """
        assert dummy_pack.is_integration_image(file_path) is result

    @pytest.mark.parametrize('file_path, result', [
        ('Packs/TestPack/Author_image.png', True),
        ('Packs/TestPack/Author_image.jpeg', False),
        ('Packs/TestPack/Integration_image.png', False),
        ('Author_image.png', False)
    ])
    def test_is_author_image(self, file_path, result, dummy_pack):
        """
           Given:
               - File path of an author image.
               - File path of an author image with bad suffix.
               - File path of an integration image.
               - File path not starting with Packs/TestPack
            When:
            - Checking whether the image in integration image or not
           Then:
               - Validate that the answer is True
               - Validate that the answer is False
               - Validate that the answer is False
               - Validate that the answer is False
       """
        assert dummy_pack.is_author_image(file_path) is result<|MERGE_RESOLUTION|>--- conflicted
+++ resolved
@@ -11,11 +11,7 @@
 from datetime import datetime, timedelta
 
 from Tests.Marketplace.marketplace_services import Pack, Metadata, input_to_list, get_valid_bool, convert_price, \
-<<<<<<< HEAD
-    get_higher_server_version, GCPConfig, BucketUploadFlow, PackStatus, load_json, \
-=======
     get_updated_server_version, GCPConfig, BucketUploadFlow, PackStatus, load_json, \
->>>>>>> c566539a
     store_successful_and_failed_packs_in_ci_artifacts, PACKS_FOLDER
 
 CHANGELOG_DATA_INITIAL_VERSION = {
