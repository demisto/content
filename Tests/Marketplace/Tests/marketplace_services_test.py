# type: ignore[attr-defined]
import copy
import shutil
import pytest
import json
import os
import random
import glob
from unittest.mock import mock_open
from mock_open import MockOpen
from google.cloud.storage.blob import Blob
from packaging.version import Version
from freezegun import freeze_time
from datetime import datetime, timedelta
from typing import Any
from pathlib import Path

# pylint: disable=no-member


from Tests.Marketplace.marketplace_services import Pack, input_to_list, get_valid_bool, convert_price, \
    get_updated_server_version, load_json, \
    store_successful_and_failed_packs_in_ci_artifacts, is_ignored_pack_file, \
    is_the_only_rn_in_block, get_pull_request_numbers_from_file, remove_old_versions_from_changelog
from Tests.Marketplace.marketplace_constants import Changelog, PackStatus, PackFolders, Metadata, GCPConfig, BucketUploadFlow, \
<<<<<<< HEAD
    PackTags
=======
    PACKS_FOLDER, PackTags
>>>>>>> 928386a0

CHANGELOG_DATA_INITIAL_VERSION = {
    "1.0.0": {
        "releaseNotes": "Sample description",
        "displayName": "1.0.0 - 62492",
        "released": "2020-12-21T12:10:55Z"
    }
}
CHANGELOG_DATA_MULTIPLE_VERSIONS = {
    "1.0.0": {
        "releaseNotes": "Sample description",
        "displayName": "1.0.0 - 62492",
        "released": "2020-12-21T12:10:55Z"
    },
    "1.1.0": {
        "releaseNotes": "Sample description2",
        "displayName": "1.1.0 - 64321",
        "released": "2021-01-20T12:10:55Z"
    }
}
TEST_METADATA = {
    "description": "description",
    "created": "2020-04-14T00:00:00Z",
    "updated": "2020-11-24T08:08:35Z",
}

AGGREGATED_CHANGELOG = {
    "1.0.1": {
        "releaseNotes": "dummy release notes",
        "displayName": "1.0.0 - 264879",
        "released": "2020-05-05T13:39:33Z"
    },
    "1.0.3": {
        'releaseNotes': 'dummy release notes\ndummy release notes\n',
        'displayName': '1.0.3 - 264879',
        'released': '2021-01-27T23:01:58Z'
    }
}

DUMMY_PACKS_DICT = {'HelloWorld': '', 'ServiceNow': '', 'Ipstack': '', 'Active_Directory_Query': '', 'SlackV2': '',
                    'CommonTypes': '', 'CommonPlaybooks': '', 'Base': ''}

CHANGELOG_ONE_LAST_YEAR_SAME_MINOR = {
    "1.0.0": {
        "releaseNotes": "dummy release notes",
        "displayName": "1.0.0 - 123456",
        "released": "2020-05-05T13:39:33Z"
    },
    "1.0.1": {
        "releaseNotes": "dummy release notes",
        "displayName": "1.0.1 - 123456",
        "released": "2020-05-05T13:39:33Z"
    },
    "1.0.2": {
        'releaseNotes': 'dummy release notes',
        'displayName': '1.0.2 - 123456',
        'released': '2021-01-27T23:01:58Z'
    },
    "1.0.3": {
        'releaseNotes': 'dummy release notes',
        'displayName': '1.0.3 - 123456',
        'released': '2021-01-27T23:01:58Z'
    },
    "1.0.4": {
        'releaseNotes': 'dummy release notes',
        'displayName': '1.0.4 - 123456',
        'released': '2021-01-27T23:01:58Z'
    },
    "1.0.5": {
        'releaseNotes': 'dummy release notes',
        'displayName': '1.0.5 - 123456',
        'released': '2021-01-27T23:01:58Z'
    },
    "1.0.6": {
        'releaseNotes': 'dummy release notes',
        'displayName': '1.0.6 - 123456',
        'released': '2023-01-01T23:01:58Z'
    }
}

CHANGELOG_TEN_LAST_YEAR_DIFFERENT_MINOR = {
    "1.0.0": {
        "releaseNotes": "dummy release notes",
        "displayName": "1.0.0 - 123456",
        "released": "2022-05-05T13:39:33Z"
    },
    "1.1.0": {
        'releaseNotes': 'dummy release notes',
        'displayName': '1.1.0 - 123456',
        'released': '2022-09-27T23:01:58Z'
    },
    "1.2.0": {
        'releaseNotes': 'dummy release notes',
        'displayName': '1.0.3 - 123456',
        'released': '2022-10-27T23:01:58Z'
    },
    "1.3.0": {
        'releaseNotes': 'dummy release notes',
        'displayName': '1.3.0 - 123456',
        'released': '2022-11-27T23:01:58Z'
    },
    "1.3.1": {
        'releaseNotes': 'dummy release notes',
        'displayName': '1.3.1 - 123456',
        'released': '2022-12-01T23:01:58Z'
    },
    "1.3.2": {
        'releaseNotes': 'dummy release notes',
        'displayName': '1.3.2 - 123456',
        'released': '2023-01-01T23:01:58Z'
    }
}

CHANGELOG_MINOR_CHANGED_LAST_RELEASE_OLD_CHANGES = {
    "1.0.0": {
        "releaseNotes": "dummy release notes",
        "displayName": "1.0.0 - 123456",
        "released": "2020-05-05T13:39:33Z"
    },
    "1.0.1": {
        "releaseNotes": "dummy release notes",
        "displayName": "1.0.0 - 123456",
        "released": "2020-05-05T13:39:33Z"
    },
    "1.0.2": {
        'releaseNotes': 'dummy release notes',
        'displayName': '1.0.2 - 123456',
        'released': '2021-01-27T23:01:58Z'
    },
    "1.0.3": {
        'releaseNotes': 'dummy release notes',
        'displayName': '1.0.3 - 123456',
        'released': '2021-01-27T23:01:58Z'
    },
    "1.0.4": {
        'releaseNotes': 'dummy release notes',
        'displayName': '1.0.4 - 123456',
        'released': '2021-01-27T23:01:58Z'
    },
    "1.1.0": {
        'releaseNotes': 'dummy release notes',
        'displayName': '1.1.0 - 123456',
        'released': '2021-11-01T23:01:58Z'
    },
}

CHANGELOG_MINOR_CHANGED_LONG_TIME_AGO = {
    "1.0.0": {
        "releaseNotes": "dummy release notes",
        "displayName": "1.0.0 - 123456",
        "released": "2020-05-05T13:39:33Z"
    },
    "1.1.0": {
        'releaseNotes': 'dummy release notes',
        'displayName': '1.1.0 - 123456',
        'released': '2021-01-27T23:01:58Z'
    },
    "1.1.1": {
        'releaseNotes': 'dummy release notes',
        'displayName': '1.1.1 - 123456',
        'released': '2021-01-27T23:01:58Z'
    },
    "1.1.2": {
        'releaseNotes': 'dummy release notes',
        'displayName': '1.1.2 - 123456',
        'released': '2021-01-27T23:01:58Z'
    },
    "1.1.3": {
        'releaseNotes': 'dummy release notes',
        'displayName': '1.1.3 - 123456',
        'released': '2021-01-27T23:01:58Z'
    },
    "1.1.4": {
        'releaseNotes': 'dummy release notes',
        'displayName': '1.1.4 - 123456',
        'released': '2021-01-27T23:01:58Z'
    },
    "1.1.5": {
        'releaseNotes': 'dummy release notes',
        'displayName': '1.1.5 - 123456',
        'released': '2021-01-27T23:01:58Z'
    },
    "1.1.6": {
        'releaseNotes': 'dummy release notes',
        'displayName': '1.1.6 - 123456',
        'released': '2021-11-01T23:01:58Z'
    },
    "1.1.7": {
        'releaseNotes': 'dummy release notes',
        'displayName': '1.1.7 - 123456',
        'released': '2021-11-01T23:01:58Z'
    },
}

CHANGELOG_MINOR_MAJOR_CHANGES = {
    "1.0.0": {
        "releaseNotes": "dummy release notes",
        "displayName": "1.0.0 - 123456",
        "released": "2020-05-05T13:39:33Z"
    },
    "1.1.0": {
        'releaseNotes': 'dummy release notes',
        'displayName': '1.1.0 - 123456',
        'released': '2021-01-27T23:01:58Z'
    },
    "2.0.0": {
        'releaseNotes': 'dummy release notes',
        'displayName': '2.0.0 - 123456',
        'released': '2021-01-27T23:01:58Z'
    },
    "2.1.0": {
        'releaseNotes': 'dummy release notes',
        'displayName': '2.1.0 - 123456',
        'released': '2021-01-27T23:01:58Z'
    },
    "3.0.0": {
        'releaseNotes': 'dummy release notes',
        'displayName': '3.0.0 - 123456',
        'released': '2021-01-27T23:01:58Z'
    },
    "3.1.0": {
        'releaseNotes': 'dummy release notes',
        'displayName': '3.1.0 - 123456',
        'released': '2021-01-27T23:01:58Z'
    },
    "4.0.0": {
        'releaseNotes': 'dummy release notes',
        'displayName': '4.0.0- 123456',
        'released': '2021-01-27T23:01:58Z'
    },
    "4.1.0": {
        'releaseNotes': 'dummy release notes',
        'displayName': '4.1.0 - 123456',
        'released': '2021-11-01T23:01:58Z'
    },
}


@pytest.fixture(scope="module")
def dummy_pack_metadata():
    """ Fixture for dummy pack_metadata.json file that is part of pack folder  in content repo.
    """
    dummy_pack_metadata_path = os.path.join(os.path.dirname(os.path.abspath(__file__)), "test_data",
                                            "user_pack_metadata.json")
    with open(dummy_pack_metadata_path) as dummy_metadata_file:
        pack_metadata = json.load(dummy_metadata_file)

    return pack_metadata


class GitMock:
    def log(self, file_name):
        match file_name.rpartition('/')[-1]:
            case '1_0_1.md':
                return '(#11) (#111) 1111'
            case '1_0_2.md':
                return '(#22)'
            case '1_0_3.md':
                return '(#33)'
            case _:
                return 'no number'


class TestMetadataParsing:
    """ Class for validating parsing of pack_metadata.json (metadata.json will be created from parsed result).
    """

    @pytest.fixture(scope="function", autouse=True)
    def dummy_pack(self):
        """ dummy pack fixture
        """
        return Pack(pack_name="Test Pack Name", pack_path="dummy_path")

    def test_validate_all_fields_of_parsed_metadata(self, dummy_pack: Pack, dummy_pack_metadata):
        """ Test function for existence of all fields in metadata. Important to maintain it according to #19786 issue.
        """
        dummy_pack._description = 'Description of test pack'
        dummy_pack._server_min_version = Metadata.SERVER_DEFAULT_MIN_VERSION
        dummy_pack._downloads_count = 10
        dummy_pack._displayed_integration_images = []
        dummy_pack._user_metadata = dummy_pack_metadata
        dummy_pack._is_modified = False
        dummy_pack._tags = set(dummy_pack._user_metadata.get(Metadata.TAGS))
        dummy_pack._certification = Metadata.CERTIFIED
        dummy_pack._create_date = datetime.strftime(datetime.utcnow() - timedelta(days=20), Metadata.DATE_FORMAT)
<<<<<<< HEAD
        dummy_pack.enhance_pack_attributes(index_folder_path="", statistics_handler=None)
=======
        dummy_pack._enhance_pack_attributes(index_folder_path="", statistics_handler=None)
>>>>>>> 928386a0
        parsed_metadata = dummy_pack._parse_pack_metadata()

        assert 'created' in parsed_metadata
        assert 'updated' in parsed_metadata
        assert set(parsed_metadata['tags']) == {"tag number one", "Tag number two", PackTags.NEW}
        assert len(parsed_metadata['tags']) == 3
        assert 'integrations' in parsed_metadata
        assert parsed_metadata['downloads'] == 10
        assert parsed_metadata['searchRank'] == 20

    def test_enhance_pack_attributes(self, dummy_pack, dummy_pack_metadata):
        """ Test function for existence of all fields in metadata. Important to maintain it according to #19786 issue.
        """
        dummy_pack._displayed_integration_images = []
        dummy_pack._user_metadata = dummy_pack_metadata
        dummy_pack._is_modified = False
        dummy_pack._tags = set(dummy_pack._user_metadata.get(Metadata.TAGS))

<<<<<<< HEAD
        dummy_pack.enhance_pack_attributes(
=======
        dummy_pack._enhance_pack_attributes(
>>>>>>> 928386a0
            index_folder_path="", statistics_handler=None
        )

        assert dummy_pack._pack_name == 'Test Pack Name'
        assert dummy_pack.create_date
        assert dummy_pack.update_date
        assert dummy_pack._tags == {"tag number one", "Tag number two", PackTags.NEW}

    def test_new_tag_added_to_tags(self, dummy_pack):
        """ Test 'New' tag is added
        """
        dummy_pack._create_date = (datetime.utcnow() - timedelta(5)).strftime(Metadata.DATE_FORMAT)
        dummy_pack._collect_pack_tags_by_statistics([])

        assert PackTags.NEW in dummy_pack._tags

    def test_new_tag_removed_from_tags(self, dummy_pack):
        """ Test 'New' tag is removed
        """
        dummy_pack._create_date = (datetime.utcnow() - timedelta(35)).strftime(Metadata.DATE_FORMAT)
        dummy_pack._tags = {PackTags.NEW}
        dummy_pack._collect_pack_tags_by_statistics([])

        assert PackTags.NEW not in dummy_pack._tags

    def test_trending_tag_added_to_tags(self, dummy_pack):
        """ Test 'TRENDING' tag is added
        """
        dummy_pack._create_date = datetime.strftime(datetime.utcnow() - timedelta(days=20), Metadata.DATE_FORMAT)
        dummy_pack._collect_pack_tags_by_statistics(["Test Pack Name"])

        assert PackTags.TRENDING in dummy_pack._tags

    def test_trending_tag_removed_from_tags(self, dummy_pack):
        """ Test 'TRENDING' tag is removed
        """
        dummy_pack._create_date = datetime.strftime(datetime.utcnow() - timedelta(days=20), Metadata.DATE_FORMAT)
        dummy_pack._tags = {PackTags.TRENDING}
        dummy_pack._collect_pack_tags_by_statistics([])

        assert PackTags.TRENDING not in dummy_pack._tags


class TestParsingInternalFunctions:
    """ Test class for internal functions that are used in _parse_pack_metadata static method.

    """

    @pytest.mark.parametrize("pack_integration_images, display_dependencies_images, expected", [
        ([], [], []),
        ([], ["DummyPack"],
         [{"name": "DummyIntegration", "imagePath": "content/packs/DummyPack/DummyIntegration_image.png"}]),
        ([{"name": "DummyIntegration", "imagePath": "content/packs/DummyPack/DummyIntegration_image.png"}],
         ["DummyPack", "DummyPack2"],
         [{"name": "DummyIntegration", "imagePath": "content/packs/DummyPack/DummyIntegration_image.png"},
          {"name": "DummyIntegration2", "imagePath": "content/packs/DummyPack2/DummyIntegration_image.png"}]),
        ([{"name": "DummyIntegration2", "imagePath": "content/packs/DummyPack2/DummyIntegration_image.png"}],
         ["DummyPack2"],
         [{"name": "DummyIntegration2", "imagePath": "content/packs/DummyPack2/DummyIntegration_image.png"}])
    ])
    def test_get_all_pack_images(self, mocker, pack_integration_images, display_dependencies_images, expected):
        """
           Tests that all the pack's images are being collected without duplication, according to the pack dependencies,
           and without the contribution details suffix if exists.
           All test cases getting the same dependencies_data (all level pack's dependencies data) dictionary.
           Given:
               - Empty pack_integration_images, empty display_dependencies_images
               - Empty pack_integration_images, display_dependencies_images with one pack
               - pack_integration_images with DummyIntegration, display_dependencies_images DummyPack1 and DummyPack2
               - pack_integration_images with DummyIntegration2 without contribution details suffix,
                 display_dependencies_images DummyPack2

           When:
               - Getting all pack images when formatting pack's metadata.

           Then:
               - Validates that all_pack_images is empty.
               - Validates that all_pack_images list was updated according to the packs dependencies.
               - Validates that all_pack_images list was updated without duplications.
               - Validates that all_pack_images list was updated without the contribution details suffix.
        """
        from Tests.Marketplace import marketplace_services

        def side_effect_load_json(path):
            if "DummyPack2" in path:
                return {
                    "integrations": [{
                        "name": "DummyIntegration2 (Partner Contribution)",
                        "imagePath": "content/packs/DummyPack2/DummyIntegration_image.png"
                    }]
                }
            else:
                return {
                    "integrations": [{
                        "name": "DummyIntegration",
                        "imagePath": "content/packs/DummyPack/DummyIntegration_image.png"
                    }]
                }

        mocker.patch.object(marketplace_services, 'load_json', side_effect=side_effect_load_json)
        all_pack_images = Pack._get_all_pack_images('', pack_integration_images, display_dependencies_images,
                                                    display_dependencies_images)

        assert expected == all_pack_images


class TestHelperFunctions:
    """ Class for testing helper functions that are used in marketplace_services and upload_packs modules.
    """

    @pytest.mark.parametrize('modified_file_path_parts, expected_result', [
        (['Packs', 'A', PackFolders.INTEGRATIONS.value, 'A', 'test_data', 'a.json'], True),
        (['Packs', 'A', PackFolders.TEST_PLAYBOOKS.value, 'playbook-wow.yml'], True),
        (['Packs', 'A', '.pack-ignore'], True),
        (['Packs', 'A', '.secrets-ignore'], True),
        (['Packs', 'A', PackFolders.PLAYBOOKS.value, 'playbook-wow_README.md'], True),
        (['Packs', 'A', PackFolders.INTEGRATIONS.value, 'A', 'README.md'], True),
        (['Packs', 'A', PackFolders.INTEGRATIONS.value, 'A', 'A_test.py'], True),
        (['Packs', 'A', PackFolders.INTEGRATIONS.value, 'A', 'commands.txt'], True),
        (['Packs', 'A', PackFolders.SCRIPTS.value, 'A', 'Pipfile'], True),
        (['Packs', 'A', PackFolders.SCRIPTS.value, 'A', 'Pipfile.lock'], True),
        (['Packs', 'A', Pack.README], False),
        (['Packs', 'A', Pack.USER_METADATA], False),
        (['Packs', 'A', PackFolders.INTEGRATIONS.value, 'A', 'A.py'], False)
    ])
    def test_is_ignored_pack_file(self, modified_file_path_parts, expected_result, mocker):
        mocker.patch.object(glob, 'glob', return_value=['Packs/A/Integrations/A/test_data/a.json'])
        mocker.patch.object(os.path, 'isdir', return_value=True)
        assert is_ignored_pack_file(modified_file_path_parts) is expected_result

    @pytest.mark.parametrize("input_data,capitalize_input,expected_result",
                             [
                                 (["some data", "some other data"], False, ["some data", "some other data"]),
                                 (["some data", "some other data"], True, ["Some Data", "Some Other Data"]),
                                 (["HIPAA Breach Notification"], True, ["HIPAA Breach Notification"]),
                                 (["HIPAA breach Notification"], True, ["HIPAA Breach Notification"]),
                                 (["INPUT IS ALREADY UPPERCASE"], True, ["INPUT IS ALREADY UPPERCASE"]),
                                 ([], False, []),
                                 ([], True, []),
                                 ("", False, []),
                                 ("", True, [])
                             ])
    def test_input_to_list(self, input_data, capitalize_input, expected_result):
        """ Test for capitalize_input flag. In case it is set to True, expeted result should include all list items,
            to be capitalized strings. The main use of it is in metadata, where fields like Tags should be capitalized.

        """
        result = input_to_list(input_data=input_data, capitalize_input=capitalize_input)

        assert result == expected_result

    @pytest.mark.parametrize("bool_input,expected",
                             [
                                 (True, True), (False, False), ("True", True), ("False", False),
                                 ("Yes", True), ("No", False), (1, True), (0, False)
                             ])
    def test_get_valid_bool(self, bool_input, expected):
        """ Test for several edge cases that can be received as input to get_valid_bool function.
        """
        bool_result = get_valid_bool(bool_input=bool_input)

        assert bool_result == expected

    @pytest.mark.parametrize("price_value_input,expected_price",
                             [
                                 ("", 0), ("0", 0), ("120", 120), ("not integer", 0)
                             ])
    def test_convert_price(self, price_value_input, expected_price, mocker):
        """ Tests that convert price is not failing to convert given input
        """
        mocker.patch("Tests.Marketplace.marketplace_services.logging")
        price_result = convert_price(pack_id="dummy_id", price_value_input=price_value_input)

        assert price_result == expected_price

    @pytest.mark.parametrize("current_string_version,compared_content_item,expected_result",
                             [
                                 ("1.2.3", {"fromversion": "2.1.0"}, "1.2.3"),
                                 ("1.2.3", {"fromVersion": "2.1.0"}, "1.2.3"),
                                 ("5.5.2", {"fromversion": "2.1.0"}, "2.1.0"),
                                 ("5.5.2", {"fromVersion": "2.1.0"}, "2.1.0"),
                                 ("5.5.0", {}, "5.5.0"),
                                 ("1.0.0", {}, "1.0.0")
                             ])
    def test_get_updated_server_version(self, current_string_version, compared_content_item, expected_result):
        """ Tests the comparison of server versions (that are collected in collect_content_items function.
            Lower server semantic version should be returned.
        """
        result = get_updated_server_version(current_string_version=current_string_version,
                                            compared_content_item=compared_content_item, pack_name="dummy")

        assert result == expected_result

    @pytest.mark.parametrize('yaml_context, yaml_type, marketplaces, single_integration, is_actually_feed,'
                             ' is_actually_siem, is_actually_data_source',
                             [
                                 # Check is_feed by Integration
                                 ({'category': 'TIM', 'configuration': [{'display': 'Services'}],
                                   'script': {'commands': [], 'dockerimage': 'bla', 'feed': True}},
                                  'Integration', ["xsoar"], True, True, False, False),
                                 ({'category': 'TIM', 'configuration': [{'display': 'Services'}],
                                   'script': {'commands': [], 'dockerimage': 'bla', 'feed': False}},
                                  'Integration', ["xsoar"], True, False, False, False),
                                 # Checks no feed parameter
                                 ({'category': 'NotTIM', 'configuration': [{'display': 'Services'}],
                                   'script': {'commands': [], 'dockerimage': 'bla'}},
                                  'Integration', ["xsoar"], True, False, False, False),

                                 # Check is_feed by playbook
                                 ({'id': 'TIM - Example', 'version': -1, 'fromversion': '5.5.0',
                                   'name': 'TIM - Example', 'description': 'This is a playbook TIM example'},
                                  'Playbook', ["xsoar"], True, True, False, False),
                                 ({'id': 'NotTIM - Example', 'version': -1, 'fromversion': '5.5.0',
                                   'name': 'NotTIM - Example', 'description': 'This is a playbook which is not TIM'},
                                  'Playbook', ["xsoar"], True, False, False, False),

                                 # Check is_siem for integration
                                 ({'id': 'some-id', 'script': {'isfetchevents': True}}, 'Integration', ["xsoar"], True,
                                  False, True, False),
                                 ({'id': 'some-id', 'script': {'isfetchevents': False}}, 'Integration', ["xsoar"], True,
                                  False, False, False),

                                 # Check is_siem for rules
                                 ({'id': 'some-id', 'rules': ''}, 'ParsingRule', ["xsoar"], True, False, True, False),
                                 ({'id': 'some-id', 'rules': ''}, 'ModelingRule', ["xsoar"], True, False, True, False),
                                 ({'id': 'some-id', 'rules': ''}, 'CorrelationRule', ["xsoar"], True, False, True, False),

                                 # Check is_data_source for integration
                                 # case 1: one integration, contains isfetchevents, in marketplacev2 -> data source
                                 ({'id': 'some-id', 'script': {'isfetchevents': True}}, 'Integration',
                                  ['xsoar', 'marketplacev2'], True, False, True, True),
                                 # case 2: one integration, contains isfetch, not in marketplacev2 -> not data source
                                 ({'id': 'some-id', 'script': {'isfetch': True}}, 'Integration',
                                  ['xsoar'], True, False, False, False),
                                 # case 3: one integration (deprecated), with is_fetch, in marketplacev2 -> data source
                                 ({'id': 'some-id', 'deprecated': True, 'script': {'isfetch': True}}, 'Integration',
                                  ['xsoar', 'marketplacev2'], True, False, False, True),
                                 # case 4: not one integration, with isfetch, in marketplacev2 -> not data source
                                 ({'id': 'some-id', 'deprecated': False, 'script': {'isfetch': True}}, 'Integration',
                                  ['xsoar', 'marketplacev2'], False, False, False, False)
                             ])
    def test_add_pack_type_tags(self, yaml_context, yaml_type, marketplaces, single_integration,
                                is_actually_feed, is_actually_siem, is_actually_data_source):
        """ Tests is_feed or is_seem is set to True for pack changes for tagging.
        """
        dummy_pack = Pack(pack_name="TestPack", pack_path="dummy_path")
        dummy_pack._marketplaces = marketplaces
        dummy_pack._single_integration = single_integration
        dummy_pack.add_pack_type_tags(yaml_context, yaml_type)
        assert dummy_pack.is_feed == is_actually_feed
        assert dummy_pack.is_siem == is_actually_siem
        assert dummy_pack.is_data_source == is_actually_data_source

    def test_remove_unwanted_files(self):
        """
           Given:
               - Pack name & path.
           When:
               - Preparing packs before uploading to marketplace.
           Then:
               - Assert `TestPlaybooks` directory was deleted from pack.
               - Assert `Integrations` directory was not deleted from pack.

       """
        Path('Tests/Marketplace/Tests/test_data/pack_to_test').mkdir(parents=True, exist_ok=False)
        Path('Tests/Marketplace/Tests/test_data/pack_to_test/TestPlaybooks').mkdir(parents=True, exist_ok=False)
        Path('Tests/Marketplace/Tests/test_data/pack_to_test/Integrations').mkdir(parents=True, exist_ok=False)
        Path('Tests/Marketplace/Tests/test_data/pack_to_test/TestPlaybooks/NonCircleTests').mkdir(parents=True, exist_ok=False)
        test_pack = Pack(pack_name="pack_to_test", pack_path='Tests/Marketplace/Tests/test_data/pack_to_test')
        test_pack.remove_unwanted_files()
        assert not os.path.isdir('Tests/Marketplace/Tests/test_data/pack_to_test/TestPlaybooks')
        assert os.path.isdir('Tests/Marketplace/Tests/test_data/pack_to_test/Integrations')
        shutil.rmtree('Tests/Marketplace/Tests/test_data/pack_to_test')

    def test_collect_content_items(self):
        """
        Given: pack with modeling rules.

        When: collecting content item to upload.

        Then: collect only modeling rules file start with external prefix.

        """
        pack_path = os.path.join(os.path.dirname(os.path.abspath(__file__)), 'test_data', 'TestPack')
        pack = Pack('test_pack', pack_path)
        res = pack.collect_content_items()
        assert res
        assert len(pack._content_items.get('modelingrule')) == 1

    def test_collect_content_items_with_same_id(self):
        """
        Given: pack with IncidentType, Layout with same id

        When: collecting content item to upload.

        Then: collect IncidentType and Layout and the up to date playbook.

        """
        pack_path = str(Path(__file__).parent / 'test_data' / 'TestPack')
        expected_id = 'Phishing'

        pack = Pack('test_pack', pack_path)
        res = pack.collect_content_items()
        assert res
        layout_containers = pack._content_items['layoutscontainer']
        assert len(layout_containers) == 1
        assert layout_containers[0]['id'] == expected_id

        incident_types = pack._content_items['incidenttype']
        assert len(incident_types) == 1
        assert incident_types[0]['id'] == expected_id

    def test_collect_content_items_only_relevant_playbook(self):
        """
        Given: 3 Playbook from which 2 are deprecated.

        When: collecting content item to upload.

        Then: collect the relevant playbook.

        """
        expected_description = "Expected description"
        pack_path = str(Path(__file__).parent / 'test_data' / 'TestPack')
        pack = Pack('test_pack', pack_path)
        res = pack.collect_content_items()
        assert res
        assert len(pack._content_items.get('playbook')) == 1
        assert pack._content_items.get('playbook')[0]['description'] == expected_description


class TestVersionSorting:
    """ Class for sorting of changelog.json versions

    """

    @pytest.fixture(scope="class")
    def dummy_pack(self):
        """ dummy pack fixture
        """
        return Pack(pack_name="TestPack", pack_path="dummy_path")


class TestChangelogCreation:
    """ Test class for changelog.json creation step.

    """

    @pytest.fixture(scope="class")
    def dummy_pack(self):
        """ dummy pack fixture
        """
        dummy_path = os.path.join(os.path.dirname(os.path.abspath(__file__)), "test_data")
        sample_pack = Pack(pack_name="TestPack", pack_path=dummy_path)
        sample_pack.description = 'Sample description'
        sample_pack.current_version = '1.0.0'
        return sample_pack

    def test_prepare_release_notes_first_run(self, mocker, dummy_pack):
        """ In case changelog.json doesn't exists, expected result should be initial version 1.0.0
        """
        mocker.patch("os.path.exists", return_value=False)
        dummy_path = 'Irrelevant/Test/Path'
        build_number = random.randint(0, 100000)
        task_status, not_updated_build, _ = \
            Pack.prepare_release_notes(self=dummy_pack, index_folder_path=dummy_path, build_number=build_number)

        assert task_status is True
        assert not_updated_build is False

    def test_prepare_release_notes_upgrade_version(self, mocker, dummy_pack):
        """
           Given:
               - Valid new version and valid current changelog found in index.
           When:
               - Upgrading versions and adding to changelog.json
           Then:
               - return True
       """
        original_changelog = '''{
            "1.0.0": {
                "releaseNotes": "First release notes",
                "displayName": "1.0.0",
                "released": "2020-05-05T13:39:33Z"
            },
            "2.0.0": {
                "releaseNotes": "Second release notes",
                "displayName": "2.0.0",
                "released": "2020-06-05T13:39:33Z"
            }
        }'''

        dummy_pack.current_version = '2.0.2'
        open_mocker = MockOpen()
        dummy_path = 'Irrelevant/Test/Path'
        open_mocker[os.path.join(dummy_path, dummy_pack.name, Pack.CHANGELOG_JSON)].read_data = original_changelog
        open_mocker[os.path.join(dummy_pack.path, Pack.RELEASE_NOTES, '2_0_2.md')].read_data = 'wow'
        mocker.patch("Tests.Marketplace.marketplace_services.logging")
        mocker.patch("os.path.exists", return_value=True)

        mocker.patch("git.Git", return_value=GitMock())
        dir_list = ['1_0_1.md', '2_0_2.md', '2_0_0.md']
        mocker.patch("os.listdir", return_value=dir_list)
        mocker.patch('builtins.open', open_mocker)
        build_number = random.randint(0, 100000)
        task_status, not_updated_build, _ = \
            Pack.prepare_release_notes(self=dummy_pack, index_folder_path=dummy_path, build_number=build_number)

        assert task_status is True
        assert not_updated_build is False

    def test_prepare_release_notes_upgrade_version_mismatch(self, mocker, dummy_pack):
        """
           Given:
               - Invalid new version and valid current changelog found in index. Mismatching versions.
           When:
               - Upgrading versions and adding to changelog.json
           Then:
               - return False
       """
        dummy_pack.current_version = '2.0.0'
        mocker.patch("Tests.Marketplace.marketplace_services.logging")
        mocker.patch("os.path.exists", return_value=True)
        dir_list = ['1_0_1.md', '2_0_2.md', '2_0_0.md']
        mocker.patch("os.listdir", return_value=dir_list)
        original_changelog = '''{
            "1.0.0": {
                "releaseNotes": "First release notes",
                "displayName": "1.0.0",
                "released": "2020-05-05T13:39:33Z"
            },
            "2.0.0": {
                "releaseNotes": "Second release notes",
                "displayName": "2.0.0",
                "released": "2020-06-05T13:39:33Z"
            }
        }'''
        mocker.patch('builtins.open', mock_open(read_data=original_changelog))
        dummy_path = 'Irrelevant/Test/Path'
        build_number = random.randint(0, 100000)
        task_status, not_updated_build, _ = \
            Pack.prepare_release_notes(self=dummy_pack, index_folder_path=dummy_path, build_number=build_number)

        assert task_status is False
        assert not_updated_build is False

    def test_prepare_release_notes_upgrade_version_dup(self, mocker, dummy_pack):
        """
           Given:
               - Valid new version and valid current changelog found in index with existing version.
           When:
               - Not updating versions and adding to changelog.json
           Then:
               - return True
       """
        dummy_pack.current_version = '2.0.0'

        mocker.patch("git.Git", return_value=GitMock())
        mocker.patch("os.path.exists", return_value=True)
        mocker.patch("Tests.Marketplace.marketplace_services")
        dir_list = ['1_0_1.md', '2_0_0.md']
        mocker.patch("os.listdir", return_value=dir_list)
        original_changelog = '''{
            "1.0.0": {
                "releaseNotes": "First release notes",
                "displayName": "1.0.0",
                "released": "2020-05-05T13:39:33Z"
            },
            "2.0.0": {
                "releaseNotes": "Second release notes",
                "displayName": "2.0.0",
                "released": "2020-06-05T13:39:33Z"
            }
        }'''
        mocker.patch('builtins.open', mock_open(read_data=original_changelog))
        dummy_path = 'Irrelevant/Test/Path'
        build_number = random.randint(0, 100000)
        task_status, not_updated_build, _ = \
            Pack.prepare_release_notes(self=dummy_pack, index_folder_path=dummy_path, build_number=build_number)

        assert task_status is True
        assert not_updated_build is False

    @pytest.mark.parametrize('version, boolean_value', [('1.0.1', True), ('1.0.2', False), ('1.0.3', False)])
    def test_is_the_only_rn_in_block(self, mocker, dummy_pack, version, boolean_value):
        """
           Given:
               - A version number and current changelog found in index.
           When:
               - Attempting to modify an existing release note and checking if it appears with other versions
                in the changelog under tha same key, therefore should be re-aggregated, or not.
           Then:
               - Return True if there are no other aggregated release notes with it in the changelog,
                and false otherwise.
        """
        release_notes_dir = 'Irrelevant/Test/Path'
        dir_list = ['1_0_1.md', '1_0_2.md', '1_0_3.md']
        mocker.patch("os.listdir", return_value=dir_list)
        assert is_the_only_rn_in_block(release_notes_dir, version, AGGREGATED_CHANGELOG) == boolean_value

    def test_get_pr_numbers_for_version(self, mocker):
        """
           Given:
               - Mocked pr numbers for 3 files.
           When:
               - Calling get_pr_numbers_for_version.
           Then:
               - Receive a dict with the proper version to pr number.
        """
        mocker.patch("os.path.exists", return_value=True)

        mocker.patch("git.Git", return_value=GitMock())

        versions_pr_numbers = Pack(pack_name='SomeName', pack_path='SomePath').get_pr_numbers_for_version('1.0.2')
        assert versions_pr_numbers == ['22']

    def test_get_pull_request_numbers_from_file(self, mocker):
        """

        Given:
            A git log with only two valid PR numbers

        When:
            calling get_pull_request_numbers_from_file with a mock file address

        Then:
            Only the numbers matching the regex will be found

        """

        mocker.patch("git.Git", return_value=GitMock())
        assert get_pull_request_numbers_from_file("1_0_1.md") == ['11', '111']

    def test_get_same_block_versions(self, mocker, dummy_pack):
        """
           Given:
               - A version number that appears in the changelog file along with other release notes in the same block,
                under a key that represents the highest version among those, and current changelog found in index
           When:
               - Attempting to re-aggregate all the release notes that are under the same key in the changelog,
                when one of those has been modified.
           Then:
               - Return all the versions and their modified release notes that are in the same block, as in
                under the same version key in the changelog file.
        """
        release_notes_dir = 'Irrelevant/Test/Path'
        version = '1.0.2'
        higher_nearest_version = '1.0.3'
        dir_list = ['1_0_1.md', '1_0_2.md', '1_0_3.md']
        mocker.patch("os.listdir", return_value=dir_list)
        modified_rn_file = 'modified dummy release notes'
        mocker.patch("builtins.open", mock_open(read_data=modified_rn_file))
        same_block_versions_dict = {'1.0.2': modified_rn_file, '1.0.3': modified_rn_file}
        assert dummy_pack.get_same_block_versions(release_notes_dir, version, AGGREGATED_CHANGELOG) == \
            (same_block_versions_dict, higher_nearest_version)

    def test_get_modified_release_notes_lines(self, mocker, dummy_pack):
        """
           Given:
               - Modified release note file and valid current changelog found in index.
           When:
               - Fixing an existing release notes file.
           Then:
               - Assert the returned release notes lines contains the modified release note.
        """

        release_notes_dir = 'Irrelevant/Test/Path'
        changelog_latest_rn_versions = ['1.0.3']
        modified_rn_files = ['1_0_2.md']
        modified_rn_lines = 'dummy release notes\nmodified dummy release notes'
        modified_rn_file = 'modified dummy release notes'
        mocker.patch("builtins.open", mock_open(read_data=modified_rn_file))
        same_block_version_dict = {'1.0.2': "dummy release notes", '1.0.3': "dummy release notes"}
        higher_version = '1.0.3'
        mocker.patch("Tests.Marketplace.marketplace_services.Pack.get_same_block_versions",
                     return_value=(same_block_version_dict, higher_version))
        mocker.patch("Tests.Marketplace.marketplace_services.aggregate_release_notes_for_marketplace",
                     return_value=modified_rn_lines)
        modified_versions_dict = dummy_pack.get_modified_release_notes_lines(
            release_notes_dir, changelog_latest_rn_versions, AGGREGATED_CHANGELOG, modified_rn_files)
        assert modified_versions_dict == {'1.0.3': modified_rn_lines}

    def test_update_changelog_entry(self, dummy_pack):
        """
           Given:
               - Changelog from production bucket, a version that is a key of an entry in the changelog and rn lines
                to update the entry with.
           When:
               - Modifying an exiting rn.
           Then:
               - The entry will keep all the other data other than the modified part.
        """
        entry = dummy_pack._get_updated_changelog_entry(AGGREGATED_CHANGELOG, '1.0.1', 'updated_rn')
        assert entry['releaseNotes'] == 'updated_rn'
        assert entry['displayName'] == AGGREGATED_CHANGELOG['1.0.1']['displayName']
        assert entry['released'] == AGGREGATED_CHANGELOG['1.0.1']['released']

    def test_assert_production_bucket_version_matches_release_notes_version_positive(self, dummy_pack):
        """
           Given:
               - Changelog from production bucket and the current branch's latest version of a given pack
           When:
               - current branch's latest version is higher than the production bucket version
           Then:
               - assertion should pass, since this branch probably adds a new version to the pack
       """
        changelog = {
            "1.0.0": {
                "releaseNotes": "First release notes",
                "displayName": "1.0.0",
                "released": "2020-05-05T13:39:33Z"
            },
            "2.0.0": {
                "releaseNotes": "Second release notes",
                "displayName": "2.0.0",
                "released": "2020-06-05T13:39:33Z"
            }
        }
        branch_latest_version = '2.0.1'
        Pack.assert_upload_bucket_version_matches_release_notes_version(dummy_pack,
                                                                        changelog,
                                                                        branch_latest_version)

    def test_assert_production_bucket_version_matches_release_notes_version_negative(self, dummy_pack):
        """
           Given:
               - Changelog from production bucket and the current branch's latest version of a given pack
           When:
               - current branch's latest version is lower than the production bucket version
           Then:
               - assertion should fail since this branch is not updated from master
       """
        changelog = {
            '1.0.0': {
                'releaseNotes': 'First release notes',
                'displayName': '1.0.0',
                'released': '2020-05-05T13:39:33Z'
            },
            '2.0.0': {
                'releaseNotes': 'Second release notes',
                'displayName': '2.0.0',
                'released': '2020-06-05T13:39:33Z'
            }
        }
        branch_latest_version = '1.9.9'
        with pytest.raises(AssertionError) as excinfo:
            Pack.assert_upload_bucket_version_matches_release_notes_version(dummy_pack,
                                                                            changelog,
                                                                            branch_latest_version)
            assert 'Version mismatch detected between production bucket and current branch' in str(excinfo.value)
            assert 'Production bucket version: 2.0.0' in str(excinfo.value)
            assert f'current branch version: {branch_latest_version}' in str(excinfo.value)

    def test_clean_release_notes_lines(self):
        original_rn = '''
### Integration
- __SomeIntegration__
This is visible
<!-- This is not -->
'''
        expected_rn = '''
### Integration
- __SomeIntegration__
This is visible

'''
        clean_rn = Pack._clean_release_notes(original_rn)
        assert expected_rn == clean_rn

    def test_create_changelog_entry_new(self, dummy_pack):
        """
           Given:
               - release notes, display version and build number
           When:
               - new changelog entry must created
           Then:
               - return changelog entry with release notes and without R letter in display name
       """
        release_notes = "dummy release notes"
        version_display_name = "1.2.3"
        build_number = "5555"
        version_changelog, _ = dummy_pack._create_changelog_entry(release_notes=release_notes,
                                                                  version_display_name=version_display_name,
                                                                  build_number=build_number, new_version=True)

        assert version_changelog['releaseNotes'] == "dummy release notes"
        assert version_changelog['displayName'] == f'{version_display_name} - {build_number}'

    def test_create_changelog_entry_existing(self, dummy_pack):
        """
           Given:
               - release notes, display version and build number
           When:
               - changelog entry already exists
           Then:
               - return changelog entry with release notes and R letter appended in display name
       """
        release_notes = "dummy release notes"
        version_display_name = "1.2.3"
        build_number = "5555"
        dummy_pack._is_modified = True
        version_changelog, _ = dummy_pack._create_changelog_entry(release_notes=release_notes,
                                                                  version_display_name=version_display_name,
                                                                  build_number=build_number, new_version=False)

        assert version_changelog['releaseNotes'] == "dummy release notes"
        assert version_changelog['displayName'] == f'{version_display_name} - R{build_number}'

    def test_create_changelog_entry_initial(self, dummy_pack):
        """
           Given:
               - release notes, display version and build number
           When:
               - initial changelog entry must created
           Then:
               - return changelog entry with release notes and without R letter in display name
       """
        release_notes = "dummy release notes"
        version_display_name = "1.0.0"
        build_number = "5555"
        version_changelog, _ = dummy_pack._create_changelog_entry(release_notes=release_notes,
                                                                  version_display_name=version_display_name,
                                                                  build_number=build_number, new_version=False,
                                                                  initial_release=True)

        assert version_changelog['releaseNotes'] == "dummy release notes"

    def test_create_changelog_entry_modified_pack(self, dummy_pack):
        """
           Given:
               - release notes, display version and build number
           When:
               - pack was modified but a new version wasn't created
           Then:
               - return changelog entry with release notes and with R letter in display name
       """
        release_notes = "dummy release notes"
        version_display_name = "1.0.0"
        build_number = "5555"
        dummy_pack._is_modified = True
        version_changelog, _ = dummy_pack._create_changelog_entry(release_notes=release_notes,
                                                                  version_display_name=version_display_name,
                                                                  build_number=build_number, new_version=False)

        assert version_changelog['releaseNotes'] == "dummy release notes"
        assert version_changelog['displayName'] == f'{version_display_name} - R{build_number}'

    def test_create_changelog_entry_pack_wasnt_modified(self, dummy_pack):
        """
           Given:
               - release notes, display version and build number
           When:
               - pack wasn't modified
           Then:
               - return an empty dict
       """
        release_notes = "dummy release notes"
        version_display_name = "1.0.0"
        build_number = "5555"
        dummy_pack._is_modified = False
        version_changelog, _ = dummy_pack._create_changelog_entry(release_notes=release_notes,
                                                                  version_display_name=version_display_name,
                                                                  build_number=build_number, new_version=False)

        assert not version_changelog

    def test_create_changelog_entry_pack_with_override(self, dummy_pack):
        """
            Given:
                - release notes, display version and build number
            When:
                - overriding the packs in bucket so pack is marked as modified
            Then:
                - return an empty dict
        """
        release_notes = "dummy release notes"
        version_display_name = "1.0.0"
        build_number = "5555"
        dummy_pack._is_modified = True
        version_changelog, _ = dummy_pack._create_changelog_entry(release_notes=release_notes,
                                                                  version_display_name=version_display_name,
                                                                  build_number=build_number, new_version=False,
                                                                  is_override=True)

        assert not version_changelog

    def test_create_filtered_changelog_entry_modified_unrelated_entities(self, dummy_pack: Pack):
        """
           Given:
               - Release notes entries for two different entities types.
           When:
               - Release notes for one entity is irrelevant for the current marketplace.
           Then:
               - Ensure the RN are filtered correctly.
        """
        release_notes = '''
#### Integrations
##### Integration Display Name
- Fixed an issue

#### Dashboards
##### Dashboard Name
- Fixed dashboard'''
        version_display_name = "1.2.3"
        build_number = "5555"
        id_set = {
            "integrations": [
                {
                    'integration_id':
                        {
                            "file_path": "some/path",
                            "display_name": "Integration Display Name"
                        }
                }
            ],
            "Dashboards": []
        }
        dummy_pack._is_modified = True
        version_changelog, _ = dummy_pack._create_changelog_entry(release_notes=release_notes,
                                                                  version_display_name=version_display_name,
                                                                  build_number=build_number,
                                                                  id_set=id_set)

        assert version_changelog[
            'releaseNotes'] == "#### Integrations\n##### Integration Display Name\n- Fixed an issue"

    def test_create_filtered_changelog_entry_modified_same_entities(self, dummy_pack: Pack):
        """
           Given:
               - Release notes entries for two entities of the same type.
           When:
               - Release notes for one entity is irrelevant for the current marketplace.
           Then:
               - Ensure the RN are filtered correctly.
        """
        release_notes = '''
#### Integrations
##### Integration 1 Display Name
- Fixed an issue
##### Integration 2 Display Name
- Fixed another issue'''
        version_display_name = "1.2.3"
        build_number = "5555"
        id_set = {
            "integrations": [
                {
                    'id':
                        {
                            "file_path": "some/path",
                            "display_name": "Integration 2 Display Name"
                        }
                }
            ]
        }
        dummy_pack._is_modified = True
        version_changelog, _ = dummy_pack._create_changelog_entry(release_notes=release_notes,
                                                                  version_display_name=version_display_name,
                                                                  build_number=build_number,
                                                                  id_set=id_set)

        assert version_changelog['releaseNotes'] == \
            "#### Integrations\n##### Integration 2 Display Name\n- Fixed another issue"

    def test_create_filtered_changelog_entry_no_related_modifications(self, dummy_pack: Pack):
        """
           Given:
               - Release notes entries.
           When:
               - Release notes are irrelevant for the current marketplace.
           Then:
               - Ensure the returned entry a 'not relevant to marketplace' message.
        """
        release_notes = '''
#### Integrations
##### Integration Display Name
- Fixed an issue

#### Incident Fields
- **Field Name 1**
- **Field Name 2**'''
        version_display_name = "1.2.3"
        build_number = "5555"
        id_set = {
            "integrations": [
                {
                    'id':
                        {
                            "file_path": "some/path",
                            "display_name": "Other Integration Display Name",
                            "marketplaces": []
                        }
                }
            ],
            "IncidentFields": []
        }
        dummy_pack._is_modified = True
        version_changelog, _ = dummy_pack._create_changelog_entry(release_notes=release_notes,
                                                                  version_display_name=version_display_name,
                                                                  build_number=build_number,
                                                                  id_set=id_set)

        assert version_changelog['releaseNotes'] == "Changes are not relevant for XSOAR marketplace."

    @pytest.mark.parametrize('release_notes, upload_marketplace, expected_result', [
        (  # Case 1
            '''
<~XSIAM>
#### Integrations
##### Integration Display Name
- Fixed an issue.
</~XSIAM>

#### Scripts
##### Script Name
- Fixed script.''', 'xsoar', "#### Scripts\n##### Script Name\n- Fixed script."),
        (  # Case 2
            '''
#### Integrations
<~XSIAM>
##### Integration Display Name
- Fixed an issue.
</~XSIAM>

#### Scripts
##### Script Name
- Fixed script.''', 'xsoar', "#### Scripts\n##### Script Name\n- Fixed script."),
        (  # Case 3
            '''
#### Integrations
##### Integration Display Name
<~XSIAM>
- Fixed an issue.
</~XSIAM>

#### Scripts
##### Script Name
- Fixed script''', 'xsoar', "#### Scripts\n##### Script Name\n- Fixed script"),
        (  # Case 4
            '''
#### Integrations
##### Integration Display Name
<~XSOAR>
- Fixed an issue.
</~XSOAR>

#### Scripts
##### Script Name
- Fixed script

#### Incident Fields
- **Field Name 1**
<~XSOAR>
- **Field Name 2**
</~XSOAR>
- **Field Name 3**
''', 'marketplacev2', "#### Incident Fields\n- **Field Name 1**\n#### Scripts\n##### Script Name\n- Fixed script"),
        (  # Case 5
            '''
#### Integrations
##### Integration Display Name
<~XSIAM>
- Fixed an issue
</~XSIAM>

#### Scripts
##### Script Name
<~XSIAM>
- Fixed script
</~XSIAM>''', 'xsoar', 'Changes are not relevant for XSOAR marketplace.'),
        (  # Case 6
            '''
#### Integrations
##### Integration Display Name
<~XSIAM>
- Fixed an issue
</~XSIAM>

#### Scripts
##### Script Name
- Fixed script''', 'marketplacev2',
            "#### Integrations\n##### Integration Display Name\n- Fixed an issue\n\n#### Scripts\n##### Script Name\n\
- Fixed script"),
        (  # Case 7
            '''
#### Integrations
<~XSOAR>
##### Integration Display Name
- Fixed an issue
</~XSOAR>

#### Scripts
##### Script Name
- Fixed script''', 'xsoar',
            "#### Integrations\n##### Integration Display Name\n- Fixed an issue\n\n#### Scripts\n##### Script Name\n\
- Fixed script"),
        (  # Case 8
            '''
#### Integrations
<~XSOAR>
##### New: Integration Display Name
- Fixed an issue
</~XSOAR>

#### Scripts
##### New: Script Name
- Fixed script''', 'marketplacev2',
            "#### Scripts\n##### New: Script Name\n\
- Fixed script"),
        (  # Case 9
            '''
#### Integrations
<~XSOAR>
##### New: Integration Display Name
- Fixed an issue
</~XSOAR>

#### Scripts
##### New: Script Name
- Fixed script''', 'xsoar',
            "#### Integrations\n##### New: Integration Display Name\n- Fixed an issue\n\n#### Scripts\n##### New: "
            "Script Name\n\
- Fixed script"),
        (  # Case 10
            '''
#### Integrations
##### Integration Display Name
<~XSIAM>
- Fixed an issue
</~XSIAM>

#### Incident Fields
<~XSIAM>
- **Field Name 1**
- **Field Name 2**
</~XSIAM>''', 'xsoar', 'Changes are not relevant for XSOAR marketplace.'),
        (  # Case 11
            '''
## PackName
- General pack change

#### Integrations
##### Integration Display Name
<~XSIAM>
- Fixed an issue
</~XSIAM>''', 'xsoar', '## PackName\n- General pack change'),
        (  # Case 12
            '''
## PackName
- General pack change''', 'xsoar', '## PackName\n- General pack change'),
        (  # Case 13
            '''
## PackName
- General pack change

#### Integrations
##### Integration Display Name
<~XSOAR>
- Fixed an issue
</~XSOAR>''', 'xsoar',
            '## PackName\n- General pack change\n#### Integrations\n##### Integration Display Name\n- Fixed an issue'),
        (  # Case 14
            '''
## PackName
<~XSOAR>
- General pack change
<~XSOAR>''', 'xsoar', '## PackName\n- General pack change'),
        (  # Case 15
            '''
## PackName
<~XSIAM>
- General pack change
</~XSIAM>''', 'xsoar', 'Changes are not relevant for XSOAR marketplace.'),
    ])
    def test_create_filtered_changelog_entry_by_mp_tags(self, dummy_pack: Pack, release_notes, upload_marketplace,
                                                        expected_result):
        """
           Given:
               - Release notes entries with wrapping tags to filter for the irrelevant marketplace for some of them.
                 Case 1: XSIAM tags are wrapping including the entity header.
                 Case 2: XSIAM tags are wrapping the entity display name and the entry.
                 Case 3: XSIAM tags are wrapping only the RN entry.
                 Case 4: Same as case 3 but for XSOAR tags and marketplacev2. Also checks entries for special entities.
                 Case 5: All entities in RN have wrapping tags in their entries.
                 Case 6: XSIAM tags are wrapping the entry but for marketplacev2 (only the tags should be removed).
                 Case 7: Same as case 6 but for XSOAR tags and xsoar marketplace.
                 Case 8: Test for new entities with the 'New' in display name for the same marketplace.
                 Case 9: Same as case 8 but for the other marketplace.
                 Case 10: Eentities like incident fields in RN have wrapping tags in their entries and not relevant for MP.
                 Case 11: General pack notes along with XSIAM only changes for xsoar marketplace.
                 Case 12: General pack release notes only.
                 Case 13: General pack release notes along with XSOAR only changes for xsoar marketplace.
                 Case 14: General pack release notes that are wrapped in XSOAR tags for xsoar marketplace.
                 Case 15: General pack release notes that are wrapped in XSIAM tags for xsoar marketplace.
           When:
               - Creating changelog entry and filtering the entries by the tags.
           Then:
               - Cases 1-5: Ensure the RN are filtered correctly including the headers / display names if needed.
               - Cases 6-7: Ensure just the tags are removed from RN and not entries.
               - Cases 11-15: Ensure handling of general pack release notes is the same as other entities.

        """
        version_display_name = "1.2.3"
        build_number = "5555"
        id_set = {
            "Packs": [
                {
                    'id':
                        {
                            "name": "PackName",
                            "display_name": "PackName",
                            "marketplaces": []
                        }
                }
            ],
            "integrations": [
                {
                    'id':
                        {
                            "file_path": "some/path",
                            "display_name": "Integration Display Name",
                            "marketplaces": []
                        }
                }
            ],
            "scripts": [
                {
                    'id':
                        {
                            "file_path": "some/path",
                            "display_name": "Script Name",
                            "marketplaces": []
                        }
                }
            ],
            "IncidentFields": [
                {
                    'id':
                        {
                            "display_name": "Field Name 1",
                            "marketplaces": []
                        }
                }
            ]
        }
        dummy_pack._marketplaces = [upload_marketplace]
        dummy_pack._is_modified = True
        version_changelog, _ = dummy_pack._create_changelog_entry(release_notes=release_notes,
                                                                  version_display_name=version_display_name,
                                                                  build_number=build_number,
                                                                  marketplace=upload_marketplace,
                                                                  id_set=id_set)

        if not expected_result:
            assert not version_changelog
        else:
            assert version_changelog['releaseNotes'] == expected_result

    @staticmethod
    def dummy_pack_changelog(changelog_data):
        temp_changelog_file = os.path.join(os.getcwd(), 'dummy_changelog.json')
        with open(temp_changelog_file, 'w', ) as changelog_file:
            changelog_file.write(json.dumps(changelog_data))
        return str(temp_changelog_file)

    @staticmethod
    def dummy_pack_metadata(metadata_data):
        temp_metadata_file = os.path.join(os.getcwd(), 'dummy_metadata.json')
        with open(temp_metadata_file, 'w', ) as changelog_file:
            changelog_file.write(json.dumps(metadata_data))
        return str(temp_metadata_file)

    @staticmethod
    def mock_os_path_join(path, *paths):
        if not str(path).startswith('changelog') and not str(path).startswith('metadata'):
            if paths:
                return path + '/' + '/'.join(paths)
            return path

        path_to_non_existing_changelog = 'dummy_path'
        if path == 'metadata':
            return TestChangelogCreation.dummy_pack_metadata(TEST_METADATA)
        if path == 'changelog_init_exist':
            return TestChangelogCreation.dummy_pack_changelog(CHANGELOG_DATA_INITIAL_VERSION)
        if path == 'changelog_new_exist':
            return TestChangelogCreation.dummy_pack_changelog(CHANGELOG_DATA_MULTIPLE_VERSIONS)
        if path in ['changelog_not_exist', 'metadata_not_exist']:
            return path_to_non_existing_changelog
        return None

    @freeze_time("2020-11-04T13:34:14.75Z")
    @pytest.mark.parametrize('is_metadata_exist, expected_date', [
        ('metadata', '2020-04-14T00:00:00Z'),
        ('metadata_not_exist', '2020-11-04T13:34:14Z')
    ])
    def test_handle_pack_create_date_changelog_exist(self, mocker, dummy_pack, is_metadata_exist, expected_date):
        """
           Given:
               - existing 1.0.0 changelog, pack created_date
               - not existing 1.0.0 changelog, datetime.utcnow
           When:
               - changelog entry already exists
               - changelog entry not exists

           Then:
           - return the released field from the changelog file
           - return datetime.utcnow
       """
        from Tests.Marketplace.marketplace_services import os
        mocker.patch.object(os.path, 'join', side_effect=self.mock_os_path_join)
        pack_created_date = dummy_pack._get_pack_creation_date(is_metadata_exist)
        if is_metadata_exist == 'metadata':
            os.remove(os.path.join(os.getcwd(), 'dummy_metadata.json'))
        assert pack_created_date == expected_date

    @freeze_time("2020-11-04T13:34:14.75Z")
    @pytest.mark.parametrize('metadata_path, is_within_time_delta', [
        ('metadata', False),
        ('metadata_not_exist', True)
    ])
    def test_pack_created_in_time_delta(self, mocker, dummy_pack, metadata_path, is_within_time_delta):
        """
           Given:
               - existing 1.0.0 changelog, pack created_date
               - not existing 1.0.0 changelog, datetime.utcnow
           When:
               - changelog entry already exists
               - changelog entry not exists

           Then:
           - return the released field from the changelog file
           - return datetime.utcnow
       """
        from Tests.Marketplace.marketplace_services import os
        mocker.patch.object(os.path, 'join', side_effect=self.mock_os_path_join)
        three_months_delta = timedelta(days=90)
        response = Pack.pack_created_in_time_delta(dummy_pack.name, three_months_delta, metadata_path)
        assert response == is_within_time_delta
        try:
            os.remove(os.path.join(os.getcwd(), 'dummy_metadata.json'))
        except Exception:
            pass

    @freeze_time("2020-11-04T13:34:14.75Z")
    @pytest.mark.parametrize('is_changelog_exist, expected_date', [
        ('changelog_new_exist', '2021-01-20T12:10:55Z'),
        ('changelog_not_exist', '2020-11-04T13:34:14Z')
    ])
    def test_handle_pack_update_date_changelog_exist(self, mocker, dummy_pack, is_changelog_exist, expected_date):
        """
           Given:
               - existing changelog with 2 versions
               - not existing changelog, datetime.utcnow
           When:
               - changelog entry already exists
               - changelog entry not exists
           Then:
           - return the released field from the changelog file
           - return datetime.utcnow
       """
        from Tests.Marketplace.marketplace_services import os
        mocker.patch.object(os.path, 'join', side_effect=self.mock_os_path_join)
        dummy_pack._is_modified = False
        pack_update_date = dummy_pack._get_pack_update_date(is_changelog_exist)
        if is_changelog_exist == 'changelog_new_exist':
            os.remove(os.path.join(os.getcwd(), 'dummy_changelog.json'))
        assert pack_update_date == expected_date


class TestFilterChangelog:
    """ Test class for the changelog entries filterig.

    """
    TAG_BY_MP = {
        'xsoar': 'XSOAR',
        'marketplacev2': 'XSIAM'
    }
    RN_ENTRY_WITH_TAGS = '''#### Integrations
##### Display Name
- Some entry 1.
<~{mp}>
- Entry only for {mp}.
</~{mp}>
- Some entry 2.
<~{mp2}>
- Entry only for {mp2}.
</~{mp2}>

#### Incident Fields
- **Field name 1**
<~{mp}>
- **Field name 2**
</~{mp}>'''

    RN_ENTRIES_DICTIONARY = {
        "Integrations": {
            "Display Name": "- Some entry1\n- Some entry2.",
            "Display Name 2": "- Some entry1.",
            "Display Name 3": "- Some entry."
        },
        "Incident Fields": {
            "[special_msg]": "- **Field name 1**\n- **Field name 2**\n- **Field name 3**"
        }
    }

    @pytest.fixture(scope="class")
    def dummy_pack(self):
        """ dummy pack fixture
        """
        dummy_path = os.path.join(os.path.dirname(os.path.abspath(__file__)), "test_data")
        sample_pack = Pack(pack_name="TestPack", pack_path=dummy_path)
        sample_pack.description = 'Sample description'
        sample_pack.current_version = '1.0.0'
        return sample_pack

    @pytest.mark.parametrize('marketplace, upload_marketplace, expected_result', [
        ('xsoar', 'marketplacev2',
         '#### Integrations\n##### Display Name\n- Some entry 1.\n- Some entry 2.\n\n- Entry only for XSIAM.\n\n\n\
#### Incident Fields\n- **Field name 1**\n'),
        ('xsoar', 'xsoar',
         '#### Integrations\n##### Display Name\n- Some entry 1.\n\n- Entry only for XSOAR.\n\n- Some entry 2.\n\n\
- Entry only for XSOAR.\n\n\n#### Incident Fields\n- **Field name 1**\n\n- **Field name 2**\n'),
        ('marketplacev2', 'marketplacev2',
         '#### Integrations\n##### Display Name\n- Some entry 1.\n\n- Entry only for XSIAM.\n\n- Some entry 2.\n\n\
- Entry only for XSIAM.\n\n\n#### Incident Fields\n- **Field name 1**\n\n- **Field name 2**\n'),
        ('marketplacev2', 'xsoar',
         '#### Integrations\n##### Display Name\n- Some entry 1.\n- Some entry 2.\n\n- Entry only for XSOAR.\n\n\n\
#### Incident Fields\n- **Field name 1**\n'),
    ])
    def test_filter_by_tags(self, dummy_pack: Pack, marketplace, upload_marketplace, expected_result):
        """
            Given:
                - Changelog entries wrapped by tags.
            When:
                - Filtering out the entries that were wrapped by the tags.
            Then:
                - Ensure the filtered entries resulte is as expected.
        """
        release_notes = self.RN_ENTRY_WITH_TAGS.format(mp=self.TAG_BY_MP[marketplace],
                                                       mp2=self.TAG_BY_MP[upload_marketplace])
        result = dummy_pack.filter_release_notes_by_tags(release_notes, upload_marketplace)

        assert result == expected_result

    @pytest.mark.parametrize('id_set, expected_result', [
        ({"integrations": [{'id': {"display_name": "Display Name 2"}}],
          "IncidentFields": [{'id': {"display_name": "Field name 1"}}, {'id': {"display_name": "Field name 3"}}]},
         {"Integrations": {"Display Name 2": "- Some entry1."},
          "Incident Fields": {"[special_msg]": "- **Field name 1**\n\n- **Field name 3**"}}),
        ({"IncidentFields": [{'id': {"display_name": "Field name 1"}}, {'id': {"display_name": "Field name 2"}}],
          "integrations": []},
         {"Incident Fields": {"[special_msg]": "- **Field name 1**\n- **Field name 2**"}}),
        ({"integrations": [{'id': {"display_name": "Display Name 2"}}],
          "IncidentFields": [{'id': {"display_name": "Field name 1"}}, {'id': {"display_name": "Field name 3"}}]},
         {"Integrations": {"Display Name 2": "- Some entry1."},
          "Incident Fields": {"[special_msg]": "- **Field name 1**\n\n- **Field name 3**"}}),
        ({"integrations": [{'id': {"display_name": "Other Display Name"}}], "IncidentFields": []}, {})
    ])
    def test_filter_by_display_name(self, dummy_pack: Pack, id_set, expected_result):
        """
            Given:
                - Release notes entries.
            When:
                - Filtering out the entries by the given entities display names from id-set.
            Then:
                - Ensure the filtered entries resulte is as expected.
        """
        assert dummy_pack.filter_entries_by_display_name(self.RN_ENTRIES_DICTIONARY, id_set) == \
            expected_result

    @pytest.mark.parametrize('changelog_entry, marketplace, id_set, expected_rn', [
        ({Changelog.RELEASE_NOTES: '#### Integrations\n##### Display Name\n- Some entry 1.\n- Some entry 2.'},
         'xsoar', {"integrations": [{'id': {'display_name': 'Display Name'}}]},
         '#### Integrations\n##### Display Name\n- Some entry 1.\n- Some entry 2.')
    ])
    def test_changes_not_relevant_message_in_rn(self, dummy_pack: Pack, changelog_entry,
                                                marketplace, id_set, expected_rn):
        """
            Given:
                - Release notes in a pack.
            When:
                - Filtering release notes with the filter_changelog_entries method.
            Then:
                - Ensure the release notes does not contain the non relevant message.
        """
        assert dummy_pack.filter_changelog_entries(changelog_entry, dummy_pack.current_version,
                                                   marketplace, id_set)[0][Changelog.RELEASE_NOTES] == expected_rn


class TestImagesUpload:
    """ Test class for integration images upload.

    """

    @pytest.fixture(scope="class")
    def dummy_pack(self):
        """ dummy pack fixture
        """
        return Pack(pack_name="TestPack", pack_path="dummy_path")

    @pytest.mark.parametrize("integration_name,expected_result", [
        ("Have I Been Pwned? v2",
         [{'name': 'Have I Been Pwned? v2', 'imagePath': 'content/packs/TestPack/HaveIBeenPwned%3Fv2_image.png'}]),
        ("Have I Been Pwned! v2",
         [{'name': 'Have I Been Pwned! v2', 'imagePath': 'content/packs/TestPack/HaveIBeenPwned%21v2_image.png'}]),
        ("Have I Been Pwned$ v2",
         [{'name': 'Have I Been Pwned$ v2', 'imagePath': 'content/packs/TestPack/HaveIBeenPwned%24v2_image.png'}]),
        ("Integration!@#$ Name^%$",
         [{'name': 'Integration!@#$ Name^%$',
           'imagePath': 'content/packs/TestPack/Integration%21%40%23%24Name%5E%25%24_image.png'}])
    ])
    def test_upload_integration_images_with_special_character(self, mocker, dummy_pack, integration_name,
                                                              expected_result):
        """
            Given:
                - Integration name with special characters.
            When:
                - When pack has integration with special character.
            Then:
                - return encoded url
        """
        temp_image_name = f'{integration_name.replace(" ", "")}_image.png'
        search_for_images_return_value = [{'display_name': integration_name,
                                           'image_path': f'/path/{temp_image_name}',
                                           'integration_path_basename': 'fake_unified_integration_path'}]
        mocker.patch("marketplace_services_test.Pack._search_for_images", return_value=search_for_images_return_value)
        mocker.patch("Tests.Marketplace.marketplace_services.logging")
        task_status = dummy_pack.enhance_pack_attributes('')

        assert task_status
        assert len(dummy_pack._displayed_integration_images) == len(expected_result)
        assert dummy_pack._displayed_integration_images == expected_result

    @pytest.mark.parametrize("integration_name,expected_result", [
        ("Integration Name",
         [{'name': 'Integration Name', 'imagePath': 'content/packs/TestPack/IntegrationName_image.png'}]),
        ("IntegrationName",
         [{'name': 'IntegrationName', 'imagePath': 'content/packs/TestPack/IntegrationName_image.png'}])
    ])
    def test_upload_integration_images_without_special_character(self, mocker, dummy_pack, integration_name,
                                                                 expected_result):
        """
            Given:
                - Integration name without special characters.
            When:
                - When pack has integration no special character.
            Then:
                - validate that encoded url did not change the original url.
        """
        temp_image_name = f'{integration_name.replace(" ", "")}_image.png'
        search_for_images_return_value = [{'display_name': integration_name,
                                           'image_path': f'/path/{temp_image_name}',
                                           'integration_path_basename': 'fake_unified_integration_path'}]
        mocker.patch("marketplace_services_test.Pack._search_for_images", return_value=search_for_images_return_value)
        mocker.patch("Tests.Marketplace.marketplace_services.logging")
        task_status = dummy_pack.enhance_pack_attributes('')

        assert task_status
        assert len(dummy_pack._displayed_integration_images) == len(expected_result)
        assert dummy_pack._displayed_integration_images == expected_result

    @pytest.mark.parametrize("display_name", [
        'Integration Name (Developer Contribution)',
        'Integration Name (Community Contribution) ',
        'Integration Name',
        'Integration Name (Partner Contribution)',
        'Integration Name(Partner Contribution)'
    ])
    def test_remove_contrib_suffix_from_name(self, dummy_pack, display_name):
        """
           Given:
               - Integration name.
           When:
               - Uploading integrations images to gcs.
           Then:
               - Validates that the contribution details were removed
       """

        assert dummy_pack.remove_contrib_suffix_from_name(display_name) == "Integration Name"

    def test_copy_integration_images(self, mocker, dummy_pack):
        """
           Given:
               - Integration image.
           When:
               - Performing copy and upload of all the pack's integration images
           Then:
               - Validate that the image has been copied from build bucket to prod bucket
       """
        dummy_build_bucket = mocker.MagicMock()
        dummy_prod_bucket = mocker.MagicMock()
        blob_name = "content/packs/TestPack/IntegrationName_image.png"
        dummy_build_bucket.list_blobs.return_value = [Blob(blob_name, dummy_build_bucket)]
        mocker.patch("Tests.Marketplace.marketplace_services.logging")
        dummy_build_bucket.copy_blob.return_value = Blob('copied_blob', dummy_prod_bucket)
        images_data = {"TestPack": {BucketUploadFlow.INTEGRATIONS: [os.path.basename(blob_name)]}}
        task_status = dummy_pack.copy_integration_images(dummy_prod_bucket, dummy_build_bucket, images_data,
                                                         GCPConfig.CONTENT_PACKS_PATH, GCPConfig.BUILD_BASE_PATH)
        assert task_status

    def test_copy_preview_images(self, mocker, dummy_pack):
        """
           Given:
               - preview image.
           When:
               - Performing copy and upload of all the pack's preview images
           Then:
               - Validate that the image has been copied from build bucket to prod bucket
       """
        dummy_build_bucket = mocker.MagicMock()
        dummy_prod_bucket = mocker.MagicMock()
        dummy_pack.current_version = '1.0.0'
        blob_name = "TestPack/XSIAMDashboards/MyDashboard_image.png"
        dummy_build_bucket.list_blobs.return_value = [Blob(blob_name, dummy_build_bucket)]
        mocker.patch("Tests.Marketplace.marketplace_services.logging")
        dummy_build_bucket.copy_blob.return_value = Blob('copied_blob', dummy_prod_bucket)
        images_data = {"TestPack": {BucketUploadFlow.PREVIEW_IMAGES: [blob_name]}}
        task_status = dummy_pack.copy_preview_images(dummy_prod_bucket, dummy_build_bucket, images_data,
                                                     GCPConfig.CONTENT_PACKS_PATH, GCPConfig.BUILD_BASE_PATH)
        assert task_status

    def test_upload_dynamic_dashboard_images(self, mocker, dummy_pack: Pack):
        """
        Given:
            - Integration svg icon.
        When:
            - Uploading the svg image to the bucket.
        Then:
            - Ensure the pack was uploaded to the right path in the bucket.
        """
        mocker.patch.object(os.path, "isdir", return_value=True)
        mocker.patch.object(glob, "glob", side_effect=[["Packs/TestPack/Integrations/IntegrationId/IntegrationId_dark.svg"],
                                                       ["Packs/TestPack/Integrations/IntegrationId/IntegrationId.yml"]])
        mocker.patch("builtins.open", mock_open(read_data='{"commonfields": {"id": "Integration Id"}}'))

        dummy_storage_bucket = mocker.MagicMock()
        task_status = dummy_pack.upload_dynamic_dashboard_images(dummy_storage_bucket, GCPConfig.CONTENT_PACKS_PATH)

        assert task_status
        assert dummy_pack._uploaded_dynamic_dashboard_images == ['content/images/dark/Integration Id.svg']

    def test_copy_dynamic_dashboard_images(self, mocker, dummy_pack: Pack):
        """
        Given:
            - Integration svg image in the build bucket.
        When:
            - Performing copy and upload of the dynamic dashboard images.
        Then:
            - Ensure that the build blob was copied successfully.
        """
        dummy_build_bucket = mocker.MagicMock()
        dummy_prod_bucket = mocker.MagicMock()
        blob_name = "content/images/dark/Integration Id.svg"

        images_data = {"TestPack": {BucketUploadFlow.DYNAMIC_DASHBOARD_IMAGES: [blob_name]}}
        task_status = dummy_pack.copy_dynamic_dashboard_images(dummy_prod_bucket, dummy_build_bucket, images_data,
                                                               GCPConfig.CONTENT_PACKS_PATH)
        assert task_status

    def test_copy_author_image(self, mocker, dummy_pack):
        """
           Given:
               - Author image.
           When:
               - Performing copy and upload of the pack's author image
           Then:
               - Validate that the image has been copied from build bucket to prod bucket
       """
        dummy_build_bucket = mocker.MagicMock()
        dummy_prod_bucket = mocker.MagicMock()
        mocker.patch("Tests.Marketplace.marketplace_services.logging")
        blob_name = "content/packs/TestPack/Author_image.png"
        images_data = {"TestPack": {BucketUploadFlow.AUTHOR: True}}
        dummy_build_bucket.copy_blob.return_value = Blob(blob_name, dummy_prod_bucket)
        task_status = dummy_pack.copy_author_image(dummy_prod_bucket, dummy_build_bucket, images_data,
                                                   GCPConfig.CONTENT_PACKS_PATH, GCPConfig.BUILD_BASE_PATH)
        assert task_status


class TestCopyAndUploadToStorage:
    """ Test class for copying and uploading a pack to storage.

    """

    @pytest.fixture(scope="class")
    def dummy_pack(self):
        """ dummy pack fixture
        """
        return Pack(pack_name="TestPack", pack_path="dummy_path")

    def test_copy_and_upload_to_storage_not_found(self, mocker, dummy_pack):
        """
           Given:
               - A pack with latest version that is missing from the build bucket.
           When:
               - Checking the latest version in the build bucket before copying it to the production bucket.
           Then:
               - Validate that the upload task had failed and that the pack isn't skipped
       """
        dummy_build_bucket = mocker.MagicMock()
        dummy_prod_bucket = mocker.MagicMock()
        mocker.patch("Tests.Marketplace.marketplace_services.logging")

        # case: latest version is not in build bucket
        dummy_pack.latest_version = "2.0.0"
        dummy_build_bucket.list_blobs.return_value = []
        successful_packs_dict = {
            dummy_pack.name: {
                BucketUploadFlow.STATUS: "",
                BucketUploadFlow.AGGREGATED: "False",
                BucketUploadFlow.LATEST_VERSION: dummy_pack.latest_version
            }
        }

        task_status, skipped_pack = dummy_pack.copy_and_upload_to_storage(
            dummy_prod_bucket, dummy_build_bucket, successful_packs_dict, {},
            GCPConfig.CONTENT_PACKS_PATH, GCPConfig.BUILD_BASE_PATH
        )
        assert not task_status
        assert not skipped_pack

    def test_copy_and_upload_to_storage_skip(self, mocker, dummy_pack):
        """
           Given:
               - A pack with latest version that exists both in build and production bucket.
           When:
               - Checking the latest version in the production bucket before copying the latest one from the build
                bucket
           Then:
               - Validate that the upload task succeeded and that the pack was skipped (it already existed)
       """
        dummy_build_bucket = mocker.MagicMock()
        dummy_prod_bucket = mocker.MagicMock()
        mocker.patch("Tests.Marketplace.marketplace_services.logging")
        task_status, skipped_pack = dummy_pack.copy_and_upload_to_storage(dummy_prod_bucket, dummy_build_bucket, {}, {},
                                                                          GCPConfig.CONTENT_PACKS_PATH,
                                                                          GCPConfig.BUILD_BASE_PATH)
        assert task_status
        assert skipped_pack

    def test_copy_and_upload_to_storage_upload(self, mocker, dummy_pack):
        """
           Given:
               - A pack with latest version that exists in the build bucket but not in the production bucket.
           When:
               - Copying the pack from the build bucket to the production bucket.
           Then:
               - Validate that the task succeeds and that the pack isn't skipped
       """
        dummy_build_bucket = mocker.MagicMock()
        dummy_prod_bucket = mocker.MagicMock()
        mocker.patch("Tests.Marketplace.marketplace_services.logging")
        blob_name = "content/packs/TestPack/2.0.0/TestPack.zip"
        dummy_pack.latest_version = "2.0.0"
        dummy_build_bucket.list_blobs.return_value = [Blob(blob_name, dummy_build_bucket)]
        dummy_build_bucket.copy_blob.return_value = Blob(blob_name, dummy_prod_bucket)
        task_status, skipped_pack = dummy_pack.copy_and_upload_to_storage(
            dummy_prod_bucket, dummy_build_bucket, {
                "TestPack": {
                    BucketUploadFlow.STATUS: "status1",
                    BucketUploadFlow.AGGREGATED: "False",
                    BucketUploadFlow.LATEST_VERSION: dummy_pack.latest_version
                }
            }, {}, GCPConfig.CONTENT_PACKS_PATH, GCPConfig.BUILD_BASE_PATH
        )
        assert task_status
        assert not skipped_pack

    def test_copy_and_upload_to_storage_dependencies(self, mocker, dummy_pack):
        """
           Given:
               - A pack that updated its dependencies file in the build bucket but not in the production bucket.
           When:
               - Copying the pack from the build bucket to the production bucket.
           Then:
               - Validate that the task succeeds and that the pack isn't skipped
       """
        dummy_build_bucket = mocker.MagicMock()
        dummy_prod_bucket = mocker.MagicMock()
        mocker.patch("Tests.Marketplace.marketplace_services.logging")
        blob_name = "content/packs/TestPack/2.0.0/TestPack.zip"
        dummy_pack.latest_version = "2.0.0"
        dummy_build_bucket.list_blobs.return_value = [Blob(blob_name, dummy_build_bucket)]
        dummy_build_bucket.copy_blob.return_value = Blob(blob_name, dummy_prod_bucket)
        task_status, skipped_pack = dummy_pack.copy_and_upload_to_storage(
            dummy_prod_bucket, dummy_build_bucket, {}, {
                "TestPack": {
                    BucketUploadFlow.STATUS: "status1",
                    BucketUploadFlow.AGGREGATED: "False",
                    BucketUploadFlow.LATEST_VERSION: dummy_pack.latest_version
                }
            }, GCPConfig.CONTENT_PACKS_PATH, GCPConfig.BUILD_BASE_PATH
        )
        assert task_status
        assert not skipped_pack


class TestLoadUserMetadata:
    @pytest.fixture(scope="function")
    def dummy_pack(self):
        """ dummy pack fixture
        """
        return Pack(pack_name="TestPack", pack_path="dummy_path")

    def test_load_user_metadata(self, dummy_pack, dummy_pack_metadata, tmp_path):
        """
        Given:
            - A pack with metadata containing pack data like eula link
        When:
            - Loading the file data into the pack object
        Then:
            - Ensure eula link appears in the pack object metadata
        """
        metadata_path = os.path.join(tmp_path, 'metadata.json')
        dummy_pack._pack_path = tmp_path
        with open(metadata_path, 'w') as metadata_file:
            metadata_file.write(json.dumps(dummy_pack_metadata))
        dummy_pack.load_user_metadata()
        loaded_metadata = dummy_pack.user_metadata

        assert loaded_metadata['eulaLink'] == 'https://my.eula.com'

    def test_load_user_metadata_with_missing_file(self, mocker, dummy_pack):
        """
           Given:
               - Pack with missing pack metadata.
           When:
               - Pack is invalid.
           Then:
               - Task should not fail with referenced before assignment error.
       """
        mocker.patch("os.path.exists", return_value=False)
        logging_mock = mocker.patch("Tests.Marketplace.marketplace_services.logging.error")
        task_status = dummy_pack.load_user_metadata()

        assert logging_mock.call_count == 1
        assert not task_status
        assert not dummy_pack.user_metadata


class TestSetDependencies:

    @staticmethod
    def get_pack_metadata():
        metadata_path = os.path.join(os.path.dirname(os.path.abspath(__file__)), 'test_data', 'metadata.json')
        with open(metadata_path) as metadata_file:
            pack_metadata = json.load(metadata_file)

        return pack_metadata

    def test_set_dependencies_core_pack_new_mandatory_dependency(self):
        """
            Given:
                - Core pack with new dependencies
                - Mandatory dependencies that are not core packs
            When:
                - Formatting metadata
            Then:
                - An exception should be raised
        """
        from Tests.Marketplace.marketplace_services import Pack

        metadata = self.get_pack_metadata()

        generated_dependencies = {
            'HelloWorld': {
                'dependencies': {
                    'CommonPlaybooks': {
                        'mandatory': True,
                        'minVersion': '1.0.0',
                        'author': 'Cortex XSOAR',
                        'name': 'ServiceNow',
                        'certification': 'certified'
                    },
                    'SlackV2': {
                        'mandatory': True,
                        'minVersion': '1.0.0',
                        'author': 'Cortex XSOAR',
                        'name': 'Ipstack',
                        'certification': 'certified'
                    }
                }
            }
        }

        metadata['dependencies'] = {}
        p = Pack('HelloWorld', 'dummy_path')
        p._user_metadata = metadata

        with pytest.raises(Exception) as e:
            p.set_pack_dependencies(generated_dependencies)

        assert str(e.value) == "New mandatory dependencies ['SlackV2'] were found in the core pack HelloWorld"


class TestReleaseNotes:
    """ Test class for all the handling of release notes of a given pack.

    """

    @pytest.fixture(scope="class")
    def dummy_pack(self):
        """ dummy pack fixture
        """
        return Pack(pack_name="TestPack", pack_path="dummy_path")

    def test_get_changelog_latest_rn(self, mocker, dummy_pack):
        """
           Given:
               - Changelog file with two release notes
           When:
               - Getting the latest version in the changelog file
           Then:
               - Verify that the changelog file content is as expected
               - Verify that the latest release notes version is 2.0.0 (the latest)
       """
        original_changelog = '''{
                    "1.0.0": {
                        "releaseNotes": "First release notes",
                        "displayName": "1.0.0",
                        "released": "2020-05-05T13:39:33Z"
                    },
                    "2.0.0": {
                        "releaseNotes": "Second release notes",
                        "displayName": "2.0.0",
                        "released": "2020-06-05T13:39:33Z"
                    }
                }'''
        original_changelog_dict = {
            "1.0.0": {
                "releaseNotes": "First release notes",
                "displayName": "1.0.0",
                "released": "2020-05-05T13:39:33Z"
            },
            "2.0.0": {
                "releaseNotes": "Second release notes",
                "displayName": "2.0.0",
                "released": "2020-06-05T13:39:33Z"
            }
        }
        mocker.patch('builtins.open', mock_open(read_data=original_changelog))
        mocker.patch('os.path.exists', return_value=True)
        changelog, changelog_latest_rn_version, changelog_latest_rn = dummy_pack.get_changelog_latest_rn('fake_path')
        assert changelog == original_changelog_dict
        assert changelog_latest_rn_version == Version('2.0.0')
        assert changelog_latest_rn == "Second release notes"

    def test_create_local_changelog(self, mocker, dummy_pack):
        """
           Given:
               - Changelog file path of the given pack withing the index dir
           When:
               - Creating the local changelog under the pack path
           Then:
               - Verify that the local changelog file has been created successfully
       """
        mocker.patch('os.path.exists', return_value=True)
        build_index_folder_path = 'fake_build_index_folder_path'
        build_changelog_index_path = os.path.join(build_index_folder_path, dummy_pack.name, Pack.CHANGELOG_JSON)
        pack_changelog_path = os.path.join(dummy_pack.path, Pack.CHANGELOG_JSON)
        mocker.patch('os.path.isfile', return_value=True)
        mocker.patch('Tests.Marketplace.marketplace_services.logging')
        mocker.patch('shutil.copyfile')
        task_status = dummy_pack.create_local_changelog(build_index_folder_path)
        shutil_copyfile_call_count = shutil.copyfile.call_count
        shutil_copyfile_call_args = shutil.copyfile.call_args_list[0][1]
        assert shutil_copyfile_call_count == 1
        assert shutil_copyfile_call_args == {'src': build_changelog_index_path, 'dst': pack_changelog_path}
        assert task_status

    def test_get_release_notes_lines_aggregate(self, mocker, dummy_pack):
        """
           Given:
               - 3 release notes files, 1.0.0 is the latest rn, 1.1.0 and 2.0.0 are new rn files
           When:
               - Creating the release notes for the new version (2.0.0)
           Then:
               - Verify that the rn of 1.1.0 and 2.0.0 are aggregated
       """
        rn_one = '''
#### Integrations
##### CrowdStrike Falcon Intel v2
- wow1
        '''
        rn_two = '''
#### Integrations
##### CrowdStrike Falcon Intel v2
- wow2
        '''
        aggregated_rn = "\n#### Integrations\n##### CrowdStrike Falcon Intel v2\n- wow1\n- wow2\n"
        open_mocker = MockOpen()
        mocker.patch('os.listdir', return_value=['1_0_0.md', '1_1_0.md', '2_0_0.md'])
        open_mocker['rn_dir_fake_path/1_1_0.md'].read_data = rn_one
        open_mocker['rn_dir_fake_path/2_0_0.md'].read_data = rn_two
        mocker.patch('builtins.open', open_mocker)
        rn_lines, latest_rn, new_versions = \
            dummy_pack.get_release_notes_lines('rn_dir_fake_path', Version('1.0.0'), '')
        assert latest_rn == '2.0.0'
        assert rn_lines == aggregated_rn
        assert new_versions == ['1.1.0', '2.0.0']

    def test_get_release_notes_lines_updated_rn(self, mocker, dummy_pack):
        """
           Given:
               - 2 release notes files, 1.0.0 and 1.0.1 which is the latest rn and exists in the changelog
           When:
               - Creating the release notes for version 1.0.1
           Then:
               - Verify that the rn are the same
       """
        rn = '''
#### Integrations
##### CrowdStrike Falcon Intel v2
- wow1
        '''
        mocker.patch('builtins.open', mock_open(read_data=rn))
        mocker.patch('os.listdir', return_value=['1_0_0.md', '1_0_1.md'])
        rn_lines, latest_rn, new_versions = \
            dummy_pack.get_release_notes_lines('rn_dir_fake_path', Version('1.0.1'), rn)
        assert latest_rn == '1.0.1'
        assert rn_lines == rn
        assert new_versions == []

    def test_get_release_notes_lines_no_rn(self, mocker, dummy_pack):
        """
           Given:
               - 2 release notes files, 1.0.0 and 1.0.1 which is the latest rn and exists in the changelog
           When:
               - Creating the release notes for version 1.0.1
           Then:
               - Verify that the rn are the same
       """
        changelog_latest_rn = '''
#### Integrations
##### CrowdStrike Falcon Intel v2
- wow1
- wow2
        '''

        mocker.patch('os.listdir', return_value=['1_0_0.md', '1_0_1.md'])
        rn_lines, latest_rn, new_versions = \
            dummy_pack.get_release_notes_lines('wow', Version('1.0.1'), changelog_latest_rn)
        assert latest_rn == '1.0.1'
        assert rn_lines == changelog_latest_rn
        assert new_versions == []

    CHANGELOG_ENTRY_CONTAINS_BC_VERSION_INPUTS = [(Version('0.0.0'), Version('1.0.0'), [], {}, {}),
                                                  (
                                                      Version('0.0.0'), Version('1.0.0'),
                                                      [Version('1.0.1')], {'1.0.1': 'BC text'}, {}),
                                                  (
                                                      Version('0.0.0'), Version('1.0.0'),
                                                      [Version('1.0.0')], {'1.0.0': None},
                                                      {'1.0.0': None}),
                                                  (
                                                      Version('2.3.1'), Version('2.4.0'),
                                                      [Version('2.3.1')], {'2.3.1': 'BC text'},
                                                      {}),
                                                  (Version('2.3.1'), Version('2.4.0'),
                                                   [Version('2.3.1'), Version('2.3.2')],
                                                   {'2.3.1': None, '2.3.2': 'BC Text 232'}, {'2.3.2': 'BC Text 232'})]

    @pytest.mark.parametrize('predecessor_version, rn_version, bc_versions_list,bc_version_to_text, expected',
                             CHANGELOG_ENTRY_CONTAINS_BC_VERSION_INPUTS)
    def test_changelog_entry_contains_bc_version(self, predecessor_version: Version, rn_version: Version,
                                                 bc_versions_list: list[Version], bc_version_to_text, expected):
        """
           Given:
           - predecessor_version: Predecessor version of the changelog entry.
           - rn_version: RN version of the current processed changelog entry
            When:
            - Checking whether current 'rn_version' contains a BC version.
            Case a: Pack does not contain any BC versions.
            Case b: Pack contains BC versions, but not between 'predecessor_version' to 'rn_version' range.
            Case c: Pack contains BC versions, and it is the exact 'rn_version'.
            Case d: Pack contains BC versions, and it is the exact 'predecessor_version'.
            Case e: Pack contains BC versions, and it is the between 'predecessor_version' to 'rn_version' range.
           Then:
           Validate expected bool is returned.
           Case a: Validate false is returned.
           Case b: Validate false is returned.
           Case c: Validate true is returned, because there is a BC version that matches the
                   rule 'predecessor_version' < bc_version <= 'rn_version' (equals to 'rn_version').
           Case d: Validate false is returned, because there is no BC version that matches the
                   rule 'predecessor_version' < bc_version <= 'rn_version' (equals to 'predecessor_version' which is
                   outside range).
           Case e: Validate true is returned, because there is a BC version that matches the
                   rule 'predecessor_version' < bc_version <= 'rn_version' (above 'predecessor_version',
                   below 'rn_version').
       """
        assert Pack._changelog_entry_bc_versions(predecessor_version, rn_version, bc_versions_list,
                                                 bc_version_to_text) == expected

    def test_breaking_changes_versions_to_text(self, tmpdir):
        """
        Given:
        - Release notes directory (class field)

        When:
        - Creating dict of BC version to mapping. Including all possibilities:
        1) RN does not have corresponding config file.
        2) RN has corresponding config file, breakingChanges is set to true, text does not exist.
        3) RN has corresponding config file, breakingChanges is set to true, text exists.
        4) RN has corresponding config file, breakingChanges is set to false, text does not exist.
        5) RN has corresponding config file, breakingChanges is set to false, text exists.

        Then:
        - Ensure expected mapping is done.
        case 2 contains only breakingChanges: True entry.
        case 3 contains both breakingChanges: True and text entries.

        """
        rn_dir = f'{tmpdir}/ReleaseNotes'
        Path(rn_dir).mkdir(parents=True, exist_ok=False)
        create_rn_file(rn_dir, '1_0_1', 'some RN to see it is filtered by its extension')
        create_rn_config_file(rn_dir, '1_0_2', {'breakingChanges': True})
        create_rn_config_file(rn_dir, '1_0_3', {'breakingChanges': True, 'breakingChangesNotes': 'this is BC'})
        create_rn_config_file(rn_dir, '1_0_4', {'breakingChanges': False})
        create_rn_config_file(rn_dir, '1_0_5', {'breakingChanges': False, 'breakingChangesNotes': 'this is BC'})

        expected: dict[str, str | None] = {'1.0.2': None, '1.0.3': 'this is BC'}

        assert Pack._breaking_changes_versions_to_text(rn_dir) == expected

    SPLIT_BC_VERSIONS_WITH_AND_WITHOUT_TEXT_INPUTS = [({}, ([], [])),
                                                      ({'1.0.2': 'bc text 1'}, (['bc text 1'], [])),
                                                      ({'1.0.2': None}, ([], ['1.0.2'])),
                                                      ({'1.0.2': None, '1.0.4': None, '1.0.5': 'txt1', '1.0.6': 'txt2'},
                                                       (['txt1', 'txt2'], ['1.0.2', '1.0.4'])),
                                                      ]

    @pytest.mark.parametrize('bc_versions, expected', SPLIT_BC_VERSIONS_WITH_AND_WITHOUT_TEXT_INPUTS)
    def test_split_bc_versions_with_and_without_text(self, bc_versions: dict[str, str | None],
                                                     expected: tuple[list[str], list[str]]):
        """
        Given:
        - 'bc_versions': Dict of BC versions to text.

        When:
        - Splitting 'bc_versions' to two lists of versions with/without text.

        Then:
        - Ensure expected results are returned.
        """
        assert Pack._split_bc_versions_with_and_without_text(bc_versions) == expected

    def test_get_release_notes_concat_str_non_empty(self, tmpdir):
        """
        Given:
        - 'bc_versions': Dict of BC versions to text.

        When:
        - Splitting 'bc_versions' to two lists of versions with/without text.

        Then:
        - Ensure expected results are returned.
        """
        rn_dir: str = f'{tmpdir}/ReleaseNotes'
        Path(rn_dir).mkdir(parents=True, exist_ok=False)
        create_rn_file(rn_dir, '1_0_1', 'txt1')
        create_rn_file(rn_dir, '1_0_2', 'txt2')
        assert Pack._get_release_notes_concat_str(rn_dir, ['1_0_1.md', '1_0_2.md']) == '\ntxt1\ntxt2'

    def test_get_release_notes_concat_str_empty(self):
        """
        Given:
        - 'bc_versions': Empty dict of BC versions to text.

        When:
        - Splitting 'bc_versions' to two lists of versions with/without text.

        Then:
        - Ensure empty results are returned.
        """
        assert Pack._get_release_notes_concat_str('', []) == ''

    def test_handle_many_bc_versions_some_with_text(self, dummy_pack, tmpdir):
        """
        Given:
        - 'text_of_bc_versions': Text of BC versions containing specific BC text.
        - 'bc_versions_without_text': BC versions that do not contain specific BC text

        When:
        - Handling a case were one aggregated changelog entry contains both BCs with text and without text.

        Then:
        - Ensure expected test is returned
        """
        rn_dir: str = f'{tmpdir}/ReleaseNotes'
        Path(rn_dir).mkdir(parents=True, exist_ok=False)
        create_rn_file(rn_dir, '1_0_2', 'no bc1')
        create_rn_file(rn_dir, '1_0_6', 'no bc2')
        text_of_bc_versions: list[str] = ['txt1', 'txt2']
        bc_versions_without_text: list[str] = ['1.0.2', '1.0.6']

        expected_concat_str: str = 'txt1\ntxt2\nno bc1\nno bc2'
        assert dummy_pack._handle_many_bc_versions_some_with_text(rn_dir, text_of_bc_versions,
                                                                  bc_versions_without_text) == expected_concat_str

    CALCULATE_BC_TEXT_NON_MIXED_CASES_INPUTS = [({}, None), ({'1.0.2': None}, None), ({'1.0.2': 'txt1'}, 'txt1'),
                                                ({'1.0.2': 'txt1', '1.0.4': 'txt5'}, 'txt1\ntxt5')]

    @pytest.mark.parametrize('bc_version_to_text, expected', CALCULATE_BC_TEXT_NON_MIXED_CASES_INPUTS)
    def test_calculate_bc_text_non_mixed_cases(self, dummy_pack, bc_version_to_text: dict[str, str | None],
                                               expected: str | None):
        """
        Given:
        - 'text_of_bc_versions': Text of BC versions containing specific BC text.

        When:
        - Calculating text for changelog entry
        Case a: Only one BC in aggregated changelog entry:
        Case b: More than one BC in aggregated entry, all of them containing text.

        Then:
        - Ensure expected text is returned.

        """
        assert dummy_pack._calculate_bc_text('', bc_version_to_text) == expected

    def test_calculate_bc_text_mixed_case(self, dummy_pack, tmpdir):
        """
        Given:
        - 'text_of_bc_versions': Text of BC versions containing specific BC text.

        When:
        - Handling a case were one aggregated changelog entry contains both BCs with text and without text.

        Then:
        - Ensure expected text is returned
        """
        rn_dir: str = f'{tmpdir}/ReleaseNotes'
        Path(rn_dir).mkdir(parents=True, exist_ok=False)
        create_rn_file(rn_dir, '1_0_2', 'bc notes without bc text')
        create_rn_file(rn_dir, '1_0_6', 'RN for 1_0_6')
        create_rn_config_file(rn_dir, '1_0_2', {'breakingChanges': True})
        create_rn_config_file(rn_dir, '1_0_6', {'breakingChanges': True, 'breakingChangesNotes': 'bc txt2'})

        expected_text: str = 'bc txt2\nbc notes without bc text'
        assert dummy_pack._calculate_bc_text(rn_dir, {'1_0_2': None, '1_0_6': 'bc txt2'}) == expected_text

    def test_add_bc_entries_if_needed(self, dummy_pack, tmpdir):
        """
       Given:
       - changelog: Changelog file data represented as a dictionary.

        When:
        - Updating 'breakingChanges' entry for each changelog dict entry.

       Then:
        - Validate changelog 'breakingChanges' field for each entries are updated as expected. This test includes
          all four types of possible changes:
          a) Entry without breaking changes, changes to entry with breaking changes.
          b) Entry without breaking changes, changes to entry with breaking changes containing BC text.
          c) Entry without breaking changes, does not change.
          d) Entry with breaking changes, changes to entry without breaking changes.
          e) Entry with breaking changes, changes to entry with BC text.
          f) Entry with breaking changes, changes to entry without BC text.
       """
        rn_dir = f'{tmpdir}/ReleaseNotes'
        Path(rn_dir).mkdir(parents=True, exist_ok=False)
        for i in range(17, 26):
            create_rn_file(rn_dir, f'1.12.{i}', f'RN of 1.12.{i}')
        create_rn_config_file(rn_dir, '1_12_20', {'breakingChanges': True})
        create_rn_config_file(rn_dir, '1_12_22', {'breakingChanges': True})
        create_rn_config_file(rn_dir, '1_12_24', {'breakingChanges': True, 'breakingChangesNotes': 'bc 24'})
        create_rn_config_file(rn_dir, '1_12_25', {'breakingChanges': True, 'breakingChangesNotes': 'bc 25'})
        changelog: dict[str, Any] = {
            '1.12.20': {
                'releaseNotes': 'RN of 1.12.20',
                'displayName': '1.12.18 - 392682',
                'released': '2021-07-05T02:00:02Z',
                'breakingChanges': True
            },
            '1.12.17': {
                'releaseNotes': 'RN of 1.12.17',
                'displayName': '1.12.17 - 392184',
                'released': '2021-07-02T23:15:52Z',
                'breakingChanges': True
            },
            '1.12.16': {
                'releaseNotes': 'RN of 1.12.16',
                'displayName': '1.12.16 - 391562',
                'released': '2021-06-30T23:32:59Z'
            },
            '1.12.23': {
                'releaseNotes': 'RN of 1.12.23',
                'displayName': '1.12.23 - 393823',
                'released': '2021-07-06T23:27:59Z'
            },
            '1.12.24': {
                'releaseNotes': 'RN of 1.12.23',
                'displayName': '1.12.23 - 393823',
                'released': '2021-07-06T23:27:59Z',
                'breakingChanges': True
            },
            '1.12.25': {
                'releaseNotes': 'RN of 1.12.23',
                'displayName': '1.12.23 - 393823',
                'released': '2021-07-06T23:27:59Z',
            }
        }
        expected_changelog: dict[str, Any] = {
            '1.12.20': {
                'releaseNotes': 'RN of 1.12.20',
                'displayName': '1.12.18 - 392682',
                'released': '2021-07-05T02:00:02Z',
                'breakingChanges': True
            },
            '1.12.17': {
                'releaseNotes': 'RN of 1.12.17',
                'displayName': '1.12.17 - 392184',
                'released': '2021-07-02T23:15:52Z'
            },
            '1.12.16': {
                'releaseNotes': 'RN of 1.12.16',
                'displayName': '1.12.16 - 391562',
                'released': '2021-06-30T23:32:59Z'
            },
            '1.12.23': {
                'releaseNotes': 'RN of 1.12.23',
                'displayName': '1.12.23 - 393823',
                'released': '2021-07-06T23:27:59Z',
                'breakingChanges': True
            },
            '1.12.24': {
                'releaseNotes': 'RN of 1.12.23',
                'displayName': '1.12.23 - 393823',
                'released': '2021-07-06T23:27:59Z',
                'breakingChanges': True,
                'breakingChangesNotes': 'bc 24'
            },
            '1.12.25': {
                'releaseNotes': 'RN of 1.12.23',
                'displayName': '1.12.23 - 393823',
                'released': '2021-07-06T23:27:59Z',
                'breakingChanges': True,
                'breakingChangesNotes': 'bc 25'
            }
        }
        dummy_pack.add_bc_entries_if_needed(rn_dir, changelog)
        assert changelog == expected_changelog

    def test_add_bc_entries_if_needed_rn_dir_does_not_exist(self, dummy_pack):
        """
       Given:
       - Changelog

        When:
        - Updating changelog entries with BC entries. RN dir does not exist

       Then:
        - Ensure no modification is done to the changelog.
       """
        changelog: dict = {'a': 1}
        dummy_pack.add_bc_entries_if_needed('not_real_path', changelog)
        assert changelog == {'a': 1}

    FAILED_PACKS_DICT = {
        'TestPack': {'status': 'wow1'},
        'TestPack2': {'status': 'wow2'}
    }

    @pytest.mark.parametrize('failed_packs_dict, task_status, status', [
        ({'TestPack': {'status': 'wow1'}, 'TestPack2': {'status': 'wow2'}}, True, 'wow1'),
        ({'TestPack2': {'status': 'wow2'}}, False, "")
    ])
    def test_is_failed_to_upload(self, failed_packs_dict, task_status, status, dummy_pack):
        """
           Given:
               - A dict of failed packs and a pack which is in the failed packs dict
               - A dict of failed packs and a pack which is not in the failed packs dict
           When:
               - Checking if the pack is in the failed packs dict
           Then:
               - The pack is in the dict, task status is True and right status is returned
               - The pack is not in the dict, task status is False and the empty status is returned
       """
        task_stat, pack_stat = dummy_pack.is_failed_to_upload(failed_packs_dict)
        assert task_stat == task_status
        assert pack_stat == status


class TestStoreInCircleCIArtifacts:
    """ Test the store_successful_and_failed_packs_in_ci_artifacts function

    """
    FAILED_PACK_DICT = {
        BucketUploadFlow.STATUS: PackStatus.FAILED_UPLOADING_PACK.name,
        BucketUploadFlow.AGGREGATED: 'False'
    }
    SUCCESSFUL_PACK_DICT = {
        BucketUploadFlow.STATUS: PackStatus.SUCCESS.name,
        BucketUploadFlow.AGGREGATED: '[1.0.0, 1.0.1] => 1.0.1',
        BucketUploadFlow.LATEST_VERSION: '1.0.1'
    }
    SUCCESSFUL_DEPENDENCIES_PACK_DICT = {
        BucketUploadFlow.STATUS: PackStatus.SUCCESS_CREATING_DEPENDENCIES_ZIP_UPLOADING.name,
        BucketUploadFlow.LATEST_VERSION: '1.0.1'
    }

    @staticmethod
    def get_successful_packs():
        successful_packs = [
            Pack(pack_name='TestPack1', pack_path='.'),
            Pack(pack_name='TestPack2', pack_path='.'),
        ]
        for pack in successful_packs:
            pack._status = PackStatus.SUCCESS.name
            pack._aggregated = True
            pack._aggregation_str = '[1.0.0, 1.0.1] => 1.0.1'
            pack.current_version = '1.0.1'
        return successful_packs

    @staticmethod
    def get_failed_packs():
        failed_packs = [
            Pack(pack_name='TestPack3', pack_path='.'),
            Pack(pack_name='TestPack4', pack_path='.'),
        ]
        for pack in failed_packs:
            pack._status = PackStatus.FAILED_UPLOADING_PACK.name
            pack._aggregated = False
        return failed_packs

    @staticmethod
    def get_updated_private_packs():
        return ['TestPack5', 'TestPack6']

    @staticmethod
    def get_successful_dependencies_packs():
        successful_dependencies = [
            Pack(pack_name='TestPack7', pack_path='.'),
            Pack(pack_name='TestPack8', pack_path='.'),
        ]
        for pack in successful_dependencies:
            pack._status = PackStatus.SUCCESS_CREATING_DEPENDENCIES_ZIP_UPLOADING.name
            pack.current_version = '1.0.1'
        return successful_dependencies

    def test_store_successful_and_failed_packs_in_ci_artifacts_both(self, tmp_path):
        """
           Given:
               - Successful packs list - TestPack1 , TestPack2
               - Failed packs list - TestPack3 , TestPack4
               - Private updated packs list - TestPack5 , TestPack6
               - A path to the circle ci artifacts dir
           When:
               - Storing the packs results in the $ARTIFACTS_FOLDER/packs_results.json file
           Then:
               - Verify that the file content contains the successful, failed and private
                packs TestPack1, TestPack2 & TestPack3, TestPack4, TestPack5 & TestPack6 respectively.
       """
        successful_packs = self.get_successful_packs()
        failed_packs = self.get_failed_packs()
        updated_private_packs = self.get_updated_private_packs()
        successful_uploaded_dependencies = []
        packs_results_file_path = os.path.join(tmp_path, BucketUploadFlow.PACKS_RESULTS_FILE)
        store_successful_and_failed_packs_in_ci_artifacts(
            packs_results_file_path, BucketUploadFlow.PREPARE_CONTENT_FOR_TESTING, successful_packs,
            successful_uploaded_dependencies, failed_packs, updated_private_packs
        )
        packs_results_file = load_json(packs_results_file_path)
        assert packs_results_file == {
            f'{BucketUploadFlow.PREPARE_CONTENT_FOR_TESTING}': {
                f'{BucketUploadFlow.FAILED_PACKS}': {
                    'TestPack3': TestStoreInCircleCIArtifacts.FAILED_PACK_DICT,
                    'TestPack4': TestStoreInCircleCIArtifacts.FAILED_PACK_DICT
                },
                f'{BucketUploadFlow.SUCCESSFUL_PACKS}': {
                    'TestPack1': TestStoreInCircleCIArtifacts.SUCCESSFUL_PACK_DICT,
                    'TestPack2': TestStoreInCircleCIArtifacts.SUCCESSFUL_PACK_DICT
                },
                f'{BucketUploadFlow.SUCCESSFUL_PRIVATE_PACKS}': {
                    'TestPack5': {},
                    'TestPack6': {}
                },
            }
        }

    def test_store_successful_and_failed_packs_in_ci_artifacts_successful_only(self, tmp_path):
        """
           Given:
               - Successful packs list - TestPack1, TestPack2
               - A path to the circle ci artifacts dir
           When:
               - Storing the packs results in the $ARTIFACTS_FOLDER/packs_results.json file
           Then:
               - Verify that the file content contains the successful packs TestPack1 & TestPack2.
       """
        successful_packs = self.get_successful_packs()
        packs_results_file_path = os.path.join(tmp_path, BucketUploadFlow.PACKS_RESULTS_FILE)
        store_successful_and_failed_packs_in_ci_artifacts(
            packs_results_file_path, BucketUploadFlow.PREPARE_CONTENT_FOR_TESTING, successful_packs, [], [], []
        )
        packs_results_file = load_json(packs_results_file_path)
        assert packs_results_file == {
            f'{BucketUploadFlow.PREPARE_CONTENT_FOR_TESTING}': {
                f'{BucketUploadFlow.SUCCESSFUL_PACKS}': {
                    'TestPack1': TestStoreInCircleCIArtifacts.SUCCESSFUL_PACK_DICT,
                    'TestPack2': TestStoreInCircleCIArtifacts.SUCCESSFUL_PACK_DICT
                }
            }
        }

    def test_store_successful_and_failed_packs_in_ci_artifacts_failed_only(self, tmp_path):
        """
           Given:
               - Failed packs list - TestPack3 , TestPack4
               - A path to the circle ci artifacts dir
           When:
               - Storing the packs results in the $ARTIFACTS_FOLDER/packs_results.json file
           Then:
               - Verify that the file content contains the failed packs TestPack & TestPack4.
       """
        failed_packs = self.get_failed_packs()
        packs_results_file_path = os.path.join(tmp_path, BucketUploadFlow.PACKS_RESULTS_FILE)
        store_successful_and_failed_packs_in_ci_artifacts(
            packs_results_file_path, BucketUploadFlow.PREPARE_CONTENT_FOR_TESTING, [], [], failed_packs, []
        )
        packs_results_file = load_json(packs_results_file_path)
        assert packs_results_file == {
            f'{BucketUploadFlow.PREPARE_CONTENT_FOR_TESTING}': {
                f'{BucketUploadFlow.FAILED_PACKS}': {
                    'TestPack3': TestStoreInCircleCIArtifacts.FAILED_PACK_DICT,
                    'TestPack4': TestStoreInCircleCIArtifacts.FAILED_PACK_DICT
                }
            }
        }

    def test_store_successful_and_failed_packs_in_ci_artifacts_updated_private_packs_only(self, tmp_path):
        """
           Given:
               - Updated private packs list - TestPack5 , TestPack6
               - A path to the circle ci artifacts dir
           When:
               - Storing the packs results in the $ARTIFACTS_FOLDER/packs_results.json file
           Then:
               - Verify that the file content contains the successful packs TestPack5 & TestPack6.
       """
        updated_private_packs = self.get_updated_private_packs()
        packs_results_file_path = os.path.join(tmp_path, BucketUploadFlow.PACKS_RESULTS_FILE)
        store_successful_and_failed_packs_in_ci_artifacts(
            packs_results_file_path, BucketUploadFlow.PREPARE_CONTENT_FOR_TESTING, [], [], [], updated_private_packs
        )
        packs_results_file = load_json(packs_results_file_path)
        assert packs_results_file == {
            f'{BucketUploadFlow.PREPARE_CONTENT_FOR_TESTING}': {
                f'{BucketUploadFlow.SUCCESSFUL_PRIVATE_PACKS}': {
                    'TestPack5': {},
                    'TestPack6': {}
                }
            }
        }

    def test_store_successful_and_successful_dependencies_in_ci_artifacts(self, tmp_path):
        """
           Given:
               - Successful packs list - TestPack1, TestPack2
               - Successful dependencies packs list - TestPack7, TestPack8
               - A path to the circle ci artifacts dir
           When:
               - Storing the packs results in the $ARTIFACTS_FOLDER/packs_results.json file
           Then:
               - Verify that the file content contains the successful packs TestPack1 & TestPack2.
               - Verify that the file content contains the successful dependencies packs TestPack7 & TestPack8.
       """
        successful_packs = self.get_successful_packs()
        successful_dependencies_packs = self.get_successful_dependencies_packs()
        packs_results_file_path = os.path.join(tmp_path, BucketUploadFlow.PACKS_RESULTS_FILE)
        store_successful_and_failed_packs_in_ci_artifacts(
            packs_results_file_path, BucketUploadFlow.PREPARE_CONTENT_FOR_TESTING, successful_packs,
            successful_dependencies_packs, [], []
        )
        packs_results_file = load_json(packs_results_file_path)
        assert packs_results_file == {
            f'{BucketUploadFlow.PREPARE_CONTENT_FOR_TESTING}': {
                f'{BucketUploadFlow.SUCCESSFUL_PACKS}': {
                    'TestPack1': TestStoreInCircleCIArtifacts.SUCCESSFUL_PACK_DICT,
                    'TestPack2': TestStoreInCircleCIArtifacts.SUCCESSFUL_PACK_DICT
                },
                f'{BucketUploadFlow.SUCCESSFUL_UPLOADED_DEPENDENCIES_ZIP_PACKS}': {
                    'TestPack7': TestStoreInCircleCIArtifacts.SUCCESSFUL_DEPENDENCIES_PACK_DICT,
                    'TestPack8': TestStoreInCircleCIArtifacts.SUCCESSFUL_DEPENDENCIES_PACK_DICT
                }
            }
        }


class TestGetSuccessfulAndFailedPacks:
    """ Test the get_successful_and_failed_packs function

    """

    def test_get_successful_and_failed_packs(self, tmp_path):
        """
           Given:
               - File that doesn't exist
               - Empty JSON file
               - Valid JSON file
           When:
               - Loading the file of all failed packs from Prepare Content step in Create Instances job
           Then:
               - Verify that we get an empty dictionary
               - Verify that we get an empty dictionary
               - Verify that we get the expected dictionary
       """
        from Tests.Marketplace.marketplace_services import get_upload_data
        file = os.path.join(tmp_path, BucketUploadFlow.PACKS_RESULTS_FILE)

        # Case 1: assert file does not exist
        successful, successful_uploaded_dependencies, failed, private_packs, images = get_upload_data(
            file, BucketUploadFlow.PREPARE_CONTENT_FOR_TESTING
        )
        assert successful == {}
        assert successful_uploaded_dependencies == {}
        assert failed == {}
        assert private_packs == {}
        assert images == {}

        # Case 2: assert empty file
        with open(file, "w") as f:
            f.write('')
        successful, successful_uploaded_dependencies, failed, private_packs, images = get_upload_data(
            file, BucketUploadFlow.PREPARE_CONTENT_FOR_TESTING
        )
        assert successful == {}
        assert successful_uploaded_dependencies == {}
        assert failed == {}
        assert private_packs == {}
        assert images == {}

        # Case 3: assert valid file
        with open(file, "w") as f:
            f.write(json.dumps({
                f"{BucketUploadFlow.PREPARE_CONTENT_FOR_TESTING}": {
                    f"{BucketUploadFlow.FAILED_PACKS}": {
                        "TestPack2": {
                            f"{BucketUploadFlow.STATUS}": "status2",
                            f"{BucketUploadFlow.AGGREGATED}": False
                        }
                    },
                    f"{BucketUploadFlow.SUCCESSFUL_PACKS}": {
                        "TestPack1": {
                            f"{BucketUploadFlow.STATUS}": "status1",
                            f"{BucketUploadFlow.AGGREGATED}": True
                        }
                    },
                    f"{BucketUploadFlow.SUCCESSFUL_PRIVATE_PACKS}": {
                        "TestPack3": {
                            f"{BucketUploadFlow.STATUS}": "status3",
                            f"{BucketUploadFlow.AGGREGATED}": True
                        }
                    },
                    f"{BucketUploadFlow.IMAGES}": {
                        "TestPack1": {
                            f"{BucketUploadFlow.AUTHOR}": True,
                            f"{BucketUploadFlow.INTEGRATIONS}": ["integration_image.png"]
                        }
                    }
                }
            }))
        successful, successful_uploaded_dependencies, failed, private_packs, images = get_upload_data(
            file, BucketUploadFlow.PREPARE_CONTENT_FOR_TESTING
        )
        assert successful == {"TestPack1": {
            f"{BucketUploadFlow.STATUS}": "status1",
            f"{BucketUploadFlow.AGGREGATED}": True
        }}
        successful_list = [*successful]
        ans = 'TestPack1' in successful_list
        assert ans

        assert failed == {"TestPack2": {
            f"{BucketUploadFlow.STATUS}": "status2",
            f"{BucketUploadFlow.AGGREGATED}": False}
        }
        failed_list = [*failed]
        ans = 'TestPack2' in failed_list
        assert ans

        assert "TestPack1" in images
        test_pack_images = images.get("TestPack1", {})
        assert BucketUploadFlow.AUTHOR in test_pack_images
        assert test_pack_images.get(BucketUploadFlow.AUTHOR, False)
        assert BucketUploadFlow.INTEGRATIONS in test_pack_images
        integration_images = test_pack_images.get(BucketUploadFlow.INTEGRATIONS, [])
        assert len(integration_images) == 1
        assert integration_images[0] == "integration_image.png"

        assert private_packs == {"TestPack3": {
            f"{BucketUploadFlow.STATUS}": "status3",
            f"{BucketUploadFlow.AGGREGATED}": True
        }}
        private_successful_list = [*private_packs]
        ans = 'TestPack3' in private_successful_list
        assert ans


class TestImageClassification:
    """ Test class for all image classifications.
    """

    @pytest.fixture(scope="class")
    def dummy_pack(self):
        """ dummy pack fixture
        """
        return Pack(pack_name="TestPack", pack_path="dummy_path")

    @pytest.mark.parametrize('file_path, result', [
        ('Packs/TestPack/Author_image.png', False),
        ('Packs/TestPack/Integration_image.png', True),
        ('Packs/TestPack/Integration_image.jpeg', False),
        ('Integration_image.png', False),
        ('Integration_pic.png', False),
    ])
    def test_is_integration_image(self, file_path, result, dummy_pack):
        """
           Given:
               - File path of an author image.
               - File path of an integration image.
               - File path of an integration image with the wrong extension.
               - File path not starting with Packs/TestPack
               - File path not containing the 'image' constant
            When:
            - Checking whether the image in integration image or not
           Then:
               - Validate that the answer is False
               - Validate that the answer is True
               - Validate that the answer is False
               - Validate that the answer is False
               - Validate that the answer is False
       """
        assert dummy_pack.is_integration_image(file_path) is result

    @pytest.mark.parametrize('file_path, result', [
        ('Packs/TestPack/Author_image.png', True),
        ('Packs/TestPack/Author_image.jpeg', False),
        ('Packs/TestPack/Integration_image.png', False),
        ('Author_image.png', False)
    ])
    def test_is_author_image(self, file_path, result, dummy_pack):
        """
           Given:
               - File path of an author image.
               - File path of an author image with bad suffix.
               - File path of an integration image.
               - File path not starting with Packs/TestPack
            When:
            - Checking whether the image in integration image or not
           Then:
               - Validate that the answer is True
               - Validate that the answer is False
               - Validate that the answer is False
               - Validate that the answer is False
       """
        assert dummy_pack.is_author_image(file_path) is result


def create_rn_config_file(rn_dir: str, version: str, data: dict):
    with open(f'{rn_dir}/{version}.json', 'w') as f:
        f.write(json.dumps(data))


def create_rn_file(rn_dir: str, version: str, text: str):
    with open(f'{rn_dir}/{version}.md', 'w') as f:
        f.write(text)


class TestVersionsMetadataFile:
    """ Test class to check that the versions-metadata.json file is in the correct format."""

    class TestVersionsMetadataFile:
        """ Test class to check that the versions-metadata.json file is in the correct format."""

        def test_version_map(self):
            version_map_content = GCPConfig.versions_metadata_contents.get('version_map')
            valid_keys = {'core_packs_file', 'core_packs_file_is_locked', 'file_version', 'marketplaces'}
            for version, core_packs_info in version_map_content.items():
                missing_keys = set(valid_keys).difference(core_packs_info.keys()).difference({'marketplaces'})
                unexpected_keys = set(core_packs_info.keys()).difference(valid_keys)
                assert not missing_keys, f'The following keys are missing in version {version}: {missing_keys}.'
                assert not unexpected_keys, f'The following invalid keys were found in version {version}: {unexpected_keys}.'
                assert 'core_packs_file' in core_packs_info, \
                    f'Version {version} in version_map does not include the required `core_packs_file` key.'
                assert core_packs_info.get('core_packs_file') == f'corepacks-{version}.json', \
                    f'corepacks file name of version {version} should be `corepacks-{version}.json` and not ' \
                    f'`{core_packs_info.get("core_packs_file")}`.'
                assert 'core_packs_file_is_locked' in core_packs_info, \
                    f'Version {version} in version_map does not include the required `core_packs_file_is_locked` key.'


@freeze_time("2023-01-01")
@pytest.mark.parametrize('changelog, expected_result', [
    (copy.deepcopy(CHANGELOG_DATA_INITIAL_VERSION), ["1.0.0"]),
    (copy.deepcopy(CHANGELOG_DATA_MULTIPLE_VERSIONS), ["1.0.0", "1.1.0"]),
    (copy.deepcopy(CHANGELOG_ONE_LAST_YEAR_SAME_MINOR), ["1.0.2", "1.0.3", "1.0.4", "1.0.5", "1.0.6"]),
    (copy.deepcopy(CHANGELOG_TEN_LAST_YEAR_DIFFERENT_MINOR), ["1.0.0", "1.1.0", "1.2.0", "1.3.0", "1.3.1", "1.3.2"]),
    (copy.deepcopy(CHANGELOG_MINOR_CHANGED_LAST_RELEASE_OLD_CHANGES),
     ["1.0.1", "1.0.2", "1.0.3", "1.0.4", "1.1.0"]),
    (copy.deepcopy(CHANGELOG_MINOR_CHANGED_LONG_TIME_AGO), ["1.1.0", "1.0.0", "1.1.1", "1.1.2", "1.1.3",
                                                            "1.1.4", "1.1.5", "1.1.6", "1.1.7"]),
    (copy.deepcopy(CHANGELOG_MINOR_MAJOR_CHANGES), ["2.1.0", "3.0.0", "3.1.0", "4.0.0", "4.1.0"]),
])
def test_remove_old_versions_from_changelog(changelog, expected_result):
    """
    Given:
        7 different changelog files:
        1. Changelog with only 1 initial version
        2. Changelog with only 2 versions
        3. Changelog with only one version released in last year, and all versions with same major-minor version
        4. Changelog with ten versions released in last year, and minor versions changed almost every release
        5. Changelog without versions released in last year, and the minor version changed in last release
        6. Changelog without versions released in last year,
        and the minor version bumped at second release (from total 9 releases)
        7. Changelog where a lot of major and minor versions changes
    When:
        Removing old versions from changelog file, following the policy:
        We are keeping the maximum number of versions between the following options:
            1.  Versions were released last year.
            2.  Last minor version and one version before it.
            3.  Last five versions.
    Then:
        We decide to keep the following versions:
        1. All existing versions.
        2. All existing versions.
        3. Last 5 versions.
        4. Ten versions released in last year
        5. Last 5 versions.
        6. All versions from last minor, and one before it.
        7. Last 5 versions.

    """
    assert remove_old_versions_from_changelog(changelog) == expected_result


def test_get_upload_data(mocker):
    from Tests.Marketplace.marketplace_services import get_upload_data
    from Tests.Marketplace.marketplace_constants import BucketUploadFlow

    load_json_data = {
        "prepare_content_for_testing": {
            "successful_packs": {
                "VirusTotal": {
                    "status": "SUCCESS",
                    "aggregated": "[2.6.6, 2.6.7, 2.6.8] => 2.6.8",
                    "latest_version": "2.6.8"
                }
            },
            "images": {
                "readme_images": {
                    "LogRhythmRest": [],
                    "HYASInsight": [],
                    "FeedGCPWhitelist": [],
                    "Cofense-Intelligence": [],
                    "FeedDShield": [],
                    "Cylance_Protect": [],
                }
            }
        }}
    mocker.patch('Tests.Marketplace.marketplace_services.os.path.exists', return_value=True)
    mocker.patch('Tests.Marketplace.marketplace_services.load_json', return_value=load_json_data)
    _, _, _, _, pc_uploaded_images = get_upload_data('fake_path', BucketUploadFlow.PREPARE_CONTENT_FOR_TESTING)
    assert pc_uploaded_images == {
        "readme_images": {
            "LogRhythmRest": [],
            "HYASInsight": [],
            "FeedGCPWhitelist": [],
            "Cofense-Intelligence": [],
            "FeedDShield": [],
            "Cylance_Protect": [],
        }
    }


def test_write_json(tmp_path):
    """
    Given:
        metadata.json file and statistics fields to update.
    When:
        Running json_write.
    Then:
        Ensure the existing fields stays as expected and that the statistics fields are updated.
    """
    from Tests.Marketplace.marketplace_services import json_write, load_json
    statistics_metadata = {
        Metadata.DOWNLOADS: 245,
        Metadata.SEARCH_RANK: 10
    }
    metadata_path = os.path.join(tmp_path, 'metadata.json')
    shutil.copy(os.path.join(os.path.dirname(os.path.abspath(__file__)), 'test_data', 'metadata.json'),
                metadata_path)

    json_write(metadata_path, statistics_metadata, update=True)
    metadata = load_json(metadata_path)
    assert metadata[Metadata.NAME] == 'Impossible Traveler'
    assert metadata[Metadata.DOWNLOADS] == 245
    assert metadata[Metadata.SEARCH_RANK] == 10<|MERGE_RESOLUTION|>--- conflicted
+++ resolved
@@ -23,11 +23,7 @@
     store_successful_and_failed_packs_in_ci_artifacts, is_ignored_pack_file, \
     is_the_only_rn_in_block, get_pull_request_numbers_from_file, remove_old_versions_from_changelog
 from Tests.Marketplace.marketplace_constants import Changelog, PackStatus, PackFolders, Metadata, GCPConfig, BucketUploadFlow, \
-<<<<<<< HEAD
     PackTags
-=======
-    PACKS_FOLDER, PackTags
->>>>>>> 928386a0
 
 CHANGELOG_DATA_INITIAL_VERSION = {
     "1.0.0": {
@@ -313,11 +309,7 @@
         dummy_pack._tags = set(dummy_pack._user_metadata.get(Metadata.TAGS))
         dummy_pack._certification = Metadata.CERTIFIED
         dummy_pack._create_date = datetime.strftime(datetime.utcnow() - timedelta(days=20), Metadata.DATE_FORMAT)
-<<<<<<< HEAD
         dummy_pack.enhance_pack_attributes(index_folder_path="", statistics_handler=None)
-=======
-        dummy_pack._enhance_pack_attributes(index_folder_path="", statistics_handler=None)
->>>>>>> 928386a0
         parsed_metadata = dummy_pack._parse_pack_metadata()
 
         assert 'created' in parsed_metadata
@@ -336,11 +328,7 @@
         dummy_pack._is_modified = False
         dummy_pack._tags = set(dummy_pack._user_metadata.get(Metadata.TAGS))
 
-<<<<<<< HEAD
         dummy_pack.enhance_pack_attributes(
-=======
-        dummy_pack._enhance_pack_attributes(
->>>>>>> 928386a0
             index_folder_path="", statistics_handler=None
         )
 
