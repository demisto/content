--- conflicted
+++ resolved
@@ -7,11 +7,8 @@
 from mock_open import MockOpen
 from google.cloud.storage.blob import Blob
 from distutils.version import LooseVersion
-<<<<<<< HEAD
+from freezegun import freeze_time
 from datetime import datetime, timedelta
-=======
-from freezegun import freeze_time
->>>>>>> 7a59ec4a
 
 from Tests.Marketplace.marketplace_services import Pack, Metadata, input_to_list, get_valid_bool, convert_price, \
     get_higher_server_version, GCPConfig, BucketUploadFlow, PackStatus, load_json, \
@@ -123,7 +120,6 @@
 
         assert parsed_metadata['price'] == expected
 
-<<<<<<< HEAD
     def test_new_tag_added(self, dummy_pack_metadata):
         """
         Given a new pack (created less than 30 days ago)
@@ -154,10 +150,7 @@
 
         assert parsed_metadata['tags'] == ["tag number one", "Tag number two", 'Use Case']
 
-    def test_use_case_tag_added_to_metadata(self, dummy_pack_metadata):
-=======
     def test_use_case_tag_added_to_metadata(self, dummy_pack_metadata, dummy_pack):
->>>>>>> 7a59ec4a
         """
            Given:
                - Pack metadata file with use case.
