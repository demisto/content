--- conflicted
+++ resolved
@@ -9,12 +9,8 @@
 from distutils.version import LooseVersion
 
 from Tests.Marketplace.marketplace_services import Pack, Metadata, input_to_list, get_valid_bool, convert_price, \
-<<<<<<< HEAD
-    get_higher_server_version, GCPConfig, BucketUploadFlow, PackStatus, json_write, load_json
-=======
     get_higher_server_version, GCPConfig, BucketUploadFlow, PackStatus, load_json, \
     store_successful_and_failed_packs_in_ci_artifacts
->>>>>>> 413e4f7f
 
 
 @pytest.fixture(scope="module")
@@ -1227,70 +1223,6 @@
         assert pack_stat == status
 
 
-<<<<<<< HEAD
-class TestAddToPacksResultsFile:
-    """ Test add_to_packs_results function
-
-    """
-    FILE_AFTER_PREPARE_CONTENT = {
-        f"{BucketUploadFlow.PREPARE_CONTENT_FOR_TESTING.value}": {
-            f"{BucketUploadFlow.SUCCESSFUL_PACKS.value}": {
-                "A": {
-                    f"{BucketUploadFlow.STATUS.value}": PackStatus.SUCCESS.value,
-                    f"{BucketUploadFlow.AGGREGATED.value}": "[1.0.0, 1.0.1] => 1.0.1"
-                },
-                "B": {
-                    f"{BucketUploadFlow.STATUS.value}": PackStatus.SUCCESS.value,
-                    f"{BucketUploadFlow.AGGREGATED.value}": "[1.0.0, 1.0.1] => 1.0.1"
-                }
-            }
-        }
-    }
-
-    FILE_AFTER_ONE_UPLOAD = {
-        f"{BucketUploadFlow.PREPARE_CONTENT_FOR_TESTING.value}": FILE_AFTER_PREPARE_CONTENT[
-            f"{BucketUploadFlow.PREPARE_CONTENT_FOR_TESTING.value}"],
-        f"{BucketUploadFlow.UPLOAD_PACKS_TO_MARKETPLACE_STORAGE.value}": {
-            f"{BucketUploadFlow.SUCCESSFUL_PACKS.value}": {
-                "A": {
-                    f"{BucketUploadFlow.STATUS.value}": PackStatus.SUCCESS.value,
-                    f"{BucketUploadFlow.AGGREGATED.value}": "[1.0.0, 1.0.1] => 1.0.1"
-                }
-            }
-        }
-    }
-
-    FILE_AT_THE_END_OF_UPLOAD = {
-        f"{BucketUploadFlow.PREPARE_CONTENT_FOR_TESTING.value}": FILE_AFTER_PREPARE_CONTENT[
-            f"{BucketUploadFlow.PREPARE_CONTENT_FOR_TESTING.value}"],
-        f"{BucketUploadFlow.UPLOAD_PACKS_TO_MARKETPLACE_STORAGE.value}": FILE_AFTER_PREPARE_CONTENT[
-            f"{BucketUploadFlow.PREPARE_CONTENT_FOR_TESTING.value}"]
-    }
-
-    @pytest.mark.parametrize("start_file, end_file, pack_to_add", [
-        (FILE_AFTER_PREPARE_CONTENT, FILE_AFTER_ONE_UPLOAD, Pack("A", ".")),
-        (FILE_AFTER_ONE_UPLOAD, FILE_AT_THE_END_OF_UPLOAD, Pack("B", "."))
-    ])
-    def test_add_to_packs_results(self, start_file, end_file, pack_to_add, tmp_path):
-        """
-           Given:
-               - The packs_results.json file after prepare content step, a successful pack A to add to the file
-               - The packs_results.json file one upload, a successful pack B to add to the file
-           When:
-               - Adding the pack A to the packs_results.json
-               - Adding the pack B to the packs_results.json
-           Then:
-               - Verify that the file content is what we expect
-       """
-        packs_results_file_path = os.path.join(tmp_path, BucketUploadFlow.PACKS_RESULTS_FILE.value)
-        json_write(packs_results_file_path, start_file)
-        pack_to_add._status = PackStatus.SUCCESS.name
-        pack_to_add._aggregated = True
-        pack_to_add._aggregation_str = "[1.0.0, 1.0.1] => 1.0.1"
-        pack_to_add.add_to_packs_results(packs_results_file_path, BucketUploadFlow.SUCCESSFUL_PACKS.value)
-        packs_results_file = load_json(packs_results_file_path)
-        assert packs_results_file == end_file
-=======
 class TestStoreInCircleCIArtifacts:
     """ Test the store_successful_and_failed_packs_in_ci_artifacts function
 
@@ -1400,5 +1332,4 @@
                     'D': TestStoreInCircleCIArtifacts.FAILED_PACK_DICT
                 }
             }
-        }
->>>>>>> 413e4f7f
+        }