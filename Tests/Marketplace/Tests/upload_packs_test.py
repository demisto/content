# type: ignore[attr-defined]
# pylint: disable=no-member
import copy
import json
import os

import pytest
from unittest.mock import patch
from Tests.Marketplace.upload_packs import get_packs_ids_to_upload, get_updated_private_packs, is_private_packs_updated

from Tests.Marketplace.marketplace_services import Pack
from Tests.Marketplace.marketplace_constants import Metadata
<<<<<<< HEAD

TEST_XDR_PREFIX = os.getenv("TEST_XDR_PREFIX", "")  # for testing
=======
>>>>>>> 9d6c5180

# disable-secrets-detection-start


class TestModifiedPacks:
    @pytest.mark.parametrize("packs_names_input, expected_result", [
        ("pack1,pack2,pack1", {"pack1", "pack2"}),
        ("pack1, pack2,  pack3", {"pack1", "pack2", "pack3"})
    ])
    def test_get_packs_names_specific(self, packs_names_input, expected_result):
        modified_packs = get_packs_ids_to_upload(packs_names_input)

        assert modified_packs == expected_result


# disable-secrets-detection-end


class FakeDirEntry:
    def __init__(self, path, name, is_directory=True):
        self.name = name
        self.path = path
        self.is_directory = is_directory

    def is_dir(self):
        return self.is_directory

    @staticmethod
    def isdir(path):
        return path == 'mock_path'


def scan_dir(dirs=None):
    if dirs:
        return [FakeDirEntry(dir_[0], dir_[1]) for dir_ in dirs]

    return [FakeDirEntry('mock_path', 'mock_dir'), FakeDirEntry('mock_path2', 'mock_file')]


class TestUpdateIndex:

    statistics_metadata = {
        Metadata.DOWNLOADS: 0,
        Metadata.SEARCH_RANK: None,
        Metadata.TAGS: [],
        Metadata.INTEGRATIONS: None
    }

    def test_update_index_folder_new_version(self, mocker):
        """
        Scenario: Update the bucket index when a pack is updated (new version)

        Given
        - Pack exists in the index folder
        - Pack has a new version

        When
        - Updating the bucket index

        Then
        - Ensure new metadata files are created for the new version
        """
        from Tests.Marketplace import upload_packs
        import shutil

        mocker.patch('shutil.copy')
        mocker.patch('os.path.exists')
        pack_dirs = scan_dir([('HelloWorld/metadata.json', 'metadata.json'),
                              ('HelloWorld/changelog.json', 'changelog.json'),
                              ('HelloWorld/README.md', 'README.md')])
        index_dirs = scan_dir([('Index/HelloWorld/metadata-1.0.1.json', 'metadata-1.0.1.json'),
                               ('Index/HelloWorld/metadata-1.0.0.json', 'metadata-1.0.0.json'),
                               ('Index/HelloWorld/metadata-2.0.0.json', 'metadata-2.0.0.json'),
                               ('Index/HelloWorld/metadata.json', 'metadata.json'),
                               ('Index/HelloWorld/changelog.json', 'changelog.json'),
                               ('Index/HelloWorld/README.md', 'README.md')])

        mocker.patch('os.scandir', side_effect=[index_dirs, pack_dirs])

        dummy_pack = Pack('HelloWorld', 'HelloWorld', is_modified=True)
        dummy_pack.current_version = '2.0.1'
        upload_packs.update_index_folder('Index', dummy_pack,
                                         pack_versions_to_keep=['1.0.1', '1.0.0', '2.0.0'])

        expected_copy_args = [('HelloWorld/metadata.json', 'Index/HelloWorld'),
                              ('HelloWorld/metadata.json', 'Index/HelloWorld/metadata-2.0.1.json'),
                              ('HelloWorld/changelog.json', 'Index/HelloWorld'),
                              ('HelloWorld/README.md', 'Index/HelloWorld')]

        copy_call_count = shutil.copy.call_count
        copy_call_args = shutil.copy.call_args_list

        assert copy_call_count == 4
        for call_arg in copy_call_args:
            assert call_arg[0] in expected_copy_args

    def test_update_index_folder_new_pack(self, mocker):
        """
        Scenario: Update the bucket index when a new pack is created

        Given
        - Pack does not in the index folder

        When
        - Updating the bucket index

        Then
        - Ensure new metadata files are created for the new pack
        - Ensure other files in the index are copied
        """
        from Tests.Marketplace import upload_packs
        import shutil

        mocker.patch('shutil.copy')
        mocker.patch('os.path.exists')
        pack_dirs = scan_dir([('HelloWorld/metadata.json', 'metadata.json'),
                              ('HelloWorld/changelog.json', 'changelog.json'),
                              ('HelloWorld/README.md', 'README.md')])

        mocker.patch('os.scandir', return_value=pack_dirs)

        dummy_pack = Pack('HelloWorld', 'HelloWorld', is_modified=True)
        dummy_pack.current_version = '1.0.0'
        upload_packs.update_index_folder('Index', dummy_pack, pack_versions_to_keep=[])

        expected_copy_args = [('HelloWorld/metadata.json', 'Index/HelloWorld'),
                              ('HelloWorld/metadata.json', 'Index/HelloWorld/metadata-1.0.0.json'),
                              ('HelloWorld/changelog.json', 'Index/HelloWorld'),
                              ('HelloWorld/README.md', 'Index/HelloWorld')]

        copy_call_count = shutil.copy.call_count
        copy_call_args = shutil.copy.call_args_list

        assert copy_call_count == 4
        for call_arg in copy_call_args:
            assert call_arg[0] in expected_copy_args

    def test_update_index_folder_multiple_versions(self, mocker):
        """
        Scenario: Update the bucket index when a pack is not updated (same version)
                  and has multiple versions

        Given
        - Pack exists in the index folder
        - Pack has multiple versions
        - Pack is not updated

        When
        - Updating the bucket index

        Then
        - Ensure no new metadata files are created for the new version
        - Ensure current metadata files are updated
        """
        from Tests.Marketplace import upload_packs

        json_write_mock = mocker.patch.object(upload_packs, 'json_write', return_value=None)
        mocker.patch('os.path.exists')
        pack_dirs = scan_dir([('HelloWorld/metadata.json', 'metadata.json'),
                              ('HelloWorld/changelog.json', 'changelog.json'),
                              ('HelloWorld/README.md', 'README.md')])
        index_dirs = scan_dir([('Index/HelloWorld/metadata-1.0.1.json', 'metadata-1.0.1.json'),
                               ('Index/HelloWorld/metadata-1.0.0.json', 'metadata-1.0.0.json'),
                               ('Index/HelloWorld/metadata-2.0.0.json', 'metadata-2.0.0.json'),
                               ('Index/HelloWorld/metadata.json', 'metadata.json'),
                               ('Index/HelloWorld/changelog.json', 'changelog.json'),
                               ('Index/HelloWorld/README.md', 'README.md')])

        mocker.patch('os.scandir', side_effect=[index_dirs, pack_dirs])

        dummy_pack = Pack('HelloWorld', 'HelloWorld', is_modified=False)
        dummy_pack.current_version = '2.0.0'
        upload_packs.update_index_folder('Index', dummy_pack)

        expected_copy_args = [('Index/HelloWorld/metadata.json', self.statistics_metadata),
                              ('Index/HelloWorld/metadata-2.0.0.json', self.statistics_metadata)]

        copy_call_count = json_write_mock.call_count
        copy_call_args = json_write_mock.call_args_list

        assert copy_call_count == 2
        for call_arg in copy_call_args:
            assert call_arg[0] in expected_copy_args

    def test_update_index_folder_one_version(self, mocker):
        """
        Scenario: Update the bucket index when a pack is not updated (same version)

        Given
        - Pack exists in the index folder
        - Pack is not updated
        - Pack has one version

        When
        - Updating the bucket index

        Then
        - Ensure no new metadata file is created for the new version
        - Ensure current metadata files are updated
        """
        from Tests.Marketplace import upload_packs

        json_write_mock = mocker.patch.object(upload_packs, 'json_write', return_value=None)
        mocker.patch('os.path.exists')
        pack_dirs = scan_dir([('HelloWorld/metadata.json', 'metadata.json'),
                              ('HelloWorld/changelog.json', 'changelog.json'),
                              ('HelloWorld/README.md', 'README.md')])
        index_dirs = scan_dir([('Index/HelloWorld/metadata-1.0.0.json', 'metadata-1.0.0.json'),
                               ('Index/HelloWorld/metadata.json', 'metadata.json'),
                               ('Index/HelloWorld/changelog.json', 'changelog.json'),
                               ('Index/HelloWorld/README.md', 'README.md')])
        mocker.patch('os.scandir', side_effect=[index_dirs, pack_dirs])

        dummy_pack = Pack('HelloWorld', 'HelloWorld', is_modified=False)
        dummy_pack.current_version = '1.0.0'
        upload_packs.update_index_folder('Index', dummy_pack)

        expected_copy_args = [('Index/HelloWorld/metadata.json', self.statistics_metadata),
                              ('Index/HelloWorld/metadata-1.0.0.json', self.statistics_metadata)]

        copy_call_count = json_write_mock.call_count
        copy_call_args = json_write_mock.call_args_list

        assert copy_call_count == 2
        for call_arg in copy_call_args:
            assert call_arg[0] in expected_copy_args

    def test_update_index_folder_not_versioned(self, mocker):
        """
        Scenario: Update the bucket index when a pack is not versioned

        Given
        - Pack exists in the index folder
        - The pack is not versioned (no metadata-<version>.json in the index)

        When
        - Updating the bucket index

        Then
        - Ensure a metadata file is created with the version name
        - Ensure current metadata files are updated
        """
        from Tests.Marketplace import upload_packs

        json_write_mock = mocker.patch.object(upload_packs, 'json_write', return_value=None)
        mocker.patch('os.path.exists')
        pack_dirs = scan_dir([('HelloWorld/metadata.json', 'metadata.json'),
                              ('HelloWorld/changelog.json', 'changelog.json'),
                              ('HelloWorld/README.md', 'README.md')])
        index_dirs = scan_dir([('Index/HelloWorld/metadata.json', 'metadata.json'),
                               ('Index/HelloWorld/changelog.json', 'changelog.json'),
                               ('Index/HelloWorld/README.md', 'README.md')])
        mocker.patch('os.scandir', side_effect=[index_dirs, pack_dirs])

        dummy_pack = Pack('HelloWorld', 'HelloWorld', is_modified=False)
        dummy_pack.current_version = '1.0.0'
        upload_packs.update_index_folder('Index', dummy_pack)

        expected_copy_args = [('Index/HelloWorld/metadata.json', self.statistics_metadata),
                              ('Index/HelloWorld/metadata-1.0.0.json', self.statistics_metadata)]

        copy_call_count = json_write_mock.call_count
        copy_call_args = json_write_mock.call_args_list

        assert copy_call_count == 2
        for call_arg in copy_call_args:
            assert call_arg[0] in expected_copy_args


class TestCleanPacks:
    """ Test for clean_non_existing_packs function scenarios.
    """

    @patch.dict('os.environ', {'CI': 'true', 'CI_COMMIT_BRANCH': 'dummy_branch'})
    def test_clean_non_existing_packs_skip_non_master(self, mocker):
        """
        Scenario: running clean_non_existing_packs function on CI environment but not on master branch

        Given
        - production bucket input
        - dummy_branch branch env variable
        - CI env variable (ensures that script is executed in circle CI)

        When
        - running clean_non_existing_packs in circle CI env but not in master branch

        Then
        - Ensure that task is skipped and blob form master bucket are not deleted
        """
        from Tests.Marketplace.upload_packs import clean_non_existing_packs
        from Tests.Marketplace.marketplace_constants import GCPConfig

        dummy_storage_bucket = mocker.MagicMock()
        dummy_storage_bucket.name = GCPConfig.PRODUCTION_BUCKET

        skipped_cleanup = clean_non_existing_packs(index_folder_path="dummy_index_path", private_packs=[],
                                                   storage_bucket=dummy_storage_bucket,
                                                   storage_base_path=GCPConfig.PRODUCTION_STORAGE_BASE_PATH,
                                                   content_packs=[])

        assert skipped_cleanup

    @patch.dict('os.environ', {'CI': 'true', 'CI_COMMIT_BRANCH': 'master'})
    def test_clean_non_existing_packs_skip_non_production_bucket(self, mocker):
        """
        Scenario: running clean_non_existing_packs function on CI environment on master branch but not on production
        bucket

        Given
        - non production bucket input
        - master branch env variable
        - CI env variable (ensures that script is executed in circle CI)

        When
        - running clean_non_existing_packs in circle CI master branch with non production bucket

        Then
        - Ensure that task is skipped and blob form master bucket are not deleted
        """
        from Tests.Marketplace.upload_packs import clean_non_existing_packs
        from Tests.Marketplace.marketplace_constants import GCPConfig

        dummy_storage_bucket = mocker.MagicMock()
        dummy_storage_bucket.name = "dummy_bucket"

        skipped_cleanup = clean_non_existing_packs(index_folder_path="dummy_index_path", private_packs=[],
                                                   storage_bucket=dummy_storage_bucket,
                                                   storage_base_path=GCPConfig.PRODUCTION_STORAGE_BASE_PATH,
                                                   content_packs=[])

        assert skipped_cleanup

    @patch.dict('os.environ', {'CI': 'true', 'CI_COMMIT_BRANCH': 'master'})
    def test_clean_non_existing_packs(self, mocker):
        """
         Scenario: deleting pack that is not part of content repo or paid packs from index

         Given
         - valid pack from content repo
         - valid pack from private bucket
         - not valid pack that may be located in bucket and in the index

         When
         - pack was deleted from content repo

         Then
         - Ensure that not valid pack is deleted from index
         """
        from Tests.Marketplace.upload_packs import clean_non_existing_packs
        from Tests.Marketplace.marketplace_constants import GCPConfig
        import os
        import shutil

        dummy_storage_bucket = mocker.MagicMock()
        dummy_storage_bucket.name = GCPConfig.PRODUCTION_BUCKET

        index_folder_path = "dummy_index_path"
        public_pack = "public_pack"
        private_pack = "private_pack"
        invalid_pack = "invalid_pack"

        dirs = scan_dir([
            (os.path.join(index_folder_path, public_pack), public_pack, True),
            (os.path.join(index_folder_path, private_pack), private_pack, True),
            (os.path.join(index_folder_path, invalid_pack), invalid_pack, True)
        ])

        mocker.patch("Tests.Marketplace.upload_packs.os.listdir", return_value=[public_pack])
        mocker.patch("Tests.Marketplace.upload_packs.os.scandir", return_value=dirs)
        mocker.patch('Tests.Marketplace.upload_packs.shutil.rmtree')
        mocker.patch("Tests.Marketplace.upload_packs.logging.warning")

        private_packs = [{'id': private_pack, 'price': 120}]

        skipped_cleanup = clean_non_existing_packs(
            index_folder_path=index_folder_path,
            private_packs=private_packs,
            storage_bucket=dummy_storage_bucket,
            storage_base_path=GCPConfig.PRODUCTION_STORAGE_BASE_PATH,
            content_packs=[Pack("public_pack", "/dummy_path"), Pack("private_pack",
                                                                    "/dummy_path")]
        )

        assert not skipped_cleanup
        shutil.rmtree.assert_called_with(os.path.join(index_folder_path, invalid_pack))


class TestCorepacksFiles:
    def test_corepacks_files_upload(self, mocker):
        """
        Test the upload flow of the corepacks files in the build bucket.
        """
        from Tests.Marketplace.upload_packs import create_corepacks_config
        from Tests.Marketplace.marketplace_constants import GCPConfig
        import os
        import shutil

        dummy_storage_bucket = mocker.MagicMock()
        dummy_storage_bucket.name = GCPConfig.CI_BUILD_BUCKET
        index_folder_path = os.path.join(os.path.dirname(os.path.abspath(__file__)), 'test_data')

        build_number = '123456'
        corepacks_version = 'corepacks-8.3.0.json'
        pack1 = 'pack_1'
        pack2 = 'pack_2'

        # Create a temp artifacts dir for the corepacks files:
        artifacts_dir = os.path.join(os.path.dirname(os.path.abspath(__file__)), 'tmp')
        os.makedirs(artifacts_dir, exist_ok=True)

        corepacks_list = [pack1, pack2]
        mocker.patch("Tests.Marketplace.marketplace_constants.GCPConfig.get_core_packs", return_value=corepacks_list)
        mocker.patch("Tests.Marketplace.marketplace_constants.GCPConfig.get_core_packs_to_upgrade",
                     return_value=[pack1])
        mocker.patch("Tests.Marketplace.marketplace_constants.GCPConfig.get_core_packs_unlocked_files",
                     return_value=[corepacks_version])

        create_corepacks_config(storage_bucket=dummy_storage_bucket, build_number=build_number,
                                index_folder_path=index_folder_path, artifacts_dir=artifacts_dir,
                                storage_base_path=GCPConfig.PRODUCTION_STORAGE_BASE_PATH)

        # Assert that the required files were created:
        assert set(os.listdir(artifacts_dir)) == {corepacks_version, GCPConfig.CORE_PACK_FILE_NAME}

        # Assert that the paths in the corepacks.json file are the full paths:
        with open(os.path.join(artifacts_dir, GCPConfig.CORE_PACK_FILE_NAME)) as corepacks_file:
            corepacks_file_contents = json.load(corepacks_file)
            pack_paths = corepacks_file_contents.get('corePacks')
<<<<<<< HEAD
            assert set(pack_paths) == {f'https://storage.googleapis.com/{TEST_XDR_PREFIX}marketplace-ci-build/content/packs'
                                       f'/pack_1/1.4.0/pack_1.zip',
                                       f'https://storage.googleapis.com/{TEST_XDR_PREFIX}marketplace-ci-build/content/packs'
                                       f'/pack_2/2.2.3/pack_2.zip'}
=======
            assert set(pack_paths) == {'https://storage.googleapis.com/marketplace-ci-build/content/packs'
                                       '/pack_1/1.4.0/pack_1.zip',
                                       'https://storage.googleapis.com/marketplace-ci-build/content/packs'
                                       '/pack_2/2.2.3/pack_2.zip'}
>>>>>>> 9d6c5180

        # Assert that the paths in the versioned corepacks file are relative paths:
        with open(os.path.join(artifacts_dir, corepacks_version)) as corepacks_file:
            corepacks_file_contents = json.load(corepacks_file)
            pack_paths = corepacks_file_contents.get('corePacks')
            assert set(pack_paths) == {'pack_1/1.4.0/pack_1.zip', 'pack_2/2.2.3/pack_2.zip'}

        # Remove the temp artifacts dir that was created for testing:
        shutil.rmtree(artifacts_dir)

    def test_should_override_locked_corepacks_file(self, mocker):
        """
        When:
            - running the should_override_locked_corepacks_file command
        Given:
            1. A server version in the corepacks_override file that does not exist in the versions-metadata file
            2. A valid server version in the corepacks_override file, but a file version that is not greater than the
                file version in the versions-metadata file.
            3. The marketplace to override the corepacks file to, doesn't match the current marketplace.
            4. A valid server version and a file version greater than the file version in the versions-metadata file.
        Then:
            1. Assert that the result returned from the function is False
            2. Assert that the result returned from the function is False
            3. Assert that the result returned from the function is False
            4. Assert that the result returned from the function is True
        """

        from Tests.Marketplace.upload_packs import should_override_locked_corepacks_file
        from Tests.Marketplace.marketplace_constants import GCPConfig

        versions_metadata = {
            "8.2.0": {
                "core_packs_file": "corepacks-8.2.0.json",
                "core_packs_file_is_locked": True,
                "file_version": "1"
            }
        }
        mocker.patch.object(GCPConfig, "core_packs_file_versions", versions_metadata)

        # Case 1
        corepacks_override = {
            "server_version": "8.3.0",
            "file_version": "1",
            "updated_corepacks_content":
                {
                    "corePacks": [],
                    "upgradeCorePacks": [],
                    "buildNumber": "123"
                }
        }
        mocker.patch.object(GCPConfig, "corepacks_override_contents", corepacks_override)
        assert not should_override_locked_corepacks_file()

        # Case 2
        corepacks_override = {
            "server_version": "8.2.0",
            "file_version": "1",
            "updated_corepacks_content":
                {
                    "corePacks": [],
                    "upgradeCorePacks": [],
                    "buildNumber": "123"
                }
        }
        mocker.patch.object(GCPConfig, "corepacks_override_contents", corepacks_override)
        assert not should_override_locked_corepacks_file()

        # Case 3
        corepacks_override = {
            "server_version": "8.2.0",
            "file_version": "1",
            "marketplaces": [
                "xsoar"
            ],
            "updated_corepacks_content":
                {
                    "corePacks": [],
                    "upgradeCorePacks": [],
                    "buildNumber": "123"
            }
        }
        mocker.patch.object(GCPConfig, "corepacks_override_contents", corepacks_override)
        assert not should_override_locked_corepacks_file(marketplace='marketplacev2')

        # Case 4
        corepacks_override = {
            "server_version": "8.2.0",
            "file_version": "2",
            "updated_corepacks_content":
                {
                    "corePacks": [],
                    "upgradeCorePacks": [],
                    "buildNumber": "123"
                }
        }
        mocker.patch.object(GCPConfig, "corepacks_override_contents", corepacks_override)
        assert should_override_locked_corepacks_file()

    def test_override_locked_corepacks_file(self, mocker):
        """
        Test the override_locked_corepacks_file function.
        """
        from Tests.Marketplace.upload_packs import override_locked_corepacks_file
        from Tests.Marketplace.marketplace_constants import GCPConfig
        import shutil

        # Create a temp artifacts dir for the corepacks files:
        artifacts_dir = os.path.join(os.path.dirname(os.path.abspath(__file__)), 'tmp')
        os.makedirs(artifacts_dir, exist_ok=True)

        corepacks_override = {
            "server_version": "8.2.0",
            "file_version": "2",
            "updated_corepacks_content":
                {
                    "corePacks": ['pack1', 'pack2'],
                    "upgradeCorePacks": ['pack3'],
                    "buildNumber": "123"
                }
        }
        mocker.patch.object(GCPConfig, "corepacks_override_contents", corepacks_override)

        versions_metadata_content = {
            "version_map": {
                "8.2.0": {
                    "core_packs_file": "corepacks-8.2.0.json",
                    "core_packs_file_is_locked": True,
                    "file_version": "1"
                }
            }
        }
        mocker.patch.object(GCPConfig, "versions_metadata_contents", versions_metadata_content)

        override_locked_corepacks_file(build_number='456', artifacts_dir=artifacts_dir)

        # Assert that the file was created in the artifacts folder with the build number as expected:
        with open(os.path.join(artifacts_dir, 'corepacks-8.2.0.json')) as corepacks_file:
            corepacks_file_contents = json.load(corepacks_file)
            assert corepacks_file_contents.get('buildNumber') == '456'
            assert corepacks_file_contents.get('corePacks') == ['pack1', 'pack2']

        # Assert that the versions-metadata file was updated with the required file version:
        assert GCPConfig.versions_metadata_contents.get('version_map').get('8.2.0').get('file_version') == '2'

        # Remove the temp artifacts dir that was created for testing:
        shutil.rmtree(artifacts_dir)


class TestUpdatedPrivatePacks:

    @staticmethod
    def get_pack_metadata():
        metadata_path = os.path.join(os.path.dirname(os.path.abspath(__file__)), 'test_data', 'metadata.json')
        with open(metadata_path) as metadata_file:
            pack_metadata = json.load(metadata_file)

        return pack_metadata

    @staticmethod
    def get_index_folder_path():
        index_json_path = os.path.join(os.path.dirname(os.path.abspath(__file__)), 'test_data')
        return index_json_path

    def test_content_commit_hash_diff(self):
        """
         Scenario: as part of upload packs flow, we want to find all private packs that were updated during current
         build run.

         Given
         - valid public index json
         - valid 3 metadata of private packs

         When
         - 2 packs were not updated during current build run
         - 1 pack was updated during current build run - has (in metadata file) an updated different contentCommitHash

         Then
         - Ensure that only the last pack was recognized as updated private pack
         """

        index_folder_path = self.get_index_folder_path()
        private_packs = []

        # index json has no contentCommitHash for this pack
        metadata_no_commit_hash = self.get_pack_metadata()
        metadata_no_commit_hash.update({"contentCommitHash": ""})
        metadata_no_commit_hash.update({"id": "first_non_updated_pack"})
        private_packs.append(metadata_no_commit_hash)

        # index json has the same contentCommitHash for this pack (nothing was updated)
        metadata_not_updated_commit_hash = self.get_pack_metadata()
        metadata_not_updated_commit_hash.update({"contentCommitHash": "111"})
        metadata_not_updated_commit_hash.update({"id": "second_non_updated_pack"})
        private_packs.append(metadata_not_updated_commit_hash)

        # index json has an old contentCommitHash for this pack (should be recognize as an updated pack)
        metadata_updated_commit_hash = self.get_pack_metadata()
        metadata_updated_commit_hash.update({"contentCommitHash": "222"})
        metadata_updated_commit_hash.update({"id": "updated_pack"})
        private_packs.append(metadata_updated_commit_hash)

        updated_private_packs = get_updated_private_packs(private_packs, index_folder_path)
        assert len(updated_private_packs) == 1
        assert updated_private_packs[0] == "updated_pack"
        assert updated_private_packs[0] != "first_non_updated_pack"
        assert updated_private_packs[0] != "second_non_updated_pack"

    def test_is_private_packs_updated(self, mocker):
        """
         Scenario: as part of upload packs flow, we want to check if there is at least one private pack was updated
         by comparing "content commit hash" in the public index and in the private index files.

         Given
         - valid public index json
         - valid private index json

         When
         - first check - there is no private pack that changed.
         - second check - private pack was deleted
         - third check - one commit hash was changed.
         - forth check - private pack was added

         Then
         - Ensure that the function recognises successfully the updated private pack.
         """
        index_folder_path = self.get_index_folder_path()
        index_file_path = os.path.join(index_folder_path, "index.json")
        with open(index_file_path) as public_index_json_file:
            public_index_json = json.load(public_index_json_file)

        private_index_json = copy.deepcopy(public_index_json)
        mocker.patch('Tests.Marketplace.upload_packs.load_json', return_value=private_index_json)
        assert not is_private_packs_updated(public_index_json, index_file_path)

        # private pack was deleted
        del private_index_json.get("packs")[0]
        mocker.patch('Tests.Marketplace.upload_packs.load_json', return_value=private_index_json)
        assert is_private_packs_updated(public_index_json, index_file_path)

        # changed content commit hash of one private pack
        private_index_json.get("packs").append({"id": "first_non_updated_pack", "contentCommitHash": "111"})
        mocker.patch('Tests.Marketplace.upload_packs.load_json', return_value=private_index_json)
        assert is_private_packs_updated(public_index_json, index_file_path)

        # private pack was added
        private_index_json.get("packs").append({"id": "new_private_pack", "contentCommitHash": "111"})
        mocker.patch('Tests.Marketplace.upload_packs.load_json', return_value=private_index_json)
        assert is_private_packs_updated(public_index_json, index_file_path)<|MERGE_RESOLUTION|>--- conflicted
+++ resolved
@@ -10,11 +10,6 @@
 
 from Tests.Marketplace.marketplace_services import Pack
 from Tests.Marketplace.marketplace_constants import Metadata
-<<<<<<< HEAD
-
-TEST_XDR_PREFIX = os.getenv("TEST_XDR_PREFIX", "")  # for testing
-=======
->>>>>>> 9d6c5180
 
 # disable-secrets-detection-start
 
@@ -443,17 +438,10 @@
         with open(os.path.join(artifacts_dir, GCPConfig.CORE_PACK_FILE_NAME)) as corepacks_file:
             corepacks_file_contents = json.load(corepacks_file)
             pack_paths = corepacks_file_contents.get('corePacks')
-<<<<<<< HEAD
-            assert set(pack_paths) == {f'https://storage.googleapis.com/{TEST_XDR_PREFIX}marketplace-ci-build/content/packs'
-                                       f'/pack_1/1.4.0/pack_1.zip',
-                                       f'https://storage.googleapis.com/{TEST_XDR_PREFIX}marketplace-ci-build/content/packs'
-                                       f'/pack_2/2.2.3/pack_2.zip'}
-=======
             assert set(pack_paths) == {'https://storage.googleapis.com/marketplace-ci-build/content/packs'
                                        '/pack_1/1.4.0/pack_1.zip',
                                        'https://storage.googleapis.com/marketplace-ci-build/content/packs'
                                        '/pack_2/2.2.3/pack_2.zip'}
->>>>>>> 9d6c5180
 
         # Assert that the paths in the versioned corepacks file are relative paths:
         with open(os.path.join(artifacts_dir, corepacks_version)) as corepacks_file:
