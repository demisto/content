--- conflicted
+++ resolved
@@ -56,11 +56,7 @@
                - Verify that we get the expected dictionary
        """
         from Tests.Marketplace.copy_and_upload_packs import get_successful_and_failed_packs
-<<<<<<< HEAD
-        file = os.path.join(tmp_path, BucketUploadFlow.PACKS_RESULTS_FILE.value)
-=======
         file = os.path.join(tmp_path, BucketUploadFlow.PACKS_RESULTS_FILE)
->>>>>>> 413e4f7f
 
         # Case 1: assert file does not exist
         successful, failed = get_successful_and_failed_packs(file)
@@ -77,19 +73,6 @@
         # Case 3: assert valid file
         with open(file, "w") as f:
             f.write(json.dumps({
-<<<<<<< HEAD
-                f"{BucketUploadFlow.PREPARE_CONTENT_FOR_TESTING.value}": {
-                    f"{BucketUploadFlow.FAILED_PACKS.value}": {
-                        "TestPack2": {
-                            f"{BucketUploadFlow.STATUS.value}": "status2",
-                            f"{BucketUploadFlow.AGGREGATED.value}": False
-                        }
-                    },
-                    f"{BucketUploadFlow.SUCCESSFUL_PACKS.value}": {
-                        "TestPack1": {
-                            f"{BucketUploadFlow.STATUS.value}": "status1",
-                            f"{BucketUploadFlow.AGGREGATED.value}": True
-=======
                 f"{BucketUploadFlow.PREPARE_CONTENT_FOR_TESTING}": {
                     f"{BucketUploadFlow.FAILED_PACKS}": {
                         "TestPack2": {
@@ -101,32 +84,21 @@
                         "TestPack1": {
                             f"{BucketUploadFlow.STATUS}": "status1",
                             f"{BucketUploadFlow.AGGREGATED}": True
->>>>>>> 413e4f7f
                         }
                     }
                 }
             }))
         successful, failed = get_successful_and_failed_packs(file)
         assert successful == {"TestPack1": {
-<<<<<<< HEAD
-            f"{BucketUploadFlow.STATUS.value}": "status1",
-            f"{BucketUploadFlow.AGGREGATED.value}": True
-=======
             f"{BucketUploadFlow.STATUS}": "status1",
             f"{BucketUploadFlow.AGGREGATED}": True
->>>>>>> 413e4f7f
         }}
         successful_list = [*successful]
         ans = 'TestPack1' in successful_list
         assert ans
         assert failed == {"TestPack2": {
-<<<<<<< HEAD
-            f"{BucketUploadFlow.STATUS.value}": "status2",
-            f"{BucketUploadFlow.AGGREGATED.value}": False}
-=======
             f"{BucketUploadFlow.STATUS}": "status2",
             f"{BucketUploadFlow.AGGREGATED}": False}
->>>>>>> 413e4f7f
         }
         failed_list = [*failed]
         ans = 'TestPack2' in failed_list
