import json
import os
from pathlib import Path

import requests

import demisto_client
import pytest
import timeout_decorator
import Tests.Marketplace.search_and_install_packs as script
from demisto_client.demisto_api.rest import ApiException
from Tests.Marketplace.marketplace_constants import GCPConfig
from google.cloud.storage import Blob

<<<<<<< HEAD
CONTENT_PROJECT_ID = os.getenv('CI_PROJECT_ID', '2596')  # the default is the id of the content repo in code.pan.run
TEST_XDR_PREFIX = os.getenv("TEST_XDR_PREFIX", "")  # for testing
=======
CONTENT_PROJECT_ID = os.getenv('CI_PROJECT_ID', '1061')
>>>>>>> 9d6c5180


def load_json_file(directory: str, file_name: str):
    with open(Path(__file__).parent / 'test_data' / directory / file_name) as json_file:
        json_data = json.load(json_file)
    return json_data


@pytest.fixture(autouse=True)
def mock_sleep(mocker):
    """
    Mock time.sleep function.
    """
    mocker.patch("time.sleep", return_value=None)


@pytest.fixture(autouse=True)
def mock_environment_variables(mocker):
    """
    Mock environment variables.

    Note:
        Works only if the environment variables are fetched in the code using the custom 'get_env_var' function.
    """
    def env_side_effect(env_name: str):
        if env_name == "CI_SERVER_URL":
            return "https://example.com"

        elif env_name == "GITLAB_API_READ_TOKEN":
            return "API_KEY"

        elif env_name == "LAST_UPLOAD_COMMIT":
            return "COMMIT_HASH"

        return None

    mocker.patch("Tests.Marketplace.search_and_install_packs.get_env_var", side_effect=env_side_effect)


MOCK_HELLOWORLD_SEARCH_RESULTS = load_json_file('search_dependencies', "HelloWorld_1.2.19.json")
MOCK_AZURESENTINEL_SEARCH_RESULTS = load_json_file('search_dependencies', 'AzureSentinel_1.5.8.json')

MOCK_PACKS_INSTALLATION_RESULT = [
    {
        "id": "HelloWorld",
        "currentVersion": "2.0.0",
        "name": "HelloWorldPremium",
        "installed": "2020-04-06T16:35:10.998538+03:00"
    },
    {
        "id": "TestPack",
        "currentVersion": "1.0.0",
        "name": "TestPack",
        "installed": "2020-04-13T16:43:22.304144+03:00"
    },
    {
        "id": "AzureSentinel",
        "currentVersion": "1.0.0",
        "name": "AzureSentinel",
        "installed": "2020-04-13T16:57:32.655598+03:00"
    },
    {
        "id": "Base",
        "currentVersion": "1.0.0",
        "name": "Base",
        "installed": "2020-04-06T14:54:09.755811+03:00"
    }
]

PACKS_PACK_META_FILE_NAME = 'pack_metadata.json'


def mocked_generic_request_func(self, path: str, method, body=None, **kwargs):
    if body:
        if body[0].get('id') == 'HelloWorld':
            return MOCK_HELLOWORLD_SEARCH_RESULTS, 200, None
        elif body and body[0].get('id') == 'AzureSentinel':
            return MOCK_AZURESENTINEL_SEARCH_RESULTS, 200, None
    raise ApiException(status=400)


class MockConfiguration:
    def __init__(self):
        self.host = None


class MockApiClient:
    def __init__(self):
        self.configuration = MockConfiguration()


class MockClient:
    def __init__(self):
        self.api_client = MockApiClient()


class MockLock:
    def acquire(self):
        return None

    def release(self):
        return None

    def __enter__(self):
        return self

    def __exit__(self, type, value, traceback):
        return False


@pytest.mark.parametrize('use_multithreading', [True, False])
def test_search_and_install_packs_and_their_dependencies(mocker, use_multithreading: bool):
    """
    Given
    - Valid pack ids.
    - Invalid pack id.
    When
    - Running integrations configuration tests.
    Then
    - Ensure packs & their dependency search requests are valid.
    - Ensure packs & their dependency installation requests are valid.
    """
    good_pack_ids = [
        'HelloWorld',
        'AzureSentinel'
    ]

    bad_pack_ids = ['malformed_pack_id']

    client = MockClient()

    import time
    mocker.patch.object(time, 'sleep')

    mocker.patch.object(script, 'install_packs', return_value=(True, []))
    mocker.patch.object(demisto_client, 'generic_request_func', side_effect=mocked_generic_request_func)
    mocker.patch.object(script, 'is_pack_deprecated', return_value=False)  # Relevant only for post-update unit-tests

    installed_packs, success = script.search_and_install_packs_and_their_dependencies(pack_ids=good_pack_ids,
                                                                                      client=client,
                                                                                      multithreading=use_multithreading,
                                                                                      production_bucket=True)
    assert 'HelloWorld' in installed_packs
    assert 'AzureSentinel' in installed_packs
    assert 'TestPack' in installed_packs
    assert success is True

    installed_packs, _ = script.search_and_install_packs_and_their_dependencies(pack_ids=bad_pack_ids,
                                                                                client=client,
                                                                                multithreading=use_multithreading,
                                                                                production_bucket=True)
    assert bad_pack_ids[0] not in installed_packs


@pytest.mark.parametrize('error_code,use_multithreading',
                         [
                             (400, False), (400, True),
                             (500, False), (500, True),
                         ])
def test_search_and_install_packs_and_their_dependencies_with_error(mocker, error_code, use_multithreading: bool):
    """
    Given:
      The API call to Marketplace API has failed (returned an error code).

    When:
        Running 'get_pack_dependencies' function.

    Then:
        Ensure the function returns a 'success' value of 'False'.
    """
    client = MockClient()
    import time
    mocker.patch.object(time, 'sleep')
    mocker.patch.object(script, 'install_packs', return_value=(False, []))
    mocker.patch.object(script, 'fetch_pack_metadata_from_gitlab', return_value={"hidden": False})
    mocker.patch.object(demisto_client, 'generic_request_func', side_effect=ApiException(status=error_code))

    _, success = script.search_and_install_packs_and_their_dependencies(pack_ids=['HelloWorld'],
                                                                        client=client,
                                                                        multithreading=use_multithreading,
                                                                        production_bucket=True)
    assert success is False


@timeout_decorator.timeout(3)
def test_install_nightly_packs_endless_loop(mocker):
    """
    Given
    - Packs to install with two packs that cannot be installed
        (usually because their version does not exist in the bucket)
    When
    - Run install_nightly_packs method with those packs
    Then
    - Ensure the function does not enter an endless loop and that it gracefully removes the two damaged packs from the
     installation list
    """

    def generic_request_mock(self, path: str, method, body=None, accept=None, _request_timeout=None):
        requested_pack_ids = {pack['id'] for pack in body['packs']}
        for bad_integration in {'bad_integration1', 'bad_integration2'}:
            if bad_integration in requested_pack_ids:
                raise Exception(f'invalid version 1.2.0 for pack with ID {bad_integration}')
        return MOCK_PACKS_INSTALLATION_RESULT, 200, None

    client = MockClient()
    mocker.patch.object(demisto_client, 'generic_request_func', generic_request_mock)
    mocker.patch("Tests.Marketplace.search_and_install_packs.logging")
    packs_to_install = [
        {'id': 'HelloWorld', 'version': '1.0.0'},
        {'id': 'TestPack', 'version': '1.0.0'},
        {'id': 'AzureSentinel', 'version': '1.0.0'},
        {'id': 'Base', 'version': '1.0.0'},
        {'id': 'bad_integration1', 'version': '1.0.0'},
        {'id': 'bad_integration2', 'version': '1.0.0'},
    ]
    script.install_packs(client, 'my_host', packs_to_install)


@pytest.mark.parametrize('path, latest_version', [
    (f'{GCPConfig.CONTENT_PACKS_PATH}/TestPack/1.0.1/TestPack.zip', '1.0.1'),
    (f'{GCPConfig.CONTENT_PACKS_PATH}/Blockade.io/1.0.1/Blockade.io.zip', '1.0.1')
])
def test_pack_path_version_regex(path, latest_version):
    """
       Given:
           - A path in GCS of a zipped pack.
       When:
           - Extracting the version from the path.
       Then:
           - Validate that the extracted version is the expected version.
   """
    assert script.PACK_PATH_VERSION_REGEX.findall(path)[0] == latest_version


def test_get_latest_version_from_bucket(mocker):
    """
       Given:
           - An id of a pack and the bucket.
       When:
           - Getting the latest version of the pack in the bucket.
           - Having a with_dependency.zip file in the bucket.
       Then:
           - Validate that the version is the one we expect for.
           - Skip over with_dependencies.zip file.
   """
    dummy_prod_bucket = mocker.MagicMock()
    first_blob = Blob(f'{GCPConfig.CONTENT_PACKS_PATH}/TestPack/1.0.0/TestPack.zip', dummy_prod_bucket)
    second_blob = Blob(f'{GCPConfig.CONTENT_PACKS_PATH}/TestPack/1.0.1/TestPack.zip', dummy_prod_bucket)
    third_blob = Blob(f'{GCPConfig.CONTENT_PACKS_PATH}/TestPack/TestPack_with_dependencies.zip', dummy_prod_bucket)
    dummy_prod_bucket.list_blobs.return_value = [first_blob, second_blob, third_blob]
    assert script.get_latest_version_from_bucket('TestPack', dummy_prod_bucket) == '1.0.1'


def test_is_pack_deprecated_locally(mocker):
    """
    Given: An ID of a pack
    When: Checking if the pack is deprecated (by checking pack-metadata file locally)
    Then: Validate the result is as expected
    """
    mock_pack_metadata = {
        "name": "TestPack",
        "description": "TestPack",
    }
    mocker.patch("pathlib.Path.is_file", return_value=True)
    mocker.patch("demisto_sdk.commands.common.tools.get_pack_metadata", return_value=mock_pack_metadata)

    # Check missing "hidden" field results in a default value of False
    assert not script.is_pack_deprecated("pack_id", production_bucket=False)

    # Check normal case of hidden pack
    mock_pack_metadata["hidden"] = True
    assert script.is_pack_deprecated("pack_id", production_bucket=False)

    # Check normal case of non-hidden pack
    mock_pack_metadata["hidden"] = False
    assert not script.is_pack_deprecated("pack_id", production_bucket=False)


def test_is_pack_deprecated_using_gitlab_api(mocker):
    """
    Given: An ID of a pack
    When: Checking if the pack is deprecated (by checking pack-metadata file in master branch - AKA pre-update)
    Then: Validate the result is as expected
    """
    mock_pack_metadata = {
        "name": "TestPack",
        "description": "TestPack",
    }

    # Check missing "hidden" field results in a default value of False
    mocker.patch("Tests.Marketplace.search_and_install_packs.fetch_pack_metadata_from_gitlab", return_value=mock_pack_metadata)
    assert not script.is_pack_deprecated("pack_id", production_bucket=True, commit_hash="X")

    # Check normal case of hidden pack
    mock_pack_metadata["hidden"] = True
    assert script.is_pack_deprecated("pack_id", production_bucket=True, commit_hash="X")

    # Check normal case of non-hidden pack
    mock_pack_metadata["hidden"] = False
    assert not script.is_pack_deprecated("pack_id", production_bucket=True, commit_hash="X")


def test_is_pack_deprecated_using_marketplace_api_data():
    """
    Given: An ID of a pack
    When: Checking if the pack is deprecated (by checking pack-metadata file in master branch - AKA pre-update)
    Then: Validate the result is as expected
    """
    mock_pack_api_data = {
        "id": "TestPack",
        "name": "TestPack",
        "extras": {
            "pack": {},
        },
    }

    # Check missing "hidden" field results in a default value of False
    assert not script.is_pack_deprecated("pack_id", production_bucket=True, pack_api_data=mock_pack_api_data)

    # Check normal case of hidden pack
    mock_pack_api_data["extras"]["pack"]["deprecated"] = True
    assert script.is_pack_deprecated("pack_id", production_bucket=True, pack_api_data=mock_pack_api_data)

    # Check normal case of non-hidden pack
    mock_pack_api_data["extras"]["pack"]["deprecated"] = False
    assert not script.is_pack_deprecated("pack_id", production_bucket=True, pack_api_data=mock_pack_api_data)


def test_fetch_pack_metadata_from_gitlab(mocker):
    """
    Given: An ID of a pack
    When: Fetching the pack's metadata from GitLab's API
    Then: Validate that the API call is valid and that the content is properly parsed
    """
    mock_response = requests.Response()
    mock_response.status_code = 200
    requests_mock = mocker.patch.object(requests.Session, "get", return_value=mock_response)

    # Hidden pack case
    mock_response_data = load_json_file(directory="gitlab_api_pack_metadata", file_name="hidden-pack.json")
    mock_response._content = json.dumps(mock_response_data).encode("utf-8")
    assert script.fetch_pack_metadata_from_gitlab(pack_id="TestPack", commit_hash="COMMIT_HASH")["hidden"]  # Value is True

    # Clear cache
    script.fetch_pack_metadata_from_gitlab.cache_clear()

    # Non-hidden pack case
    mock_response_data = load_json_file(directory="gitlab_api_pack_metadata", file_name="non-hidden-pack.json")
    mock_response._content = json.dumps(mock_response_data).encode("utf-8")
    assert not script.fetch_pack_metadata_from_gitlab(pack_id="TestPack", commit_hash="COMMIT_HASH")["hidden"]  # Value is False

    # Assert API call is valid
    requests_mock.assert_called_with(
        f"https://example.com/api/v4/projects/{CONTENT_PROJECT_ID}/repository/files/Packs%2FTestPack%2Fpack_metadata.json",
        headers={"PRIVATE-TOKEN": "API_KEY"},
        params={"ref": "COMMIT_HASH"},
    )


class MockHttpRequest:
    def __init__(self, body):
        self.status = ''
        self.reason = ''
        self.data = body

    def getheaders(self):
        return ''


GCP_TIMEOUT_EXCEPTION_RESPONSE_BODY = '{"id":"errInstallContentPack","status":400,"title":"Could not install content ' \
                                      'pack","detail":"Could not install content pack","error":"Get' \
                                      f' \"https://storage.googleapis.com/{TEST_XDR_PREFIX}marketplace-ci-build/content/builds' \
                                      '/master%2F2788053%2Fxsoar/content/packs/pack2/1.0.2/pack2.zip\": http2: ' \
                                      'timeout awaiting response headers","encrypted":false,"multires":null}'

MALFORMED_PACK_RESPONSE_BODY = '{"id":"errGetContentPack","status":400,"title":"Failed getting content pack",' \
                               '"detail":"Failed getting content pack","error":"Item not found (8), pack id: ' \
                               '[pack1]","encrypted":false,"multires":null}'

ERROR_AS_LIST_RESPONSE_BODY = '{"errors":[{"SystemError":null,"id":8,"detail":"Item not found"}]}'

MALFORMED_PACK_RESPONSE_BODY_TWO_PACKS = '{"id":"errGetContentPack","status":400,"title":"Failed getting ' \
                                         'content pack", "detail":"Failed getting content pack","error":"Item not ' \
                                         'found (8), pack id: [pack1, pack2]","encrypted":false,"multires":null}'


class TestInstallPacks:
    def test_gcp_timeout_exception(self, mocker):
        """
        Given:
            An error response noting that the installation failed due to gcp timeout
        When:
            installing packs on servers
        Then:
            Retry once again.
            Fail completely if reoccurs after retry.
        """
        http_resp = MockHttpRequest(GCP_TIMEOUT_EXCEPTION_RESPONSE_BODY)
        mocker.patch.object(demisto_client, 'generic_request_func', side_effect=ApiException(http_resp=http_resp))
        client = MockClient()
        success, _ = script.install_packs(client, 'my_host',
                                          packs_to_install=[
                                              {'id': 'pack1', 'version': '1.0.0'},
                                              {'id': 'pack3', 'version': '1.0.0'}
                                          ])
        assert not success

    def test_malformed_pack_exception(self, mocker):
        """
        Given:
            An error response noting that the installation failed due to malformed pack
        When:
            installing packs on servers
        Then:
            Retry without failing pack.
            Fail completely if reoccurs after removing.

        """
        http_resp = MockHttpRequest(MALFORMED_PACK_RESPONSE_BODY)
        mocker.patch.object(demisto_client, 'generic_request_func', side_effect=ApiException(http_resp=http_resp))
        client = MockClient()
        success, _ = script.install_packs(client, 'my_host', packs_to_install=[
            {'id': 'pack1', 'version': '1.0.0'},
            {'id': 'pack3', 'version': '1.0.0'}
        ])
        assert not success


def test_malformed_pack_id():
    assert script.find_malformed_pack_id(MALFORMED_PACK_RESPONSE_BODY) == ['pack1']
    assert script.find_malformed_pack_id(MALFORMED_PACK_RESPONSE_BODY_TWO_PACKS) == ['pack1', 'pack2']
    assert script.find_malformed_pack_id(ERROR_AS_LIST_RESPONSE_BODY) == []


def test_get_pack_id_from_error_with_gcp_path():
    assert script.get_pack_id_from_error_with_gcp_path(GCP_TIMEOUT_EXCEPTION_RESPONSE_BODY) == 'pack2'


class TestFindMalformedPackId:
    """
    Code Analysis

    Objective:
    The objective of the function is to extract the pack ID from the installation error message in case the error is that the
     pack is not found or the error is that the pack's version is invalid.

    Inputs:
    The function takes a single input, which is a string containing the response message of the failed installation pack.

    Flow:
    The function first initializes an empty list to store the malformed pack IDs. It then compiles a regular expression pattern
    to match the invalid version of the pack. If the input string is not empty, it loads the JSON response and extracts the error
    information. If the error message contains the string 'pack id:', it extracts the pack IDs from the error message. Otherwise,
    it searches for the malformed pack ID using the regular expression pattern. The function returns the list of
    malformed pack IDs.

    Outputs:
    The main output of the function is a list of malformed pack IDs.

    Additional aspects:
    The function uses ``contextlib.suppress()`` to catch JSONDecodeError exceptions that may occur when loading the JSON response.
    It also handles cases where the error message contains multiple errors by iterating over the list of errors.
    """

    #  Tests that the function handles an empty input string.
    def test_empty_input(self):
        assert script.find_malformed_pack_id('') == []

    #  Tests that the function returns an empty list if no malformed pack IDs are found.
    def test_no_malformed_ids(self):
        assert script.find_malformed_pack_id('{"errors": ["Some error message"]}') == []

    #  Tests that the function handles a case where the error message contains an invalid version number but no pack ID.
    def test_invalid_version_no_id(self):
        assert script.find_malformed_pack_id('{"errors": ["invalid version 1.0.0 for pack"]}') == []

    #  Tests that the function correctly extracts multiple pack IDs from the error message.
    def test_multiple_malformed_ids(self):
        error_msg = '{"errors": ["Pack installation failed. pack id: pack1","Pack installation failed. pack id: pack2"]}'
        assert script.find_malformed_pack_id(error_msg) == ['pack1', 'pack2']

    #  Tests that the function handles a JSONDecodeError when parsing the input string.
    def test_invalid_json(self):
        assert script.find_malformed_pack_id('invalid json') == []

    #  Tests that the function correctly extracts the pack ID when the error message contains additional
    #  information after the pack ID.
    def test_additional_info(self):
        error_msg = '{"errors": ["invalid version 1.0.0 for pack with ID pack1 some additional info"]}'
        assert script.find_malformed_pack_id(error_msg) == ['pack1']<|MERGE_RESOLUTION|>--- conflicted
+++ resolved
@@ -12,12 +12,7 @@
 from Tests.Marketplace.marketplace_constants import GCPConfig
 from google.cloud.storage import Blob
 
-<<<<<<< HEAD
-CONTENT_PROJECT_ID = os.getenv('CI_PROJECT_ID', '2596')  # the default is the id of the content repo in code.pan.run
-TEST_XDR_PREFIX = os.getenv("TEST_XDR_PREFIX", "")  # for testing
-=======
 CONTENT_PROJECT_ID = os.getenv('CI_PROJECT_ID', '1061')
->>>>>>> 9d6c5180
 
 
 def load_json_file(directory: str, file_name: str):
