--- conflicted
+++ resolved
@@ -12,11 +12,7 @@
 from Tests.Marketplace.marketplace_constants import GCPConfig
 from google.cloud.storage import Blob
 
-<<<<<<< HEAD
-CONTENT_PROJECT_ID = os.getenv('CI_PROJECT_ID', '2596')  # the default is the id of the content repo in code.pan.run
-=======
 CONTENT_PROJECT_ID = os.getenv('CI_PROJECT_ID', '1061')
->>>>>>> 6f77591c
 
 
 def load_json_file(directory: str, file_name: str):
