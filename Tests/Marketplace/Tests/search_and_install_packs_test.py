--- conflicted
+++ resolved
@@ -12,12 +12,7 @@
 from Tests.Marketplace.marketplace_constants import GCPConfig
 from google.cloud.storage import Blob
 
-<<<<<<< HEAD
-CONTENT_PROJECT_ID = os.getenv('CI_PROJECT_ID', '2596')  # the default is the id of the content repo in code.pan.run
-TEST_XDR_PREFIX = os.getenv("TEST_XDR_PREFIX", "")  # for testing
-=======
 CONTENT_PROJECT_ID = os.getenv('CI_PROJECT_ID', '1061')
->>>>>>> 5cfcc708
 
 
 def load_json_file(directory: str, file_name: str):
@@ -389,7 +384,7 @@
 
 GCP_TIMEOUT_EXCEPTION_RESPONSE_BODY = '{"id":"errInstallContentPack","status":400,"title":"Could not install content ' \
                                       'pack","detail":"Could not install content pack","error":"Get' \
-                                      f' \"https://storage.googleapis.com/{TEST_XDR_PREFIX}marketplace-ci-build/content/builds' \
+                                      ' \"https://storage.googleapis.com/marketplace-ci-build/content/builds' \
                                       '/master%2F2788053%2Fxsoar/content/packs/pack2/1.0.2/pack2.zip\": http2: ' \
                                       'timeout awaiting response headers","encrypted":false,"multires":null}'
 
