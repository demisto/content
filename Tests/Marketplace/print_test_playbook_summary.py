--- conflicted
+++ resolved
@@ -109,7 +109,6 @@
         logging.info("Printing test playbook summary without Jira tickets")
         jira_tickets_for_playbooks = {}
     else:
-<<<<<<< HEAD
         logging.info("Searching for Jira tickets for playbooks with the following settings:\n")
         logging.info(f'\tJira server url: {JIRA_SERVER_URL}\n')
         logging.info(f'\tJira verify SSL: {JIRA_VERIFY_SSL}\n')
@@ -117,15 +116,6 @@
         logging.info(f'\tJira issue type: {JIRA_ISSUE_TYPE}\n')
         logging.info(f'\tJira component: {JIRA_COMPONENT}\n')
         logging.info(f'\tJira labels: {JIRA_COMPONENT}\n')
-=======
-        logging.info("Searching for Jira tickets for playbooks with the following settings:\n"
-                     f"Jira server url: {JIRA_SERVER_URL}\n"
-                     f"Jira verify SSL: {JIRA_VERIFY_SSL}\n"
-                     f"Jira project id: {JIRA_PROJECT_ID}\n"
-                     f"Jira issue type: {JIRA_ISSUE_TYPE}\n"
-                     f"Jira component: {JIRA_COMPONENT}\n"
-                     f"Jira labels: {', '.join(JIRA_LABELS)}\n")
->>>>>>> 0a96ab2d
         jira_server = JIRA(JIRA_SERVER_URL, token_auth=JIRA_API_KEY, options={'verify': JIRA_VERIFY_SSL})
         jira_server_information(jira_server)
 
