import json
import os
import sys
import argparse
import shutil
import logging
import re
from zipfile import ZipFile
from google.cloud.storage import Blob, Bucket

from Tests.scripts.utils.log_util import install_logging
from Tests.Marketplace.marketplace_services import init_storage_client, Pack, PackStatus, GCPConfig, PACKS_FULL_PATH, \
    IGNORED_FILES, PACKS_FOLDER, BucketUploadFlow, load_json, store_successful_and_failed_packs_in_ci_artifacts, \
    get_successful_and_failed_packs
from Tests.Marketplace.upload_packs import extract_packs_artifacts, print_packs_summary, get_packs_summary

LATEST_ZIP_REGEX = re.compile(fr'^{GCPConfig.GCS_PUBLIC_URL}/[\w./-]+/content/packs/([A-Za-z0-9-_.]+/\d+\.\d+\.\d+/'
                              r'[A-Za-z0-9-_.]+\.zip$)')


def get_pack_names(target_packs: str) -> set:
    """
    Retrieves the paths of all relevant packs (that aren't ignored)

    Args:
        target_packs (str): csv packs names or `All` for all available packs in content.

    Returns: The list of paths of the packs

    """
    if target_packs.lower() == "all":
        if os.path.exists(PACKS_FULL_PATH):
            all_packs = {p for p in os.listdir(PACKS_FULL_PATH) if p not in IGNORED_FILES}
            logging.info(f"Number of selected packs to upload is: {len(all_packs)}")
            # return all available packs names
            return all_packs
        else:
            logging.error(f"Folder {PACKS_FOLDER} was not found at the following path: {PACKS_FULL_PATH}")
            sys.exit(1)
    elif target_packs and isinstance(target_packs, str):
        modified_packs = {p.strip() for p in target_packs.split(',') if p not in IGNORED_FILES}
        logging.info(f"Number of selected packs to upload is: {len(modified_packs)}")
        # return only packs from csv list
        return modified_packs
    else:
        logging.error("Not correct usage of flag -p. Please check help section of upload packs script.")
        sys.exit(1)


def copy_index(index_folder_path: str, build_index_blob: Blob, build_index_generation: str, production_bucket: Bucket,
               build_bucket: Bucket):
    """ Copies the build bucket index to the production bucket index path.

    Args:
        index_folder_path (str): index folder full path.
        build_index_blob (Blob): google cloud storage object that represents build index.zip blob.
        build_index_generation (str): downloaded build index generation.
        production_bucket (google.cloud.storage.bucket.Bucket): gcs bucket where index is copied to.
        build_bucket (google.cloud.storage.bucket.Bucket): gcs bucket where index is copied from.

    """
    try:
        build_index_blob.reload()
        build_current_index_generation = build_index_blob.generation

        # disabling caching for prod index blob
        prod_index_storage_path = os.path.join(GCPConfig.STORAGE_BASE_PATH, f"{GCPConfig.INDEX_NAME}.zip")
        prod_index_blob = production_bucket.blob(prod_index_storage_path)
        prod_index_blob.cache_control = "no-cache,max-age=0"

        if build_current_index_generation == build_index_generation:
            copied_index = build_bucket.copy_blob(
                blob=build_index_blob, destination_bucket=production_bucket, new_name=prod_index_storage_path
            )
            if copied_index.exists():
                logging.success(f"Finished uploading {GCPConfig.INDEX_NAME}.zip to storage.")
            else:
                logging.error("Failed copying index from, build index blob does not exists.")
                sys.exit(1)
        else:
            logging.error(f"Failed in uploading {GCPConfig.INDEX_NAME}, mismatch in index file generation")
            logging.error(f"Downloaded build index generation: {build_index_generation}")
            logging.error(f"Current build index generation: {build_current_index_generation}")
            sys.exit(1)
    except Exception as e:
        logging.exception(f"Failed copying {GCPConfig.INDEX_NAME}. Additional Info: {str(e)}")
        sys.exit(1)
    finally:
        shutil.rmtree(index_folder_path)


def upload_core_packs_config(production_bucket: Bucket, build_number: str, extract_destination_path: str,
                             build_bucket: Bucket):
    """Uploads corepacks.json file configuration to bucket. Corepacks file includes core packs for server installation.

     Args:
        production_bucket (google.cloud.storage.bucket.Bucket): gcs bucket where core packs config is uploaded.
        build_number (str): CircleCI build number.
        extract_destination_path (str): Full path of folder to extract the corepacks file
        build_bucket (google.cloud.storage.bucket.Bucket): gcs bucket where core packs config is downloaded from.

    """
    # download the corepacks.json stored in the build bucket to temp dir
    build_corepacks_file_path = os.path.join(GCPConfig.BUILD_BASE_PATH, GCPConfig.CORE_PACK_FILE_NAME)
    build_corepacks_blob = build_bucket.blob(build_corepacks_file_path)

    if not build_corepacks_blob.exists():
        logging.critical(f"{GCPConfig.CORE_PACK_FILE_NAME} is missing in {build_bucket.name} bucket, exiting...")
        sys.exit(1)

    temp_corepacks_file_path = os.path.join(extract_destination_path, GCPConfig.CORE_PACK_FILE_NAME)
    build_corepacks_blob.download_to_filename(temp_corepacks_file_path)
    corepacks_file = load_json(temp_corepacks_file_path)

    # change the storage paths to the prod bucket
    corepacks_list = corepacks_file.get('corePacks', [])
    try:
        corepacks_list = [os.path.join(GCPConfig.GCS_PUBLIC_URL, production_bucket.name, GCPConfig.STORAGE_BASE_PATH,
                                       LATEST_ZIP_REGEX.findall(corepack_path)[0]) for corepack_path in corepacks_list]
    except IndexError:
        corepacks_list_str = '\n'.join(corepacks_list)
        logging.exception(f"GCS paths in build bucket corepacks.json file are not of format: "
                          f"{GCPConfig.GCS_PUBLIC_URL}/<BUCKET_NAME>/.../content/packs/...\n"
                          f"List of build bucket corepacks paths:\n{corepacks_list_str}")
        sys.exit(1)

    # construct core pack data with public gcs urls
    core_packs_data = {
        'corePacks': corepacks_list,
        'buildNumber': build_number
    }

    # upload core pack json file to gcs
    prod_corepacks_file_path = os.path.join(GCPConfig.STORAGE_BASE_PATH, GCPConfig.CORE_PACK_FILE_NAME)
    prod_corepacks_blob = production_bucket.blob(prod_corepacks_file_path)
    prod_corepacks_blob.upload_from_string(json.dumps(core_packs_data, indent=4))

    logging.success(f"Finished uploading {GCPConfig.CORE_PACK_FILE_NAME} to storage.")


def download_and_extract_index(build_bucket: Bucket, extract_destination_path: str):
    """Downloads and extracts production and build indexes zip from cloud storage.

    Args:
        build_bucket (google.cloud.storage.bucket.Bucket): google storage bucket where build index.zip is stored.
        extract_destination_path (str): the full path of extract folder.
    Returns:
        str: extracted build index folder full path.
        Blob: google cloud storage object that represents prod index.zip blob.
        Blob: google cloud storage object that represents build index.zip blob.
        str: downloaded prod index generation.
        str: downloaded build index generation.

    """
    build_index_storage_path = os.path.join(GCPConfig.BUILD_BASE_PATH, f"{GCPConfig.INDEX_NAME}.zip")
    download_build_index_path = os.path.join(extract_destination_path, f"{GCPConfig.INDEX_NAME}.zip")

    build_index_blob = build_bucket.blob(build_index_storage_path)
    build_index_folder_path = os.path.join(extract_destination_path, GCPConfig.INDEX_NAME)

    if not os.path.exists(extract_destination_path):
        os.mkdir(extract_destination_path)

    if not build_index_blob.exists():
        logging.error(f"No build index was found in path: {build_index_storage_path}")
        sys.exit(1)

    build_index_blob.reload()
    build_index_generation = build_index_blob.generation
    build_index_blob.download_to_filename(download_build_index_path, if_generation_match=build_index_generation)

    if os.path.exists(download_build_index_path):
        with ZipFile(download_build_index_path, 'r') as index_zip:
            index_zip.extractall(extract_destination_path)

        if not os.path.exists(build_index_folder_path):
            logging.error(f"Failed creating build {GCPConfig.INDEX_NAME} folder with extracted data.")
            sys.exit(1)

        os.remove(download_build_index_path)
        logging.success(f"Finished downloading and extracting build {GCPConfig.INDEX_NAME} file to "
                        f"{extract_destination_path}")

        return build_index_folder_path, build_index_blob, build_index_generation
    else:
        logging.error(f"Failed to download build {GCPConfig.INDEX_NAME}.zip file from cloud storage.")
        sys.exit(1)


def copy_id_set(production_bucket: Bucket, build_bucket: Bucket):
    """ Copies the id_set.json artifact from the build bucket to the production bucket.

    Args:
        production_bucket (google.cloud.storage.bucket.Bucket): gcs bucket where id_set is copied to.
        build_bucket (google.cloud.storage.bucket.Bucket): gcs bucket where id_set is copied from.
    """

    build_id_set_path = os.path.join(os.path.dirname(GCPConfig.BUILD_BASE_PATH), 'id_set.json')
    build_id_set_blob = build_bucket.blob(build_id_set_path)

    if not build_id_set_blob.exists():
        logging.error(f"id_set.json file does not exists in build bucket in path: {build_id_set_path}")
        sys.exit(1)

    prod_id_set_path = os.path.join(os.path.dirname(GCPConfig.STORAGE_BASE_PATH), 'id_set.json')
    try:
        copied_blob = build_bucket.copy_blob(
            blob=build_id_set_blob, destination_bucket=production_bucket, new_name=prod_id_set_path
        )
        if not copied_blob.exists():
            logging.error(f"Failed to upload id_set.json to {prod_id_set_path}")
            sys.exit(1)
        else:
            logging.success("Finished uploading id_set.json to storage.")
    except Exception as e:
        logging.exception(f"Failed copying ID Set. Additional Info: {str(e)}")
        sys.exit(1)


def verify_copy(successful_packs: list, pc_successful_packs_dict: dict):
    """ Verify that all uploaded packs from Prepare were copied & verify that no packs were mistakenly copied

    Args:
        successful_packs: The packs that were copied successfully
        pc_successful_packs_dict: The pack that were uploaded successfully in Prepare Content

    """
    pc_successful_packs_names = {*pc_successful_packs_dict}
    successful_packs_names = {pack.name for pack in successful_packs}
    not_uploaded = [pack for pack in pc_successful_packs_names if pack not in successful_packs_names]
    mistakenly_uploaded = [pack for pack in successful_packs_names if pack not in pc_successful_packs_names]
    error_str = "Mismatch in Prepare Content successful packs and Upload successful packs\n"
    error_str += f"Packs not copied: {', '.join(not_uploaded)}\n" if not_uploaded else ""
    error_str += f"Packs mistakenly copied: {', '.join(mistakenly_uploaded)}\n" if mistakenly_uploaded else ""
    assert not not_uploaded and not mistakenly_uploaded, error_str


def check_if_need_to_upload(pc_successful_packs_dict: dict, pc_failed_packs_dict: dict,
                            pc_successful_private_packs_dict: dict):
    """ If the three dicts are empty then no upload was done in Prepare Content step, so we need to skip uploading

    Args:
        pc_successful_packs_dict: The successful packs dict
        pc_failed_packs_dict: The failed packs dict
        pc_successful_private_packs_dict : The successful private packs dict

    """
    if not pc_successful_packs_dict and not pc_failed_packs_dict and not pc_successful_private_packs_dict:
        logging.warning("Production bucket is updated with origin/master.")
        logging.warning("Skipping Upload To Marketplace Storage Step.")
        sys.exit(0)


def options_handler():
    """ Validates and parses script arguments.

    Returns:
        Namespace: Parsed arguments object.

    """
    parser = argparse.ArgumentParser(description="Store packs in cloud storage.")
    # disable-secrets-detection-start
    parser.add_argument('-a', '--artifacts_path', help="The full path of packs artifacts", required=True)
    parser.add_argument('-e', '--extract_path', help="Full path of folder to extract wanted packs", required=True)
    parser.add_argument('-pb', '--production_bucket_name', help="Production bucket name", required=True)
    parser.add_argument('-bb', '--build_bucket_name', help="CircleCI Build bucket name", required=True)
    parser.add_argument('-s', '--service_account',
                        help=("Path to gcloud service account, is for circleCI usage. "
                              "For local development use your personal account and "
                              "authenticate using Google Cloud SDK by running: "
                              "`gcloud auth application-default login` and leave this parameter blank. "
                              "For more information go to: "
                              "https://googleapis.dev/python/google-api-core/latest/auth.html"),
                        required=False)
    parser.add_argument('-p', '--pack_names',
                        help=("Target packs to upload to gcs. Optional values are: `All`"
                              " or csv list of packs "
                              "Default is set to `All`"),
                        required=False, default="All")
    parser.add_argument('-n', '--ci_build_number',
                        help="CircleCi build number (will be used as hash revision at index file)", required=True)
    parser.add_argument('-c', '--circle_branch',
                        help="CircleCi branch of current build", required=True)
    parser.add_argument('-pbp', '--production_base_path', help="Production base path of the directory to upload to.",
                        required=False)
    # disable-secrets-detection-end
    return parser.parse_args()


def main():
    install_logging('Copy_and_Upload_Packs.log')
    options = options_handler()
    packs_artifacts_path = options.artifacts_path
    extract_destination_path = options.extract_path
    production_bucket_name = options.production_bucket_name
    build_bucket_name = options.build_bucket_name
    service_account = options.service_account
    build_number = options.ci_build_number
    circle_branch = options.circle_branch
    production_base_path = options.production_base_path
    target_packs = options.pack_names

    # Google cloud storage client initialized
    storage_client = init_storage_client(service_account)
    production_bucket = storage_client.bucket(production_bucket_name)
    build_bucket = storage_client.bucket(build_bucket_name)

    # Initialize build and prod base paths
    build_bucket_path = os.path.join(GCPConfig.BUILD_PATH_PREFIX, circle_branch, build_number)
    GCPConfig.BUILD_BASE_PATH = os.path.join(build_bucket_path, GCPConfig.STORAGE_BASE_PATH)
    if production_base_path:
        GCPConfig.STORAGE_BASE_PATH = production_base_path

    # Relevant when triggering test upload flow
    if production_bucket_name:
        GCPConfig.PRODUCTION_BUCKET = production_bucket_name

    # Download and extract build index from build and prod buckets
    build_index_folder_path, build_index_blob, build_index_generation = \
        download_and_extract_index(build_bucket, extract_destination_path)

    # Get the successful and failed packs file from Prepare Content step in Create Instances job if there are
    packs_results_file_path = os.path.join(os.path.dirname(packs_artifacts_path), BucketUploadFlow.PACKS_RESULTS_FILE)
<<<<<<< HEAD
    pc_successful_packs_dict, pc_failed_packs_dict, pc_uploaded_images = get_successful_and_failed_packs(
=======
    pc_successful_packs_dict, pc_failed_packs_dict, pc_successful_private_packs_dict = get_successful_and_failed_packs(
>>>>>>> fa1a271b
        packs_results_file_path, BucketUploadFlow.PREPARE_CONTENT_FOR_TESTING
    )
    logging.debug(f"Successful packs from Prepare Content: {pc_successful_packs_dict}")
    logging.debug(f"Failed packs from Prepare Content: {pc_failed_packs_dict}")
    logging.debug(f"Successful private packs from Prepare Content: {pc_successful_private_packs_dict}")

    # Check if needs to upload or not
    check_if_need_to_upload(pc_successful_packs_dict, pc_failed_packs_dict, pc_successful_private_packs_dict)

    # Detect packs to upload
    pack_names = get_pack_names(target_packs)
    extract_packs_artifacts(packs_artifacts_path, extract_destination_path)
    packs_list = [Pack(pack_name, os.path.join(extract_destination_path, pack_name)) for pack_name in pack_names
                  if os.path.exists(os.path.join(extract_destination_path, pack_name))]

    # Starting iteration over packs
    for pack in packs_list:
        # Indicates whether a pack has failed to upload on Prepare Content step
        task_status, pack_status = pack.is_failed_to_upload(pc_failed_packs_dict)
        if task_status:
            pack.status = pack_status
            pack.cleanup()
            continue

        task_status, user_metadata = pack.load_user_metadata()
        if not task_status:
            pack.status = PackStatus.FAILED_LOADING_USER_METADATA.name
            pack.cleanup()
            continue

        task_status = pack.copy_integration_images(production_bucket, build_bucket, pc_uploaded_images)
        if not task_status:
            pack.status = PackStatus.FAILED_IMAGES_UPLOAD.name
            pack.cleanup()
            continue

        task_status = pack.copy_author_image(production_bucket, build_bucket, pc_uploaded_images)
        if not task_status:
            pack.status = PackStatus.FAILED_AUTHOR_IMAGE_UPLOAD.name
            pack.cleanup()
            continue

        task_status, skipped_pack_uploading = pack.copy_and_upload_to_storage(production_bucket, build_bucket,
                                                                              pc_successful_packs_dict)
        if skipped_pack_uploading:
            pack.status = PackStatus.PACK_ALREADY_EXISTS.name
            pack.cleanup()
            continue

        if not task_status:
            pack.status = PackStatus.FAILED_UPLOADING_PACK.name
            pack.cleanup()
            continue

        pack.status = PackStatus.SUCCESS.name

    # upload core packs json to bucket
    upload_core_packs_config(production_bucket, build_number, extract_destination_path, build_bucket)

    # finished iteration over content packs
    copy_index(build_index_folder_path, build_index_blob, build_index_generation, production_bucket,
               build_bucket)

    # upload id_set.json to bucket
    copy_id_set(production_bucket, build_bucket)

    # get the lists of packs divided by their status
    successful_packs, skipped_packs, failed_packs = get_packs_summary(packs_list)

    # Store successful and failed packs list in CircleCI artifacts
    store_successful_and_failed_packs_in_ci_artifacts(
        packs_results_file_path, BucketUploadFlow.UPLOAD_PACKS_TO_MARKETPLACE_STORAGE, successful_packs, failed_packs,
        list(pc_successful_private_packs_dict)
    )

    # verify that the successful from Prepare content and are the ones that were copied
    verify_copy(successful_packs, pc_successful_packs_dict)

    # summary of packs status
    print_packs_summary(successful_packs, skipped_packs, failed_packs)


if __name__ == '__main__':
    main()<|MERGE_RESOLUTION|>--- conflicted
+++ resolved
@@ -321,11 +321,7 @@
 
     # Get the successful and failed packs file from Prepare Content step in Create Instances job if there are
     packs_results_file_path = os.path.join(os.path.dirname(packs_artifacts_path), BucketUploadFlow.PACKS_RESULTS_FILE)
-<<<<<<< HEAD
-    pc_successful_packs_dict, pc_failed_packs_dict, pc_uploaded_images = get_successful_and_failed_packs(
-=======
-    pc_successful_packs_dict, pc_failed_packs_dict, pc_successful_private_packs_dict = get_successful_and_failed_packs(
->>>>>>> fa1a271b
+    pc_successful_packs_dict, pc_failed_packs_dict, pc_successful_private_packs_dict, pc_uploaded_images = get_successful_and_failed_packs(
         packs_results_file_path, BucketUploadFlow.PREPARE_CONTENT_FOR_TESTING
     )
     logging.debug(f"Successful packs from Prepare Content: {pc_successful_packs_dict}")
