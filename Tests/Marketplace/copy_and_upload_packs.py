--- conflicted
+++ resolved
@@ -405,17 +405,17 @@
             pack.cleanup()
             continue
 
-<<<<<<< HEAD
+        task_status = pack.copy_preview_images(
+            production_bucket, build_bucket, pc_uploaded_images, production_base_path, build_bucket_base_path)
+        if not task_status:
+            pack.status = PackStatus.FAILED_PREVIEW_IMAGES_UPLOAD.name
+            pack.cleanup()
+            continue
+
         task_status = pack.copy_readme_images(
             production_bucket, build_bucket, pc_uploaded_images, production_base_path, build_bucket_base_path)
         if not task_status:
             pack.status = PackStatus.FAILED_README_IMAGE_UPLOAD.name
-=======
-        task_status = pack.copy_preview_images(
-            production_bucket, build_bucket, pc_uploaded_images, production_base_path, build_bucket_base_path)
-        if not task_status:
-            pack.status = PackStatus.FAILED_PREVIEW_IMAGES_UPLOAD.name
->>>>>>> 2bb33bea
             pack.cleanup()
             continue
 
