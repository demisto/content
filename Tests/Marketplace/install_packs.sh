#!/usr/bin/env bash

function exit_on_error {
    if [ "${1}" -ne 0 ]; then
        echo "ERROR: ${2}, exiting with code ${1}" 1>&2
        exit "${1}"
    fi
}

echo "starting to install packs ..."

SECRET_CONF_PATH=$(cat secret_conf_path)
XSIAM_SERVERS_PATH=$(cat xsiam_servers_path)

EXTRACT_FOLDER=$(mktemp -d)

if [ -z "${INSTANCE_ROLE}" ]; then
  exit_on_error 1 "INSTANCE_ROLE not set aborting pack installation"
fi

if [[ ! -f "$GCS_MARKET_KEY" ]]; then
    exit_on_error 1 "GCS_MARKET_KEY not set aborting pack installation"
fi

if [ -n "${CLOUD_API_KEYS}" ]; then
<<<<<<< HEAD
  if [ "${TEST_XDR_ENV}" == "true" ]; then
    cat "${CLOUD_API_KEYS}" > "cloud_api_keys.json"
  else
    echo "${CLOUD_API_KEYS}" > "cloud_api_keys.json"
  fi
=======
  cat "${CLOUD_API_KEYS}" > "cloud_api_keys.json"
>>>>>>> 5cfcc708
fi

echo "Trying to authenticate with GCS..."
gcloud auth activate-service-account --key-file="$GCS_MARKET_KEY" >> "${ARTIFACTS_FOLDER}/logs/gcloud_auth.log" 2>&1
exit_on_error $? "Failed to authenticate with GCS"

echo "Successfully authenticated with GCS."

echo "starting configure_and_install_packs instance role: ${INSTANCE_ROLE} server type: ${SERVER_TYPE}"

if [[ "${SERVER_TYPE}" == "XSIAM" ]] || [[ "${SERVER_TYPE}" == "XSOAR SAAS" ]]; then
  if [ -n "${CLOUD_CHOSEN_MACHINE_IDS}" ]; then
    exit_code=0
    IFS=', ' read -r -a CLOUD_CHOSEN_MACHINE_ID_ARRAY <<< "${CLOUD_CHOSEN_MACHINE_IDS}"
    for CLOUD_CHOSEN_MACHINE_ID in "${CLOUD_CHOSEN_MACHINE_ID_ARRAY[@]}"; do
      python3 ./Tests/Marketplace/configure_and_install_packs.py -s "${SECRET_CONF_PATH}" --ami_env "${INSTANCE_ROLE}" --branch "${CI_COMMIT_BRANCH}" --build_number "${CI_PIPELINE_ID}" --service_account "${GCS_MARKET_KEY}" -e "${EXTRACT_FOLDER}" --cloud_machine "${CLOUD_CHOSEN_MACHINE_ID}" --cloud_servers_path "${XSIAM_SERVERS_PATH}" --pack_ids_to_install "${ARTIFACTS_FOLDER_SERVER_TYPE}/content_packs_to_install.txt" --cloud_servers_api_keys cloud_api_keys.json
      if [ $? -ne 0 ]; then
        exit_code=1
        echo "Failed to install packs on machine ${CLOUD_CHOSEN_MACHINE_ID}"
      fi
    done

    exit_on_error "${exit_code}" "Finished configure_and_install_packs script"

    echo "Finished configure_and_install_packs successfully"
    exit 0
  else
    exit_on_error 1 "No machines were chosen"
  fi
elif [[ "${SERVER_TYPE}" == "XSOAR" ]]; then
  # Running on XSOAR instance roles
  python3 ./Tests/Marketplace/configure_and_install_packs.py -s "${SECRET_CONF_PATH}" --ami_env "${INSTANCE_ROLE}" --branch "$CI_COMMIT_BRANCH" --build_number "${CI_PIPELINE_ID}" --service_account "${GCS_MARKET_KEY}" -e "${EXTRACT_FOLDER}" --pack_ids_to_install "${ARTIFACTS_FOLDER_SERVER_TYPE}/content_packs_to_install.txt"
  exit_on_error "$?" "Finished configure_and_install_packs script"

  echo "Finished configure_and_install_packs successfully"
  exit 0
else
  exit_on_error 1 "Unknown server type: ${SERVER_TYPE}"
fi<|MERGE_RESOLUTION|>--- conflicted
+++ resolved
@@ -23,15 +23,7 @@
 fi
 
 if [ -n "${CLOUD_API_KEYS}" ]; then
-<<<<<<< HEAD
-  if [ "${TEST_XDR_ENV}" == "true" ]; then
-    cat "${CLOUD_API_KEYS}" > "cloud_api_keys.json"
-  else
-    echo "${CLOUD_API_KEYS}" > "cloud_api_keys.json"
-  fi
-=======
   cat "${CLOUD_API_KEYS}" > "cloud_api_keys.json"
->>>>>>> 5cfcc708
 fi
 
 echo "Trying to authenticate with GCS..."
