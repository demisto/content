--- conflicted
+++ resolved
@@ -70,13 +70,8 @@
 
     servers = []
     # Configure the Servers
-<<<<<<< HEAD
     for server_url in server_to_port_mapping:
-        server = XSOARServer(internal_ip=server_url, user_name=username, password=password)
-=======
-    for server_url, port in server_to_port_mapping.items():
-        server = XSOARServer(internal_ip=server_url, port=port, user_name=username, password=password, build_number=build_number)
->>>>>>> f3c6d122
+        server = XSOARServer(internal_ip=server_url, user_name=username, password=password, build_number=build_number)
         logging.info(f'Adding Marketplace configuration to {server_url}')
         error_msg: str = 'Failed to set marketplace configuration.'
         server.add_server_configuration(config_dict=MARKET_PLACE_CONFIGURATION, error_msg=error_msg)
