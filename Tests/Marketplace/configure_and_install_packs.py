--- conflicted
+++ resolved
@@ -43,22 +43,14 @@
         pack_ids: the pack IDs to install.
         servers: XSIAM or XSOAR Servers to install packs on it.
     """
-<<<<<<< HEAD
-    use_multithreading = marketplace_tag_name != XSIAM_MP
-=======
     install_packs_in_batches = marketplace_tag_name == XSIAM_MP
->>>>>>> 90cf3b88
 
     for server in servers:
         logging.info(f'Starting to install all content packs in {hostname if hostname else server.internal_ip}')
         _, success = search_and_install_packs_and_their_dependencies(pack_ids=pack_ids,
                                                                      client=server.client,
                                                                      hostname=hostname,
-<<<<<<< HEAD
-                                                                     multithreading=use_multithreading,
-=======
                                                                      install_packs_in_batches=install_packs_in_batches,
->>>>>>> 90cf3b88
                                                                      production_bucket=False)
         if not success:
             raise Exception('Failed to search and install packs and their dependencies.')
