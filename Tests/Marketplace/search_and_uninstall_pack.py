--- conflicted
+++ resolved
@@ -3,12 +3,8 @@
 import math
 import os
 import sys
-<<<<<<< HEAD
 from concurrent.futures import ThreadPoolExecutor, as_completed
 from datetime import datetime, timedelta
-=======
-from datetime import datetime
->>>>>>> bb055f12
 from time import sleep
 from typing import Any
 
