import json
import os
import sys
import argparse
import shutil
import uuid
import prettytable
import glob
import requests
from datetime import datetime
from google.cloud.storage import Bucket
from pathlib import Path

from zipfile import ZipFile
from typing import Any, List, Tuple, Union, Optional

from requests import Response

from Tests.Marketplace.marketplace_services import init_storage_client, Pack, \
    load_json, get_content_git_client, get_recent_commits_data, store_successful_and_failed_packs_in_ci_artifacts, \
    json_write
from Tests.Marketplace.marketplace_statistics import StatisticsHandler
from Tests.Marketplace.marketplace_constants import PackStatus, Metadata, GCPConfig, BucketUploadFlow, \
    CONTENT_ROOT_PATH, PACKS_FOLDER, PACKS_FULL_PATH, IGNORED_FILES, IGNORED_PATHS, LANDING_PAGE_SECTIONS_PATH, \
    SKIPPED_STATUS_CODES
from demisto_sdk.commands.common.tools import run_command, str2bool, open_id_set_file
from demisto_sdk.commands.content_graph.interface.neo4j.neo4j_graph import Neo4jContentGraphInterface
from Tests.scripts.utils.log_util import install_logging
from Tests.scripts.utils import logging_wrapper as logging
import traceback


def get_packs_names(target_packs: str, previous_commit_hash: str = "HEAD^") -> set:
    """Detects and returns packs names to upload.

    In case that `Modified` is passed in target_packs input, checks the git difference between two commits,
    current and previous and greps only ones with prefix Packs/.
    By default this function will receive `All` as target_packs and will return all packs names from content repo.

    Args:
        target_packs (str): csv packs names or `All` for all available packs in content
                            or `Modified` for only modified packs (currently not in use).
        previous_commit_hash (str): the previous commit to diff with.

    Returns:
        set: unique collection of packs names to upload.

    """
    if target_packs.lower() == "all":
        if os.path.exists(PACKS_FULL_PATH):
            all_packs = {p for p in os.listdir(PACKS_FULL_PATH) if p not in IGNORED_FILES}
            logging.info(f"Number of selected packs to upload is: {len(all_packs)}")
            # return all available packs names
            return all_packs
        else:
            logging.error(f"Folder {PACKS_FOLDER} was not found at the following path: {PACKS_FULL_PATH}")
            sys.exit(1)
    elif target_packs.lower() == "modified":
        cmd = f"git diff --name-only HEAD..{previous_commit_hash} | grep 'Packs/'"
        modified_packs_path = run_command(cmd).splitlines()
        modified_packs = {p.split('/')[1] for p in modified_packs_path if p not in IGNORED_PATHS}
        logging.info(f"Number of modified packs is: {len(modified_packs)}")
        # return only modified packs between two commits
        return modified_packs
    elif target_packs and isinstance(target_packs, str):
        modified_packs = {p.strip() for p in target_packs.split(',') if p not in IGNORED_FILES}
        logging.info(f"Number of selected packs to upload is: {len(modified_packs)}")
        # return only packs from csv list
        return modified_packs
    else:
        logging.critical("Not correct usage of flag -p. Please check help section of upload packs script.")
        sys.exit(1)


def extract_packs_artifacts(packs_artifacts_path: str, extract_destination_path: str):
    """Extracts all packs from content pack artifact zip.

    Args:
        packs_artifacts_path (str): full path to content artifacts zip file.
        extract_destination_path (str): full path to directory where to extract the packs.

    """
    with ZipFile(packs_artifacts_path) as packs_artifacts:
        packs_artifacts.extractall(extract_destination_path)
    logging.info("Finished extracting packs artifacts")


def download_and_extract_index(storage_bucket: Any, extract_destination_path: str, storage_base_path: str) \
        -> Tuple[str, Any, int]:
    """Downloads and extracts index zip from cloud storage.

    Args:
        storage_bucket (google.cloud.storage.bucket.Bucket): google storage bucket where index.zip is stored.
        extract_destination_path (str): the full path of extract folder.
        storage_base_path (str): the source path of the index in the target bucket.
    Returns:
        str: extracted index folder full path.
        Blob: google cloud storage object that represents index.zip blob.
        str: downloaded index generation.

    """
    if storage_bucket.name == GCPConfig.PRODUCTION_PRIVATE_BUCKET:
        index_storage_path = os.path.join(GCPConfig.PRIVATE_BASE_PATH, f"{GCPConfig.INDEX_NAME}.zip")
    else:
        index_storage_path = os.path.join(storage_base_path, f"{GCPConfig.INDEX_NAME}.zip")
    download_index_path = os.path.join(extract_destination_path, f"{GCPConfig.INDEX_NAME}.zip")

    index_blob = storage_bucket.blob(index_storage_path)
    index_folder_path = os.path.join(extract_destination_path, GCPConfig.INDEX_NAME)
    index_generation = 0  # Setting to 0 makes the operation succeed only if there are no live versions of the blob

    if not os.path.exists(extract_destination_path):
        os.mkdir(extract_destination_path)

    if not index_blob.exists():
        os.mkdir(index_folder_path)
        logging.error(f"{storage_bucket.name} index blob does not exists")
        return index_folder_path, index_blob, index_generation

    index_blob.reload()
    index_generation = index_blob.generation

    index_blob.download_to_filename(download_index_path, if_generation_match=index_generation)

    if os.path.exists(download_index_path):
        with ZipFile(download_index_path, 'r') as index_zip:
            index_zip.extractall(extract_destination_path)

        if not os.path.exists(index_folder_path):
            logging.critical(f"Failed creating {GCPConfig.INDEX_NAME} folder with extracted data.")
            sys.exit(1)

        os.remove(download_index_path)
        logging.success(f"Finished downloading and extracting {GCPConfig.INDEX_NAME} file to "
                        f"{extract_destination_path}")

        return index_folder_path, index_blob, index_generation
    else:
        logging.critical(f"Failed to download {GCPConfig.INDEX_NAME}.zip file from cloud storage.")
        sys.exit(1)


def update_index_folder(index_folder_path: str, pack_name: str, pack_path: str, pack_version: str = '',
                        hidden_pack: bool = False) -> bool:
    """
    Copies pack folder into index folder.

    Args:
        index_folder_path (str): full path to index folder.
        pack_name (str): pack folder name to copy.
        pack_path (str): pack folder full path.
        pack_version (str): pack latest version.
        hidden_pack (bool): whether pack is hidden/internal or regular pack.

    Returns:
        bool: whether the operation succeeded.
    """
    task_status = False

    try:
        index_folder_subdirectories = [d for d in os.listdir(index_folder_path) if
                                       os.path.isdir(os.path.join(index_folder_path, d))]
        index_pack_path = os.path.join(index_folder_path, pack_name)
        metadata_files_in_index = glob.glob(f"{index_pack_path}/metadata-*.json")
        new_metadata_path = os.path.join(index_pack_path, f"metadata-{pack_version}.json")

        if pack_version:
            # Update the latest metadata
            if new_metadata_path in metadata_files_in_index:
                metadata_files_in_index.remove(new_metadata_path)

        # Remove old files but keep metadata files
        if pack_name in index_folder_subdirectories:
            for d in os.scandir(index_pack_path):
                if d.path not in metadata_files_in_index:
                    os.remove(d.path)

        # skipping index update in case hidden is set to True
        if hidden_pack:
            if os.path.exists(index_pack_path):
                shutil.rmtree(index_pack_path)  # remove pack folder inside index in case that it exists
            logging.warning(f"Skipping updating {pack_name} pack files to index")
            task_status = True
            return True

        # Copy new files and add metadata for latest version
        for d in os.scandir(pack_path):
            if not os.path.exists(index_pack_path):
                os.mkdir(index_pack_path)
                logging.info(f"Created {pack_name} pack folder in {GCPConfig.INDEX_NAME}")

            shutil.copy(d.path, index_pack_path)
            if pack_version and Pack.METADATA == d.name:
                shutil.copy(d.path, new_metadata_path)

        task_status = True
    except Exception:
        logging.exception(f"Failed in updating index folder for {pack_name} pack.")
    finally:
        return task_status


def clean_non_existing_packs(index_folder_path: str, private_packs: list, storage_bucket: Any,
                             storage_base_path: str, pack_list: List[Pack], marketplace: str = 'xsoar') -> bool:
    """ Detects packs that are not part of content repo or from private packs bucket.

    In case such packs were detected, problematic pack is deleted from index and from content/packs/{target_pack} path.

    Args:
        index_folder_path (str): full path to downloaded index folder.
        private_packs (list): priced packs from private bucket.
        storage_bucket (google.cloud.storage.bucket.Bucket): google storage bucket where index.zip is stored.
        storage_base_path (str): the source path of the packs in the target bucket.
        id_set (dict): current id_set
        marketplace (str): name of current markeplace, xsoar or marketplacev2

    Returns:
        bool: whether cleanup was skipped or not.
    """
    if ('CI' not in os.environ) or (
            os.environ.get('CI_COMMIT_BRANCH') != 'master' and storage_bucket.name == GCPConfig.PRODUCTION_BUCKET) or (
            os.environ.get('CI_COMMIT_BRANCH') == 'master' and storage_bucket.name not in
            (GCPConfig.PRODUCTION_BUCKET, GCPConfig.CI_BUILD_BUCKET)):
        logging.info("Skipping cleanup of packs in gcs.")  # skipping execution of cleanup in gcs bucket
        return True
    valid_pack_names = {p.name for p in pack_list}
    if marketplace == 'xsoar':
        private_packs_names = {p.get('id', '') for p in private_packs}
        valid_packs_names = valid_pack_names.union(private_packs_names)
        # search for invalid packs folder inside index
        invalid_packs_names = {(entry.name, entry.path) for entry in os.scandir(index_folder_path) if
                               entry.name not in valid_packs_names and entry.is_dir()}
    else:
        # search for invalid packs folder inside index
        invalid_packs_names = {(entry.name, entry.path) for entry in os.scandir(index_folder_path) if
                               entry.name not in valid_packs_names and entry.is_dir()}

    if invalid_packs_names:
        try:
            logging.warning(f"Found the following invalid packs: {invalid_packs_names}")
            logging.warning(f"Starting cleanup of {len(invalid_packs_names)} invalid packs from gcp and index.zip.")

            for invalid_pack in invalid_packs_names:
                invalid_pack_name = invalid_pack[0]
                invalid_pack_path = invalid_pack[1]
                # remove pack from index
                shutil.rmtree(invalid_pack_path)
                logging.warning(f"Deleted {invalid_pack_name} pack from {GCPConfig.INDEX_NAME} folder")
                # important to add trailing slash at the end of path in order to avoid packs with same prefix
                invalid_pack_gcs_path = os.path.join(storage_base_path, invalid_pack_name, "")  # by design

                for invalid_blob in [b for b in storage_bucket.list_blobs(prefix=invalid_pack_gcs_path)]:
                    logging.warning(f"Deleted invalid {invalid_pack_name} pack under url {invalid_blob.public_url}")
                    invalid_blob.delete()  # delete invalid pack in gcs
        except Exception:
            logging.exception("Failed to cleanup non existing packs.")

    else:
        logging.info(f"No invalid packs detected inside {GCPConfig.INDEX_NAME} folder")

    return False


def upload_index_to_storage(index_folder_path: str, extract_destination_path: str, index_blob: Any,
                            build_number: str, private_packs: list, current_commit_hash: str,
                            index_generation: int, is_private: bool = False, force_upload: bool = False,
                            previous_commit_hash: str = None, landing_page_sections: dict = None,
                            artifacts_dir: Optional[str] = None,
                            storage_bucket: Optional[Bucket] = None,
                            id_set=None,
                            ):
    """
    Upload updated index zip to cloud storage.

    :param index_folder_path: index folder full path.
    :param extract_destination_path: extract folder full path.
    :param index_blob: google cloud storage object that represents index.zip blob.
    :param build_number: CI build number, used as an index revision.
    :param private_packs: List of private packs and their price.
    :param current_commit_hash: last commit hash of head.
    :param index_generation: downloaded index generation.
    :param is_private: Indicates if upload is private.
    :param force_upload: Indicates if force upload or not.
    :param previous_commit_hash: The previous commit hash to diff with.
    :param landing_page_sections: landingPage sections.
    :param artifacts_dir: The CI artifacts directory to upload the index.json to.
    :param storage_bucket: The storage bucket object
    :returns None.

    """
    if force_upload:
        # If we force upload we don't want to update the commit in the index.json file,
        # this is to be able to identify all changed packs in the next upload
        commit = previous_commit_hash
        logging.info('Force upload flow - Index commit hash should not be changed')
    else:
        # Otherwise, update the index with the current commit hash (the commit of the upload)
        commit = current_commit_hash
        logging.info('Updating production index commit hash to master last commit hash')

    if not landing_page_sections:
        landing_page_sections = load_json(LANDING_PAGE_SECTIONS_PATH)

    logging.debug(f'commit hash is: {commit}')
    index_json_path = os.path.join(index_folder_path, f'{GCPConfig.INDEX_NAME}.json')
    logging.info(f'index json path: {index_json_path}')
    logging.info(f'Private packs are: {private_packs}')
    with open(index_json_path, "w+") as index_file:
        index = {
            'revision': build_number,
            'modified': datetime.utcnow().strftime(Metadata.DATE_FORMAT),
            'packs': private_packs,
            'commit': commit,
            'landingPage': {'sections': landing_page_sections.get('sections', [])}  # type: ignore[union-attr]
        }
        json.dump(index, index_file, indent=4)

    index_zip_name = os.path.basename(index_folder_path)
    index_zip_path = shutil.make_archive(base_name=index_folder_path, format="zip",
                                         root_dir=extract_destination_path, base_dir=index_zip_name)
    try:
        logging.info(f'index zip path: {index_zip_path}')
        index_blob.reload()
        current_index_generation = index_blob.generation
        index_blob.cache_control = "no-cache,max-age=0"  # disabling caching for index blob

        if is_private or current_index_generation == index_generation:
            # we upload both index.json and the index.zip to allow usage of index.json without having to unzip
            index_blob.upload_from_filename(index_zip_path)
            logging.success(f"Finished uploading {GCPConfig.INDEX_NAME}.zip to storage.")
        else:
            logging.critical(f"Failed in uploading {GCPConfig.INDEX_NAME}, mismatch in index file generation.")
            logging.critical(f"Downloaded index generation: {index_generation}")
            logging.critical(f"Current index generation: {current_index_generation}")
            sys.exit(0)
    except Exception:
        logging.exception(f"Failed in uploading {GCPConfig.INDEX_NAME}.")
        sys.exit(1)
    finally:
        if artifacts_dir:
            # Store index.json in CircleCI artifacts
            shutil.copyfile(
                os.path.join(index_folder_path, f'{GCPConfig.INDEX_NAME}.json'),
                os.path.join(artifacts_dir, f'{GCPConfig.INDEX_NAME}-{"id_set" if id_set else "graph"}.json'),
            )
        shutil.rmtree(index_folder_path)


def create_corepacks_config(storage_bucket: Any, build_number: str, index_folder_path: str,
                            artifacts_dir: str, storage_base_path: str, marketplace: str = 'xsoar'):
    """Create corepacks.json file and stores it in the artifacts dir. This files contains all of the server's core
    packs, under the key corepacks, and specifies which core packs should be upgraded upon XSOAR upgrade, under the key
    upgradeCorePacks.


     Args:
        storage_bucket (google.cloud.storage.bucket.Bucket): gcs bucket where core packs config is uploaded.
        build_number (str): circleCI build number.
        index_folder_path (str): The index folder path.
        artifacts_dir (str): The CI artifacts directory to upload the corepacks.json to.
        storage_base_path (str): the source path of the core packs in the target bucket.
        marketplace (str): the marketplace type of the bucket. possible options: xsoar, marketplace_v2

    """
    marketplace_core_packs = GCPConfig.get_core_packs(marketplace)
    core_packs_public_urls = []
    found_core_packs = set()
    for pack in os.scandir(index_folder_path):
        if pack.is_dir() and pack.name in marketplace_core_packs:
            pack_metadata_path = os.path.join(index_folder_path, pack.name, Pack.METADATA)

            if not os.path.exists(pack_metadata_path):
                logging.critical(f"{pack.name} pack {Pack.METADATA} is missing in {GCPConfig.INDEX_NAME}")
                sys.exit(1)

            with open(pack_metadata_path, 'r') as metadata_file:
                metadata = json.load(metadata_file)

            pack_current_version = metadata.get('currentVersion', Pack.PACK_INITIAL_VERSION)
            core_pack_relative_path = os.path.join(storage_base_path, pack.name,
                                                   pack_current_version, f"{pack.name}.zip")
            core_pack_public_url = os.path.join(GCPConfig.GCS_PUBLIC_URL, storage_bucket.name, core_pack_relative_path)

            if not storage_bucket.blob(core_pack_relative_path).exists():
                logging.critical(f"{pack.name} pack does not exist under {core_pack_relative_path} path")
                sys.exit(1)

            core_packs_public_urls.append(core_pack_public_url)
            found_core_packs.add(pack.name)

    if len(found_core_packs) != len(marketplace_core_packs):
        missing_core_packs = set(marketplace_core_packs) ^ found_core_packs
        logging.critical(f"Number of defined core packs are: {len(marketplace_core_packs)}")
        logging.critical(f"Actual number of found core packs are: {len(found_core_packs)}")
        logging.critical(f"Missing core packs are: {missing_core_packs}")
        sys.exit(1)

    corepacks_json_path = os.path.join(artifacts_dir, GCPConfig.CORE_PACK_FILE_NAME)
    core_packs_data = {
        'corePacks': core_packs_public_urls,
        'upgradeCorePacks': GCPConfig.get_core_packs_to_upgrade(marketplace),
        'buildNumber': build_number
    }
    json_write(corepacks_json_path, core_packs_data)
    logging.success(f"Finished copying {GCPConfig.CORE_PACK_FILE_NAME} to artifacts.")


def _build_summary_table(packs_input_list: list, include_pack_status: bool = False) -> Any:
    """Build summary table from pack list

    Args:
        packs_input_list (list): list of Packs
        include_pack_status (bool): whether pack includes status

    Returns:
        PrettyTable: table with upload result of packs.

    """
    table_fields = ["Index", "Pack ID", "Pack Display Name", "Latest Version", "Aggregated Pack Versions"]
    if include_pack_status:
        table_fields.append("Status")
    table = prettytable.PrettyTable()
    table.field_names = table_fields

    for index, pack in enumerate(packs_input_list, start=1):
        pack_status_message = PackStatus[pack.status].value
        row = [index, pack.name, pack.display_name, pack.latest_version,
               pack.aggregation_str if pack.aggregated and pack.aggregation_str else "False"]
        if include_pack_status:
            row.append(pack_status_message)
        table.add_row(row)

    return table


def build_summary_table_md(packs_input_list: list, include_pack_status: bool = False) -> str:
    """Build markdown summary table from pack list

    Args:
        packs_input_list (list): list of Packs
        include_pack_status (bool): whether pack includes status

    Returns:
        Markdown table: table with upload result of packs.

    """
    table_fields = ["Index", "Pack ID", "Pack Display Name", "Latest Version", "Status"] if include_pack_status \
        else ["Index", "Pack ID", "Pack Display Name", "Latest Version"]

    table = ['|', '|']

    for key in table_fields:
        table[0] = f'{table[0]} {key} |'
        table[1] = f'{table[1]} :- |'

    for index, pack in enumerate(packs_input_list):
        pack_status_message = PackStatus[pack.status].value if include_pack_status else ''

        row = [index, pack.name, pack.display_name, pack.latest_version, pack_status_message] if include_pack_status \
            else [index, pack.name, pack.display_name, pack.latest_version]

        row_hr = '|'
        for _value in row:
            row_hr = f'{row_hr} {_value}|'
        table.append(row_hr)

    return '\n'.join(table)


def add_private_content_to_index(private_index_path: str, extract_destination_path: str, index_folder_path: str,
                                 pack_names: set) -> Tuple[Union[list, list], list]:
    """ Adds a list of priced packs data-structures to the public index.json file.
    This step should not be skipped even if there are no new or updated private packs.

    Args:
        private_index_path: path to where the private index is located.
        extract_destination_path (str): full path to extract directory.
        index_folder_path (str): downloaded index folder directory path.
        pack_names (set): collection of pack names.

    Returns:
        list: priced packs from private bucket.

    """

    private_packs = []
    updated_private_packs = []

    try:
        private_packs = get_private_packs(private_index_path, pack_names,
                                          extract_destination_path)
        updated_private_packs = get_updated_private_packs(private_packs, index_folder_path)
        add_private_packs_to_index(index_folder_path, private_index_path)

    except Exception as e:
        logging.exception(f"Could not add private packs to the index. Additional Info: {str(e)}")

    finally:
        logging.info("Finished updating index with priced packs")
        shutil.rmtree(os.path.dirname(private_index_path), ignore_errors=True)
        return private_packs, updated_private_packs


def get_updated_private_packs(private_packs, index_folder_path):
    """ Checks for updated private packs by compering contentCommitHash between public index json and private pack
    metadata files.

    Args:
        private_packs (list): List of dicts containing pack metadata information.
        index_folder_path (str): The public index folder path.

    Returns:
        updated_private_packs (list) : a list of all private packs id's that were updated.

    """
    updated_private_packs = []

    public_index_file_path = os.path.join(index_folder_path, f"{GCPConfig.INDEX_NAME}.json")
    public_index_json = load_json(public_index_file_path)
    private_packs_from_public_index = public_index_json.get("packs", {})

    for pack in private_packs:
        private_pack_id = pack.get('id')
        private_commit_hash_from_metadata = pack.get('contentCommitHash', "")
        private_commit_hash_from_content_repo = ""
        for public_pack in private_packs_from_public_index:
            if public_pack.get('id') == private_pack_id:
                private_commit_hash_from_content_repo = public_pack.get('contentCommitHash', "")

        private_pack_was_updated = private_commit_hash_from_metadata != private_commit_hash_from_content_repo
        if private_pack_was_updated:
            updated_private_packs.append(private_pack_id)

    logging.debug(f"Updated private packs are: {updated_private_packs}")
    return updated_private_packs


def get_private_packs(private_index_path: str, pack_names: set = None,
                      extract_destination_path: str = '') -> list:
    """
    Gets a list of private packs.

    :param private_index_path: Path to where the private index is located.
    :param pack_names: Collection of pack names.
    :param extract_destination_path: Path to where the files should be extracted to.
    :return: List of dicts containing pack metadata information.
    """
    logging.info(f'getting all private packs. private_index_path: {private_index_path}')
    try:
        metadata_files = glob.glob(f"{private_index_path}/**/metadata.json")
    except Exception:
        logging.exception(f'Could not find metadata files in {private_index_path}.')
        return []

    if not metadata_files:
        logging.warning(f'No metadata files found in [{private_index_path}]')

    private_packs = []
    pack_names = pack_names or set()
    logging.info(f'all metadata files found: {metadata_files}')
    for metadata_file_path in metadata_files:
        try:
            with open(metadata_file_path, "r") as metadata_file:
                metadata = json.load(metadata_file)
            pack_id = metadata.get('id')
            is_changed_private_pack = pack_id in pack_names
            if is_changed_private_pack:  # Should take metadata from artifacts.
                with open(os.path.join(extract_destination_path, pack_id, "pack_metadata.json"),
                          "r") as metadata_file:
                    metadata = json.load(metadata_file)
            if metadata:
                private_packs.append({
                    'id': metadata.get('id') if not is_changed_private_pack else metadata.get('name'),
                    'price': metadata.get('price'),
                    'vendorId': metadata.get('vendorId', ""),
                    'partnerId': metadata.get('partnerId', ""),
                    'partnerName': metadata.get('partnerName', ""),
                    'disableMonthly': metadata.get('disableMonthly', False),
                    'contentCommitHash': metadata.get('contentCommitHash', "")
                })
        except ValueError:
            logging.exception(f'Invalid JSON in the metadata file [{metadata_file_path}].')

    return private_packs


def add_private_packs_to_index(index_folder_path: str, private_index_path: str):
    """ Add the private packs to the index folder.

    Args:
        index_folder_path: The index folder path.
        private_index_path: The path for the index of the private packs.

    """
    for d in os.scandir(private_index_path):
        if os.path.isdir(d.path):
            update_index_folder(index_folder_path, d.name, d.path)


def is_private_packs_updated(public_index_json, private_index_path):
    """ Checks whether there were changes in private packs from the last upload.
    The check compares the `content commit hash` field in the public index with the value stored in the private index.
    If there is at least one private pack that has been updated/released, the upload should be performed and not
    skipped.

    Args:
        public_index_json (dict) : The public index.json file.
        private_index_path (str): Path to where the private index.zip is located.

    Returns:
        is_private_packs_updated (bool): True if there is at least one private pack that was updated/released,
         False otherwise (i.e there are no private packs that have been updated/released).

    """
    logging.debug("Checking if there are updated private packs")

    private_index_file_path = os.path.join(private_index_path, f"{GCPConfig.INDEX_NAME}.json")
    private_index_json = load_json(private_index_file_path)
    private_packs_from_private_index = private_index_json.get("packs")
    private_packs_from_public_index = public_index_json.get("packs")

    if len(private_packs_from_private_index) != len(private_packs_from_public_index):
        # private pack was added or deleted
        logging.debug("There is at least one private pack that was added/deleted, upload should not be skipped.")
        return True

    id_to_commit_hash_from_public_index = {private_pack.get("id"): private_pack.get("contentCommitHash", "") for
                                           private_pack in private_packs_from_public_index}

    for private_pack in private_packs_from_private_index:
        pack_id = private_pack.get("id")
        content_commit_hash = private_pack.get("contentCommitHash", "")
        if id_to_commit_hash_from_public_index.get(pack_id) != content_commit_hash:
            logging.debug("There is at least one private pack that was updated, upload should not be skipped.")
            return True

    logging.debug("No private packs were changed")
    return False


def check_if_index_is_updated(index_folder_path: str, content_repo: Any, current_commit_hash: str,
                              previous_commit_hash: str, storage_bucket: Any,
                              is_private_content_updated: bool = False):
    """ Checks stored at index.json commit hash and compares it to current commit hash. In case no packs folders were
    added/modified/deleted, all other steps are not performed.

    Args:
        index_folder_path (str): index folder full path.
        content_repo (git.repo.base.Repo): content repo object.
        current_commit_hash (str): last commit hash of head.
        previous_commit_hash (str): the previous commit to diff with
        storage_bucket: public storage bucket.
        is_private_content_updated (bool): True if private content updated, False otherwise.

    """
    skipping_build_task_message = "Skipping Upload Packs To Marketplace Storage Step."

    try:
        if storage_bucket.name not in (GCPConfig.CI_BUILD_BUCKET, GCPConfig.PRODUCTION_BUCKET):
            logging.info("Skipping index update check in non production/build bucket")
            return

        if is_private_content_updated:
            logging.debug("Skipping index update as Private Content has updated.")
            return

        if not os.path.exists(os.path.join(index_folder_path, f"{GCPConfig.INDEX_NAME}.json")):
            # will happen only in init bucket run
            logging.warning(f"{GCPConfig.INDEX_NAME}.json not found in {GCPConfig.INDEX_NAME} folder")
            return

        with open(os.path.join(index_folder_path, f"{GCPConfig.INDEX_NAME}.json")) as index_file:
            index_json = json.load(index_file)

        index_commit_hash = index_json.get('commit', previous_commit_hash)

        try:
            index_commit = content_repo.commit(index_commit_hash)
        except Exception:
            # not updated build will receive this exception because it is missing more updated commit
            logging.exception(f"Index is already updated. {skipping_build_task_message}")
            sys.exit()

        current_commit = content_repo.commit(current_commit_hash)

        if current_commit.committed_datetime <= index_commit.committed_datetime:
            logging.warning(
                f"Current commit {current_commit.hexsha} committed time: {current_commit.committed_datetime}")
            logging.warning(f"Index commit {index_commit.hexsha} committed time: {index_commit.committed_datetime}")
            logging.warning("Index is already updated.")
            logging.warning(skipping_build_task_message)
            sys.exit()

        for changed_file in current_commit.diff(index_commit):
            if changed_file.a_path.startswith(PACKS_FOLDER):
                logging.info(
                    f"Found changed packs between index commit {index_commit.hexsha} and {current_commit.hexsha}")
                break
        else:
            logging.warning(f"No changes found between index commit {index_commit.hexsha} and {current_commit.hexsha}")
            logging.warning(skipping_build_task_message)
            sys.exit()
    except Exception:
        logging.exception("Failed in checking status of index")
        sys.exit(1)


def print_packs_summary(successful_packs: list, skipped_packs: list, failed_packs: list,
                        fail_build: bool = True):
    """Prints summary of packs uploaded to gcs.

    Args:
        successful_packs (list): list of packs that were successfully uploaded.
        skipped_packs (list): list of packs that were skipped during upload.
        failed_packs (list): list of packs that were failed during upload.
        fail_build (bool): indicates whether to fail the build upon failing pack to upload or not

    """
    logging.info(
        f"""\n
------------------------------------------ Packs Upload Summary ------------------------------------------
Total number of packs: {len(successful_packs + skipped_packs + failed_packs)}
----------------------------------------------------------------------------------------------------------""")

    if successful_packs:
        successful_packs_table = _build_summary_table(successful_packs)
        logging.success(f"Number of successful uploaded packs: {len(successful_packs)}")
        logging.success(f"Uploaded packs:\n{successful_packs_table}")
        with open('pack_list.txt', 'w') as f:
            f.write(successful_packs_table.get_string())
    if skipped_packs:
        skipped_packs_table = _build_summary_table(skipped_packs, include_pack_status=True)
        logging.warning(f"Number of skipped packs: {len(skipped_packs)}")
        logging.warning(f"Skipped packs:\n{skipped_packs_table}")
    if failed_packs:
        failed_packs_table = _build_summary_table(failed_packs, include_pack_status=True)
        logging.critical(f"Number of failed packs: {len(failed_packs)}")
        logging.critical(f"Failed packs:\n{failed_packs_table}")
        if fail_build:
            # We don't want the bucket upload flow to fail in Prepare Content step if a pack has failed to upload.
            sys.exit(1)

    # for external pull requests -  when there is no failed packs, add the build summary to the pull request
    branch_name = os.environ.get('CI_COMMIT_BRANCH')
    if branch_name and branch_name.startswith('pull/'):
        successful_packs_table = build_summary_table_md(successful_packs)

        build_num = os.environ['CI_BUILD_ID']

        bucket_path = f'https://console.cloud.google.com/storage/browser/' \
                      f'marketplace-ci-build/content/builds/{branch_name}/{build_num}'

        pr_comment = f'Number of successful uploaded packs: {len(successful_packs)}\n' \
                     f'Uploaded packs:\n{successful_packs_table}\n\n' \
                     f'Browse to the build bucket with this address:\n{bucket_path}'

        add_pr_comment(pr_comment)


def add_pr_comment(comment: str):
    """Add comment to the pull request.

    Args:
        comment (string): The comment text.

    """
    token = os.environ['CONTENT_GITHUB_TOKEN']
    branch_name = os.environ['CI_COMMIT_BRANCH']
    sha1 = os.environ['CI_COMMIT_SHA']

    query = f'?q={sha1}+repo:demisto/content+is:pr+is:open+head:{branch_name}+is:open'
    url = 'https://api.github.com/search/issues'
    headers = {'Authorization': 'Bearer ' + token}
    try:
        res = requests.get(url + query, headers=headers, verify=False)
        res_json = handle_github_response(res)
        if res_json and res_json.get('total_count', 0) == 1:
            issue_url = res_json['items'][0].get('comments_url') if res_json.get('items', []) else None
            if issue_url:
                res = requests.post(issue_url, json={'body': comment}, headers=headers, verify=False)
                handle_github_response(res)
        else:
            logging.warning(
                f'Add pull request comment failed: There is more then one open pull request for branch {branch_name}.')
    except Exception:
        logging.exception('Add pull request comment failed.')


def handle_github_response(response: Response) -> dict:
    """
    Handles the response from the GitHub server after making a request.
    :param response: Response from the server.
    :return: The returned response.
    """
    res_dict = response.json()
    if not res_dict.get('ok'):
        logging.warning(f'Add pull request comment failed: {res_dict.get("message")}')
    return res_dict


def get_packs_summary(packs_list):
    """ Returns the packs list divided into 3 lists by their status

    Args:
        packs_list (list): The full packs list

    Returns: 3 lists of packs - successful_packs, skipped_packs & failed_packs

    """

    successful_packs = []
    skipped_packs = []
    failed_packs = []
    for pack in packs_list:
        if pack.status == PackStatus.SUCCESS.name:
            successful_packs.append(pack)
        elif pack.status in SKIPPED_STATUS_CODES:
            skipped_packs.append(pack)
        else:
            failed_packs.append(pack)

    return successful_packs, skipped_packs, failed_packs


def handle_private_content(public_index_folder_path, private_bucket_name, extract_destination_path, storage_client,
                           public_pack_names, storage_base_path: str) -> Tuple[bool, list, list]:
    """
    1. Add private packs to public index.json.
    2. Checks if there are private packs that were added/deleted/updated.

    Args:
        public_index_folder_path: extracted public index folder full path.
        private_bucket_name: Private storage bucket name
        extract_destination_path: full path to extract directory.
        storage_client : initialized google cloud storage client.
        public_pack_names : unique collection of public packs names to upload.
        storage_base_path (str): the source path in the target bucket.

    Returns:
        is_private_content_updated (bool): True if there is at least one private pack that was updated/released.
        False otherwise (i.e there are no private packs that have been updated/released).
        private_packs (list) : priced packs from private bucket.
        updated_private_packs_ids (list): all private packs id's that were updated.
    """
    if private_bucket_name:
        private_storage_bucket = storage_client.bucket(private_bucket_name)
        private_index_path, _, _ = download_and_extract_index(
            private_storage_bucket, os.path.join(extract_destination_path, "private"), storage_base_path
        )

        public_index_json_file_path = os.path.join(public_index_folder_path, f"{GCPConfig.INDEX_NAME}.json")
        public_index_json = load_json(public_index_json_file_path)

        if public_index_json:
            are_private_packs_updated = is_private_packs_updated(public_index_json, private_index_path)
            private_packs, updated_private_packs_ids = add_private_content_to_index(
                private_index_path, extract_destination_path, public_index_folder_path, public_pack_names
            )
            return are_private_packs_updated, private_packs, updated_private_packs_ids
        else:
            logging.error(f"Public {GCPConfig.INDEX_NAME}.json was found empty.")
            sys.exit(1)
    else:
        return False, [], []


def get_images_data(packs_list: list):
    """ Returns a data structure of all packs that an integration/author image of them was uploaded

    Args:
        packs_list (list): The list of all packs

    Returns:
        The images data structure
    """
    images_data = {}

    for pack in packs_list:
        pack_image_data: dict = {pack.name: {}}
        if pack.uploaded_author_image:
            pack_image_data[pack.name][BucketUploadFlow.AUTHOR] = True
        if pack.uploaded_integration_images:
            pack_image_data[pack.name][BucketUploadFlow.INTEGRATIONS] = pack.uploaded_integration_images
        if pack.uploaded_preview_images:
            pack_image_data[pack.name][BucketUploadFlow.PREVIEW_IMAGES] = pack.uploaded_preview_images
        if pack_image_data[pack.name]:
            images_data.update(pack_image_data)

    return images_data


def sign_and_zip_pack(pack, signature_key, delete_test_playbooks=False):
    """
    Prepares the pack before zip, and then zips it.
    Args:
        pack (Pack): Pack to be zipped.
        signature_key (str): Base64 encoded string used to sign the pack.
        delete_test_playbooks (bool): Whether to delete test playbooks folder.
    Returns:
        (bool): Whether the zip was successful
    """

    task_status = pack.remove_unwanted_files(delete_test_playbooks)
    if not task_status:
        pack.status = PackStatus.FAILED_REMOVING_PACK_SKIPPED_FOLDERS
        pack.cleanup()
        return False
    task_status = pack.sign_pack(signature_key)
    if not task_status:
        pack.status = PackStatus.FAILED_SIGNING_PACKS.name
        pack.cleanup()
        return False
    task_status, _ = pack.zip_pack()
    if not task_status:
        pack.status = PackStatus.FAILED_ZIPPING_PACK_ARTIFACTS.name
        pack.cleanup()
        return False
    return task_status


def upload_packs_with_dependencies_zip(storage_bucket, storage_base_path, signature_key,
                                       packs_for_current_marketplace_dict):
    """
    Uploads packs with mandatory dependencies zip for all packs
    Args:
        signature_key (str): Signature key used for encrypting packs
        storage_base_path (str): The upload destination in the target bucket for all packs (in the format of
                                 <some_path_in_the_target_bucket>/content/Packs).
        storage_bucket (google.cloud.storage.bucket.Bucket): google cloud storage bucket.
        packs_for_current_marketplace_dict (dict): Dict of packs relevant for current marketplace as
        {pack_name: pack_object}

    """
    logging.info("Starting to collect pack with dependencies zips")
    for pack_name, pack in packs_for_current_marketplace_dict.items():
        try:
            if pack.status not in [*SKIPPED_STATUS_CODES, PackStatus.SUCCESS.name]:
                # avoid trying to upload dependencies zip for failed packs
                continue
            pack_and_its_dependencies = [packs_for_current_marketplace_dict.get(dep_name) for dep_name in
                                         pack.all_levels_dependencies] + [pack]
            pack_or_dependency_was_uploaded = any(dep_pack.status == PackStatus.SUCCESS.name for dep_pack in
                                                  pack_and_its_dependencies)
            if pack_or_dependency_was_uploaded:
                pack_with_dep_path = os.path.join(pack.path, "with_dependencies")
                zip_with_deps_path = os.path.join(pack.path, f"{pack_name}_with_dependencies.zip")
                upload_path = os.path.join(storage_base_path, pack_name, f"{pack_name}_with_dependencies.zip")
                Path(pack_with_dep_path).mkdir(parents=True, exist_ok=True)
                for current_pack in pack_and_its_dependencies:
                    logging.debug(f"Starting to collect zip of pack {current_pack.name}")
                    # zip the pack and each of the pack's dependencies (or copy existing zip if was already zipped)
                    if not (current_pack.zip_path and os.path.isfile(current_pack.zip_path)):
                        # the zip does not exist yet, zip the current pack
                        task_status = sign_and_zip_pack(current_pack, signature_key)
                        if not task_status:
                            # modify the pack's status to indicate the failure was in the dependencies zip step
                            pack.status = PackStatus.FAILED_CREATING_DEPENDENCIES_ZIP_SIGNING.name
                            logging.debug(f"Skipping uploading {pack.name} since failed zipping {current_pack.name}.")
                            break
                    shutil.copy(current_pack.zip_path, os.path.join(pack_with_dep_path, current_pack.name + ".zip"))
                if pack.status == PackStatus.FAILED_CREATING_DEPENDENCIES_ZIP_SIGNING.name:
                    break
                else:
                    logging.info(f"Zipping {pack_name} with its dependencies")
                    Pack.zip_folder_items(pack_with_dep_path, pack_with_dep_path, zip_with_deps_path)
                    shutil.rmtree(pack_with_dep_path)
                    logging.info(f"Uploading {pack_name} with its dependencies")
                    task_status, _, _ = pack.upload_to_storage(zip_with_deps_path, '', storage_bucket, True,
                                                               storage_base_path, overridden_upload_path=upload_path)
                    logging.info(f"{pack_name} with dependencies was{' not' if not task_status else ''} "
                                 f"uploaded successfully")
                if not task_status:
                    pack.status = PackStatus.FAILED_CREATING_DEPENDENCIES_ZIP_UPLOADING.name
                    pack.cleanup()
        except Exception as e:
            logging.error(traceback.format_exc())
            logging.error(f"Failed uploading packs with dependencies: {e}")


def option_handler():
    """Validates and parses script arguments.

    Returns:
        Namespace: Parsed arguments object.

    """
    parser = argparse.ArgumentParser(description="Store packs in cloud storage.")
    # disable-secrets-detection-start
    parser.add_argument('-pa', '--packs_artifacts_path', help="The full path of packs artifacts", required=True)
    parser.add_argument('-idp', '--id_set_path', help="The full path of id_set.json", required=True)
    parser.add_argument('-e', '--extract_path', help="Full path of folder to extract wanted packs", required=True)
    parser.add_argument('-b', '--bucket_name', help="Storage bucket name", required=True)
    parser.add_argument('-s', '--service_account',
                        help=("Path to gcloud service account, is for circleCI usage. "
                              "For local development use your personal account and "
                              "authenticate using Google Cloud SDK by running: "
                              "`gcloud auth application-default login` and leave this parameter blank. "
                              "For more information go to: "
                              "https://googleapis.dev/python/google-api-core/latest/auth.html"),
                        required=False)
    parser.add_argument('-d', '--pack_dependencies', help="Full path to pack dependencies json file.", required=False)
    parser.add_argument('-p', '--pack_names',
                        help=("Target packs to upload to gcs. Optional values are: `All`, "
                              "`Modified` or csv list of packs "
                              "Default is set to `All`"),
                        required=False, default="All")
    parser.add_argument('-n', '--ci_build_number',
                        help="CircleCi build number (will be used as hash revision at index file)", required=False)
    parser.add_argument('-o', '--override_all_packs', help="Override all existing packs in cloud storage",
                        type=str2bool, default=False, required=True)
    parser.add_argument('-k', '--key_string', help="Base64 encoded signature key used for signing packs.",
                        required=False)
    parser.add_argument('-sb', '--storage_base_path', help="Storage base path of the directory to upload to.",
                        required=False)
    parser.add_argument('-rt', '--remove_test_playbooks', type=str2bool,
                        help='Should remove test playbooks from content packs or not.', default=True)
    parser.add_argument('-bu', '--bucket_upload', help='is bucket upload build?', type=str2bool, required=True)
    parser.add_argument('-pb', '--private_bucket_name', help="Private storage bucket name", required=False)
    parser.add_argument('-c', '--ci_branch', help="CI branch of current build", required=True)
    parser.add_argument('-f', '--force_upload', help="is force upload build?", type=str2bool, required=True)
    parser.add_argument('-dz', '--create_dependencies_zip', type=str2bool, help="Upload packs with dependencies zip",
                        required=False)
    parser.add_argument('-mp', '--marketplace', help="marketplace version", default='xsoar')
    # disable-secrets-detection-end
    return parser.parse_args()


def main():
    install_logging('Prepare_Content_Packs_For_Testing.log', logger=logging)
    option = option_handler()
    packs_artifacts_path = option.packs_artifacts_path
    id_set = None
    try:
        id_set = open_id_set_file(option.id_set_path)
    except FileNotFoundError:
        logging.warning("No ID_SET file, will try to use graph")
        try:
            with Neo4jContentGraphInterface():
                pass
        except Exception:
            raise Exception("Database is not ready")
    extract_destination_path = option.extract_path
    storage_bucket_name = option.bucket_name
    service_account = option.service_account
    target_packs = option.pack_names if option.pack_names else ""
    build_number = option.ci_build_number if option.ci_build_number else str(uuid.uuid4())
    override_all_packs = option.override_all_packs
    signature_key = option.key_string
    packs_dependencies_mapping = load_json(option.pack_dependencies) if option.pack_dependencies else {}
    storage_base_path = option.storage_base_path
    remove_test_playbooks = option.remove_test_playbooks
    is_bucket_upload_flow = option.bucket_upload
    private_bucket_name = option.private_bucket_name
    ci_branch = option.ci_branch
    force_upload = option.force_upload
    marketplace = option.marketplace
    is_create_dependencies_zip = option.create_dependencies_zip

    # google cloud storage client initialized
    storage_client = init_storage_client(service_account)
    storage_bucket = storage_client.bucket(storage_bucket_name)

    uploaded_packs_dir = Path(packs_artifacts_path).parent / f'uploaded_packs-{"id_set" if id_set else "graph"}'
    uploaded_packs_dir.mkdir(parents=True, exist_ok=True)
    # Relevant when triggering test upload flow
    if storage_bucket_name:
        GCPConfig.PRODUCTION_BUCKET = storage_bucket_name

    # download and extract index from public bucket
    index_folder_path, index_blob, index_generation = download_and_extract_index(storage_bucket,
                                                                                 extract_destination_path,
                                                                                 storage_base_path)

    # content repo client initialized
    content_repo = get_content_git_client(CONTENT_ROOT_PATH)
    current_commit_hash, previous_commit_hash = get_recent_commits_data(content_repo, index_folder_path,
                                                                        is_bucket_upload_flow, ci_branch)

    # detect packs to upload
    pack_names = get_packs_names(target_packs, previous_commit_hash)  # list of the pack's ids
    extract_packs_artifacts(packs_artifacts_path, extract_destination_path)
    packs_list = [Pack(pack_name, os.path.join(extract_destination_path, pack_name)) for pack_name in pack_names
                  if os.path.exists(os.path.join(extract_destination_path, pack_name))]
    diff_files_list = content_repo.commit(current_commit_hash).diff(content_repo.commit(previous_commit_hash))

    # taking care of private packs
    is_private_content_updated, private_packs, updated_private_packs_ids = handle_private_content(
        index_folder_path, private_bucket_name, extract_destination_path, storage_client, pack_names, storage_base_path
    )

    if not override_all_packs:
        check_if_index_is_updated(index_folder_path, content_repo, current_commit_hash, previous_commit_hash,
                                  storage_bucket, is_private_content_updated)

    # initiate the statistics handler for marketplace packs
    statistics_handler = StatisticsHandler(service_account, index_folder_path)

    # clean index and gcs from non existing or invalid packs
    clean_non_existing_packs(index_folder_path, private_packs, storage_bucket, storage_base_path, packs_list, marketplace)

    # packs that depends on new packs that are not in the previous index.zip
    packs_with_missing_dependencies = []

    # pack relevant for the current marketplace this upload is done for
    packs_for_current_marketplace_dict: dict[str, Pack] = {}

    # starting iteration over packs
    # in this loop, we load the user metadata for each pack, and filter out the packs that are not relevant for
    # this current marketplace.
    for pack in packs_list:
        task_status = pack.load_user_metadata()
        if not task_status:
            pack.status = PackStatus.FAILED_LOADING_USER_METADATA.value
            pack.cleanup()
            continue

        if marketplace not in pack.marketplaces:
            logging.warning(f"Skipping {pack.name} pack as it is not supported in the current marketplace.")
            pack.status = PackStatus.NOT_RELEVANT_FOR_MARKETPLACE.name
            pack.cleanup()
            continue
        else:
            packs_for_current_marketplace_dict[pack.name] = pack

    # iterating over packs that are for this current marketplace
    # we iterate over all packs (and not just for modified packs) for several reasons -
    # 1. we might need the info about this pack if a modified pack is dependent on it.
    # 2. even if the pack is not updated, we still keep some fields in it's metadata updated, such as download count,
    # changelog, etc.
    pack: Pack
    for pack in list(packs_for_current_marketplace_dict.values()):
        task_status = pack.collect_content_items()
        if not task_status:
            pack.status = PackStatus.FAILED_COLLECT_ITEMS.name
            pack.cleanup()
            continue

        # upload author and integration images
        if not pack.upload_images(index_folder_path, storage_bucket, storage_base_path, diff_files_list,
                                  override_all_packs):
            continue

        # detect if the pack is modified and return modified RN files
        task_status, modified_rn_files_paths = pack.detect_modified(content_repo, index_folder_path,
                                                                    current_commit_hash, previous_commit_hash)

        if not task_status:
            pack.status = PackStatus.FAILED_DETECTING_MODIFIED_FILES.name
            pack.cleanup()
            continue

        if is_bucket_upload_flow:
<<<<<<< HEAD
            task_status, modified_files_data = pack.filter_modified_files_by_id_set(id_set, modified_rn_files_paths, marketplace)
=======
            task_status, _ = pack.filter_modified_files_by_id_set(id_set, modified_rn_files_paths)
>>>>>>> 9213d8a7

            # if not task_status:
            #     pack.status = PackStatus.CHANGES_ARE_NOT_RELEVANT_FOR_MARKETPLACE.name
            #     continue

        task_status, is_missing_dependencies = pack.format_metadata(index_folder_path,
                                                                    packs_dependencies_mapping, build_number,
                                                                    current_commit_hash,
                                                                    statistics_handler,
                                                                    packs_for_current_marketplace_dict, marketplace)

        if is_missing_dependencies:
            # If the pack is dependent on a new pack, therefore it is not yet in the index.zip as it might not have
            # been iterated yet, we will note that it is missing dependencies, and after updating the index.zip with
            # all new packs - we will go over the pack again to add what was missing. See issue #37290.
            packs_with_missing_dependencies.append(pack)

        if not task_status:
            pack.status = PackStatus.FAILED_METADATA_PARSING.name
            pack.cleanup()
            continue

        if is_bucket_upload_flow:
            task_status, not_updated_build = pack.prepare_release_notes(index_folder_path, build_number,
                                                                        modified_rn_files_paths,
                                                                        marketplace, id_set)

            if not task_status:
                pack.status = PackStatus.FAILED_RELEASE_NOTES.name
                pack.cleanup()
                continue

            if not_updated_build:
                pack.status = PackStatus.PACK_IS_NOT_UPDATED_IN_RUNNING_BUILD.name
                continue

        sign_and_zip_pack(pack, signature_key, remove_test_playbooks)
        shutil.copyfile(pack.zip_path, uploaded_packs_dir / f"{pack.name}.zip")
        task_status, skipped_upload, _ = pack.upload_to_storage(pack.zip_path, pack.latest_version, storage_bucket,
                                                                override_all_packs or pack.is_modified,
                                                                storage_base_path)

        if not task_status:
            pack.status = PackStatus.FAILED_UPLOADING_PACK.name
            pack.cleanup()
            continue

        # uploading preview images. The path contains pack version
        task_status = pack.upload_preview_images(storage_bucket, storage_base_path, diff_files_list)
        if not task_status:
            pack._status = PackStatus.FAILED_PREVIEW_IMAGES_UPLOAD.name
            pack.cleanup()
            return False

        task_status, exists_in_index = pack.check_if_exists_in_index(index_folder_path)
        if not task_status:
            pack.status = PackStatus.FAILED_SEARCHING_PACK_IN_INDEX.name
            pack.cleanup()
            continue

        task_status = pack.prepare_for_index_upload()
        if not task_status:
            pack.status = PackStatus.FAILED_PREPARING_INDEX_FOLDER.name
            pack.cleanup()
            continue

        task_status = update_index_folder(index_folder_path=index_folder_path, pack_name=pack.name, pack_path=pack.path,
                                          pack_version=pack.latest_version, hidden_pack=pack.hidden)
        if not task_status:
            pack.status = PackStatus.FAILED_UPDATING_INDEX_FOLDER.name
            pack.cleanup()
            continue

        # in case that pack already exist at cloud storage path and in index, don't show that the pack was changed
        if skipped_upload and exists_in_index and pack not in packs_with_missing_dependencies:
            pack.status = PackStatus.PACK_ALREADY_EXISTS.name
            pack.cleanup()
            continue

        pack.status = PackStatus.SUCCESS.name

    logging.info(f"packs_with_missing_dependencies: {[pack.name for pack in packs_with_missing_dependencies]}")

    # Going over all packs that were marked as missing dependencies,
    # updating them with the new data for the new packs that were added to the index.zip
    for pack in packs_with_missing_dependencies:
        task_status, _ = pack.format_metadata(index_folder_path, packs_dependencies_mapping,
                                              build_number, current_commit_hash, statistics_handler,
                                              packs_for_current_marketplace_dict, marketplace,
                                              format_dependencies_only=True)

        if not task_status:
            pack.status = PackStatus.FAILED_METADATA_REFORMATING.name
            pack.cleanup()
            continue

        task_status = update_index_folder(index_folder_path=index_folder_path, pack_name=pack.name, pack_path=pack.path,
                                          pack_version=pack.latest_version, hidden_pack=pack.hidden)
        if not task_status:
            pack.status = PackStatus.FAILED_UPDATING_INDEX_FOLDER.name
            pack.cleanup()
            continue

        pack.status = PackStatus.SUCCESS.name

    # upload core packs json to bucket
    create_corepacks_config(storage_bucket, build_number, index_folder_path,
                            os.path.dirname(packs_artifacts_path), storage_base_path, marketplace)

    # finished iteration over content packs
    upload_index_to_storage(index_folder_path=index_folder_path, extract_destination_path=extract_destination_path,
                            index_blob=index_blob, build_number=build_number, private_packs=private_packs,
                            current_commit_hash=current_commit_hash, index_generation=index_generation,
                            force_upload=force_upload, previous_commit_hash=previous_commit_hash,
                            landing_page_sections=statistics_handler.landing_page_sections,
                            artifacts_dir=os.path.dirname(packs_artifacts_path),
                            storage_bucket=storage_bucket, id_set=id_set)

    # marketplace v2 isn't currently supported - dependencies zip should only be used for v1
    if is_create_dependencies_zip and marketplace == 'xsoar':
        # handle packs with dependencies zip
        upload_packs_with_dependencies_zip(storage_bucket, storage_base_path, signature_key,
                                           packs_for_current_marketplace_dict)

    # get the lists of packs divided by their status
    successful_packs, skipped_packs, failed_packs = get_packs_summary(packs_list)

    # Store successful and failed packs list in CircleCI artifacts - to be used in Upload Packs To Marketplace job
    packs_results_file_path = os.path.join(os.path.dirname(packs_artifacts_path), BucketUploadFlow.PACKS_RESULTS_FILE)
    store_successful_and_failed_packs_in_ci_artifacts(
        packs_results_file_path, BucketUploadFlow.PREPARE_CONTENT_FOR_TESTING, successful_packs, failed_packs,
        updated_private_packs_ids, images_data=get_images_data(packs_list)
    )

    # summary of packs status
    print_packs_summary(successful_packs, skipped_packs, failed_packs, not is_bucket_upload_flow)


if __name__ == '__main__':
    main()<|MERGE_RESOLUTION|>--- conflicted
+++ resolved
@@ -1150,11 +1150,7 @@
             continue
 
         if is_bucket_upload_flow:
-<<<<<<< HEAD
-            task_status, modified_files_data = pack.filter_modified_files_by_id_set(id_set, modified_rn_files_paths, marketplace)
-=======
-            task_status, _ = pack.filter_modified_files_by_id_set(id_set, modified_rn_files_paths)
->>>>>>> 9213d8a7
+            task_status, _ = pack.filter_modified_files_by_id_set(id_set, modified_rn_files_paths, marketplace)
 
             # if not task_status:
             #     pack.status = PackStatus.CHANGES_ARE_NOT_RELEVANT_FOR_MARKETPLACE.name
