--- conflicted
+++ resolved
@@ -904,12 +904,9 @@
     packs_dependencies_mapping = load_json(option.pack_dependencies) if option.pack_dependencies else {}
     storage_base_path = option.storage_base_path
     remove_test_playbooks = option.remove_test_playbooks
-<<<<<<< HEAD
     is_bucket_upload_flow = option.bucket_upload
     force_previous_commit = option.force_previous_commit
-=======
     private_bucket_name = option.private_bucket_name
->>>>>>> bd5e9cb7
 
     # google cloud storage client initialized
     storage_client = init_storage_client(service_account)
