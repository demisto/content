import json
import os
import sys
import argparse
import shutil
import uuid
import prettytable
import glob
import git
import requests
import logging
from datetime import datetime
from zipfile import ZipFile
from typing import Any, Tuple, Union
from Tests.Marketplace.marketplace_services import init_storage_client, init_bigquery_client, Pack, PackStatus, \
    GCPConfig, PACKS_FULL_PATH, IGNORED_FILES, PACKS_FOLDER, IGNORED_PATHS, Metadata, CONTENT_ROOT_PATH, \
<<<<<<< HEAD
    get_packs_statistics_dataframe, json_write, BucketUploadFlow, load_json
=======
    get_packs_statistics_dataframe, BucketUploadFlow, load_json, store_successful_and_failed_packs_in_ci_artifacts
>>>>>>> 413e4f7f
from demisto_sdk.commands.common.tools import run_command, str2bool

from Tests.scripts.utils.log_util import install_logging


def get_packs_names(target_packs: str, previous_commit_hash: str = "HEAD^") -> set:
    """Detects and returns packs names to upload.

    In case that `Modified` is passed in target_packs input, checks the git difference between two commits,
    current and previous and greps only ones with prefix Packs/.
    By default this function will receive `All` as target_packs and will return all packs names from content repo.

    Args:
        target_packs (str): csv packs names or `All` for all available packs in content
                            or `Modified` for only modified packs (currently not in use).
        previous_commit_hash (str): the previous commit to diff with.

    Returns:
        set: unique collection of packs names to upload.

    """
    if target_packs.lower() == "all":
        if os.path.exists(PACKS_FULL_PATH):
            all_packs = {p for p in os.listdir(PACKS_FULL_PATH) if p not in IGNORED_FILES}
            logging.info(f"Number of selected packs to upload is: {len(all_packs)}")
            # return all available packs names
            return all_packs
        else:
            logging.error(f"Folder {PACKS_FOLDER} was not found at the following path: {PACKS_FULL_PATH}")
            sys.exit(1)
    elif target_packs.lower() == "modified":
        cmd = f"git diff --name-only HEAD..{previous_commit_hash} | grep 'Packs/'"
        modified_packs_path = run_command(cmd).splitlines()
        modified_packs = {p.split('/')[1] for p in modified_packs_path if p not in IGNORED_PATHS}
        logging.info(f"Number of modified packs is: {len(modified_packs)}")
        # return only modified packs between two commits
        return modified_packs
    elif target_packs and isinstance(target_packs, str):
        modified_packs = {p.strip() for p in target_packs.split(',') if p not in IGNORED_FILES}
        logging.info(f"Number of selected packs to upload is: {len(modified_packs)}")
        # return only packs from csv list
        return modified_packs
    else:
        logging.critical("Not correct usage of flag -p. Please check help section of upload packs script.")
        sys.exit(1)


def extract_packs_artifacts(packs_artifacts_path: str, extract_destination_path: str):
    """Extracts all packs from content pack artifact zip.

    Args:
        packs_artifacts_path (str): full path to content artifacts zip file.
        extract_destination_path (str): full path to directory where to extract the packs.

    """
    with ZipFile(packs_artifacts_path) as packs_artifacts:
        packs_artifacts.extractall(extract_destination_path)
    logging.info("Finished extracting packs artifacts")


def download_and_extract_index(storage_bucket: Any, extract_destination_path: str) -> Tuple[str, Any, int]:
    """Downloads and extracts index zip from cloud storage.

    Args:
        storage_bucket (google.cloud.storage.bucket.Bucket): google storage bucket where index.zip is stored.
        extract_destination_path (str): the full path of extract folder.
    Returns:
        str: extracted index folder full path.
        Blob: google cloud storage object that represents index.zip blob.
        str: downloaded index generation.

    """
    if storage_bucket.name == GCPConfig.PRODUCTION_PRIVATE_BUCKET:
        index_storage_path = os.path.join(GCPConfig.PRIVATE_BASE_PATH, f"{GCPConfig.INDEX_NAME}.zip")
    else:
        index_storage_path = os.path.join(GCPConfig.STORAGE_BASE_PATH, f"{GCPConfig.INDEX_NAME}.zip")
    download_index_path = os.path.join(extract_destination_path, f"{GCPConfig.INDEX_NAME}.zip")

    index_blob = storage_bucket.blob(index_storage_path)
    index_folder_path = os.path.join(extract_destination_path, GCPConfig.INDEX_NAME)
    index_generation = 0  # Setting to 0 makes the operation succeed only if there are no live versions of the blob

    if not os.path.exists(extract_destination_path):
        os.mkdir(extract_destination_path)

    if not index_blob.exists():
        os.mkdir(index_folder_path)
        logging.error(f"{storage_bucket.name} index blob does not exists")
        return index_folder_path, index_blob, index_generation

    index_blob.reload()
    index_generation = index_blob.generation

    index_blob.download_to_filename(download_index_path, if_generation_match=index_generation)

    if os.path.exists(download_index_path):
        with ZipFile(download_index_path, 'r') as index_zip:
            index_zip.extractall(extract_destination_path)

        if not os.path.exists(index_folder_path):
            logging.critical(f"Failed creating {GCPConfig.INDEX_NAME} folder with extracted data.")
            sys.exit(1)

        os.remove(download_index_path)
        logging.success(f"Finished downloading and extracting {GCPConfig.INDEX_NAME} file to "
                        f"{extract_destination_path}")

        return index_folder_path, index_blob, index_generation
    else:
        logging.critical(f"Failed to download {GCPConfig.INDEX_NAME}.zip file from cloud storage.")
        sys.exit(1)


def update_index_folder(index_folder_path: str, pack_name: str, pack_path: str, pack_version: str = '',
                        hidden_pack: bool = False) -> bool:
    """
    Copies pack folder into index folder.

    Args:
        index_folder_path (str): full path to index folder.
        pack_name (str): pack folder name to copy.
        pack_path (str): pack folder full path.
        pack_version (str): pack latest version.
        hidden_pack (bool): whether pack is hidden/internal or regular pack.

    Returns:
        bool: whether the operation succeeded.
    """
    task_status = False

    try:
        index_folder_subdirectories = [d for d in os.listdir(index_folder_path) if
                                       os.path.isdir(os.path.join(index_folder_path, d))]
        index_pack_path = os.path.join(index_folder_path, pack_name)
        metadata_files_in_index = glob.glob(f"{index_pack_path}/metadata-*.json")
        new_metadata_path = os.path.join(index_pack_path, f"metadata-{pack_version}.json")

        if pack_version:
            # Update the latest metadata
            if new_metadata_path in metadata_files_in_index:
                metadata_files_in_index.remove(new_metadata_path)

        # Remove old files but keep metadata files
        if pack_name in index_folder_subdirectories:
            for d in os.scandir(index_pack_path):
                if d.path not in metadata_files_in_index:
                    os.remove(d.path)

        # skipping index update in case hidden is set to True
        if hidden_pack:
            if os.path.exists(index_pack_path):
                shutil.rmtree(index_pack_path)  # remove pack folder inside index in case that it exists
            logging.warning(f"Skipping updating {pack_name} pack files to index")
            return True

        # Copy new files and add metadata for latest version
        for d in os.scandir(pack_path):
            if not os.path.exists(index_pack_path):
                os.mkdir(index_pack_path)
                logging.info(f"Created {pack_name} pack folder in {GCPConfig.INDEX_NAME}")

            shutil.copy(d.path, index_pack_path)
            if pack_version and Pack.METADATA == d.name:
                shutil.copy(d.path, new_metadata_path)

        task_status = True
    except Exception:
        logging.exception(f"Failed in updating index folder for {pack_name} pack.")
    finally:
        return task_status


def clean_non_existing_packs(index_folder_path: str, private_packs: list, storage_bucket: Any) -> bool:
    """ Detects packs that are not part of content repo or from private packs bucket.

    In case such packs were detected, problematic pack is deleted from index and from content/packs/{target_pack} path.

    Args:
        index_folder_path (str): full path to downloaded index folder.
        private_packs (list): priced packs from private bucket.
        storage_bucket (google.cloud.storage.bucket.Bucket): google storage bucket where index.zip is stored.

    Returns:
        bool: whether cleanup was skipped or not.
    """
    if ('CI' not in os.environ) or (
            os.environ.get('CIRCLE_BRANCH') != 'master' and storage_bucket.name == GCPConfig.PRODUCTION_BUCKET) or (
            os.environ.get('CIRCLE_BRANCH') == 'master' and storage_bucket.name not in
            (GCPConfig.PRODUCTION_BUCKET, GCPConfig.CI_BUILD_BUCKET)):
        logging.info("Skipping cleanup of packs in gcs.")  # skipping execution of cleanup in gcs bucket
        return True

    public_packs_names = {p for p in os.listdir(PACKS_FULL_PATH) if p not in IGNORED_FILES}
    private_packs_names = {p.get('id', '') for p in private_packs}
    valid_packs_names = public_packs_names.union(private_packs_names)
    # search for invalid packs folder inside index
    invalid_packs_names = {(entry.name, entry.path) for entry in os.scandir(index_folder_path) if
                           entry.name not in valid_packs_names and entry.is_dir()}

    if invalid_packs_names:
        try:
            logging.warning(f"Detected {len(invalid_packs_names)} non existing pack inside index, starting cleanup.")

            for invalid_pack in invalid_packs_names:
                invalid_pack_name = invalid_pack[0]
                invalid_pack_path = invalid_pack[1]
                # remove pack from index
                shutil.rmtree(invalid_pack_path)
                logging.warning(f"Deleted {invalid_pack_name} pack from {GCPConfig.INDEX_NAME} folder")
                # important to add trailing slash at the end of path in order to avoid packs with same prefix
                invalid_pack_gcs_path = os.path.join(GCPConfig.STORAGE_BASE_PATH, invalid_pack_name, "")  # by design

                for invalid_blob in [b for b in storage_bucket.list_blobs(prefix=invalid_pack_gcs_path)]:
                    logging.warning(f"Deleted invalid {invalid_pack_name} pack under url {invalid_blob.public_url}")
                    invalid_blob.delete()  # delete invalid pack in gcs
        except Exception:
            logging.exception("Failed to cleanup non existing packs.")

    else:
        logging.info(f"No invalid packs detected inside {GCPConfig.INDEX_NAME} folder")

    return False


def upload_index_to_storage(index_folder_path: str, extract_destination_path: str, index_blob: Any,
                            build_number: str, private_packs: list, current_commit_hash: str,
                            index_generation: int, is_private: bool = False, force_upload: bool = False,
                            previous_commit_hash: str = None):
    """
    Upload updated index zip to cloud storage.

    :param index_folder_path: index folder full path.
    :param extract_destination_path: extract folder full path.
    :param index_blob: google cloud storage object that represents index.zip blob.
    :param build_number: circleCI build number, used as an index revision.
    :param private_packs: List of private packs and their price.
    :param current_commit_hash: last commit hash of head.
    :param index_generation: downloaded index generation.
    :param is_private: Indicates if upload is private.
    :param force_upload: Indicates if force upload or not.
    :param previous_commit_hash: The previous commit hash to diff with.
    :returns None.

    """
    if force_upload:
        # If we force upload we don't want to update the commit in the index.json file,
        # this is to be able to identify all changed packs in the next upload
        commit = previous_commit_hash
    else:
        # Otherwise, update the index with the current commit hash (the commit of the upload)
        commit = current_commit_hash

    with open(os.path.join(index_folder_path, f"{GCPConfig.INDEX_NAME}.json"), "w+") as index_file:
        index = {
            'revision': build_number,
            'modified': datetime.utcnow().strftime(Metadata.DATE_FORMAT),
            'packs': private_packs,
            'commit': commit
        }
        json.dump(index, index_file, indent=4)

    index_zip_name = os.path.basename(index_folder_path)
    index_zip_path = shutil.make_archive(base_name=index_folder_path, format="zip",
                                         root_dir=extract_destination_path, base_dir=index_zip_name)
    try:
        index_blob.reload()
        current_index_generation = index_blob.generation
        index_blob.cache_control = "no-cache,max-age=0"  # disabling caching for index blob

        if is_private or current_index_generation == index_generation:
            index_blob.upload_from_filename(index_zip_path)
            logging.success(f"Finished uploading {GCPConfig.INDEX_NAME}.zip to storage.")
        else:
            logging.critical(f"Failed in uploading {GCPConfig.INDEX_NAME}, mismatch in index file generation")
            logging.critical(f"Downloaded index generation: {index_generation}")
            logging.critical(f"Current index generation: {current_index_generation}")
            sys.exit(0)
    except Exception:
        logging.exception(f"Failed in uploading {GCPConfig.INDEX_NAME}.")
        sys.exit(1)
    finally:
        shutil.rmtree(index_folder_path)


def upload_core_packs_config(storage_bucket: Any, build_number: str, index_folder_path: str):
    """Uploads corepacks.json file configuration to bucket. Corepacks file includes core packs for server installation.

     Args:
        storage_bucket (google.cloud.storage.bucket.Bucket): gcs bucket where core packs config is uploaded.
        build_number (str): circleCI build number.
        index_folder_path (str): The index folder path.

    """
    core_packs_public_urls = []
    found_core_packs = set()
    for pack in os.scandir(index_folder_path):
        if pack.is_dir() and pack.name in GCPConfig.CORE_PACKS_LIST:
            pack_metadata_path = os.path.join(index_folder_path, pack.name, Pack.METADATA)

            if not os.path.exists(pack_metadata_path):
                logging.critical(f"{pack.name} pack {Pack.METADATA} is missing in {GCPConfig.INDEX_NAME}")
                sys.exit(1)

            with open(pack_metadata_path, 'r') as metadata_file:
                metadata = json.load(metadata_file)

            pack_current_version = metadata.get('currentVersion', Pack.PACK_INITIAL_VERSION)
            core_pack_relative_path = os.path.join(GCPConfig.STORAGE_BASE_PATH, pack.name,
                                                   pack_current_version, f"{pack.name}.zip")
            core_pack_public_url = os.path.join(GCPConfig.GCS_PUBLIC_URL, storage_bucket.name, core_pack_relative_path)

            if not storage_bucket.blob(core_pack_relative_path).exists():
                logging.critical(f"{pack.name} pack does not exist under {core_pack_relative_path} path")
                sys.exit(1)

            core_packs_public_urls.append(core_pack_public_url)
            found_core_packs.add(pack.name)

    if len(found_core_packs) != len(GCPConfig.CORE_PACKS_LIST):
        missing_core_packs = set(GCPConfig.CORE_PACKS_LIST) ^ found_core_packs
        logging.critical(f"Number of defined core packs are: {len(GCPConfig.CORE_PACKS_LIST)}")
        logging.critical(f"Actual number of found core packs are: {len(found_core_packs)}")
        logging.critical(f"Missing core packs are: {missing_core_packs}")
        sys.exit(1)

    # construct core pack data with public gcs urls
    core_packs_data = {
        'corePacks': core_packs_public_urls,
        'buildNumber': build_number
    }
    # upload core pack json file to gcs
    core_packs_config_path = os.path.join(GCPConfig.STORAGE_BASE_PATH, GCPConfig.CORE_PACK_FILE_NAME)
    blob = storage_bucket.blob(core_packs_config_path)
    blob.upload_from_string(json.dumps(core_packs_data, indent=4))

    logging.success(f"Finished uploading {GCPConfig.CORE_PACK_FILE_NAME} to storage.")


def upload_id_set(storage_bucket: Any, id_set_local_path: str = None):
    """
    Uploads the id_set.json artifact to the bucket.

    Args:
        storage_bucket (google.cloud.storage.bucket.Bucket): gcs bucket where core packs config is uploaded.
        id_set_local_path: path to the id_set.json file
    """
    if not id_set_local_path:
        logging.info("Skipping upload of id set to gcs.")
        return

    id_set_gcs_path = os.path.join(os.path.dirname(GCPConfig.STORAGE_BASE_PATH), 'id_set.json')
    blob = storage_bucket.blob(id_set_gcs_path)

    with open(id_set_local_path, mode='r') as f:
        blob.upload_from_file(f)
    logging.success("Finished uploading id_set.json to storage.")


def _build_summary_table(packs_input_list: list, include_pack_status: bool = False) -> Any:
    """Build summary table from pack list

    Args:
        packs_input_list (list): list of Packs
        include_pack_status (bool): whether pack includes status

    Returns:
        PrettyTable: table with upload result of packs.

    """
    table_fields = ["Index", "Pack ID", "Pack Display Name", "Latest Version", "Aggregated Pack Versions"]
    if include_pack_status:
        table_fields.append("Status")
    table = prettytable.PrettyTable()
    table.field_names = table_fields

    for index, pack in enumerate(packs_input_list, start=1):
        pack_status_message = PackStatus[pack.status].value
        row = [index, pack.name, pack.display_name, pack.latest_version,
               pack.aggregation_str if pack.aggregated and pack.aggregation_str else "False"]
        if include_pack_status:
            row.append(pack_status_message)
        table.add_row(row)

    return table


def build_summary_table_md(packs_input_list: list, include_pack_status: bool = False) -> str:
    """Build markdown summary table from pack list

    Args:
        packs_input_list (list): list of Packs
        include_pack_status (bool): whether pack includes status

    Returns:
        Markdown table: table with upload result of packs.

    """
    table_fields = ["Index", "Pack ID", "Pack Display Name", "Latest Version", "Status"] if include_pack_status \
        else ["Index", "Pack ID", "Pack Display Name", "Latest Version"]

    table = ['|', '|']

    for key in table_fields:
        table[0] = f'{table[0]} {key} |'
        table[1] = f'{table[1]} :- |'

    for index, pack in enumerate(packs_input_list):
        pack_status_message = PackStatus[pack.status].value if include_pack_status else ''

        row = [index, pack.name, pack.display_name, pack.latest_version, pack_status_message] if include_pack_status \
            else [index, pack.name, pack.display_name, pack.latest_version]

        row_hr = '|'
        for _value in row:
            row_hr = f'{row_hr} {_value}|'
        table.append(row_hr)

    return '\n'.join(table)


def get_content_git_client(content_repo_path: str):
    """ Initializes content repo client.

    Args:
        content_repo_path (str): content repo full path

    Returns:
        git.repo.base.Repo: content repo object.

    """
    return git.Repo(content_repo_path)


def get_recent_commits_data(content_repo: Any, index_folder_path: str, is_bucket_upload_flow: bool,
                            is_private_build: bool = False, circle_branch: str = "master"):
    """ Returns recent commits hashes (of head and remote master)

    Args:
        content_repo (git.repo.base.Repo): content repo object.
        index_folder_path (str): the path to the local index folder
        is_bucket_upload_flow (bool): indicates whether its a run of bucket upload flow or regular build
        is_private_build (bool): indicates whether its a run of private build or not
        circle_branch (str): CircleCi branch of current build

    Returns:
        str: last commit hash of head.
        str: previous commit depending on the flow the script is running
    """
    return content_repo.head.commit.hexsha, get_previous_commit(content_repo, index_folder_path, is_bucket_upload_flow,
                                                                is_private_build, circle_branch)


def update_index_with_priced_packs(private_storage_bucket: Any, extract_destination_path: str,
                                   index_folder_path: str, pack_names: set) \
        -> Tuple[Union[list, list], str, Any]:
    """ Updates index with priced packs and returns list of priced packs data.

    Args:
        private_storage_bucket (google.cloud.storage.bucket.Bucket): google storage private bucket.
        extract_destination_path (str): full path to extract directory.
        index_folder_path (str): downloaded index folder directory path.
        pack_names (set): Collection of pack names.

    Returns:
        list: priced packs from private bucket.

    """
    private_index_path = ""
    private_packs = []

    try:
        (private_index_path, private_index_blob, _) = \
            download_and_extract_index(private_storage_bucket,
                                       os.path.join(extract_destination_path,
                                                    'private'))
        logging.info("get_private_packs")
        private_packs = get_private_packs(private_index_path, pack_names,
                                          extract_destination_path)
        logging.info("add_private_packs_to_index")
        add_private_packs_to_index(index_folder_path, private_index_path)
        logging.info("Finished updating index with priced packs")
    except Exception:
        logging.exception('Could not add private packs to the index.')
    finally:
        shutil.rmtree(os.path.dirname(private_index_path), ignore_errors=True)
        return private_packs, private_index_path, private_index_blob


def get_private_packs(private_index_path: str, pack_names: set = set(),
                      extract_destination_path: str = '') -> list:
    """
    Gets a list of private packs.

    :param private_index_path: Path to where the private index is located.
    :param pack_names: Collection of pack names.
    :param extract_destination_path: Path to where the files should be extracted to.
    :return: List of dicts containing pack metadata information.
    """
    try:
        metadata_files = glob.glob(f"{private_index_path}/**/metadata.json")
    except Exception:
        logging.exception(f'Could not find metadata files in {private_index_path}.')
        return []

    if not metadata_files:
        logging.warning(f'No metadata files found in [{private_index_path}]')

    private_packs = []
    for metadata_file_path in metadata_files:
        try:
            with open(metadata_file_path, "r") as metadata_file:
                metadata = json.load(metadata_file)
            pack_id = metadata.get('id')
            is_changed_private_pack = pack_id in pack_names
            if is_changed_private_pack:  # Should take metadata from artifacts.
                with open(os.path.join(extract_destination_path, pack_id, "pack_metadata.json"),
                          "r") as metadata_file:
                    metadata = json.load(metadata_file)
            if metadata:
                private_packs.append({
                    'id': metadata.get('id') if not is_changed_private_pack else metadata.get('name'),
                    'price': metadata.get('price'),
                    'vendorId': metadata.get('vendorId'),
                    'vendorName': metadata.get('vendorName'),
                })
        except ValueError:
            logging.exception(f'Invalid JSON in the metadata file [{metadata_file_path}].')

    return private_packs


def add_private_packs_to_index(index_folder_path: str, private_index_path: str):
    """ Add the private packs to the index folder.

    Args:
        index_folder_path: The index folder path.
        private_index_path: The path for the index of the private packs.

    """
    for d in os.scandir(private_index_path):
        if os.path.isdir(d.path):
            update_index_folder(index_folder_path, d.name, d.path)


def check_if_index_is_updated(index_folder_path: str, content_repo: Any, current_commit_hash: str,
                              previous_commit_hash: str, storage_bucket: Any):
    """ Checks stored at index.json commit hash and compares it to current commit hash. In case no packs folders were
    added/modified/deleted, all other steps are not performed.

    Args:
        index_folder_path (str): index folder full path.
        content_repo (git.repo.base.Repo): content repo object.
        current_commit_hash (str): last commit hash of head.
        previous_commit_hash (str): the previous commit to diff with
        storage_bucket: public storage bucket.

    """
    skipping_build_task_message = "Skipping Upload Packs To Marketplace Storage Step."

    try:
        if storage_bucket.name not in (GCPConfig.CI_BUILD_BUCKET, GCPConfig.PRODUCTION_BUCKET):
            logging.info("Skipping index update check in non production/build bucket")
            return

        if not os.path.exists(os.path.join(index_folder_path, f"{GCPConfig.INDEX_NAME}.json")):
            # will happen only in init bucket run
            logging.warning(f"{GCPConfig.INDEX_NAME}.json not found in {GCPConfig.INDEX_NAME} folder")
            return

        with open(os.path.join(index_folder_path, f"{GCPConfig.INDEX_NAME}.json")) as index_file:
            index_json = json.load(index_file)

        index_commit_hash = index_json.get('commit', previous_commit_hash)

        try:
            index_commit = content_repo.commit(index_commit_hash)
        except Exception:
            # not updated build will receive this exception because it is missing more updated commit
            logging.exception(f"Index is already updated. {skipping_build_task_message}")
            sys.exit()

        current_commit = content_repo.commit(current_commit_hash)

        if current_commit.committed_datetime <= index_commit.committed_datetime:
            logging.warning(f"Current commit {current_commit.hexsha} committed time: {current_commit.committed_datetime}")
            logging.warning(f"Index commit {index_commit.hexsha} committed time: {index_commit.committed_datetime}")
            logging.warning("Index is already updated.")
            logging.warning(skipping_build_task_message)
            sys.exit()

        for changed_file in current_commit.diff(index_commit):
            if changed_file.a_path.startswith(PACKS_FOLDER):
                logging.info(f"Found changed packs between index commit {index_commit.hexsha} and {current_commit.hexsha}")
                break
        else:
            logging.warning(f"No changes found between index commit {index_commit.hexsha} and {current_commit.hexsha}")
            logging.warning(skipping_build_task_message)
            sys.exit()
    except Exception:
        logging.exception("Failed in checking status of index")
        sys.exit(1)


def print_packs_summary(successful_packs: list, skipped_packs: list, failed_packs: list,
                        fail_build: bool = True):
    """Prints summary of packs uploaded to gcs.

    Args:
        successful_packs (list): list of packs that were successfully uploaded.
        skipped_packs (list): list of packs that were skipped during upload.
        failed_packs (list): list of packs that were failed during upload.
        fail_build (bool): indicates whether to fail the build upon failing pack to upload or not

    """
    logging.info(
        f"""\n
------------------------------------------ Packs Upload Summary ------------------------------------------
Total number of packs: {len(successful_packs + skipped_packs + failed_packs)}
----------------------------------------------------------------------------------------------------------""")

    if successful_packs:
        successful_packs_table = _build_summary_table(successful_packs)
        logging.success(f"Number of successful uploaded packs: {len(successful_packs)}")
        logging.success(f"Uploaded packs:\n{successful_packs_table}")
        with open('pack_list.txt', 'w') as f:
            f.write(successful_packs_table.get_string())
    if skipped_packs:
        skipped_packs_table = _build_summary_table(skipped_packs, include_pack_status=True)
        logging.warning(f"Number of skipped packs: {len(skipped_packs)}")
        logging.warning(f"Skipped packs:\n{skipped_packs_table}")
    if failed_packs:
        failed_packs_table = _build_summary_table(failed_packs, include_pack_status=True)
        logging.critical(f"Number of failed packs: {len(failed_packs)}")
        logging.critical(f"Failed packs:\n{failed_packs_table}")
        if fail_build:
            # We don't want the bucket upload flow to fail in Prepare Content step if a pack has failed to upload.
            sys.exit(1)

    # for external pull requests -  when there is no failed packs, add the build summary to the pull request
    branch_name = os.environ.get('CIRCLE_BRANCH')
    if branch_name and branch_name.startswith('pull/'):
        successful_packs_table = build_summary_table_md(successful_packs)

        build_num = os.environ['CIRCLE_BUILD_NUM']

        bucket_path = f'https://console.cloud.google.com/storage/browser/' \
            f'marketplace-ci-build/content/builds/{branch_name}/{build_num}'

        pr_comment = f'Number of successful uploaded packs: {len(successful_packs)}\n' \
            f'Uploaded packs:\n{successful_packs_table}\n\n' \
            f'Browse to the build bucket with this address:\n{bucket_path}'

        add_pr_comment(pr_comment)


def option_handler():
    """Validates and parses script arguments.

    Returns:
        Namespace: Parsed arguments object.

    """
    parser = argparse.ArgumentParser(description="Store packs in cloud storage.")
    # disable-secrets-detection-start
    parser.add_argument('-a', '--artifacts_path', help="The full path of packs artifacts", required=True)
    parser.add_argument('-e', '--extract_path', help="Full path of folder to extract wanted packs", required=True)
    parser.add_argument('-b', '--bucket_name', help="Storage bucket name", required=True)
    parser.add_argument('-s', '--service_account',
                        help=("Path to gcloud service account, is for circleCI usage. "
                              "For local development use your personal account and "
                              "authenticate using Google Cloud SDK by running: "
                              "`gcloud auth application-default login` and leave this parameter blank. "
                              "For more information go to: "
                              "https://googleapis.dev/python/google-api-core/latest/auth.html"),
                        required=False)
    parser.add_argument('-i', '--id_set_path', help="The full path of id_set.json", required=False)
    parser.add_argument('-d', '--pack_dependencies', help="Full path to pack dependencies json file.", required=False)
    parser.add_argument('-p', '--pack_names',
                        help=("Target packs to upload to gcs. Optional values are: `All`, "
                              "`Modified` or csv list of packs "
                              "Default is set to `All`"),
                        required=False, default="All")
    parser.add_argument('-n', '--ci_build_number',
                        help="CircleCi build number (will be used as hash revision at index file)", required=False)
    parser.add_argument('-o', '--override_all_packs', help="Override all existing packs in cloud storage",
                        type=str2bool, default=False, required=True)
    parser.add_argument('-k', '--key_string', help="Base64 encoded signature key used for signing packs.",
                        required=False)
    parser.add_argument('-sb', '--storage_base_path', help="Storage base path of the directory to upload to.",
                        required=False)
    parser.add_argument('-rt', '--remove_test_playbooks', type=str2bool,
                        help='Should remove test playbooks from content packs or not.', default=True)
    parser.add_argument('-bu', '--bucket_upload', help='is bucket upload build?', type=str2bool, required=True)
    parser.add_argument('-pb', '--private_bucket_name', help="Private storage bucket name", required=False)
    parser.add_argument('-c', '--circle_branch', help="CircleCi branch of current build", required=True)
    parser.add_argument('-f', '--force_upload', help="is force upload build?", type=str2bool, required=True)
    # disable-secrets-detection-end
    return parser.parse_args()


def add_pr_comment(comment: str):
    """Add comment to the pull request.

    Args:
        comment (string): The comment text.

    """
    token = os.environ['CONTENT_GITHUB_TOKEN']
    branch_name = os.environ['CIRCLE_BRANCH']
    sha1 = os.environ['CIRCLE_SHA1']

    query = f'?q={sha1}+repo:demisto/content+is:pr+is:open+head:{branch_name}+is:open'
    url = 'https://api.github.com/search/issues'
    headers = {'Authorization': 'Bearer ' + token}
    try:
        res = requests.get(url + query, headers=headers, verify=False)
        res = handle_github_response(res)
        if res and res.get('total_count', 0) == 1:
            issue_url = res['items'][0].get('comments_url') if res.get('items', []) else None
            if issue_url:
                res = requests.post(issue_url, json={'body': comment}, headers=headers, verify=False)
                handle_github_response(res)
        else:
            logging.warning(
                f'Add pull request comment failed: There is more then one open pull request for branch {branch_name}.')
    except Exception:
        logging.exception('Add pull request comment failed.')


def handle_github_response(response: json) -> dict:
    """
    Handles the response from the GitHub server after making a request.
    :param response: Response from the server.
    :return: The returned response.
    """
    res_dict = response.json()
    if not res_dict.get('ok'):
        logging.warning(f'Add pull request comment failed: {res_dict.get("message")}')
    return res_dict


def get_previous_commit(content_repo, index_folder_path, is_bucket_upload_flow, is_private_build, circle_branch):
    """ If running in bucket upload workflow we want to get the commit in the index which is the index
    We've last uploaded to production bucket. Otherwise, we are in a commit workflow and the diff should be from the
    head of origin/master

    Args:
        content_repo (git.repo.base.Repo): content repo object.
        index_folder_path (str): the path to the local index folder
        is_bucket_upload_flow (bool): indicates whether its a run of bucket upload flow or regular build
        is_private_build (bool): indicates whether its a run of private build or not
        circle_branch (str): CircleCi branch of current build

    Returns:
        str: previous commit depending on the flow the script is running

    """
    if is_bucket_upload_flow:
        return get_last_upload_commit_hash(content_repo, index_folder_path)
    elif is_private_build:
        previous_master_head_commit = content_repo.commit('origin/master~1').hexsha
        logging.info(f"Using origin/master HEAD~1 commit hash {previous_master_head_commit} to diff with.")
        return previous_master_head_commit
    else:
        if circle_branch == 'master':
            head_str = "HEAD~1"
            # if circle branch is master than current commit is origin/master HEAD, so we need to diff with HEAD~1
            previous_master_head_commit = content_repo.commit('origin/master~1').hexsha
        else:
            head_str = "HEAD"
            # else we are on a regular branch and the diff should be done with origin/master HEAD
            previous_master_head_commit = content_repo.commit('origin/master').hexsha
        logging.info(f"Using origin/master {head_str} commit hash {previous_master_head_commit} to diff with.")
        return previous_master_head_commit


def get_last_upload_commit_hash(content_repo, index_folder_path):
    """
    Returns the last origin/master commit hash that was uploaded to the bucket
    Args:
        content_repo (git.repo.base.Repo): content repo object.
        index_folder_path: The path to the index folder

    Returns:
        The commit hash
    """

    inner_index_json_path = os.path.join(index_folder_path, f'{GCPConfig.INDEX_NAME}.json')
    if not os.path.exists(inner_index_json_path):
        logging.critical(f"{GCPConfig.INDEX_NAME}.json not found in {GCPConfig.INDEX_NAME} folder")
        sys.exit(1)
    else:
        inner_index_json_file = load_json(inner_index_json_path)
        if 'commit' in inner_index_json_file:
            last_upload_commit_hash = inner_index_json_file['commit']
            logging.info(f"Retrieved the last commit that was uploaded to production: {last_upload_commit_hash}")
        else:
            logging.critical(f"No commit field in {GCPConfig.INDEX_NAME}.json, content: {str(inner_index_json_file)}")
            sys.exit(1)

    try:
        last_upload_commit = content_repo.commit(last_upload_commit_hash).hexsha
        logging.info(f"Using commit hash {last_upload_commit} from index.json to diff with.")
        return last_upload_commit
    except Exception as e:
        logging.critical(f'Commit {last_upload_commit_hash} in {GCPConfig.INDEX_NAME}.json does not exist in content '
                         f'repo. Additional info:\n {e}')
        sys.exit(1)


def get_packs_summary(packs_list):
    """ Returns the packs list divided into 3 lists by their status

    Args:
        packs_list (list): The full packs list

    Returns: 3 lists of packs - successful_packs, skipped_packs & failed_packs

    """
    successful_packs = [pack for pack in packs_list if pack.status == PackStatus.SUCCESS.name]
    skipped_packs = [pack for pack in packs_list if
                     pack.status == PackStatus.PACK_ALREADY_EXISTS.name
                     or pack.status == PackStatus.PACK_IS_NOT_UPDATED_IN_RUNNING_BUILD.name]
    failed_packs = [pack for pack in packs_list if pack not in successful_packs and pack not in skipped_packs]

    return successful_packs, skipped_packs, failed_packs


<<<<<<< HEAD
def store_successful_and_failed_packs_in_ci_artifacts(circle_artifacts_path, successful_packs, failed_packs):
    """ Saves successful and failed packs to circle ci env - to be used in Upload Packs To Marketplace job (Bucket Upload flow)

    Args:
        circle_artifacts_path (str): The path to the circle artifacts dir path
        failed_packs (list): The list of all failed packs
        successful_packs (list): The list of all successful packs

    """
    packs_results = dict()
    packs_results[BucketUploadFlow.PREPARE_CONTENT_FOR_TESTING.value] = dict()

    if failed_packs:
        failed_packs_dict = {
            BucketUploadFlow.FAILED_PACKS.value: {
                pack.name: {
                    BucketUploadFlow.STATUS.value: PackStatus[pack.status].value,
                    BucketUploadFlow.AGGREGATED.value: pack.aggregation_str if pack.aggregated and pack.aggregation_str
                    else "False"
                } for pack in failed_packs
            }
        }
        packs_results[BucketUploadFlow.PREPARE_CONTENT_FOR_TESTING.value].update(failed_packs_dict)

    if successful_packs:
        successful_packs_dict = {
            BucketUploadFlow.SUCCESSFUL_PACKS.value: {
                pack.name: {
                    BucketUploadFlow.STATUS.value: PackStatus[pack.status].value,
                    BucketUploadFlow.AGGREGATED.value: pack.aggregation_str if pack.aggregated and pack.aggregation_str
                    else "False"
                } for pack in successful_packs
            }
        }
        packs_results[BucketUploadFlow.PREPARE_CONTENT_FOR_TESTING.value].update(successful_packs_dict)

    if packs_results:
        json_write(os.path.join(circle_artifacts_path, BucketUploadFlow.PACKS_RESULTS_FILE.value), packs_results)


=======
>>>>>>> 413e4f7f
def main():
    install_logging('Prepare Content Packs For Testing.log')
    option = option_handler()
    packs_artifacts_path = option.artifacts_path
    extract_destination_path = option.extract_path
    storage_bucket_name = option.bucket_name
    service_account = option.service_account
    target_packs = option.pack_names if option.pack_names else ""
    build_number = option.ci_build_number if option.ci_build_number else str(uuid.uuid4())
    override_all_packs = option.override_all_packs
    signature_key = option.key_string
    id_set_path = option.id_set_path
    packs_dependencies_mapping = load_json(option.pack_dependencies) if option.pack_dependencies else {}
    storage_base_path = option.storage_base_path
    remove_test_playbooks = option.remove_test_playbooks
    is_bucket_upload_flow = option.bucket_upload
    private_bucket_name = option.private_bucket_name
    circle_branch = option.circle_branch
    force_upload = option.force_upload

    # google cloud storage client initialized
    storage_client = init_storage_client(service_account)
    storage_bucket = storage_client.bucket(storage_bucket_name)

    if storage_base_path:
        GCPConfig.STORAGE_BASE_PATH = storage_base_path

    # download and extract index from public bucket
    index_folder_path, index_blob, index_generation = download_and_extract_index(storage_bucket,
                                                                                 extract_destination_path)

    # content repo client initialized
    content_repo = get_content_git_client(CONTENT_ROOT_PATH)
    current_commit_hash, previous_commit_hash = get_recent_commits_data(content_repo, index_folder_path,
                                                                        is_bucket_upload_flow, circle_branch)

    # detect packs to upload
    pack_names = get_packs_names(target_packs, previous_commit_hash)
    extract_packs_artifacts(packs_artifacts_path, extract_destination_path)
    packs_list = [Pack(pack_name, os.path.join(extract_destination_path, pack_name)) for pack_name in pack_names
                  if os.path.exists(os.path.join(extract_destination_path, pack_name))]

    if not option.override_all_packs:
        check_if_index_is_updated(index_folder_path, content_repo, current_commit_hash, previous_commit_hash,
                                  storage_bucket)

    # google cloud bigquery client initialized
    bq_client = init_bigquery_client(service_account)
    packs_statistic_df = get_packs_statistics_dataframe(bq_client)
    if private_bucket_name:  # Add private packs to the index
        private_storage_bucket = storage_client.bucket(private_bucket_name)
        private_packs, _, _ = update_index_with_priced_packs(private_storage_bucket,
                                                             extract_destination_path,
                                                             index_folder_path, pack_names)
    else:  # skipping private packs
        logging.debug("Skipping index update of priced packs")
        private_packs = []

    # clean index and gcs from non existing or invalid packs
    clean_non_existing_packs(index_folder_path, private_packs, storage_bucket)

    # starting iteration over packs
    for pack in packs_list:
        task_status, user_metadata = pack.load_user_metadata()
        if not task_status:
            pack.status = PackStatus.FAILED_LOADING_USER_METADATA.value
            pack.cleanup()
            continue

        task_status, pack_content_items = pack.collect_content_items()
        if not task_status:
            pack.status = PackStatus.FAILED_COLLECT_ITEMS.name
            pack.cleanup()
            continue

        task_status, integration_images = pack.upload_integration_images(storage_bucket)
        if not task_status:
            pack.status = PackStatus.FAILED_IMAGES_UPLOAD.name
            pack.cleanup()
            continue

        task_status, author_image = pack.upload_author_image(storage_bucket)
        if not task_status:
            pack.status = PackStatus.FAILED_AUTHOR_IMAGE_UPLOAD.name
            pack.cleanup()
            continue

        task_status = pack.format_metadata(user_metadata=user_metadata, pack_content_items=pack_content_items,
                                           integration_images=integration_images, author_image=author_image,
                                           index_folder_path=index_folder_path,
                                           packs_dependencies_mapping=packs_dependencies_mapping,
                                           build_number=build_number, commit_hash=current_commit_hash,
                                           packs_statistic_df=packs_statistic_df)
        if not task_status:
            pack.status = PackStatus.FAILED_METADATA_PARSING.name
            pack.cleanup()
            continue

        task_status, not_updated_build = pack.prepare_release_notes(index_folder_path, build_number)
        if not task_status:
            pack.status = PackStatus.FAILED_RELEASE_NOTES.name
            pack.cleanup()
            continue

        if not_updated_build:
            pack.status = PackStatus.PACK_IS_NOT_UPDATED_IN_RUNNING_BUILD.name
            pack.cleanup()
            continue

        task_status = pack.remove_unwanted_files(remove_test_playbooks)
        if not task_status:
            pack.status = PackStatus.FAILED_REMOVING_PACK_SKIPPED_FOLDERS
            pack.cleanup()
            continue

        task_status = pack.sign_pack(signature_key)
        if not task_status:
            pack.status = PackStatus.FAILED_SIGNING_PACKS.name
            pack.cleanup()
            continue

        task_status, zip_pack_path = pack.zip_pack()
        if not task_status:
            pack.status = PackStatus.FAILED_ZIPPING_PACK_ARTIFACTS.name
            pack.cleanup()
            continue

        task_status, pack_was_modified = pack.detect_modified(content_repo, index_folder_path, current_commit_hash,
                                                              previous_commit_hash)
        if not task_status:
            pack.status = PackStatus.FAILED_DETECTING_MODIFIED_FILES.name
            pack.cleanup()
            continue

        (task_status, skipped_pack_uploading, full_pack_path) = \
            pack.upload_to_storage(zip_pack_path, pack.latest_version,
                                   storage_bucket, override_all_packs
                                   or pack_was_modified)

        if not task_status:
            pack.status = PackStatus.FAILED_UPLOADING_PACK.name
            pack.cleanup()
            continue

        task_status, exists_in_index = pack.check_if_exists_in_index(index_folder_path)
        if not task_status:
            pack.status = PackStatus.FAILED_SEARCHING_PACK_IN_INDEX.name
            pack.cleanup()
            continue

        # in case that pack already exist at cloud storage path and in index, skipped further steps
        if skipped_pack_uploading and exists_in_index:
            pack.status = PackStatus.PACK_ALREADY_EXISTS.name
            pack.cleanup()
            continue

        task_status = pack.prepare_for_index_upload()
        if not task_status:
            pack.status = PackStatus.FAILED_PREPARING_INDEX_FOLDER.name
            pack.cleanup()
            continue

        task_status = update_index_folder(index_folder_path=index_folder_path, pack_name=pack.name, pack_path=pack.path,
                                          pack_version=pack.latest_version, hidden_pack=pack.hidden)
        if not task_status:
            pack.status = PackStatus.FAILED_UPDATING_INDEX_FOLDER.name
            pack.cleanup()
            continue

        pack.status = PackStatus.SUCCESS.name

    # upload core packs json to bucket
    upload_core_packs_config(storage_bucket, build_number, index_folder_path)

    # finished iteration over content packs
    upload_index_to_storage(index_folder_path=index_folder_path, extract_destination_path=extract_destination_path,
                            index_blob=index_blob, build_number=build_number, private_packs=private_packs,
                            current_commit_hash=current_commit_hash, index_generation=index_generation,
                            force_upload=force_upload, previous_commit_hash=previous_commit_hash)

    # upload id_set.json to bucket
    upload_id_set(storage_bucket, id_set_path)

    # get the lists of packs divided by their status
    successful_packs, skipped_packs, failed_packs = get_packs_summary(packs_list)

    # Store successful and failed packs list in CircleCI artifacts - to be used in Upload Packs To Marketplace job
    packs_results_file_path = os.path.join(os.path.dirname(packs_artifacts_path), BucketUploadFlow.PACKS_RESULTS_FILE)
    store_successful_and_failed_packs_in_ci_artifacts(
        packs_results_file_path, BucketUploadFlow.PREPARE_CONTENT_FOR_TESTING, successful_packs, failed_packs
    )

    # summary of packs status
    print_packs_summary(successful_packs, skipped_packs, failed_packs, not is_bucket_upload_flow)


if __name__ == '__main__':
    main()<|MERGE_RESOLUTION|>--- conflicted
+++ resolved
@@ -14,11 +14,7 @@
 from typing import Any, Tuple, Union
 from Tests.Marketplace.marketplace_services import init_storage_client, init_bigquery_client, Pack, PackStatus, \
     GCPConfig, PACKS_FULL_PATH, IGNORED_FILES, PACKS_FOLDER, IGNORED_PATHS, Metadata, CONTENT_ROOT_PATH, \
-<<<<<<< HEAD
-    get_packs_statistics_dataframe, json_write, BucketUploadFlow, load_json
-=======
     get_packs_statistics_dataframe, BucketUploadFlow, load_json, store_successful_and_failed_packs_in_ci_artifacts
->>>>>>> 413e4f7f
 from demisto_sdk.commands.common.tools import run_command, str2bool
 
 from Tests.scripts.utils.log_util import install_logging
@@ -847,49 +843,6 @@
     return successful_packs, skipped_packs, failed_packs
 
 
-<<<<<<< HEAD
-def store_successful_and_failed_packs_in_ci_artifacts(circle_artifacts_path, successful_packs, failed_packs):
-    """ Saves successful and failed packs to circle ci env - to be used in Upload Packs To Marketplace job (Bucket Upload flow)
-
-    Args:
-        circle_artifacts_path (str): The path to the circle artifacts dir path
-        failed_packs (list): The list of all failed packs
-        successful_packs (list): The list of all successful packs
-
-    """
-    packs_results = dict()
-    packs_results[BucketUploadFlow.PREPARE_CONTENT_FOR_TESTING.value] = dict()
-
-    if failed_packs:
-        failed_packs_dict = {
-            BucketUploadFlow.FAILED_PACKS.value: {
-                pack.name: {
-                    BucketUploadFlow.STATUS.value: PackStatus[pack.status].value,
-                    BucketUploadFlow.AGGREGATED.value: pack.aggregation_str if pack.aggregated and pack.aggregation_str
-                    else "False"
-                } for pack in failed_packs
-            }
-        }
-        packs_results[BucketUploadFlow.PREPARE_CONTENT_FOR_TESTING.value].update(failed_packs_dict)
-
-    if successful_packs:
-        successful_packs_dict = {
-            BucketUploadFlow.SUCCESSFUL_PACKS.value: {
-                pack.name: {
-                    BucketUploadFlow.STATUS.value: PackStatus[pack.status].value,
-                    BucketUploadFlow.AGGREGATED.value: pack.aggregation_str if pack.aggregated and pack.aggregation_str
-                    else "False"
-                } for pack in successful_packs
-            }
-        }
-        packs_results[BucketUploadFlow.PREPARE_CONTENT_FOR_TESTING.value].update(successful_packs_dict)
-
-    if packs_results:
-        json_write(os.path.join(circle_artifacts_path, BucketUploadFlow.PACKS_RESULTS_FILE.value), packs_results)
-
-
-=======
->>>>>>> 413e4f7f
 def main():
     install_logging('Prepare Content Packs For Testing.log')
     option = option_handler()
