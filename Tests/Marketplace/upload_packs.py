--- conflicted
+++ resolved
@@ -1357,32 +1357,6 @@
 
         pack.status = PackStatus.SUCCESS.name  # type: ignore[misc]
 
-<<<<<<< HEAD
-=======
-    logging.info(f"packs_with_missing_dependencies: {[pack.name for pack in packs_with_missing_dependencies]}")
-
-    # Going over all packs that were marked as missing dependencies,
-    # updating them with the new data for the new packs that were added to the index.zip
-    for pack in packs_with_missing_dependencies:
-        task_status, _ = pack.format_metadata(index_folder_path, packs_dependencies_mapping,
-                                              statistics_handler,
-                                              all_packs_dict, marketplace,
-                                              format_dependencies_only=True)
-
-        if not task_status:
-            pack.status = PackStatus.FAILED_METADATA_REFORMATING.name  # type: ignore[misc]
-            pack.cleanup()
-            continue
-
-        task_status = update_index_folder(index_folder_path=index_folder_path, pack=pack)
-        if not task_status:
-            pack.status = PackStatus.FAILED_UPDATING_INDEX_FOLDER.name  # type: ignore[misc]
-            pack.cleanup()
-            continue
-
-        pack.status = PackStatus.SUCCESS.name  # type: ignore[misc]
-
->>>>>>> 86b1ceac
     # upload core packs json to bucket
     create_corepacks_config(storage_bucket, build_number, index_folder_path,
                             os.path.dirname(packs_artifacts_path), storage_base_path, marketplace)
