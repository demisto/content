--- conflicted
+++ resolved
@@ -746,54 +746,6 @@
         add_pr_comment(pr_comment)
 
 
-<<<<<<< HEAD
-=======
-def option_handler():
-    """Validates and parses script arguments.
-
-    Returns:
-        Namespace: Parsed arguments object.
-
-    """
-    parser = argparse.ArgumentParser(description="Store packs in cloud storage.")
-    # disable-secrets-detection-start
-    parser.add_argument('-a', '--artifacts_path', help="The full path of packs artifacts", required=True)
-    parser.add_argument('-e', '--extract_path', help="Full path of folder to extract wanted packs", required=True)
-    parser.add_argument('-b', '--bucket_name', help="Storage bucket name", required=True)
-    parser.add_argument('-s', '--service_account',
-                        help=("Path to gcloud service account, is for circleCI usage. "
-                              "For local development use your personal account and "
-                              "authenticate using Google Cloud SDK by running: "
-                              "`gcloud auth application-default login` and leave this parameter blank. "
-                              "For more information go to: "
-                              "https://googleapis.dev/python/google-api-core/latest/auth.html"),
-                        required=False)
-    parser.add_argument('-d', '--pack_dependencies', help="Full path to pack dependencies json file.", required=False)
-    parser.add_argument('-p', '--pack_names',
-                        help=("Target packs to upload to gcs. Optional values are: `All`, "
-                              "`Modified` or csv list of packs "
-                              "Default is set to `All`"),
-                        required=False, default="All")
-    parser.add_argument('-n', '--ci_build_number',
-                        help="CircleCi build number (will be used as hash revision at index file)", required=False)
-    parser.add_argument('-o', '--override_all_packs', help="Override all existing packs in cloud storage",
-                        type=str2bool, default=False, required=True)
-    parser.add_argument('-k', '--key_string', help="Base64 encoded signature key used for signing packs.",
-                        required=False)
-    parser.add_argument('-sb', '--storage_base_path', help="Storage base path of the directory to upload to.",
-                        required=False)
-    parser.add_argument('-rt', '--remove_test_playbooks', type=str2bool,
-                        help='Should remove test playbooks from content packs or not.', default=True)
-    parser.add_argument('-bu', '--bucket_upload', help='is bucket upload build?', type=str2bool, required=True)
-    parser.add_argument('-pb', '--private_bucket_name', help="Private storage bucket name", required=False)
-    parser.add_argument('-c', '--ci_branch', help="CI branch of current build", required=True)
-    parser.add_argument('-f', '--force_upload', help="is force upload build?", type=str2bool, required=True)
-    parser.add_argument('-mp', '--marketplace', help="marketplace version", default='xsoar')
-    # disable-secrets-detection-end
-    return parser.parse_args()
-
-
->>>>>>> d09e1196
 def add_pr_comment(comment: str):
     """Add comment to the pull request.
 
@@ -1119,6 +1071,7 @@
     parser.add_argument('-f', '--force_upload', help="is force upload build?", type=str2bool, required=True)
     parser.add_argument('-dz', '--create_dependencies_zip', help="Upload packs with dependencies zip", type=str2bool,
                         required=False)
+    parser.add_argument('-mp', '--marketplace', help="marketplace version", default='xsoar')
     # disable-secrets-detection-end
     return parser.parse_args()
 
@@ -1142,11 +1095,8 @@
     private_bucket_name = option.private_bucket_name
     ci_branch = option.ci_branch
     force_upload = option.force_upload
-<<<<<<< HEAD
+    marketplace = option.marketplace
     is_create_dependencies_zip = option.create_dependencies_zip
-=======
-    marketplace = option.marketplace
->>>>>>> d09e1196
 
     # google cloud storage client initialized
     storage_client = init_storage_client(service_account)
@@ -1193,27 +1143,11 @@
 
     # starting iteration over packs
     for pack in packs_list:
-<<<<<<< HEAD
-=======
-        task_status = pack.load_user_metadata(marketplace)
-        if not task_status:
-            pack.status = PackStatus.FAILED_LOADING_USER_METADATA.value
-            pack.cleanup()
-            continue
-
         if not pack.should_upload_to_marketplace:
             logging.warning(f"Skipping {pack.name} pack as it is not supported in the current marketplace.")
             pack.status = PackStatus.NOT_RELEVANT_FOR_MARKETPLACE.name
             pack.cleanup()
             continue
-
-        task_status = pack.collect_content_items()
-        if not task_status:
-            pack.status = PackStatus.FAILED_COLLECT_ITEMS.name
-            pack.cleanup()
-            continue
-
->>>>>>> d09e1196
         task_status = pack.upload_integration_images(storage_bucket, storage_base_path, diff_files_list, True)
         if not task_status:
             pack.status = PackStatus.FAILED_IMAGES_UPLOAD.name
