import json
import os
import sys
import argparse
import shutil
import uuid
import prettytable
import glob
import requests
import logging
from datetime import datetime
from zipfile import ZipFile
from typing import Any, Tuple, Union
from Tests.Marketplace.marketplace_services import init_storage_client, init_bigquery_client, Pack, PackStatus, \
    GCPConfig, PACKS_FULL_PATH, IGNORED_FILES, PACKS_FOLDER, IGNORED_PATHS, Metadata, CONTENT_ROOT_PATH, \
    LANDING_PAGE_SECTIONS_PATH, get_packs_statistics_dataframe, BucketUploadFlow, load_json, get_content_git_client, \
    get_recent_commits_data, store_successful_and_failed_packs_in_ci_artifacts
from demisto_sdk.commands.common.tools import run_command, str2bool

from Tests.scripts.utils.log_util import install_logging


def get_packs_names(target_packs: str, previous_commit_hash: str = "HEAD^") -> set:
    """Detects and returns packs names to upload.

    In case that `Modified` is passed in target_packs input, checks the git difference between two commits,
    current and previous and greps only ones with prefix Packs/.
    By default this function will receive `All` as target_packs and will return all packs names from content repo.

    Args:
        target_packs (str): csv packs names or `All` for all available packs in content
                            or `Modified` for only modified packs (currently not in use).
        previous_commit_hash (str): the previous commit to diff with.

    Returns:
        set: unique collection of packs names to upload.

    """
    if target_packs.lower() == "all":
        if os.path.exists(PACKS_FULL_PATH):
            all_packs = {p for p in os.listdir(PACKS_FULL_PATH) if p not in IGNORED_FILES}
            logging.info(f"Number of selected packs to upload is: {len(all_packs)}")
            # return all available packs names
            return all_packs
        else:
            logging.error(f"Folder {PACKS_FOLDER} was not found at the following path: {PACKS_FULL_PATH}")
            sys.exit(1)
    elif target_packs.lower() == "modified":
        cmd = f"git diff --name-only HEAD..{previous_commit_hash} | grep 'Packs/'"
        modified_packs_path = run_command(cmd).splitlines()
        modified_packs = {p.split('/')[1] for p in modified_packs_path if p not in IGNORED_PATHS}
        logging.info(f"Number of modified packs is: {len(modified_packs)}")
        # return only modified packs between two commits
        return modified_packs
    elif target_packs and isinstance(target_packs, str):
        modified_packs = {p.strip() for p in target_packs.split(',') if p not in IGNORED_FILES}
        logging.info(f"Number of selected packs to upload is: {len(modified_packs)}")
        # return only packs from csv list
        return modified_packs
    else:
        logging.critical("Not correct usage of flag -p. Please check help section of upload packs script.")
        sys.exit(1)


def extract_packs_artifacts(packs_artifacts_path: str, extract_destination_path: str):
    """Extracts all packs from content pack artifact zip.

    Args:
        packs_artifacts_path (str): full path to content artifacts zip file.
        extract_destination_path (str): full path to directory where to extract the packs.

    """
    with ZipFile(packs_artifacts_path) as packs_artifacts:
        packs_artifacts.extractall(extract_destination_path)
    logging.info("Finished extracting packs artifacts")


def download_and_extract_index(storage_bucket: Any, extract_destination_path: str) -> Tuple[str, Any, int]:
    """Downloads and extracts index zip from cloud storage.

    Args:
        storage_bucket (google.cloud.storage.bucket.Bucket): google storage bucket where index.zip is stored.
        extract_destination_path (str): the full path of extract folder.
    Returns:
        str: extracted index folder full path.
        Blob: google cloud storage object that represents index.zip blob.
        str: downloaded index generation.

    """
    if storage_bucket.name == GCPConfig.PRODUCTION_PRIVATE_BUCKET:
        index_storage_path = os.path.join(GCPConfig.PRIVATE_BASE_PATH, f"{GCPConfig.INDEX_NAME}.zip")
    else:
        index_storage_path = os.path.join(GCPConfig.STORAGE_BASE_PATH, f"{GCPConfig.INDEX_NAME}.zip")
    download_index_path = os.path.join(extract_destination_path, f"{GCPConfig.INDEX_NAME}.zip")

    index_blob = storage_bucket.blob(index_storage_path)
    index_folder_path = os.path.join(extract_destination_path, GCPConfig.INDEX_NAME)
    index_generation = 0  # Setting to 0 makes the operation succeed only if there are no live versions of the blob

    if not os.path.exists(extract_destination_path):
        os.mkdir(extract_destination_path)

    if not index_blob.exists():
        os.mkdir(index_folder_path)
        logging.error(f"{storage_bucket.name} index blob does not exists")
        return index_folder_path, index_blob, index_generation

    index_blob.reload()
    index_generation = index_blob.generation

    index_blob.download_to_filename(download_index_path, if_generation_match=index_generation)

    if os.path.exists(download_index_path):
        with ZipFile(download_index_path, 'r') as index_zip:
            index_zip.extractall(extract_destination_path)

        if not os.path.exists(index_folder_path):
            logging.critical(f"Failed creating {GCPConfig.INDEX_NAME} folder with extracted data.")
            sys.exit(1)

        os.remove(download_index_path)
        logging.success(f"Finished downloading and extracting {GCPConfig.INDEX_NAME} file to "
                        f"{extract_destination_path}")

        return index_folder_path, index_blob, index_generation
    else:
        logging.critical(f"Failed to download {GCPConfig.INDEX_NAME}.zip file from cloud storage.")
        sys.exit(1)


def update_index_folder(index_folder_path: str, pack_name: str, pack_path: str, pack_version: str = '',
                        hidden_pack: bool = False) -> bool:
    """
    Copies pack folder into index folder.

    Args:
        index_folder_path (str): full path to index folder.
        pack_name (str): pack folder name to copy.
        pack_path (str): pack folder full path.
        pack_version (str): pack latest version.
        hidden_pack (bool): whether pack is hidden/internal or regular pack.

    Returns:
        bool: whether the operation succeeded.
    """
    task_status = False

    try:
        index_folder_subdirectories = [d for d in os.listdir(index_folder_path) if
                                       os.path.isdir(os.path.join(index_folder_path, d))]
        index_pack_path = os.path.join(index_folder_path, pack_name)
        metadata_files_in_index = glob.glob(f"{index_pack_path}/metadata-*.json")
        new_metadata_path = os.path.join(index_pack_path, f"metadata-{pack_version}.json")

        if pack_version:
            # Update the latest metadata
            if new_metadata_path in metadata_files_in_index:
                metadata_files_in_index.remove(new_metadata_path)

        # Remove old files but keep metadata files
        if pack_name in index_folder_subdirectories:
            for d in os.scandir(index_pack_path):
                if d.path not in metadata_files_in_index:
                    os.remove(d.path)

        # skipping index update in case hidden is set to True
        if hidden_pack:
            if os.path.exists(index_pack_path):
                shutil.rmtree(index_pack_path)  # remove pack folder inside index in case that it exists
            logging.warning(f"Skipping updating {pack_name} pack files to index")
            task_status = True
            return True

        # Copy new files and add metadata for latest version
        for d in os.scandir(pack_path):
            if not os.path.exists(index_pack_path):
                os.mkdir(index_pack_path)
                logging.info(f"Created {pack_name} pack folder in {GCPConfig.INDEX_NAME}")

            shutil.copy(d.path, index_pack_path)
            if pack_version and Pack.METADATA == d.name:
                shutil.copy(d.path, new_metadata_path)

        task_status = True
    except Exception:
        logging.exception(f"Failed in updating index folder for {pack_name} pack.")
    finally:
        return task_status


def clean_non_existing_packs(index_folder_path: str, private_packs: list, storage_bucket: Any) -> bool:
    """ Detects packs that are not part of content repo or from private packs bucket.

    In case such packs were detected, problematic pack is deleted from index and from content/packs/{target_pack} path.

    Args:
        index_folder_path (str): full path to downloaded index folder.
        private_packs (list): priced packs from private bucket.
        storage_bucket (google.cloud.storage.bucket.Bucket): google storage bucket where index.zip is stored.

    Returns:
        bool: whether cleanup was skipped or not.
    """
    if ('CI' not in os.environ) or (
            os.environ.get('CIRCLE_BRANCH') != 'master' and storage_bucket.name == GCPConfig.PRODUCTION_BUCKET) or (
            os.environ.get('CIRCLE_BRANCH') == 'master' and storage_bucket.name not in
            (GCPConfig.PRODUCTION_BUCKET, GCPConfig.CI_BUILD_BUCKET)):
        logging.info("Skipping cleanup of packs in gcs.")  # skipping execution of cleanup in gcs bucket
        return True

    public_packs_names = {p for p in os.listdir(PACKS_FULL_PATH) if p not in IGNORED_FILES}
    private_packs_names = {p.get('id', '') for p in private_packs}
    valid_packs_names = public_packs_names.union(private_packs_names)
    # search for invalid packs folder inside index
    invalid_packs_names = {(entry.name, entry.path) for entry in os.scandir(index_folder_path) if
                           entry.name not in valid_packs_names and entry.is_dir()}

    if invalid_packs_names:
        try:
            logging.warning(f"Detected {len(invalid_packs_names)} non existing pack inside index, starting cleanup.")

            for invalid_pack in invalid_packs_names:
                invalid_pack_name = invalid_pack[0]
                invalid_pack_path = invalid_pack[1]
                # remove pack from index
                shutil.rmtree(invalid_pack_path)
                logging.warning(f"Deleted {invalid_pack_name} pack from {GCPConfig.INDEX_NAME} folder")
                # important to add trailing slash at the end of path in order to avoid packs with same prefix
                invalid_pack_gcs_path = os.path.join(GCPConfig.STORAGE_BASE_PATH, invalid_pack_name, "")  # by design

                for invalid_blob in [b for b in storage_bucket.list_blobs(prefix=invalid_pack_gcs_path)]:
                    logging.warning(f"Deleted invalid {invalid_pack_name} pack under url {invalid_blob.public_url}")
                    invalid_blob.delete()  # delete invalid pack in gcs
        except Exception:
            logging.exception("Failed to cleanup non existing packs.")

    else:
        logging.info(f"No invalid packs detected inside {GCPConfig.INDEX_NAME} folder")

    return False


def upload_index_to_storage(index_folder_path: str, extract_destination_path: str, index_blob: Any,
                            build_number: str, private_packs: list, current_commit_hash: str,
                            index_generation: int, is_private: bool = False, force_upload: bool = False,
                            previous_commit_hash: str = None, landing_page_sections: dict = None):
    """
    Upload updated index zip to cloud storage.

    :param index_folder_path: index folder full path.
    :param extract_destination_path: extract folder full path.
    :param index_blob: google cloud storage object that represents index.zip blob.
    :param build_number: circleCI build number, used as an index revision.
    :param private_packs: List of private packs and their price.
    :param current_commit_hash: last commit hash of head.
    :param index_generation: downloaded index generation.
    :param is_private: Indicates if upload is private.
    :param force_upload: Indicates if force upload or not.
    :param previous_commit_hash: The previous commit hash to diff with.
    :param landing_page_sections: landingPage sections.
    :returns None.

    """
    if force_upload:
        # If we force upload we don't want to update the commit in the index.json file,
        # this is to be able to identify all changed packs in the next upload
        commit = previous_commit_hash
        logging.info('Force upload flow - Index commit hash shuould not be changed')
    else:
        # Otherwise, update the index with the current commit hash (the commit of the upload)
        commit = current_commit_hash
        logging.info('Updating production index commit hash to master last commit hash')

    if not landing_page_sections:
        landing_page_sections = load_json(LANDING_PAGE_SECTIONS_PATH)

    logging.debug(f'commit hash is: {commit}')
    with open(os.path.join(index_folder_path, f"{GCPConfig.INDEX_NAME}.json"), "w+") as index_file:
        index = {
            'revision': build_number,
            'modified': datetime.utcnow().strftime(Metadata.DATE_FORMAT),
            'packs': private_packs,
            'commit': commit,
            'landingPage': {'sections': landing_page_sections.get('sections', [])}
        }
        json.dump(index, index_file, indent=4)

    index_zip_name = os.path.basename(index_folder_path)
    index_zip_path = shutil.make_archive(base_name=index_folder_path, format="zip",
                                         root_dir=extract_destination_path, base_dir=index_zip_name)
    try:
        index_blob.reload()
        current_index_generation = index_blob.generation
        index_blob.cache_control = "no-cache,max-age=0"  # disabling caching for index blob

        if is_private or current_index_generation == index_generation:
            index_blob.upload_from_filename(index_zip_path)
            logging.success(f"Finished uploading {GCPConfig.INDEX_NAME}.zip to storage.")
        else:
            logging.critical(f"Failed in uploading {GCPConfig.INDEX_NAME}, mismatch in index file generation")
            logging.critical(f"Downloaded index generation: {index_generation}")
            logging.critical(f"Current index generation: {current_index_generation}")
            sys.exit(0)
    except Exception:
        logging.exception(f"Failed in uploading {GCPConfig.INDEX_NAME}.")
        sys.exit(1)
    finally:
        shutil.rmtree(index_folder_path)


def upload_core_packs_config(storage_bucket: Any, build_number: str, index_folder_path: str):
    """Uploads corepacks.json file configuration to bucket. Corepacks file includes core packs for server installation.

     Args:
        storage_bucket (google.cloud.storage.bucket.Bucket): gcs bucket where core packs config is uploaded.
        build_number (str): circleCI build number.
        index_folder_path (str): The index folder path.

    """
    core_packs_public_urls = []
    found_core_packs = set()
    for pack in os.scandir(index_folder_path):
        if pack.is_dir() and pack.name in GCPConfig.CORE_PACKS_LIST:
            pack_metadata_path = os.path.join(index_folder_path, pack.name, Pack.METADATA)

            if not os.path.exists(pack_metadata_path):
                logging.critical(f"{pack.name} pack {Pack.METADATA} is missing in {GCPConfig.INDEX_NAME}")
                sys.exit(1)

            with open(pack_metadata_path, 'r') as metadata_file:
                metadata = json.load(metadata_file)

            pack_current_version = metadata.get('currentVersion', Pack.PACK_INITIAL_VERSION)
            core_pack_relative_path = os.path.join(GCPConfig.STORAGE_BASE_PATH, pack.name,
                                                   pack_current_version, f"{pack.name}.zip")
            core_pack_public_url = os.path.join(GCPConfig.GCS_PUBLIC_URL, storage_bucket.name, core_pack_relative_path)

            if not storage_bucket.blob(core_pack_relative_path).exists():
                logging.critical(f"{pack.name} pack does not exist under {core_pack_relative_path} path")
                sys.exit(1)

            core_packs_public_urls.append(core_pack_public_url)
            found_core_packs.add(pack.name)

    if len(found_core_packs) != len(GCPConfig.CORE_PACKS_LIST):
        missing_core_packs = set(GCPConfig.CORE_PACKS_LIST) ^ found_core_packs
        logging.critical(f"Number of defined core packs are: {len(GCPConfig.CORE_PACKS_LIST)}")
        logging.critical(f"Actual number of found core packs are: {len(found_core_packs)}")
        logging.critical(f"Missing core packs are: {missing_core_packs}")
        sys.exit(1)

    # construct core pack data with public gcs urls
    core_packs_data = {
        'corePacks': core_packs_public_urls,
        'buildNumber': build_number
    }
    # upload core pack json file to gcs
    core_packs_config_path = os.path.join(GCPConfig.STORAGE_BASE_PATH, GCPConfig.CORE_PACK_FILE_NAME)
    blob = storage_bucket.blob(core_packs_config_path)
    blob.upload_from_string(json.dumps(core_packs_data, indent=4))

    logging.success(f"Finished uploading {GCPConfig.CORE_PACK_FILE_NAME} to storage.")


def upload_id_set(storage_bucket: Any, id_set_local_path: str = None):
    """
    Uploads the id_set.json artifact to the bucket.

    Args:
        storage_bucket (google.cloud.storage.bucket.Bucket): gcs bucket where core packs config is uploaded.
        id_set_local_path: path to the id_set.json file
    """
    if not id_set_local_path:
        logging.info("Skipping upload of id set to gcs.")
        return

    id_set_gcs_path = os.path.join(os.path.dirname(GCPConfig.STORAGE_BASE_PATH), 'id_set.json')
    blob = storage_bucket.blob(id_set_gcs_path)

    with open(id_set_local_path, mode='r') as f:
        blob.upload_from_file(f)
    logging.success("Finished uploading id_set.json to storage.")


def _build_summary_table(packs_input_list: list, include_pack_status: bool = False) -> Any:
    """Build summary table from pack list

    Args:
        packs_input_list (list): list of Packs
        include_pack_status (bool): whether pack includes status

    Returns:
        PrettyTable: table with upload result of packs.

    """
    table_fields = ["Index", "Pack ID", "Pack Display Name", "Latest Version", "Aggregated Pack Versions"]
    if include_pack_status:
        table_fields.append("Status")
    table = prettytable.PrettyTable()
    table.field_names = table_fields

    for index, pack in enumerate(packs_input_list, start=1):
        pack_status_message = PackStatus[pack.status].value
        row = [index, pack.name, pack.display_name, pack.latest_version,
               pack.aggregation_str if pack.aggregated and pack.aggregation_str else "False"]
        if include_pack_status:
            row.append(pack_status_message)
        table.add_row(row)

    return table


def build_summary_table_md(packs_input_list: list, include_pack_status: bool = False) -> str:
    """Build markdown summary table from pack list

    Args:
        packs_input_list (list): list of Packs
        include_pack_status (bool): whether pack includes status

    Returns:
        Markdown table: table with upload result of packs.

    """
    table_fields = ["Index", "Pack ID", "Pack Display Name", "Latest Version", "Status"] if include_pack_status \
        else ["Index", "Pack ID", "Pack Display Name", "Latest Version"]

    table = ['|', '|']

    for key in table_fields:
        table[0] = f'{table[0]} {key} |'
        table[1] = f'{table[1]} :- |'

    for index, pack in enumerate(packs_input_list):
        pack_status_message = PackStatus[pack.status].value if include_pack_status else ''

        row = [index, pack.name, pack.display_name, pack.latest_version, pack_status_message] if include_pack_status \
            else [index, pack.name, pack.display_name, pack.latest_version]

        row_hr = '|'
        for _value in row:
            row_hr = f'{row_hr} {_value}|'
        table.append(row_hr)

    return '\n'.join(table)


def add_private_content_to_index(private_index_path: str, extract_destination_path: str, index_folder_path: str,
                                 pack_names: set) -> Tuple[Union[list, list], list]:
    """ Adds a list of priced packs data-structures to the public index.json file.
    This step should not be skipped even if there are no new or updated private packs.

    Args:
        private_index_path: path to where the private index is located.
        extract_destination_path (str): full path to extract directory.
        index_folder_path (str): downloaded index folder directory path.
        pack_names (set): collection of pack names.

    Returns:
        list: priced packs from private bucket.

    """

    private_packs = []
    updated_private_packs = []

    try:
        logging.info("get_private_packs")
        private_packs = get_private_packs(private_index_path, pack_names,
                                          extract_destination_path)

        logging.info("get_updated_private_packs")
        updated_private_packs = get_updated_private_packs(private_packs, index_folder_path)

        logging.info("add_private_packs_to_index")
        add_private_packs_to_index(index_folder_path, private_index_path)

    except Exception as e:
        logging.exception(f"Could not add private packs to the index. Additional Info: {str(e)}")

    finally:
        logging.info("Finished updating index with priced packs")
        shutil.rmtree(os.path.dirname(private_index_path), ignore_errors=True)
        return private_packs, updated_private_packs


def get_updated_private_packs(private_packs, index_folder_path):
    """ Checks for updated private packs by compering contentCommitHash between public index json and private pack
    metadata files.

    Args:
        private_packs (list): List of dicts containing pack metadata information.
        index_folder_path (str): The public index folder path.

    Returns:
        updated_private_packs (list) : a list of all private packs id's that were updated.

    """
    updated_private_packs = []

    public_index_file_path = os.path.join(index_folder_path, f"{GCPConfig.INDEX_NAME}.json")
    public_index_json = load_json(public_index_file_path)
    private_packs_from_public_index = public_index_json.get("packs", {})

    for pack in private_packs:
        private_pack_id = pack.get('id')
        private_commit_hash_from_metadata = pack.get('contentCommitHash', "")
        private_commit_hash_from_content_repo = ""
        for public_pack in private_packs_from_public_index:
            if public_pack.get('id') == private_pack_id:
                private_commit_hash_from_content_repo = public_pack.get('contentCommitHash', "")

        private_pack_was_updated = private_commit_hash_from_metadata != private_commit_hash_from_content_repo
        if private_pack_was_updated:
            updated_private_packs.append(private_pack_id)

    logging.debug(f"Updated private packs are: {updated_private_packs}")
    return updated_private_packs


def get_private_packs(private_index_path: str, pack_names: set = set(),
                      extract_destination_path: str = '') -> list:
    """
    Gets a list of private packs.

    :param private_index_path: Path to where the private index is located.
    :param pack_names: Collection of pack names.
    :param extract_destination_path: Path to where the files should be extracted to.
    :return: List of dicts containing pack metadata information.
    """
    try:
        metadata_files = glob.glob(f"{private_index_path}/**/metadata.json")
    except Exception:
        logging.exception(f'Could not find metadata files in {private_index_path}.')
        return []

    if not metadata_files:
        logging.warning(f'No metadata files found in [{private_index_path}]')

    private_packs = []
    for metadata_file_path in metadata_files:
        try:
            with open(metadata_file_path, "r") as metadata_file:
                metadata = json.load(metadata_file)
            pack_id = metadata.get('id')
            is_changed_private_pack = pack_id in pack_names
            if is_changed_private_pack:  # Should take metadata from artifacts.
                with open(os.path.join(extract_destination_path, pack_id, "pack_metadata.json"),
                          "r") as metadata_file:
                    metadata = json.load(metadata_file)
            if metadata:
                private_packs.append({
                    'id': metadata.get('id') if not is_changed_private_pack else metadata.get('name'),
                    'price': metadata.get('price'),
                    'vendorId': metadata.get('vendorId', ""),
                    'partnerId': metadata.get('partnerId', ""),
                    'partnerName': metadata.get('partnerName', ""),
                    'contentCommitHash': metadata.get('contentCommitHash', "")
                })
        except ValueError:
            logging.exception(f'Invalid JSON in the metadata file [{metadata_file_path}].')

    return private_packs


def add_private_packs_to_index(index_folder_path: str, private_index_path: str):
    """ Add the private packs to the index folder.

    Args:
        index_folder_path: The index folder path.
        private_index_path: The path for the index of the private packs.

    """
    for d in os.scandir(private_index_path):
        if os.path.isdir(d.path):
            update_index_folder(index_folder_path, d.name, d.path)


def is_private_packs_updated(public_index_json, private_index_path):
    """ Checks whether there were changes in private packs from the last upload.
    The check compares the `content commit hash` field in the public index with the value stored in the private index.
    If there is at least one private pack that has been updated/released, the upload should be performed and not
    skipped.

    Args:
        public_index_json (dict) : The public index.json file.
        private_index_path (str): Path to where the private index.zip is located.

    Returns:
        is_private_packs_updated (bool): True if there is at least one private pack that was updated/released,
         False otherwise (i.e there are no private packs that have been updated/released).

    """
    logging.debug("Checking if there are updated private packs")

    private_index_file_path = os.path.join(private_index_path, f"{GCPConfig.INDEX_NAME}.json")
    private_index_json = load_json(private_index_file_path)
    private_packs_from_private_index = private_index_json.get("packs")
    private_packs_from_public_index = public_index_json.get("packs")

    if len(private_packs_from_private_index) != len(private_packs_from_public_index):
        # private pack was added or deleted
        logging.debug("There is at least one private pack that was added/deleted, upload should not be skipped.")
        return True

    id_to_commit_hash_from_public_index = {private_pack.get("id"): private_pack.get("contentCommitHash", "") for
                                           private_pack in private_packs_from_public_index}

    for private_pack in private_packs_from_private_index:
        pack_id = private_pack.get("id")
        content_commit_hash = private_pack.get("contentCommitHash", "")
        if id_to_commit_hash_from_public_index.get(pack_id) != content_commit_hash:
            logging.debug("There is at least one private pack that was updated, upload should not be skipped.")
            return True

    logging.debug("No private packs were changed")
    return False


def check_if_index_is_updated(index_folder_path: str, content_repo: Any, current_commit_hash: str,
                              previous_commit_hash: str, storage_bucket: Any,
                              is_private_content_updated: bool = False):
    """ Checks stored at index.json commit hash and compares it to current commit hash. In case no packs folders were
    added/modified/deleted, all other steps are not performed.

    Args:
        index_folder_path (str): index folder full path.
        content_repo (git.repo.base.Repo): content repo object.
        current_commit_hash (str): last commit hash of head.
        previous_commit_hash (str): the previous commit to diff with
        storage_bucket: public storage bucket.
        is_private_content_updated (bool): True if private content updated, False otherwise.

    """
    skipping_build_task_message = "Skipping Upload Packs To Marketplace Storage Step."

    try:
        if storage_bucket.name not in (GCPConfig.CI_BUILD_BUCKET, GCPConfig.PRODUCTION_BUCKET):
            logging.info("Skipping index update check in non production/build bucket")
            return

        if is_private_content_updated:
            logging.debug("Skipping index update as Private Content has updated.")
            return

        if not os.path.exists(os.path.join(index_folder_path, f"{GCPConfig.INDEX_NAME}.json")):
            # will happen only in init bucket run
            logging.warning(f"{GCPConfig.INDEX_NAME}.json not found in {GCPConfig.INDEX_NAME} folder")
            return

        with open(os.path.join(index_folder_path, f"{GCPConfig.INDEX_NAME}.json")) as index_file:
            index_json = json.load(index_file)

        index_commit_hash = index_json.get('commit', previous_commit_hash)

        try:
            index_commit = content_repo.commit(index_commit_hash)
        except Exception:
            # not updated build will receive this exception because it is missing more updated commit
            logging.exception(f"Index is already updated. {skipping_build_task_message}")
            sys.exit()

        current_commit = content_repo.commit(current_commit_hash)

        if current_commit.committed_datetime <= index_commit.committed_datetime:
            logging.warning(
                f"Current commit {current_commit.hexsha} committed time: {current_commit.committed_datetime}")
            logging.warning(f"Index commit {index_commit.hexsha} committed time: {index_commit.committed_datetime}")
            logging.warning("Index is already updated.")
            logging.warning(skipping_build_task_message)
            sys.exit()

        for changed_file in current_commit.diff(index_commit):
            if changed_file.a_path.startswith(PACKS_FOLDER):
                logging.info(
                    f"Found changed packs between index commit {index_commit.hexsha} and {current_commit.hexsha}")
                break
        else:
            logging.warning(f"No changes found between index commit {index_commit.hexsha} and {current_commit.hexsha}")
            logging.warning(skipping_build_task_message)
            sys.exit()
    except Exception:
        logging.exception("Failed in checking status of index")
        sys.exit(1)


def print_packs_summary(successful_packs: list, skipped_packs: list, failed_packs: list,
                        fail_build: bool = True):
    """Prints summary of packs uploaded to gcs.

    Args:
        successful_packs (list): list of packs that were successfully uploaded.
        skipped_packs (list): list of packs that were skipped during upload.
        failed_packs (list): list of packs that were failed during upload.
        fail_build (bool): indicates whether to fail the build upon failing pack to upload or not

    """
    logging.info(
        f"""\n
------------------------------------------ Packs Upload Summary ------------------------------------------
Total number of packs: {len(successful_packs + skipped_packs + failed_packs)}
----------------------------------------------------------------------------------------------------------""")

    if successful_packs:
        successful_packs_table = _build_summary_table(successful_packs)
        logging.success(f"Number of successful uploaded packs: {len(successful_packs)}")
        logging.success(f"Uploaded packs:\n{successful_packs_table}")
        with open('pack_list.txt', 'w') as f:
            f.write(successful_packs_table.get_string())
    if skipped_packs:
        skipped_packs_table = _build_summary_table(skipped_packs, include_pack_status=True)
        logging.warning(f"Number of skipped packs: {len(skipped_packs)}")
        logging.warning(f"Skipped packs:\n{skipped_packs_table}")
    if failed_packs:
        failed_packs_table = _build_summary_table(failed_packs, include_pack_status=True)
        logging.critical(f"Number of failed packs: {len(failed_packs)}")
        logging.critical(f"Failed packs:\n{failed_packs_table}")
        if fail_build:
            # We don't want the bucket upload flow to fail in Prepare Content step if a pack has failed to upload.
            sys.exit(1)

    # for external pull requests -  when there is no failed packs, add the build summary to the pull request
    branch_name = os.environ.get('CIRCLE_BRANCH')
    if branch_name and branch_name.startswith('pull/'):
        successful_packs_table = build_summary_table_md(successful_packs)

        build_num = os.environ['CIRCLE_BUILD_NUM']

        bucket_path = f'https://console.cloud.google.com/storage/browser/' \
                      f'marketplace-ci-build/content/builds/{branch_name}/{build_num}'

        pr_comment = f'Number of successful uploaded packs: {len(successful_packs)}\n' \
                     f'Uploaded packs:\n{successful_packs_table}\n\n' \
                     f'Browse to the build bucket with this address:\n{bucket_path}'

        add_pr_comment(pr_comment)


def option_handler():
    """Validates and parses script arguments.

    Returns:
        Namespace: Parsed arguments object.

    """
    parser = argparse.ArgumentParser(description="Store packs in cloud storage.")
    # disable-secrets-detection-start
    parser.add_argument('-a', '--artifacts_path', help="The full path of packs artifacts", required=True)
    parser.add_argument('-e', '--extract_path', help="Full path of folder to extract wanted packs", required=True)
    parser.add_argument('-b', '--bucket_name', help="Storage bucket name", required=True)
    parser.add_argument('-s', '--service_account',
                        help=("Path to gcloud service account, is for circleCI usage. "
                              "For local development use your personal account and "
                              "authenticate using Google Cloud SDK by running: "
                              "`gcloud auth application-default login` and leave this parameter blank. "
                              "For more information go to: "
                              "https://googleapis.dev/python/google-api-core/latest/auth.html"),
                        required=False)
    parser.add_argument('-i', '--id_set_path', help="The full path of id_set.json", required=False)
    parser.add_argument('-d', '--pack_dependencies', help="Full path to pack dependencies json file.", required=False)
    parser.add_argument('-p', '--pack_names',
                        help=("Target packs to upload to gcs. Optional values are: `All`, "
                              "`Modified` or csv list of packs "
                              "Default is set to `All`"),
                        required=False, default="All")
    parser.add_argument('-n', '--ci_build_number',
                        help="CircleCi build number (will be used as hash revision at index file)", required=False)
    parser.add_argument('-o', '--override_all_packs', help="Override all existing packs in cloud storage",
                        type=str2bool, default=False, required=True)
    parser.add_argument('-k', '--key_string', help="Base64 encoded signature key used for signing packs.",
                        required=False)
    parser.add_argument('-sb', '--storage_base_path', help="Storage base path of the directory to upload to.",
                        required=False)
    parser.add_argument('-rt', '--remove_test_playbooks', type=str2bool,
                        help='Should remove test playbooks from content packs or not.', default=True)
    parser.add_argument('-bu', '--bucket_upload', help='is bucket upload build?', type=str2bool, required=True)
    parser.add_argument('-pb', '--private_bucket_name', help="Private storage bucket name", required=False)
    parser.add_argument('-c', '--circle_branch', help="CircleCi branch of current build", required=True)
    parser.add_argument('-f', '--force_upload', help="is force upload build?", type=str2bool, required=True)
    # disable-secrets-detection-end
    return parser.parse_args()


def add_pr_comment(comment: str):
    """Add comment to the pull request.

    Args:
        comment (string): The comment text.

    """
    token = os.environ['CONTENT_GITHUB_TOKEN']
    branch_name = os.environ['CIRCLE_BRANCH']
    sha1 = os.environ['CIRCLE_SHA1']

    query = f'?q={sha1}+repo:demisto/content+is:pr+is:open+head:{branch_name}+is:open'
    url = 'https://api.github.com/search/issues'
    headers = {'Authorization': 'Bearer ' + token}
    try:
        res = requests.get(url + query, headers=headers, verify=False)
        res = handle_github_response(res)
        if res and res.get('total_count', 0) == 1:
            issue_url = res['items'][0].get('comments_url') if res.get('items', []) else None
            if issue_url:
                res = requests.post(issue_url, json={'body': comment}, headers=headers, verify=False)
                handle_github_response(res)
        else:
            logging.warning(
                f'Add pull request comment failed: There is more then one open pull request for branch {branch_name}.')
    except Exception:
        logging.exception('Add pull request comment failed.')


def handle_github_response(response: json) -> dict:
    """
    Handles the response from the GitHub server after making a request.
    :param response: Response from the server.
    :return: The returned response.
    """
    res_dict = response.json()
    if not res_dict.get('ok'):
        logging.warning(f'Add pull request comment failed: {res_dict.get("message")}')
    return res_dict


def get_packs_summary(packs_list):
    """ Returns the packs list divided into 3 lists by their status

    Args:
        packs_list (list): The full packs list

    Returns: 3 lists of packs - successful_packs, skipped_packs & failed_packs

    """
    successful_packs = [pack for pack in packs_list if pack.status == PackStatus.SUCCESS.name]
    skipped_packs = [pack for pack in packs_list if
                     pack.status == PackStatus.PACK_ALREADY_EXISTS.name
                     or pack.status == PackStatus.PACK_IS_NOT_UPDATED_IN_RUNNING_BUILD.name]
    failed_packs = [pack for pack in packs_list if pack not in successful_packs and pack not in skipped_packs]

    return successful_packs, skipped_packs, failed_packs


<<<<<<< HEAD
def get_images_data(packs_list: list):
    """ Returns a data structure of all packs that an integration/author image of them was uploaded

    Args:
        packs_list (list): The list of all packs

    Returns:
        The images data structure
    """
    images_data = {}

    for pack in packs_list:
        pack_image_data = {pack.name: {}}
        if pack.uploaded_author_image:
            pack_image_data[pack.name][BucketUploadFlow.AUTHOR] = True
        if pack.uploaded_integration_images:
            pack_image_data[pack.name][BucketUploadFlow.INTEGRATIONS] = pack.uploaded_integration_images
        if pack_image_data[pack.name]:
            images_data.update(pack_image_data)

    return images_data
=======
def handle_private_content(public_index_folder_path, private_bucket_name, extract_destination_path, storage_client,
                           public_pack_names) -> Tuple[bool, list, list]:
    """
    1. Add private packs to public index.json.
    2. Checks if there are private packs that were added/deleted/updated.

    Args:
        public_index_folder_path: extracted public index folder full path.
        private_bucket_name: Private storage bucket name
        extract_destination_path: full path to extract directory.
        storage_client : initialized google cloud storage client.
        public_pack_names : unique collection of public packs names to upload.

    Returns:
        is_private_content_updated (bool): True if there is at least one private pack that was updated/released.
        False otherwise (i.e there are no private packs that have been updated/released).
        private_packs (list) : priced packs from private bucket.
        updated_private_packs_ids (list): all private packs id's that were updated.
    """
    if private_bucket_name:
        private_storage_bucket = storage_client.bucket(private_bucket_name)
        private_index_path, _, _ = download_and_extract_index(
            private_storage_bucket, os.path.join(extract_destination_path, "private")
        )

        public_index_json_file_path = os.path.join(public_index_folder_path, f"{GCPConfig.INDEX_NAME}.json")
        public_index_json = load_json(public_index_json_file_path)

        if public_index_json:
            are_private_packs_updated = is_private_packs_updated(public_index_json, private_index_path)
            private_packs, updated_private_packs_ids = add_private_content_to_index(
                private_index_path, extract_destination_path, public_index_folder_path, public_pack_names
            )
            return are_private_packs_updated, private_packs, updated_private_packs_ids
        else:
            logging.error(f"Public {GCPConfig.INDEX_NAME}.json was found empty.")
            sys.exit(1)
    else:
        return False, [], []
>>>>>>> fa1a271b


def main():
    install_logging('Prepare_Content_Packs_For_Testing.log')
    option = option_handler()
    packs_artifacts_path = option.artifacts_path
    extract_destination_path = option.extract_path
    storage_bucket_name = option.bucket_name
    service_account = option.service_account
    target_packs = option.pack_names if option.pack_names else ""
    build_number = option.ci_build_number if option.ci_build_number else str(uuid.uuid4())
    override_all_packs = option.override_all_packs
    signature_key = option.key_string
    id_set_path = option.id_set_path
    packs_dependencies_mapping = load_json(option.pack_dependencies) if option.pack_dependencies else {}
    storage_base_path = option.storage_base_path
    remove_test_playbooks = option.remove_test_playbooks
    is_bucket_upload_flow = option.bucket_upload
    private_bucket_name = option.private_bucket_name
    circle_branch = option.circle_branch
    force_upload = option.force_upload
    landing_page_sections = load_json(LANDING_PAGE_SECTIONS_PATH)

    # google cloud storage client initialized
    storage_client = init_storage_client(service_account)
    storage_bucket = storage_client.bucket(storage_bucket_name)

    if storage_base_path:
        GCPConfig.STORAGE_BASE_PATH = storage_base_path

    # Relevant when triggering test upload flow
    if storage_bucket_name:
        GCPConfig.PRODUCTION_BUCKET = storage_bucket_name

    # download and extract index from public bucket
    index_folder_path, index_blob, index_generation = download_and_extract_index(storage_bucket,
                                                                                 extract_destination_path)

    # content repo client initialized
    content_repo = get_content_git_client(CONTENT_ROOT_PATH)
    current_commit_hash, previous_commit_hash = get_recent_commits_data(content_repo, index_folder_path,
                                                                        is_bucket_upload_flow, circle_branch)

    # detect packs to upload
    pack_names = get_packs_names(target_packs, previous_commit_hash)
    extract_packs_artifacts(packs_artifacts_path, extract_destination_path)
    packs_list = [Pack(pack_name, os.path.join(extract_destination_path, pack_name)) for pack_name in pack_names
                  if os.path.exists(os.path.join(extract_destination_path, pack_name))]
    diff_files_list = content_repo.commit(current_commit_hash).diff(content_repo.commit(previous_commit_hash))

    # taking care of private packs
    is_private_content_updated, private_packs, updated_private_packs_ids = handle_private_content(
        index_folder_path, private_bucket_name, extract_destination_path, storage_client, pack_names
    )

    if not option.override_all_packs:
        check_if_index_is_updated(index_folder_path, content_repo, current_commit_hash, previous_commit_hash,
                                  storage_bucket, is_private_content_updated)

    # google cloud bigquery client initialized
    bq_client = init_bigquery_client(service_account)
    packs_statistic_df = get_packs_statistics_dataframe(bq_client)

    # clean index and gcs from non existing or invalid packs
    clean_non_existing_packs(index_folder_path, private_packs, storage_bucket)

    # starting iteration over packs
    for pack in packs_list:
        task_status, user_metadata = pack.load_user_metadata()
        if not task_status:
            pack.status = PackStatus.FAILED_LOADING_USER_METADATA.value
            pack.cleanup()
            continue

        task_status, pack_content_items = pack.collect_content_items()
        if not task_status:
            pack.status = PackStatus.FAILED_COLLECT_ITEMS.name
            pack.cleanup()
            continue

        task_status, integration_images = pack.upload_integration_images(storage_bucket, diff_files_list, True)
        if not task_status:
            pack.status = PackStatus.FAILED_IMAGES_UPLOAD.name
            pack.cleanup()
            continue

        task_status, author_image = pack.upload_author_image(storage_bucket, diff_files_list, True)
        if not task_status:
            pack.status = PackStatus.FAILED_AUTHOR_IMAGE_UPLOAD.name
            pack.cleanup()
            continue

        task_status, pack_was_modified = pack.detect_modified(content_repo, index_folder_path, current_commit_hash,
                                                              previous_commit_hash)
        if not task_status:
            pack.status = PackStatus.FAILED_DETECTING_MODIFIED_FILES.name
            pack.cleanup()
            continue

        task_status = pack.format_metadata(user_metadata=user_metadata, pack_content_items=pack_content_items,
                                           integration_images=integration_images, author_image=author_image,
                                           index_folder_path=index_folder_path,
                                           packs_dependencies_mapping=packs_dependencies_mapping,
                                           build_number=build_number, commit_hash=current_commit_hash,
                                           packs_statistic_df=packs_statistic_df,
                                           pack_was_modified=pack_was_modified,
                                           landing_page_sections=landing_page_sections)
        if not task_status:
            pack.status = PackStatus.FAILED_METADATA_PARSING.name
            pack.cleanup()
            continue

        task_status, not_updated_build = pack.prepare_release_notes(index_folder_path, build_number, pack_was_modified)
        if not task_status:
            pack.status = PackStatus.FAILED_RELEASE_NOTES.name
            pack.cleanup()
            continue

        if not_updated_build:
            pack.status = PackStatus.PACK_IS_NOT_UPDATED_IN_RUNNING_BUILD.name
            pack.cleanup()
            continue

        task_status = pack.remove_unwanted_files(remove_test_playbooks)
        if not task_status:
            pack.status = PackStatus.FAILED_REMOVING_PACK_SKIPPED_FOLDERS
            pack.cleanup()
            continue

        task_status = pack.sign_pack(signature_key)
        if not task_status:
            pack.status = PackStatus.FAILED_SIGNING_PACKS.name
            pack.cleanup()
            continue

        task_status, zip_pack_path = pack.zip_pack()
        if not task_status:
            pack.status = PackStatus.FAILED_ZIPPING_PACK_ARTIFACTS.name
            pack.cleanup()
            continue

        (task_status, skipped_pack_uploading, full_pack_path) = \
            pack.upload_to_storage(zip_pack_path, pack.latest_version,
                                   storage_bucket, override_all_packs
                                   or pack_was_modified)

        if not task_status:
            pack.status = PackStatus.FAILED_UPLOADING_PACK.name
            pack.cleanup()
            continue

        task_status, exists_in_index = pack.check_if_exists_in_index(index_folder_path)
        if not task_status:
            pack.status = PackStatus.FAILED_SEARCHING_PACK_IN_INDEX.name
            pack.cleanup()
            continue

        task_status = pack.prepare_for_index_upload()
        if not task_status:
            pack.status = PackStatus.FAILED_PREPARING_INDEX_FOLDER.name
            pack.cleanup()
            continue

        task_status = update_index_folder(index_folder_path=index_folder_path, pack_name=pack.name, pack_path=pack.path,
                                          pack_version=pack.latest_version, hidden_pack=pack.hidden)
        if not task_status:
            pack.status = PackStatus.FAILED_UPDATING_INDEX_FOLDER.name
            pack.cleanup()
            continue

        # in case that pack already exist at cloud storage path and in index, don't show that the pack was changed
        if skipped_pack_uploading and exists_in_index:
            pack.status = PackStatus.PACK_ALREADY_EXISTS.name
            pack.cleanup()
            continue

        pack.status = PackStatus.SUCCESS.name

    # upload core packs json to bucket
    upload_core_packs_config(storage_bucket, build_number, index_folder_path)

    # finished iteration over content packs
    upload_index_to_storage(index_folder_path=index_folder_path, extract_destination_path=extract_destination_path,
                            index_blob=index_blob, build_number=build_number, private_packs=private_packs,
                            current_commit_hash=current_commit_hash, index_generation=index_generation,
                            force_upload=force_upload, previous_commit_hash=previous_commit_hash,
                            landing_page_sections=landing_page_sections)

    # upload id_set.json to bucket
    upload_id_set(storage_bucket, id_set_path)

    # get the lists of packs divided by their status
    successful_packs, skipped_packs, failed_packs = get_packs_summary(packs_list)

    # Store successful and failed packs list in CircleCI artifacts - to be used in Upload Packs To Marketplace job
    packs_results_file_path = os.path.join(os.path.dirname(packs_artifacts_path), BucketUploadFlow.PACKS_RESULTS_FILE)
    store_successful_and_failed_packs_in_ci_artifacts(
        packs_results_file_path, BucketUploadFlow.PREPARE_CONTENT_FOR_TESTING, successful_packs, failed_packs,
<<<<<<< HEAD
        images_data=get_images_data(packs_list)
=======
        updated_private_packs_ids
>>>>>>> fa1a271b
    )

    # summary of packs status
    print_packs_summary(successful_packs, skipped_packs, failed_packs, not is_bucket_upload_flow)


if __name__ == '__main__':
    main()<|MERGE_RESOLUTION|>--- conflicted
+++ resolved
@@ -839,29 +839,6 @@
     return successful_packs, skipped_packs, failed_packs
 
 
-<<<<<<< HEAD
-def get_images_data(packs_list: list):
-    """ Returns a data structure of all packs that an integration/author image of them was uploaded
-
-    Args:
-        packs_list (list): The list of all packs
-
-    Returns:
-        The images data structure
-    """
-    images_data = {}
-
-    for pack in packs_list:
-        pack_image_data = {pack.name: {}}
-        if pack.uploaded_author_image:
-            pack_image_data[pack.name][BucketUploadFlow.AUTHOR] = True
-        if pack.uploaded_integration_images:
-            pack_image_data[pack.name][BucketUploadFlow.INTEGRATIONS] = pack.uploaded_integration_images
-        if pack_image_data[pack.name]:
-            images_data.update(pack_image_data)
-
-    return images_data
-=======
 def handle_private_content(public_index_folder_path, private_bucket_name, extract_destination_path, storage_client,
                            public_pack_names) -> Tuple[bool, list, list]:
     """
@@ -901,7 +878,29 @@
             sys.exit(1)
     else:
         return False, [], []
->>>>>>> fa1a271b
+
+
+def get_images_data(packs_list: list):
+    """ Returns a data structure of all packs that an integration/author image of them was uploaded
+
+    Args:
+        packs_list (list): The list of all packs
+
+    Returns:
+        The images data structure
+    """
+    images_data = {}
+
+    for pack in packs_list:
+        pack_image_data = {pack.name: {}}
+        if pack.uploaded_author_image:
+            pack_image_data[pack.name][BucketUploadFlow.AUTHOR] = True
+        if pack.uploaded_integration_images:
+            pack_image_data[pack.name][BucketUploadFlow.INTEGRATIONS] = pack.uploaded_integration_images
+        if pack_image_data[pack.name]:
+            images_data.update(pack_image_data)
+
+    return images_data
 
 
 def main():
@@ -1100,11 +1099,7 @@
     packs_results_file_path = os.path.join(os.path.dirname(packs_artifacts_path), BucketUploadFlow.PACKS_RESULTS_FILE)
     store_successful_and_failed_packs_in_ci_artifacts(
         packs_results_file_path, BucketUploadFlow.PREPARE_CONTENT_FOR_TESTING, successful_packs, failed_packs,
-<<<<<<< HEAD
-        images_data=get_images_data(packs_list)
-=======
-        updated_private_packs_ids
->>>>>>> fa1a271b
+        updated_private_packs_ids, images_data=get_images_data(packs_list)
     )
 
     # summary of packs status
