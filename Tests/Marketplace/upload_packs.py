import json
import os
import sys
import argparse
import shutil
import uuid
import prettytable
import glob
import git
import requests
import logging
from datetime import datetime
from zipfile import ZipFile
from typing import Any, Tuple
from Tests.Marketplace.marketplace_services import init_storage_client, init_bigquery_client, Pack, PackStatus, \
    GCPConfig, PACKS_FULL_PATH, IGNORED_FILES, PACKS_FOLDER, IGNORED_PATHS, Metadata, CONTENT_ROOT_PATH, \
    get_packs_statistics_dataframe, PACKS_RESULTS_FILE
from demisto_sdk.commands.common.tools import run_command, str2bool

from Tests.scripts.utils.log_util import install_logging

<<<<<<< HEAD
def get_packs_names(target_packs, previous_commit_hash):
    """Detects and returns packs names to upload.
=======

def get_packs_names(target_packs: str) -> set:
    """
    Detects and returns packs names to upload.
>>>>>>> 798a109d

    In case that `Modified` is passed in target_packs input, checks the git difference between two commits,
    current and previous and greps only ones with prefix Packs/.
    By default this function will receive `All` as target_packs and will return all packs names from content repo.

    Args:
        target_packs (str): csv packs names or `All` for all available packs in content
                            or `Modified` for only modified packs (currently not in use).
        previous_commit_hash (str): the previous commit to diff with.

    Returns:
        set: unique collection of packs names to upload.

    """
    if target_packs.lower() == "all":
        if os.path.exists(PACKS_FULL_PATH):
            all_packs = {p for p in os.listdir(PACKS_FULL_PATH) if p not in IGNORED_FILES}
            logging.info(f"Number of selected packs to upload is: {len(all_packs)}")
            # return all available packs names
            return all_packs
        else:
            logging.error((f"Folder {PACKS_FOLDER} was not found at the following path: {PACKS_FULL_PATH}"))
            sys.exit(1)
    elif target_packs.lower() == "modified":
        cmd = f"git diff --name-only HEAD..{previous_commit_hash} | grep 'Packs/'"
        modified_packs_path = run_command(cmd).splitlines()
        modified_packs = {p.split('/')[1] for p in modified_packs_path if p not in IGNORED_PATHS}
        logging.info(f"Number of modified packs is: {len(modified_packs)}")
        # return only modified packs between two commits
        return modified_packs
    elif target_packs and isinstance(target_packs, str):
        modified_packs = {p.strip() for p in target_packs.split(',') if p not in IGNORED_FILES}
        logging.info(f"Number of selected packs to upload is: {len(modified_packs)}")
        # return only packs from csv list
        return modified_packs
    else:
        logging.critical("Not correct usage of flag -p. Please check help section of upload packs script.")
        sys.exit(1)


def extract_packs_artifacts(packs_artifacts_path: str, extract_destination_path: str):
    """Extracts all packs from content pack artifact zip.

    Args:
        packs_artifacts_path (str): full path to content artifacts zip file.
        extract_destination_path (str): full path to directory where to extract the packs.

    """
    with ZipFile(packs_artifacts_path) as packs_artifacts:
        packs_artifacts.extractall(extract_destination_path)
    logging.info("Finished extracting packs artifacts")


<<<<<<< HEAD
def download_and_extract_index(storage_bucket, extract_destination_path, storage_bath_path):
=======
def download_and_extract_index(storage_bucket: Any, extract_destination_path: str) -> Tuple[str, Any, int]:
>>>>>>> 798a109d
    """Downloads and extracts index zip from cloud storage.

    Args:
        storage_bucket (google.cloud.storage.bucket.Bucket): google storage bucket where index.zip is stored.
        extract_destination_path (str): the full path of extract folder.
        storage_bath_path (str): the storage base path within the storage bucket
    Returns:
        str: extracted index folder full path.
        Blob: google cloud storage object that represents index.zip blob.
        str: downloaded index generation.

    """
    index_storage_path = os.path.join(storage_bath_path, f"{GCPConfig.INDEX_NAME}.zip")
    download_index_path = os.path.join(extract_destination_path, f"{GCPConfig.INDEX_NAME}.zip")

    index_blob = storage_bucket.blob(index_storage_path)
    index_folder_path = os.path.join(extract_destination_path, GCPConfig.INDEX_NAME)
    index_generation = 0  # Setting to 0 makes the operation succeed only if there are no live versions of the blob

    if not os.path.exists(extract_destination_path):
        os.mkdir(extract_destination_path)

    if not index_blob.exists():
        logging.error("The blob does not exist.")
        os.mkdir(index_folder_path)
        logging.error(f"{storage_bucket.name} index blob does not exists")
        return index_folder_path, index_blob, index_generation

    index_blob.reload()
    index_generation = index_blob.generation

    index_blob.download_to_filename(download_index_path, if_generation_match=index_generation)

    if os.path.exists(download_index_path):
        with ZipFile(download_index_path, 'r') as index_zip:
            index_zip.extractall(extract_destination_path)

        if not os.path.exists(index_folder_path):
            logging.critical(f"Failed creating {GCPConfig.INDEX_NAME} folder with extracted data.")
            sys.exit(1)

        os.remove(download_index_path)
        logging.success(f"Finished downloading and extracting {GCPConfig.INDEX_NAME} file to "
                        f"{extract_destination_path}")

        return index_folder_path, index_blob, index_generation
    else:
        logging.critical(f"Failed to download {GCPConfig.INDEX_NAME}.zip file from cloud storage.")
        sys.exit(1)


def update_index_folder(index_folder_path: str, pack_name: str, pack_path: str, pack_version: str = '',
                        hidden_pack: bool = False) -> bool:
    """
    Copies pack folder into index folder.

    Args:
        index_folder_path (str): full path to index folder.
        pack_name (str): pack folder name to copy.
        pack_path (str): pack folder full path.
        pack_version (str): pack latest version.
        hidden_pack (bool): whether pack is hidden/internal or regular pack.

    Returns:
        bool: whether the operation succeeded.
    """
    task_status = False

    try:
        index_folder_subdirectories = [d for d in os.listdir(index_folder_path) if
                                       os.path.isdir(os.path.join(index_folder_path, d))]
        index_pack_path = os.path.join(index_folder_path, pack_name)
        metadata_files_in_index = glob.glob(f"{index_pack_path}/metadata-*.json")
        new_metadata_path = os.path.join(index_pack_path, f"metadata-{pack_version}.json")

        if pack_version:
            # Update the latest metadata
            if new_metadata_path in metadata_files_in_index:
                metadata_files_in_index.remove(new_metadata_path)

        # Remove old files but keep metadata files
        if pack_name in index_folder_subdirectories:
            for d in os.scandir(index_pack_path):
                if d.path not in metadata_files_in_index:
                    os.remove(d.path)

        # skipping index update in case hidden is set to True
        if hidden_pack:
            if os.path.exists(index_pack_path):
                shutil.rmtree(index_pack_path)  # remove pack folder inside index in case that it exists
            logging.warning(f"Skipping updating {pack_name} pack files to index")
            return True

        # Copy new files and add metadata for latest version
        for d in os.scandir(pack_path):
            if not os.path.exists(index_pack_path):
                os.mkdir(index_pack_path)
                logging.info(f"Created {pack_name} pack folder in {GCPConfig.INDEX_NAME}")

            shutil.copy(d.path, index_pack_path)
            if pack_version and Pack.METADATA == d.name:
                shutil.copy(d.path, new_metadata_path)

        task_status = True
    except Exception:
        logging.exception(f"Failed in updating index folder for {pack_name} pack.")
    finally:
        return task_status


def clean_non_existing_packs(index_folder_path: str, private_packs: list, storage_bucket: Any) -> bool:
    """ Detects packs that are not part of content repo or from private packs bucket.

    In case such packs were detected, problematic pack is deleted from index and from content/packs/{target_pack} path.

    Args:
        index_folder_path (str): full path to downloaded index folder.
        private_packs (list): priced packs from private bucket.
        storage_bucket (google.cloud.storage.bucket.Bucket): google storage bucket where index.zip is stored.

    Returns:
        bool: whether cleanup was skipped or not.
    """
    if ('CI' not in os.environ) or (
            os.environ.get('CIRCLE_BRANCH') != 'master' and storage_bucket.name == GCPConfig.PRODUCTION_BUCKET) or (
            os.environ.get('CIRCLE_BRANCH') == 'master' and storage_bucket.name not in
            (GCPConfig.PRODUCTION_BUCKET, GCPConfig.CI_BUILD_BUCKET)):
        logging.info("Skipping cleanup of packs in gcs.")  # skipping execution of cleanup in gcs bucket
        return True

    public_packs_names = {p for p in os.listdir(PACKS_FULL_PATH) if p not in IGNORED_FILES}
    private_packs_names = {p.get('id', '') for p in private_packs}
    valid_packs_names = public_packs_names.union(private_packs_names)
    # search for invalid packs folder inside index
    invalid_packs_names = {(entry.name, entry.path) for entry in os.scandir(index_folder_path) if
                           entry.name not in valid_packs_names and entry.is_dir()}

    if invalid_packs_names:
        try:
            logging.warning(f"Detected {len(invalid_packs_names)} non existing pack inside index, starting cleanup.")

            for invalid_pack in invalid_packs_names:
                invalid_pack_name = invalid_pack[0]
                invalid_pack_path = invalid_pack[1]
                # remove pack from index
                shutil.rmtree(invalid_pack_path)
                logging.warning(f"Deleted {invalid_pack_name} pack from {GCPConfig.INDEX_NAME} folder")
                # important to add trailing slash at the end of path in order to avoid packs with same prefix
                invalid_pack_gcs_path = os.path.join(GCPConfig.STORAGE_BASE_PATH, invalid_pack_name, "")  # by design

                for invalid_blob in [b for b in storage_bucket.list_blobs(prefix=invalid_pack_gcs_path)]:
                    logging.warning(f"Deleted invalid {invalid_pack_name} pack under url {invalid_blob.public_url}")
                    invalid_blob.delete()  # delete invalid pack in gcs
        except Exception:
            logging.exception("Failed to cleanup non existing packs.")

    else:
        logging.info(f"No invalid packs detected inside {GCPConfig.INDEX_NAME} folder")

    return False


def upload_index_to_storage(index_folder_path: str, extract_destination_path: str, index_blob: Any,
                            build_number: str, private_packs: list, current_commit_hash: str,
                            index_generation: str, is_private: bool = False):
    """
    Upload updated index zip to cloud storage.

    :param index_folder_path: index folder full path.
    :param extract_destination_path: extract folder full path.
    :param index_blob: google cloud storage object that represents index.zip blob.
    :param build_number: circleCI build number, used as an index revision.
    :param private_packs: List of private packs and their price.
    :param current_commit_hash: last commit hash of head.
    :param index_generation: downloaded index generation.
    :param is_private: Indicates if upload is private.
    :returns None.

    """
    with open(os.path.join(index_folder_path, f"{GCPConfig.INDEX_NAME}.json"), "w+") as index_file:
        index = {
            'revision': build_number,
            'modified': datetime.utcnow().strftime(Metadata.DATE_FORMAT),
            'packs': private_packs,
            'commit': current_commit_hash
        }
        json.dump(index, index_file, indent=4)

    index_zip_name = os.path.basename(index_folder_path)
    index_zip_path = shutil.make_archive(base_name=index_folder_path, format="zip",
                                         root_dir=extract_destination_path, base_dir=index_zip_name)
    try:
        index_blob.reload()
        current_index_generation = index_blob.generation
        index_blob.cache_control = "no-cache,max-age=0"  # disabling caching for index blob

        if is_private or current_index_generation == index_generation:
            index_blob.upload_from_filename(index_zip_path)
            logging.success(f"Finished uploading {GCPConfig.INDEX_NAME}.zip to storage.")
        else:
            logging.critical(f"Failed in uploading {GCPConfig.INDEX_NAME}, mismatch in index file generation")
            logging.critical(f"Downloaded index generation: {index_generation}")
            logging.critical(f"Current index generation: {current_index_generation}")
            sys.exit(0)
    except Exception:
        logging.exception(f"Failed in uploading {GCPConfig.INDEX_NAME}.")
        sys.exit(1)
    finally:
        shutil.rmtree(index_folder_path)


def upload_core_packs_config(storage_bucket: Any, build_number: str, index_folder_path: str):
    """Uploads corepacks.json file configuration to bucket. Corepacks file includes core packs for server installation.

     Args:
        storage_bucket (google.cloud.storage.bucket.Bucket): gcs bucket where core packs config is uploaded.
        build_number (str): circleCI build number.
        index_folder_path (str): The index folder path.

    """
    core_packs_public_urls = []
    found_core_packs = set()
    for pack in os.scandir(index_folder_path):
        if pack.is_dir() and pack.name in GCPConfig.CORE_PACKS_LIST:
            pack_metadata_path = os.path.join(index_folder_path, pack.name, Pack.METADATA)

            if not os.path.exists(pack_metadata_path):
                logging.critical(f"{pack.name} pack {Pack.METADATA} is missing in {GCPConfig.INDEX_NAME}")
                sys.exit(1)

            with open(pack_metadata_path, 'r') as metadata_file:
                metadata = json.load(metadata_file)

            pack_current_version = metadata.get('currentVersion', Pack.PACK_INITIAL_VERSION)
            core_pack_relative_path = os.path.join(GCPConfig.STORAGE_BASE_PATH, pack.name,
                                                   pack_current_version, f"{pack.name}.zip")
            core_pack_public_url = os.path.join(GCPConfig.GCS_PUBLIC_URL, storage_bucket.name, core_pack_relative_path)

            if not storage_bucket.blob(core_pack_relative_path).exists():
                logging.critical(f"{pack.name} pack does not exist under {core_pack_relative_path} path")
                sys.exit(1)

            core_packs_public_urls.append(core_pack_public_url)
            found_core_packs.add(pack.name)

    if len(found_core_packs) != len(GCPConfig.CORE_PACKS_LIST):
        missing_core_packs = set(GCPConfig.CORE_PACKS_LIST) ^ found_core_packs
        logging.critical(f"Number of defined core packs are: {len(GCPConfig.CORE_PACKS_LIST)}")
        logging.critical(f"Actual number of found core packs are: {len(found_core_packs)}")
        logging.critical(f"Missing core packs are: {missing_core_packs}")
        sys.exit(1)

    # construct core pack data with public gcs urls
    core_packs_data = {
        'corePacks': core_packs_public_urls,
        'buildNumber': build_number
    }
    # upload core pack json file to gcs
    core_packs_config_path = os.path.join(GCPConfig.STORAGE_BASE_PATH, GCPConfig.CORE_PACK_FILE_NAME)
    blob = storage_bucket.blob(core_packs_config_path)
    blob.upload_from_string(json.dumps(core_packs_data, indent=4))

    logging.success(f"Finished uploading {GCPConfig.CORE_PACK_FILE_NAME} to storage.")


def upload_id_set(storage_bucket: Any, id_set_local_path: str = None):
    """
    Uploads the id_set.json artifact to the bucket.

    Args:
        storage_bucket (google.cloud.storage.bucket.Bucket): gcs bucket where core packs config is uploaded.
        id_set_local_path: path to the id_set.json file
    """
    if not id_set_local_path:
        logging.info("Skipping upload of id set to gcs.")
        return

    id_set_gcs_path = os.path.join(os.path.dirname(GCPConfig.STORAGE_BASE_PATH), 'id_set.json')
    blob = storage_bucket.blob(id_set_gcs_path)

    with open(id_set_local_path, mode='r') as f:
        blob.upload_from_file(f)
    logging.success("Finished uploading id_set.json to storage.")


<<<<<<< HEAD
def get_private_packs(private_index_path):
    """ Get the list of ID and price of the private packs.

    Args:
        private_index_path: The path for the index of the private packs.

    Returns:
        private_packs: A list of ID and price of the private packs.
    """
    try:
        metadata_files = glob.glob(f"{private_index_path}/**/metadata.json")
    except Exception as e:
        logging.warning(f'Could not find metadata files in {private_index_path}: {str(e)}')
        return []

    if not metadata_files:
        logging.warning(f'No metadata files found in [{private_index_path}]')

    private_packs = []
    for metadata_file_path in metadata_files:
        try:
            with open(metadata_file_path, "r") as metadata_file:
                metadata = json.load(metadata_file)
            if metadata:
                private_pack = {
                    'id': metadata.get('id'),
                    'price': metadata.get('price'),
                }

                if metadata.get('vendorId') is not None:
                    private_pack['vendorId'] = metadata.get('vendorId')
                if metadata.get('vendorName') is not None:
                    private_pack['vendorName'] = metadata.get('vendorName')

                private_packs.append(private_pack)

        except ValueError:
            logging.exception(f'Invalid JSON in the metadata file [{metadata_file_path}].')

    return private_packs


def add_private_packs_to_index(index_folder_path, private_index_path):
    """ Add the private packs to the index folder.

    Args:
        index_folder_path: The index folder path.
        private_index_path: The path for the index of the private packs.

    """
    for d in os.scandir(private_index_path):
        if os.path.isdir(d.path):
            update_index_folder(index_folder_path, d.name, d.path)


def update_index_with_priced_packs(private_storage_bucket, extract_destination_path, index_folder_path):
    """ Updates index with priced packs and returns list of priced packs data.

    Args:
        private_storage_bucket (google.cloud.storage.bucket.Bucket): google storage private bucket.
        extract_destination_path (str): full path to extract directory.
        index_folder_path (str): downloaded index folder directory path.

    Returns:
        list: priced packs from private bucket.

    """
    private_index_path = ""
    private_packs = []

    try:
        private_index_path, _, _ = download_and_extract_index(private_storage_bucket,
                                                              os.path.join(extract_destination_path, 'private'),
                                                              GCPConfig.PRIVATE_BASE_PATH)
        private_packs = get_private_packs(private_index_path)
        add_private_packs_to_index(index_folder_path, private_index_path)
        logging.info("Finished updating index with priced packs")
    except Exception:
        logging.exception('Could not add private packs to the index.')
    finally:
        if private_index_path:
            shutil.rmtree(os.path.dirname(private_index_path), ignore_errors=True)
        return private_packs


def _build_summary_table(packs_input_list, include_pack_status=False):
=======
def _build_summary_table(packs_input_list: list, include_pack_status: bool = False) -> Any:
>>>>>>> 798a109d
    """Build summary table from pack list

    Args:
        packs_input_list (list): list of Packs
        include_pack_status (bool): whether pack includes status

    Returns:
        PrettyTable: table with upload result of packs.

    """
    table_fields = ["Index", "Pack ID", "Pack Display Name", "Latest Version", "Aggregated Pack Versions"]
    if include_pack_status:
        table_fields.append("Status")
    table = prettytable.PrettyTable()
    table.field_names = table_fields

    for index, pack in enumerate(packs_input_list, start=1):
        pack_status_message = PackStatus[pack.status].value
        row = [index, pack.name, pack.display_name, pack.latest_version,
               pack.aggregation_str if pack.aggregated and pack.aggregation_str else "False"]
        if include_pack_status:
            row.append(pack_status_message)
        table.add_row(row)

    return table


def build_summary_table_md(packs_input_list: list, include_pack_status: bool = False) -> str:
    """Build markdown summary table from pack list

    Args:
        packs_input_list (list): list of Packs
        include_pack_status (bool): whether pack includes status

    Returns:
        Markdown table: table with upload result of packs.

    """
    table_fields = ["Index", "Pack ID", "Pack Display Name", "Latest Version", "Status",
                    "Pack Bucket URL"] if include_pack_status \
        else ["Index", "Pack ID", "Pack Display Name", "Latest Version", "Pack Bucket URL"]

    table = ['|', '|']

    for key in table_fields:
        table[0] = f'{table[0]} {key} |'
        table[1] = f'{table[1]} :- |'

    for index, pack in enumerate(packs_input_list):
        pack_status_message = PackStatus[pack.status].value if include_pack_status else ''

        row = [index, pack.name, pack.display_name, pack.latest_version, pack_status_message,
               pack.bucket_url] if include_pack_status \
            else [index, pack.name, pack.display_name, pack.latest_version, pack.bucket_url]

        row_hr = '|'
        for _value in row:
            row_hr = f'{row_hr} {_value}|'
        table.append(row_hr)

    return '\n'.join(table)


def load_json(file_path: str) -> dict:
    """ Reads and loads json file.

    Args:
        file_path (str): full path to json file.

    Returns:
        dict: loaded json file.

    """
<<<<<<< HEAD
    try:
        with open(file_path, 'r') as json_file:
            result = json.load(json_file)
        return result
    except json.decoder.JSONDecodeError:
        return {}
=======
    if file_path:
        with open(file_path, 'r') as json_file:
            result = json.load(json_file)
    else:
        result = {}
    return result
>>>>>>> 798a109d


def get_content_git_client(content_repo_path: str):
    """ Initializes content repo client.

    Args:
        content_repo_path (str): content repo full path

    Returns:
        git.repo.base.Repo: content repo object.

    """
    return git.Repo(content_repo_path)


<<<<<<< HEAD
def get_recent_commits_data(content_repo, index_folder_path, is_bucket_upload_flow, force_previous_commit):
=======
def get_recent_commits_data(content_repo: Any):
>>>>>>> 798a109d
    """ Returns recent commits hashes (of head and remote master)

    Args:
        content_repo (git.repo.base.Repo): content repo object.
        index_folder_path (str): the path to the local index folder
        is_bucket_upload_flow (bool): indicates whether its a run of bucket upload flow or regular build
        force_previous_commit (str): if exists, this should be the commit to diff with

    Returns:
        str: last commit hash of head.
        str: previous commit depending on the flow the script is running
    """
    head_commit = content_repo.head.commit.hexsha
    if force_previous_commit:
        try:
            previous_commit = content_repo.commit(force_previous_commit).hexsha
            logging.info(f"Using force commit hash {previous_commit} to diff with.")
            return head_commit, previous_commit
        except Exception as e:
            logging.critical(f'Force commit {force_previous_commit} does not exist in content repo. Additional '
                             f'info:\n {e}')
            sys.exit(1)
    return head_commit, get_previous_commit(content_repo, index_folder_path, is_bucket_upload_flow)


<<<<<<< HEAD
def check_if_index_is_updated(content_repo, current_commit_hash, previous_commit_hash, storage_bucket):
    """ Checks stored at index.json commit hash and compares it to current commit hash. In case no packs folders were
    added/modified/deleted, all other steps are not performed.
=======
def check_if_index_is_updated(index_folder_path: str, content_repo: Any, current_commit_hash: str,
                              remote_previous_commit_hash: str, storage_bucket: Any):
    """ Checks stored at index.json commit hash and compares it to current commit hash. In case no
    packs folders were added/modified/deleted, all other steps are not performed.
>>>>>>> 798a109d

    Args:
        content_repo (git.repo.base.Repo): content repo object.
        current_commit_hash (str): last commit hash of head.
        previous_commit_hash (str): the previous commit to diff with
        storage_bucket: public storage bucket.

    """
    skipping_build_task_message = "Skipping Upload Packs To Marketplace Storage Step."

    try:
        if storage_bucket.name not in (GCPConfig.CI_BUILD_BUCKET, GCPConfig.PRODUCTION_BUCKET):
            logging.info("Skipping index update check in non production/build bucket")
            return

        try:
<<<<<<< HEAD
            index_commit = content_repo.commit(previous_commit_hash)
        except Exception as e:
=======
            index_commit = content_repo.commit(index_commit_hash)
        except Exception:
>>>>>>> 798a109d
            # not updated build will receive this exception because it is missing more updated commit
            logging.exception(f"Index is already updated. {skipping_build_task_message}")
            sys.exit()

        current_commit = content_repo.commit(current_commit_hash)

        if current_commit.committed_datetime <= index_commit.committed_datetime:
            logging.warning(f"Current commit {current_commit.hexsha} committed time: {current_commit.committed_datetime}")
            logging.warning(f"Index commit {index_commit.hexsha} committed time: {index_commit.committed_datetime}")
            logging.warning("Index is already updated.")
            logging.warning(skipping_build_task_message)
            sys.exit()

        for changed_file in current_commit.diff(index_commit):
            if changed_file.a_path.startswith(PACKS_FOLDER):
                logging.info(f"Found changed packs between index commit {index_commit.hexsha} and {current_commit.hexsha}")
                break
        else:
            logging.warning(f"No changes found between index commit {index_commit.hexsha} and {current_commit.hexsha}")
            logging.warning(skipping_build_task_message)
            sys.exit()
    except Exception:
        logging.exception("Failed in checking status of index")
        sys.exit(1)


<<<<<<< HEAD
def print_packs_summary(successful_packs, skipped_packs, failed_packs):
=======
def print_packs_summary(packs_list: list):
>>>>>>> 798a109d
    """Prints summary of packs uploaded to gcs.

    Args:
        successful_packs (list): list of packs that were successfully uploaded.
        skipped_packs (list): list of packs that were skipped during upload.
        failed_packs (list): list of packs that were failed during upload.

    """
    logging.info(
        f"""\n
------------------------------------------ Packs Upload Summary ------------------------------------------
Total number of packs: {len(successful_packs + skipped_packs + failed_packs)}
----------------------------------------------------------------------------------------------------------""")

    if successful_packs:
        successful_packs_table = _build_summary_table(successful_packs)
        logging.success(f"Number of successful uploaded packs: {len(successful_packs)}")
        logging.success(f"Uploaded packs:\n{successful_packs_table}")
        with open('pack_list.txt', 'w') as f:
            f.write(successful_packs_table.get_string())
    if skipped_packs:
        skipped_packs_table = _build_summary_table(skipped_packs, include_pack_status=True)
        logging.warning(f"Number of skipped packs: {len(skipped_packs)}")
        logging.warning(f"Skipped packs:\n{skipped_packs_table}")
    if failed_packs:
        failed_packs_table = _build_summary_table(failed_packs, include_pack_status=True)
        logging.critical(f"Number of failed packs: {len(failed_packs)}")
        logging.critical(f"Failed packs:\n{failed_packs_table}")
        sys.exit(1)

    # for external pull requests -  when there is no failed packs, add the build summary to the pull request
    branch_name = os.environ.get('CIRCLE_BRANCH')
    if branch_name and branch_name.startswith('pull/'):
        successful_packs_table = build_summary_table_md(successful_packs)

        build_num = os.environ['CIRCLE_BUILD_NUM']

        bucket_path = f'https://console.cloud.google.com/storage/browser/' \
            f'marketplace-ci-build/content/builds/{branch_name}/{build_num}'

        pr_comment = f'Number of successful uploaded packs: {len(successful_packs)}\n' \
            f'Uploaded packs:\n{successful_packs_table}\n\n' \
            f'Browse to the build bucket with this address:\n{bucket_path}'

        add_pr_comment(pr_comment)


def option_handler():
    """Validates and parses script arguments.

    Returns:
        Namespace: Parsed arguments object.

    """
    parser = argparse.ArgumentParser(description="Store packs in cloud storage.")
    # disable-secrets-detection-start
    parser.add_argument('-a', '--artifacts_path', help="The full path of packs artifacts", required=True)
    parser.add_argument('-e', '--extract_path', help="Full path of folder to extract wanted packs", required=True)
    parser.add_argument('-b', '--bucket_name', help="Storage bucket name", required=True)
    parser.add_argument('-s', '--service_account',
                        help=("Path to gcloud service account, is for circleCI usage. "
                              "For local development use your personal account and "
                              "authenticate using Google Cloud SDK by running: "
                              "`gcloud auth application-default login` and leave this parameter blank. "
                              "For more information go to: "
                              "https://googleapis.dev/python/google-api-core/latest/auth.html"),
                        required=False)
    parser.add_argument('-i', '--id_set_path', help="The full path of id_set.json", required=False)
    parser.add_argument('-d', '--pack_dependencies', help="Full path to pack dependencies json file.", required=False)
    parser.add_argument('-p', '--pack_names',
                        help=("Target packs to upload to gcs. Optional values are: `All`, "
                              "`Modified` or csv list of packs "
                              "Default is set to `All`"),
                        required=False, default="All")
    parser.add_argument('-n', '--ci_build_number',
                        help="CircleCi build number (will be used as hash revision at index file)", required=False)
    parser.add_argument('-o', '--override_all_packs', help="Override all existing packs in cloud storage",
                        type=str2bool, default=False, required=True)
    parser.add_argument('-k', '--key_string', help="Base64 encoded signature key used for signing packs.",
                        required=False)
    parser.add_argument('-pb', '--private_bucket_name', help="Private storage bucket name", required=False)
    parser.add_argument('-sb', '--storage_base_path', help="Storage base path of the directory to upload to.",
                        required=False)
    parser.add_argument('-rt', '--remove_test_playbooks', type=str2bool,
                        help='Should remove test playbooks from content packs or not.', default=True)
    parser.add_argument('-bu', '--bucket_upload', help='is bucket upload build?', type=str2bool, required=True)
    parser.add_argument('-c', '--force_previous_commit', help='A commit to be used as the previous commit to diff with')
    # disable-secrets-detection-end
    return parser.parse_args()


def add_pr_comment(comment: str):
    """Add comment to the pull request.

    Args:
        comment (string): The comment text.

    """
    token = os.environ['CONTENT_GITHUB_TOKEN']
    branch_name = os.environ['CIRCLE_BRANCH']
    sha1 = os.environ['CIRCLE_SHA1']

    query = f'?q={sha1}+repo:demisto/content+is:pr+is:open+head:{branch_name}+is:open'
    url = 'https://api.github.com/search/issues'
    headers = {'Authorization': 'Bearer ' + token}
    try:
        res = requests.get(url + query, headers=headers, verify=False)
        res = handle_github_response(res)
        if res and res.get('total_count', 0) == 1:
            issue_url = res['items'][0].get('comments_url') if res.get('items', []) else None
            if issue_url:
                res = requests.post(issue_url, json={'body': comment}, headers=headers, verify=False)
                handle_github_response(res)
        else:
            logging.warning(
                f'Add pull request comment failed: There is more then one open pull request for branch {branch_name}.')
    except Exception:
        logging.exception('Add pull request comment failed.')


def handle_github_response(response: json) -> dict:
    """
    Handles the response from the GitHub server after making a request.
    :param response: Response from the server.
    :return: The returned response.
    """
    res_dict = response.json()
    if not res_dict.get('ok'):
        logging.warning(f'Add pull request comment failed: {res_dict.get("message")}')
    return res_dict


def get_previous_commit(content_repo, index_folder_path, is_bucket_upload_flow):
    """ If running in bucket upload workflow we want to get the commit in the index which is the index
    We've last uploaded to production bucket. Otherwise, we are in a commit workflow and the diff should be from the
    head of origin/master

    Args:
        content_repo (git.repo.base.Repo): content repo object.
        index_folder_path (str): the path to the local index folder
        is_bucket_upload_flow (bool): indicates whether its a run of bucket upload flow or regular build

    Returns:
        str: previous commit depending on the flow the script is running

    """
    if is_bucket_upload_flow:
        return get_last_upload_commit_hash(content_repo, index_folder_path)
    else:
        master_head_commit = content_repo.commit('origin/master').hexsha
        logging.info(f"Using origin/master head commit hash {master_head_commit} to diff with.")
        return master_head_commit


def get_last_upload_commit_hash(content_repo, index_folder_path):
    """
    Returns the last origin/master commit hash that was uploaded to the bucket
    Args:
        content_repo (git.repo.base.Repo): content repo object.
        index_folder_path: The path to the index folder

    Returns:
        The commit hash
    """

    inner_index_json_path = os.path.join(index_folder_path, f'{GCPConfig.INDEX_NAME}.json')
    if not os.path.exists(inner_index_json_path):
        logging.critical(f"{GCPConfig.INDEX_NAME}.json not found in {GCPConfig.INDEX_NAME} folder")
        sys.exit(1)
    else:
        inner_index_json_file = load_json(inner_index_json_path)
        if 'commit' in inner_index_json_file:
            last_upload_commit_hash = inner_index_json_file['commit']
            logging.info(f"Retrieved the last commit that was uploaded to production: {last_upload_commit_hash}")
        else:
            logging.critical(f"No commit field in {GCPConfig.INDEX_NAME}.json, content: {str(inner_index_json_file)}")
            sys.exit(1)

    try:
        last_upload_commit = content_repo.commit(last_upload_commit_hash).hexsha
        logging.info(f"Using commit hash {last_upload_commit} from index.json to diff with.")
        return last_upload_commit
    except Exception as e:
        logging.critical(f'Commit {last_upload_commit_hash} in {GCPConfig.INDEX_NAME}.json does not exist in content '
                         f'repo. Additional info:\n {e}')
        sys.exit(1)


def get_packs_summary(packs_list):
    """ Returns the packs list divided into 3 lists by their status

    Args:
        packs_list (list): The full packs list

    Returns: 3 lists of packs - successful_packs, skipped_packs & failed_packs

    """
    successful_packs = [pack for pack in packs_list if pack.status == PackStatus.SUCCESS.name]
    skipped_packs = [pack for pack in packs_list if
                     pack.status == PackStatus.PACK_ALREADY_EXISTS.name
                     or pack.status == PackStatus.PACK_IS_NOT_UPDATED_IN_RUNNING_BUILD.name
                     or pack.status == PackStatus.FAILED_DETECTING_MODIFIED_FILES.name]
    failed_packs = [pack for pack in packs_list if pack not in successful_packs and pack not in skipped_packs]

    return successful_packs, skipped_packs, failed_packs


def store_successful_and_failed_packs_in_ci_artifacts(circle_artifacts_path, successful_packs, failed_packs):
    """ Saves successful and failed packs to circle ci env - to be used in Upload Packs To Marketplace job (Bucket Upload flow)

    Args:
        circle_artifacts_path (str): The path to the circle artifacts dir path
        failed_packs: The list of all failed packs
        successful_packs: The list of all successful packs

    """
    packs_results = dict()

    if failed_packs:
        failed_packs_dict = {
            "failed_packs": {
                pack.name: {
                    "status": PackStatus[pack.status].value,
                    "aggregated": pack.aggregation_str if pack.aggregated and pack.aggregation_str else "False"
                } for pack in successful_packs
            }
        }
        packs_results.update(failed_packs_dict)

    if successful_packs:
        successful_packs_dict = {
            "successful_packs": {
                pack.name: {
                    "status": PackStatus[pack.status].value,
                    "aggregated": pack.aggregation_str if pack.aggregated and pack.aggregation_str else "False"
                } for pack in successful_packs
            }
        }
        packs_results.update(successful_packs_dict)

    if packs_results:
        with open(os.path.join(circle_artifacts_path, PACKS_RESULTS_FILE), "w") as f:
            f.write(json.dumps(packs_results, indent=4))


def main():
    install_logging('Prepare Content Packs For Testing.log')
    option = option_handler()
    packs_artifacts_path = option.artifacts_path
    extract_destination_path = option.extract_path
    storage_bucket_name = option.bucket_name
    service_account = option.service_account
    target_packs = option.pack_names if option.pack_names else ""
    build_number = option.ci_build_number if option.ci_build_number else str(uuid.uuid4())
    override_all_packs = option.override_all_packs
    signature_key = option.key_string
    id_set_path = option.id_set_path
    packs_dependencies_mapping = load_json(option.pack_dependencies) if option.pack_dependencies else {}
    storage_base_path = option.storage_base_path
    remove_test_playbooks = option.remove_test_playbooks
    is_bucket_upload_flow = option.bucket_upload
    force_previous_commit = option.force_previous_commit

    # google cloud storage client initialized
    storage_client = init_storage_client(service_account)
    storage_bucket = storage_client.bucket(storage_bucket_name)

    if storage_base_path:
        GCPConfig.STORAGE_BASE_PATH = storage_base_path

    # download and extract index from public bucket
    index_folder_path, index_blob, index_generation = download_and_extract_index(storage_bucket,
                                                                                 extract_destination_path,
                                                                                 GCPConfig.STORAGE_BASE_PATH)

    # content repo client initialized
    content_repo = get_content_git_client(CONTENT_ROOT_PATH)
    current_commit_hash, previous_commit_hash = get_recent_commits_data(content_repo, index_folder_path,
                                                                        is_bucket_upload_flow, force_previous_commit)

    # detect packs to upload
    pack_names = get_packs_names(target_packs, previous_commit_hash)
    extract_packs_artifacts(packs_artifacts_path, extract_destination_path)
    packs_list = [Pack(pack_name, os.path.join(extract_destination_path, pack_name)) for pack_name in pack_names
                  if os.path.exists(os.path.join(extract_destination_path, pack_name))]

    if not option.override_all_packs:
        check_if_index_is_updated(content_repo, current_commit_hash, previous_commit_hash, storage_bucket)

    # google cloud bigquery client initialized
    bq_client = init_bigquery_client(service_account)
    packs_statistic_df = get_packs_statistics_dataframe(bq_client)
<<<<<<< HEAD

    if private_bucket_name:  # Add private packs to the index
        logging.info("Updating index with private packs")
        private_storage_bucket = storage_client.bucket(private_bucket_name)
        private_packs = update_index_with_priced_packs(private_storage_bucket, extract_destination_path,
                                                       index_folder_path)
    else:  # skipping private packs
        logging.debug("Skipping index update of priced packs")
        private_packs = []
=======
    private_packs = []
>>>>>>> 798a109d

    # clean index and gcs from non existing or invalid packs
    clean_non_existing_packs(index_folder_path, private_packs, storage_bucket)

    # starting iteration over packs
    for pack in packs_list:
        task_status, user_metadata = pack.load_user_metadata()
        if not task_status:
            pack.status = PackStatus.FAILED_LOADING_USER_METADATA.value
            pack.cleanup()
            continue

        task_status, pack_content_items = pack.collect_content_items()
        if not task_status:
            pack.status = PackStatus.FAILED_COLLECT_ITEMS.name
            pack.cleanup()
            continue

        task_status, integration_images = pack.upload_integration_images(storage_bucket)
        if not task_status:
            pack.status = PackStatus.FAILED_IMAGES_UPLOAD.name
            pack.cleanup()
            continue

        task_status, author_image = pack.upload_author_image(storage_bucket)
        if not task_status:
            pack.status = PackStatus.FAILED_AUTHOR_IMAGE_UPLOAD.name
            pack.cleanup()
            continue

        task_status = pack.format_metadata(user_metadata=user_metadata, pack_content_items=pack_content_items,
                                           integration_images=integration_images, author_image=author_image,
                                           index_folder_path=index_folder_path,
                                           packs_dependencies_mapping=packs_dependencies_mapping,
                                           build_number=build_number, commit_hash=current_commit_hash,
                                           packs_statistic_df=packs_statistic_df)
        if not task_status:
            pack.status = PackStatus.FAILED_METADATA_PARSING.name
            pack.cleanup()
            continue

        task_status, not_updated_build = pack.prepare_release_notes(index_folder_path, build_number)
        if not task_status:
            pack.status = PackStatus.FAILED_RELEASE_NOTES.name
            pack.cleanup()
            continue

        if not_updated_build:
            pack.status = PackStatus.PACK_IS_NOT_UPDATED_IN_RUNNING_BUILD.name
            pack.cleanup()
            continue

        task_status = pack.remove_unwanted_files(remove_test_playbooks)
        if not task_status:
            pack.status = PackStatus.FAILED_REMOVING_PACK_SKIPPED_FOLDERS
            pack.cleanup()
            continue

        task_status = pack.sign_pack(signature_key)
        if not task_status:
            pack.status = PackStatus.FAILED_SIGNING_PACKS.name
            pack.cleanup()
            continue

        task_status, zip_pack_path = pack.zip_pack()
        if not task_status:
            pack.status = PackStatus.FAILED_ZIPPING_PACK_ARTIFACTS.name
            pack.cleanup()
            continue

        task_status, pack_was_modified = pack.detect_modified(content_repo, index_folder_path, current_commit_hash,
                                                              previous_commit_hash)
        if not task_status:
            pack.status = PackStatus.FAILED_DETECTING_MODIFIED_FILES.name
            pack.cleanup()
            continue

        (task_status, skipped_pack_uploading, full_pack_path) = \
            pack.upload_to_storage(zip_pack_path, pack.latest_version,
                                   storage_bucket, override_all_packs
                                   or pack_was_modified)

        if not task_status:
            pack.status = PackStatus.FAILED_UPLOADING_PACK.name
            pack.cleanup()
            continue

        task_status, exists_in_index = pack.check_if_exists_in_index(index_folder_path)
        if not task_status:
            pack.status = PackStatus.FAILED_SEARCHING_PACK_IN_INDEX.name
            pack.cleanup()
            continue

        # in case that pack already exist at cloud storage path and in index, skipped further steps
        if skipped_pack_uploading and exists_in_index:
            pack.status = PackStatus.PACK_ALREADY_EXISTS.name
            pack.cleanup()
            continue

        task_status = pack.prepare_for_index_upload()
        if not task_status:
            pack.status = PackStatus.FAILED_PREPARING_INDEX_FOLDER.name
            pack.cleanup()
            continue

        task_status = update_index_folder(index_folder_path=index_folder_path, pack_name=pack.name, pack_path=pack.path,
                                          pack_version=pack.latest_version, hidden_pack=pack.hidden)
        if not task_status:
            pack.status = PackStatus.FAILED_UPDATING_INDEX_FOLDER.name
            pack.cleanup()
            continue

        pack.status = PackStatus.SUCCESS.name

    # upload core packs json to bucket
    upload_core_packs_config(storage_bucket, build_number, index_folder_path)

    # finished iteration over content packs
    upload_index_to_storage(index_folder_path, extract_destination_path, index_blob, build_number, private_packs,
                            current_commit_hash, index_generation)

    # upload id_set.json to bucket
    upload_id_set(storage_bucket, id_set_path)

    # get the lists of packs divided by their status
    successful_packs, skipped_packs, failed_packs = get_packs_summary(packs_list)

    # Store successful and failed packs list in CircleCI artifacts - to be used in Upload Packs To Marketplace job
    store_successful_and_failed_packs_in_ci_artifacts(os.path.dirname(packs_artifacts_path), successful_packs,
                                                      failed_packs)

    # summary of packs status
    print_packs_summary(successful_packs, skipped_packs, failed_packs)


if __name__ == '__main__':
    main()<|MERGE_RESOLUTION|>--- conflicted
+++ resolved
@@ -19,15 +19,8 @@
 
 from Tests.scripts.utils.log_util import install_logging
 
-<<<<<<< HEAD
-def get_packs_names(target_packs, previous_commit_hash):
+def get_packs_names(target_packs: str, previous_commit_hash: str) -> set:
     """Detects and returns packs names to upload.
-=======
-
-def get_packs_names(target_packs: str) -> set:
-    """
-    Detects and returns packs names to upload.
->>>>>>> 798a109d
 
     In case that `Modified` is passed in target_packs input, checks the git difference between two commits,
     current and previous and greps only ones with prefix Packs/.
@@ -81,11 +74,8 @@
     logging.info("Finished extracting packs artifacts")
 
 
-<<<<<<< HEAD
-def download_and_extract_index(storage_bucket, extract_destination_path, storage_bath_path):
-=======
-def download_and_extract_index(storage_bucket: Any, extract_destination_path: str) -> Tuple[str, Any, int]:
->>>>>>> 798a109d
+def download_and_extract_index(storage_bucket: Any, extract_destination_path: str, storage_bath_path: str) -> \
+        Tuple[str, Any, int]:
     """Downloads and extracts index zip from cloud storage.
 
     Args:
@@ -109,7 +99,6 @@
         os.mkdir(extract_destination_path)
 
     if not index_blob.exists():
-        logging.error("The blob does not exist.")
         os.mkdir(index_folder_path)
         logging.error(f"{storage_bucket.name} index blob does not exists")
         return index_folder_path, index_blob, index_generation
@@ -371,96 +360,7 @@
     logging.success("Finished uploading id_set.json to storage.")
 
 
-<<<<<<< HEAD
-def get_private_packs(private_index_path):
-    """ Get the list of ID and price of the private packs.
-
-    Args:
-        private_index_path: The path for the index of the private packs.
-
-    Returns:
-        private_packs: A list of ID and price of the private packs.
-    """
-    try:
-        metadata_files = glob.glob(f"{private_index_path}/**/metadata.json")
-    except Exception as e:
-        logging.warning(f'Could not find metadata files in {private_index_path}: {str(e)}')
-        return []
-
-    if not metadata_files:
-        logging.warning(f'No metadata files found in [{private_index_path}]')
-
-    private_packs = []
-    for metadata_file_path in metadata_files:
-        try:
-            with open(metadata_file_path, "r") as metadata_file:
-                metadata = json.load(metadata_file)
-            if metadata:
-                private_pack = {
-                    'id': metadata.get('id'),
-                    'price': metadata.get('price'),
-                }
-
-                if metadata.get('vendorId') is not None:
-                    private_pack['vendorId'] = metadata.get('vendorId')
-                if metadata.get('vendorName') is not None:
-                    private_pack['vendorName'] = metadata.get('vendorName')
-
-                private_packs.append(private_pack)
-
-        except ValueError:
-            logging.exception(f'Invalid JSON in the metadata file [{metadata_file_path}].')
-
-    return private_packs
-
-
-def add_private_packs_to_index(index_folder_path, private_index_path):
-    """ Add the private packs to the index folder.
-
-    Args:
-        index_folder_path: The index folder path.
-        private_index_path: The path for the index of the private packs.
-
-    """
-    for d in os.scandir(private_index_path):
-        if os.path.isdir(d.path):
-            update_index_folder(index_folder_path, d.name, d.path)
-
-
-def update_index_with_priced_packs(private_storage_bucket, extract_destination_path, index_folder_path):
-    """ Updates index with priced packs and returns list of priced packs data.
-
-    Args:
-        private_storage_bucket (google.cloud.storage.bucket.Bucket): google storage private bucket.
-        extract_destination_path (str): full path to extract directory.
-        index_folder_path (str): downloaded index folder directory path.
-
-    Returns:
-        list: priced packs from private bucket.
-
-    """
-    private_index_path = ""
-    private_packs = []
-
-    try:
-        private_index_path, _, _ = download_and_extract_index(private_storage_bucket,
-                                                              os.path.join(extract_destination_path, 'private'),
-                                                              GCPConfig.PRIVATE_BASE_PATH)
-        private_packs = get_private_packs(private_index_path)
-        add_private_packs_to_index(index_folder_path, private_index_path)
-        logging.info("Finished updating index with priced packs")
-    except Exception:
-        logging.exception('Could not add private packs to the index.')
-    finally:
-        if private_index_path:
-            shutil.rmtree(os.path.dirname(private_index_path), ignore_errors=True)
-        return private_packs
-
-
-def _build_summary_table(packs_input_list, include_pack_status=False):
-=======
 def _build_summary_table(packs_input_list: list, include_pack_status: bool = False) -> Any:
->>>>>>> 798a109d
     """Build summary table from pack list
 
     Args:
@@ -499,9 +399,8 @@
         Markdown table: table with upload result of packs.
 
     """
-    table_fields = ["Index", "Pack ID", "Pack Display Name", "Latest Version", "Status",
-                    "Pack Bucket URL"] if include_pack_status \
-        else ["Index", "Pack ID", "Pack Display Name", "Latest Version", "Pack Bucket URL"]
+    table_fields = ["Index", "Pack ID", "Pack Display Name", "Latest Version", "Status"] if include_pack_status \
+        else ["Index", "Pack ID", "Pack Display Name", "Latest Version"]
 
     table = ['|', '|']
 
@@ -512,9 +411,8 @@
     for index, pack in enumerate(packs_input_list):
         pack_status_message = PackStatus[pack.status].value if include_pack_status else ''
 
-        row = [index, pack.name, pack.display_name, pack.latest_version, pack_status_message,
-               pack.bucket_url] if include_pack_status \
-            else [index, pack.name, pack.display_name, pack.latest_version, pack.bucket_url]
+        row = [index, pack.name, pack.display_name, pack.latest_version, pack_status_message] if include_pack_status \
+            else [index, pack.name, pack.display_name, pack.latest_version]
 
         row_hr = '|'
         for _value in row:
@@ -534,21 +432,15 @@
         dict: loaded json file.
 
     """
-<<<<<<< HEAD
     try:
-        with open(file_path, 'r') as json_file:
-            result = json.load(json_file)
+        if file_path:
+            with open(file_path, 'r') as json_file:
+                result = json.load(json_file)
+        else:
+            result = {}
         return result
     except json.decoder.JSONDecodeError:
         return {}
-=======
-    if file_path:
-        with open(file_path, 'r') as json_file:
-            result = json.load(json_file)
-    else:
-        result = {}
-    return result
->>>>>>> 798a109d
 
 
 def get_content_git_client(content_repo_path: str):
@@ -564,11 +456,8 @@
     return git.Repo(content_repo_path)
 
 
-<<<<<<< HEAD
-def get_recent_commits_data(content_repo, index_folder_path, is_bucket_upload_flow, force_previous_commit):
-=======
-def get_recent_commits_data(content_repo: Any):
->>>>>>> 798a109d
+def get_recent_commits_data(content_repo: Any, index_folder_path: str, is_bucket_upload_flow: bool,
+                            force_previous_commit: str):
     """ Returns recent commits hashes (of head and remote master)
 
     Args:
@@ -594,16 +483,10 @@
     return head_commit, get_previous_commit(content_repo, index_folder_path, is_bucket_upload_flow)
 
 
-<<<<<<< HEAD
-def check_if_index_is_updated(content_repo, current_commit_hash, previous_commit_hash, storage_bucket):
+def check_if_index_is_updated(content_repo: Any, current_commit_hash: str, previous_commit_hash: str,
+                              storage_bucket: Any):
     """ Checks stored at index.json commit hash and compares it to current commit hash. In case no packs folders were
     added/modified/deleted, all other steps are not performed.
-=======
-def check_if_index_is_updated(index_folder_path: str, content_repo: Any, current_commit_hash: str,
-                              remote_previous_commit_hash: str, storage_bucket: Any):
-    """ Checks stored at index.json commit hash and compares it to current commit hash. In case no
-    packs folders were added/modified/deleted, all other steps are not performed.
->>>>>>> 798a109d
 
     Args:
         content_repo (git.repo.base.Repo): content repo object.
@@ -620,13 +503,8 @@
             return
 
         try:
-<<<<<<< HEAD
             index_commit = content_repo.commit(previous_commit_hash)
-        except Exception as e:
-=======
-            index_commit = content_repo.commit(index_commit_hash)
         except Exception:
->>>>>>> 798a109d
             # not updated build will receive this exception because it is missing more updated commit
             logging.exception(f"Index is already updated. {skipping_build_task_message}")
             sys.exit()
@@ -653,11 +531,7 @@
         sys.exit(1)
 
 
-<<<<<<< HEAD
-def print_packs_summary(successful_packs, skipped_packs, failed_packs):
-=======
-def print_packs_summary(packs_list: list):
->>>>>>> 798a109d
+def print_packs_summary(successful_packs: list, skipped_packs: list, failed_packs: list):
     """Prints summary of packs uploaded to gcs.
 
     Args:
@@ -950,19 +824,7 @@
     # google cloud bigquery client initialized
     bq_client = init_bigquery_client(service_account)
     packs_statistic_df = get_packs_statistics_dataframe(bq_client)
-<<<<<<< HEAD
-
-    if private_bucket_name:  # Add private packs to the index
-        logging.info("Updating index with private packs")
-        private_storage_bucket = storage_client.bucket(private_bucket_name)
-        private_packs = update_index_with_priced_packs(private_storage_bucket, extract_destination_path,
-                                                       index_folder_path)
-    else:  # skipping private packs
-        logging.debug("Skipping index update of priced packs")
-        private_packs = []
-=======
     private_packs = []
->>>>>>> 798a109d
 
     # clean index and gcs from non existing or invalid packs
     clean_non_existing_packs(index_folder_path, private_packs, storage_bucket)
