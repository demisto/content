import json
import os
import sys
import argparse
import shutil
import uuid
import prettytable
import glob
import requests
from datetime import datetime
from google.cloud.storage import Bucket
from pathlib import Path

from zipfile import ZipFile
from typing import Any, List, Tuple, Union, Optional

from requests import Response

from Tests.Marketplace.marketplace_services import init_storage_client, Pack, \
    load_json, get_content_git_client, get_recent_commits_data, store_successful_and_failed_packs_in_ci_artifacts, \
    json_write
from Tests.Marketplace.marketplace_statistics import StatisticsHandler
from Tests.Marketplace.marketplace_constants import PackStatus, Metadata, GCPConfig, BucketUploadFlow, \
    CONTENT_ROOT_PATH, PACKS_FOLDER, PACKS_FULL_PATH, IGNORED_FILES, IGNORED_PATHS, LANDING_PAGE_SECTIONS_PATH, \
    SKIPPED_STATUS_CODES
from demisto_sdk.commands.common.tools import run_command, str2bool, open_id_set_file
from demisto_sdk.commands.content_graph.interface.neo4j.neo4j_graph import Neo4jContentGraphInterface
from Tests.scripts.utils.log_util import install_logging
from Tests.scripts.utils import logging_wrapper as logging
import traceback


def get_packs_names(target_packs: str, previous_commit_hash: str = "HEAD^") -> set:
    """Detects and returns packs names to upload.

    In case that `Modified` is passed in target_packs input, checks the git difference between two commits,
    current and previous and greps only ones with prefix Packs/.
    By default this function will receive `All` as target_packs and will return all packs names from content repo.

    Args:
        target_packs (str): csv packs names or `All` for all available packs in content
                            or `Modified` for only modified packs (currently not in use).
        previous_commit_hash (str): the previous commit to diff with.

    Returns:
        set: unique collection of packs names to upload.

    """
    if target_packs.lower() == "all":
        if os.path.exists(PACKS_FULL_PATH):
            all_packs = {p for p in os.listdir(PACKS_FULL_PATH) if p not in IGNORED_FILES}
            logging.info(f"Number of selected packs to upload is: {len(all_packs)}")
            # return all available packs names
            return all_packs
        else:
            logging.error(f"Folder {PACKS_FOLDER} was not found at the following path: {PACKS_FULL_PATH}")
            sys.exit(1)
    elif target_packs.lower() == "modified":
        cmd = f"git diff --name-only HEAD..{previous_commit_hash} | grep 'Packs/'"
        modified_packs_path = run_command(cmd).splitlines()
        modified_packs = {p.split('/')[1] for p in modified_packs_path if p not in IGNORED_PATHS}
        logging.info(f"Number of modified packs is: {len(modified_packs)}")
        # return only modified packs between two commits
        return modified_packs
    elif target_packs and isinstance(target_packs, str):
        modified_packs = {p.strip() for p in target_packs.split(',') if p not in IGNORED_FILES}
        logging.info(f"Number of selected packs to upload is: {len(modified_packs)}")
        # return only packs from csv list
        return modified_packs
    else:
        logging.critical("Not correct usage of flag -p. Please check help section of upload packs script.")
        sys.exit(1)


def extract_packs_artifacts(packs_artifacts_path: str, extract_destination_path: str):
    """Extracts all packs from content pack artifact zip.

    Args:
        packs_artifacts_path (str): full path to content artifacts zip file.
        extract_destination_path (str): full path to directory where to extract the packs.

    """
    with ZipFile(packs_artifacts_path) as packs_artifacts:
        packs_artifacts.extractall(extract_destination_path)
    logging.info("Finished extracting packs artifacts")


def download_and_extract_index(storage_bucket: Any, extract_destination_path: str, storage_base_path: str) \
        -> Tuple[str, Any, int]:
    """Downloads and extracts index zip from cloud storage.

    Args:
        storage_bucket (google.cloud.storage.bucket.Bucket): google storage bucket where index.zip is stored.
        extract_destination_path (str): the full path of extract folder.
        storage_base_path (str): the source path of the index in the target bucket.
    Returns:
        str: extracted index folder full path.
        Blob: google cloud storage object that represents index.zip blob.
        str: downloaded index generation.

    """
    if storage_bucket.name == GCPConfig.PRODUCTION_PRIVATE_BUCKET:
        index_storage_path = os.path.join(GCPConfig.PRIVATE_BASE_PATH, f"{GCPConfig.INDEX_NAME}.zip")
    else:
        index_storage_path = os.path.join(storage_base_path, f"{GCPConfig.INDEX_NAME}.zip")
    download_index_path = os.path.join(extract_destination_path, f"{GCPConfig.INDEX_NAME}.zip")

    index_blob = storage_bucket.blob(index_storage_path)
    index_folder_path = os.path.join(extract_destination_path, GCPConfig.INDEX_NAME)
    index_generation = 0  # Setting to 0 makes the operation succeed only if there are no live versions of the blob

    if not os.path.exists(extract_destination_path):
        os.mkdir(extract_destination_path)

    if not index_blob.exists():
        os.mkdir(index_folder_path)
        logging.error(f"{storage_bucket.name} index blob does not exists")
        return index_folder_path, index_blob, index_generation

    index_blob.reload()
    index_generation = index_blob.generation

    index_blob.download_to_filename(download_index_path, if_generation_match=index_generation)

    if os.path.exists(download_index_path):
        with ZipFile(download_index_path, 'r') as index_zip:
            index_zip.extractall(extract_destination_path)

        if not os.path.exists(index_folder_path):
            logging.critical(f"Failed creating {GCPConfig.INDEX_NAME} folder with extracted data.")
            sys.exit(1)

        os.remove(download_index_path)
        logging.success(f"Finished downloading and extracting {GCPConfig.INDEX_NAME} file to "
                        f"{extract_destination_path}")

        return index_folder_path, index_blob, index_generation
    else:
        logging.critical(f"Failed to download {GCPConfig.INDEX_NAME}.zip file from cloud storage.")
        sys.exit(1)


def update_index_folder(index_folder_path: str, pack_name: str, pack_path: str, pack_version: str = '',
                        hidden_pack: bool = False) -> bool:
    """
    Copies pack folder into index folder.

    Args:
        index_folder_path (str): full path to index folder.
        pack_name (str): pack folder name to copy.
        pack_path (str): pack folder full path.
        pack_version (str): pack latest version.
        hidden_pack (bool): whether pack is hidden/internal or regular pack.

    Returns:
        bool: whether the operation succeeded.
    """
    task_status = False

    try:
        index_folder_subdirectories = [d for d in os.listdir(index_folder_path) if
                                       os.path.isdir(os.path.join(index_folder_path, d))]
        index_pack_path = os.path.join(index_folder_path, pack_name)
        metadata_files_in_index = glob.glob(f"{index_pack_path}/metadata-*.json")
        new_metadata_path = os.path.join(index_pack_path, f"metadata-{pack_version}.json")

        if pack_version:
            # Update the latest metadata
            if new_metadata_path in metadata_files_in_index:
                metadata_files_in_index.remove(new_metadata_path)

        # Remove old files but keep metadata files
        if pack_name in index_folder_subdirectories:
            for d in os.scandir(index_pack_path):
                if d.path not in metadata_files_in_index:
                    os.remove(d.path)

        # skipping index update in case hidden is set to True
        if hidden_pack:
            if os.path.exists(index_pack_path):
                shutil.rmtree(index_pack_path)  # remove pack folder inside index in case that it exists
            logging.warning(f"Skipping updating {pack_name} pack files to index")
            task_status = True
            return True

        # Copy new files and add metadata for latest version
        for d in os.scandir(pack_path):
            if not os.path.exists(index_pack_path):
                os.mkdir(index_pack_path)
                logging.info(f"Created {pack_name} pack folder in {GCPConfig.INDEX_NAME}")

            shutil.copy(d.path, index_pack_path)
            if pack_version and Pack.METADATA == d.name:
                shutil.copy(d.path, new_metadata_path)

        task_status = True
    except Exception:
        logging.exception(f"Failed in updating index folder for {pack_name} pack.")
    finally:
        return task_status


def clean_non_existing_packs(index_folder_path: str, private_packs: list, storage_bucket: Any,
                             storage_base_path: str, pack_list: List[Pack], marketplace: str = 'xsoar') -> bool:
    """ Detects packs that are not part of content repo or from private packs bucket.

    In case such packs were detected, problematic pack is deleted from index and from content/packs/{target_pack} path.

    Args:
        index_folder_path (str): full path to downloaded index folder.
        private_packs (list): priced packs from private bucket.
        storage_bucket (google.cloud.storage.bucket.Bucket): google storage bucket where index.zip is stored.
        storage_base_path (str): the source path of the packs in the target bucket.
        pack_list: List[Pack]: The pack list that is created from `create-content-artifacts` step.
        marketplace (str): name of current markeplace, xsoar or marketplacev2

    Returns:
        bool: whether cleanup was skipped or not.
    """
    if ('CI' not in os.environ) or (
            os.environ.get('CI_COMMIT_BRANCH') != 'master' and storage_bucket.name == GCPConfig.PRODUCTION_BUCKET) or (
            os.environ.get('CI_COMMIT_BRANCH') == 'master' and storage_bucket.name not in
            (GCPConfig.PRODUCTION_BUCKET, GCPConfig.CI_BUILD_BUCKET)):
        logging.info("Skipping cleanup of packs in gcs.")  # skipping execution of cleanup in gcs bucket
        return True
    valid_pack_names = {p.name for p in pack_list}
    if marketplace == 'xsoar':
        private_packs_names = {p.get('id', '') for p in private_packs}
        valid_pack_names.update(private_packs_names)
        # search for invalid packs folder inside index
        invalid_packs_names = {(entry.name, entry.path) for entry in os.scandir(index_folder_path) if
                               entry.name not in valid_pack_names and entry.is_dir()}
    else:
        # search for invalid packs folder inside index
        invalid_packs_names = {(entry.name, entry.path) for entry in os.scandir(index_folder_path) if
                               entry.name not in valid_pack_names and entry.is_dir()}

    if invalid_packs_names:
        try:
            logging.warning(f"Found the following invalid packs: {invalid_packs_names}")
            logging.warning(f"Starting cleanup of {len(invalid_packs_names)} invalid packs from gcp and index.zip.")

            for invalid_pack in invalid_packs_names:
                invalid_pack_name = invalid_pack[0]
                invalid_pack_path = invalid_pack[1]
                # remove pack from index
                shutil.rmtree(invalid_pack_path)
                logging.warning(f"Deleted {invalid_pack_name} pack from {GCPConfig.INDEX_NAME} folder")
                # important to add trailing slash at the end of path in order to avoid packs with same prefix
                invalid_pack_gcs_path = os.path.join(storage_base_path, invalid_pack_name, "")  # by design

                for invalid_blob in [b for b in storage_bucket.list_blobs(prefix=invalid_pack_gcs_path)]:
                    logging.warning(f"Deleted invalid {invalid_pack_name} pack under url {invalid_blob.public_url}")
                    invalid_blob.delete()  # delete invalid pack in gcs
        except Exception:
            logging.exception("Failed to cleanup non existing packs.")

    else:
        logging.info(f"No invalid packs detected inside {GCPConfig.INDEX_NAME} folder")

    return False


def upload_index_to_storage(index_folder_path: str, extract_destination_path: str, index_blob: Any,
                            build_number: str, private_packs: list, current_commit_hash: str,
                            index_generation: int, is_private: bool = False, force_upload: bool = False,
                            previous_commit_hash: str = None, landing_page_sections: dict = None,
                            artifacts_dir: Optional[str] = None,
                            storage_bucket: Optional[Bucket] = None,
                            id_set=None,
                            ):
    """
    Upload updated index zip to cloud storage.

    :param index_folder_path: index folder full path.
    :param extract_destination_path: extract folder full path.
    :param index_blob: google cloud storage object that represents index.zip blob.
    :param build_number: CI build number, used as an index revision.
    :param private_packs: List of private packs and their price.
    :param current_commit_hash: last commit hash of head.
    :param index_generation: downloaded index generation.
    :param is_private: Indicates if upload is private.
    :param force_upload: Indicates if force upload or not.
    :param previous_commit_hash: The previous commit hash to diff with.
    :param landing_page_sections: landingPage sections.
    :param artifacts_dir: The CI artifacts directory to upload the index.json to.
    :param storage_bucket: The storage bucket object
    :returns None.

    """
    if force_upload:
        # If we force upload we don't want to update the commit in the index.json file,
        # this is to be able to identify all changed packs in the next upload
        commit = previous_commit_hash
        logging.info('Force upload flow - Index commit hash should not be changed')
    else:
        # Otherwise, update the index with the current commit hash (the commit of the upload)
        commit = current_commit_hash
        logging.info('Updating production index commit hash to master last commit hash')

    if not landing_page_sections:
        landing_page_sections = load_json(LANDING_PAGE_SECTIONS_PATH)

    logging.debug(f'commit hash is: {commit}')
    index_json_path = os.path.join(index_folder_path, f'{GCPConfig.INDEX_NAME}.json')
    logging.info(f'index json path: {index_json_path}')
    logging.info(f'Private packs are: {private_packs}')
    with open(index_json_path, "w+") as index_file:
        index = {
            'revision': build_number,
            'modified': datetime.utcnow().strftime(Metadata.DATE_FORMAT),
            'packs': private_packs,
            'commit': commit,
            'landingPage': {'sections': landing_page_sections.get('sections', [])}  # type: ignore[union-attr]
        }
        json.dump(index, index_file, indent=4)

    index_zip_name = os.path.basename(index_folder_path)
    index_zip_path = shutil.make_archive(base_name=index_folder_path, format="zip",
                                         root_dir=extract_destination_path, base_dir=index_zip_name)
    try:
        logging.info(f'index zip path: {index_zip_path}')
        index_blob.reload()
        current_index_generation = index_blob.generation
        index_blob.cache_control = "no-cache,max-age=0"  # disabling caching for index blob

        if is_private or current_index_generation == index_generation:
            # we upload both index.json and the index.zip to allow usage of index.json without having to unzip
            index_blob.upload_from_filename(index_zip_path)
            logging.success(f"Finished uploading {GCPConfig.INDEX_NAME}.zip to storage.")
        else:
            logging.critical(f"Failed in uploading {GCPConfig.INDEX_NAME}, mismatch in index file generation.")
            logging.critical(f"Downloaded index generation: {index_generation}")
            logging.critical(f"Current index generation: {current_index_generation}")
            sys.exit(0)
    except Exception:
        logging.exception(f"Failed in uploading {GCPConfig.INDEX_NAME}.")
        sys.exit(1)
    finally:
        if artifacts_dir:
            # Store index.json in CircleCI artifacts
            shutil.copyfile(
                os.path.join(index_folder_path, f'{GCPConfig.INDEX_NAME}.json'),
                os.path.join(artifacts_dir, f'{GCPConfig.INDEX_NAME}{"" if id_set else "-graph"}.json'),
            )
        shutil.rmtree(index_folder_path)


def create_corepacks_config(storage_bucket: Any, build_number: str, index_folder_path: str,
                            artifacts_dir: str, storage_base_path: str, marketplace: str = 'xsoar'):
    """Create corepacks.json file and stores it in the artifacts dir. This files contains all of the server's core
    packs, under the key corepacks, and specifies which core packs should be upgraded upon XSOAR upgrade, under the key
    upgradeCorePacks.


     Args:
        storage_bucket (google.cloud.storage.bucket.Bucket): gcs bucket where core packs config is uploaded.
        build_number (str): circleCI build number.
        index_folder_path (str): The index folder path.
        artifacts_dir (str): The CI artifacts directory to upload the corepacks.json to.
        storage_base_path (str): the source path of the core packs in the target bucket.
        marketplace (str): the marketplace type of the bucket. possible options: xsoar, marketplace_v2

    """
    marketplace_core_packs = GCPConfig.get_core_packs(marketplace)
    core_packs_public_urls = []
    found_core_packs = set()
    for pack in os.scandir(index_folder_path):
        if pack.is_dir() and pack.name in marketplace_core_packs:
            pack_metadata_path = os.path.join(index_folder_path, pack.name, Pack.METADATA)

            if not os.path.exists(pack_metadata_path):
                logging.critical(f"{pack.name} pack {Pack.METADATA} is missing in {GCPConfig.INDEX_NAME}")
                sys.exit(1)

            with open(pack_metadata_path, 'r') as metadata_file:
                metadata = json.load(metadata_file)

            pack_current_version = metadata.get('currentVersion', Pack.PACK_INITIAL_VERSION)
            core_pack_relative_path = os.path.join(storage_base_path, pack.name,
                                                   pack_current_version, f"{pack.name}.zip")
            core_pack_public_url = os.path.join(GCPConfig.GCS_PUBLIC_URL, storage_bucket.name, core_pack_relative_path)

            if not storage_bucket.blob(core_pack_relative_path).exists():
                logging.critical(f"{pack.name} pack does not exist under {core_pack_relative_path} path")
                sys.exit(1)

            core_packs_public_urls.append(core_pack_public_url)
            found_core_packs.add(pack.name)

    if len(found_core_packs) != len(marketplace_core_packs):
        missing_core_packs = set(marketplace_core_packs) ^ found_core_packs
        logging.critical(f"Number of defined core packs are: {len(marketplace_core_packs)}")
        logging.critical(f"Actual number of found core packs are: {len(found_core_packs)}")
        logging.critical(f"Missing core packs are: {missing_core_packs}")
        sys.exit(1)

    corepacks_json_path = os.path.join(artifacts_dir, GCPConfig.CORE_PACK_FILE_NAME)
    core_packs_data = {
        'corePacks': core_packs_public_urls,
        'upgradeCorePacks': GCPConfig.get_core_packs_to_upgrade(marketplace),
        'buildNumber': build_number
    }
    json_write(corepacks_json_path, core_packs_data)
    logging.success(f"Finished copying {GCPConfig.CORE_PACK_FILE_NAME} to artifacts.")


def _build_summary_table(packs_input_list: list, include_pack_status: bool = False) -> Any:
    """Build summary table from pack list

    Args:
        packs_input_list (list): list of Packs
        include_pack_status (bool): whether pack includes status

    Returns:
        PrettyTable: table with upload result of packs.

    """
    table_fields = ["Index", "Pack ID", "Pack Display Name", "Latest Version", "Aggregated Pack Versions"]
    if include_pack_status:
        table_fields.append("Status")
    table = prettytable.PrettyTable()
    table.field_names = table_fields

    for index, pack in enumerate(packs_input_list, start=1):
        pack_status_message = PackStatus[pack.status].value
        row = [index, pack.name, pack.display_name, pack.latest_version,
               pack.aggregation_str if pack.aggregated and pack.aggregation_str else "False"]
        if include_pack_status:
            row.append(pack_status_message)
        table.add_row(row)

    return table


def build_summary_table_md(packs_input_list: list, include_pack_status: bool = False) -> str:
    """Build markdown summary table from pack list

    Args:
        packs_input_list (list): list of Packs
        include_pack_status (bool): whether pack includes status

    Returns:
        Markdown table: table with upload result of packs.

    """
    table_fields = ["Index", "Pack ID", "Pack Display Name", "Latest Version", "Status"] if include_pack_status \
        else ["Index", "Pack ID", "Pack Display Name", "Latest Version"]

    table = ['|', '|']

    for key in table_fields:
        table[0] = f'{table[0]} {key} |'
        table[1] = f'{table[1]} :- |'

    for index, pack in enumerate(packs_input_list):
        pack_status_message = PackStatus[pack.status].value if include_pack_status else ''

        row = [index, pack.name, pack.display_name, pack.latest_version, pack_status_message] if include_pack_status \
            else [index, pack.name, pack.display_name, pack.latest_version]

        row_hr = '|'
        for _value in row:
            row_hr = f'{row_hr} {_value}|'
        table.append(row_hr)

    return '\n'.join(table)


def add_private_content_to_index(private_index_path: str, extract_destination_path: str, index_folder_path: str,
                                 pack_names: set) -> Tuple[Union[list, list], list]:
    """ Adds a list of priced packs data-structures to the public index.json file.
    This step should not be skipped even if there are no new or updated private packs.

    Args:
        private_index_path: path to where the private index is located.
        extract_destination_path (str): full path to extract directory.
        index_folder_path (str): downloaded index folder directory path.
        pack_names (set): collection of pack names.

    Returns:
        list: priced packs from private bucket.

    """

    private_packs = []
    updated_private_packs = []

    try:
        private_packs = get_private_packs(private_index_path, pack_names,
                                          extract_destination_path)
        updated_private_packs = get_updated_private_packs(private_packs, index_folder_path)
        add_private_packs_to_index(index_folder_path, private_index_path)

    except Exception as e:
        logging.exception(f"Could not add private packs to the index. Additional Info: {str(e)}")

    finally:
        logging.info("Finished updating index with priced packs")
        shutil.rmtree(os.path.dirname(private_index_path), ignore_errors=True)
        return private_packs, updated_private_packs


def get_updated_private_packs(private_packs, index_folder_path):
    """ Checks for updated private packs by compering contentCommitHash between public index json and private pack
    metadata files.

    Args:
        private_packs (list): List of dicts containing pack metadata information.
        index_folder_path (str): The public index folder path.

    Returns:
        updated_private_packs (list) : a list of all private packs id's that were updated.

    """
    updated_private_packs = []

    public_index_file_path = os.path.join(index_folder_path, f"{GCPConfig.INDEX_NAME}.json")
    public_index_json = load_json(public_index_file_path)
    private_packs_from_public_index = public_index_json.get("packs", {})

    for pack in private_packs:
        private_pack_id = pack.get('id')
        private_commit_hash_from_metadata = pack.get('contentCommitHash', "")
        private_commit_hash_from_content_repo = ""
        for public_pack in private_packs_from_public_index:
            if public_pack.get('id') == private_pack_id:
                private_commit_hash_from_content_repo = public_pack.get('contentCommitHash', "")

        private_pack_was_updated = private_commit_hash_from_metadata != private_commit_hash_from_content_repo
        if private_pack_was_updated:
            updated_private_packs.append(private_pack_id)

    logging.debug(f"Updated private packs are: {updated_private_packs}")
    return updated_private_packs


def get_private_packs(private_index_path: str, pack_names: set = None,
                      extract_destination_path: str = '') -> list:
    """
    Gets a list of private packs.

    :param private_index_path: Path to where the private index is located.
    :param pack_names: Collection of pack names.
    :param extract_destination_path: Path to where the files should be extracted to.
    :return: List of dicts containing pack metadata information.
    """
    logging.info(f'getting all private packs. private_index_path: {private_index_path}')
    try:
        metadata_files = glob.glob(f"{private_index_path}/**/metadata.json")
    except Exception:
        logging.exception(f'Could not find metadata files in {private_index_path}.')
        return []

    if not metadata_files:
        logging.warning(f'No metadata files found in [{private_index_path}]')

    private_packs = []
    pack_names = pack_names or set()
    logging.info(f'all metadata files found: {metadata_files}')
    for metadata_file_path in metadata_files:
        try:
            with open(metadata_file_path, "r") as metadata_file:
                metadata = json.load(metadata_file)
            pack_id = metadata.get('id')
            is_changed_private_pack = pack_id in pack_names
            if is_changed_private_pack:  # Should take metadata from artifacts.
                with open(os.path.join(extract_destination_path, pack_id, "pack_metadata.json"),
                          "r") as metadata_file:
                    metadata = json.load(metadata_file)
            if metadata:
                private_packs.append({
                    'id': metadata.get('id') if not is_changed_private_pack else metadata.get('name'),
                    'price': metadata.get('price'),
                    'vendorId': metadata.get('vendorId', ""),
                    'partnerId': metadata.get('partnerId', ""),
                    'partnerName': metadata.get('partnerName', ""),
                    'disableMonthly': metadata.get('disableMonthly', False),
                    'contentCommitHash': metadata.get('contentCommitHash', "")
                })
        except ValueError:
            logging.exception(f'Invalid JSON in the metadata file [{metadata_file_path}].')

    return private_packs


def add_private_packs_to_index(index_folder_path: str, private_index_path: str):
    """ Add the private packs to the index folder.

    Args:
        index_folder_path: The index folder path.
        private_index_path: The path for the index of the private packs.

    """
    for d in os.scandir(private_index_path):
        if os.path.isdir(d.path):
            update_index_folder(index_folder_path, d.name, d.path)


def is_private_packs_updated(public_index_json, private_index_path):
    """ Checks whether there were changes in private packs from the last upload.
    The check compares the `content commit hash` field in the public index with the value stored in the private index.
    If there is at least one private pack that has been updated/released, the upload should be performed and not
    skipped.

    Args:
        public_index_json (dict) : The public index.json file.
        private_index_path (str): Path to where the private index.zip is located.

    Returns:
        is_private_packs_updated (bool): True if there is at least one private pack that was updated/released,
         False otherwise (i.e there are no private packs that have been updated/released).

    """
    logging.debug("Checking if there are updated private packs")

    private_index_file_path = os.path.join(private_index_path, f"{GCPConfig.INDEX_NAME}.json")
    private_index_json = load_json(private_index_file_path)
    private_packs_from_private_index = private_index_json.get("packs")
    private_packs_from_public_index = public_index_json.get("packs")

    if len(private_packs_from_private_index) != len(private_packs_from_public_index):
        # private pack was added or deleted
        logging.debug("There is at least one private pack that was added/deleted, upload should not be skipped.")
        return True

    id_to_commit_hash_from_public_index = {private_pack.get("id"): private_pack.get("contentCommitHash", "") for
                                           private_pack in private_packs_from_public_index}

    for private_pack in private_packs_from_private_index:
        pack_id = private_pack.get("id")
        content_commit_hash = private_pack.get("contentCommitHash", "")
        if id_to_commit_hash_from_public_index.get(pack_id) != content_commit_hash:
            logging.debug("There is at least one private pack that was updated, upload should not be skipped.")
            return True

    logging.debug("No private packs were changed")
    return False


def check_if_index_is_updated(index_folder_path: str, content_repo: Any, current_commit_hash: str,
                              previous_commit_hash: str, storage_bucket: Any,
                              is_private_content_updated: bool = False):
    """ Checks stored at index.json commit hash and compares it to current commit hash. In case no packs folders were
    added/modified/deleted, all other steps are not performed.

    Args:
        index_folder_path (str): index folder full path.
        content_repo (git.repo.base.Repo): content repo object.
        current_commit_hash (str): last commit hash of head.
        previous_commit_hash (str): the previous commit to diff with
        storage_bucket: public storage bucket.
        is_private_content_updated (bool): True if private content updated, False otherwise.

    """
    skipping_build_task_message = "Skipping Upload Packs To Marketplace Storage Step."

    try:
        if storage_bucket.name not in (GCPConfig.CI_BUILD_BUCKET, GCPConfig.PRODUCTION_BUCKET):
            logging.info("Skipping index update check in non production/build bucket")
            return

        if is_private_content_updated:
            logging.debug("Skipping index update as Private Content has updated.")
            return

        if not os.path.exists(os.path.join(index_folder_path, f"{GCPConfig.INDEX_NAME}.json")):
            # will happen only in init bucket run
            logging.warning(f"{GCPConfig.INDEX_NAME}.json not found in {GCPConfig.INDEX_NAME} folder")
            return

        with open(os.path.join(index_folder_path, f"{GCPConfig.INDEX_NAME}.json")) as index_file:
            index_json = json.load(index_file)

        index_commit_hash = index_json.get('commit', previous_commit_hash)

        try:
            index_commit = content_repo.commit(index_commit_hash)
        except Exception:
            # not updated build will receive this exception because it is missing more updated commit
            logging.exception(f"Index is already updated. {skipping_build_task_message}")
            sys.exit()

        current_commit = content_repo.commit(current_commit_hash)

        if current_commit.committed_datetime <= index_commit.committed_datetime:
            logging.warning(
                f"Current commit {current_commit.hexsha} committed time: {current_commit.committed_datetime}")
            logging.warning(f"Index commit {index_commit.hexsha} committed time: {index_commit.committed_datetime}")
            logging.warning("Index is already updated.")
            logging.warning(skipping_build_task_message)
            sys.exit()

        for changed_file in current_commit.diff(index_commit):
            if changed_file.a_path.startswith(PACKS_FOLDER):
                logging.info(
                    f"Found changed packs between index commit {index_commit.hexsha} and {current_commit.hexsha}")
                break
        else:
            logging.warning(f"No changes found between index commit {index_commit.hexsha} and {current_commit.hexsha}")
            logging.warning(skipping_build_task_message)
            sys.exit()
    except Exception:
        logging.exception("Failed in checking status of index")
        sys.exit(1)


def print_packs_summary(successful_packs: list, skipped_packs: list, failed_packs: list,
                        fail_build: bool = True):
    """Prints summary of packs uploaded to gcs.

    Args:
        successful_packs (list): list of packs that were successfully uploaded.
        skipped_packs (list): list of packs that were skipped during upload.
        failed_packs (list): list of packs that were failed during upload.
        fail_build (bool): indicates whether to fail the build upon failing pack to upload or not

    """
    logging.info(
        f"""\n
------------------------------------------ Packs Upload Summary ------------------------------------------
Total number of packs: {len(successful_packs + skipped_packs + failed_packs)}
----------------------------------------------------------------------------------------------------------""")

    if successful_packs:
        successful_packs_table = _build_summary_table(successful_packs)
        logging.success(f"Number of successful uploaded packs: {len(successful_packs)}")
        logging.success(f"Uploaded packs:\n{successful_packs_table}")
        with open('pack_list.txt', 'w') as f:
            f.write(successful_packs_table.get_string())
    if skipped_packs:
        skipped_packs_table = _build_summary_table(skipped_packs, include_pack_status=True)
        logging.warning(f"Number of skipped packs: {len(skipped_packs)}")
        logging.warning(f"Skipped packs:\n{skipped_packs_table}")
    if failed_packs:
        failed_packs_table = _build_summary_table(failed_packs, include_pack_status=True)
        logging.critical(f"Number of failed packs: {len(failed_packs)}")
        logging.critical(f"Failed packs:\n{failed_packs_table}")
        if fail_build:
            # We don't want the bucket upload flow to fail in Prepare Content step if a pack has failed to upload.
            sys.exit(1)

    # for external pull requests -  when there is no failed packs, add the build summary to the pull request
    branch_name = os.environ.get('CI_COMMIT_BRANCH')
    if branch_name and branch_name.startswith('pull/'):
        successful_packs_table = build_summary_table_md(successful_packs)

        build_num = os.environ['CI_BUILD_ID']

        bucket_path = f'https://console.cloud.google.com/storage/browser/' \
                      f'marketplace-ci-build/content/builds/{branch_name}/{build_num}'

        pr_comment = f'Number of successful uploaded packs: {len(successful_packs)}\n' \
                     f'Uploaded packs:\n{successful_packs_table}\n\n' \
                     f'Browse to the build bucket with this address:\n{bucket_path}'

        add_pr_comment(pr_comment)


def add_pr_comment(comment: str):
    """Add comment to the pull request.

    Args:
        comment (string): The comment text.

    """
    token = os.environ['CONTENT_GITHUB_TOKEN']
    branch_name = os.environ['CI_COMMIT_BRANCH']
    sha1 = os.environ['CI_COMMIT_SHA']

    query = f'?q={sha1}+repo:demisto/content+is:pr+is:open+head:{branch_name}+is:open'
    url = 'https://api.github.com/search/issues'
    headers = {'Authorization': 'Bearer ' + token}
    try:
        res = requests.get(url + query, headers=headers, verify=False)
        res_json = handle_github_response(res)
        if res_json and res_json.get('total_count', 0) == 1:
            issue_url = res_json['items'][0].get('comments_url') if res_json.get('items', []) else None
            if issue_url:
                res = requests.post(issue_url, json={'body': comment}, headers=headers, verify=False)
                handle_github_response(res)
        else:
            logging.warning(
                f'Add pull request comment failed: There is more then one open pull request for branch {branch_name}.')
    except Exception:
        logging.exception('Add pull request comment failed.')


def handle_github_response(response: Response) -> dict:
    """
    Handles the response from the GitHub server after making a request.
    :param response: Response from the server.
    :return: The returned response.
    """
    res_dict = response.json()
    if not res_dict.get('ok'):
        logging.warning(f'Add pull request comment failed: {res_dict.get("message")}')
    return res_dict


def get_packs_summary(packs_list):
    """ Returns the packs list divided into 3 lists by their status

    Args:
        packs_list (list): The full packs list

    Returns: 3 lists of packs - successful_packs, skipped_packs & failed_packs

    """

    successful_packs = []
    skipped_packs = []
    failed_packs = []
    for pack in packs_list:
        if pack.status == PackStatus.SUCCESS.name:
            successful_packs.append(pack)
        elif pack.status in SKIPPED_STATUS_CODES:
            skipped_packs.append(pack)
        else:
            failed_packs.append(pack)

    return successful_packs, skipped_packs, failed_packs


def handle_private_content(public_index_folder_path, private_bucket_name, extract_destination_path, storage_client,
                           public_pack_names, storage_base_path: str) -> Tuple[bool, list, list]:
    """
    1. Add private packs to public index.json.
    2. Checks if there are private packs that were added/deleted/updated.

    Args:
        public_index_folder_path: extracted public index folder full path.
        private_bucket_name: Private storage bucket name
        extract_destination_path: full path to extract directory.
        storage_client : initialized google cloud storage client.
        public_pack_names : unique collection of public packs names to upload.
        storage_base_path (str): the source path in the target bucket.

    Returns:
        is_private_content_updated (bool): True if there is at least one private pack that was updated/released.
        False otherwise (i.e there are no private packs that have been updated/released).
        private_packs (list) : priced packs from private bucket.
        updated_private_packs_ids (list): all private packs id's that were updated.
    """
    if private_bucket_name:
        private_storage_bucket = storage_client.bucket(private_bucket_name)
        private_index_path, _, _ = download_and_extract_index(
            private_storage_bucket, os.path.join(extract_destination_path, "private"), storage_base_path
        )

        public_index_json_file_path = os.path.join(public_index_folder_path, f"{GCPConfig.INDEX_NAME}.json")
        public_index_json = load_json(public_index_json_file_path)

        if public_index_json:
            are_private_packs_updated = is_private_packs_updated(public_index_json, private_index_path)
            private_packs, updated_private_packs_ids = add_private_content_to_index(
                private_index_path, extract_destination_path, public_index_folder_path, public_pack_names
            )
            return are_private_packs_updated, private_packs, updated_private_packs_ids
        else:
            logging.error(f"Public {GCPConfig.INDEX_NAME}.json was found empty.")
            sys.exit(1)
    else:
        return False, [], []


def get_images_data(packs_list: list):
    """ Returns a data structure of all packs that an integration/author image of them was uploaded

    Args:
        packs_list (list): The list of all packs

    Returns:
        The images data structure
    """
    images_data = {}

    for pack in packs_list:
        pack_image_data: dict = {pack.name: {}}
        if pack.uploaded_author_image:
            pack_image_data[pack.name][BucketUploadFlow.AUTHOR] = True
        if pack.uploaded_integration_images:
            pack_image_data[pack.name][BucketUploadFlow.INTEGRATIONS] = pack.uploaded_integration_images
<<<<<<< HEAD
        if pack.uploaded_readme_images:
            pack_image_data[pack.name][BucketUploadFlow.README_IMAGES] = pack.uploaded_readme_images
=======
        if pack.uploaded_preview_images:
            pack_image_data[pack.name][BucketUploadFlow.PREVIEW_IMAGES] = pack.uploaded_preview_images
>>>>>>> 2bb33bea
        if pack_image_data[pack.name]:
            images_data.update(pack_image_data)

    return images_data


def sign_and_zip_pack(pack, signature_key, delete_test_playbooks=False):
    """
    Prepares the pack before zip, and then zips it.
    Args:
        pack (Pack): Pack to be zipped.
        signature_key (str): Base64 encoded string used to sign the pack.
        delete_test_playbooks (bool): Whether to delete test playbooks folder.
    Returns:
        (bool): Whether the zip was successful
    """

    task_status = pack.remove_unwanted_files(delete_test_playbooks)
    if not task_status:
        pack.status = PackStatus.FAILED_REMOVING_PACK_SKIPPED_FOLDERS
        pack.cleanup()
        return False
    task_status = pack.sign_pack(signature_key)
    if not task_status:
        pack.status = PackStatus.FAILED_SIGNING_PACKS.name
        pack.cleanup()
        return False
    task_status, _ = pack.zip_pack()
    if not task_status:
        pack.status = PackStatus.FAILED_ZIPPING_PACK_ARTIFACTS.name
        pack.cleanup()
        return False
    return task_status


def upload_packs_with_dependencies_zip(storage_bucket, storage_base_path, signature_key,
                                       packs_for_current_marketplace_dict):
    """
    Uploads packs with mandatory dependencies zip for all packs
    Args:
        signature_key (str): Signature key used for encrypting packs
        storage_base_path (str): The upload destination in the target bucket for all packs (in the format of
                                 <some_path_in_the_target_bucket>/content/Packs).
        storage_bucket (google.cloud.storage.bucket.Bucket): google cloud storage bucket.
        packs_for_current_marketplace_dict (dict): Dict of packs relevant for current marketplace as
        {pack_name: pack_object}

    """
    logging.info("Starting to collect pack with dependencies zips")
    for pack_name, pack in packs_for_current_marketplace_dict.items():
        try:
            if pack.status not in [*SKIPPED_STATUS_CODES, PackStatus.SUCCESS.name]:
                # avoid trying to upload dependencies zip for failed packs
                continue
            pack_and_its_dependencies = [packs_for_current_marketplace_dict.get(dep_name) for dep_name in
                                         pack.all_levels_dependencies] + [pack]
            pack_or_dependency_was_uploaded = any(dep_pack.status == PackStatus.SUCCESS.name for dep_pack in
                                                  pack_and_its_dependencies)
            if pack_or_dependency_was_uploaded:
                pack_with_dep_path = os.path.join(pack.path, "with_dependencies")
                zip_with_deps_path = os.path.join(pack.path, f"{pack_name}_with_dependencies.zip")
                upload_path = os.path.join(storage_base_path, pack_name, f"{pack_name}_with_dependencies.zip")
                Path(pack_with_dep_path).mkdir(parents=True, exist_ok=True)
                for current_pack in pack_and_its_dependencies:
                    logging.debug(f"Starting to collect zip of pack {current_pack.name}")
                    # zip the pack and each of the pack's dependencies (or copy existing zip if was already zipped)
                    if not (current_pack.zip_path and os.path.isfile(current_pack.zip_path)):
                        # the zip does not exist yet, zip the current pack
                        task_status = sign_and_zip_pack(current_pack, signature_key)
                        if not task_status:
                            # modify the pack's status to indicate the failure was in the dependencies zip step
                            pack.status = PackStatus.FAILED_CREATING_DEPENDENCIES_ZIP_SIGNING.name
                            logging.debug(f"Skipping uploading {pack.name} since failed zipping {current_pack.name}.")
                            break
                    shutil.copy(current_pack.zip_path, os.path.join(pack_with_dep_path, current_pack.name + ".zip"))
                if pack.status == PackStatus.FAILED_CREATING_DEPENDENCIES_ZIP_SIGNING.name:
                    break
                else:
                    logging.info(f"Zipping {pack_name} with its dependencies")
                    Pack.zip_folder_items(pack_with_dep_path, pack_with_dep_path, zip_with_deps_path)
                    shutil.rmtree(pack_with_dep_path)
                    logging.info(f"Uploading {pack_name} with its dependencies")
                    task_status, _, _ = pack.upload_to_storage(zip_with_deps_path, '', storage_bucket, True,
                                                               storage_base_path, overridden_upload_path=upload_path)
                    logging.info(f"{pack_name} with dependencies was{' not' if not task_status else ''} "
                                 f"uploaded successfully")
                if not task_status:
                    pack.status = PackStatus.FAILED_CREATING_DEPENDENCIES_ZIP_UPLOADING.name
                    pack.cleanup()
        except Exception as e:
            logging.error(traceback.format_exc())
            logging.error(f"Failed uploading packs with dependencies: {e}")


def option_handler():
    """Validates and parses script arguments.

    Returns:
        Namespace: Parsed arguments object.

    """
    parser = argparse.ArgumentParser(description="Store packs in cloud storage.")
    # disable-secrets-detection-start
    parser.add_argument('-pa', '--packs_artifacts_path', help="The full path of packs artifacts", required=True)
    parser.add_argument('-idp', '--id_set_path', help="The full path of id_set.json", required=True)
    parser.add_argument('-e', '--extract_path', help="Full path of folder to extract wanted packs", required=True)
    parser.add_argument('-b', '--bucket_name', help="Storage bucket name", required=True)
    parser.add_argument('-s', '--service_account',
                        help=("Path to gcloud service account, is for circleCI usage. "
                              "For local development use your personal account and "
                              "authenticate using Google Cloud SDK by running: "
                              "`gcloud auth application-default login` and leave this parameter blank. "
                              "For more information go to: "
                              "https://googleapis.dev/python/google-api-core/latest/auth.html"),
                        required=False)
    parser.add_argument('-d', '--pack_dependencies', help="Full path to pack dependencies json file.", required=False)
    parser.add_argument('-p', '--pack_names',
                        help=("Target packs to upload to gcs. Optional values are: `All`, "
                              "`Modified` or csv list of packs "
                              "Default is set to `All`"),
                        required=False, default="All")
    parser.add_argument('-n', '--ci_build_number',
                        help="CircleCi build number (will be used as hash revision at index file)", required=False)
    parser.add_argument('-o', '--override_all_packs', help="Override all existing packs in cloud storage",
                        type=str2bool, default=False, required=True)
    parser.add_argument('-k', '--key_string', help="Base64 encoded signature key used for signing packs.",
                        required=False)
    parser.add_argument('-sb', '--storage_base_path', help="Storage base path of the directory to upload to.",
                        required=False)
    parser.add_argument('-rt', '--remove_test_playbooks', type=str2bool,
                        help='Should remove test playbooks from content packs or not.', default=True)
    parser.add_argument('-bu', '--bucket_upload', help='is bucket upload build?', type=str2bool, required=True)
    parser.add_argument('-pb', '--private_bucket_name', help="Private storage bucket name", required=False)
    parser.add_argument('-c', '--ci_branch', help="CI branch of current build", required=True)
    parser.add_argument('-f', '--force_upload', help="is force upload build?", type=str2bool, required=True)
    parser.add_argument('-dz', '--create_dependencies_zip', type=str2bool, help="Upload packs with dependencies zip",
                        required=False)
    parser.add_argument('-mp', '--marketplace', help="marketplace version", default='xsoar')
    # disable-secrets-detection-end
    return parser.parse_args()


def main():
    install_logging('Prepare_Content_Packs_For_Testing.log', logger=logging)
    option = option_handler()
    packs_artifacts_path = option.packs_artifacts_path
    id_set = None
    try:
        id_set = open_id_set_file(option.id_set_path)
    except IOError:
        logging.warning("No ID_SET file, will try to use graph")
        try:
            with Neo4jContentGraphInterface():
                pass
        except Exception:
            raise Exception("Database is not ready")
    extract_destination_path = option.extract_path
    storage_bucket_name = option.bucket_name
    service_account = option.service_account
    target_packs = option.pack_names if option.pack_names else ""
    build_number = option.ci_build_number if option.ci_build_number else str(uuid.uuid4())
    override_all_packs = option.override_all_packs
    signature_key = option.key_string
    packs_dependencies_mapping = load_json(option.pack_dependencies) if option.pack_dependencies else {}
    storage_base_path = option.storage_base_path
    remove_test_playbooks = option.remove_test_playbooks
    is_bucket_upload_flow = option.bucket_upload
    private_bucket_name = option.private_bucket_name
    ci_branch = option.ci_branch
    force_upload = option.force_upload
    marketplace = option.marketplace
    is_create_dependencies_zip = option.create_dependencies_zip

    # google cloud storage client initialized
    storage_client = init_storage_client(service_account)
    storage_bucket = storage_client.bucket(storage_bucket_name)

    uploaded_packs_dir = Path(packs_artifacts_path).parent / f'uploaded_packs-{"id_set" if id_set else "graph"}'
    uploaded_packs_dir.mkdir(parents=True, exist_ok=True)
    # Relevant when triggering test upload flow
    if storage_bucket_name:
        GCPConfig.PRODUCTION_BUCKET = storage_bucket_name

    # download and extract index from public bucket
    index_folder_path, index_blob, index_generation = download_and_extract_index(storage_bucket,
                                                                                 extract_destination_path,
                                                                                 storage_base_path)

    # content repo client initialized
    content_repo = get_content_git_client(CONTENT_ROOT_PATH)
    current_commit_hash, previous_commit_hash = get_recent_commits_data(content_repo, index_folder_path,
                                                                        is_bucket_upload_flow, ci_branch)

    # detect packs to upload
    pack_names = get_packs_names(target_packs, previous_commit_hash)  # list of the pack's ids
    extract_packs_artifacts(packs_artifacts_path, extract_destination_path)
    packs_list = [Pack(pack_name, os.path.join(extract_destination_path, pack_name)) for pack_name in pack_names
                  if os.path.exists(os.path.join(extract_destination_path, pack_name))]
    diff_files_list = content_repo.commit(current_commit_hash).diff(content_repo.commit(previous_commit_hash))

    # taking care of private packs
    is_private_content_updated, private_packs, updated_private_packs_ids = handle_private_content(
        index_folder_path, private_bucket_name, extract_destination_path, storage_client, pack_names, storage_base_path
    )

    if not override_all_packs:
        check_if_index_is_updated(index_folder_path, content_repo, current_commit_hash, previous_commit_hash,
                                  storage_bucket, is_private_content_updated)

    # initiate the statistics handler for marketplace packs
    statistics_handler = StatisticsHandler(service_account, index_folder_path)

    # clean index and gcs from non existing or invalid packs
    clean_non_existing_packs(index_folder_path, private_packs, storage_bucket, storage_base_path, packs_list, marketplace)

    # packs that depends on new packs that are not in the previous index.zip
    packs_with_missing_dependencies = []

    # pack relevant for the current marketplace this upload is done for
    packs_for_current_marketplace_dict: dict[str, Pack] = {}

    # starting iteration over packs
    # in this loop, we load the user metadata for each pack, and filter out the packs that are not relevant for
    # this current marketplace.
    for pack in packs_list:
        task_status = pack.load_user_metadata()
        if not task_status:
            pack.status = PackStatus.FAILED_LOADING_USER_METADATA.value
            pack.cleanup()
            continue

        if marketplace not in pack.marketplaces:
            logging.warning(f"Skipping {pack.name} pack as it is not supported in the current marketplace.")
            pack.status = PackStatus.NOT_RELEVANT_FOR_MARKETPLACE.name
            pack.cleanup()
            continue
        else:
            packs_for_current_marketplace_dict[pack.name] = pack

    # iterating over packs that are for this current marketplace
    # we iterate over all packs (and not just for modified packs) for several reasons -
    # 1. we might need the info about this pack if a modified pack is dependent on it.
    # 2. even if the pack is not updated, we still keep some fields in it's metadata updated, such as download count,
    # changelog, etc.
    pack: Pack
    for pack in list(packs_for_current_marketplace_dict.values()):
        task_status = pack.collect_content_items()
        if not task_status:
            pack.status = PackStatus.FAILED_COLLECT_ITEMS.name
            pack.cleanup()
            continue

        # upload author and integration images
        if not pack.upload_images(index_folder_path, storage_bucket, storage_base_path, diff_files_list,
                                  override_all_packs, marketplace):
            continue

        # detect if the pack is modified and return modified RN files
        task_status, modified_rn_files_paths = pack.detect_modified(content_repo, index_folder_path,
                                                                    current_commit_hash, previous_commit_hash)

        if not task_status:
            pack.status = PackStatus.FAILED_DETECTING_MODIFIED_FILES.name
            pack.cleanup()
            continue

        if is_bucket_upload_flow:
            task_status, _ = pack.filter_modified_files_by_id_set(id_set, modified_rn_files_paths, marketplace)

            # if not task_status:
            #     pack.status = PackStatus.CHANGES_ARE_NOT_RELEVANT_FOR_MARKETPLACE.name
            #     continue

        task_status, is_missing_dependencies = pack.format_metadata(index_folder_path,
                                                                    packs_dependencies_mapping, build_number,
                                                                    current_commit_hash,
                                                                    statistics_handler,
                                                                    packs_for_current_marketplace_dict, marketplace)

        if is_missing_dependencies:
            # If the pack is dependent on a new pack, therefore it is not yet in the index.zip as it might not have
            # been iterated yet, we will note that it is missing dependencies, and after updating the index.zip with
            # all new packs - we will go over the pack again to add what was missing. See issue #37290.
            packs_with_missing_dependencies.append(pack)

        if not task_status:
            pack.status = PackStatus.FAILED_METADATA_PARSING.name
            pack.cleanup()
            continue

        if is_bucket_upload_flow:
            task_status, not_updated_build = pack.prepare_release_notes(index_folder_path, build_number,
                                                                        modified_rn_files_paths,
                                                                        marketplace, id_set)

            if not task_status:
                pack.status = PackStatus.FAILED_RELEASE_NOTES.name
                pack.cleanup()
                continue

            if not_updated_build:
                pack.status = PackStatus.PACK_IS_NOT_UPDATED_IN_RUNNING_BUILD.name
                continue

        sign_and_zip_pack(pack, signature_key, remove_test_playbooks)
        shutil.copyfile(pack.zip_path, uploaded_packs_dir / f"{pack.name}.zip")
        task_status, skipped_upload, _ = pack.upload_to_storage(pack.zip_path, pack.latest_version, storage_bucket,
                                                                override_all_packs or pack.is_modified,
                                                                storage_base_path)

        if not task_status:
            pack.status = PackStatus.FAILED_UPLOADING_PACK.name
            pack.cleanup()
            continue

        # uploading preview images. The path contains pack version
        task_status = pack.upload_preview_images(storage_bucket, storage_base_path, diff_files_list)
        if not task_status:
            pack._status = PackStatus.FAILED_PREVIEW_IMAGES_UPLOAD.name
            pack.cleanup()
            return False

        task_status, exists_in_index = pack.check_if_exists_in_index(index_folder_path)
        if not task_status:
            pack.status = PackStatus.FAILED_SEARCHING_PACK_IN_INDEX.name
            pack.cleanup()
            continue

        task_status = pack.prepare_for_index_upload()
        if not task_status:
            pack.status = PackStatus.FAILED_PREPARING_INDEX_FOLDER.name
            pack.cleanup()
            continue

        task_status = update_index_folder(index_folder_path=index_folder_path, pack_name=pack.name, pack_path=pack.path,
                                          pack_version=pack.latest_version, hidden_pack=pack.hidden)
        if not task_status:
            pack.status = PackStatus.FAILED_UPDATING_INDEX_FOLDER.name
            pack.cleanup()
            continue

        # in case that pack already exist at cloud storage path and in index, don't show that the pack was changed
        if skipped_upload and exists_in_index and pack not in packs_with_missing_dependencies:
            pack.status = PackStatus.PACK_ALREADY_EXISTS.name
            pack.cleanup()
            continue

        pack.status = PackStatus.SUCCESS.name

    logging.info(f"packs_with_missing_dependencies: {[pack.name for pack in packs_with_missing_dependencies]}")

    # Going over all packs that were marked as missing dependencies,
    # updating them with the new data for the new packs that were added to the index.zip
    for pack in packs_with_missing_dependencies:
        task_status, _ = pack.format_metadata(index_folder_path, packs_dependencies_mapping,
                                              build_number, current_commit_hash, statistics_handler,
                                              packs_for_current_marketplace_dict, marketplace,
                                              format_dependencies_only=True)

        if not task_status:
            pack.status = PackStatus.FAILED_METADATA_REFORMATING.name
            pack.cleanup()
            continue

        task_status = update_index_folder(index_folder_path=index_folder_path, pack_name=pack.name, pack_path=pack.path,
                                          pack_version=pack.latest_version, hidden_pack=pack.hidden)
        if not task_status:
            pack.status = PackStatus.FAILED_UPDATING_INDEX_FOLDER.name
            pack.cleanup()
            continue

        pack.status = PackStatus.SUCCESS.name

    # upload core packs json to bucket
    create_corepacks_config(storage_bucket, build_number, index_folder_path,
                            os.path.dirname(packs_artifacts_path), storage_base_path, marketplace)

    # finished iteration over content packs
    upload_index_to_storage(index_folder_path=index_folder_path, extract_destination_path=extract_destination_path,
                            index_blob=index_blob, build_number=build_number, private_packs=private_packs,
                            current_commit_hash=current_commit_hash, index_generation=index_generation,
                            force_upload=force_upload, previous_commit_hash=previous_commit_hash,
                            landing_page_sections=statistics_handler.landing_page_sections,
                            artifacts_dir=os.path.dirname(packs_artifacts_path),
                            storage_bucket=storage_bucket, id_set=id_set)

    # marketplace v2 isn't currently supported - dependencies zip should only be used for v1
    if is_create_dependencies_zip and marketplace == 'xsoar':
        # handle packs with dependencies zip
        upload_packs_with_dependencies_zip(storage_bucket, storage_base_path, signature_key,
                                           packs_for_current_marketplace_dict)

    # get the lists of packs divided by their status
    successful_packs, skipped_packs, failed_packs = get_packs_summary(packs_list)

    # Store successful and failed packs list in CircleCI artifacts - to be used in Upload Packs To Marketplace job
    packs_results_file_path = os.path.join(os.path.dirname(packs_artifacts_path), BucketUploadFlow.PACKS_RESULTS_FILE)
    store_successful_and_failed_packs_in_ci_artifacts(
        packs_results_file_path, BucketUploadFlow.PREPARE_CONTENT_FOR_TESTING, successful_packs, failed_packs,
        updated_private_packs_ids, images_data=get_images_data(packs_list)
    )

    # summary of packs status
    print_packs_summary(successful_packs, skipped_packs, failed_packs, not is_bucket_upload_flow)


if __name__ == '__main__':
    main()<|MERGE_RESOLUTION|>--- conflicted
+++ resolved
@@ -881,13 +881,10 @@
             pack_image_data[pack.name][BucketUploadFlow.AUTHOR] = True
         if pack.uploaded_integration_images:
             pack_image_data[pack.name][BucketUploadFlow.INTEGRATIONS] = pack.uploaded_integration_images
-<<<<<<< HEAD
+        if pack.uploaded_preview_images:
+            pack_image_data[pack.name][BucketUploadFlow.PREVIEW_IMAGES] = pack.uploaded_preview_images
         if pack.uploaded_readme_images:
             pack_image_data[pack.name][BucketUploadFlow.README_IMAGES] = pack.uploaded_readme_images
-=======
-        if pack.uploaded_preview_images:
-            pack_image_data[pack.name][BucketUploadFlow.PREVIEW_IMAGES] = pack.uploaded_preview_images
->>>>>>> 2bb33bea
         if pack_image_data[pack.name]:
             images_data.update(pack_image_data)
 
