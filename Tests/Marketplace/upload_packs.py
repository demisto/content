import json
import os
import re
import sys
import argparse
import shutil
import uuid
import prettytable
import glob
import requests
from datetime import datetime
from pathlib import Path
from zipfile import ZipFile
from typing import Any

from requests import Response

from Tests.Marketplace.marketplace_services import init_storage_client, Pack, \
    load_json, get_content_git_client, get_recent_commits_data, store_successful_and_failed_packs_in_ci_artifacts, \
    json_write
from Tests.Marketplace.marketplace_statistics import StatisticsHandler
from Tests.Marketplace.marketplace_constants import PackStatus, Metadata, GCPConfig, BucketUploadFlow, \
    CONTENT_ROOT_PATH, PACKS_FOLDER, IGNORED_FILES, LANDING_PAGE_SECTIONS_PATH, SKIPPED_STATUS_CODES, XSOAR_MP, XSOAR_SAAS_MP
from demisto_sdk.commands.common.tools import str2bool, open_id_set_file
from demisto_sdk.commands.content_graph.interface.neo4j.neo4j_graph import Neo4jContentGraphInterface
from Tests.scripts.utils.log_util import install_logging
from Tests.scripts.utils import logging_wrapper as logging
import traceback
from Tests.Marketplace.pack_readme_handler import download_markdown_images_from_artifacts

METADATA_FILE_REGEX_GET_VERSION = r'metadata\-([\d\.]+)\.json'
TEST_XDR_PREFIX = os.getenv("TEST_XDR_PREFIX", "")  # for testing


def get_packs_ids_to_upload(packs_to_upload: str) -> set:
    """Returns a set of pack's names to upload.

    Args:
        packs_to_upload (str): csv list of packs names to upload.

    Returns:
        set: unique collection of packs names to upload.
    """
    if packs_to_upload and isinstance(packs_to_upload, str):
        packs = {p.strip() for p in packs_to_upload.split(',') if p not in IGNORED_FILES}
        logging.info(f"Collected {len(packs)} content packs to upload: {list(packs)}")
        return packs
    else:
        logging.critical("Not correct usage of flag -p. Please check help section of upload packs script.")
        sys.exit(1)


def extract_packs_artifacts(packs_artifacts_path: str, extract_destination_path: str):
    """Extracts all packs from content pack artifact zip.

    Args:
        packs_artifacts_path (str): full path to content artifacts zip file.
        extract_destination_path (str): full path to directory where to extract the packs.

    """
    with ZipFile(packs_artifacts_path) as packs_artifacts:
        packs_artifacts.extractall(extract_destination_path)
    logging.info("Finished extracting packs artifacts")


def download_and_extract_index(storage_bucket: Any, extract_destination_path: str, storage_base_path: str) \
        -> tuple[str, Any, int]:
    """Downloads and extracts index zip from cloud storage.

    Args:
        storage_bucket (google.cloud.storage.bucket.Bucket): google storage bucket where index.zip is stored.
        extract_destination_path (str): the full path of extract folder.
        storage_base_path (str): the source path of the index in the target bucket.
    Returns:
        str: extracted index folder full path.
        Blob: google cloud storage object that represents index.zip blob.
        str: downloaded index generation.

    """
    logging.info('Start of download_and_extract_index')
    if storage_bucket.name == GCPConfig.PRODUCTION_PRIVATE_BUCKET:
        index_storage_path = os.path.join(GCPConfig.PRIVATE_BASE_PATH, f"{GCPConfig.INDEX_NAME}.zip")
    else:
        index_storage_path = os.path.join(storage_base_path, f"{GCPConfig.INDEX_NAME}.zip")
    download_index_path = os.path.join(extract_destination_path, f"{GCPConfig.INDEX_NAME}.zip")

    index_blob = storage_bucket.blob(index_storage_path)
    index_folder_path = os.path.join(extract_destination_path, GCPConfig.INDEX_NAME)
    index_generation = 0  # Setting to 0 makes the operation succeed only if there are no live versions of the blob

    if not os.path.exists(extract_destination_path):
        Path(extract_destination_path).mkdir()

    if not index_blob.exists():
        Path(index_folder_path).mkdir()
        logging.error(f"{storage_bucket.name} index blob does not exists")
        return index_folder_path, index_blob, index_generation

    index_blob.reload()
    index_generation = index_blob.generation

    index_blob.download_to_filename(download_index_path, if_generation_match=index_generation)

    if os.path.exists(download_index_path):
        with ZipFile(download_index_path, 'r') as index_zip:
            index_zip.extractall(extract_destination_path)

        if not os.path.exists(index_folder_path):
            logging.critical(f"Failed creating {GCPConfig.INDEX_NAME} folder with extracted data.")
            sys.exit(1)

        os.remove(download_index_path)
        logging.success(f"Finished downloading and extracting {GCPConfig.INDEX_NAME} file to "
                        f"{extract_destination_path}")

        return index_folder_path, index_blob, index_generation
    else:
        logging.critical(f"Failed to download {GCPConfig.INDEX_NAME}.zip file from cloud storage.")
        sys.exit(1)


def update_index_folder(index_folder_path: str, pack: Pack, is_private_pack: bool = False,
                        pack_versions_to_keep: list = None) -> bool:
    """
    Updates index folder with pack metadata, changelog and README files.

    Args:
        index_folder_path (str): full path to index folder.
        pack (Pack): a Pack object.
        is_private_pack (bool): Whether the pack is private.
        pack_versions_to_keep (list): pack versions to keep its metadata. If empty, do not remove any versions.

    Returns:
        bool: whether the operation succeeded.
    """
    task_status = False
    index_pack_path = os.path.join(index_folder_path, pack.name)
    pack_versions_to_keep = pack_versions_to_keep or []

    try:
        # skipping index update in case pack is hidden
        if pack.hidden:
            if os.path.exists(index_pack_path):
                shutil.rmtree(index_pack_path)  # remove pack folder inside index in case that it exists
            logging.warning(f"Pack '{pack.name}' is hidden - Skipping updating pack files in index")
            task_status = True
            return task_status

        # Remove old metadata files
        if os.path.exists(index_pack_path):
            for d in os.scandir(index_pack_path):
                if (metadata_version := re.findall(METADATA_FILE_REGEX_GET_VERSION, d.name)) \
                        and pack_versions_to_keep and metadata_version[0] not in pack_versions_to_keep:
                    os.remove(d.path)
        else:
            Path(index_pack_path).mkdir()
            logging.debug(f"Created '{pack.name}' pack folder in {GCPConfig.INDEX_NAME}")

        if not pack.is_modified and not is_private_pack:
            logging.debug(f"Updating metadata only with statistics because {pack.name=} {pack.is_modified=}")
            json_write(os.path.join(index_pack_path, "metadata.json"), pack.statistics_metadata, update=True)

            if os.path.exists(os.path.join(index_pack_path, f"metadata-{pack.current_version}.json")):
                json_write(os.path.join(index_pack_path, f"metadata-{pack.current_version}.json"), pack.statistics_metadata,
                           update=True)
            else:
                shutil.copy(os.path.join(index_pack_path, "metadata.json"),
                            os.path.join(index_pack_path, f"metadata-{pack.current_version}.json"))

            task_status = True
            return task_status

        # Copy new files and add metadata for latest version
        for d in os.scandir(pack.path):
            if d.name not in Pack.INDEX_FILES_TO_UPDATE:
                continue

            logging.debug(f"Copying pack's {d.name} file to pack '{pack.name}' index folder")
            shutil.copy(d.path, index_pack_path)
            if pack.current_version and d.name == Pack.METADATA:
                shutil.copy(d.path, os.path.join(index_pack_path, f"metadata-{pack.current_version}.json"))

        task_status = True
    except Exception as e:
        logging.exception(f"Failed in updating index folder for {pack.name} pack.\n{e}")

    return task_status


def clean_non_existing_packs(index_folder_path: str, private_packs: list, storage_bucket: Any,
                             storage_base_path: str, content_packs: list[Pack], marketplace: str = 'xsoar') -> bool:
    """ Detects packs that are not part of content repo or from private packs bucket.

    In case such packs were detected, problematic pack is deleted from index and from content/packs/{target_pack} path.

    Args:
        index_folder_path (str): full path to downloaded index folder.
        private_packs (list): priced packs from private bucket.
        storage_bucket (google.cloud.storage.bucket.Bucket): google storage bucket where index.zip is stored.
        storage_base_path (str): the source path of the packs in the target bucket.
        pack_list: List[Pack]: The pack list that is created from `create-content-artifacts` step.
        marketplace (str): name of current marketplace the upload is made for. (can be xsoar, marketplacev2 or xpanse)

    Returns:
        bool: whether cleanup was skipped or not.
    """
    if ('CI' not in os.environ) or (
            os.environ.get('CI_COMMIT_BRANCH') != 'master' and storage_bucket.name == GCPConfig.PRODUCTION_BUCKET) or (
            os.environ.get('CI_COMMIT_BRANCH') == 'master' and storage_bucket.name not in
            (GCPConfig.PRODUCTION_BUCKET, GCPConfig.CI_BUILD_BUCKET)):
        logging.info("Skipping cleanup of packs in gcs.")  # skipping execution of cleanup in gcs bucket
        return True

    logging.info("Start cleaning non existing packs in index.")
    valid_pack_names = {p.name for p in content_packs}
    if marketplace in [XSOAR_MP, XSOAR_SAAS_MP]:
        private_packs_names = {p.get('id', '') for p in private_packs}
        valid_pack_names.update(private_packs_names)
    # search for invalid packs folder inside index
    invalid_packs_names = {(entry.name, entry.path) for entry in os.scandir(index_folder_path) if
                           entry.name not in valid_pack_names and entry.is_dir()}
    if invalid_packs_names:
        try:
            logging.warning(f"Found the following invalid packs: {invalid_packs_names}")
            logging.warning(f"Starting cleanup of {len(invalid_packs_names)} invalid packs from gcp and index.zip.")

            for invalid_pack in invalid_packs_names:
                invalid_pack_name = invalid_pack[0]
                invalid_pack_path = invalid_pack[1]
                # remove pack from index
                shutil.rmtree(invalid_pack_path)
                logging.warning(f"Deleted {invalid_pack_name} pack from {GCPConfig.INDEX_NAME} folder")
                # important to add trailing slash at the end of path in order to avoid packs with same prefix
                invalid_pack_gcs_path = os.path.join(storage_base_path, invalid_pack_name, "")  # by design

                for invalid_blob in list(storage_bucket.list_blobs(prefix=invalid_pack_gcs_path)):
                    logging.warning(f"Deleted invalid {invalid_pack_name} pack under url {invalid_blob.public_url}")
                    invalid_blob.delete()  # delete invalid pack in gcs
        except Exception:
            logging.exception("Failed to cleanup non existing packs.")

    else:
        logging.info(f"No invalid packs detected inside {GCPConfig.INDEX_NAME} folder")

    return False


def prepare_index_json(index_folder_path: str, build_number: str, private_packs: list,
                       current_commit_hash: str, force_upload: bool = False, previous_commit_hash: str = None,
                       landing_page_sections: dict = None):
    """
    Args:
        index_folder_path (str): index folder full path.
        build_number (str): CI build number, used as an index revision.
        private_packs (list): List of private packs and their price.
        current_commit_hash (str): last commit hash of head.
        force_upload (bool): Indicates if force upload or not.
        previous_commit_hash (str): The previous commit hash to diff with.
        landing_page_sections (dict): landingPage sections.

    Returns:
        None
    """
    if force_upload:
        # If we force upload we don't want to update the commit in the index.json file,
        # this is to be able to identify all changed packs in the next upload
        commit = previous_commit_hash
        logging.info('Force upload flow - Index commit hash should not be changed')
    else:
        # Otherwise, update the index with the current commit hash (the commit of the upload)
        commit = current_commit_hash
        logging.info('Updating production index commit hash to master last commit hash')

    if not landing_page_sections:
        landing_page_sections = load_json(LANDING_PAGE_SECTIONS_PATH)

    logging.debug(f'commit hash is: {commit}')
    index_json_path = os.path.join(index_folder_path, f'{GCPConfig.INDEX_NAME}.json')
    logging.info(f'index json path: {index_json_path}')
    logging.info(f'Private packs are: {private_packs}')
    with open(index_json_path, "w+") as index_file:
        index = {
            'revision': build_number,
            'modified': datetime.utcnow().strftime(Metadata.DATE_FORMAT),
            'packs': private_packs,
            'commit': commit,
            'landingPage': {'sections': landing_page_sections.get('sections', [])}  # type: ignore[union-attr]
        }
        json.dump(index, index_file, indent=4)


def upload_index_to_storage(index_folder_path: str,
                            extract_destination_path: str,
                            index_blob: Any,
                            index_generation: int,
                            is_private: bool = False,
                            artifacts_dir: str | None = None,
                            index_name: str = GCPConfig.INDEX_NAME
                            ):
    """
    Upload updated index zip to cloud storage.

    :param index_folder_path: index folder full path.
    :param extract_destination_path
    :param index_blob: google cloud storage object that represents index.zip blob.
    :param index_generation: downloaded index generation.
    :param is_private: Indicates if upload is private.
    :param artifacts_dir: The CI artifacts directory to upload the index.json to.
    :param index_name: The index name to upload.
    :returns None.

    """
    index_zip_name = os.path.basename(index_folder_path)
    index_zip_path = shutil.make_archive(base_name=index_folder_path, format="zip",
                                         root_dir=extract_destination_path, base_dir=index_zip_name)
    try:
        logging.info(f'index zip path: {index_zip_path}')

        index_blob.reload()
        current_index_generation = index_blob.generation

        index_blob.cache_control = "no-cache,max-age=0"  # disabling caching for index blob

        if is_private or current_index_generation == index_generation:
            # we upload both index.json and the index.zip to allow usage of index.json without having to unzip
            index_blob.upload_from_filename(index_zip_path)
            logging.success(f"Finished uploading {index_name}.zip to storage.")
        else:
            logging.critical(f"Failed in uploading {index_name}, mismatch in index file generation.")
            logging.critical(f"Downloaded index generation: {index_generation}")
            logging.critical(f"Current index generation: {current_index_generation}")
            sys.exit(0)

    except Exception:
        logging.exception(f"Failed in uploading {index_name}.")
        sys.exit(1)
    finally:
        if artifacts_dir:
            # Store index.json in CircleCI artifacts
            shutil.copyfile(
                os.path.join(index_folder_path, f'{index_name}.json'),
                os.path.join(artifacts_dir, f'{index_name}.json'),
            )
        shutil.rmtree(index_folder_path)


def create_corepacks_config(storage_bucket: Any, build_number: str, index_folder_path: str,
                            artifacts_dir: str, storage_base_path: str, marketplace: str = 'xsoar'):
    """Create corepacks.json file and stores it in the artifacts dir. This file contains all of the server's core
    packs, under the key corepacks, and specifies which core packs should be upgraded upon XSOAR upgrade, under the key
    upgradeCorePacks.


     Args:
        storage_bucket (google.cloud.storage.bucket.Bucket): gcs bucket where core packs config is uploaded.
        build_number (str): circleCI build number.
        index_folder_path (str): The index folder path.
        artifacts_dir (str): The CI artifacts directory to upload the corepacks.json to.
        storage_base_path (str): the source path of the core packs in the target bucket.
        marketplace (str): the marketplace type of the bucket. possible options: xsoar, marketplace_v2 or xpanse

    """
    required_core_packs = GCPConfig.get_core_packs(marketplace)
    corepacks_files_names = [GCPConfig.CORE_PACK_FILE_NAME]
    corepacks_files_names.extend(GCPConfig.get_core_packs_unlocked_files(marketplace))
    logging.debug(f"Updating the following corepacks files: {corepacks_files_names}")
    for corepacks_file in corepacks_files_names:
        logging.info(f"Creating corepacks file {corepacks_file}.")
        core_packs_public_urls = []
        bucket_core_packs = set()
        packs_missing_metadata = set()
        for pack in os.scandir(index_folder_path):
            if pack.is_dir() and pack.name in required_core_packs:
                pack_metadata_path = os.path.join(index_folder_path, pack.name, Pack.METADATA)

                if not os.path.exists(pack_metadata_path):
                    logging.critical(f"{pack.name} pack {Pack.METADATA} is missing in {GCPConfig.INDEX_NAME}")
                    packs_missing_metadata.add(pack.name)
                    continue

                with open(pack_metadata_path) as metadata_file:
                    metadata = json.load(metadata_file)

                pack_current_version = metadata.get('currentVersion', Pack.PACK_INITIAL_VERSION)
                core_pack_relative_path = os.path.join(pack.name, pack_current_version, f"{pack.name}.zip")
                core_pack_storage_path = os.path.join(storage_base_path, core_pack_relative_path)

                if not storage_bucket.blob(core_pack_storage_path).exists():
                    logging.critical(f"{pack.name} pack does not exist under {core_pack_storage_path} path")
                    sys.exit(1)

                if corepacks_file == GCPConfig.CORE_PACK_FILE_NAME:
                    core_pack_public_url = os.path.join(GCPConfig.GCS_PUBLIC_URL, storage_bucket.name,
                                                        core_pack_storage_path)
                else:  # versioned core pack file
                    core_pack_public_url = core_pack_relative_path  # Use relative paths in versioned core pack files

                core_packs_public_urls.append(core_pack_public_url)
                bucket_core_packs.add(pack.name)

        if packs_missing_metadata:
            logging.critical(f"Missing {Pack.METADATA} in {len(packs_missing_metadata)} packs: "
                             f"{','.join(sorted(packs_missing_metadata))}, exiting...")
            sys.exit(1)

        missing_core_packs = set(required_core_packs).difference(bucket_core_packs)
        unexpected_core_packs = set(bucket_core_packs).difference(required_core_packs)

        if missing_core_packs:
            logging.critical(
                f"Missing {len(missing_core_packs)} packs (expected in core_packs configuration, but not found in bucket): "
                f"{','.join(sorted(missing_core_packs))}, exiting...")
        if unexpected_core_packs:
            logging.critical(
                f"Unexpected {len(missing_core_packs)} packs in bucket (not in the core_packs configuration): "
                f"{','.join(sorted(unexpected_core_packs))}, exiting...")
        if missing_core_packs or unexpected_core_packs:
            sys.exit(1)

        corepacks_json_path = os.path.join(artifacts_dir, corepacks_file)
        core_packs_data = {
            'corePacks': core_packs_public_urls,
            'upgradeCorePacks': GCPConfig.get_core_packs_to_upgrade(marketplace),
            'buildNumber': build_number,
        }
        json_write(corepacks_json_path, core_packs_data)
        logging.success(f"Finished copying {corepacks_file} to artifacts.")


def _build_summary_table(packs_input_list: list, include_pack_status: bool = False) -> Any:
    """Build summary table from pack list

    Args:
        packs_input_list (list): list of Packs
        include_pack_status (bool): whether pack includes status

    Returns:
        PrettyTable: table with upload result of packs.

    """
    table_fields = ["Index", "Pack ID", "Pack Display Name", "Latest Version", "Aggregated Pack Versions"]
    if include_pack_status:
        table_fields.append("Status")
    table = prettytable.PrettyTable()
    table.field_names = table_fields

    for index, pack in enumerate(packs_input_list, start=1):
        pack_status_message = PackStatus[pack.status].value
        row = [index, pack.name, pack.display_name, pack.current_version,
               pack.aggregation_str if pack.aggregated and pack.aggregation_str else "False"]
        if include_pack_status:
            row.append(pack_status_message)
        table.add_row(row)

    return table


def build_summary_table_md(packs_input_list: list, include_pack_status: bool = False) -> str:
    """Build markdown summary table from pack list

    Args:
        packs_input_list (list): list of Packs
        include_pack_status (bool): whether pack includes status

    Returns:
        Markdown table: table with upload result of packs.

    """
    table_fields = ["Index", "Pack ID", "Pack Display Name", "Latest Version", "Status"] if include_pack_status \
        else ["Index", "Pack ID", "Pack Display Name", "Latest Version"]

    table = ['|', '|']

    for key in table_fields:
        table[0] = f'{table[0]} {key} |'
        table[1] = f'{table[1]} :- |'

    for index, pack in enumerate(packs_input_list):
        pack_status_message = PackStatus[pack.status].value if include_pack_status else ''

        row = [index, pack.name, pack.display_name, pack.current_version, pack_status_message] if include_pack_status \
            else [index, pack.name, pack.display_name, pack.current_version]

        row_hr = '|'
        for _value in row:
            row_hr = f'{row_hr} {_value}|'
        table.append(row_hr)

    return '\n'.join(table)


def add_private_content_to_index(private_index_path: str, extract_destination_path: str, index_folder_path: str,
                                 pack_names: set) -> tuple[list | list, list]:
    """ Adds a list of priced packs data-structures to the public index.json file.
    This step should not be skipped even if there are no new or updated private packs.

    Args:
        private_index_path: path to where the private index is located.
        extract_destination_path (str): full path to extract directory.
        index_folder_path (str): downloaded index folder directory path.
        pack_names (set): collection of pack names.

    Returns:
        list: priced packs from private bucket.

    """

    private_packs = []
    updated_private_packs = []

    try:
        private_packs = get_private_packs(private_index_path, pack_names,
                                          extract_destination_path)
        updated_private_packs = get_updated_private_packs(private_packs, index_folder_path)
        add_private_packs_to_index(index_folder_path, private_index_path)

    except Exception as e:
        logging.exception(f"Could not add private packs to the index. Additional Info: {str(e)}")

    finally:
        logging.info("Finished updating index with priced packs")
        shutil.rmtree(os.path.dirname(private_index_path), ignore_errors=True)
        return private_packs, updated_private_packs


def get_updated_private_packs(private_packs, index_folder_path):
    """ Checks for updated private packs by compering contentCommitHash between public index json and private pack
    metadata files.

    Args:
        private_packs (list): List of dicts containing pack metadata information.
        index_folder_path (str): The public index folder path.

    Returns:
        updated_private_packs (list) : a list of all private packs id's that were updated.

    """
    updated_private_packs = []

    public_index_file_path = os.path.join(index_folder_path, f"{GCPConfig.INDEX_NAME}.json")
    public_index_json = load_json(public_index_file_path)
    private_packs_from_public_index = public_index_json.get("packs", {})

    for pack in private_packs:
        private_pack_id = pack.get('id')
        private_commit_hash_from_metadata = pack.get('contentCommitHash', "")
        private_commit_hash_from_content_repo = ""
        for public_pack in private_packs_from_public_index:
            if public_pack.get('id') == private_pack_id:
                private_commit_hash_from_content_repo = public_pack.get('contentCommitHash', "")

        private_pack_was_updated = private_commit_hash_from_metadata != private_commit_hash_from_content_repo
        if private_pack_was_updated:
            updated_private_packs.append(private_pack_id)

    logging.debug(f"Updated private packs are: {updated_private_packs}")
    return updated_private_packs


def get_private_packs(private_index_path: str, pack_names: set = None,
                      extract_destination_path: str = '') -> list:
    """
    Gets a list of private packs.

    :param private_index_path: Path to where the private index is located.
    :param pack_names: Collection of pack names.
    :param extract_destination_path: Path to where the files should be extracted to.
    :return: List of dicts containing pack metadata information.
    """
    logging.info(f'getting all private packs. private_index_path: {private_index_path}')
    try:
        metadata_files = glob.glob(f"{private_index_path}/**/metadata.json")
    except Exception:
        logging.exception(f'Could not find metadata files in {private_index_path}.')
        return []

    if not metadata_files:
        logging.warning(f'No metadata files found in [{private_index_path}]')

    private_packs = []
    pack_names = pack_names or set()
    logging.info(f'all metadata files found: {metadata_files}')
    for metadata_file_path in metadata_files:
        try:
            with open(metadata_file_path) as metadata_file:
                metadata = json.load(metadata_file)
            pack_id = metadata.get('id')
            is_changed_private_pack = pack_id in pack_names
            if is_changed_private_pack:  # Should take metadata from artifacts.
                with open(os.path.join(extract_destination_path, pack_id, "pack_metadata.json")) as metadata_file:
                    metadata = json.load(metadata_file)
            if metadata:
                private_packs.append({
                    'id': metadata.get('id') if not is_changed_private_pack else metadata.get('name'),
                    'price': metadata.get('price'),
                    'vendorId': metadata.get('vendorId', ""),
                    'partnerId': metadata.get('partnerId', ""),
                    'partnerName': metadata.get('partnerName', ""),
                    'disableMonthly': metadata.get('disableMonthly', False),
                    'contentCommitHash': metadata.get('contentCommitHash', "")
                })
        except ValueError:
            logging.exception(f'Invalid JSON in the metadata file [{metadata_file_path}].')

    return private_packs


def add_private_packs_to_index(index_folder_path: str, private_index_path: str):
    """ Add the private packs to the index folder.

    Args:
        index_folder_path: The index folder path.
        private_index_path: The path for the index of the private packs.

    """
    for d in os.scandir(private_index_path):
        if os.path.isdir(d.path):
            pack = Pack(d.name, d.path)
            update_index_folder(index_folder_path, pack, is_private_pack=True)


def is_private_packs_updated(public_index_json, private_index_path):
    """ Checks whether there were changes in private packs from the last upload.
    The check compares the `content commit hash` field in the public index with the value stored in the private index.
    If there is at least one private pack that has been updated/released, the upload should be performed and not
    skipped.

    Args:
        public_index_json (dict) : The public index.json file.
        private_index_path (str): Path to where the private index.zip is located.

    Returns:
        is_private_packs_updated (bool): True if there is at least one private pack that was updated/released,
         False otherwise (i.e there are no private packs that have been updated/released).

    """
    logging.debug("Checking if there are updated private packs")

    private_index_file_path = os.path.join(private_index_path, f"{GCPConfig.INDEX_NAME}.json")
    private_index_json = load_json(private_index_file_path)
    private_packs_from_private_index = private_index_json.get("packs")
    private_packs_from_public_index = public_index_json.get("packs")

    if len(private_packs_from_private_index) != len(private_packs_from_public_index):  # type: ignore[arg-type]
        # private pack was added or deleted
        logging.debug("There is at least one private pack that was added/deleted, upload should not be skipped.")
        return True

    id_to_commit_hash_from_public_index = {private_pack.get("id"): private_pack.get("contentCommitHash", "") for
                                           private_pack in private_packs_from_public_index}

    for private_pack in private_packs_from_private_index:  # type: ignore[union-attr]
        pack_id = private_pack.get("id")
        content_commit_hash = private_pack.get("contentCommitHash", "")
        if id_to_commit_hash_from_public_index.get(pack_id) != content_commit_hash:
            logging.debug("There is at least one private pack that was updated, upload should not be skipped.")
            return True

    logging.debug("No private packs were changed")
    return False


def check_if_index_is_updated(index_folder_path: str, content_repo: Any, current_commit_hash: str,
                              previous_commit_hash: str, storage_bucket: Any,
                              is_private_content_updated: bool = False):
    """ Checks stored at index.json commit hash and compares it to current commit hash. In case no packs folders were
    added/modified/deleted, all other steps are not performed.

    Args:
        index_folder_path (str): index folder full path.
        content_repo (git.repo.base.Repo): content repo object.
        current_commit_hash (str): last commit hash of head.
        previous_commit_hash (str): the previous commit to diff with
        storage_bucket: public storage bucket.
        is_private_content_updated (bool): True if private content updated, False otherwise.

    """
    skipping_build_task_message = "Skipping Upload Packs To Marketplace Storage Step."

    try:
        if storage_bucket.name not in (GCPConfig.CI_BUILD_BUCKET, GCPConfig.PRODUCTION_BUCKET):
            logging.info("Skipping index update check in non production/build bucket")
            return

        if is_private_content_updated:
            logging.debug("Skipping index update as Private Content has updated.")
            return

        if not os.path.exists(os.path.join(index_folder_path, f"{GCPConfig.INDEX_NAME}.json")):
            # will happen only in init bucket run
            logging.warning(f"{GCPConfig.INDEX_NAME}.json not found in {GCPConfig.INDEX_NAME} folder")
            return

        with open(os.path.join(index_folder_path, f"{GCPConfig.INDEX_NAME}.json")) as index_file:
            index_json = json.load(index_file)

        index_commit_hash = index_json.get('commit', previous_commit_hash)

        try:
            index_commit = content_repo.commit(index_commit_hash)
        except Exception:
            # not updated build will receive this exception because it is missing more updated commit
            logging.exception(f"Index is already updated. {skipping_build_task_message}")
            sys.exit()

        current_commit = content_repo.commit(current_commit_hash)

        if current_commit.committed_datetime <= index_commit.committed_datetime:
            logging.warning(
                f"Current commit {current_commit.hexsha} committed time: {current_commit.committed_datetime}")
            logging.warning(f"Index commit {index_commit.hexsha} committed time: {index_commit.committed_datetime}")
            logging.warning("Index is already updated.")
            logging.warning(skipping_build_task_message)
            sys.exit()

        for changed_file in current_commit.diff(index_commit):
            if changed_file.a_path.startswith(PACKS_FOLDER):
                logging.info(
                    f"Found changed packs between index commit {index_commit.hexsha} and {current_commit.hexsha}")
                break
        else:
            logging.warning(f"No changes found between index commit {index_commit.hexsha} and {current_commit.hexsha}")
            logging.warning(skipping_build_task_message)
            sys.exit()
    except Exception:
        logging.exception("Failed in checking status of index")
        sys.exit(1)


def print_packs_summary(successful_packs: list, skipped_packs: list, failed_packs: list,
                        fail_build: bool = True):
    """Prints summary of packs uploaded to gcs.

    Args:
        successful_packs (list): list of packs that were successfully uploaded.
        skipped_packs (list): list of packs that were skipped during upload.
        failed_packs (list): list of packs that were failed during upload.
        fail_build (bool): indicates whether to fail the build upon failing pack to upload or not

    """
    logging.info(
        f"""\n
------------------------------------------ Packs Upload Summary ------------------------------------------
Total number of packs: {len(successful_packs + skipped_packs + failed_packs)}
----------------------------------------------------------------------------------------------------------""")

    if successful_packs:
        successful_packs_table = _build_summary_table(successful_packs)
        logging.success(f"Number of successful uploaded packs: {len(successful_packs)}")
        logging.success(f"Uploaded packs:\n{successful_packs_table}")
        with open('pack_list.txt', 'w') as f:
            f.write(successful_packs_table.get_string())
    if skipped_packs:
        skipped_packs_table = _build_summary_table(skipped_packs, include_pack_status=True)
        logging.warning(f"Number of skipped packs: {len(skipped_packs)}")
        logging.warning(f"Skipped packs:\n{skipped_packs_table}")
    if failed_packs:
        failed_packs_table = _build_summary_table(failed_packs, include_pack_status=True)
        logging.critical(f"Number of failed packs: {len(failed_packs)}")
        logging.critical(f"Failed packs:\n{failed_packs_table}")
        if fail_build:
            # We don't want the bucket upload flow to fail in Prepare Content step if a pack has failed to upload.
            sys.exit(1)

    # for external pull requests -  when there is no failed packs, add the build summary to the pull request
    branch_name = os.environ.get('CI_COMMIT_BRANCH')
    if branch_name and branch_name.startswith('pull/'):
        successful_packs_table = build_summary_table_md(successful_packs)

        build_num = os.environ['CI_BUILD_ID']

        bucket_path = f'https://console.cloud.google.com/storage/browser/' \
                      f'{TEST_XDR_PREFIX}marketplace-ci-build/content/builds/{branch_name}/{build_num}'

        pr_comment = f'Number of successful uploaded packs: {len(successful_packs)}\n' \
                     f'Uploaded packs:\n{successful_packs_table}\n\n' \
                     f'Browse to the build bucket with this address:\n{bucket_path}'

        add_pr_comment(pr_comment)


def add_pr_comment(comment: str):
    """Add comment to the pull request.

    Args:
        comment (string): The comment text.

    """
    token = os.environ['CONTENT_GITHUB_TOKEN']
    branch_name = os.environ['CI_COMMIT_BRANCH']
    sha1 = os.environ['CI_COMMIT_SHA']

    query = f'?q={sha1}+repo:demisto/content+is:pr+is:open+head:{branch_name}+is:open'
    url = 'https://api.github.com/search/issues'
    headers = {'Authorization': 'Bearer ' + token}
    try:
        res = requests.get(url + query, headers=headers, verify=False)
        res_json = handle_github_response(res)
        if res_json and res_json.get('total_count', 0) == 1:
            issue_url = res_json['items'][0].get('comments_url') if res_json.get('items', []) else None
            if issue_url:
                res = requests.post(issue_url, json={'body': comment}, headers=headers, verify=False)
                handle_github_response(res)
        else:
            logging.warning(
                f'Add pull request comment failed: There is more then one open pull request for branch {branch_name}.')
    except Exception:
        logging.exception('Add pull request comment failed.')


def handle_github_response(response: Response) -> dict:
    """
    Handles the response from the GitHub server after making a request.
    :param response: Response from the server.
    :return: The returned response.
    """
    res_dict = response.json()
    if not res_dict.get('ok'):
        logging.warning(f'Add pull request comment failed: {res_dict.get("message")}')
    return res_dict


def get_packs_summary(packs_list):
    """ Returns the packs list divided into 3 lists by their status

    Args:
        packs_list (list): The full packs list

    Returns: 4 lists of packs - successful_packs, successful_uploaded_dependencies_zip_packs, skipped_packs & failed_packs

    """

    successful_packs = []
    successful_uploaded_dependencies_zip_packs = []
    skipped_packs = []
    failed_packs = []
    for pack in packs_list:
        if pack.status == PackStatus.SUCCESS.name:
            successful_packs.append(pack)
        elif pack.status == PackStatus.SUCCESS_CREATING_DEPENDENCIES_ZIP_UPLOADING.name:
            successful_uploaded_dependencies_zip_packs.append(pack)
        elif pack.status in SKIPPED_STATUS_CODES:
            skipped_packs.append(pack)
        else:
            failed_packs.append(pack)

    return successful_packs, successful_uploaded_dependencies_zip_packs, skipped_packs, failed_packs


def handle_private_content(public_index_folder_path, private_bucket_name, extract_destination_path, storage_client,
                           public_pack_names, storage_base_path: str) -> tuple[bool, list, list]:
    """
    1. Add private packs to public index.json.
    2. Checks if there are private packs that were added/deleted/updated.

    Args:
        public_index_folder_path: extracted public index folder full path.
        private_bucket_name: Private storage bucket name
        extract_destination_path: full path to extract directory.
        storage_client : initialized google cloud storage client.
        public_pack_names : unique collection of public packs names to upload.
        storage_base_path (str): the source path in the target bucket.

    Returns:
        is_private_content_updated (bool): True if there is at least one private pack that was updated/released.
        False otherwise (i.e there are no private packs that have been updated/released).
        private_packs (list) : priced packs from private bucket.
        updated_private_packs_ids (list): all private packs id's that were updated.
    """
    if private_bucket_name:
        private_storage_bucket = storage_client.bucket(private_bucket_name)
        private_index_path, _, _ = download_and_extract_index(
            private_storage_bucket, os.path.join(extract_destination_path, "private"), storage_base_path
        )

        public_index_json_file_path = os.path.join(public_index_folder_path, f"{GCPConfig.INDEX_NAME}.json")
        public_index_json = load_json(public_index_json_file_path)

        if public_index_json:
            are_private_packs_updated = is_private_packs_updated(public_index_json, private_index_path)
            private_packs, updated_private_packs_ids = add_private_content_to_index(
                private_index_path, extract_destination_path, public_index_folder_path, public_pack_names
            )
            return are_private_packs_updated, private_packs, updated_private_packs_ids
        else:
            logging.error(f"Public {GCPConfig.INDEX_NAME}.json was found empty.")
            sys.exit(1)
    else:
        return False, [], []


def get_images_data(packs_list: list, markdown_images_dict: dict):
    """ Returns a data structure of all packs that an integration/author image of them was uploaded

    Args:
        packs_list (list): The list of all packs

    Returns:
        The images data structure
    """
    images_data = {}
    pack_image_data: dict = {}

    for pack in packs_list:
        pack_image_data[pack.name] = {}
        if pack.uploaded_author_image:
            pack_image_data[pack.name][BucketUploadFlow.AUTHOR] = True
        if pack.uploaded_integration_images:
            pack_image_data[pack.name][BucketUploadFlow.INTEGRATIONS] = pack.uploaded_integration_images
        if pack.uploaded_preview_images:
            pack_image_data[pack.name][BucketUploadFlow.PREVIEW_IMAGES] = pack.uploaded_preview_images
        if pack.uploaded_dynamic_dashboard_images:
            pack_image_data[pack.name][BucketUploadFlow.DYNAMIC_DASHBOARD_IMAGES] = pack.uploaded_dynamic_dashboard_images
        if pack_image_data[pack.name]:
            images_data.update(pack_image_data)

    images_data[BucketUploadFlow.MARKDOWN_IMAGES] = markdown_images_dict
    logging.info(f'{images_data=}')
    return images_data


def upload_packs_with_dependencies_zip(storage_bucket, storage_base_path, signature_key,
                                       packs_dict):
    """
    Uploads packs with mandatory dependencies zip for all packs
    Args:
        signature_key (str): Signature key used for encrypting packs
        storage_base_path (str): The upload destination in the target bucket for all packs (in the format of
                                 <some_path_in_the_target_bucket>/content/Packs).
        storage_bucket (google.cloud.storage.bucket.Bucket): google cloud storage bucket.
        packs_dict (dict): Dict of packs relevant for current marketplace as
        {pack_name: pack_object}

    """
    logging.info("Starting to collect pack with dependencies zips")
    for pack_name, pack in packs_dict.items():
        try:
            if (pack.status not in [*SKIPPED_STATUS_CODES, PackStatus.SUCCESS.name]) or pack.hidden:
                # avoid trying to upload dependencies zip for failed or hidden packs
                continue
            pack_and_its_dependencies = [packs_dict.get(dep_name) for dep_name in
                                         pack.all_levels_dependencies] + [pack]
            pack_or_dependency_was_uploaded = any(dep_pack.status == PackStatus.SUCCESS.name for dep_pack in
                                                  pack_and_its_dependencies)
            if pack_or_dependency_was_uploaded:
                pack_with_dep_path = os.path.join(pack.path, "with_dependencies")
                zip_with_deps_path = os.path.join(pack.path, f"{pack_name}_with_dependencies.zip")
                upload_path = os.path.join(storage_base_path, pack_name, f"{pack_name}_with_dependencies.zip")
                Path(pack_with_dep_path).mkdir(parents=True, exist_ok=True)
                for current_pack in pack_and_its_dependencies:
                    if current_pack.hidden:
                        continue
                    logging.debug(f"Starting to collect zip of pack {current_pack.name}")
                    # zip the pack and each of the pack's dependencies (or copy existing zip if was already zipped)
                    if not (current_pack.zip_path and os.path.isfile(current_pack.zip_path)):
                        # the zip does not exist yet, zip the current pack
                        task_status = pack.sign_and_zip_pack(signature_key)
                        if not task_status:
                            # modify the pack's status to indicate the failure was in the dependencies zip step
                            pack.status = PackStatus.FAILED_CREATING_DEPENDENCIES_ZIP_SIGNING.name
                            logging.debug(f"Skipping uploading {pack.name} since failed zipping {current_pack.name}.")
                            break
                    shutil.copy(current_pack.zip_path, os.path.join(pack_with_dep_path, current_pack.name + ".zip"))
                if pack.status == PackStatus.FAILED_CREATING_DEPENDENCIES_ZIP_SIGNING.name:
                    break

                logging.info(f"Zipping {pack_name} with its dependencies")
                Pack.zip_folder_items(pack_with_dep_path, pack_with_dep_path, zip_with_deps_path)
                shutil.rmtree(pack_with_dep_path)
                logging.info(f"Uploading {pack_name} with its dependencies")
                task_status = pack.upload_to_storage(zip_with_deps_path, storage_bucket, storage_base_path,
                                                     with_dependencies_path=upload_path)
                logging.info(f"{pack_name} with dependencies was{'' if task_status else ' not'} "
                             f"uploaded successfully")
                if not task_status:
                    pack.status = PackStatus.FAILED_CREATING_DEPENDENCIES_ZIP_UPLOADING.name
                    pack.cleanup()
                else:
                    if pack.status != PackStatus.SUCCESS.name:
                        pack.status = PackStatus.SUCCESS_CREATING_DEPENDENCIES_ZIP_UPLOADING.name
        except Exception as e:
            logging.error(traceback.format_exc())
            logging.error(f"Failed uploading packs with dependencies: {e}")


def delete_from_index_packs_not_in_marketplace(index_folder_path: str,
                                               current_marketplace_packs: list[Pack],
                                               private_packs: list[dict]):
    """
    Delete from index packs that not relevant in the current marketplace from index.
    Args:
        index_folder_path (str): full path to downloaded index folder.
        current_marketplace_packs: List[Pack]: pack list from `create-content-artifacts` step which are filtered by marketplace.
        private_packs: List[dict]: list of private packs info
    Returns:
        set: unique collection of the deleted packs names.
    """
    packs_in_index = set(os.listdir(index_folder_path))
    private_packs_names = {p.get('id', '') for p in private_packs}
    current_marketplace_pack_names = {pack.name for pack in current_marketplace_packs}
    packs_to_be_deleted = packs_in_index - current_marketplace_pack_names - private_packs_names
    deleted_packs = set()
    for pack_name in packs_to_be_deleted:

        try:
            index_pack_path = os.path.join(index_folder_path, pack_name)
            if os.path.exists(os.path.join(index_pack_path, 'metadata.json')):  # verify it's a pack dir
                shutil.rmtree(index_pack_path)  # remove pack folder inside index in case that it exists
                deleted_packs.add(pack_name)
        except Exception:
            logging.error(f'Fail to delete from index the pack {pack_name} which is not in current marketplace')

    logging.info(f'Packs not supported in current marketplace and was deleted from index: {deleted_packs}')
    return deleted_packs


def should_override_locked_corepacks_file(marketplace: str = 'xsoar'):
    """
    Checks if the corepacks_override.json file in the repo should be used to override an existing corepacks file.
    The override file should be used if the following conditions are met:
    1. The versions-metadata.json file contains a server version that matches the server version specified in the
        override file.
    2. The file version of the server version in the corepacks_override.json file is greater than the matching file
        version in the versions-metadata.json file.
    3. The marketplace to which the upload is taking place matches the marketplace specified in the override file.

    Args
        marketplace (str): the marketplace type of the bucket. possible options: xsoar, marketplace_v2 or xpanse

    Returns True if a file should be updated and False otherwise.
    """
    override_corepacks_server_version = GCPConfig.corepacks_override_contents.get('server_version')
    override_marketplaces = GCPConfig.corepacks_override_contents.get('marketplaces', [])
    override_corepacks_file_version = GCPConfig.corepacks_override_contents.get('file_version')
    current_corepacks_file_version = GCPConfig.core_packs_file_versions.get(
        override_corepacks_server_version, {}).get('file_version')
    if not current_corepacks_file_version:
        logging.info(f'Could not find a matching file version for server version {override_corepacks_server_version} in '
                     f'{GCPConfig.VERSIONS_METADATA_FILE} file. Skipping upload of {GCPConfig.COREPACKS_OVERRIDE_FILE}...')
        return False

    if int(override_corepacks_file_version) <= int(current_corepacks_file_version):
        logging.info(
            f'Corepacks file version: {override_corepacks_file_version} of server version {override_corepacks_server_version} in '
            f'{GCPConfig.COREPACKS_OVERRIDE_FILE} is not greater than the version in {GCPConfig.VERSIONS_METADATA_FILE}: '
            f'{current_corepacks_file_version}. Skipping upload of {GCPConfig.COREPACKS_OVERRIDE_FILE}...')
        return False

    if override_marketplaces and marketplace not in override_marketplaces:
        logging.info(f'Current marketplace {marketplace} is not selected in the {GCPConfig.VERSIONS_METADATA_FILE} '
                     f'file. Skipping upload of {GCPConfig.COREPACKS_OVERRIDE_FILE}...')
        return False

    return True


def override_locked_corepacks_file(build_number: str, artifacts_dir: str):
    """
    Override an existing corepacks-X.X.X.json file, where X.X.X is the server version that was specified in the
    corepacks_override.json file.
    Additionally, update the file version in the versions-metadata.json file, and the corepacks file with the
    current build number.

    Args:
         build_number (str): The build number to use in the corepacks file, if it should be overriden.
         artifacts_dir (str): The CI artifacts directory to upload the corepacks file to.
    """
    # Get the updated content of the corepacks file:
    override_corepacks_server_version = GCPConfig.corepacks_override_contents.get('server_version')
    corepacks_file_new_content = GCPConfig.corepacks_override_contents.get('updated_corepacks_content')

    # Update the build number to the current build number:
    corepacks_file_new_content['buildNumber'] = build_number

    # Upload the updated corepacks file to the given artifacts folder:
    override_corepacks_file_name = f'corepacks-{override_corepacks_server_version}.json'
    logging.debug(f'Overriding {override_corepacks_file_name} with the following content:\n {corepacks_file_new_content}')
    corepacks_json_path = os.path.join(artifacts_dir, override_corepacks_file_name)
    json_write(corepacks_json_path, corepacks_file_new_content)
    logging.success(f"Finished copying overriden {override_corepacks_file_name} to artifacts.")

    # Update the file version of the matching corepacks version in the versions-metadata.json file
    override_corepacks_file_version = GCPConfig.corepacks_override_contents.get('file_version')
    logging.debug(f'Bumping file version of server version {override_corepacks_server_version} in versions-metadata.json from'
                  f'{GCPConfig.versions_metadata_contents["version_map"][override_corepacks_server_version]["file_version"]} to'
                  f'{override_corepacks_file_version}')
    GCPConfig.versions_metadata_contents['version_map'][override_corepacks_server_version]['file_version'] = \
        override_corepacks_file_version


def upload_server_versions_metadata(artifacts_dir: str):
    """
    Upload the versions-metadata.json to the build artifacts folder.

    Args:
        artifacts_dir (str): The CI artifacts directory to upload the versions-metadata.json file to.
    """
    versions_metadata_path = os.path.join(artifacts_dir, GCPConfig.VERSIONS_METADATA_FILE)
    json_write(versions_metadata_path, GCPConfig.versions_metadata_contents)
    logging.success(f"Finished copying {GCPConfig.VERSIONS_METADATA_FILE} to artifacts.")


def option_handler():
    """Validates and parses script arguments.

    Returns:
        Namespace: Parsed arguments object.

    """
    parser = argparse.ArgumentParser(description="Store packs in cloud storage.")
    # disable-secrets-detection-start
    parser.add_argument('-pa', '--packs_artifacts_path', help="The full path of packs artifacts", required=True)
    parser.add_argument('-ast', '--artifacts-folder-server-type', help="The artifacts folder server type",
                        required=True)
    parser.add_argument('-idp', '--id_set_path', help="The full path of id_set.json", required=False)
    parser.add_argument('-e', '--extract_path', help="Full path of folder to extract wanted packs", required=True)
    parser.add_argument('-b', '--bucket_name', help="Storage bucket name", required=True)
    parser.add_argument('-s', '--service_account',
                        help=("Path to gcloud service account, is for circleCI usage. "
                              "For local development use your personal account and "
                              "authenticate using Google Cloud SDK by running: "
                              "`gcloud auth application-default login` and leave this parameter blank. "
                              "For more information go to: "
                              "https://googleapis.dev/python/google-api-core/latest/auth.html"),
                        required=False)
    parser.add_argument('-d', '--pack_dependencies', help="Full path to pack dependencies json file.", required=False)
    parser.add_argument('-pn', '--pack_names',
                        help=("Target packs to upload to gcs."),
                        required=True)
    parser.add_argument('-p', '--upload_specific_pack',
                        type=str2bool, help=("Indication if the -p flag is used and only specific packs are uploded"),
                        default=False)
    parser.add_argument('-n', '--ci_build_number',
                        help="CircleCi build number (will be used as hash revision at index file)", required=False)
    parser.add_argument('-o', '--override_all_packs', help="Override all existing packs in cloud storage",
                        type=str2bool, default=False, required=True)
    parser.add_argument('-k', '--key_string', help="Base64 encoded signature key used for signing packs.",
                        required=False)
    parser.add_argument('-sb', '--storage_base_path', help="Storage base path of the directory to upload to.",
                        required=False)
    parser.add_argument('-rt', '--remove_test_deps', type=str2bool,
                        help='Should remove test playbooks from content packs or not.', default=True)
    parser.add_argument('-bu', '--bucket_upload', help='is bucket upload build?', type=str2bool, required=True)
    parser.add_argument('-pb', '--private_bucket_name', help="Private storage bucket name", required=False)
    parser.add_argument('-c', '--ci_branch', help="CI branch of current build", required=True)
    parser.add_argument('-f', '--force_upload', help="is force upload build?", type=str2bool, required=True)
    parser.add_argument('-dz', '--create_dependencies_zip', type=str2bool, help="Upload packs with dependencies zip",
                        required=False)
    parser.add_argument('-mp', '--marketplace', help="marketplace version", default='xsoar')
    # disable-secrets-detection-end
    return parser.parse_args()


def main():
    install_logging('Prepare_Content_Packs_For_Testing.log', logger=logging)
    option = option_handler()
    packs_artifacts_path = option.packs_artifacts_path
    id_set = None
    try:
        with Neo4jContentGraphInterface():
            pass
    except Exception as e:
        logging.warning(f"Database is not ready, using id_set.json instead.\n{e}")
        id_set = open_id_set_file(option.id_set_path)
    extract_destination_path = option.extract_path
    storage_bucket_name = option.bucket_name
    service_account = option.service_account
    modified_packs_to_upload = option.pack_names or ""
    build_number = option.ci_build_number if option.ci_build_number else str(uuid.uuid4())
    override_all_packs = option.override_all_packs
    signature_key = option.key_string
    packs_dependencies_mapping = load_json(option.pack_dependencies) if option.pack_dependencies else {}
    storage_base_path = option.storage_base_path
    remove_test_deps = option.remove_test_deps
    is_bucket_upload_flow = option.bucket_upload
    private_bucket_name = option.private_bucket_name
    ci_branch = option.ci_branch
    force_upload = option.force_upload
    marketplace = option.marketplace
    is_create_dependencies_zip = option.create_dependencies_zip

    # google cloud storage client initialized
    storage_client = init_storage_client(service_account)
    storage_bucket = storage_client.bucket(storage_bucket_name)
    uploaded_packs_dir = Path(option.artifacts_folder_server_type) / f'uploaded_packs-{"id_set" if id_set else "graph"}'
    markdown_images_data = Path(option.artifacts_folder_server_type) / BucketUploadFlow.MARKDOWN_IMAGES_ARTIFACT_FILE_NAME

    uploaded_packs_dir.mkdir(parents=True, exist_ok=True)
    # Relevant when triggering test upload flow
    if storage_bucket_name:
        GCPConfig.PRODUCTION_BUCKET = storage_bucket_name

    # download and extract index from public bucket
    index_folder_path, index_blob, index_generation = download_and_extract_index(storage_bucket,
                                                                                 extract_destination_path,
                                                                                 storage_base_path)

    # content repo client initialized
    content_repo = get_content_git_client(CONTENT_ROOT_PATH)
    current_commit_hash, previous_commit_hash = get_recent_commits_data(content_repo, index_folder_path,
                                                                        is_bucket_upload_flow, ci_branch)

    # detect packs to upload
    pack_ids_to_upload = get_packs_ids_to_upload(modified_packs_to_upload)
    extract_packs_artifacts(packs_artifacts_path, extract_destination_path)
    # list of all packs from `content_packs.zip` given from create artifacts
    all_content_packs = [Pack(pack_id, os.path.join(extract_destination_path, pack_id), is_modified=pack_id in pack_ids_to_upload)
                         for pack_id in os.listdir(extract_destination_path)]
    packs_to_upload_list = [pack for pack in all_content_packs if pack.is_modified]
    diff_files_list = content_repo.commit(current_commit_hash).diff(content_repo.commit(previous_commit_hash))

    # taking care of private packs
    is_private_content_updated, private_packs, updated_private_packs_ids = handle_private_content(
        index_folder_path, private_bucket_name, extract_destination_path, storage_client, pack_ids_to_upload, storage_base_path
    )

    delete_from_index_packs_not_in_marketplace(index_folder_path, all_content_packs, private_packs)

    if not override_all_packs:
        check_if_index_is_updated(index_folder_path, content_repo, current_commit_hash, previous_commit_hash,
                                  storage_bucket, is_private_content_updated)

    # initiate the statistics handler for marketplace packs
    statistics_handler = StatisticsHandler(service_account, index_folder_path)

    # clean index and gcs from non existing or invalid packs
    clean_non_existing_packs(index_folder_path, private_packs, storage_bucket, storage_base_path, all_content_packs, marketplace)

    all_packs_dict = {p.name: p for p in all_content_packs}  # temporary var to replace packs_for_current_marketplace_dict

    # iterating over packs that are for this current marketplace
    # we iterate over all packs (and not just for modified packs) for several reasons -
    # 1. we might need the info about this pack if a modified pack is dependent on it.
    # 2. even if the pack is not updated, we still keep some fields in it's metadata updated, such as download count,
    # changelog, etc.
    pack: Pack
    for pack in all_content_packs:

        if not pack.load_user_metadata():
            pack.status = PackStatus.FAILED_LOADING_USER_METADATA.value  # type: ignore[misc]
            pack.cleanup()
            continue

<<<<<<< HEAD
        pack.enhance_pack_attributes(index_folder_path, statistics_handler, remove_test_deps)
=======
        task_status = pack.collect_content_items()
        if not task_status:
            pack.status = PackStatus.FAILED_COLLECT_ITEMS.name  # type: ignore[misc]
            pack.cleanup()
            continue

        # upload author integration images and readme images
        if not pack.upload_images(index_folder_path, storage_bucket, storage_base_path, diff_files_list, override_all_packs):
            continue

        task_status = pack.format_metadata(index_folder_path,
                                           packs_dependencies_mapping,
                                           statistics_handler,
                                           marketplace, remove_test_deps=remove_test_deps)

        if not task_status:
            pack.status = PackStatus.FAILED_METADATA_PARSING.name  # type: ignore[misc]
            pack.cleanup()
            continue
>>>>>>> 05361d32

        task_status, not_updated_build, pack_versions_to_keep = pack.prepare_release_notes(
            index_folder_path,
            build_number,
            diff_files_list,
            marketplace, id_set,
            is_override=override_all_packs
        )

        if not task_status:
            pack.status = PackStatus.FAILED_RELEASE_NOTES.name  # type: ignore[misc]
            pack.cleanup()
            continue

        if not_updated_build:
            pack.status = PackStatus.PACK_IS_NOT_UPDATED_IN_RUNNING_BUILD.name  # type: ignore[misc]
            continue

<<<<<<< HEAD
        if pack.is_modified:
=======
        sign_and_zip_pack(pack, signature_key, delete_test_playbooks=True)
        shutil.copyfile(pack.zip_path, uploaded_packs_dir / f"{pack.name}.zip")
        task_status, skipped_upload, _ = pack.upload_to_storage(pack.zip_path, pack.latest_version, storage_bucket,
                                                                pack.is_modified,
                                                                storage_base_path)
>>>>>>> 05361d32

            if not pack.format_metadata(packs_dependencies_mapping, marketplace, remove_test_deps=remove_test_deps):
                pack.status = PackStatus.FAILED_METADATA_PARSING.name  # type: ignore[misc]
                pack.cleanup()
                continue

            # upload author integration images and readme images
            if not pack.upload_images(storage_bucket, storage_base_path, marketplace):
                continue

            if not pack.sign_and_zip_pack(signature_key, uploaded_packs_dir):
                continue

            if not pack.upload_to_storage(pack.zip_path, storage_bucket, storage_base_path):
                pack.status = PackStatus.FAILED_UPLOADING_PACK.name  # type: ignore[misc]
                pack.cleanup()
                continue

<<<<<<< HEAD
        if not update_index_folder(index_folder_path=index_folder_path, pack=pack, pack_versions_to_keep=pack_versions_to_keep):
=======
        task_status = update_index_folder(index_folder_path=index_folder_path, pack=pack,
                                          pack_versions_to_keep=pack_versions_to_keep)
        if not task_status:
>>>>>>> 05361d32
            pack.status = PackStatus.FAILED_UPDATING_INDEX_FOLDER.name  # type: ignore[misc]
            pack.cleanup()
            continue

        # in case that pack already exist at cloud storage path and in index, don't show that the pack was changed
<<<<<<< HEAD
        if not pack.status:
=======
        if skipped_upload:
>>>>>>> 05361d32
            pack.status = PackStatus.PACK_ALREADY_EXISTS.name  # type: ignore[misc]
            pack.cleanup()
            continue

        pack.status = PackStatus.SUCCESS.name  # type: ignore[misc]

    # upload core packs json to bucket
    create_corepacks_config(storage_bucket, build_number, index_folder_path,
                            os.path.dirname(packs_artifacts_path), storage_base_path, marketplace)

    # override a locked core packs file (used for hot-fixes)
    if should_override_locked_corepacks_file(marketplace=marketplace):
        logging.info('Using the corepacks_override.json file to update an existing corepacks file.')
        override_locked_corepacks_file(build_number=build_number, artifacts_dir=os.path.dirname(packs_artifacts_path))
    else:
        logging.info('Skipping overriding an existing corepacks file.')

    # upload server versions metadata to bucket
    upload_server_versions_metadata(os.path.dirname(packs_artifacts_path))

    prepare_index_json(index_folder_path=index_folder_path,
                       build_number=build_number,
                       private_packs=private_packs,
                       current_commit_hash=current_commit_hash,
                       force_upload=force_upload,
                       previous_commit_hash=previous_commit_hash,
                       landing_page_sections=statistics_handler.landing_page_sections)

    # finished iteration over content packs
    upload_index_to_storage(index_folder_path=index_folder_path,
                            extract_destination_path=extract_destination_path,
                            index_blob=index_blob,
                            index_generation=index_generation,
                            artifacts_dir=os.path.dirname(packs_artifacts_path)
                            )

    # dependencies zip is currently supported only for marketplace=xsoar, not for xsiam/xpanse
    if is_create_dependencies_zip and marketplace == XSOAR_MP:
        # handle packs with dependencies zip
        upload_packs_with_dependencies_zip(storage_bucket, storage_base_path, signature_key,
                                           all_packs_dict)

    markdown_images_dict = download_markdown_images_from_artifacts(
        markdown_images_data, storage_bucket=storage_bucket, storge_base_path=storage_base_path)

    logging.debug(f'{markdown_images_dict=}')
    # get the lists of packs divided by their status
    successful_packs, successful_uploaded_dependencies_zip_packs, skipped_packs, failed_packs = get_packs_summary(
        packs_to_upload_list)

    # Store successful and failed packs list in CircleCI artifacts - to be used in Upload Packs To Marketplace job
    packs_results_file_path = os.path.join(os.path.dirname(packs_artifacts_path), BucketUploadFlow.PACKS_RESULTS_FILE)
    store_successful_and_failed_packs_in_ci_artifacts(
        packs_results_file_path, BucketUploadFlow.PREPARE_CONTENT_FOR_TESTING, successful_packs,
        successful_uploaded_dependencies_zip_packs, failed_packs, updated_private_packs_ids,
        images_data=get_images_data(packs_to_upload_list, markdown_images_dict=markdown_images_dict)
    )

    # summary of packs status
    print_packs_summary(successful_packs, skipped_packs, failed_packs, not is_bucket_upload_flow)


if __name__ == '__main__':
    main()<|MERGE_RESOLUTION|>--- conflicted
+++ resolved
@@ -1241,29 +1241,7 @@
             pack.cleanup()
             continue
 
-<<<<<<< HEAD
         pack.enhance_pack_attributes(index_folder_path, statistics_handler, remove_test_deps)
-=======
-        task_status = pack.collect_content_items()
-        if not task_status:
-            pack.status = PackStatus.FAILED_COLLECT_ITEMS.name  # type: ignore[misc]
-            pack.cleanup()
-            continue
-
-        # upload author integration images and readme images
-        if not pack.upload_images(index_folder_path, storage_bucket, storage_base_path, diff_files_list, override_all_packs):
-            continue
-
-        task_status = pack.format_metadata(index_folder_path,
-                                           packs_dependencies_mapping,
-                                           statistics_handler,
-                                           marketplace, remove_test_deps=remove_test_deps)
-
-        if not task_status:
-            pack.status = PackStatus.FAILED_METADATA_PARSING.name  # type: ignore[misc]
-            pack.cleanup()
-            continue
->>>>>>> 05361d32
 
         task_status, not_updated_build, pack_versions_to_keep = pack.prepare_release_notes(
             index_folder_path,
@@ -1282,16 +1260,7 @@
             pack.status = PackStatus.PACK_IS_NOT_UPDATED_IN_RUNNING_BUILD.name  # type: ignore[misc]
             continue
 
-<<<<<<< HEAD
         if pack.is_modified:
-=======
-        sign_and_zip_pack(pack, signature_key, delete_test_playbooks=True)
-        shutil.copyfile(pack.zip_path, uploaded_packs_dir / f"{pack.name}.zip")
-        task_status, skipped_upload, _ = pack.upload_to_storage(pack.zip_path, pack.latest_version, storage_bucket,
-                                                                pack.is_modified,
-                                                                storage_base_path)
->>>>>>> 05361d32
-
             if not pack.format_metadata(packs_dependencies_mapping, marketplace, remove_test_deps=remove_test_deps):
                 pack.status = PackStatus.FAILED_METADATA_PARSING.name  # type: ignore[misc]
                 pack.cleanup()
@@ -1309,23 +1278,13 @@
                 pack.cleanup()
                 continue
 
-<<<<<<< HEAD
         if not update_index_folder(index_folder_path=index_folder_path, pack=pack, pack_versions_to_keep=pack_versions_to_keep):
-=======
-        task_status = update_index_folder(index_folder_path=index_folder_path, pack=pack,
-                                          pack_versions_to_keep=pack_versions_to_keep)
-        if not task_status:
->>>>>>> 05361d32
             pack.status = PackStatus.FAILED_UPDATING_INDEX_FOLDER.name  # type: ignore[misc]
             pack.cleanup()
             continue
 
         # in case that pack already exist at cloud storage path and in index, don't show that the pack was changed
-<<<<<<< HEAD
         if not pack.status:
-=======
-        if skipped_upload:
->>>>>>> 05361d32
             pack.status = PackStatus.PACK_ALREADY_EXISTS.name  # type: ignore[misc]
             pack.cleanup()
             continue
