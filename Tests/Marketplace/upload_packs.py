--- conflicted
+++ resolved
@@ -29,10 +29,6 @@
 from Tests.Marketplace.pack_readme_handler import download_markdown_images_from_artifacts
 
 METADATA_FILE_REGEX_GET_VERSION = r'metadata\-([\d\.]+)\.json'
-<<<<<<< HEAD
-TEST_XDR_PREFIX = os.getenv("TEST_XDR_PREFIX", "")  # for testing
-=======
->>>>>>> 5cfcc708
 
 
 def get_packs_ids_to_upload(packs_to_upload: str) -> set:
@@ -765,7 +761,7 @@
         build_num = os.environ['CI_JOB_ID']
 
         bucket_path = f'https://console.cloud.google.com/storage/browser/' \
-                      f'{TEST_XDR_PREFIX}marketplace-ci-build/content/builds/{branch_name}/{build_num}'
+                      f'marketplace-ci-build/content/builds/{branch_name}/{build_num}'
 
         pr_comment = f'Number of successful uploaded packs: {len(successful_packs)}\n' \
                      f'Uploaded packs:\n{successful_packs_table}\n\n' \
