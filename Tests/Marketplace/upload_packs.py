--- conflicted
+++ resolved
@@ -18,18 +18,10 @@
 from demisto_sdk.commands.common.tools import run_command, str2bool
 
 from Tests.scripts.utils.log_util import install_logging
-<<<<<<< HEAD
 
 
 def get_packs_names(target_packs: str, previous_commit_hash: str = "HEAD^") -> set:
     """Detects and returns packs names to upload.
-=======
-
-
-def get_packs_names(target_packs: str) -> set:
-    """
-    Detects and returns packs names to upload.
->>>>>>> 77fd7faf
 
     In case that `Modified` is passed in target_packs input, checks the git difference between two commits,
     current and previous and greps only ones with prefix Packs/.
@@ -51,11 +43,7 @@
             # return all available packs names
             return all_packs
         else:
-<<<<<<< HEAD
             logging.error(f"Folder {PACKS_FOLDER} was not found at the following path: {PACKS_FULL_PATH}")
-=======
-            logging.error((f"Folder {PACKS_FOLDER} was not found at the following path: {PACKS_FULL_PATH}"))
->>>>>>> 77fd7faf
             sys.exit(1)
     elif target_packs.lower() == "modified":
         cmd = f"git diff --name-only HEAD..{previous_commit_hash} | grep 'Packs/'"
@@ -251,11 +239,7 @@
 
 def upload_index_to_storage(index_folder_path: str, extract_destination_path: str, index_blob: Any,
                             build_number: str, private_packs: list, current_commit_hash: str,
-<<<<<<< HEAD
                             index_generation: int, is_private: bool = False):
-=======
-                            index_generation: str, is_private: bool = False):
->>>>>>> 77fd7faf
     """
     Upload updated index zip to cloud storage.
 
@@ -450,7 +434,6 @@
         dict: loaded json file.
 
     """
-<<<<<<< HEAD
     try:
         if file_path:
             with open(file_path, 'r') as json_file:
@@ -460,14 +443,6 @@
         return result
     except json.decoder.JSONDecodeError:
         return {}
-=======
-    if file_path:
-        with open(file_path, 'r') as json_file:
-            result = json.load(json_file)
-    else:
-        result = {}
-    return result
->>>>>>> 77fd7faf
 
 
 def get_content_git_client(content_repo_path: str):
@@ -483,12 +458,8 @@
     return git.Repo(content_repo_path)
 
 
-<<<<<<< HEAD
 def get_recent_commits_data(content_repo: Any, index_folder_path: str, is_bucket_upload_flow: bool,
                             force_previous_commit: str):
-=======
-def get_recent_commits_data(content_repo: Any):
->>>>>>> 77fd7faf
     """ Returns recent commits hashes (of head and remote master)
 
     Args:
@@ -515,15 +486,9 @@
 
 
 def check_if_index_is_updated(index_folder_path: str, content_repo: Any, current_commit_hash: str,
-<<<<<<< HEAD
                               previous_commit_hash: str, storage_bucket: Any):
     """ Checks stored at index.json commit hash and compares it to current commit hash. In case no packs folders were
     added/modified/deleted, all other steps are not performed.
-=======
-                              remote_previous_commit_hash: str, storage_bucket: Any):
-    """ Checks stored at index.json commit hash and compares it to current commit hash. In case no
-    packs folders were added/modified/deleted, all other steps are not performed.
->>>>>>> 77fd7faf
 
     Args:
         index_folder_path (str): index folder full path.
@@ -579,11 +544,7 @@
         sys.exit(1)
 
 
-<<<<<<< HEAD
 def print_packs_summary(successful_packs: list, skipped_packs: list, failed_packs: list):
-=======
-def print_packs_summary(packs_list: list):
->>>>>>> 77fd7faf
     """Prints summary of packs uploaded to gcs.
 
     Args:
