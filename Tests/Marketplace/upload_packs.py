--- conflicted
+++ resolved
@@ -1257,15 +1257,7 @@
     # clean index and gcs from non existing or invalid packs
     clean_non_existing_packs(index_folder_path, private_packs, storage_bucket, storage_base_path, all_content_packs, marketplace)
 
-<<<<<<< HEAD
-    # pack relevant for the current marketplace this upload is done for
-    packs_for_current_marketplace_dict: dict[str, Pack] = {}
-=======
-    # packs that depends on new packs that are not in the previous index.zip
-    packs_with_missing_dependencies = []
-
     all_packs_dict = {p.name: p for p in all_content_packs}  # temporary var to replace packs_for_current_marketplace_dict
->>>>>>> 4f0c9143
 
     # iterating over packs that are for this current marketplace
     # we iterate over all packs (and not just for modified packs) for several reasons -
@@ -1291,35 +1283,11 @@
         if not pack.upload_images(index_folder_path, storage_bucket, storage_base_path, diff_files_list, override_all_packs):
             continue
 
-<<<<<<< HEAD
-        # detect if the pack is modified and return modified RN files
-        task_status, modified_rn_files_paths = pack.detect_modified(content_repo, index_folder_path,
-                                                                    current_commit_hash, previous_commit_hash)
-
-        if not task_status:
-            pack.status = PackStatus.FAILED_DETECTING_MODIFIED_FILES.name  # type: ignore[misc]
-            pack.cleanup()
-            continue
-
         task_status, _ = pack.format_metadata(index_folder_path,
                                               packs_dependencies_mapping, build_number,
                                               current_commit_hash,
                                               statistics_handler,
-                                              packs_for_current_marketplace_dict, marketplace)
-=======
-        task_status, is_missing_dependencies = pack.format_metadata(index_folder_path,
-                                                                    packs_dependencies_mapping, build_number,
-                                                                    current_commit_hash,
-                                                                    statistics_handler,
-                                                                    all_packs_dict,
-                                                                    marketplace)
-
-        if is_missing_dependencies:
-            # If the pack is dependent on a new pack, therefore it is not yet in the index.zip as it might not have
-            # been iterated yet, we will note that it is missing dependencies, and after updating the index.zip with
-            # all new packs - we will go over the pack again to add what was missing. See issue #37290.
-            packs_with_missing_dependencies.append(pack)
->>>>>>> 4f0c9143
+                                              all_packs_dict, marketplace)
 
         if not task_status:
             pack.status = PackStatus.FAILED_METADATA_PARSING.name  # type: ignore[misc]
@@ -1382,44 +1350,13 @@
             continue
 
         # in case that pack already exist at cloud storage path and in index, don't show that the pack was changed
-<<<<<<< HEAD
-        if skipped_upload and exists_in_index:
-=======
-        if skipped_upload and pack not in packs_with_missing_dependencies:
->>>>>>> 4f0c9143
+        if skipped_upload:
             pack.status = PackStatus.PACK_ALREADY_EXISTS.name  # type: ignore[misc]
             pack.cleanup()
             continue
 
         pack.status = PackStatus.SUCCESS.name  # type: ignore[misc]
 
-<<<<<<< HEAD
-=======
-    logging.info(f"packs_with_missing_dependencies: {[pack.name for pack in packs_with_missing_dependencies]}")
-
-    # Going over all packs that were marked as missing dependencies,
-    # updating them with the new data for the new packs that were added to the index.zip
-    for pack in packs_with_missing_dependencies:
-        task_status, _ = pack.format_metadata(index_folder_path, packs_dependencies_mapping,
-                                              build_number, current_commit_hash, statistics_handler,
-                                              all_packs_dict, marketplace,
-                                              format_dependencies_only=True)
-
-        if not task_status:
-            pack.status = PackStatus.FAILED_METADATA_REFORMATING.name  # type: ignore[misc]
-            pack.cleanup()
-            continue
-
-        task_status = update_index_folder(index_folder_path=index_folder_path, pack_name=pack.name, pack_path=pack.path,
-                                          pack_version=pack.latest_version, hidden_pack=pack.hidden)
-        if not task_status:
-            pack.status = PackStatus.FAILED_UPDATING_INDEX_FOLDER.name  # type: ignore[misc]
-            pack.cleanup()
-            continue
-
-        pack.status = PackStatus.SUCCESS.name  # type: ignore[misc]
-
->>>>>>> 4f0c9143
     # upload core packs json to bucket
     create_corepacks_config(storage_bucket, build_number, index_folder_path,
                             os.path.dirname(packs_artifacts_path), storage_base_path, marketplace)
