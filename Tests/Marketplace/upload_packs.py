import json
import os
import sys
import argparse
import shutil
import uuid
import prettytable
import glob
import requests
import logging
from datetime import datetime
from google.cloud.storage import Bucket

from zipfile import ZipFile
from typing import Any, Tuple, Union, Optional
from Tests.Marketplace.marketplace_services import init_storage_client, Pack, \
    load_json, get_content_git_client, get_recent_commits_data, store_successful_and_failed_packs_in_ci_artifacts, \
    json_write
from Tests.Marketplace.marketplace_statistics import StatisticsHandler
from Tests.Marketplace.marketplace_constants import PackStatus, Metadata, GCPConfig, BucketUploadFlow, \
    CONTENT_ROOT_PATH, PACKS_FOLDER, PACKS_FULL_PATH, IGNORED_FILES, IGNORED_PATHS, LANDING_PAGE_SECTIONS_PATH
from demisto_sdk.commands.common.tools import run_command, str2bool

from Tests.scripts.utils.log_util import install_logging


def get_packs_names(target_packs: str, previous_commit_hash: str = "HEAD^") -> set:
    """Detects and returns packs names to upload.

    In case that `Modified` is passed in target_packs input, checks the git difference between two commits,
    current and previous and greps only ones with prefix Packs/.
    By default this function will receive `All` as target_packs and will return all packs names from content repo.

    Args:
        target_packs (str): csv packs names or `All` for all available packs in content
                            or `Modified` for only modified packs (currently not in use).
        previous_commit_hash (str): the previous commit to diff with.

    Returns:
        set: unique collection of packs names to upload.

    """
    if target_packs.lower() == "all":
        if os.path.exists(PACKS_FULL_PATH):
            all_packs = {p for p in os.listdir(PACKS_FULL_PATH) if p not in IGNORED_FILES}
            logging.info(f"Number of selected packs to upload is: {len(all_packs)}")
            # return all available packs names
            return all_packs
        else:
            logging.error(f"Folder {PACKS_FOLDER} was not found at the following path: {PACKS_FULL_PATH}")
            sys.exit(1)
    elif target_packs.lower() == "modified":
        cmd = f"git diff --name-only HEAD..{previous_commit_hash} | grep 'Packs/'"
        modified_packs_path = run_command(cmd).splitlines()
        modified_packs = {p.split('/')[1] for p in modified_packs_path if p not in IGNORED_PATHS}
        logging.info(f"Number of modified packs is: {len(modified_packs)}")
        # return only modified packs between two commits
        return modified_packs
    elif target_packs and isinstance(target_packs, str):
        modified_packs = {p.strip() for p in target_packs.split(',') if p not in IGNORED_FILES}
        logging.info(f"Number of selected packs to upload is: {len(modified_packs)}")
        # return only packs from csv list
        return modified_packs
    else:
        logging.critical("Not correct usage of flag -p. Please check help section of upload packs script.")
        sys.exit(1)


def extract_packs_artifacts(packs_artifacts_path: str, extract_destination_path: str):
    """Extracts all packs from content pack artifact zip.

    Args:
        packs_artifacts_path (str): full path to content artifacts zip file.
        extract_destination_path (str): full path to directory where to extract the packs.

    """
    with ZipFile(packs_artifacts_path) as packs_artifacts:
        packs_artifacts.extractall(extract_destination_path)
    logging.info("Finished extracting packs artifacts")


def download_and_extract_index(storage_bucket: Any, extract_destination_path: str, storage_base_path: str) \
        -> Tuple[str, Any, int]:
    """Downloads and extracts index zip from cloud storage.

    Args:
        storage_bucket (google.cloud.storage.bucket.Bucket): google storage bucket where index.zip is stored.
        extract_destination_path (str): the full path of extract folder.
        storage_base_path (str): the source path of the index in the target bucket.
    Returns:
        str: extracted index folder full path.
        Blob: google cloud storage object that represents index.zip blob.
        str: downloaded index generation.

    """
    if storage_bucket.name == GCPConfig.PRODUCTION_PRIVATE_BUCKET:
        index_storage_path = os.path.join(GCPConfig.PRIVATE_BASE_PATH, f"{GCPConfig.INDEX_NAME}.zip")
    else:
        index_storage_path = os.path.join(storage_base_path, f"{GCPConfig.INDEX_NAME}.zip")
    download_index_path = os.path.join(extract_destination_path, f"{GCPConfig.INDEX_NAME}.zip")

    index_blob = storage_bucket.blob(index_storage_path)
    index_folder_path = os.path.join(extract_destination_path, GCPConfig.INDEX_NAME)
    index_generation = 0  # Setting to 0 makes the operation succeed only if there are no live versions of the blob

    if not os.path.exists(extract_destination_path):
        os.mkdir(extract_destination_path)

    if not index_blob.exists():
        os.mkdir(index_folder_path)
        logging.error(f"{storage_bucket.name} index blob does not exists")
        return index_folder_path, index_blob, index_generation

    index_blob.reload()
    index_generation = index_blob.generation

    index_blob.download_to_filename(download_index_path, if_generation_match=index_generation)

    if os.path.exists(download_index_path):
        with ZipFile(download_index_path, 'r') as index_zip:
            index_zip.extractall(extract_destination_path)

        if not os.path.exists(index_folder_path):
            logging.critical(f"Failed creating {GCPConfig.INDEX_NAME} folder with extracted data.")
            sys.exit(1)

        os.remove(download_index_path)
        logging.success(f"Finished downloading and extracting {GCPConfig.INDEX_NAME} file to "
                        f"{extract_destination_path}")

        return index_folder_path, index_blob, index_generation
    else:
        logging.critical(f"Failed to download {GCPConfig.INDEX_NAME}.zip file from cloud storage.")
        sys.exit(1)


def update_index_folder(index_folder_path: str, pack_name: str, pack_path: str, pack_version: str = '',
                        hidden_pack: bool = False) -> bool:
    """
    Copies pack folder into index folder.

    Args:
        index_folder_path (str): full path to index folder.
        pack_name (str): pack folder name to copy.
        pack_path (str): pack folder full path.
        pack_version (str): pack latest version.
        hidden_pack (bool): whether pack is hidden/internal or regular pack.

    Returns:
        bool: whether the operation succeeded.
    """
    task_status = False

    try:
        index_folder_subdirectories = [d for d in os.listdir(index_folder_path) if
                                       os.path.isdir(os.path.join(index_folder_path, d))]
        index_pack_path = os.path.join(index_folder_path, pack_name)
        metadata_files_in_index = glob.glob(f"{index_pack_path}/metadata-*.json")
        new_metadata_path = os.path.join(index_pack_path, f"metadata-{pack_version}.json")

        if pack_version:
            # Update the latest metadata
            if new_metadata_path in metadata_files_in_index:
                metadata_files_in_index.remove(new_metadata_path)

        # Remove old files but keep metadata files
        if pack_name in index_folder_subdirectories:
            for d in os.scandir(index_pack_path):
                if d.path not in metadata_files_in_index:
                    os.remove(d.path)

        # skipping index update in case hidden is set to True
        if hidden_pack:
            if os.path.exists(index_pack_path):
                shutil.rmtree(index_pack_path)  # remove pack folder inside index in case that it exists
            logging.warning(f"Skipping updating {pack_name} pack files to index")
            task_status = True
            return True

        # Copy new files and add metadata for latest version
        for d in os.scandir(pack_path):
            if not os.path.exists(index_pack_path):
                os.mkdir(index_pack_path)
                logging.info(f"Created {pack_name} pack folder in {GCPConfig.INDEX_NAME}")

            shutil.copy(d.path, index_pack_path)
            if pack_version and Pack.METADATA == d.name:
                shutil.copy(d.path, new_metadata_path)

        task_status = True
    except Exception:
        logging.exception(f"Failed in updating index folder for {pack_name} pack.")
    finally:
        return task_status


def clean_non_existing_packs(index_folder_path: str, private_packs: list, storage_bucket: Any,
                             storage_base_path: str) -> bool:
    """ Detects packs that are not part of content repo or from private packs bucket.

    In case such packs were detected, problematic pack is deleted from index and from content/packs/{target_pack} path.

    Args:
        index_folder_path (str): full path to downloaded index folder.
        private_packs (list): priced packs from private bucket.
        storage_bucket (google.cloud.storage.bucket.Bucket): google storage bucket where index.zip is stored.
        storage_base_path (str): the source path of the packs in the target bucket.

    Returns:
        bool: whether cleanup was skipped or not.
    """
    if ('CI' not in os.environ) or (
            os.environ.get('CI_COMMIT_BRANCH') != 'master' and storage_bucket.name == GCPConfig.PRODUCTION_BUCKET) or (
            os.environ.get('CI_COMMIT_BRANCH') == 'master' and storage_bucket.name not in
            (GCPConfig.PRODUCTION_BUCKET, GCPConfig.CI_BUILD_BUCKET)):
        logging.info("Skipping cleanup of packs in gcs.")  # skipping execution of cleanup in gcs bucket
        return True

    public_packs_names = {p for p in os.listdir(PACKS_FULL_PATH) if p not in IGNORED_FILES}
    private_packs_names = {p.get('id', '') for p in private_packs}
    valid_packs_names = public_packs_names.union(private_packs_names)
    # search for invalid packs folder inside index
    invalid_packs_names = {(entry.name, entry.path) for entry in os.scandir(index_folder_path) if
                           entry.name not in valid_packs_names and entry.is_dir()}

    if invalid_packs_names:
        try:
            logging.warning(f"Detected {len(invalid_packs_names)} non existing pack inside index, starting cleanup.")

            for invalid_pack in invalid_packs_names:
                invalid_pack_name = invalid_pack[0]
                invalid_pack_path = invalid_pack[1]
                # remove pack from index
                shutil.rmtree(invalid_pack_path)
                logging.warning(f"Deleted {invalid_pack_name} pack from {GCPConfig.INDEX_NAME} folder")
                # important to add trailing slash at the end of path in order to avoid packs with same prefix
                invalid_pack_gcs_path = os.path.join(storage_base_path, invalid_pack_name, "")  # by design

                for invalid_blob in [b for b in storage_bucket.list_blobs(prefix=invalid_pack_gcs_path)]:
                    logging.warning(f"Deleted invalid {invalid_pack_name} pack under url {invalid_blob.public_url}")
                    invalid_blob.delete()  # delete invalid pack in gcs
        except Exception:
            logging.exception("Failed to cleanup non existing packs.")

    else:
        logging.info(f"No invalid packs detected inside {GCPConfig.INDEX_NAME} folder")

    return False


def upload_index_to_storage(index_folder_path: str, extract_destination_path: str, index_blob: Any,
                            build_number: str, private_packs: list, current_commit_hash: str,
                            index_generation: int, is_private: bool = False, force_upload: bool = False,
                            previous_commit_hash: str = None, landing_page_sections: dict = None,
                            artifacts_dir: Optional[str] = None,
                            storage_bucket: Optional[Bucket] = None,
                            ):
    """
    Upload updated index zip to cloud storage.

    :param index_folder_path: index folder full path.
    :param extract_destination_path: extract folder full path.
    :param index_blob: google cloud storage object that represents index.zip blob.
    :param build_number: CI build number, used as an index revision.
    :param private_packs: List of private packs and their price.
    :param current_commit_hash: last commit hash of head.
    :param index_generation: downloaded index generation.
    :param is_private: Indicates if upload is private.
    :param force_upload: Indicates if force upload or not.
    :param previous_commit_hash: The previous commit hash to diff with.
    :param landing_page_sections: landingPage sections.
    :param artifacts_dir: The CI artifacts directory to upload the index.json to.
    :param storage_bucket: The storage bucket object
    :returns None.

    """
    if force_upload:
        # If we force upload we don't want to update the commit in the index.json file,
        # this is to be able to identify all changed packs in the next upload
        commit = previous_commit_hash
        logging.info('Force upload flow - Index commit hash should not be changed')
    else:
        # Otherwise, update the index with the current commit hash (the commit of the upload)
        commit = current_commit_hash
        logging.info('Updating production index commit hash to master last commit hash')

    if not landing_page_sections:
        landing_page_sections = load_json(LANDING_PAGE_SECTIONS_PATH)

    logging.debug(f'commit hash is: {commit}')
    index_json_path = os.path.join(index_folder_path, f'{GCPConfig.INDEX_NAME}.json')
    logging.info(f'index json path: {index_json_path}')
    logging.info(f'Private packs are: {private_packs}')
    with open(index_json_path, "w+") as index_file:
        index = {
            'revision': build_number,
            'modified': datetime.utcnow().strftime(Metadata.DATE_FORMAT),
            'packs': private_packs,
            'commit': commit,
            'landingPage': {'sections': landing_page_sections.get('sections', [])}
        }
        json.dump(index, index_file, indent=4)

    index_zip_name = os.path.basename(index_folder_path)
    index_zip_path = shutil.make_archive(base_name=index_folder_path, format="zip",
                                         root_dir=extract_destination_path, base_dir=index_zip_name)
    try:
        logging.info(f'index zip path: {index_zip_path}')
        index_blob.reload()
        current_index_generation = index_blob.generation
        index_blob.cache_control = "no-cache,max-age=0"  # disabling caching for index blob

        if is_private or current_index_generation == index_generation:
            # we upload both index.json and the index.zip to allow usage of index.json without having to unzip
            index_blob.upload_from_filename(index_zip_path)
            logging.success(f"Finished uploading {GCPConfig.INDEX_NAME}.zip to storage.")
        else:
            logging.critical(f"Failed in uploading {GCPConfig.INDEX_NAME}, mismatch in index file generation.")
            logging.critical(f"Downloaded index generation: {index_generation}")
            logging.critical(f"Current index generation: {current_index_generation}")
            sys.exit(0)
    except Exception:
        logging.exception(f"Failed in uploading {GCPConfig.INDEX_NAME}.")
        sys.exit(1)
    finally:
        if artifacts_dir:
            # Store index.json in CircleCI artifacts
            shutil.copyfile(
                os.path.join(index_folder_path, f'{GCPConfig.INDEX_NAME}.json'),
                os.path.join(artifacts_dir, f'{GCPConfig.INDEX_NAME}.json'),
            )
        shutil.rmtree(index_folder_path)


def create_corepacks_config(storage_bucket: Any, build_number: str, index_folder_path: str,
<<<<<<< HEAD
                            artifacts_dir: Optional[str]):
    """Create corepacks.json file to artifacts dir. Corepacks file includes the core packs and upgradeCorePacks
        determines which core packs should be upgraded on XSAOR upgrade.
=======
                            artifacts_dir: Optional[str], storage_base_path: str):
    """Create corepacks.json file to artifacts dir. Corepacks file includes core packs for server installation.
>>>>>>> e9c6dbbd

     Args:
        storage_bucket (google.cloud.storage.bucket.Bucket): gcs bucket where core packs config is uploaded.
        build_number (str): circleCI build number.
        index_folder_path (str): The index folder path.
        artifacts_dir: The CI artifacts directory to upload the corepacks.json to.
        storage_base_path (str): the source path of the core packs in the target bucket.

    """
    core_packs_public_urls = []
    found_core_packs = set()
    for pack in os.scandir(index_folder_path):
        if pack.is_dir() and pack.name in GCPConfig.CORE_PACKS_LIST:
            pack_metadata_path = os.path.join(index_folder_path, pack.name, Pack.METADATA)

            if not os.path.exists(pack_metadata_path):
                logging.critical(f"{pack.name} pack {Pack.METADATA} is missing in {GCPConfig.INDEX_NAME}")
                sys.exit(1)

            with open(pack_metadata_path, 'r') as metadata_file:
                metadata = json.load(metadata_file)

            pack_current_version = metadata.get('currentVersion', Pack.PACK_INITIAL_VERSION)
            core_pack_relative_path = os.path.join(storage_base_path, pack.name,
                                                   pack_current_version, f"{pack.name}.zip")
            core_pack_public_url = os.path.join(GCPConfig.GCS_PUBLIC_URL, storage_bucket.name, core_pack_relative_path)

            if not storage_bucket.blob(core_pack_relative_path).exists():
                logging.critical(f"{pack.name} pack does not exist under {core_pack_relative_path} path")
                sys.exit(1)

            core_packs_public_urls.append(core_pack_public_url)
            found_core_packs.add(pack.name)

    if len(found_core_packs) != len(GCPConfig.CORE_PACKS_LIST):
        missing_core_packs = set(GCPConfig.CORE_PACKS_LIST) ^ found_core_packs
        logging.critical(f"Number of defined core packs are: {len(GCPConfig.CORE_PACKS_LIST)}")
        logging.critical(f"Actual number of found core packs are: {len(found_core_packs)}")
        logging.critical(f"Missing core packs are: {missing_core_packs}")
        sys.exit(1)

    corepacks_json_path = os.path.join(artifacts_dir, GCPConfig.CORE_PACK_FILE_NAME)
    core_packs_data = {
        'corePacks': core_packs_public_urls,
        'upgradeCorePacks': GCPConfig.CORE_PACKS_LIST_TO_UPDATE,
        'buildNumber': build_number
    }
    json_write(corepacks_json_path, core_packs_data)
    logging.success(f"Finished copying {GCPConfig.CORE_PACK_FILE_NAME} to artifacts.")


def _build_summary_table(packs_input_list: list, include_pack_status: bool = False) -> Any:
    """Build summary table from pack list

    Args:
        packs_input_list (list): list of Packs
        include_pack_status (bool): whether pack includes status

    Returns:
        PrettyTable: table with upload result of packs.

    """
    table_fields = ["Index", "Pack ID", "Pack Display Name", "Latest Version", "Aggregated Pack Versions"]
    if include_pack_status:
        table_fields.append("Status")
    table = prettytable.PrettyTable()
    table.field_names = table_fields

    for index, pack in enumerate(packs_input_list, start=1):
        pack_status_message = PackStatus[pack.status].value
        row = [index, pack.name, pack.display_name, pack.latest_version,
               pack.aggregation_str if pack.aggregated and pack.aggregation_str else "False"]
        if include_pack_status:
            row.append(pack_status_message)
        table.add_row(row)

    return table


def build_summary_table_md(packs_input_list: list, include_pack_status: bool = False) -> str:
    """Build markdown summary table from pack list

    Args:
        packs_input_list (list): list of Packs
        include_pack_status (bool): whether pack includes status

    Returns:
        Markdown table: table with upload result of packs.

    """
    table_fields = ["Index", "Pack ID", "Pack Display Name", "Latest Version", "Status"] if include_pack_status \
        else ["Index", "Pack ID", "Pack Display Name", "Latest Version"]

    table = ['|', '|']

    for key in table_fields:
        table[0] = f'{table[0]} {key} |'
        table[1] = f'{table[1]} :- |'

    for index, pack in enumerate(packs_input_list):
        pack_status_message = PackStatus[pack.status].value if include_pack_status else ''

        row = [index, pack.name, pack.display_name, pack.latest_version, pack_status_message] if include_pack_status \
            else [index, pack.name, pack.display_name, pack.latest_version]

        row_hr = '|'
        for _value in row:
            row_hr = f'{row_hr} {_value}|'
        table.append(row_hr)

    return '\n'.join(table)


def add_private_content_to_index(private_index_path: str, extract_destination_path: str, index_folder_path: str,
                                 pack_names: set) -> Tuple[Union[list, list], list]:
    """ Adds a list of priced packs data-structures to the public index.json file.
    This step should not be skipped even if there are no new or updated private packs.

    Args:
        private_index_path: path to where the private index is located.
        extract_destination_path (str): full path to extract directory.
        index_folder_path (str): downloaded index folder directory path.
        pack_names (set): collection of pack names.

    Returns:
        list: priced packs from private bucket.

    """

    private_packs = []
    updated_private_packs = []

    try:
        private_packs = get_private_packs(private_index_path, pack_names,
                                          extract_destination_path)
        updated_private_packs = get_updated_private_packs(private_packs, index_folder_path)
        add_private_packs_to_index(index_folder_path, private_index_path)

    except Exception as e:
        logging.exception(f"Could not add private packs to the index. Additional Info: {str(e)}")

    finally:
        logging.info("Finished updating index with priced packs")
        shutil.rmtree(os.path.dirname(private_index_path), ignore_errors=True)
        return private_packs, updated_private_packs


def get_updated_private_packs(private_packs, index_folder_path):
    """ Checks for updated private packs by compering contentCommitHash between public index json and private pack
    metadata files.

    Args:
        private_packs (list): List of dicts containing pack metadata information.
        index_folder_path (str): The public index folder path.

    Returns:
        updated_private_packs (list) : a list of all private packs id's that were updated.

    """
    updated_private_packs = []

    public_index_file_path = os.path.join(index_folder_path, f"{GCPConfig.INDEX_NAME}.json")
    public_index_json = load_json(public_index_file_path)
    private_packs_from_public_index = public_index_json.get("packs", {})

    for pack in private_packs:
        private_pack_id = pack.get('id')
        private_commit_hash_from_metadata = pack.get('contentCommitHash', "")
        private_commit_hash_from_content_repo = ""
        for public_pack in private_packs_from_public_index:
            if public_pack.get('id') == private_pack_id:
                private_commit_hash_from_content_repo = public_pack.get('contentCommitHash', "")

        private_pack_was_updated = private_commit_hash_from_metadata != private_commit_hash_from_content_repo
        if private_pack_was_updated:
            updated_private_packs.append(private_pack_id)

    logging.debug(f"Updated private packs are: {updated_private_packs}")
    return updated_private_packs


def get_private_packs(private_index_path: str, pack_names: set = set(),
                      extract_destination_path: str = '') -> list:
    """
    Gets a list of private packs.

    :param private_index_path: Path to where the private index is located.
    :param pack_names: Collection of pack names.
    :param extract_destination_path: Path to where the files should be extracted to.
    :return: List of dicts containing pack metadata information.
    """
    logging.info(f'getting all private packs. private_index_path: {private_index_path}')
    try:
        metadata_files = glob.glob(f"{private_index_path}/**/metadata.json")
    except Exception:
        logging.exception(f'Could not find metadata files in {private_index_path}.')
        return []

    if not metadata_files:
        logging.warning(f'No metadata files found in [{private_index_path}]')

    private_packs = []
    logging.info(f'all metadata files found: {metadata_files}')
    for metadata_file_path in metadata_files:
        try:
            with open(metadata_file_path, "r") as metadata_file:
                metadata = json.load(metadata_file)
            pack_id = metadata.get('id')
            is_changed_private_pack = pack_id in pack_names
            if is_changed_private_pack:  # Should take metadata from artifacts.
                with open(os.path.join(extract_destination_path, pack_id, "pack_metadata.json"),
                          "r") as metadata_file:
                    metadata = json.load(metadata_file)
            if metadata:
                private_packs.append({
                    'id': metadata.get('id') if not is_changed_private_pack else metadata.get('name'),
                    'price': metadata.get('price'),
                    'vendorId': metadata.get('vendorId', ""),
                    'partnerId': metadata.get('partnerId', ""),
                    'partnerName': metadata.get('partnerName', ""),
                    'contentCommitHash': metadata.get('contentCommitHash', "")
                })
        except ValueError:
            logging.exception(f'Invalid JSON in the metadata file [{metadata_file_path}].')

    return private_packs


def add_private_packs_to_index(index_folder_path: str, private_index_path: str):
    """ Add the private packs to the index folder.

    Args:
        index_folder_path: The index folder path.
        private_index_path: The path for the index of the private packs.

    """
    for d in os.scandir(private_index_path):
        if os.path.isdir(d.path):
            update_index_folder(index_folder_path, d.name, d.path)


def is_private_packs_updated(public_index_json, private_index_path):
    """ Checks whether there were changes in private packs from the last upload.
    The check compares the `content commit hash` field in the public index with the value stored in the private index.
    If there is at least one private pack that has been updated/released, the upload should be performed and not
    skipped.

    Args:
        public_index_json (dict) : The public index.json file.
        private_index_path (str): Path to where the private index.zip is located.

    Returns:
        is_private_packs_updated (bool): True if there is at least one private pack that was updated/released,
         False otherwise (i.e there are no private packs that have been updated/released).

    """
    logging.debug("Checking if there are updated private packs")

    private_index_file_path = os.path.join(private_index_path, f"{GCPConfig.INDEX_NAME}.json")
    private_index_json = load_json(private_index_file_path)
    private_packs_from_private_index = private_index_json.get("packs")
    private_packs_from_public_index = public_index_json.get("packs")

    if len(private_packs_from_private_index) != len(private_packs_from_public_index):
        # private pack was added or deleted
        logging.debug("There is at least one private pack that was added/deleted, upload should not be skipped.")
        return True

    id_to_commit_hash_from_public_index = {private_pack.get("id"): private_pack.get("contentCommitHash", "") for
                                           private_pack in private_packs_from_public_index}

    for private_pack in private_packs_from_private_index:
        pack_id = private_pack.get("id")
        content_commit_hash = private_pack.get("contentCommitHash", "")
        if id_to_commit_hash_from_public_index.get(pack_id) != content_commit_hash:
            logging.debug("There is at least one private pack that was updated, upload should not be skipped.")
            return True

    logging.debug("No private packs were changed")
    return False


def check_if_index_is_updated(index_folder_path: str, content_repo: Any, current_commit_hash: str,
                              previous_commit_hash: str, storage_bucket: Any,
                              is_private_content_updated: bool = False):
    """ Checks stored at index.json commit hash and compares it to current commit hash. In case no packs folders were
    added/modified/deleted, all other steps are not performed.

    Args:
        index_folder_path (str): index folder full path.
        content_repo (git.repo.base.Repo): content repo object.
        current_commit_hash (str): last commit hash of head.
        previous_commit_hash (str): the previous commit to diff with
        storage_bucket: public storage bucket.
        is_private_content_updated (bool): True if private content updated, False otherwise.

    """
    skipping_build_task_message = "Skipping Upload Packs To Marketplace Storage Step."

    try:
        if storage_bucket.name not in (GCPConfig.CI_BUILD_BUCKET, GCPConfig.PRODUCTION_BUCKET):
            logging.info("Skipping index update check in non production/build bucket")
            return

        if is_private_content_updated:
            logging.debug("Skipping index update as Private Content has updated.")
            return

        if not os.path.exists(os.path.join(index_folder_path, f"{GCPConfig.INDEX_NAME}.json")):
            # will happen only in init bucket run
            logging.warning(f"{GCPConfig.INDEX_NAME}.json not found in {GCPConfig.INDEX_NAME} folder")
            return

        with open(os.path.join(index_folder_path, f"{GCPConfig.INDEX_NAME}.json")) as index_file:
            index_json = json.load(index_file)

        index_commit_hash = index_json.get('commit', previous_commit_hash)

        try:
            index_commit = content_repo.commit(index_commit_hash)
        except Exception:
            # not updated build will receive this exception because it is missing more updated commit
            logging.exception(f"Index is already updated. {skipping_build_task_message}")
            sys.exit()

        current_commit = content_repo.commit(current_commit_hash)

        if current_commit.committed_datetime <= index_commit.committed_datetime:
            logging.warning(
                f"Current commit {current_commit.hexsha} committed time: {current_commit.committed_datetime}")
            logging.warning(f"Index commit {index_commit.hexsha} committed time: {index_commit.committed_datetime}")
            logging.warning("Index is already updated.")
            logging.warning(skipping_build_task_message)
            sys.exit()

        for changed_file in current_commit.diff(index_commit):
            if changed_file.a_path.startswith(PACKS_FOLDER):
                logging.info(
                    f"Found changed packs between index commit {index_commit.hexsha} and {current_commit.hexsha}")
                break
        else:
            logging.warning(f"No changes found between index commit {index_commit.hexsha} and {current_commit.hexsha}")
            logging.warning(skipping_build_task_message)
            sys.exit()
    except Exception:
        logging.exception("Failed in checking status of index")
        sys.exit(1)


def print_packs_summary(successful_packs: list, skipped_packs: list, failed_packs: list,
                        fail_build: bool = True):
    """Prints summary of packs uploaded to gcs.

    Args:
        successful_packs (list): list of packs that were successfully uploaded.
        skipped_packs (list): list of packs that were skipped during upload.
        failed_packs (list): list of packs that were failed during upload.
        fail_build (bool): indicates whether to fail the build upon failing pack to upload or not

    """
    logging.info(
        f"""\n
------------------------------------------ Packs Upload Summary ------------------------------------------
Total number of packs: {len(successful_packs + skipped_packs + failed_packs)}
----------------------------------------------------------------------------------------------------------""")

    if successful_packs:
        successful_packs_table = _build_summary_table(successful_packs)
        logging.success(f"Number of successful uploaded packs: {len(successful_packs)}")
        logging.success(f"Uploaded packs:\n{successful_packs_table}")
        with open('pack_list.txt', 'w') as f:
            f.write(successful_packs_table.get_string())
    if skipped_packs:
        skipped_packs_table = _build_summary_table(skipped_packs, include_pack_status=True)
        logging.warning(f"Number of skipped packs: {len(skipped_packs)}")
        logging.warning(f"Skipped packs:\n{skipped_packs_table}")
    if failed_packs:
        failed_packs_table = _build_summary_table(failed_packs, include_pack_status=True)
        logging.critical(f"Number of failed packs: {len(failed_packs)}")
        logging.critical(f"Failed packs:\n{failed_packs_table}")
        if fail_build:
            # We don't want the bucket upload flow to fail in Prepare Content step if a pack has failed to upload.
            sys.exit(1)

    # for external pull requests -  when there is no failed packs, add the build summary to the pull request
    branch_name = os.environ.get('CI_COMMIT_BRANCH')
    if branch_name and branch_name.startswith('pull/'):
        successful_packs_table = build_summary_table_md(successful_packs)

        build_num = os.environ['CI_BUILD_ID']

        bucket_path = f'https://console.cloud.google.com/storage/browser/' \
                      f'marketplace-ci-build/content/builds/{branch_name}/{build_num}'

        pr_comment = f'Number of successful uploaded packs: {len(successful_packs)}\n' \
                     f'Uploaded packs:\n{successful_packs_table}\n\n' \
                     f'Browse to the build bucket with this address:\n{bucket_path}'

        add_pr_comment(pr_comment)


def option_handler():
    """Validates and parses script arguments.

    Returns:
        Namespace: Parsed arguments object.

    """
    parser = argparse.ArgumentParser(description="Store packs in cloud storage.")
    # disable-secrets-detection-start
    parser.add_argument('-a', '--artifacts_path', help="The full path of packs artifacts", required=True)
    parser.add_argument('-e', '--extract_path', help="Full path of folder to extract wanted packs", required=True)
    parser.add_argument('-b', '--bucket_name', help="Storage bucket name", required=True)
    parser.add_argument('-s', '--service_account',
                        help=("Path to gcloud service account, is for circleCI usage. "
                              "For local development use your personal account and "
                              "authenticate using Google Cloud SDK by running: "
                              "`gcloud auth application-default login` and leave this parameter blank. "
                              "For more information go to: "
                              "https://googleapis.dev/python/google-api-core/latest/auth.html"),
                        required=False)
    parser.add_argument('-d', '--pack_dependencies', help="Full path to pack dependencies json file.", required=False)
    parser.add_argument('-p', '--pack_names',
                        help=("Target packs to upload to gcs. Optional values are: `All`, "
                              "`Modified` or csv list of packs "
                              "Default is set to `All`"),
                        required=False, default="All")
    parser.add_argument('-n', '--ci_build_number',
                        help="CircleCi build number (will be used as hash revision at index file)", required=False)
    parser.add_argument('-o', '--override_all_packs', help="Override all existing packs in cloud storage",
                        type=str2bool, default=False, required=True)
    parser.add_argument('-k', '--key_string', help="Base64 encoded signature key used for signing packs.",
                        required=False)
    parser.add_argument('-sb', '--storage_base_path', help="Storage base path of the directory to upload to.",
                        required=False)
    parser.add_argument('-rt', '--remove_test_playbooks', type=str2bool,
                        help='Should remove test playbooks from content packs or not.', default=True)
    parser.add_argument('-bu', '--bucket_upload', help='is bucket upload build?', type=str2bool, required=True)
    parser.add_argument('-pb', '--private_bucket_name', help="Private storage bucket name", required=False)
    parser.add_argument('-c', '--ci_branch', help="CI branch of current build", required=True)
    parser.add_argument('-f', '--force_upload', help="is force upload build?", type=str2bool, required=True)
    # disable-secrets-detection-end
    return parser.parse_args()


def add_pr_comment(comment: str):
    """Add comment to the pull request.

    Args:
        comment (string): The comment text.

    """
    token = os.environ['CONTENT_GITHUB_TOKEN']
    branch_name = os.environ['CI_COMMIT_BRANCH']
    sha1 = os.environ['CI_COMMIT_SHA']

    query = f'?q={sha1}+repo:demisto/content+is:pr+is:open+head:{branch_name}+is:open'
    url = 'https://api.github.com/search/issues'
    headers = {'Authorization': 'Bearer ' + token}
    try:
        res = requests.get(url + query, headers=headers, verify=False)
        res = handle_github_response(res)
        if res and res.get('total_count', 0) == 1:
            issue_url = res['items'][0].get('comments_url') if res.get('items', []) else None
            if issue_url:
                res = requests.post(issue_url, json={'body': comment}, headers=headers, verify=False)
                handle_github_response(res)
        else:
            logging.warning(
                f'Add pull request comment failed: There is more then one open pull request for branch {branch_name}.')
    except Exception:
        logging.exception('Add pull request comment failed.')


def handle_github_response(response: json) -> dict:
    """
    Handles the response from the GitHub server after making a request.
    :param response: Response from the server.
    :return: The returned response.
    """
    res_dict = response.json()
    if not res_dict.get('ok'):
        logging.warning(f'Add pull request comment failed: {res_dict.get("message")}')
    return res_dict


def get_packs_summary(packs_list):
    """ Returns the packs list divided into 3 lists by their status

    Args:
        packs_list (list): The full packs list

    Returns: 3 lists of packs - successful_packs, skipped_packs & failed_packs

    """
    successful_packs = [pack for pack in packs_list if pack.status == PackStatus.SUCCESS.name]
    skipped_packs = [pack for pack in packs_list if
                     pack.status == PackStatus.PACK_ALREADY_EXISTS.name
                     or pack.status == PackStatus.PACK_IS_NOT_UPDATED_IN_RUNNING_BUILD.name]
    failed_packs = [pack for pack in packs_list if pack not in successful_packs and pack not in skipped_packs]

    return successful_packs, skipped_packs, failed_packs


def handle_private_content(public_index_folder_path, private_bucket_name, extract_destination_path, storage_client,
                           public_pack_names, storage_base_path: str) -> Tuple[bool, list, list]:
    """
    1. Add private packs to public index.json.
    2. Checks if there are private packs that were added/deleted/updated.

    Args:
        public_index_folder_path: extracted public index folder full path.
        private_bucket_name: Private storage bucket name
        extract_destination_path: full path to extract directory.
        storage_client : initialized google cloud storage client.
        public_pack_names : unique collection of public packs names to upload.
        storage_base_path (str): the source path in the target bucket.

    Returns:
        is_private_content_updated (bool): True if there is at least one private pack that was updated/released.
        False otherwise (i.e there are no private packs that have been updated/released).
        private_packs (list) : priced packs from private bucket.
        updated_private_packs_ids (list): all private packs id's that were updated.
    """
    if private_bucket_name:
        private_storage_bucket = storage_client.bucket(private_bucket_name)
        private_index_path, _, _ = download_and_extract_index(
            private_storage_bucket, os.path.join(extract_destination_path, "private"), storage_base_path
        )

        public_index_json_file_path = os.path.join(public_index_folder_path, f"{GCPConfig.INDEX_NAME}.json")
        public_index_json = load_json(public_index_json_file_path)

        if public_index_json:
            are_private_packs_updated = is_private_packs_updated(public_index_json, private_index_path)
            private_packs, updated_private_packs_ids = add_private_content_to_index(
                private_index_path, extract_destination_path, public_index_folder_path, public_pack_names
            )
            return are_private_packs_updated, private_packs, updated_private_packs_ids
        else:
            logging.error(f"Public {GCPConfig.INDEX_NAME}.json was found empty.")
            sys.exit(1)
    else:
        return False, [], []


def get_images_data(packs_list: list):
    """ Returns a data structure of all packs that an integration/author image of them was uploaded

    Args:
        packs_list (list): The list of all packs

    Returns:
        The images data structure
    """
    images_data = {}

    for pack in packs_list:
        pack_image_data = {pack.name: {}}
        if pack.uploaded_author_image:
            pack_image_data[pack.name][BucketUploadFlow.AUTHOR] = True
        if pack.uploaded_integration_images:
            pack_image_data[pack.name][BucketUploadFlow.INTEGRATIONS] = pack.uploaded_integration_images
        if pack_image_data[pack.name]:
            images_data.update(pack_image_data)

    return images_data


def main():
    install_logging('Prepare_Content_Packs_For_Testing.log')
    option = option_handler()
    packs_artifacts_path = option.artifacts_path
    extract_destination_path = option.extract_path
    storage_bucket_name = option.bucket_name
    service_account = option.service_account
    target_packs = option.pack_names if option.pack_names else ""
    build_number = option.ci_build_number if option.ci_build_number else str(uuid.uuid4())
    override_all_packs = option.override_all_packs
    signature_key = option.key_string
    packs_dependencies_mapping = load_json(option.pack_dependencies) if option.pack_dependencies else {}
    storage_base_path = option.storage_base_path
    remove_test_playbooks = option.remove_test_playbooks
    is_bucket_upload_flow = option.bucket_upload
    private_bucket_name = option.private_bucket_name
    ci_branch = option.ci_branch
    force_upload = option.force_upload

    # google cloud storage client initialized
    storage_client = init_storage_client(service_account)
    storage_bucket = storage_client.bucket(storage_bucket_name)

    # Relevant when triggering test upload flow
    if storage_bucket_name:
        GCPConfig.PRODUCTION_BUCKET = storage_bucket_name

    # download and extract index from public bucket
    index_folder_path, index_blob, index_generation = download_and_extract_index(storage_bucket,
                                                                                 extract_destination_path,
                                                                                 storage_base_path)

    # content repo client initialized
    content_repo = get_content_git_client(CONTENT_ROOT_PATH)
    current_commit_hash, previous_commit_hash = get_recent_commits_data(content_repo, index_folder_path,
                                                                        is_bucket_upload_flow, ci_branch)

    # detect packs to upload
    pack_names = get_packs_names(target_packs, previous_commit_hash)
    extract_packs_artifacts(packs_artifacts_path, extract_destination_path)
    packs_list = [Pack(pack_name, os.path.join(extract_destination_path, pack_name)) for pack_name in pack_names
                  if os.path.exists(os.path.join(extract_destination_path, pack_name))]
    diff_files_list = content_repo.commit(current_commit_hash).diff(content_repo.commit(previous_commit_hash))

    # taking care of private packs
    is_private_content_updated, private_packs, updated_private_packs_ids = handle_private_content(
        index_folder_path, private_bucket_name, extract_destination_path, storage_client, pack_names, storage_base_path
    )

    if not option.override_all_packs:
        check_if_index_is_updated(index_folder_path, content_repo, current_commit_hash, previous_commit_hash,
                                  storage_bucket, is_private_content_updated)

    # initiate the statistics handler for marketplace packs
    statistics_handler = StatisticsHandler(service_account, index_folder_path)

    # clean index and gcs from non existing or invalid packs
    clean_non_existing_packs(index_folder_path, private_packs, storage_bucket, storage_base_path)

    # Packages that depend on new packs that are not in the previous index.json
    packs_missing_dependencies = []

    # starting iteration over packs
    for pack in packs_list:
        task_status = pack.load_user_metadata()
        if not task_status:
            pack.status = PackStatus.FAILED_LOADING_USER_METADATA.value
            pack.cleanup()
            continue

        task_status = pack.collect_content_items()
        if not task_status:
            pack.status = PackStatus.FAILED_COLLECT_ITEMS.name
            pack.cleanup()
            continue

        task_status = pack.upload_integration_images(storage_bucket, storage_base_path, diff_files_list, True)
        if not task_status:
            pack.status = PackStatus.FAILED_IMAGES_UPLOAD.name
            pack.cleanup()
            continue

        task_status = pack.upload_author_image(storage_bucket, storage_base_path, diff_files_list, True)

        if not task_status:
            pack.status = PackStatus.FAILED_AUTHOR_IMAGE_UPLOAD.name
            pack.cleanup()
            continue

        task_status, modified_rn_files_paths, pack_was_modified = pack.detect_modified(
            content_repo, index_folder_path, current_commit_hash, previous_commit_hash)

        if not task_status:
            pack.status = PackStatus.FAILED_DETECTING_MODIFIED_FILES.name
            pack.cleanup()
            continue

        task_status, is_missing_dependencies = pack.format_metadata(index_folder_path,
                                                                    packs_dependencies_mapping, build_number,
                                                                    current_commit_hash, pack_was_modified,
                                                                    statistics_handler, pack_names)

        if is_missing_dependencies:
            # If the pack is dependent on a new pack
            # (which is not yet in the index.zip as it might not have been iterated yet)
            # we will note that it is missing dependencies.
            # And finally after updating all the packages in index.zip - i.e. the new pack exists now.
            # We will go over the pack again to add what was missing.
            # See issue #37290
            packs_missing_dependencies.append(pack)

        if not task_status:
            pack.status = PackStatus.FAILED_METADATA_PARSING.name
            pack.cleanup()
            continue

        task_status, not_updated_build = pack.prepare_release_notes(index_folder_path, build_number, pack_was_modified,
                                                                    modified_rn_files_paths)
        if not task_status:
            pack.status = PackStatus.FAILED_RELEASE_NOTES.name
            pack.cleanup()
            continue

        if not_updated_build:
            pack.status = PackStatus.PACK_IS_NOT_UPDATED_IN_RUNNING_BUILD.name
            pack.cleanup()
            continue

        task_status = pack.remove_unwanted_files(remove_test_playbooks)
        if not task_status:
            pack.status = PackStatus.FAILED_REMOVING_PACK_SKIPPED_FOLDERS
            pack.cleanup()
            continue

        task_status = pack.sign_pack(signature_key)
        if not task_status:
            pack.status = PackStatus.FAILED_SIGNING_PACKS.name
            pack.cleanup()
            continue

        task_status, zip_pack_path = pack.zip_pack()
        if not task_status:
            pack.status = PackStatus.FAILED_ZIPPING_PACK_ARTIFACTS.name
            pack.cleanup()
            continue

        task_status, skipped_upload, _ = pack.upload_to_storage(zip_pack_path, pack.latest_version, storage_bucket,
                                                                override_all_packs or pack_was_modified,
                                                                storage_base_path)

        if not task_status:
            pack.status = PackStatus.FAILED_UPLOADING_PACK.name
            pack.cleanup()
            continue

        task_status, exists_in_index = pack.check_if_exists_in_index(index_folder_path)
        if not task_status:
            pack.status = PackStatus.FAILED_SEARCHING_PACK_IN_INDEX.name
            pack.cleanup()
            continue

        task_status = pack.prepare_for_index_upload()
        if not task_status:
            pack.status = PackStatus.FAILED_PREPARING_INDEX_FOLDER.name
            pack.cleanup()
            continue

        task_status = update_index_folder(index_folder_path=index_folder_path, pack_name=pack.name, pack_path=pack.path,
                                          pack_version=pack.latest_version, hidden_pack=pack.hidden)
        if not task_status:
            pack.status = PackStatus.FAILED_UPDATING_INDEX_FOLDER.name
            pack.cleanup()
            continue

        # in case that pack already exist at cloud storage path and in index, don't show that the pack was changed
        if skipped_upload and exists_in_index and pack not in packs_missing_dependencies:
            pack.status = PackStatus.PACK_ALREADY_EXISTS.name
            pack.cleanup()
            continue

        pack.status = PackStatus.SUCCESS.name

    logging.info(f"packs_missing_dependencies: {packs_missing_dependencies}")

    # Going over all packs that were marked as missing dependencies,
    # updating them with the new data for the new packs that were added to the index.zip
    for pack in packs_missing_dependencies:
        task_status, _ = pack.format_metadata(index_folder_path, packs_dependencies_mapping,
                                              build_number, current_commit_hash, False, statistics_handler,
                                              pack_names, format_dependencies_only=True)

        if not task_status:
            pack.status = PackStatus.FAILED_METADATA_REFORMATING.name
            pack.cleanup()
            continue

        task_status = update_index_folder(index_folder_path=index_folder_path, pack_name=pack.name, pack_path=pack.path,
                                          pack_version=pack.latest_version, hidden_pack=pack.hidden)
        if not task_status:
            pack.status = PackStatus.FAILED_UPDATING_INDEX_FOLDER.name
            pack.cleanup()
            continue

        pack.status = PackStatus.SUCCESS.name

    # upload core packs json to bucket
    create_corepacks_config(storage_bucket, build_number, index_folder_path,
                            os.path.dirname(packs_artifacts_path), storage_base_path)

    # finished iteration over content packs
    upload_index_to_storage(index_folder_path=index_folder_path, extract_destination_path=extract_destination_path,
                            index_blob=index_blob, build_number=build_number, private_packs=private_packs,
                            current_commit_hash=current_commit_hash, index_generation=index_generation,
                            force_upload=force_upload, previous_commit_hash=previous_commit_hash,
                            landing_page_sections=statistics_handler.landing_page_sections,
                            artifacts_dir=os.path.dirname(packs_artifacts_path),
                            storage_bucket=storage_bucket,
                            )

    # get the lists of packs divided by their status
    successful_packs, skipped_packs, failed_packs = get_packs_summary(packs_list)

    # Store successful and failed packs list in CircleCI artifacts - to be used in Upload Packs To Marketplace job
    packs_results_file_path = os.path.join(os.path.dirname(packs_artifacts_path), BucketUploadFlow.PACKS_RESULTS_FILE)
    store_successful_and_failed_packs_in_ci_artifacts(
        packs_results_file_path, BucketUploadFlow.PREPARE_CONTENT_FOR_TESTING, successful_packs, failed_packs,
        updated_private_packs_ids, images_data=get_images_data(packs_list)
    )

    # summary of packs status
    print_packs_summary(successful_packs, skipped_packs, failed_packs, not is_bucket_upload_flow)


if __name__ == '__main__':
    main()<|MERGE_RESOLUTION|>--- conflicted
+++ resolved
@@ -333,14 +333,9 @@
 
 
 def create_corepacks_config(storage_bucket: Any, build_number: str, index_folder_path: str,
-<<<<<<< HEAD
-                            artifacts_dir: Optional[str]):
+                            artifacts_dir: Optional[str], storage_base_path: str):
     """Create corepacks.json file to artifacts dir. Corepacks file includes the core packs and upgradeCorePacks
         determines which core packs should be upgraded on XSAOR upgrade.
-=======
-                            artifacts_dir: Optional[str], storage_base_path: str):
-    """Create corepacks.json file to artifacts dir. Corepacks file includes core packs for server installation.
->>>>>>> e9c6dbbd
 
      Args:
         storage_bucket (google.cloud.storage.bucket.Bucket): gcs bucket where core packs config is uploaded.
