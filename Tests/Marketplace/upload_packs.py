import json
import os
import sys
import argparse
import shutil
import uuid
import prettytable
import glob
import requests
from datetime import datetime
from google.cloud.storage import Bucket
from pathlib import Path

from zipfile import ZipFile
from typing import Any, Tuple, Union, Optional

from requests import Response

from Tests.Marketplace.marketplace_services import init_storage_client, Pack, \
    load_json, get_content_git_client, get_recent_commits_data, store_successful_and_failed_packs_in_ci_artifacts, \
    json_write
from Tests.Marketplace.marketplace_statistics import StatisticsHandler
from Tests.Marketplace.marketplace_constants import PackStatus, Metadata, GCPConfig, BucketUploadFlow, \
    CONTENT_ROOT_PATH, PACKS_FOLDER, PACKS_FULL_PATH, IGNORED_FILES, IGNORED_PATHS, LANDING_PAGE_SECTIONS_PATH
from demisto_sdk.commands.common.tools import run_command, str2bool

from Tests.scripts.utils.log_util import install_logging
from Tests.scripts.utils import logging_wrapper as logging
import traceback


def get_packs_names(target_packs: str, previous_commit_hash: str = "HEAD^") -> set:
    """Detects and returns packs names to upload.

    In case that `Modified` is passed in target_packs input, checks the git difference between two commits,
    current and previous and greps only ones with prefix Packs/.
    By default this function will receive `All` as target_packs and will return all packs names from content repo.

    Args:
        target_packs (str): csv packs names or `All` for all available packs in content
                            or `Modified` for only modified packs (currently not in use).
        previous_commit_hash (str): the previous commit to diff with.

    Returns:
        set: unique collection of packs names to upload.

    """
    if target_packs.lower() == "all":
        if os.path.exists(PACKS_FULL_PATH):
            all_packs = {p for p in os.listdir(PACKS_FULL_PATH) if p not in IGNORED_FILES}
            logging.info(f"Number of selected packs to upload is: {len(all_packs)}")
            # return all available packs names
            return all_packs
        else:
            logging.error(f"Folder {PACKS_FOLDER} was not found at the following path: {PACKS_FULL_PATH}")
            sys.exit(1)
    elif target_packs.lower() == "modified":
        cmd = f"git diff --name-only HEAD..{previous_commit_hash} | grep 'Packs/'"
        modified_packs_path = run_command(cmd).splitlines()
        modified_packs = {p.split('/')[1] for p in modified_packs_path if p not in IGNORED_PATHS}
        logging.info(f"Number of modified packs is: {len(modified_packs)}")
        # return only modified packs between two commits
        return modified_packs
    elif target_packs and isinstance(target_packs, str):
        modified_packs = {p.strip() for p in target_packs.split(',') if p not in IGNORED_FILES}
        logging.info(f"Number of selected packs to upload is: {len(modified_packs)}")
        # return only packs from csv list
        return modified_packs
    else:
        logging.critical("Not correct usage of flag -p. Please check help section of upload packs script.")
        sys.exit(1)


def extract_packs_artifacts(packs_artifacts_path: str, extract_destination_path: str):
    """Extracts all packs from content pack artifact zip.

    Args:
        packs_artifacts_path (str): full path to content artifacts zip file.
        extract_destination_path (str): full path to directory where to extract the packs.

    """
    with ZipFile(packs_artifacts_path) as packs_artifacts:
        packs_artifacts.extractall(extract_destination_path)
    logging.info("Finished extracting packs artifacts")


def download_and_extract_index(storage_bucket: Any, extract_destination_path: str, storage_base_path: str) \
        -> Tuple[str, Any, int]:
    """Downloads and extracts index zip from cloud storage.

    Args:
        storage_bucket (google.cloud.storage.bucket.Bucket): google storage bucket where index.zip is stored.
        extract_destination_path (str): the full path of extract folder.
        storage_base_path (str): the source path of the index in the target bucket.
    Returns:
        str: extracted index folder full path.
        Blob: google cloud storage object that represents index.zip blob.
        str: downloaded index generation.

    """
    if storage_bucket.name == GCPConfig.PRODUCTION_PRIVATE_BUCKET:
        index_storage_path = os.path.join(GCPConfig.PRIVATE_BASE_PATH, f"{GCPConfig.INDEX_NAME}.zip")
    else:
        index_storage_path = os.path.join(storage_base_path, f"{GCPConfig.INDEX_NAME}.zip")
    download_index_path = os.path.join(extract_destination_path, f"{GCPConfig.INDEX_NAME}.zip")

    index_blob = storage_bucket.blob(index_storage_path)
    index_folder_path = os.path.join(extract_destination_path, GCPConfig.INDEX_NAME)
    index_generation = 0  # Setting to 0 makes the operation succeed only if there are no live versions of the blob

    if not os.path.exists(extract_destination_path):
        os.mkdir(extract_destination_path)

    if not index_blob.exists():
        os.mkdir(index_folder_path)
        logging.error(f"{storage_bucket.name} index blob does not exists")
        return index_folder_path, index_blob, index_generation

    index_blob.reload()
    index_generation = index_blob.generation

    index_blob.download_to_filename(download_index_path, if_generation_match=index_generation)

    if os.path.exists(download_index_path):
        with ZipFile(download_index_path, 'r') as index_zip:
            index_zip.extractall(extract_destination_path)

        if not os.path.exists(index_folder_path):
            logging.critical(f"Failed creating {GCPConfig.INDEX_NAME} folder with extracted data.")
            sys.exit(1)

        os.remove(download_index_path)
        logging.success(f"Finished downloading and extracting {GCPConfig.INDEX_NAME} file to "
                        f"{extract_destination_path}")

        return index_folder_path, index_blob, index_generation
    else:
        logging.critical(f"Failed to download {GCPConfig.INDEX_NAME}.zip file from cloud storage.")
        sys.exit(1)


def update_index_folder(index_folder_path: str, pack_name: str, pack_path: str, pack_version: str = '',
                        hidden_pack: bool = False) -> bool:
    """
    Copies pack folder into index folder.

    Args:
        index_folder_path (str): full path to index folder.
        pack_name (str): pack folder name to copy.
        pack_path (str): pack folder full path.
        pack_version (str): pack latest version.
        hidden_pack (bool): whether pack is hidden/internal or regular pack.

    Returns:
        bool: whether the operation succeeded.
    """
    task_status = False

    try:
        index_folder_subdirectories = [d for d in os.listdir(index_folder_path) if
                                       os.path.isdir(os.path.join(index_folder_path, d))]
        index_pack_path = os.path.join(index_folder_path, pack_name)
        metadata_files_in_index = glob.glob(f"{index_pack_path}/metadata-*.json")
        new_metadata_path = os.path.join(index_pack_path, f"metadata-{pack_version}.json")

        if pack_version:
            # Update the latest metadata
            if new_metadata_path in metadata_files_in_index:
                metadata_files_in_index.remove(new_metadata_path)

        # Remove old files but keep metadata files
        if pack_name in index_folder_subdirectories:
            for d in os.scandir(index_pack_path):
                if d.path not in metadata_files_in_index:
                    os.remove(d.path)

        # skipping index update in case hidden is set to True
        if hidden_pack:
            if os.path.exists(index_pack_path):
                shutil.rmtree(index_pack_path)  # remove pack folder inside index in case that it exists
            logging.warning(f"Skipping updating {pack_name} pack files to index")
            task_status = True
            return True

        # Copy new files and add metadata for latest version
        for d in os.scandir(pack_path):
            if not os.path.exists(index_pack_path):
                os.mkdir(index_pack_path)
                logging.info(f"Created {pack_name} pack folder in {GCPConfig.INDEX_NAME}")

            shutil.copy(d.path, index_pack_path)
            if pack_version and Pack.METADATA == d.name:
                shutil.copy(d.path, new_metadata_path)

        task_status = True
    except Exception:
        logging.exception(f"Failed in updating index folder for {pack_name} pack.")
    finally:
        return task_status


def clean_non_existing_packs(index_folder_path: str, private_packs: list, storage_bucket: Any,
                             storage_base_path: str, marketplace: str = 'xsoar', id_set: str = '') -> bool:
    """ Detects packs that are not part of content repo or from private packs bucket.

    In case such packs were detected, problematic pack is deleted from index and from content/packs/{target_pack} path.

    Args:
        index_folder_path (str): full path to downloaded index folder.
        private_packs (list): priced packs from private bucket.
        storage_bucket (google.cloud.storage.bucket.Bucket): google storage bucket where index.zip is stored.
        storage_base_path (str): the source path of the packs in the target bucket.
        id_set: path to current id_set
        marketplace: name of current markeplace, xsoar or marketplacev2

    Returns:
        bool: whether cleanup was skipped or not.
    """
    if ('CI' not in os.environ) or (
            os.environ.get('CI_COMMIT_BRANCH') != 'master' and storage_bucket.name == GCPConfig.PRODUCTION_BUCKET) or (
            os.environ.get('CI_COMMIT_BRANCH') == 'master' and storage_bucket.name not in
            (GCPConfig.PRODUCTION_BUCKET, GCPConfig.CI_BUILD_BUCKET)):
        logging.info("Skipping cleanup of packs in gcs.")  # skipping execution of cleanup in gcs bucket
        return True

    if marketplace == 'xsoar':
        public_packs_names = {p for p in os.listdir(PACKS_FULL_PATH) if p not in IGNORED_FILES}
        private_packs_names = {p.get('id', '') for p in private_packs}
        valid_packs_names = public_packs_names.union(private_packs_names)
        # search for invalid packs folder inside index
        invalid_packs_names = {(entry.name, entry.path) for entry in os.scandir(index_folder_path) if
                               entry.name not in valid_packs_names and entry.is_dir()}
    else:
        if id_set:
            with open(id_set, 'r') as id_set_file:
                id_set_dict = json.load(id_set_file)
        valid_packs_names = list(id_set_dict.get('Packs', {}).keys())
        # search for invalid packs folder inside index
        invalid_packs_names = {(entry.name, entry.path) for entry in os.scandir(index_folder_path) if
                               entry.name not in valid_packs_names and entry.is_dir()}

    if invalid_packs_names:
        try:
            logging.warning(f"Found the following invalid packs: {invalid_packs_names}")
            logging.warning(f"Starting cleanup of {len(invalid_packs_names)} invalid packs from gcp and index.zip.")

            for invalid_pack in invalid_packs_names:
                invalid_pack_name = invalid_pack[0]
                invalid_pack_path = invalid_pack[1]
                # remove pack from index
                shutil.rmtree(invalid_pack_path)
                logging.warning(f"Deleted {invalid_pack_name} pack from {GCPConfig.INDEX_NAME} folder")
                # important to add trailing slash at the end of path in order to avoid packs with same prefix
                invalid_pack_gcs_path = os.path.join(storage_base_path, invalid_pack_name, "")  # by design

                for invalid_blob in [b for b in storage_bucket.list_blobs(prefix=invalid_pack_gcs_path)]:
                    logging.warning(f"Deleted invalid {invalid_pack_name} pack under url {invalid_blob.public_url}")
                    invalid_blob.delete()  # delete invalid pack in gcs
        except Exception:
            logging.exception("Failed to cleanup non existing packs.")

    else:
        logging.info(f"No invalid packs detected inside {GCPConfig.INDEX_NAME} folder")

    return False


def upload_index_to_storage(index_folder_path: str, extract_destination_path: str, index_blob: Any,
                            build_number: str, private_packs: list, current_commit_hash: str,
                            index_generation: int, is_private: bool = False, force_upload: bool = False,
                            previous_commit_hash: str = None, landing_page_sections: dict = None,
                            artifacts_dir: Optional[str] = None,
                            storage_bucket: Optional[Bucket] = None,
                            ):
    """
    Upload updated index zip to cloud storage.

    :param index_folder_path: index folder full path.
    :param extract_destination_path: extract folder full path.
    :param index_blob: google cloud storage object that represents index.zip blob.
    :param build_number: CI build number, used as an index revision.
    :param private_packs: List of private packs and their price.
    :param current_commit_hash: last commit hash of head.
    :param index_generation: downloaded index generation.
    :param is_private: Indicates if upload is private.
    :param force_upload: Indicates if force upload or not.
    :param previous_commit_hash: The previous commit hash to diff with.
    :param landing_page_sections: landingPage sections.
    :param artifacts_dir: The CI artifacts directory to upload the index.json to.
    :param storage_bucket: The storage bucket object
    :returns None.

    """
    if force_upload:
        # If we force upload we don't want to update the commit in the index.json file,
        # this is to be able to identify all changed packs in the next upload
        commit = previous_commit_hash
        logging.info('Force upload flow - Index commit hash should not be changed')
    else:
        # Otherwise, update the index with the current commit hash (the commit of the upload)
        commit = current_commit_hash
        logging.info('Updating production index commit hash to master last commit hash')

    if not landing_page_sections:
        landing_page_sections = load_json(LANDING_PAGE_SECTIONS_PATH)

    logging.debug(f'commit hash is: {commit}')
    index_json_path = os.path.join(index_folder_path, f'{GCPConfig.INDEX_NAME}.json')
    logging.info(f'index json path: {index_json_path}')
    logging.info(f'Private packs are: {private_packs}')
    with open(index_json_path, "w+") as index_file:
        index = {
            'revision': build_number,
            'modified': datetime.utcnow().strftime(Metadata.DATE_FORMAT),
            'packs': private_packs,
            'commit': commit,
            'landingPage': {'sections': landing_page_sections.get('sections', [])}  # type: ignore[union-attr]
        }
        json.dump(index, index_file, indent=4)

    index_zip_name = os.path.basename(index_folder_path)
    index_zip_path = shutil.make_archive(base_name=index_folder_path, format="zip",
                                         root_dir=extract_destination_path, base_dir=index_zip_name)
    try:
        logging.info(f'index zip path: {index_zip_path}')
        index_blob.reload()
        current_index_generation = index_blob.generation
        index_blob.cache_control = "no-cache,max-age=0"  # disabling caching for index blob

        if is_private or current_index_generation == index_generation:
            # we upload both index.json and the index.zip to allow usage of index.json without having to unzip
            index_blob.upload_from_filename(index_zip_path)
            logging.success(f"Finished uploading {GCPConfig.INDEX_NAME}.zip to storage.")
        else:
            logging.critical(f"Failed in uploading {GCPConfig.INDEX_NAME}, mismatch in index file generation.")
            logging.critical(f"Downloaded index generation: {index_generation}")
            logging.critical(f"Current index generation: {current_index_generation}")
            sys.exit(0)
    except Exception:
        logging.exception(f"Failed in uploading {GCPConfig.INDEX_NAME}.")
        sys.exit(1)
    finally:
        if artifacts_dir:
            # Store index.json in CircleCI artifacts
            shutil.copyfile(
                os.path.join(index_folder_path, f'{GCPConfig.INDEX_NAME}.json'),
                os.path.join(artifacts_dir, f'{GCPConfig.INDEX_NAME}.json'),
            )
        shutil.rmtree(index_folder_path)


def create_corepacks_config(storage_bucket: Any, build_number: str, index_folder_path: str,
                            artifacts_dir: str, storage_base_path: str, marketplace: str):
    """Create corepacks.json file and stores it in the artifacts dir. This files contains all of the server's core packs, under
    the key corepacks, and specifies which core packs should be upgraded upon XSOAR upgrade, under the key upgradeCorePacks.


     Args:
        storage_bucket (google.cloud.storage.bucket.Bucket): gcs bucket where core packs config is uploaded.
        build_number (str): circleCI build number.
        index_folder_path (str): The index folder path.
        artifacts_dir (str): The CI artifacts directory to upload the corepacks.json to.
        storage_base_path (str): the source path of the core packs in the target bucket.
        marketplace (str): the marketplace type of the bucket. possible options: xsoar, marketplace_v2

    """
    marketplace_core_packs = GCPConfig.get_core_packs(marketplace)
    core_packs_public_urls = []
    found_core_packs = set()
    for pack in os.scandir(index_folder_path):
        if pack.is_dir() and pack.name in marketplace_core_packs:
            pack_metadata_path = os.path.join(index_folder_path, pack.name, Pack.METADATA)

            if not os.path.exists(pack_metadata_path):
                logging.critical(f"{pack.name} pack {Pack.METADATA} is missing in {GCPConfig.INDEX_NAME}")
                sys.exit(1)

            with open(pack_metadata_path, 'r') as metadata_file:
                metadata = json.load(metadata_file)

            pack_current_version = metadata.get('currentVersion', Pack.PACK_INITIAL_VERSION)
            core_pack_relative_path = os.path.join(storage_base_path, pack.name,
                                                   pack_current_version, f"{pack.name}.zip")
            core_pack_public_url = os.path.join(GCPConfig.GCS_PUBLIC_URL, storage_bucket.name, core_pack_relative_path)

            if not storage_bucket.blob(core_pack_relative_path).exists():
                logging.critical(f"{pack.name} pack does not exist under {core_pack_relative_path} path")
                sys.exit(1)

            core_packs_public_urls.append(core_pack_public_url)
            found_core_packs.add(pack.name)

    if len(found_core_packs) != len(marketplace_core_packs):
        missing_core_packs = set(marketplace_core_packs) ^ found_core_packs
        logging.critical(f"Number of defined core packs are: {len(marketplace_core_packs)}")
        logging.critical(f"Actual number of found core packs are: {len(found_core_packs)}")
        logging.critical(f"Missing core packs are: {missing_core_packs}")
        sys.exit(1)

    corepacks_json_path = os.path.join(artifacts_dir, GCPConfig.CORE_PACK_FILE_NAME)
    core_packs_data = {
        'corePacks': core_packs_public_urls,
        'upgradeCorePacks': GCPConfig.get_core_packs_to_upgrade(marketplace),
        'buildNumber': build_number
    }
    json_write(corepacks_json_path, core_packs_data)
    logging.success(f"Finished copying {GCPConfig.CORE_PACK_FILE_NAME} to artifacts.")


def _build_summary_table(packs_input_list: list, include_pack_status: bool = False) -> Any:
    """Build summary table from pack list

    Args:
        packs_input_list (list): list of Packs
        include_pack_status (bool): whether pack includes status

    Returns:
        PrettyTable: table with upload result of packs.

    """
    table_fields = ["Index", "Pack ID", "Pack Display Name", "Latest Version", "Aggregated Pack Versions"]
    if include_pack_status:
        table_fields.append("Status")
    table = prettytable.PrettyTable()
    table.field_names = table_fields

    for index, pack in enumerate(packs_input_list, start=1):
        pack_status_message = PackStatus[pack.status].value
        row = [index, pack.name, pack.display_name, pack.latest_version,
               pack.aggregation_str if pack.aggregated and pack.aggregation_str else "False"]
        if include_pack_status:
            row.append(pack_status_message)
        table.add_row(row)

    return table


def build_summary_table_md(packs_input_list: list, include_pack_status: bool = False) -> str:
    """Build markdown summary table from pack list

    Args:
        packs_input_list (list): list of Packs
        include_pack_status (bool): whether pack includes status

    Returns:
        Markdown table: table with upload result of packs.

    """
    table_fields = ["Index", "Pack ID", "Pack Display Name", "Latest Version", "Status"] if include_pack_status \
        else ["Index", "Pack ID", "Pack Display Name", "Latest Version"]

    table = ['|', '|']

    for key in table_fields:
        table[0] = f'{table[0]} {key} |'
        table[1] = f'{table[1]} :- |'

    for index, pack in enumerate(packs_input_list):
        pack_status_message = PackStatus[pack.status].value if include_pack_status else ''

        row = [index, pack.name, pack.display_name, pack.latest_version, pack_status_message] if include_pack_status \
            else [index, pack.name, pack.display_name, pack.latest_version]

        row_hr = '|'
        for _value in row:
            row_hr = f'{row_hr} {_value}|'
        table.append(row_hr)

    return '\n'.join(table)


def add_private_content_to_index(private_index_path: str, extract_destination_path: str, index_folder_path: str,
                                 pack_names: set) -> Tuple[Union[list, list], list]:
    """ Adds a list of priced packs data-structures to the public index.json file.
    This step should not be skipped even if there are no new or updated private packs.

    Args:
        private_index_path: path to where the private index is located.
        extract_destination_path (str): full path to extract directory.
        index_folder_path (str): downloaded index folder directory path.
        pack_names (set): collection of pack names.

    Returns:
        list: priced packs from private bucket.

    """

    private_packs = []
    updated_private_packs = []

    try:
        private_packs = get_private_packs(private_index_path, pack_names,
                                          extract_destination_path)
        updated_private_packs = get_updated_private_packs(private_packs, index_folder_path)
        add_private_packs_to_index(index_folder_path, private_index_path)

    except Exception as e:
        logging.exception(f"Could not add private packs to the index. Additional Info: {str(e)}")

    finally:
        logging.info("Finished updating index with priced packs")
        shutil.rmtree(os.path.dirname(private_index_path), ignore_errors=True)
        return private_packs, updated_private_packs


def get_updated_private_packs(private_packs, index_folder_path):
    """ Checks for updated private packs by compering contentCommitHash between public index json and private pack
    metadata files.

    Args:
        private_packs (list): List of dicts containing pack metadata information.
        index_folder_path (str): The public index folder path.

    Returns:
        updated_private_packs (list) : a list of all private packs id's that were updated.

    """
    updated_private_packs = []

    public_index_file_path = os.path.join(index_folder_path, f"{GCPConfig.INDEX_NAME}.json")
    public_index_json = load_json(public_index_file_path)
    private_packs_from_public_index = public_index_json.get("packs", {})

    for pack in private_packs:
        private_pack_id = pack.get('id')
        private_commit_hash_from_metadata = pack.get('contentCommitHash', "")
        private_commit_hash_from_content_repo = ""
        for public_pack in private_packs_from_public_index:
            if public_pack.get('id') == private_pack_id:
                private_commit_hash_from_content_repo = public_pack.get('contentCommitHash', "")

        private_pack_was_updated = private_commit_hash_from_metadata != private_commit_hash_from_content_repo
        if private_pack_was_updated:
            updated_private_packs.append(private_pack_id)

    logging.debug(f"Updated private packs are: {updated_private_packs}")
    return updated_private_packs


def get_private_packs(private_index_path: str, pack_names: set = None,
                      extract_destination_path: str = '') -> list:
    """
    Gets a list of private packs.

    :param private_index_path: Path to where the private index is located.
    :param pack_names: Collection of pack names.
    :param extract_destination_path: Path to where the files should be extracted to.
    :return: List of dicts containing pack metadata information.
    """
    logging.info(f'getting all private packs. private_index_path: {private_index_path}')
    try:
        metadata_files = glob.glob(f"{private_index_path}/**/metadata.json")
    except Exception:
        logging.exception(f'Could not find metadata files in {private_index_path}.')
        return []

    if not metadata_files:
        logging.warning(f'No metadata files found in [{private_index_path}]')

    private_packs = []
    pack_names = pack_names or set()
    logging.info(f'all metadata files found: {metadata_files}')
    for metadata_file_path in metadata_files:
        try:
            with open(metadata_file_path, "r") as metadata_file:
                metadata = json.load(metadata_file)
            pack_id = metadata.get('id')
            is_changed_private_pack = pack_id in pack_names
            if is_changed_private_pack:  # Should take metadata from artifacts.
                with open(os.path.join(extract_destination_path, pack_id, "pack_metadata.json"),
                          "r") as metadata_file:
                    metadata = json.load(metadata_file)
            if metadata:
                private_packs.append({
                    'id': metadata.get('id') if not is_changed_private_pack else metadata.get('name'),
                    'price': metadata.get('price'),
                    'vendorId': metadata.get('vendorId', ""),
                    'partnerId': metadata.get('partnerId', ""),
                    'partnerName': metadata.get('partnerName', ""),
                    'contentCommitHash': metadata.get('contentCommitHash', "")
                })
        except ValueError:
            logging.exception(f'Invalid JSON in the metadata file [{metadata_file_path}].')

    return private_packs


def add_private_packs_to_index(index_folder_path: str, private_index_path: str):
    """ Add the private packs to the index folder.

    Args:
        index_folder_path: The index folder path.
        private_index_path: The path for the index of the private packs.

    """
    for d in os.scandir(private_index_path):
        if os.path.isdir(d.path):
            update_index_folder(index_folder_path, d.name, d.path)


def is_private_packs_updated(public_index_json, private_index_path):
    """ Checks whether there were changes in private packs from the last upload.
    The check compares the `content commit hash` field in the public index with the value stored in the private index.
    If there is at least one private pack that has been updated/released, the upload should be performed and not
    skipped.

    Args:
        public_index_json (dict) : The public index.json file.
        private_index_path (str): Path to where the private index.zip is located.

    Returns:
        is_private_packs_updated (bool): True if there is at least one private pack that was updated/released,
         False otherwise (i.e there are no private packs that have been updated/released).

    """
    logging.debug("Checking if there are updated private packs")

    private_index_file_path = os.path.join(private_index_path, f"{GCPConfig.INDEX_NAME}.json")
    private_index_json = load_json(private_index_file_path)
    private_packs_from_private_index = private_index_json.get("packs")
    private_packs_from_public_index = public_index_json.get("packs")

    if len(private_packs_from_private_index) != len(private_packs_from_public_index):
        # private pack was added or deleted
        logging.debug("There is at least one private pack that was added/deleted, upload should not be skipped.")
        return True

    id_to_commit_hash_from_public_index = {private_pack.get("id"): private_pack.get("contentCommitHash", "") for
                                           private_pack in private_packs_from_public_index}

    for private_pack in private_packs_from_private_index:
        pack_id = private_pack.get("id")
        content_commit_hash = private_pack.get("contentCommitHash", "")
        if id_to_commit_hash_from_public_index.get(pack_id) != content_commit_hash:
            logging.debug("There is at least one private pack that was updated, upload should not be skipped.")
            return True

    logging.debug("No private packs were changed")
    return False


def check_if_index_is_updated(index_folder_path: str, content_repo: Any, current_commit_hash: str,
                              previous_commit_hash: str, storage_bucket: Any,
                              is_private_content_updated: bool = False):
    """ Checks stored at index.json commit hash and compares it to current commit hash. In case no packs folders were
    added/modified/deleted, all other steps are not performed.

    Args:
        index_folder_path (str): index folder full path.
        content_repo (git.repo.base.Repo): content repo object.
        current_commit_hash (str): last commit hash of head.
        previous_commit_hash (str): the previous commit to diff with
        storage_bucket: public storage bucket.
        is_private_content_updated (bool): True if private content updated, False otherwise.

    """
    skipping_build_task_message = "Skipping Upload Packs To Marketplace Storage Step."

    try:
        if storage_bucket.name not in (GCPConfig.CI_BUILD_BUCKET, GCPConfig.PRODUCTION_BUCKET):
            logging.info("Skipping index update check in non production/build bucket")
            return

        if is_private_content_updated:
            logging.debug("Skipping index update as Private Content has updated.")
            return

        if not os.path.exists(os.path.join(index_folder_path, f"{GCPConfig.INDEX_NAME}.json")):
            # will happen only in init bucket run
            logging.warning(f"{GCPConfig.INDEX_NAME}.json not found in {GCPConfig.INDEX_NAME} folder")
            return

        with open(os.path.join(index_folder_path, f"{GCPConfig.INDEX_NAME}.json")) as index_file:
            index_json = json.load(index_file)

        index_commit_hash = index_json.get('commit', previous_commit_hash)

        try:
            index_commit = content_repo.commit(index_commit_hash)
        except Exception:
            # not updated build will receive this exception because it is missing more updated commit
            logging.exception(f"Index is already updated. {skipping_build_task_message}")
            sys.exit()

        current_commit = content_repo.commit(current_commit_hash)

        if current_commit.committed_datetime <= index_commit.committed_datetime:
            logging.warning(
                f"Current commit {current_commit.hexsha} committed time: {current_commit.committed_datetime}")
            logging.warning(f"Index commit {index_commit.hexsha} committed time: {index_commit.committed_datetime}")
            logging.warning("Index is already updated.")
            logging.warning(skipping_build_task_message)
            sys.exit()

        for changed_file in current_commit.diff(index_commit):
            if changed_file.a_path.startswith(PACKS_FOLDER):
                logging.info(
                    f"Found changed packs between index commit {index_commit.hexsha} and {current_commit.hexsha}")
                break
        else:
            logging.warning(f"No changes found between index commit {index_commit.hexsha} and {current_commit.hexsha}")
            logging.warning(skipping_build_task_message)
            sys.exit()
    except Exception:
        logging.exception("Failed in checking status of index")
        sys.exit(1)


def print_packs_summary(successful_packs: list, skipped_packs: list, failed_packs: list,
                        fail_build: bool = True):
    """Prints summary of packs uploaded to gcs.

    Args:
        successful_packs (list): list of packs that were successfully uploaded.
        skipped_packs (list): list of packs that were skipped during upload.
        failed_packs (list): list of packs that were failed during upload.
        fail_build (bool): indicates whether to fail the build upon failing pack to upload or not

    """
    logging.info(
        f"""\n
------------------------------------------ Packs Upload Summary ------------------------------------------
Total number of packs: {len(successful_packs + skipped_packs + failed_packs)}
----------------------------------------------------------------------------------------------------------""")

    if successful_packs:
        successful_packs_table = _build_summary_table(successful_packs)
        logging.success(f"Number of successful uploaded packs: {len(successful_packs)}")
        logging.success(f"Uploaded packs:\n{successful_packs_table}")
        with open('pack_list.txt', 'w') as f:
            f.write(successful_packs_table.get_string())
    if skipped_packs:
        skipped_packs_table = _build_summary_table(skipped_packs, include_pack_status=True)
        logging.warning(f"Number of skipped packs: {len(skipped_packs)}")
        logging.warning(f"Skipped packs:\n{skipped_packs_table}")
    if failed_packs:
        failed_packs_table = _build_summary_table(failed_packs, include_pack_status=True)
        logging.critical(f"Number of failed packs: {len(failed_packs)}")
        logging.critical(f"Failed packs:\n{failed_packs_table}")
        if fail_build:
            # We don't want the bucket upload flow to fail in Prepare Content step if a pack has failed to upload.
            sys.exit(1)

    # for external pull requests -  when there is no failed packs, add the build summary to the pull request
    branch_name = os.environ.get('CI_COMMIT_BRANCH')
    if branch_name and branch_name.startswith('pull/'):
        successful_packs_table = build_summary_table_md(successful_packs)

        build_num = os.environ['CI_BUILD_ID']

        bucket_path = f'https://console.cloud.google.com/storage/browser/' \
                      f'marketplace-ci-build/content/builds/{branch_name}/{build_num}'

        pr_comment = f'Number of successful uploaded packs: {len(successful_packs)}\n' \
                     f'Uploaded packs:\n{successful_packs_table}\n\n' \
                     f'Browse to the build bucket with this address:\n{bucket_path}'

        add_pr_comment(pr_comment)


def option_handler():
    """Validates and parses script arguments.

    Returns:
        Namespace: Parsed arguments object.

    """
    parser = argparse.ArgumentParser(description="Store packs in cloud storage.")
    # disable-secrets-detection-start
    parser.add_argument('-pa', '--packs_artifacts_path', help="The full path of packs artifacts", required=True)
    parser.add_argument('-idp', '--id_set_path', help="The full path of id_set.json", required=False)
    parser.add_argument('-e', '--extract_path', help="Full path of folder to extract wanted packs", required=True)
    parser.add_argument('-b', '--bucket_name', help="Storage bucket name", required=True)
    parser.add_argument('-s', '--service_account',
                        help=("Path to gcloud service account, is for circleCI usage. "
                              "For local development use your personal account and "
                              "authenticate using Google Cloud SDK by running: "
                              "`gcloud auth application-default login` and leave this parameter blank. "
                              "For more information go to: "
                              "https://googleapis.dev/python/google-api-core/latest/auth.html"),
                        required=False)
    parser.add_argument('-d', '--pack_dependencies', help="Full path to pack dependencies json file.", required=False)
    parser.add_argument('-p', '--pack_names',
                        help=("Target packs to upload to gcs. Optional values are: `All`, "
                              "`Modified` or csv list of packs "
                              "Default is set to `All`"),
                        required=False, default="All")
    parser.add_argument('-n', '--ci_build_number',
                        help="CircleCi build number (will be used as hash revision at index file)", required=False)
    parser.add_argument('-o', '--override_all_packs', help="Override all existing packs in cloud storage",
                        type=str2bool, default=False, required=True)
    parser.add_argument('-k', '--key_string', help="Base64 encoded signature key used for signing packs.",
                        required=False)
    parser.add_argument('-sb', '--storage_base_path', help="Storage base path of the directory to upload to.",
                        required=False)
    parser.add_argument('-rt', '--remove_test_playbooks', type=str2bool,
                        help='Should remove test playbooks from content packs or not.', default=True)
    parser.add_argument('-bu', '--bucket_upload', help='is bucket upload build?', type=str2bool, required=True)
    parser.add_argument('-pb', '--private_bucket_name', help="Private storage bucket name", required=False)
    parser.add_argument('-c', '--ci_branch', help="CI branch of current build", required=True)
    parser.add_argument('-f', '--force_upload', help="is force upload build?", type=str2bool, required=True)
    parser.add_argument('-dz', '--create_dependencies_zip', type=str2bool, help="Upload packs with dependencies zip",
                        required=False)
    parser.add_argument('-mp', '--marketplace', help="marketplace version", default='xsoar')
    parser.add_argument('-idp', '--id_set_path', help="path to id set")

    # disable-secrets-detection-end
    return parser.parse_args()


def add_pr_comment(comment: str):
    """Add comment to the pull request.

    Args:
        comment (string): The comment text.

    """
    token = os.environ['CONTENT_GITHUB_TOKEN']
    branch_name = os.environ['CI_COMMIT_BRANCH']
    sha1 = os.environ['CI_COMMIT_SHA']

    query = f'?q={sha1}+repo:demisto/content+is:pr+is:open+head:{branch_name}+is:open'
    url = 'https://api.github.com/search/issues'
    headers = {'Authorization': 'Bearer ' + token}
    try:
        res = requests.get(url + query, headers=headers, verify=False)
        res_json = handle_github_response(res)
        if res_json and res_json.get('total_count', 0) == 1:
            issue_url = res_json['items'][0].get('comments_url') if res_json.get('items', []) else None
            if issue_url:
                res = requests.post(issue_url, json={'body': comment}, headers=headers, verify=False)
                handle_github_response(res)
        else:
            logging.warning(
                f'Add pull request comment failed: There is more then one open pull request for branch {branch_name}.')
    except Exception:
        logging.exception('Add pull request comment failed.')


def handle_github_response(response: Response) -> dict:
    """
    Handles the response from the GitHub server after making a request.
    :param response: Response from the server.
    :return: The returned response.
    """
    res_dict = response.json()
    if not res_dict.get('ok'):
        logging.warning(f'Add pull request comment failed: {res_dict.get("message")}')
    return res_dict


def get_packs_summary(packs_list):
    """ Returns the packs list divided into 3 lists by their status

    Args:
        packs_list (list): The full packs list

    Returns: 3 lists of packs - successful_packs, skipped_packs & failed_packs

    """
    skipped_status_codes = {
        PackStatus.PACK_ALREADY_EXISTS.name,
        PackStatus.PACK_IS_NOT_UPDATED_IN_RUNNING_BUILD.name,
        PackStatus.NOT_RELEVANT_FOR_MARKETPLACE.name,
    }

    successful_packs = []
    skipped_packs = []
    failed_packs = []
    for pack in packs_list:
        if pack.status == PackStatus.SUCCESS.name:
            successful_packs.append(pack)
        elif pack.status in skipped_status_codes:
            skipped_packs.append(pack)
        else:
            failed_packs.append(pack)

    return successful_packs, skipped_packs, failed_packs


def handle_private_content(public_index_folder_path, private_bucket_name, extract_destination_path, storage_client,
                           public_pack_names, storage_base_path: str) -> Tuple[bool, list, list]:
    """
    1. Add private packs to public index.json.
    2. Checks if there are private packs that were added/deleted/updated.

    Args:
        public_index_folder_path: extracted public index folder full path.
        private_bucket_name: Private storage bucket name
        extract_destination_path: full path to extract directory.
        storage_client : initialized google cloud storage client.
        public_pack_names : unique collection of public packs names to upload.
        storage_base_path (str): the source path in the target bucket.

    Returns:
        is_private_content_updated (bool): True if there is at least one private pack that was updated/released.
        False otherwise (i.e there are no private packs that have been updated/released).
        private_packs (list) : priced packs from private bucket.
        updated_private_packs_ids (list): all private packs id's that were updated.
    """
    if private_bucket_name:
        private_storage_bucket = storage_client.bucket(private_bucket_name)
        private_index_path, _, _ = download_and_extract_index(
            private_storage_bucket, os.path.join(extract_destination_path, "private"), storage_base_path
        )

        public_index_json_file_path = os.path.join(public_index_folder_path, f"{GCPConfig.INDEX_NAME}.json")
        public_index_json = load_json(public_index_json_file_path)

        if public_index_json:
            are_private_packs_updated = is_private_packs_updated(public_index_json, private_index_path)
            private_packs, updated_private_packs_ids = add_private_content_to_index(
                private_index_path, extract_destination_path, public_index_folder_path, public_pack_names
            )
            return are_private_packs_updated, private_packs, updated_private_packs_ids
        else:
            logging.error(f"Public {GCPConfig.INDEX_NAME}.json was found empty.")
            sys.exit(1)
    else:
        return False, [], []


def get_images_data(packs_list: list):
    """ Returns a data structure of all packs that an integration/author image of them was uploaded

    Args:
        packs_list (list): The list of all packs

    Returns:
        The images data structure
    """
    images_data = {}

    for pack in packs_list:
        pack_image_data: dict = {pack.name: {}}
        if pack.uploaded_author_image:
            pack_image_data[pack.name][BucketUploadFlow.AUTHOR] = True
        if pack.uploaded_integration_images:
            pack_image_data[pack.name][BucketUploadFlow.INTEGRATIONS] = pack.uploaded_integration_images
        if pack_image_data[pack.name]:
            images_data.update(pack_image_data)

    return images_data


def map_pack_dependencies_graph(pack_name, first_level_graph, full_dep_graph):
    """ Travel the mandatory dependencies to collect all dependencies under each pack name

    Args:
        pack_name (str): Name of the pack to look dependencies for.
        first_level_graph (dict): Graph of the first level dependencies.
        full_dep_graph (dict): Graph of all level mandatory dependencies (lazily loaded).

    Returns:
        (dict): Full dependencies graph
    """
    if pack_name not in full_dep_graph:
        pack_deps = set()
        if pack_name != "Base":
            # Base is always missing from the dependencies graph, but all are dependent on it
            pack_deps.add("Base")
        full_dep_graph[pack_name] = pack_deps
        deps = first_level_graph.get(pack_name, {}).get('dependencies')
        if not deps:
            return full_dep_graph
        for dep_name, dep_val in deps.items():
            # add 1st level mandatory dependencies
            if dep_val.get('mandatory'):
                pack_deps.add(dep_name)
                # add 2nd+ level mandatory dependencies
                map_pack_dependencies_graph(dep_name, first_level_graph, full_dep_graph)
                for inner_dep_name in full_dep_graph[dep_name]:
                    pack_deps.add(inner_dep_name)
    return full_dep_graph


def prepare_and_zip_pack(pack, signature_key, delete_test_playbooks=True):
    """
    Prepares the pack before zip, and then zips it.
    Args:
        pack (Pack): Pack to be zipped.
        signature_key (str): Base64 encoded string used to sign the pack.
        delete_test_playbooks (bool): Whether to delete test playbooks folder.
    Returns:
        (bool): Whether the zip was successful
    """
    task_status = pack.load_user_metadata()
    if not pack.should_upload_to_marketplace:
        logging.warning(f"Skipping {pack.name} pack as it is not supported in the current marketplace.")
        pack.status = PackStatus.NOT_RELEVANT_FOR_MARKETPLACE.name
        pack.cleanup()
        return False
    if not task_status:
        pack.status = PackStatus.FAILED_LOADING_USER_METADATA.value
        pack.cleanup()
        return False
    task_status = pack.collect_content_items()
    if not task_status:
        pack.status = PackStatus.FAILED_COLLECT_ITEMS.name
        pack.cleanup()
        return False
    task_status = pack.remove_unwanted_files(delete_test_playbooks)
    if not task_status:
        pack.status = PackStatus.FAILED_REMOVING_PACK_SKIPPED_FOLDERS
        pack.cleanup()
        return False
    task_status = pack.sign_pack(signature_key)
    if not task_status:
        pack.status = PackStatus.FAILED_SIGNING_PACKS.name
        pack.cleanup()
        return False
    task_status, _ = pack.zip_pack()
    if not task_status:
        pack.status = PackStatus.FAILED_ZIPPING_PACK_ARTIFACTS.name
        pack.cleanup()
        return False
    return True


def get_all_packs(packs_list, extract_destination_path, id_set_path, marketplace):
    """
    Collect all packs from the id_set that are not in packs_dict
    Args:
        packs_list (List[Pack]): List of packs collected before
        extract_destination_path (str): Base destination of Packs folder
        id_set_path (str): Path of id_set.json.
        marketplace (str): Marketplace version
    Returns:
         (dict, list): Dictionary of pack_name:Pack and list of all Pack in id_set.json
    """
    packs_dict = {pack.name: pack for pack in packs_list}
    if not id_set_path or not os.path.isfile(id_set_path):
        return packs_dict
    with open(id_set_path) as f:
        id_set_packs = json.load(f).get('Packs', [])
    for pack_name in id_set_packs.keys():
        if pack_name not in packs_dict:
            pack = Pack(pack_name, os.path.join(extract_destination_path, pack_name), marketplace)
            packs_dict[pack_name] = pack
            packs_list.append(pack)
    return packs_dict, packs_list


def upload_packs_with_dependencies_zip(extract_destination_path, packs_dependencies_mapping, signature_key,
                                       storage_bucket, storage_base_path, id_set_path, packs_list, marketplace):
    """
    Uploads packs with mandatory dependencies zip for all packs
    Args:
        packs_list (List[Pack]): List of packs collected before
        extract_destination_path (str): Base destination of Packs folder
        id_set_path (str): Path of id_set.json.
        marketplace (str): Marketplace version
        packs_dependencies_mapping (dict): First level dependency mapping
        signature_key (str): Signature key used for encrypting packs
        storage_base_path (str): The upload destination in the target bucket for all packs (in the format of
                                 <some_path_in_the_target_bucket>/content/Packs).
        storage_bucket (google.cloud.storage.bucket.Bucket): google cloud storage bucket.
    """
    logging.info("Starting to collect pack with dependencies zips")
    packs_dict, packs_list = get_all_packs(packs_list, extract_destination_path, id_set_path, marketplace)
    full_deps_graph: dict = {}
    try:
        for pack in packs_list:
            logging.info(f"Collecting dependencies of {pack.name}")
            pack_with_dep_path = os.path.join(pack.path, "with_dependencies")
            zip_with_deps_path = os.path.join(pack.path, pack.name + "_with_dependencies.zip")
            upload_path = os.path.join(storage_base_path, pack.name, pack.name + "_with_dependencies.zip")
            Path(pack_with_dep_path).mkdir(parents=True, exist_ok=True)
            full_deps_graph = map_pack_dependencies_graph(pack.name, packs_dependencies_mapping, full_deps_graph)
            if pack.name not in full_deps_graph:
                logging.error(f"Skipping dependencies collection for {pack.name}. missing from full_deps_graph")
                continue
            pack_deps = full_deps_graph[pack.name]
            if not (pack.zip_path and os.path.isfile(pack.zip_path)):
                if not prepare_and_zip_pack(pack, signature_key):
                    logging.warning(f"Skipping dependencies collection for {pack.name}. Failed zipping")
                    continue
            shutil.copy(pack.zip_path, os.path.join(pack_with_dep_path, pack.name + ".zip"))
            for dep_name in pack_deps:
                # sanity - all packs should already be in packs_dict
                if dep_name not in packs_dict:
                    dep_pack = Pack(dep_name, os.path.join(extract_destination_path, dep_name), marketplace)
                    packs_dict[dep_name] = dep_pack
                else:
                    dep_pack = packs_dict[dep_name]
                if not (dep_pack.zip_path and os.path.isfile(dep_pack.zip_path)):
                    if not prepare_and_zip_pack(dep_pack, signature_key):
                        logging.error(f"Skipping dependency {pack.name}. Failed zipping")
                        continue
                shutil.copy(dep_pack.zip_path, os.path.join(pack_with_dep_path, dep_name + '.zip'))
            logging.info(f"Zipping {pack.name} with dependencies")
            Pack.zip_folder_items(
                pack_with_dep_path,
                pack_with_dep_path,
                zip_with_deps_path
            )
            shutil.rmtree(pack_with_dep_path)
            logging.info(f"Uploading {pack.name} with dependencies")
            task_status, _, _ = pack.upload_to_storage(
                zip_pack_path=zip_with_deps_path,
                latest_version='',
                storage_bucket=storage_bucket,
                override_pack=True,
                storage_base_path=storage_base_path,
                overridden_upload_path=upload_path
            )
            logging.info(f"{pack.name} with dependencies was{' not' if not task_status else ''} uploaded successfully")
            if not task_status:
                pack.status = PackStatus.FAILED_UPLOADING_PACK.name
                pack.cleanup()
    except Exception as e:
        logging.error(traceback.format_exc())
        logging.error(f"Failed uploading packs with dependencies: {e}")


def main():
    install_logging('Prepare_Content_Packs_For_Testing.log', logger=logging)
    option = option_handler()
    packs_artifacts_path = option.packs_artifacts_path
    id_set_path = option.id_set_path
    extract_destination_path = option.extract_path
    storage_bucket_name = option.bucket_name
    service_account = option.service_account
    target_packs = option.pack_names if option.pack_names else ""
    build_number = option.ci_build_number if option.ci_build_number else str(uuid.uuid4())
    override_all_packs = option.override_all_packs
    signature_key = option.key_string
    packs_dependencies_mapping = load_json(option.pack_dependencies) if option.pack_dependencies else {}
    storage_base_path = option.storage_base_path
    remove_test_playbooks = option.remove_test_playbooks
    is_bucket_upload_flow = option.bucket_upload
    private_bucket_name = option.private_bucket_name
    ci_branch = option.ci_branch
    force_upload = option.force_upload
    marketplace = option.marketplace
<<<<<<< HEAD
    id_set_path = option.id_set_path
=======
    is_create_dependencies_zip = option.create_dependencies_zip

>>>>>>> d2d2959f
    # google cloud storage client initialized
    storage_client = init_storage_client(service_account)
    storage_bucket = storage_client.bucket(storage_bucket_name)

    # Relevant when triggering test upload flow
    if storage_bucket_name:
        GCPConfig.PRODUCTION_BUCKET = storage_bucket_name

    # download and extract index from public bucket
    index_folder_path, index_blob, index_generation = download_and_extract_index(storage_bucket,
                                                                                 extract_destination_path,
                                                                                 storage_base_path)

    # content repo client initialized
    content_repo = get_content_git_client(CONTENT_ROOT_PATH)
    current_commit_hash, previous_commit_hash = get_recent_commits_data(content_repo, index_folder_path,
                                                                        is_bucket_upload_flow, ci_branch)

    # detect packs to upload
    pack_names = get_packs_names(target_packs, previous_commit_hash)
    extract_packs_artifacts(packs_artifacts_path, extract_destination_path)
    packs_list = [Pack(pack_name, os.path.join(extract_destination_path, pack_name), marketplace) for pack_name in pack_names
                  if os.path.exists(os.path.join(extract_destination_path, pack_name))]
    diff_files_list = content_repo.commit(current_commit_hash).diff(content_repo.commit(previous_commit_hash))

    # taking care of private packs
    is_private_content_updated, private_packs, updated_private_packs_ids = handle_private_content(
        index_folder_path, private_bucket_name, extract_destination_path, storage_client, pack_names, storage_base_path
    )

    if not option.override_all_packs:
        check_if_index_is_updated(index_folder_path, content_repo, current_commit_hash, previous_commit_hash,
                                  storage_bucket, is_private_content_updated)

    # initiate the statistics handler for marketplace packs
    statistics_handler = StatisticsHandler(service_account, index_folder_path)

    # clean index and gcs from non existing or invalid packs
    clean_non_existing_packs(index_folder_path, private_packs, storage_bucket, storage_base_path, marketplace, id_set_path)

    # Packages that depend on new packs that are not in the previous index.json
    packs_missing_dependencies = []

    # starting iteration over packs
    for pack in packs_list:
        if not prepare_and_zip_pack(pack, signature_key, remove_test_playbooks):
            continue
        task_status = pack.upload_integration_images(storage_bucket, storage_base_path, diff_files_list, True)
        if not task_status:
            pack.status = PackStatus.FAILED_IMAGES_UPLOAD.name
            pack.cleanup()
            continue

        task_status = pack.upload_author_image(storage_bucket, storage_base_path, diff_files_list, True)

        if not task_status:
            pack.status = PackStatus.FAILED_AUTHOR_IMAGE_UPLOAD.name
            pack.cleanup()
            continue

        task_status, modified_rn_files_paths, pack_was_modified = pack.detect_modified(
            content_repo, index_folder_path, current_commit_hash, previous_commit_hash)

        if not task_status:
            pack.status = PackStatus.FAILED_DETECTING_MODIFIED_FILES.name
            pack.cleanup()
            continue

        task_status, is_missing_dependencies = pack.format_metadata(index_folder_path,
                                                                    packs_dependencies_mapping, build_number,
                                                                    current_commit_hash, pack_was_modified,
                                                                    statistics_handler, pack_names)

        if is_missing_dependencies:
            # If the pack is dependent on a new pack
            # (which is not yet in the index.zip as it might not have been iterated yet)
            # we will note that it is missing dependencies.
            # And finally after updating all the packages in index.zip - i.e. the new pack exists now.
            # We will go over the pack again to add what was missing.
            # See issue #37290
            packs_missing_dependencies.append(pack)

        if not task_status:
            pack.status = PackStatus.FAILED_METADATA_PARSING.name
            pack.cleanup()
            continue

        task_status, not_updated_build = pack.prepare_release_notes(index_folder_path, build_number, pack_was_modified,
                                                                    modified_rn_files_paths)
        if not task_status:
            pack.status = PackStatus.FAILED_RELEASE_NOTES.name
            pack.cleanup()
            continue

        if not_updated_build:
            pack.status = PackStatus.PACK_IS_NOT_UPDATED_IN_RUNNING_BUILD.name
            pack.cleanup()
            continue

        task_status, skipped_upload, _ = pack.upload_to_storage(pack.zip_path, pack.latest_version, storage_bucket,
                                                                override_all_packs or pack_was_modified,
                                                                storage_base_path)

        if not task_status:
            pack.status = PackStatus.FAILED_UPLOADING_PACK.name
            pack.cleanup()
            continue

        task_status, exists_in_index = pack.check_if_exists_in_index(index_folder_path)
        if not task_status:
            pack.status = PackStatus.FAILED_SEARCHING_PACK_IN_INDEX.name
            pack.cleanup()
            continue

        task_status = pack.prepare_for_index_upload()
        if not task_status:
            pack.status = PackStatus.FAILED_PREPARING_INDEX_FOLDER.name
            pack.cleanup()
            continue

        task_status = update_index_folder(index_folder_path=index_folder_path, pack_name=pack.name, pack_path=pack.path,
                                          pack_version=pack.latest_version, hidden_pack=pack.hidden)
        if not task_status:
            pack.status = PackStatus.FAILED_UPDATING_INDEX_FOLDER.name
            pack.cleanup()
            continue

        # in case that pack already exist at cloud storage path and in index, don't show that the pack was changed
        if skipped_upload and exists_in_index and pack not in packs_missing_dependencies:
            pack.status = PackStatus.PACK_ALREADY_EXISTS.name
            pack.cleanup()
            continue

        pack.status = PackStatus.SUCCESS.name

    logging.info(f"packs_missing_dependencies: {packs_missing_dependencies}")

    # Going over all packs that were marked as missing dependencies,
    # updating them with the new data for the new packs that were added to the index.zip
    for pack in packs_missing_dependencies:
        task_status, _ = pack.format_metadata(index_folder_path, packs_dependencies_mapping,
                                              build_number, current_commit_hash, False, statistics_handler,
                                              pack_names, format_dependencies_only=True)

        if not task_status:
            pack.status = PackStatus.FAILED_METADATA_REFORMATING.name
            pack.cleanup()
            continue

        task_status = update_index_folder(index_folder_path=index_folder_path, pack_name=pack.name, pack_path=pack.path,
                                          pack_version=pack.latest_version, hidden_pack=pack.hidden)
        if not task_status:
            pack.status = PackStatus.FAILED_UPDATING_INDEX_FOLDER.name
            pack.cleanup()
            continue

        pack.status = PackStatus.SUCCESS.name

    # upload core packs json to bucket
    create_corepacks_config(storage_bucket, build_number, index_folder_path,
                            os.path.dirname(packs_artifacts_path), storage_base_path, marketplace)

    # finished iteration over content packs
    upload_index_to_storage(index_folder_path=index_folder_path, extract_destination_path=extract_destination_path,
                            index_blob=index_blob, build_number=build_number, private_packs=private_packs,
                            current_commit_hash=current_commit_hash, index_generation=index_generation,
                            force_upload=force_upload, previous_commit_hash=previous_commit_hash,
                            landing_page_sections=statistics_handler.landing_page_sections,
                            artifacts_dir=os.path.dirname(packs_artifacts_path),
                            storage_bucket=storage_bucket,
                            )

    # get the lists of packs divided by their status
    successful_packs, skipped_packs, failed_packs = get_packs_summary(packs_list)

    # Store successful and failed packs list in CircleCI artifacts - to be used in Upload Packs To Marketplace job
    packs_results_file_path = os.path.join(os.path.dirname(packs_artifacts_path), BucketUploadFlow.PACKS_RESULTS_FILE)
    store_successful_and_failed_packs_in_ci_artifacts(
        packs_results_file_path, BucketUploadFlow.PREPARE_CONTENT_FOR_TESTING, successful_packs, failed_packs,
        updated_private_packs_ids, images_data=get_images_data(packs_list)
    )

    # summary of packs status
    print_packs_summary(successful_packs, skipped_packs, failed_packs, not is_bucket_upload_flow)

    # marketplace v2 isn't currently supported - dependencies zip should only be used for v1
    if is_create_dependencies_zip and marketplace == 'xsoar':
        # handle packs with dependencies zip
        upload_packs_with_dependencies_zip(extract_destination_path, packs_dependencies_mapping, signature_key,
                                           storage_bucket, storage_base_path, id_set_path, packs_list, marketplace)


if __name__ == '__main__':
    main()<|MERGE_RESOLUTION|>--- conflicted
+++ resolved
@@ -802,8 +802,6 @@
     parser.add_argument('-dz', '--create_dependencies_zip', type=str2bool, help="Upload packs with dependencies zip",
                         required=False)
     parser.add_argument('-mp', '--marketplace', help="marketplace version", default='xsoar')
-    parser.add_argument('-idp', '--id_set_path', help="path to id set")
-
     # disable-secrets-detection-end
     return parser.parse_args()
 
@@ -1133,12 +1131,8 @@
     ci_branch = option.ci_branch
     force_upload = option.force_upload
     marketplace = option.marketplace
-<<<<<<< HEAD
-    id_set_path = option.id_set_path
-=======
     is_create_dependencies_zip = option.create_dependencies_zip
 
->>>>>>> d2d2959f
     # google cloud storage client initialized
     storage_client = init_storage_client(service_account)
     storage_bucket = storage_client.bucket(storage_bucket_name)
