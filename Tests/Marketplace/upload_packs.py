import json
import os
import re
import sys
import argparse
import shutil
import uuid
import prettytable
import glob
import requests
from datetime import datetime
from pathlib import Path
from zipfile import ZipFile
from typing import Any

from requests import Response

from Tests.Marketplace.marketplace_services import init_storage_client, Pack, \
    load_json, get_content_git_client, get_recent_commits_data, store_successful_and_failed_packs_in_ci_artifacts, \
    json_write
from Tests.Marketplace.marketplace_statistics import StatisticsHandler
<<<<<<< HEAD
from Tests.Marketplace.marketplace_constants import XSIAM_MP, PackStatus, Metadata, GCPConfig, BucketUploadFlow, \
    CONTENT_ROOT_PATH, PACKS_FOLDER, IGNORED_FILES, LANDING_PAGE_SECTIONS_PATH, SKIPPED_STATUS_CODES
=======
from Tests.Marketplace.marketplace_constants import PackStatus, Metadata, GCPConfig, BucketUploadFlow, \
    CONTENT_ROOT_PATH, PACKS_FOLDER, IGNORED_FILES, LANDING_PAGE_SECTIONS_PATH, SKIPPED_STATUS_CODES, XSOAR_MP, XSOAR_SAAS_MP
>>>>>>> 6f77591c
from demisto_sdk.commands.common.tools import str2bool, open_id_set_file
from demisto_sdk.commands.content_graph.interface.neo4j.neo4j_graph import Neo4jContentGraphInterface
from Tests.scripts.utils.log_util import install_logging
from Tests.scripts.utils import logging_wrapper as logging
import traceback
from Tests.Marketplace.pack_readme_handler import download_markdown_images_from_artifacts

METADATA_FILE_REGEX_GET_VERSION = r'metadata\-([\d\.]+)\.json'
<<<<<<< HEAD
TEST_XDR_PREFIX = os.getenv("TEST_XDR_PREFIX", "")  # for testing


def get_packs_names(packs_to_upload: str) -> set:
=======


def get_packs_ids_to_upload(packs_to_upload: str) -> set:
>>>>>>> 6f77591c
    """Returns a set of pack's names to upload.

    Args:
        packs_to_upload (str): csv list of packs names to upload.

    Returns:
        set: unique collection of packs names to upload.
    """
    if packs_to_upload and isinstance(packs_to_upload, str):
        packs = {p.strip() for p in packs_to_upload.split(',') if p not in IGNORED_FILES}
<<<<<<< HEAD
        logging.info(f"Number of selected packs to upload is: {len(packs)}")
        # return only packs from csv list
=======
        logging.info(f"Collected {len(packs)} content packs to upload: {list(packs)}")
>>>>>>> 6f77591c
        return packs
    else:
        logging.critical("Not correct usage of flag -p. Please check help section of upload packs script.")
        sys.exit(1)


def extract_packs_artifacts(packs_artifacts_path: str, extract_destination_path: str):
    """Extracts all packs from content pack artifact zip.

    Args:
        packs_artifacts_path (str): full path to content artifacts zip file.
        extract_destination_path (str): full path to directory where to extract the packs.

    """
    with ZipFile(packs_artifacts_path) as packs_artifacts:
        packs_artifacts.extractall(extract_destination_path)
    logging.debug("Finished extracting packs artifacts")


def download_and_extract_index(storage_bucket: Any, extract_destination_path: str, storage_base_path: str) \
        -> tuple[str, Any, int]:
    """Downloads and extracts index zip from cloud storage.

    Args:
        storage_bucket (google.cloud.storage.bucket.Bucket): google storage bucket where index.zip is stored.
        extract_destination_path (str): the full path of extract folder.
        storage_base_path (str): the source path of the index in the target bucket.
    Returns:
        str: extracted index folder full path.
        Blob: google cloud storage object that represents index.zip blob.
        str: downloaded index generation.

    """
<<<<<<< HEAD
    logging.info('Start of download_and_extract_index')
=======
    logging.debug('Start of download_and_extract_index')
>>>>>>> 6f77591c
    if storage_bucket.name == GCPConfig.PRODUCTION_PRIVATE_BUCKET:
        index_storage_path = os.path.join(GCPConfig.PRIVATE_BASE_PATH, f"{GCPConfig.INDEX_NAME}.zip")
    else:
        index_storage_path = os.path.join(storage_base_path, f"{GCPConfig.INDEX_NAME}.zip")
    download_index_path = os.path.join(extract_destination_path, f"{GCPConfig.INDEX_NAME}.zip")

    index_blob = storage_bucket.blob(index_storage_path)
    index_folder_path = os.path.join(extract_destination_path, GCPConfig.INDEX_NAME)
    index_generation = 0  # Setting to 0 makes the operation succeed only if there are no live versions of the blob

    if not os.path.exists(extract_destination_path):
        Path(extract_destination_path).mkdir()

    if not index_blob.exists():
        Path(index_folder_path).mkdir()
        logging.error(f"{storage_bucket.name} index blob does not exists")
        return index_folder_path, index_blob, index_generation

    index_blob.reload()
    index_generation = index_blob.generation

    index_blob.download_to_filename(download_index_path, if_generation_match=index_generation)

    if os.path.exists(download_index_path):
        with ZipFile(download_index_path, 'r') as index_zip:
            index_zip.extractall(extract_destination_path)

        if not os.path.exists(index_folder_path):
            logging.critical(f"Failed creating {GCPConfig.INDEX_NAME} folder with extracted data.")
            sys.exit(1)

        os.remove(download_index_path)
        logging.success(f"Finished downloading and extracting {GCPConfig.INDEX_NAME} file to "
                        f"{extract_destination_path}")

        return index_folder_path, index_blob, index_generation
    else:
        logging.critical(f"Failed to download {GCPConfig.INDEX_NAME}.zip file from cloud storage.")
        sys.exit(1)


<<<<<<< HEAD
def update_index_folder(index_folder_path: str, pack_name: str, pack_path: str, pack_version: str = '',
                        hidden_pack: bool = False, pack_versions_to_keep: list = None) -> bool:
=======
def update_index_folder(index_folder_path: str, pack: Pack, is_private_pack: bool = False,
                        pack_versions_to_keep: list = None) -> bool:
>>>>>>> 6f77591c
    """
    Updates index folder with pack metadata, changelog and README files.

    Args:
        index_folder_path (str): full path to index folder.
<<<<<<< HEAD
        pack_name (str): pack folder name to copy.
        pack_path (str): pack folder full path.
        pack_version (str): pack latest version.
        hidden_pack (bool): whether pack is hidden/internal or regular pack.
=======
        pack (Pack): a Pack object.
        is_private_pack (bool): Whether the pack is private.
>>>>>>> 6f77591c
        pack_versions_to_keep (list): pack versions to keep its metadata. If empty, do not remove any versions.

    Returns:
        bool: whether the operation succeeded.
    """
    task_status = False
    index_pack_path = os.path.join(index_folder_path, pack.name)
    pack_versions_to_keep = pack_versions_to_keep or []

    try:
<<<<<<< HEAD
        index_folder_subdirectories = [d for d in os.listdir(index_folder_path) if
                                       os.path.isdir(os.path.join(index_folder_path, d))]
        index_pack_path = os.path.join(index_folder_path, pack_name)
        metadata_files_in_index = glob.glob(f"{index_pack_path}/metadata-*.json")
        new_metadata_path = os.path.join(index_pack_path, f"metadata-{pack_version}.json")

        if pack_version and new_metadata_path in metadata_files_in_index:
            metadata_files_in_index.remove(new_metadata_path)

        # Remove old files but keep metadata files
        if pack_name in index_folder_subdirectories:
=======
        # skipping index update in case pack is hidden
        if pack.hidden:
            if os.path.exists(index_pack_path):
                shutil.rmtree(index_pack_path)  # remove pack folder inside index in case that it exists
            logging.warning(f"Pack '{pack.name}' is hidden - Skipping updating pack files in index")
            task_status = True
            return task_status

        # Remove old metadata files
        if os.path.exists(index_pack_path):
>>>>>>> 6f77591c
            for d in os.scandir(index_pack_path):
                if (metadata_version := re.findall(METADATA_FILE_REGEX_GET_VERSION, d.name)) \
                        and pack_versions_to_keep and metadata_version[0] not in pack_versions_to_keep:
                    logging.debug(f"Removing metadata path for pack '{pack.name}': {d.path}")
                    os.remove(d.path)
<<<<<<< HEAD
                elif (metadata_version := re.findall(METADATA_FILE_REGEX_GET_VERSION, d.name)) \
                        and pack_versions_to_keep and metadata_version[0] not in pack_versions_to_keep:
                    os.remove(d.path)
=======
        else:
            Path(index_pack_path).mkdir()
            logging.debug(f"Created '{pack.name}' pack folder in {GCPConfig.INDEX_NAME}")

        if not pack.is_modified and not is_private_pack:
            logging.debug(f"Updating metadata only with statistics because {pack.name=} {pack.is_modified=}")
            json_write(os.path.join(index_pack_path, "metadata.json"), pack.statistics_metadata, update=True)

            if os.path.exists(os.path.join(index_pack_path, f"metadata-{pack.current_version}.json")):
                json_write(os.path.join(index_pack_path, f"metadata-{pack.current_version}.json"), pack.statistics_metadata,
                           update=True)
            else:
                shutil.copy(os.path.join(index_pack_path, "metadata.json"),
                            os.path.join(index_pack_path, f"metadata-{pack.current_version}.json"))
>>>>>>> 6f77591c

            task_status = True
            return task_status

        # Copy new files and add metadata for latest version
<<<<<<< HEAD
        for d in os.scandir(pack_path):
            if not os.path.exists(index_pack_path):
                Path(index_pack_path).mkdir()
                logging.info(f"Created {pack_name} pack folder in {GCPConfig.INDEX_NAME}")
=======
        for d in os.scandir(pack.path):
            if d.name not in Pack.INDEX_FILES_TO_UPDATE:
                continue
>>>>>>> 6f77591c

            logging.debug(f"Copying pack's {d.name} file to pack '{pack.name}' index folder")
            shutil.copy(d.path, index_pack_path)
<<<<<<< HEAD
            if pack_version and d.name == Pack.METADATA:
                shutil.copy(d.path, new_metadata_path)

=======
            if pack.current_version and d.name == Pack.METADATA:
                shutil.copy(d.path, os.path.join(index_pack_path, f"metadata-{pack.current_version}.json"))
        logging.debug(f"Finished updating index for pack '{pack.name}'")
>>>>>>> 6f77591c
        task_status = True
    except Exception as e:
        logging.exception(f"Failed in updating index folder for {pack.name} pack.\n{e}")

    return task_status


def clean_non_existing_packs(index_folder_path: str, private_packs: list, storage_bucket: Any,
                             storage_base_path: str, content_packs: list[Pack], marketplace: str = 'xsoar') -> bool:
    """ Detects packs that are not part of content repo or from private packs bucket.

    In case such packs were detected, problematic pack is deleted from index and from content/packs/{target_pack} path.

    Args:
        index_folder_path (str): full path to downloaded index folder.
        private_packs (list): priced packs from private bucket.
        storage_bucket (google.cloud.storage.bucket.Bucket): google storage bucket where index.zip is stored.
        storage_base_path (str): the source path of the packs in the target bucket.
        pack_list: List[Pack]: The pack list that is created from `create-content-artifacts` step.
        marketplace (str): name of current marketplace the upload is made for. (can be xsoar, marketplacev2 or xpanse)

    Returns:
        bool: whether cleanup was skipped or not.
    """
    logging.debug(f"{GCPConfig.PRODUCTION_BUCKET=}")
    if ('CI' not in os.environ) or (
            os.environ.get('CI_COMMIT_BRANCH') != 'master' and storage_bucket.name == GCPConfig.PRODUCTION_BUCKET) or (
            os.environ.get('CI_COMMIT_BRANCH') == 'master' and storage_bucket.name not in
            (GCPConfig.PRODUCTION_BUCKET, GCPConfig.CI_BUILD_BUCKET)):
        logging.debug("Skipping cleanup of packs in gcs.")  # skipping execution of cleanup in gcs bucket
        return True

    logging.debug("Start cleaning non existing packs in index.")
    valid_pack_names = {p.name for p in content_packs}
    if marketplace in [XSOAR_MP, XSOAR_SAAS_MP]:
        private_packs_names = {p.get('id', '') for p in private_packs}
        valid_pack_names.update(private_packs_names)
    # search for invalid packs folder inside index
    invalid_packs_names = {(entry.name, entry.path) for entry in os.scandir(index_folder_path) if
                           entry.name not in valid_pack_names and entry.is_dir()}
    if invalid_packs_names:
        try:
            logging.warning(f"Found the following invalid packs: {invalid_packs_names}")
            logging.warning(f"Starting cleanup of {len(invalid_packs_names)} invalid packs from gcp and index.zip.")

            for invalid_pack in invalid_packs_names:
                invalid_pack_name = invalid_pack[0]
                invalid_pack_path = invalid_pack[1]
                # remove pack from index
                shutil.rmtree(invalid_pack_path)
                logging.warning(f"Deleted {invalid_pack_name} pack from {GCPConfig.INDEX_NAME} folder")
                # important to add trailing slash at the end of path in order to avoid packs with same prefix
                invalid_pack_gcs_path = os.path.join(storage_base_path, invalid_pack_name, "")  # by design

                for invalid_blob in list(storage_bucket.list_blobs(prefix=invalid_pack_gcs_path)):
                    logging.warning(f"Deleted invalid {invalid_pack_name} pack under url {invalid_blob.public_url}")
                    invalid_blob.delete()  # delete invalid pack in gcs
        except Exception:
            logging.exception("Failed to cleanup non existing packs.")

    else:
        logging.debug(f"No invalid packs detected inside {GCPConfig.INDEX_NAME} folder")

    return False


<<<<<<< HEAD
def prepare_index_json(index_folder_path: str, build_number: str, private_packs: list,
                       current_commit_hash: str, force_upload: bool = False, previous_commit_hash: str = None,
                       landing_page_sections: dict = None):
    """
=======
def prepare_index_json(index_folder_path: str, build_number: str, private_packs: list, commit_hash: str,
                       landing_page_sections: dict = None):
    """
    Prepare and update the index.json file to be uploaded to the bucket.

>>>>>>> 6f77591c
    Args:
        index_folder_path (str): index folder full path.
        build_number (str): CI build number, used as an index revision.
        private_packs (list): List of private packs and their price.
<<<<<<< HEAD
        current_commit_hash (str): last commit hash of head.
        force_upload (bool): Indicates if force upload or not.
        previous_commit_hash (str): The previous commit hash to diff with.
=======
        commit_hash (str): last commit hash of head.
>>>>>>> 6f77591c
        landing_page_sections (dict): landingPage sections.

    Returns:
        None
    """
    if not landing_page_sections:
        landing_page_sections = load_json(LANDING_PAGE_SECTIONS_PATH)

    logging.debug(f'commit hash is: {commit_hash}')
    index_json_path = os.path.join(index_folder_path, f'{GCPConfig.INDEX_NAME}.json')
    logging.debug(f'index json path: {index_json_path}')
    logging.debug(f'Private packs are: {private_packs}')
    with open(index_json_path, "w+") as index_file:
        index = {
            'revision': build_number,
            'modified': datetime.utcnow().strftime(Metadata.DATE_FORMAT),
            'packs': private_packs,
            'commit': commit_hash,
            'landingPage': {'sections': landing_page_sections.get('sections', [])}  # type: ignore[union-attr]
        }
        json.dump(index, index_file, indent=4)


def upload_index_to_storage(index_folder_path: str,
                            extract_destination_path: str,
                            index_blob: Any,
                            index_generation: int,
                            is_private: bool = False,
                            artifacts_dir: str | None = None,
                            index_name: str = GCPConfig.INDEX_NAME
                            ):
    """
    Upload updated index zip to cloud storage.

    :param index_folder_path: index folder full path.
    :param extract_destination_path
    :param index_blob: google cloud storage object that represents index.zip blob.
    :param index_generation: downloaded index generation.
    :param is_private: Indicates if upload is private.
    :param artifacts_dir: The CI artifacts directory to upload the index.json to.
    :param index_name: The index name to upload.
    :returns None.

    """
    index_zip_name = os.path.basename(index_folder_path)
    index_zip_path = shutil.make_archive(base_name=index_folder_path, format="zip",
                                         root_dir=extract_destination_path, base_dir=index_zip_name)
    try:
<<<<<<< HEAD
        logging.info(f'index zip path: {index_zip_path}')
=======
        logging.debug(f'index zip path: {index_zip_path}')
>>>>>>> 6f77591c

        index_blob.reload()
        current_index_generation = index_blob.generation

        index_blob.cache_control = "no-cache,max-age=0"  # disabling caching for index blob

        if is_private or current_index_generation == index_generation:
            # we upload both index.json and the index.zip to allow usage of index.json without having to unzip
            index_blob.upload_from_filename(index_zip_path)
            logging.success(f"Finished uploading {index_name}.zip to storage.")
        else:
            logging.critical(f"Failed in uploading {index_name}, mismatch in index file generation.")
            logging.critical(f"Downloaded index generation: {index_generation}")
            logging.critical(f"Current index generation: {current_index_generation}")
            sys.exit(0)

    except Exception:
        logging.exception(f"Failed in uploading {index_name}.")
        sys.exit(1)
    finally:
        if artifacts_dir:
            # Store index.json in CircleCI artifacts
            shutil.copyfile(
                os.path.join(index_folder_path, f'{index_name}.json'),
                os.path.join(artifacts_dir, f'{index_name}.json'),
            )
        shutil.rmtree(index_folder_path)


def create_corepacks_config(storage_bucket: Any, build_number: str, index_folder_path: str,
                            artifacts_dir: str, storage_base_path: str, marketplace: str = 'xsoar'):
    """Create corepacks.json file and stores it in the artifacts dir. This file contains all of the server's core
    packs, under the key corepacks, and specifies which core packs should be upgraded upon XSOAR upgrade, under the key
    upgradeCorePacks.


     Args:
        storage_bucket (google.cloud.storage.bucket.Bucket): gcs bucket where core packs config is uploaded.
        build_number (str): circleCI build number.
        index_folder_path (str): The index folder path.
        artifacts_dir (str): The CI artifacts directory to upload the corepacks.json to.
        storage_base_path (str): the source path of the core packs in the target bucket.
        marketplace (str): the marketplace type of the bucket. possible options: xsoar, marketplace_v2 or xpanse

    """
    required_core_packs = GCPConfig.get_core_packs(marketplace)
    corepacks_files_names = [GCPConfig.CORE_PACK_FILE_NAME]
    corepacks_files_names.extend(GCPConfig.get_core_packs_unlocked_files(marketplace))
    logging.debug(f"Updating the following corepacks files: {corepacks_files_names}")
    for corepacks_file in corepacks_files_names:
<<<<<<< HEAD
        logging.info(f"Creating corepacks file {corepacks_file}.")
=======
        logging.debug(f"Creating corepacks file {corepacks_file}.")
>>>>>>> 6f77591c
        core_packs_public_urls = []
        bucket_core_packs = set()
        packs_missing_metadata = set()
        for pack in os.scandir(index_folder_path):
            if pack.is_dir() and pack.name in required_core_packs:
                pack_metadata_path = os.path.join(index_folder_path, pack.name, Pack.METADATA)

                if not os.path.exists(pack_metadata_path):
                    logging.critical(f"{pack.name} pack {Pack.METADATA} is missing in {GCPConfig.INDEX_NAME}")
                    packs_missing_metadata.add(pack.name)
                    continue

                with open(pack_metadata_path) as metadata_file:
                    metadata = json.load(metadata_file)

                pack_current_version = metadata.get('currentVersion', Pack.PACK_INITIAL_VERSION)
                core_pack_relative_path = os.path.join(pack.name, pack_current_version, f"{pack.name}.zip")
                core_pack_storage_path = os.path.join(storage_base_path, core_pack_relative_path)

                if not storage_bucket.blob(core_pack_storage_path).exists():
                    logging.critical(f"{pack.name} pack does not exist under {core_pack_storage_path} path")
                    sys.exit(1)

                if corepacks_file == GCPConfig.CORE_PACK_FILE_NAME:
                    core_pack_public_url = os.path.join(GCPConfig.GCS_PUBLIC_URL, storage_bucket.name,
                                                        core_pack_storage_path)
                else:  # versioned core pack file
                    core_pack_public_url = core_pack_relative_path  # Use relative paths in versioned core pack files

                core_packs_public_urls.append(core_pack_public_url)
                bucket_core_packs.add(pack.name)

        if packs_missing_metadata:
            logging.critical(f"Missing {Pack.METADATA} in {len(packs_missing_metadata)} packs: "
                             f"{','.join(sorted(packs_missing_metadata))}, exiting...")
            sys.exit(1)

        missing_core_packs = set(required_core_packs).difference(bucket_core_packs)
        unexpected_core_packs = set(bucket_core_packs).difference(required_core_packs)

        if missing_core_packs:
            logging.critical(
                f"Missing {len(missing_core_packs)} packs (expected in core_packs configuration, but not found in bucket): "
                f"{','.join(sorted(missing_core_packs))}, exiting...")
        if unexpected_core_packs:
            logging.critical(
                f"Unexpected {len(missing_core_packs)} packs in bucket (not in the core_packs configuration): "
                f"{','.join(sorted(unexpected_core_packs))}, exiting...")
        if missing_core_packs or unexpected_core_packs:
            sys.exit(1)

        corepacks_json_path = os.path.join(artifacts_dir, corepacks_file)
        core_packs_data = {
            'corePacks': core_packs_public_urls,
            'upgradeCorePacks': GCPConfig.get_core_packs_to_upgrade(marketplace),
            'buildNumber': build_number,
        }
        json_write(corepacks_json_path, core_packs_data)
        logging.success(f"Finished copying {corepacks_file} to artifacts.")


def _build_summary_table(packs_input_list: list, include_pack_status: bool = False) -> Any:
    """Build summary table from pack list

    Args:
        packs_input_list (list): list of Packs
        include_pack_status (bool): whether pack includes status

    Returns:
        PrettyTable: table with upload result of packs.

    """
    table_fields = ["Index", "Pack ID", "Pack Display Name", "Latest Version", "Aggregated Pack Versions"]
    if include_pack_status:
        table_fields.append("Status")
    table = prettytable.PrettyTable()
    table.field_names = table_fields

    for index, pack in enumerate(packs_input_list, start=1):
        pack_status_message = PackStatus[pack.status].value
        row = [index, pack.name, pack.display_name, pack.current_version,
               pack.aggregation_str if pack.aggregated and pack.aggregation_str else "False"]
        if include_pack_status:
            row.append(pack_status_message)
        table.add_row(row)

    return table


def build_summary_table_md(packs_input_list: list, include_pack_status: bool = False) -> str:
    """Build markdown summary table from pack list

    Args:
        packs_input_list (list): list of Packs
        include_pack_status (bool): whether pack includes status

    Returns:
        Markdown table: table with upload result of packs.

    """
    table_fields = ["Index", "Pack ID", "Pack Display Name", "Latest Version", "Status"] if include_pack_status \
        else ["Index", "Pack ID", "Pack Display Name", "Latest Version"]

    table = ['|', '|']

    for key in table_fields:
        table[0] = f'{table[0]} {key} |'
        table[1] = f'{table[1]} :- |'

    for index, pack in enumerate(packs_input_list):
        pack_status_message = PackStatus[pack.status].value if include_pack_status else ''

        row = [index, pack.name, pack.display_name, pack.current_version, pack_status_message] if include_pack_status \
            else [index, pack.name, pack.display_name, pack.current_version]

        row_hr = '|'
        for _value in row:
            row_hr = f'{row_hr} {_value}|'
        table.append(row_hr)

    return '\n'.join(table)


def add_private_content_to_index(private_index_path: str, extract_destination_path: str, index_folder_path: str,
                                 pack_names: set) -> tuple[list | list, list]:
    """ Adds a list of priced packs data-structures to the public index.json file.
    This step should not be skipped even if there are no new or updated private packs.

    Args:
        private_index_path: path to where the private index is located.
        extract_destination_path (str): full path to extract directory.
        index_folder_path (str): downloaded index folder directory path.
        pack_names (set): collection of pack names.

    Returns:
        list: priced packs from private bucket.

    """

    private_packs = []
    updated_private_packs = []

    try:
        private_packs = get_private_packs(private_index_path, pack_names,
                                          extract_destination_path)
        updated_private_packs = get_updated_private_packs(private_packs, index_folder_path)
        add_private_packs_to_index(index_folder_path, private_index_path)

    except Exception as e:
        logging.exception(f"Could not add private packs to the index. Additional Info: {str(e)}")

    finally:
        logging.debug("Finished updating index with priced packs")
        shutil.rmtree(os.path.dirname(private_index_path), ignore_errors=True)
        return private_packs, updated_private_packs


def get_updated_private_packs(private_packs, index_folder_path):
    """ Checks for updated private packs by compering contentCommitHash between public index json and private pack
    metadata files.

    Args:
        private_packs (list): List of dicts containing pack metadata information.
        index_folder_path (str): The public index folder path.

    Returns:
        updated_private_packs (list) : a list of all private packs id's that were updated.

    """
    updated_private_packs = []

    public_index_file_path = os.path.join(index_folder_path, f"{GCPConfig.INDEX_NAME}.json")
    public_index_json = load_json(public_index_file_path)
    private_packs_from_public_index = public_index_json.get("packs", {})

    for pack in private_packs:
        private_pack_id = pack.get('id')
        private_commit_hash_from_metadata = pack.get('contentCommitHash', "")
        private_commit_hash_from_content_repo = ""
        for public_pack in private_packs_from_public_index:
            if public_pack.get('id') == private_pack_id:
                private_commit_hash_from_content_repo = public_pack.get('contentCommitHash', "")

        private_pack_was_updated = private_commit_hash_from_metadata != private_commit_hash_from_content_repo
        if private_pack_was_updated:
            updated_private_packs.append(private_pack_id)

    logging.debug(f"Updated private packs are: {updated_private_packs}")
    return updated_private_packs


def get_private_packs(private_index_path: str, pack_names: set = None,
                      extract_destination_path: str = '') -> list:
    """
    Gets a list of private packs.

    :param private_index_path: Path to where the private index is located.
    :param pack_names: Collection of pack names.
    :param extract_destination_path: Path to where the files should be extracted to.
    :return: List of dicts containing pack metadata information.
    """
    logging.debug(f'getting all private packs. private_index_path: {private_index_path}')
    try:
        metadata_files = glob.glob(f"{private_index_path}/**/metadata.json")
    except Exception:
        logging.exception(f'Could not find metadata files in {private_index_path}.')
        return []

    if not metadata_files:
        logging.warning(f'No metadata files found in [{private_index_path}]')

    private_packs = []
    pack_names = pack_names or set()
    logging.debug(f'all metadata files found: {metadata_files}')
    for metadata_file_path in metadata_files:
        try:
            with open(metadata_file_path) as metadata_file:
                metadata = json.load(metadata_file)
            pack_id = metadata.get('id')
            is_changed_private_pack = pack_id in pack_names
            if is_changed_private_pack:  # Should take metadata from artifacts.
                with open(os.path.join(extract_destination_path, pack_id, "pack_metadata.json")) as metadata_file:
                    metadata = json.load(metadata_file)
            if metadata:
                private_packs.append({
                    'id': metadata.get('id') if not is_changed_private_pack else metadata.get('name'),
                    'price': metadata.get('price'),
                    'vendorId': metadata.get('vendorId', ""),
                    'partnerId': metadata.get('partnerId', ""),
                    'partnerName': metadata.get('partnerName', ""),
                    'disableMonthly': metadata.get('disableMonthly', False),
                    'contentCommitHash': metadata.get('contentCommitHash', "")
                })
        except ValueError:
            logging.exception(f'Invalid JSON in the metadata file [{metadata_file_path}].')

    return private_packs


def add_private_packs_to_index(index_folder_path: str, private_index_path: str):
    """ Add the private packs to the index folder.

    Args:
        index_folder_path: The index folder path.
        private_index_path: The path for the index of the private packs.

    """
    for d in os.scandir(private_index_path):
        if os.path.isdir(d.path):
            pack = Pack(d.name, d.path)
            update_index_folder(index_folder_path, pack, is_private_pack=True)


def is_private_packs_updated(public_index_json, private_index_path):
    """ Checks whether there were changes in private packs from the last upload.
    The check compares the `content commit hash` field in the public index with the value stored in the private index.
    If there is at least one private pack that has been updated/released, the upload should be performed and not
    skipped.

    Args:
        public_index_json (dict) : The public index.json file.
        private_index_path (str): Path to where the private index.zip is located.

    Returns:
        is_private_packs_updated (bool): True if there is at least one private pack that was updated/released,
         False otherwise (i.e there are no private packs that have been updated/released).

    """
    logging.debug("Checking if there are updated private packs")

    private_index_file_path = os.path.join(private_index_path, f"{GCPConfig.INDEX_NAME}.json")
    private_index_json = load_json(private_index_file_path)
    private_packs_from_private_index = private_index_json.get("packs")
    private_packs_from_public_index = public_index_json.get("packs")

    if len(private_packs_from_private_index) != len(private_packs_from_public_index):  # type: ignore[arg-type]
        # private pack was added or deleted
        logging.debug("There is at least one private pack that was added/deleted, upload should not be skipped.")
        return True

    id_to_commit_hash_from_public_index = {private_pack.get("id"): private_pack.get("contentCommitHash", "") for
                                           private_pack in private_packs_from_public_index}

    for private_pack in private_packs_from_private_index:  # type: ignore[union-attr]
        pack_id = private_pack.get("id")
        content_commit_hash = private_pack.get("contentCommitHash", "")
        if id_to_commit_hash_from_public_index.get(pack_id) != content_commit_hash:
            logging.debug("There is at least one private pack that was updated, upload should not be skipped.")
            return True

    logging.debug("No private packs were changed")
    return False


def check_if_index_is_updated(index_folder_path: str, content_repo: Any, current_commit_hash: str,
                              previous_commit_hash: str, storage_bucket: Any,
                              is_private_content_updated: bool = False):
    """ Checks stored at index.json commit hash and compares it to current commit hash. In case no packs folders were
    added/modified/deleted, all other steps are not performed.

    Args:
        index_folder_path (str): index folder full path.
        content_repo (git.repo.base.Repo): content repo object.
        current_commit_hash (str): last commit hash of head.
        previous_commit_hash (str): the previous commit to diff with
        storage_bucket: public storage bucket.
        is_private_content_updated (bool): True if private content updated, False otherwise.

    """
    skipping_build_task_message = "Skipping Upload Packs To Marketplace Storage Step."
    logging.debug(f"{GCPConfig.PRODUCTION_BUCKET=}")

    try:
        if storage_bucket.name not in (GCPConfig.CI_BUILD_BUCKET, GCPConfig.PRODUCTION_BUCKET):
            logging.debug("Skipping index update check in non production/build bucket")
            return

        if is_private_content_updated:
            logging.debug("Skipping index update as Private Content has updated.")
            return

        if not os.path.exists(os.path.join(index_folder_path, f"{GCPConfig.INDEX_NAME}.json")):
            # will happen only in init bucket run
            logging.warning(f"{GCPConfig.INDEX_NAME}.json not found in {GCPConfig.INDEX_NAME} folder")
            return

        with open(os.path.join(index_folder_path, f"{GCPConfig.INDEX_NAME}.json")) as index_file:
            index_json = json.load(index_file)

        index_commit_hash = index_json.get('commit', previous_commit_hash)

        try:
            index_commit = content_repo.commit(index_commit_hash)
        except Exception:
            # not updated build will receive this exception because it is missing more updated commit
            logging.exception(f"Index is already updated. {skipping_build_task_message}")
            sys.exit()

        current_commit = content_repo.commit(current_commit_hash)

        if current_commit.committed_datetime <= index_commit.committed_datetime:
            logging.warning(
                f"Current commit {current_commit.hexsha} committed time: {current_commit.committed_datetime}")
            logging.warning(f"Index commit {index_commit.hexsha} committed time: {index_commit.committed_datetime}")
            logging.warning("Index is already updated.")
            logging.warning(skipping_build_task_message)
            sys.exit()

        for changed_file in current_commit.diff(index_commit):
            if changed_file.a_path.startswith(PACKS_FOLDER):
                logging.debug(
                    f"Found changed packs between index commit {index_commit.hexsha} and {current_commit.hexsha}")
                break
        else:
            logging.warning(f"No changes found between index commit {index_commit.hexsha} and {current_commit.hexsha}")
            logging.warning(skipping_build_task_message)
            sys.exit()
    except Exception:
        logging.exception("Failed in checking status of index")
        sys.exit(1)


def print_packs_summary(successful_packs: list, skipped_packs: list, failed_packs: list,
                        fail_build: bool = True):
    """Prints summary of packs uploaded to gcs.

    Args:
        successful_packs (list): list of packs that were successfully uploaded.
        skipped_packs (list): list of packs that were skipped during upload.
        failed_packs (list): list of packs that were failed during upload.
        fail_build (bool): indicates whether to fail the build upon failing pack to upload or not

    """
    logging.info(
        f"""\n
------------------------------------------ Packs Upload Summary ------------------------------------------
Total number of packs: {len(successful_packs + skipped_packs + failed_packs)}
----------------------------------------------------------------------------------------------------------""")

    if successful_packs:
        successful_packs_table = _build_summary_table(successful_packs)
        logging.success(f"Number of successful uploaded packs: {len(successful_packs)}")
        logging.success(f"Uploaded packs:\n{successful_packs_table}")
        with open('pack_list.txt', 'w') as f:
            f.write(successful_packs_table.get_string())
    if skipped_packs:
        skipped_packs_table = _build_summary_table(skipped_packs, include_pack_status=True)
        logging.warning(f"Number of skipped packs: {len(skipped_packs)}")
        logging.warning(f"Skipped packs:\n{skipped_packs_table}")
    if failed_packs:
        failed_packs_table = _build_summary_table(failed_packs, include_pack_status=True)
        logging.critical(f"Number of failed packs: {len(failed_packs)}")
        logging.critical(f"Failed packs:\n{failed_packs_table}")
        if fail_build:
            # We don't want the bucket upload flow to fail in Prepare Content step if a pack has failed to upload.
            sys.exit(1)

    # for external pull requests -  when there is no failed packs, add the build summary to the pull request
    branch_name = os.environ.get('CI_COMMIT_BRANCH')
    if branch_name and branch_name.startswith('pull/'):
        successful_packs_table = build_summary_table_md(successful_packs)

        build_num = os.environ['CI_JOB_ID']

        bucket_path = f'https://console.cloud.google.com/storage/browser/' \
                      f'{TEST_XDR_PREFIX}marketplace-ci-build/content/builds/{branch_name}/{build_num}'

        pr_comment = f'Number of successful uploaded packs: {len(successful_packs)}\n' \
                     f'Uploaded packs:\n{successful_packs_table}\n\n' \
                     f'Browse to the build bucket with this address:\n{bucket_path}'

        add_pr_comment(pr_comment)


def add_pr_comment(comment: str):
    """Add comment to the pull request.

    Args:
        comment (string): The comment text.

    """
    token = os.environ['CONTENT_GITHUB_TOKEN']
    branch_name = os.environ['CI_COMMIT_BRANCH']
    sha1 = os.environ['CI_COMMIT_SHA']

    query = f'?q={sha1}+repo:demisto/content+is:pr+is:open+head:{branch_name}+is:open'
    url = 'https://api.github.com/search/issues'
    headers = {'Authorization': 'Bearer ' + token}
    try:
        res = requests.get(url + query, headers=headers, verify=False)
        res_json = handle_github_response(res)
        if res_json and res_json.get('total_count', 0) == 1:
            issue_url = res_json['items'][0].get('comments_url') if res_json.get('items', []) else None
            if issue_url:
                res = requests.post(issue_url, json={'body': comment}, headers=headers, verify=False)
                handle_github_response(res)
        else:
            logging.warning(
                f'Add pull request comment failed: There is more then one open pull request for branch {branch_name}.')
    except Exception:
        logging.exception('Add pull request comment failed.')


def handle_github_response(response: Response) -> dict:
    """
    Handles the response from the GitHub server after making a request.
    :param response: Response from the server.
    :return: The returned response.
    """
    res_dict = response.json()
    if not res_dict.get('ok'):
        logging.warning(f'Add pull request comment failed: {res_dict.get("message")}')
    return res_dict


def get_packs_summary(packs_list):
    """ Returns the packs list divided into 3 lists by their status

    Args:
        packs_list (list): The full packs list

    Returns: 4 lists of packs - successful_packs, successful_uploaded_dependencies_zip_packs, skipped_packs & failed_packs

    """

    successful_packs = []
    successful_uploaded_dependencies_zip_packs = []
    skipped_packs = []
    failed_packs = []
    for pack in packs_list:
        if pack.status == PackStatus.SUCCESS.name:
            successful_packs.append(pack)
        elif pack.status == PackStatus.SUCCESS_CREATING_DEPENDENCIES_ZIP_UPLOADING.name:
            successful_uploaded_dependencies_zip_packs.append(pack)
        elif pack.status in SKIPPED_STATUS_CODES:
            skipped_packs.append(pack)
        else:
            failed_packs.append(pack)

    return successful_packs, successful_uploaded_dependencies_zip_packs, skipped_packs, failed_packs


def handle_private_content(public_index_folder_path, private_bucket_name, extract_destination_path, storage_client,
                           public_pack_names, storage_base_path: str) -> tuple[bool, list, list]:
    """
    1. Add private packs to public index.json.
    2. Checks if there are private packs that were added/deleted/updated.

    Args:
        public_index_folder_path: extracted public index folder full path.
        private_bucket_name: Private storage bucket name
        extract_destination_path: full path to extract directory.
        storage_client : initialized google cloud storage client.
        public_pack_names : unique collection of public packs names to upload.
        storage_base_path (str): the source path in the target bucket.

    Returns:
        is_private_content_updated (bool): True if there is at least one private pack that was updated/released.
        False otherwise (i.e there are no private packs that have been updated/released).
        private_packs (list) : priced packs from private bucket.
        updated_private_packs_ids (list): all private packs id's that were updated.
    """
    if private_bucket_name:
        private_storage_bucket = storage_client.bucket(private_bucket_name)
        private_index_path, _, _ = download_and_extract_index(
            private_storage_bucket, os.path.join(extract_destination_path, "private"), storage_base_path
        )

        public_index_json_file_path = os.path.join(public_index_folder_path, f"{GCPConfig.INDEX_NAME}.json")
        public_index_json = load_json(public_index_json_file_path)

        if public_index_json:
            are_private_packs_updated = is_private_packs_updated(public_index_json, private_index_path)
            private_packs, updated_private_packs_ids = add_private_content_to_index(
                private_index_path, extract_destination_path, public_index_folder_path, public_pack_names
            )
            return are_private_packs_updated, private_packs, updated_private_packs_ids
        else:
            logging.error(f"Public {GCPConfig.INDEX_NAME}.json was found empty.")
            sys.exit(1)
    else:
        return False, [], []


def get_images_data(packs_list: list, markdown_images_dict: dict):
    """ Returns a data structure of all packs that an integration/author image of them was uploaded

    Args:
        packs_list (list): The list of all packs

    Returns:
        The images data structure
    """
    images_data = {}
    pack_image_data: dict = {}

    for pack in packs_list:
        pack_image_data[pack.name] = {}
        if pack.uploaded_author_image:
            pack_image_data[pack.name][BucketUploadFlow.AUTHOR] = True
        if pack.uploaded_integration_images:
            pack_image_data[pack.name][BucketUploadFlow.INTEGRATIONS] = pack.uploaded_integration_images
        if pack.uploaded_preview_images:
            pack_image_data[pack.name][BucketUploadFlow.PREVIEW_IMAGES] = pack.uploaded_preview_images
        if pack.uploaded_dynamic_dashboard_images:
            pack_image_data[pack.name][BucketUploadFlow.DYNAMIC_DASHBOARD_IMAGES] = pack.uploaded_dynamic_dashboard_images
        if pack_image_data[pack.name]:
            images_data.update(pack_image_data)

    images_data[BucketUploadFlow.MARKDOWN_IMAGES] = markdown_images_dict
<<<<<<< HEAD
    logging.info(f'{images_data=}')
=======
>>>>>>> 6f77591c
    return images_data


def upload_packs_with_dependencies_zip(storage_bucket, storage_base_path, signature_key,
                                       packs_dict):
    """
    Uploads packs with mandatory dependencies zip for all packs
    Args:
        signature_key (str): Signature key used for encrypting packs
        storage_base_path (str): The upload destination in the target bucket for all packs (in the format of
                                 <some_path_in_the_target_bucket>/content/Packs).
        storage_bucket (google.cloud.storage.bucket.Bucket): google cloud storage bucket.
        packs_dict (dict): Dict of packs relevant for current marketplace as
        {pack_name: pack_object}

    """
    logging.info("Starting to collect pack with dependencies zips")
    for pack_name, pack in packs_dict.items():
        try:
            if (pack.status not in [*SKIPPED_STATUS_CODES, PackStatus.SUCCESS.name]) or pack.hidden:
                # avoid trying to upload dependencies zip for failed or hidden packs
                continue
            pack_and_its_dependencies = [packs_dict.get(dep_name) for dep_name in
                                         pack.all_levels_dependencies] + [pack]
            pack_or_dependency_was_uploaded = any(dep_pack.status == PackStatus.SUCCESS.name for dep_pack in
                                                  pack_and_its_dependencies)
            if pack_or_dependency_was_uploaded:
                logging.debug(f"Starting to collect pack with dependencies for pack '{pack_name}'. {pack_and_its_dependencies=}")
                pack_with_dep_path = os.path.join(pack.path, "with_dependencies")
                zip_with_deps_path = os.path.join(pack.path, f"{pack_name}_with_dependencies.zip")
                upload_path = os.path.join(storage_base_path, pack_name, f"{pack_name}_with_dependencies.zip")
                Path(pack_with_dep_path).mkdir(parents=True, exist_ok=True)
                for current_pack in pack_and_its_dependencies:
                    if current_pack.hidden:
                        continue
                    logging.debug(f"Starting to collect zip of pack {current_pack.name}")
                    # zip the pack and each of the pack's dependencies (or copy existing zip if was already zipped)
                    if not (current_pack.zip_path and os.path.isfile(current_pack.zip_path)):
                        # the zip does not exist yet, zip the current pack
                        task_status = current_pack.sign_and_zip_pack(signature_key)
                        if not task_status:
                            # modify the pack's status to indicate the failure was in the dependencies zip step
                            pack.status = PackStatus.FAILED_CREATING_DEPENDENCIES_ZIP_SIGNING.name
                            logging.debug(f"Skipping uploading {pack.name} since failed zipping {current_pack.name}.")
                            break
                    shutil.copy(current_pack.zip_path, os.path.join(pack_with_dep_path, current_pack.name + ".zip"))
                if pack.status == PackStatus.FAILED_CREATING_DEPENDENCIES_ZIP_SIGNING.name:
                    break

<<<<<<< HEAD
                logging.info(f"Zipping {pack_name} with its dependencies")
                Pack.zip_folder_items(pack_with_dep_path, pack_with_dep_path, zip_with_deps_path)
                shutil.rmtree(pack_with_dep_path)
                logging.info(f"Uploading {pack_name} with its dependencies")
                task_status, _, _ = pack.upload_to_storage(zip_with_deps_path, '', storage_bucket, True,
                                                           storage_base_path, overridden_upload_path=upload_path)
                logging.info(f"{pack_name} with dependencies was{'' if task_status else ' not'} "
                             f"uploaded successfully")
=======
                logging.debug(f"Zipping {pack_name} with its dependencies")
                Pack.zip_folder_items(pack_with_dep_path, pack_with_dep_path, zip_with_deps_path)
                shutil.rmtree(pack_with_dep_path)
                logging.debug(f"Uploading {pack_name} with its dependencies")
                task_status = pack.upload_to_storage(zip_with_deps_path, storage_bucket, storage_base_path,
                                                     with_dependencies_path=upload_path)
                logging.debug(f"{pack_name} with dependencies was{'' if task_status else ' not'} "
                              f"uploaded successfully")
>>>>>>> 6f77591c
                if not task_status:
                    pack.status = PackStatus.FAILED_CREATING_DEPENDENCIES_ZIP_UPLOADING.name
                    pack.cleanup()
                else:
                    if pack.status != PackStatus.SUCCESS.name:
                        pack.status = PackStatus.SUCCESS_CREATING_DEPENDENCIES_ZIP_UPLOADING.name
<<<<<<< HEAD
=======
            else:
                logging.debug(f"Pack {pack_name} or its dependency packs were not modified")
>>>>>>> 6f77591c
        except Exception as e:
            logging.error(traceback.format_exc())
            logging.error(f"Failed uploading packs with dependencies: {e}")


def delete_from_index_packs_not_in_marketplace(index_folder_path: str,
                                               current_marketplace_packs: list[Pack],
                                               private_packs: list[dict]):
    """
    Delete from index packs that not relevant in the current marketplace from index.
    Args:
        index_folder_path (str): full path to downloaded index folder.
        current_marketplace_packs: List[Pack]: pack list from `create-content-artifacts` step which are filtered by marketplace.
        private_packs: List[dict]: list of private packs info
    Returns:
        set: unique collection of the deleted packs names.
    """
    packs_in_index = set(os.listdir(index_folder_path))
    private_packs_names = {p.get('id', '') for p in private_packs}
    current_marketplace_pack_names = {pack.name for pack in current_marketplace_packs}
    packs_to_be_deleted = packs_in_index - current_marketplace_pack_names - private_packs_names
    deleted_packs = set()
    for pack_name in packs_to_be_deleted:

        try:
            index_pack_path = os.path.join(index_folder_path, pack_name)
            if os.path.exists(os.path.join(index_pack_path, 'metadata.json')):  # verify it's a pack dir
                shutil.rmtree(index_pack_path)  # remove pack folder inside index in case that it exists
                deleted_packs.add(pack_name)
        except Exception:
            logging.error(f'Fail to delete from index the pack {pack_name} which is not in current marketplace')

<<<<<<< HEAD
    logging.info(f'Packs not supported in current marketplace and was deleted from index: {deleted_packs}')
=======
    logging.debug(f'Packs not supported in current marketplace and was deleted from index: {deleted_packs}')
>>>>>>> 6f77591c
    return deleted_packs


def should_override_locked_corepacks_file(marketplace: str = 'xsoar'):
    """
    Checks if the corepacks_override.json file in the repo should be used to override an existing corepacks file.
    The override file should be used if the following conditions are met:
    1. The versions-metadata.json file contains a server version that matches the server version specified in the
        override file.
    2. The file version of the server version in the corepacks_override.json file is greater than the matching file
        version in the versions-metadata.json file.
    3. The marketplace to which the upload is taking place matches the marketplace specified in the override file.

    Args
        marketplace (str): the marketplace type of the bucket. possible options: xsoar, marketplace_v2 or xpanse

    Returns True if a file should be updated and False otherwise.
    """
    override_corepacks_server_version = GCPConfig.corepacks_override_contents.get('server_version')
    override_marketplaces = GCPConfig.corepacks_override_contents.get('marketplaces', [])
    override_corepacks_file_version = GCPConfig.corepacks_override_contents.get('file_version')
    current_corepacks_file_version = GCPConfig.core_packs_file_versions.get(
        override_corepacks_server_version, {}).get('file_version')
    if not current_corepacks_file_version:
<<<<<<< HEAD
        logging.info(f'Could not find a matching file version for server version {override_corepacks_server_version} in '
                     f'{GCPConfig.VERSIONS_METADATA_FILE} file. Skipping upload of {GCPConfig.COREPACKS_OVERRIDE_FILE}...')
        return False

    if int(override_corepacks_file_version) <= int(current_corepacks_file_version):
        logging.info(
=======
        logging.debug(f'Could not find a matching file version for server version {override_corepacks_server_version} in '
                      f'{GCPConfig.VERSIONS_METADATA_FILE} file. Skipping upload of {GCPConfig.COREPACKS_OVERRIDE_FILE}...')
        return False

    if int(override_corepacks_file_version) <= int(current_corepacks_file_version):
        logging.debug(
>>>>>>> 6f77591c
            f'Corepacks file version: {override_corepacks_file_version} of server version {override_corepacks_server_version} in '
            f'{GCPConfig.COREPACKS_OVERRIDE_FILE} is not greater than the version in {GCPConfig.VERSIONS_METADATA_FILE}: '
            f'{current_corepacks_file_version}. Skipping upload of {GCPConfig.COREPACKS_OVERRIDE_FILE}...')
        return False

    if override_marketplaces and marketplace not in override_marketplaces:
<<<<<<< HEAD
        logging.info(f'Current marketplace {marketplace} is not selected in the {GCPConfig.VERSIONS_METADATA_FILE} '
                     f'file. Skipping upload of {GCPConfig.COREPACKS_OVERRIDE_FILE}...')
=======
        logging.debug(f'Current marketplace {marketplace} is not selected in the {GCPConfig.VERSIONS_METADATA_FILE} '
                      f'file. Skipping upload of {GCPConfig.COREPACKS_OVERRIDE_FILE}...')
>>>>>>> 6f77591c
        return False

    return True


def override_locked_corepacks_file(build_number: str, artifacts_dir: str):
    """
    Override an existing corepacks-X.X.X.json file, where X.X.X is the server version that was specified in the
    corepacks_override.json file.
    Additionally, update the file version in the versions-metadata.json file, and the corepacks file with the
    current build number.

    Args:
         build_number (str): The build number to use in the corepacks file, if it should be overriden.
         artifacts_dir (str): The CI artifacts directory to upload the corepacks file to.
    """
    # Get the updated content of the corepacks file:
    override_corepacks_server_version = GCPConfig.corepacks_override_contents.get('server_version')
    corepacks_file_new_content = GCPConfig.corepacks_override_contents.get('updated_corepacks_content')

    # Update the build number to the current build number:
    corepacks_file_new_content['buildNumber'] = build_number

    # Upload the updated corepacks file to the given artifacts folder:
    override_corepacks_file_name = f'corepacks-{override_corepacks_server_version}.json'
    logging.debug(f'Overriding {override_corepacks_file_name} with the following content:\n {corepacks_file_new_content}')
    corepacks_json_path = os.path.join(artifacts_dir, override_corepacks_file_name)
    json_write(corepacks_json_path, corepacks_file_new_content)
    logging.success(f"Finished copying overriden {override_corepacks_file_name} to artifacts.")

    # Update the file version of the matching corepacks version in the versions-metadata.json file
    override_corepacks_file_version = GCPConfig.corepacks_override_contents.get('file_version')
    logging.debug(f'Bumping file version of server version {override_corepacks_server_version} in versions-metadata.json from'
                  f'{GCPConfig.versions_metadata_contents["version_map"][override_corepacks_server_version]["file_version"]} to'
                  f'{override_corepacks_file_version}')
    GCPConfig.versions_metadata_contents['version_map'][override_corepacks_server_version]['file_version'] = \
        override_corepacks_file_version


def upload_server_versions_metadata(artifacts_dir: str):
    """
    Upload the versions-metadata.json to the build artifacts folder.

    Args:
        artifacts_dir (str): The CI artifacts directory to upload the versions-metadata.json file to.
    """
    versions_metadata_path = os.path.join(artifacts_dir, GCPConfig.VERSIONS_METADATA_FILE)
    json_write(versions_metadata_path, GCPConfig.versions_metadata_contents)
    logging.success(f"Finished copying {GCPConfig.VERSIONS_METADATA_FILE} to artifacts.")


def option_handler():
    """Validates and parses script arguments.

    Returns:
        Namespace: Parsed arguments object.

    """
    parser = argparse.ArgumentParser(description="Store packs in cloud storage.")
    # disable-secrets-detection-start
    parser.add_argument('-pa', '--packs_artifacts_path', help="The full path of packs artifacts", required=True)
<<<<<<< HEAD
=======
    parser.add_argument('-ast', '--artifacts-folder-server-type', help="The artifacts folder server type",
                        required=True)
>>>>>>> 6f77591c
    parser.add_argument('-idp', '--id_set_path', help="The full path of id_set.json", required=False)
    parser.add_argument('-e', '--extract_path', help="Full path of folder to extract wanted packs", required=True)
    parser.add_argument('-b', '--bucket_name', help="Storage bucket name", required=True)
    parser.add_argument('-s', '--service_account',
                        help=("Path to gcloud service account, is for circleCI usage. "
                              "For local development use your personal account and "
                              "authenticate using Google Cloud SDK by running: "
                              "`gcloud auth application-default login` and leave this parameter blank. "
                              "For more information go to: "
                              "https://googleapis.dev/python/google-api-core/latest/auth.html"),
                        required=False)
    parser.add_argument('-d', '--pack_dependencies', help="Full path to pack dependencies json file.", required=False)
    parser.add_argument('-pn', '--pack_names',
                        help=("Target packs to upload to gcs."),
                        required=True)
    parser.add_argument('-p', '--upload_specific_pack',
                        type=str2bool, help=("Indication if the -p flag is used and only specific packs are uploded"),
                        default=False)
    parser.add_argument('-n', '--ci_build_number',
                        help="CircleCi build number (will be used as hash revision at index file)", required=False)
    parser.add_argument('-o', '--override_all_packs', help="Override all existing packs in cloud storage",
                        type=str2bool, default=False, required=True)
    parser.add_argument('-k', '--key_string', help="Base64 encoded signature key used for signing packs.",
                        required=False)
    parser.add_argument('-sb', '--storage_base_path', help="Storage base path of the directory to upload to.",
                        required=False)
    parser.add_argument('-rt', '--remove_test_deps', type=str2bool,
                        help='Should remove test playbooks from content packs or not.', default=True)
    parser.add_argument('-bu', '--bucket_upload', help='is bucket upload build?', type=str2bool, required=True)
    parser.add_argument('-pb', '--private_bucket_name', help="Private storage bucket name", required=False)
    parser.add_argument('-c', '--ci_branch', help="CI branch of current build", required=True)
    parser.add_argument('-f', '--force_upload', help="is force upload build?", type=str2bool, required=True)
    parser.add_argument('-dz', '--create_dependencies_zip', type=str2bool, help="Upload packs with dependencies zip",
                        required=False)
    parser.add_argument('-mp', '--marketplace', help="marketplace version", default='xsoar')
    # disable-secrets-detection-end
    return parser.parse_args()


def main():
    install_logging('Prepare_Content_Packs_For_Testing.log', logger=logging)
    option = option_handler()
    packs_artifacts_path = option.packs_artifacts_path
    id_set = None
    try:
        with Neo4jContentGraphInterface():
            pass
    except Exception as e:
        logging.warning(f"Database is not ready, using id_set.json instead.\n{e}")
        id_set = open_id_set_file(option.id_set_path)
    extract_destination_path = option.extract_path
    storage_bucket_name = option.bucket_name
    service_account = option.service_account
<<<<<<< HEAD
    modified_packs_to_upload = option.pack_names or ""
    packs_flag = option.upload_specific_pack
=======
    pack_ids_to_upload = get_packs_ids_to_upload(option.pack_names or "")
    upload_specific_pack = option.upload_specific_pack
>>>>>>> 6f77591c
    build_number = option.ci_build_number if option.ci_build_number else str(uuid.uuid4())
    override_all_packs = option.override_all_packs
    signature_key = option.key_string
    packs_dependencies_mapping = load_json(option.pack_dependencies) if option.pack_dependencies else {}
    storage_base_path = option.storage_base_path
    remove_test_deps = option.remove_test_deps
    is_bucket_upload_flow = option.bucket_upload
    private_bucket_name = option.private_bucket_name
    ci_branch = option.ci_branch
    force_upload = option.force_upload
    marketplace = option.marketplace
    is_create_dependencies_zip = option.create_dependencies_zip

    # regular upload flow that doesn't force or to upload specific packs and not PR or nightly build
    is_regular_upload_flow = is_bucket_upload_flow and not any([force_upload, upload_specific_pack, override_all_packs])

    # google cloud storage client initialized
    storage_client = init_storage_client(service_account)
    storage_bucket = storage_client.bucket(storage_bucket_name)
<<<<<<< HEAD
    artifact_folder_path = Path(packs_artifacts_path).parent
    uploaded_packs_dir = Path(artifact_folder_path / f'uploaded_packs-{"id_set" if id_set else "graph"}')
    markdown_images_data = Path(artifact_folder_path / BucketUploadFlow.MARKDOWN_IMAGES_ARTIFACT_FILE_NAME)

=======
    uploaded_packs_dir = Path(option.artifacts_folder_server_type) / 'uploaded_packs'
    markdown_images_data = Path(option.artifacts_folder_server_type) / BucketUploadFlow.MARKDOWN_IMAGES_ARTIFACT_FILE_NAME
>>>>>>> 6f77591c
    uploaded_packs_dir.mkdir(parents=True, exist_ok=True)
    # Relevant when triggering test upload flow
    if storage_bucket_name:
        GCPConfig.PRODUCTION_BUCKET = storage_bucket_name
    logging.debug(f"{GCPConfig.PRODUCTION_BUCKET=}")

    # download and extract index and packs artifacts
    index_folder_path, index_blob, index_generation = download_and_extract_index(storage_bucket,
                                                                                 extract_destination_path,
                                                                                 storage_base_path)
    extract_packs_artifacts(packs_artifacts_path, extract_destination_path)

    # content repo client and current/previous commits initialized
    content_repo = get_content_git_client(CONTENT_ROOT_PATH)
    current_commit_hash, previous_commit_hash = get_recent_commits_data(content_repo, index_folder_path,
                                                                        is_bucket_upload_flow, ci_branch)
    diff_files_list = content_repo.commit(current_commit_hash).diff(content_repo.commit(previous_commit_hash))

<<<<<<< HEAD
    # detect packs to upload
    pack_names_to_upload = get_packs_names(modified_packs_to_upload)
    extract_packs_artifacts(packs_artifacts_path, extract_destination_path)
    # list of all packs from `content_packs.zip` given from create artifacts
    all_content_packs = [Pack(pack_name, os.path.join(extract_destination_path, pack_name),
                              is_modified=pack_name in pack_names_to_upload)
                         for pack_name in os.listdir(extract_destination_path)]

    # pack's list to update their index metadata and upload them.
    # only in bucket upload flow it will be all content packs until the refactoring script ticket (CIAC-3559)
    packs_list = list(filter(lambda x: x.name not in IGNORED_FILES,
                             all_content_packs)) if (is_bucket_upload_flow and not packs_flag) else \
        list(filter(lambda x: x.name in pack_names_to_upload, all_content_packs))
    diff_files_list = content_repo.commit(current_commit_hash).diff(content_repo.commit(previous_commit_hash))

    # taking care of private packs
    is_private_content_updated, private_packs, updated_private_packs_ids = handle_private_content(
        index_folder_path, private_bucket_name, extract_destination_path, storage_client, pack_names_to_upload, storage_base_path
    )

    packs_deleted_from_index: set[str] = delete_from_index_packs_not_in_marketplace(index_folder_path,
                                                                                    all_content_packs,
                                                                                    private_packs)
    if not override_all_packs:
=======
    # list of packs to iterate on over and upload/update them in bucket
    all_packs_objects_list = [Pack(pack_id, os.path.join(extract_destination_path, pack_id),
                                   is_modified=pack_id in pack_ids_to_upload)
                              for pack_id in os.listdir(extract_destination_path) if pack_id not in IGNORED_FILES]

    # if it's not a regular upload-flow, then upload only collected/modified packs
    packs_objects_list = all_packs_objects_list if is_regular_upload_flow \
        else [p for p in all_packs_objects_list if p.is_modified]
    logging.info(f"Packs list is: {[p.name for p in packs_objects_list]}")

    # taking care of private packs
    is_private_content_updated, private_packs, updated_private_packs_ids = handle_private_content(
        index_folder_path, private_bucket_name, extract_destination_path, storage_client, pack_ids_to_upload, storage_base_path
    )

    if is_regular_upload_flow:
>>>>>>> 6f77591c
        check_if_index_is_updated(index_folder_path, content_repo, current_commit_hash, previous_commit_hash,
                                  storage_bucket, is_private_content_updated)

    # clean index and gcs from non existing or invalid packs
<<<<<<< HEAD
    clean_non_existing_packs(index_folder_path, private_packs, storage_bucket, storage_base_path, all_content_packs, marketplace)

    # packs that depends on new packs that are not in the previous index.zip
    packs_with_missing_dependencies = []

    # pack relevant for the current marketplace this upload is done for
    packs_for_current_marketplace_dict: dict[str, Pack] = {}

    # starting iteration over packs
    # in this loop, we load the user metadata for each pack, and filter out the packs that are not relevant for
    # this current marketplace.
    for pack in packs_list:
        task_status = pack.load_user_metadata()
        if not task_status:
            pack.status = PackStatus.FAILED_LOADING_USER_METADATA.value  # type: ignore[misc]
            pack.cleanup()
            continue

        if marketplace not in pack.marketplaces or pack.name in packs_deleted_from_index:
            logging.warning(f"Skipping {pack.name} pack as it is not supported in the current marketplace.")
            pack.status = PackStatus.NOT_RELEVANT_FOR_MARKETPLACE.name  # type: ignore[misc]
            pack.cleanup()
            continue
        else:
            packs_for_current_marketplace_dict[pack.name] = pack

    # iterating over packs that are for this current marketplace
    # we iterate over all packs (and not just for modified packs) for several reasons -
    # 1. we might need the info about this pack if a modified pack is dependent on it.
    # 2. even if the pack is not updated, we still keep some fields in it's metadata updated, such as download count,
    # changelog, etc.
    pack: Pack
    for pack in list(packs_for_current_marketplace_dict.values()):
        task_status = pack.collect_content_items()
        if not task_status:
            pack.status = PackStatus.FAILED_COLLECT_ITEMS.name  # type: ignore[misc]
            pack.cleanup()
            continue

        # upload author integration images and readme images
        if not pack.upload_images(index_folder_path, storage_bucket, storage_base_path, diff_files_list, override_all_packs):
            continue
=======
    delete_from_index_packs_not_in_marketplace(index_folder_path, all_packs_objects_list, private_packs)
    clean_non_existing_packs(index_folder_path, private_packs, storage_bucket, storage_base_path, all_packs_objects_list,
                             marketplace)

    # initiate the statistics handler for marketplace packs
    statistics_handler = StatisticsHandler(service_account, index_folder_path)
>>>>>>> 6f77591c

    # iterating over packs that are for the current marketplace
    for pack in packs_objects_list:
        logging.debug(f"Starts iterating over pack '{pack.name}' which is{' not ' if not pack.is_modified else ' '}modified")

<<<<<<< HEAD
        if not task_status:
            pack.status = PackStatus.FAILED_DETECTING_MODIFIED_FILES.name  # type: ignore[misc]
            pack.cleanup()
            continue

        # This is commented out because we are not using the returned modified files and not skipping the
        # packs in this phase (CIAC-3755). TODO - Will handle this in the refactor task - CIAC-3559.
        # task_status, _ = pack.filter_modified_files_by_id_set(id_set, modified_rn_files_paths, marketplace)

        # if not task_status:
        #     pack.status = PackStatus.CHANGES_ARE_NOT_RELEVANT_FOR_MARKETPLACE.name
        #     continue

        task_status, is_missing_dependencies = pack.format_metadata(index_folder_path,
                                                                    packs_dependencies_mapping, build_number,
                                                                    current_commit_hash,
                                                                    statistics_handler,
                                                                    packs_for_current_marketplace_dict, marketplace)

        if is_missing_dependencies:
            # If the pack is dependent on a new pack, therefore it is not yet in the index.zip as it might not have
            # been iterated yet, we will note that it is missing dependencies, and after updating the index.zip with
            # all new packs - we will go over the pack again to add what was missing. See issue #37290.
            packs_with_missing_dependencies.append(pack)

        if not task_status:
            pack.status = PackStatus.FAILED_METADATA_PARSING.name  # type: ignore[misc]
=======
        if not pack.load_pack_metadata():
            pack.status = PackStatus.FAILED_LOADING_PACK_METADATA.value  # type: ignore[misc]
            pack.cleanup()
            continue

        if not pack.enhance_pack_attributes(index_folder_path, packs_dependencies_mapping, marketplace,
                                            statistics_handler, remove_test_deps):
            pack.status = PackStatus.FAILED_ENHANCING_PACK_ATTRIBUTES.value  # type: ignore[misc]
>>>>>>> 6f77591c
            pack.cleanup()
            continue

        task_status, not_updated_build, pack_versions_to_keep = pack.prepare_release_notes(
            index_folder_path,
            build_number,
<<<<<<< HEAD
            modified_rn_files_paths,
=======
            diff_files_list,
>>>>>>> 6f77591c
            marketplace, id_set,
            is_override=override_all_packs
        )

        if not task_status:
            pack.status = PackStatus.FAILED_RELEASE_NOTES.name  # type: ignore[misc]
            pack.cleanup()
            continue

        if not_updated_build:
            pack.status = PackStatus.PACK_IS_NOT_UPDATED_IN_RUNNING_BUILD.name  # type: ignore[misc]
            continue

<<<<<<< HEAD
        sign_and_zip_pack(pack, signature_key, remove_test_playbooks)
        shutil.copyfile(pack.zip_path, uploaded_packs_dir / f"{pack.name}.zip")
        task_status, skipped_upload, _ = pack.upload_to_storage(pack.zip_path, pack.latest_version, storage_bucket,
                                                                pack.is_modified,
                                                                storage_base_path)

        if not task_status:
            pack.status = PackStatus.FAILED_UPLOADING_PACK.name  # type: ignore[misc]
            pack.cleanup()
            continue

        # uploading preview images. The path contains pack version
        task_status = pack.upload_preview_images(storage_bucket, storage_base_path)
        if not task_status:
            pack._status = PackStatus.FAILED_PREVIEW_IMAGES_UPLOAD.name  # type: ignore[misc]
            pack.cleanup()
            continue

        if marketplace == XSIAM_MP:
            task_status = pack.upload_dynamic_dashboard_images(storage_bucket, storage_base_path)
            if not task_status:
                pack._status = PackStatus.FAILED_DYNAMIC_DASHBOARD_IMAGES_UPLOAD.name  # type: ignore[misc]
                pack.cleanup()
                continue

        task_status, exists_in_index = pack.check_if_exists_in_index(index_folder_path)
        if not task_status:
            pack.status = PackStatus.FAILED_SEARCHING_PACK_IN_INDEX.name  # type: ignore[misc]
            pack.cleanup()
            continue

        task_status = pack.prepare_for_index_upload()
        if not task_status:
            pack.status = PackStatus.FAILED_PREPARING_INDEX_FOLDER.name  # type: ignore[misc]
            pack.cleanup()
            continue
        task_status = update_index_folder(index_folder_path=index_folder_path, pack_name=pack.name, pack_path=pack.path,
                                          pack_version=pack.latest_version, hidden_pack=pack.hidden,
                                          pack_versions_to_keep=pack_versions_to_keep)
        if not task_status:
            pack.status = PackStatus.FAILED_UPDATING_INDEX_FOLDER.name  # type: ignore[misc]
            pack.cleanup()
            continue

        # in case that pack already exist at cloud storage path and in index, don't show that the pack was changed
        if skipped_upload and exists_in_index and pack not in packs_with_missing_dependencies:
            pack.status = PackStatus.PACK_ALREADY_EXISTS.name  # type: ignore[misc]
            pack.cleanup()
            continue

        pack.status = PackStatus.SUCCESS.name  # type: ignore[misc]
=======
        if pack.is_modified:
            if not pack.format_metadata(remove_test_deps=remove_test_deps):
                pack.status = PackStatus.FAILED_METADATA_PARSING.name  # type: ignore[misc]
                pack.cleanup()
                continue

            # upload author integration images and readme images
            if not pack.upload_images(storage_bucket, storage_base_path, marketplace):
                continue
>>>>>>> 6f77591c

            if not pack.sign_and_zip_pack(signature_key, uploaded_packs_dir):
                continue

            if not pack.upload_to_storage(pack.zip_path, storage_bucket, storage_base_path):
                pack.status = PackStatus.FAILED_UPLOADING_PACK.name  # type: ignore[misc]
                pack.cleanup()
                continue
        else:
            # Signs and zips non-modified packs for the upload_with_dependencies phase
            if not pack.sign_and_zip_pack(signature_key, uploaded_packs_dir):
                continue

<<<<<<< HEAD
        if not task_status:
            pack.status = PackStatus.FAILED_METADATA_REFORMATING.name  # type: ignore[misc]
            pack.cleanup()
            continue

        task_status = update_index_folder(index_folder_path=index_folder_path, pack_name=pack.name, pack_path=pack.path,
                                          pack_version=pack.latest_version, hidden_pack=pack.hidden)
        if not task_status:
            pack.status = PackStatus.FAILED_UPDATING_INDEX_FOLDER.name  # type: ignore[misc]
=======
        if not update_index_folder(index_folder_path=index_folder_path, pack=pack, pack_versions_to_keep=pack_versions_to_keep):
            pack.status = PackStatus.FAILED_UPDATING_INDEX_FOLDER.name  # type: ignore[misc]
            pack.cleanup()
            continue

        logging.debug(f"Finished iterating over pack '{pack.name}'")
        if not pack.is_modified:
            pack.status = PackStatus.PACK_ALREADY_EXISTS.name  # type: ignore[misc]
>>>>>>> 6f77591c
            pack.cleanup()
            continue

        pack.status = PackStatus.SUCCESS.name  # type: ignore[misc]

    # upload core packs json to bucket
    create_corepacks_config(storage_bucket, build_number, index_folder_path,
                            os.path.dirname(packs_artifacts_path), storage_base_path, marketplace)

    # override a locked core packs file (used for hot-fixes)
    if should_override_locked_corepacks_file(marketplace=marketplace):
<<<<<<< HEAD
        logging.info('Using the corepacks_override.json file to update an existing corepacks file.')
        override_locked_corepacks_file(build_number=build_number, artifacts_dir=os.path.dirname(packs_artifacts_path))
    else:
        logging.info('Skipping overriding an existing corepacks file.')
=======
        logging.debug('Using the corepacks_override.json file to update an existing corepacks file.')
        override_locked_corepacks_file(build_number=build_number, artifacts_dir=os.path.dirname(packs_artifacts_path))
    else:
        logging.debug('Skipping overriding an existing corepacks file.')
>>>>>>> 6f77591c

    # upload server versions metadata to bucket
    upload_server_versions_metadata(os.path.dirname(packs_artifacts_path))

    prepare_index_json(index_folder_path=index_folder_path,
                       build_number=build_number,
                       private_packs=private_packs,
<<<<<<< HEAD
                       current_commit_hash=current_commit_hash,
                       force_upload=force_upload,
                       previous_commit_hash=previous_commit_hash,
=======
                       commit_hash=current_commit_hash if is_regular_upload_flow or override_all_packs else previous_commit_hash,
>>>>>>> 6f77591c
                       landing_page_sections=statistics_handler.landing_page_sections)

    # finished iteration over content packs
    upload_index_to_storage(index_folder_path=index_folder_path,
                            extract_destination_path=extract_destination_path,
                            index_blob=index_blob,
                            index_generation=index_generation,
                            artifacts_dir=os.path.dirname(packs_artifacts_path)
                            )

    # dependencies zip is currently supported only for marketplace=xsoar, not for xsiam/xpanse
    if is_create_dependencies_zip and marketplace == XSOAR_MP:
        # handle packs with dependencies zip
        all_packs_dict = {p.name: p for p in all_packs_objects_list}
        upload_packs_with_dependencies_zip(storage_bucket, storage_base_path, signature_key,
                                           all_packs_dict)

    markdown_images_dict = download_markdown_images_from_artifacts(
        markdown_images_data, storage_bucket=storage_bucket, storge_base_path=storage_base_path)

    markdown_images_dict = download_markdown_images_from_artifacts(
        markdown_images_data, storage_bucket=storage_bucket, storge_base_path=storage_base_path)

    logging.debug(f'{markdown_images_dict=}')
    # get the lists of packs divided by their status
<<<<<<< HEAD
    successful_packs, successful_uploaded_dependencies_zip_packs, skipped_packs, failed_packs = get_packs_summary(packs_list)
=======
    successful_packs, successful_uploaded_dependencies_zip_packs, skipped_packs, failed_packs = get_packs_summary(
        packs_objects_list)
>>>>>>> 6f77591c

    # Store successful and failed packs list in CircleCI artifacts - to be used in Upload Packs To Marketplace job
    packs_results_file_path = os.path.join(os.path.dirname(packs_artifacts_path), BucketUploadFlow.PACKS_RESULTS_FILE)
    store_successful_and_failed_packs_in_ci_artifacts(
        packs_results_file_path, BucketUploadFlow.PREPARE_CONTENT_FOR_TESTING, successful_packs,
        successful_uploaded_dependencies_zip_packs, failed_packs, updated_private_packs_ids,
<<<<<<< HEAD
        images_data=get_images_data(packs_list, markdown_images_dict=markdown_images_dict)
=======
        images_data=get_images_data(packs_objects_list, markdown_images_dict=markdown_images_dict)
>>>>>>> 6f77591c
    )

    # summary of packs status
    print_packs_summary(successful_packs, skipped_packs, failed_packs, not is_bucket_upload_flow)


if __name__ == '__main__':
    main()<|MERGE_RESOLUTION|>--- conflicted
+++ resolved
@@ -19,13 +19,8 @@
     load_json, get_content_git_client, get_recent_commits_data, store_successful_and_failed_packs_in_ci_artifacts, \
     json_write
 from Tests.Marketplace.marketplace_statistics import StatisticsHandler
-<<<<<<< HEAD
-from Tests.Marketplace.marketplace_constants import XSIAM_MP, PackStatus, Metadata, GCPConfig, BucketUploadFlow, \
-    CONTENT_ROOT_PATH, PACKS_FOLDER, IGNORED_FILES, LANDING_PAGE_SECTIONS_PATH, SKIPPED_STATUS_CODES
-=======
 from Tests.Marketplace.marketplace_constants import PackStatus, Metadata, GCPConfig, BucketUploadFlow, \
     CONTENT_ROOT_PATH, PACKS_FOLDER, IGNORED_FILES, LANDING_PAGE_SECTIONS_PATH, SKIPPED_STATUS_CODES, XSOAR_MP, XSOAR_SAAS_MP
->>>>>>> 6f77591c
 from demisto_sdk.commands.common.tools import str2bool, open_id_set_file
 from demisto_sdk.commands.content_graph.interface.neo4j.neo4j_graph import Neo4jContentGraphInterface
 from Tests.scripts.utils.log_util import install_logging
@@ -34,16 +29,9 @@
 from Tests.Marketplace.pack_readme_handler import download_markdown_images_from_artifacts
 
 METADATA_FILE_REGEX_GET_VERSION = r'metadata\-([\d\.]+)\.json'
-<<<<<<< HEAD
-TEST_XDR_PREFIX = os.getenv("TEST_XDR_PREFIX", "")  # for testing
-
-
-def get_packs_names(packs_to_upload: str) -> set:
-=======
 
 
 def get_packs_ids_to_upload(packs_to_upload: str) -> set:
->>>>>>> 6f77591c
     """Returns a set of pack's names to upload.
 
     Args:
@@ -54,12 +42,7 @@
     """
     if packs_to_upload and isinstance(packs_to_upload, str):
         packs = {p.strip() for p in packs_to_upload.split(',') if p not in IGNORED_FILES}
-<<<<<<< HEAD
-        logging.info(f"Number of selected packs to upload is: {len(packs)}")
-        # return only packs from csv list
-=======
         logging.info(f"Collected {len(packs)} content packs to upload: {list(packs)}")
->>>>>>> 6f77591c
         return packs
     else:
         logging.critical("Not correct usage of flag -p. Please check help section of upload packs script.")
@@ -93,11 +76,7 @@
         str: downloaded index generation.
 
     """
-<<<<<<< HEAD
-    logging.info('Start of download_and_extract_index')
-=======
     logging.debug('Start of download_and_extract_index')
->>>>>>> 6f77591c
     if storage_bucket.name == GCPConfig.PRODUCTION_PRIVATE_BUCKET:
         index_storage_path = os.path.join(GCPConfig.PRIVATE_BASE_PATH, f"{GCPConfig.INDEX_NAME}.zip")
     else:
@@ -139,27 +118,15 @@
         sys.exit(1)
 
 
-<<<<<<< HEAD
-def update_index_folder(index_folder_path: str, pack_name: str, pack_path: str, pack_version: str = '',
-                        hidden_pack: bool = False, pack_versions_to_keep: list = None) -> bool:
-=======
 def update_index_folder(index_folder_path: str, pack: Pack, is_private_pack: bool = False,
                         pack_versions_to_keep: list = None) -> bool:
->>>>>>> 6f77591c
     """
     Updates index folder with pack metadata, changelog and README files.
 
     Args:
         index_folder_path (str): full path to index folder.
-<<<<<<< HEAD
-        pack_name (str): pack folder name to copy.
-        pack_path (str): pack folder full path.
-        pack_version (str): pack latest version.
-        hidden_pack (bool): whether pack is hidden/internal or regular pack.
-=======
         pack (Pack): a Pack object.
         is_private_pack (bool): Whether the pack is private.
->>>>>>> 6f77591c
         pack_versions_to_keep (list): pack versions to keep its metadata. If empty, do not remove any versions.
 
     Returns:
@@ -170,19 +137,6 @@
     pack_versions_to_keep = pack_versions_to_keep or []
 
     try:
-<<<<<<< HEAD
-        index_folder_subdirectories = [d for d in os.listdir(index_folder_path) if
-                                       os.path.isdir(os.path.join(index_folder_path, d))]
-        index_pack_path = os.path.join(index_folder_path, pack_name)
-        metadata_files_in_index = glob.glob(f"{index_pack_path}/metadata-*.json")
-        new_metadata_path = os.path.join(index_pack_path, f"metadata-{pack_version}.json")
-
-        if pack_version and new_metadata_path in metadata_files_in_index:
-            metadata_files_in_index.remove(new_metadata_path)
-
-        # Remove old files but keep metadata files
-        if pack_name in index_folder_subdirectories:
-=======
         # skipping index update in case pack is hidden
         if pack.hidden:
             if os.path.exists(index_pack_path):
@@ -193,17 +147,11 @@
 
         # Remove old metadata files
         if os.path.exists(index_pack_path):
->>>>>>> 6f77591c
             for d in os.scandir(index_pack_path):
                 if (metadata_version := re.findall(METADATA_FILE_REGEX_GET_VERSION, d.name)) \
                         and pack_versions_to_keep and metadata_version[0] not in pack_versions_to_keep:
                     logging.debug(f"Removing metadata path for pack '{pack.name}': {d.path}")
                     os.remove(d.path)
-<<<<<<< HEAD
-                elif (metadata_version := re.findall(METADATA_FILE_REGEX_GET_VERSION, d.name)) \
-                        and pack_versions_to_keep and metadata_version[0] not in pack_versions_to_keep:
-                    os.remove(d.path)
-=======
         else:
             Path(index_pack_path).mkdir()
             logging.debug(f"Created '{pack.name}' pack folder in {GCPConfig.INDEX_NAME}")
@@ -218,34 +166,20 @@
             else:
                 shutil.copy(os.path.join(index_pack_path, "metadata.json"),
                             os.path.join(index_pack_path, f"metadata-{pack.current_version}.json"))
->>>>>>> 6f77591c
 
             task_status = True
             return task_status
 
         # Copy new files and add metadata for latest version
-<<<<<<< HEAD
-        for d in os.scandir(pack_path):
-            if not os.path.exists(index_pack_path):
-                Path(index_pack_path).mkdir()
-                logging.info(f"Created {pack_name} pack folder in {GCPConfig.INDEX_NAME}")
-=======
         for d in os.scandir(pack.path):
             if d.name not in Pack.INDEX_FILES_TO_UPDATE:
                 continue
->>>>>>> 6f77591c
 
             logging.debug(f"Copying pack's {d.name} file to pack '{pack.name}' index folder")
             shutil.copy(d.path, index_pack_path)
-<<<<<<< HEAD
-            if pack_version and d.name == Pack.METADATA:
-                shutil.copy(d.path, new_metadata_path)
-
-=======
             if pack.current_version and d.name == Pack.METADATA:
                 shutil.copy(d.path, os.path.join(index_pack_path, f"metadata-{pack.current_version}.json"))
         logging.debug(f"Finished updating index for pack '{pack.name}'")
->>>>>>> 6f77591c
         task_status = True
     except Exception as e:
         logging.exception(f"Failed in updating index folder for {pack.name} pack.\n{e}")
@@ -312,29 +246,16 @@
     return False
 
 
-<<<<<<< HEAD
-def prepare_index_json(index_folder_path: str, build_number: str, private_packs: list,
-                       current_commit_hash: str, force_upload: bool = False, previous_commit_hash: str = None,
-                       landing_page_sections: dict = None):
-    """
-=======
 def prepare_index_json(index_folder_path: str, build_number: str, private_packs: list, commit_hash: str,
                        landing_page_sections: dict = None):
     """
     Prepare and update the index.json file to be uploaded to the bucket.
 
->>>>>>> 6f77591c
     Args:
         index_folder_path (str): index folder full path.
         build_number (str): CI build number, used as an index revision.
         private_packs (list): List of private packs and their price.
-<<<<<<< HEAD
-        current_commit_hash (str): last commit hash of head.
-        force_upload (bool): Indicates if force upload or not.
-        previous_commit_hash (str): The previous commit hash to diff with.
-=======
         commit_hash (str): last commit hash of head.
->>>>>>> 6f77591c
         landing_page_sections (dict): landingPage sections.
 
     Returns:
@@ -383,11 +304,7 @@
     index_zip_path = shutil.make_archive(base_name=index_folder_path, format="zip",
                                          root_dir=extract_destination_path, base_dir=index_zip_name)
     try:
-<<<<<<< HEAD
-        logging.info(f'index zip path: {index_zip_path}')
-=======
         logging.debug(f'index zip path: {index_zip_path}')
->>>>>>> 6f77591c
 
         index_blob.reload()
         current_index_generation = index_blob.generation
@@ -438,11 +355,7 @@
     corepacks_files_names.extend(GCPConfig.get_core_packs_unlocked_files(marketplace))
     logging.debug(f"Updating the following corepacks files: {corepacks_files_names}")
     for corepacks_file in corepacks_files_names:
-<<<<<<< HEAD
-        logging.info(f"Creating corepacks file {corepacks_file}.")
-=======
         logging.debug(f"Creating corepacks file {corepacks_file}.")
->>>>>>> 6f77591c
         core_packs_public_urls = []
         bucket_core_packs = set()
         packs_missing_metadata = set()
@@ -848,7 +761,7 @@
         build_num = os.environ['CI_JOB_ID']
 
         bucket_path = f'https://console.cloud.google.com/storage/browser/' \
-                      f'{TEST_XDR_PREFIX}marketplace-ci-build/content/builds/{branch_name}/{build_num}'
+                      f'marketplace-ci-build/content/builds/{branch_name}/{build_num}'
 
         pr_comment = f'Number of successful uploaded packs: {len(successful_packs)}\n' \
                      f'Uploaded packs:\n{successful_packs_table}\n\n' \
@@ -993,10 +906,6 @@
             images_data.update(pack_image_data)
 
     images_data[BucketUploadFlow.MARKDOWN_IMAGES] = markdown_images_dict
-<<<<<<< HEAD
-    logging.info(f'{images_data=}')
-=======
->>>>>>> 6f77591c
     return images_data
 
 
@@ -1046,16 +955,6 @@
                 if pack.status == PackStatus.FAILED_CREATING_DEPENDENCIES_ZIP_SIGNING.name:
                     break
 
-<<<<<<< HEAD
-                logging.info(f"Zipping {pack_name} with its dependencies")
-                Pack.zip_folder_items(pack_with_dep_path, pack_with_dep_path, zip_with_deps_path)
-                shutil.rmtree(pack_with_dep_path)
-                logging.info(f"Uploading {pack_name} with its dependencies")
-                task_status, _, _ = pack.upload_to_storage(zip_with_deps_path, '', storage_bucket, True,
-                                                           storage_base_path, overridden_upload_path=upload_path)
-                logging.info(f"{pack_name} with dependencies was{'' if task_status else ' not'} "
-                             f"uploaded successfully")
-=======
                 logging.debug(f"Zipping {pack_name} with its dependencies")
                 Pack.zip_folder_items(pack_with_dep_path, pack_with_dep_path, zip_with_deps_path)
                 shutil.rmtree(pack_with_dep_path)
@@ -1064,18 +963,14 @@
                                                      with_dependencies_path=upload_path)
                 logging.debug(f"{pack_name} with dependencies was{'' if task_status else ' not'} "
                               f"uploaded successfully")
->>>>>>> 6f77591c
                 if not task_status:
                     pack.status = PackStatus.FAILED_CREATING_DEPENDENCIES_ZIP_UPLOADING.name
                     pack.cleanup()
                 else:
                     if pack.status != PackStatus.SUCCESS.name:
                         pack.status = PackStatus.SUCCESS_CREATING_DEPENDENCIES_ZIP_UPLOADING.name
-<<<<<<< HEAD
-=======
             else:
                 logging.debug(f"Pack {pack_name} or its dependency packs were not modified")
->>>>>>> 6f77591c
         except Exception as e:
             logging.error(traceback.format_exc())
             logging.error(f"Failed uploading packs with dependencies: {e}")
@@ -1108,11 +1003,7 @@
         except Exception:
             logging.error(f'Fail to delete from index the pack {pack_name} which is not in current marketplace')
 
-<<<<<<< HEAD
-    logging.info(f'Packs not supported in current marketplace and was deleted from index: {deleted_packs}')
-=======
     logging.debug(f'Packs not supported in current marketplace and was deleted from index: {deleted_packs}')
->>>>>>> 6f77591c
     return deleted_packs
 
 
@@ -1137,34 +1028,20 @@
     current_corepacks_file_version = GCPConfig.core_packs_file_versions.get(
         override_corepacks_server_version, {}).get('file_version')
     if not current_corepacks_file_version:
-<<<<<<< HEAD
-        logging.info(f'Could not find a matching file version for server version {override_corepacks_server_version} in '
-                     f'{GCPConfig.VERSIONS_METADATA_FILE} file. Skipping upload of {GCPConfig.COREPACKS_OVERRIDE_FILE}...')
-        return False
-
-    if int(override_corepacks_file_version) <= int(current_corepacks_file_version):
-        logging.info(
-=======
         logging.debug(f'Could not find a matching file version for server version {override_corepacks_server_version} in '
                       f'{GCPConfig.VERSIONS_METADATA_FILE} file. Skipping upload of {GCPConfig.COREPACKS_OVERRIDE_FILE}...')
         return False
 
     if int(override_corepacks_file_version) <= int(current_corepacks_file_version):
         logging.debug(
->>>>>>> 6f77591c
             f'Corepacks file version: {override_corepacks_file_version} of server version {override_corepacks_server_version} in '
             f'{GCPConfig.COREPACKS_OVERRIDE_FILE} is not greater than the version in {GCPConfig.VERSIONS_METADATA_FILE}: '
             f'{current_corepacks_file_version}. Skipping upload of {GCPConfig.COREPACKS_OVERRIDE_FILE}...')
         return False
 
     if override_marketplaces and marketplace not in override_marketplaces:
-<<<<<<< HEAD
-        logging.info(f'Current marketplace {marketplace} is not selected in the {GCPConfig.VERSIONS_METADATA_FILE} '
-                     f'file. Skipping upload of {GCPConfig.COREPACKS_OVERRIDE_FILE}...')
-=======
         logging.debug(f'Current marketplace {marketplace} is not selected in the {GCPConfig.VERSIONS_METADATA_FILE} '
                       f'file. Skipping upload of {GCPConfig.COREPACKS_OVERRIDE_FILE}...')
->>>>>>> 6f77591c
         return False
 
     return True
@@ -1226,11 +1103,8 @@
     parser = argparse.ArgumentParser(description="Store packs in cloud storage.")
     # disable-secrets-detection-start
     parser.add_argument('-pa', '--packs_artifacts_path', help="The full path of packs artifacts", required=True)
-<<<<<<< HEAD
-=======
     parser.add_argument('-ast', '--artifacts-folder-server-type', help="The artifacts folder server type",
                         required=True)
->>>>>>> 6f77591c
     parser.add_argument('-idp', '--id_set_path', help="The full path of id_set.json", required=False)
     parser.add_argument('-e', '--extract_path', help="Full path of folder to extract wanted packs", required=True)
     parser.add_argument('-b', '--bucket_name', help="Storage bucket name", required=True)
@@ -1284,13 +1158,8 @@
     extract_destination_path = option.extract_path
     storage_bucket_name = option.bucket_name
     service_account = option.service_account
-<<<<<<< HEAD
-    modified_packs_to_upload = option.pack_names or ""
-    packs_flag = option.upload_specific_pack
-=======
     pack_ids_to_upload = get_packs_ids_to_upload(option.pack_names or "")
     upload_specific_pack = option.upload_specific_pack
->>>>>>> 6f77591c
     build_number = option.ci_build_number if option.ci_build_number else str(uuid.uuid4())
     override_all_packs = option.override_all_packs
     signature_key = option.key_string
@@ -1310,15 +1179,8 @@
     # google cloud storage client initialized
     storage_client = init_storage_client(service_account)
     storage_bucket = storage_client.bucket(storage_bucket_name)
-<<<<<<< HEAD
-    artifact_folder_path = Path(packs_artifacts_path).parent
-    uploaded_packs_dir = Path(artifact_folder_path / f'uploaded_packs-{"id_set" if id_set else "graph"}')
-    markdown_images_data = Path(artifact_folder_path / BucketUploadFlow.MARKDOWN_IMAGES_ARTIFACT_FILE_NAME)
-
-=======
     uploaded_packs_dir = Path(option.artifacts_folder_server_type) / 'uploaded_packs'
     markdown_images_data = Path(option.artifacts_folder_server_type) / BucketUploadFlow.MARKDOWN_IMAGES_ARTIFACT_FILE_NAME
->>>>>>> 6f77591c
     uploaded_packs_dir.mkdir(parents=True, exist_ok=True)
     # Relevant when triggering test upload flow
     if storage_bucket_name:
@@ -1337,32 +1199,6 @@
                                                                         is_bucket_upload_flow, ci_branch)
     diff_files_list = content_repo.commit(current_commit_hash).diff(content_repo.commit(previous_commit_hash))
 
-<<<<<<< HEAD
-    # detect packs to upload
-    pack_names_to_upload = get_packs_names(modified_packs_to_upload)
-    extract_packs_artifacts(packs_artifacts_path, extract_destination_path)
-    # list of all packs from `content_packs.zip` given from create artifacts
-    all_content_packs = [Pack(pack_name, os.path.join(extract_destination_path, pack_name),
-                              is_modified=pack_name in pack_names_to_upload)
-                         for pack_name in os.listdir(extract_destination_path)]
-
-    # pack's list to update their index metadata and upload them.
-    # only in bucket upload flow it will be all content packs until the refactoring script ticket (CIAC-3559)
-    packs_list = list(filter(lambda x: x.name not in IGNORED_FILES,
-                             all_content_packs)) if (is_bucket_upload_flow and not packs_flag) else \
-        list(filter(lambda x: x.name in pack_names_to_upload, all_content_packs))
-    diff_files_list = content_repo.commit(current_commit_hash).diff(content_repo.commit(previous_commit_hash))
-
-    # taking care of private packs
-    is_private_content_updated, private_packs, updated_private_packs_ids = handle_private_content(
-        index_folder_path, private_bucket_name, extract_destination_path, storage_client, pack_names_to_upload, storage_base_path
-    )
-
-    packs_deleted_from_index: set[str] = delete_from_index_packs_not_in_marketplace(index_folder_path,
-                                                                                    all_content_packs,
-                                                                                    private_packs)
-    if not override_all_packs:
-=======
     # list of packs to iterate on over and upload/update them in bucket
     all_packs_objects_list = [Pack(pack_id, os.path.join(extract_destination_path, pack_id),
                                    is_modified=pack_id in pack_ids_to_upload)
@@ -1379,96 +1215,21 @@
     )
 
     if is_regular_upload_flow:
->>>>>>> 6f77591c
         check_if_index_is_updated(index_folder_path, content_repo, current_commit_hash, previous_commit_hash,
                                   storage_bucket, is_private_content_updated)
 
     # clean index and gcs from non existing or invalid packs
-<<<<<<< HEAD
-    clean_non_existing_packs(index_folder_path, private_packs, storage_bucket, storage_base_path, all_content_packs, marketplace)
-
-    # packs that depends on new packs that are not in the previous index.zip
-    packs_with_missing_dependencies = []
-
-    # pack relevant for the current marketplace this upload is done for
-    packs_for_current_marketplace_dict: dict[str, Pack] = {}
-
-    # starting iteration over packs
-    # in this loop, we load the user metadata for each pack, and filter out the packs that are not relevant for
-    # this current marketplace.
-    for pack in packs_list:
-        task_status = pack.load_user_metadata()
-        if not task_status:
-            pack.status = PackStatus.FAILED_LOADING_USER_METADATA.value  # type: ignore[misc]
-            pack.cleanup()
-            continue
-
-        if marketplace not in pack.marketplaces or pack.name in packs_deleted_from_index:
-            logging.warning(f"Skipping {pack.name} pack as it is not supported in the current marketplace.")
-            pack.status = PackStatus.NOT_RELEVANT_FOR_MARKETPLACE.name  # type: ignore[misc]
-            pack.cleanup()
-            continue
-        else:
-            packs_for_current_marketplace_dict[pack.name] = pack
-
-    # iterating over packs that are for this current marketplace
-    # we iterate over all packs (and not just for modified packs) for several reasons -
-    # 1. we might need the info about this pack if a modified pack is dependent on it.
-    # 2. even if the pack is not updated, we still keep some fields in it's metadata updated, such as download count,
-    # changelog, etc.
-    pack: Pack
-    for pack in list(packs_for_current_marketplace_dict.values()):
-        task_status = pack.collect_content_items()
-        if not task_status:
-            pack.status = PackStatus.FAILED_COLLECT_ITEMS.name  # type: ignore[misc]
-            pack.cleanup()
-            continue
-
-        # upload author integration images and readme images
-        if not pack.upload_images(index_folder_path, storage_bucket, storage_base_path, diff_files_list, override_all_packs):
-            continue
-=======
     delete_from_index_packs_not_in_marketplace(index_folder_path, all_packs_objects_list, private_packs)
     clean_non_existing_packs(index_folder_path, private_packs, storage_bucket, storage_base_path, all_packs_objects_list,
                              marketplace)
 
     # initiate the statistics handler for marketplace packs
     statistics_handler = StatisticsHandler(service_account, index_folder_path)
->>>>>>> 6f77591c
 
     # iterating over packs that are for the current marketplace
     for pack in packs_objects_list:
         logging.debug(f"Starts iterating over pack '{pack.name}' which is{' not ' if not pack.is_modified else ' '}modified")
 
-<<<<<<< HEAD
-        if not task_status:
-            pack.status = PackStatus.FAILED_DETECTING_MODIFIED_FILES.name  # type: ignore[misc]
-            pack.cleanup()
-            continue
-
-        # This is commented out because we are not using the returned modified files and not skipping the
-        # packs in this phase (CIAC-3755). TODO - Will handle this in the refactor task - CIAC-3559.
-        # task_status, _ = pack.filter_modified_files_by_id_set(id_set, modified_rn_files_paths, marketplace)
-
-        # if not task_status:
-        #     pack.status = PackStatus.CHANGES_ARE_NOT_RELEVANT_FOR_MARKETPLACE.name
-        #     continue
-
-        task_status, is_missing_dependencies = pack.format_metadata(index_folder_path,
-                                                                    packs_dependencies_mapping, build_number,
-                                                                    current_commit_hash,
-                                                                    statistics_handler,
-                                                                    packs_for_current_marketplace_dict, marketplace)
-
-        if is_missing_dependencies:
-            # If the pack is dependent on a new pack, therefore it is not yet in the index.zip as it might not have
-            # been iterated yet, we will note that it is missing dependencies, and after updating the index.zip with
-            # all new packs - we will go over the pack again to add what was missing. See issue #37290.
-            packs_with_missing_dependencies.append(pack)
-
-        if not task_status:
-            pack.status = PackStatus.FAILED_METADATA_PARSING.name  # type: ignore[misc]
-=======
         if not pack.load_pack_metadata():
             pack.status = PackStatus.FAILED_LOADING_PACK_METADATA.value  # type: ignore[misc]
             pack.cleanup()
@@ -1477,18 +1238,13 @@
         if not pack.enhance_pack_attributes(index_folder_path, packs_dependencies_mapping, marketplace,
                                             statistics_handler, remove_test_deps):
             pack.status = PackStatus.FAILED_ENHANCING_PACK_ATTRIBUTES.value  # type: ignore[misc]
->>>>>>> 6f77591c
             pack.cleanup()
             continue
 
         task_status, not_updated_build, pack_versions_to_keep = pack.prepare_release_notes(
             index_folder_path,
             build_number,
-<<<<<<< HEAD
-            modified_rn_files_paths,
-=======
             diff_files_list,
->>>>>>> 6f77591c
             marketplace, id_set,
             is_override=override_all_packs
         )
@@ -1502,59 +1258,6 @@
             pack.status = PackStatus.PACK_IS_NOT_UPDATED_IN_RUNNING_BUILD.name  # type: ignore[misc]
             continue
 
-<<<<<<< HEAD
-        sign_and_zip_pack(pack, signature_key, remove_test_playbooks)
-        shutil.copyfile(pack.zip_path, uploaded_packs_dir / f"{pack.name}.zip")
-        task_status, skipped_upload, _ = pack.upload_to_storage(pack.zip_path, pack.latest_version, storage_bucket,
-                                                                pack.is_modified,
-                                                                storage_base_path)
-
-        if not task_status:
-            pack.status = PackStatus.FAILED_UPLOADING_PACK.name  # type: ignore[misc]
-            pack.cleanup()
-            continue
-
-        # uploading preview images. The path contains pack version
-        task_status = pack.upload_preview_images(storage_bucket, storage_base_path)
-        if not task_status:
-            pack._status = PackStatus.FAILED_PREVIEW_IMAGES_UPLOAD.name  # type: ignore[misc]
-            pack.cleanup()
-            continue
-
-        if marketplace == XSIAM_MP:
-            task_status = pack.upload_dynamic_dashboard_images(storage_bucket, storage_base_path)
-            if not task_status:
-                pack._status = PackStatus.FAILED_DYNAMIC_DASHBOARD_IMAGES_UPLOAD.name  # type: ignore[misc]
-                pack.cleanup()
-                continue
-
-        task_status, exists_in_index = pack.check_if_exists_in_index(index_folder_path)
-        if not task_status:
-            pack.status = PackStatus.FAILED_SEARCHING_PACK_IN_INDEX.name  # type: ignore[misc]
-            pack.cleanup()
-            continue
-
-        task_status = pack.prepare_for_index_upload()
-        if not task_status:
-            pack.status = PackStatus.FAILED_PREPARING_INDEX_FOLDER.name  # type: ignore[misc]
-            pack.cleanup()
-            continue
-        task_status = update_index_folder(index_folder_path=index_folder_path, pack_name=pack.name, pack_path=pack.path,
-                                          pack_version=pack.latest_version, hidden_pack=pack.hidden,
-                                          pack_versions_to_keep=pack_versions_to_keep)
-        if not task_status:
-            pack.status = PackStatus.FAILED_UPDATING_INDEX_FOLDER.name  # type: ignore[misc]
-            pack.cleanup()
-            continue
-
-        # in case that pack already exist at cloud storage path and in index, don't show that the pack was changed
-        if skipped_upload and exists_in_index and pack not in packs_with_missing_dependencies:
-            pack.status = PackStatus.PACK_ALREADY_EXISTS.name  # type: ignore[misc]
-            pack.cleanup()
-            continue
-
-        pack.status = PackStatus.SUCCESS.name  # type: ignore[misc]
-=======
         if pack.is_modified:
             if not pack.format_metadata(remove_test_deps=remove_test_deps):
                 pack.status = PackStatus.FAILED_METADATA_PARSING.name  # type: ignore[misc]
@@ -1564,7 +1267,6 @@
             # upload author integration images and readme images
             if not pack.upload_images(storage_bucket, storage_base_path, marketplace):
                 continue
->>>>>>> 6f77591c
 
             if not pack.sign_and_zip_pack(signature_key, uploaded_packs_dir):
                 continue
@@ -1578,17 +1280,6 @@
             if not pack.sign_and_zip_pack(signature_key, uploaded_packs_dir):
                 continue
 
-<<<<<<< HEAD
-        if not task_status:
-            pack.status = PackStatus.FAILED_METADATA_REFORMATING.name  # type: ignore[misc]
-            pack.cleanup()
-            continue
-
-        task_status = update_index_folder(index_folder_path=index_folder_path, pack_name=pack.name, pack_path=pack.path,
-                                          pack_version=pack.latest_version, hidden_pack=pack.hidden)
-        if not task_status:
-            pack.status = PackStatus.FAILED_UPDATING_INDEX_FOLDER.name  # type: ignore[misc]
-=======
         if not update_index_folder(index_folder_path=index_folder_path, pack=pack, pack_versions_to_keep=pack_versions_to_keep):
             pack.status = PackStatus.FAILED_UPDATING_INDEX_FOLDER.name  # type: ignore[misc]
             pack.cleanup()
@@ -1597,7 +1288,6 @@
         logging.debug(f"Finished iterating over pack '{pack.name}'")
         if not pack.is_modified:
             pack.status = PackStatus.PACK_ALREADY_EXISTS.name  # type: ignore[misc]
->>>>>>> 6f77591c
             pack.cleanup()
             continue
 
@@ -1609,17 +1299,10 @@
 
     # override a locked core packs file (used for hot-fixes)
     if should_override_locked_corepacks_file(marketplace=marketplace):
-<<<<<<< HEAD
-        logging.info('Using the corepacks_override.json file to update an existing corepacks file.')
-        override_locked_corepacks_file(build_number=build_number, artifacts_dir=os.path.dirname(packs_artifacts_path))
-    else:
-        logging.info('Skipping overriding an existing corepacks file.')
-=======
         logging.debug('Using the corepacks_override.json file to update an existing corepacks file.')
         override_locked_corepacks_file(build_number=build_number, artifacts_dir=os.path.dirname(packs_artifacts_path))
     else:
         logging.debug('Skipping overriding an existing corepacks file.')
->>>>>>> 6f77591c
 
     # upload server versions metadata to bucket
     upload_server_versions_metadata(os.path.dirname(packs_artifacts_path))
@@ -1627,13 +1310,7 @@
     prepare_index_json(index_folder_path=index_folder_path,
                        build_number=build_number,
                        private_packs=private_packs,
-<<<<<<< HEAD
-                       current_commit_hash=current_commit_hash,
-                       force_upload=force_upload,
-                       previous_commit_hash=previous_commit_hash,
-=======
                        commit_hash=current_commit_hash if is_regular_upload_flow or override_all_packs else previous_commit_hash,
->>>>>>> 6f77591c
                        landing_page_sections=statistics_handler.landing_page_sections)
 
     # finished iteration over content packs
@@ -1654,28 +1331,16 @@
     markdown_images_dict = download_markdown_images_from_artifacts(
         markdown_images_data, storage_bucket=storage_bucket, storge_base_path=storage_base_path)
 
-    markdown_images_dict = download_markdown_images_from_artifacts(
-        markdown_images_data, storage_bucket=storage_bucket, storge_base_path=storage_base_path)
-
-    logging.debug(f'{markdown_images_dict=}')
     # get the lists of packs divided by their status
-<<<<<<< HEAD
-    successful_packs, successful_uploaded_dependencies_zip_packs, skipped_packs, failed_packs = get_packs_summary(packs_list)
-=======
     successful_packs, successful_uploaded_dependencies_zip_packs, skipped_packs, failed_packs = get_packs_summary(
         packs_objects_list)
->>>>>>> 6f77591c
 
     # Store successful and failed packs list in CircleCI artifacts - to be used in Upload Packs To Marketplace job
     packs_results_file_path = os.path.join(os.path.dirname(packs_artifacts_path), BucketUploadFlow.PACKS_RESULTS_FILE)
     store_successful_and_failed_packs_in_ci_artifacts(
         packs_results_file_path, BucketUploadFlow.PREPARE_CONTENT_FOR_TESTING, successful_packs,
         successful_uploaded_dependencies_zip_packs, failed_packs, updated_private_packs_ids,
-<<<<<<< HEAD
-        images_data=get_images_data(packs_list, markdown_images_dict=markdown_images_dict)
-=======
         images_data=get_images_data(packs_objects_list, markdown_images_dict=markdown_images_dict)
->>>>>>> 6f77591c
     )
 
     # summary of packs status
