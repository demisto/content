--- conflicted
+++ resolved
@@ -472,41 +472,6 @@
 
     # starting iteration over packs
     for pack in packs_list:
-<<<<<<< HEAD
-
-        task_status = pack.parse_release_notes()
-        if not task_status:
-            pack.status = PackStatus.FAILED_RELEASE_NOTES.name
-            pack.cleanup()
-            continue
-
-        # task_status, integration_images = pack.upload_integration_images(storage_bucket)
-        # if not task_status:
-        #     pack.status = PackStatus.FAILED_IMAGES_UPLOAD.name
-        #     pack.cleanup()
-        #     continue
-
-        # task_status, author_image = pack.upload_author_image(storage_bucket)
-        # if not task_status:
-        #     pack.status = PackStatus.FAILED_AUTHOR_IMAGE_UPLOAD.name
-        #     pack.cleanup()
-        #     continue
-        #
-        # task_status, pack_content_items = pack.collect_content_items()
-        # if not task_status:
-        #     pack.status = PackStatus.FAILED_COLLECT_ITEMS.name
-        #     pack.cleanup()
-        #     continue
-        #
-        #
-        #
-        # task_status = pack.format_metadata(pack_content_items, integration_images, author_image,
-        #                                    index_folder_path)
-        # if not task_status:
-        #     pack.status = PackStatus.FAILED_METADATA_PARSING.name
-        #     pack.cleanup()
-        #     continue
-=======
         task_status, user_metadata = pack.load_user_metadata()
         if not task_status:
             pack.status = PackStatus.FAILED_LOADING_USER_METADATA.value
@@ -541,7 +506,6 @@
 
         # todo finish implementation of release notes
         # pack.parse_release_notes()
->>>>>>> 9f31d57b
 
         task_status = pack.remove_unwanted_files()
         if not task_status:
@@ -561,32 +525,6 @@
             pack.cleanup()
             continue
 
-<<<<<<< HEAD
-        # task_status, skipped_pack_uploading = pack.upload_to_storage(zip_pack_path, pack.latest_version, storage_bucket,
-        #                                                              override_pack)
-        # if not task_status:
-        #     pack.status = PackStatus.FAILED_UPLOADING_PACK.name
-        #     pack.cleanup()
-        #     continue
-        #
-        # # in case that pack already exist at cloud storage path, skipped further steps
-        # if skipped_pack_uploading:
-        #     pack.status = PackStatus.PACK_ALREADY_EXISTS.name
-        #     pack.cleanup()
-        #     continue
-        #
-        # task_status = pack.prepare_for_index_upload()
-        # if not task_status:
-        #     pack.status = PackStatus.FAILED_PREPARING_INDEX_FOLDER.name
-        #     pack.cleanup()
-        #     continue
-        #
-        # task_status = update_index_folder(index_folder_path=index_folder_path, pack_name=pack.name, pack_path=pack.path)
-        # if not task_status:
-        #     pack.status = PackStatus.FAILED_UPDATING_INDEX_FOLDER.name
-        #     pack.cleanup()
-        #     continue
-=======
         task_status, skipped_pack_uploading = pack.upload_to_storage(zip_pack_path, pack.latest_version, storage_bucket,
                                                                      override_pack)
         if not task_status:
@@ -612,7 +550,6 @@
             pack.status = PackStatus.FAILED_UPDATING_INDEX_FOLDER.name
             pack.cleanup()
             continue
->>>>>>> 9f31d57b
 
         pack.status = PackStatus.SUCCESS.name
         pack.cleanup()
