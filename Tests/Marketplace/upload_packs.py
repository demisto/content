--- conflicted
+++ resolved
@@ -1249,33 +1249,9 @@
         logging.info(f"[TEST - load_user_metadata] Does pack {pack.name} exists: "
                      f"{os.path.exists(os.path.join(index_folder_path, pack.name))}")
 
-<<<<<<< HEAD
-        # upload author integration images and readme images
-        if not pack.upload_images(index_folder_path, storage_bucket, storage_base_path, diff_files_list, override_all_packs):
-            continue
-
-        task_status, is_missing_dependencies = pack.format_metadata(index_folder_path,
-                                                                    packs_dependencies_mapping, build_number,
-                                                                    current_commit_hash,
-                                                                    statistics_handler,
-                                                                    all_packs_dict,
-                                                                    marketplace)
-
-        if is_missing_dependencies:
-            # If the pack is dependent on a new pack, therefore it is not yet in the index.zip as it might not have
-            # been iterated yet, we will note that it is missing dependencies, and after updating the index.zip with
-            # all new packs - we will go over the pack again to add what was missing. See issue #37290.
-            packs_with_missing_dependencies.append(pack)
-
-        if not task_status:
-            pack.status = PackStatus.FAILED_METADATA_PARSING.name  # type: ignore[misc]
-            pack.cleanup()
-            continue
-=======
         pack.enhance_pack_attributes(index_folder_path, statistics_handler, remove_test_deps)
         logging.info(f"[TEST - enhance_pack_attributes] Does pack {pack.name} exists: "
                      f"{os.path.exists(os.path.join(index_folder_path, pack.name))}")
->>>>>>> e53ef510
 
         task_status, not_updated_build, pack_versions_to_keep = pack.prepare_release_notes(
             index_folder_path,
