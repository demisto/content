import json
import os
import sys
import argparse
import shutil
import uuid
import prettytable
import glob
import requests
from datetime import datetime
from google.cloud.storage import Bucket
from pathlib import Path

from zipfile import ZipFile
from typing import Any, List, Tuple, Union, Optional

from requests import Response

from Tests.Marketplace.marketplace_services import init_storage_client, Pack, \
    load_json, get_content_git_client, get_recent_commits_data, store_successful_and_failed_packs_in_ci_artifacts, \
    json_write
from Tests.Marketplace.marketplace_statistics import StatisticsHandler
from Tests.Marketplace.marketplace_constants import PackStatus, Metadata, GCPConfig, BucketUploadFlow, \
    CONTENT_ROOT_PATH, PACKS_FOLDER, PACKS_FULL_PATH, IGNORED_FILES, IGNORED_PATHS, LANDING_PAGE_SECTIONS_PATH, \
    SKIPPED_STATUS_CODES
from demisto_sdk.commands.common.tools import run_command, str2bool, open_id_set_file
from demisto_sdk.commands.content_graph.interface.neo4j.neo4j_graph import Neo4jContentGraphInterface
from Tests.scripts.utils.log_util import install_logging
from Tests.scripts.utils import logging_wrapper as logging
import traceback


def get_packs_names(target_packs: str, previous_commit_hash: str = "HEAD^") -> set:
    """Detects and returns packs names to upload.

    In case that `Modified` is passed in target_packs input, checks the git difference between two commits,
    current and previous and greps only ones with prefix Packs/.
    By default this function will receive `All` as target_packs and will return all packs names from content repo.

    Args:
        target_packs (str): csv packs names or `All` for all available packs in content
                            or `Modified` for only modified packs (currently not in use).
        previous_commit_hash (str): the previous commit to diff with.

    Returns:
        set: unique collection of packs names to upload.

    """
    if target_packs.lower() == "all":
        if os.path.exists(PACKS_FULL_PATH):
            all_packs = {p for p in os.listdir(PACKS_FULL_PATH) if p not in IGNORED_FILES}
            logging.info(f"Number of selected packs to upload is: {len(all_packs)}")
            # return all available packs names
            return all_packs
        else:
            logging.error(f"Folder {PACKS_FOLDER} was not found at the following path: {PACKS_FULL_PATH}")
            sys.exit(1)
    elif target_packs.lower() == "modified":
        cmd = f"git diff --name-only HEAD..{previous_commit_hash} | grep 'Packs/'"
        modified_packs_path = run_command(cmd).splitlines()
        modified_packs = {p.split('/')[1] for p in modified_packs_path if p not in IGNORED_PATHS}
        logging.info(f"Number of modified packs is: {len(modified_packs)}")
        # return only modified packs between two commits
        return modified_packs
    elif target_packs and isinstance(target_packs, str):
        modified_packs = {p.strip() for p in target_packs.split(',') if p not in IGNORED_FILES}
        logging.info(f"Number of selected packs to upload is: {len(modified_packs)}")
        # return only packs from csv list
        return modified_packs
    else:
        logging.critical("Not correct usage of flag -p. Please check help section of upload packs script.")
        sys.exit(1)


def extract_packs_artifacts(packs_artifacts_path: str, extract_destination_path: str):
    """Extracts all packs from content pack artifact zip.

    Args:
        packs_artifacts_path (str): full path to content artifacts zip file.
        extract_destination_path (str): full path to directory where to extract the packs.

    """
    with ZipFile(packs_artifacts_path) as packs_artifacts:
        packs_artifacts.extractall(extract_destination_path)
    logging.info("Finished extracting packs artifacts")


def download_and_extract_index(storage_bucket: Any, extract_destination_path: str, storage_base_path: str) \
        -> Tuple[str, Any, int]:
    """Downloads and extracts index zip from cloud storage.

    Args:
        storage_bucket (google.cloud.storage.bucket.Bucket): google storage bucket where index.zip is stored.
        extract_destination_path (str): the full path of extract folder.
        storage_base_path (str): the source path of the index in the target bucket.
    Returns:
        str: extracted index folder full path.
        Blob: google cloud storage object that represents index.zip blob.
        str: downloaded index generation.

    """
    if storage_bucket.name == GCPConfig.PRODUCTION_PRIVATE_BUCKET:
        index_storage_path = os.path.join(GCPConfig.PRIVATE_BASE_PATH, f"{GCPConfig.INDEX_NAME}.zip")
    else:
        index_storage_path = os.path.join(storage_base_path, f"{GCPConfig.INDEX_NAME}.zip")
    download_index_path = os.path.join(extract_destination_path, f"{GCPConfig.INDEX_NAME}.zip")

    index_blob = storage_bucket.blob(index_storage_path)
    index_folder_path = os.path.join(extract_destination_path, GCPConfig.INDEX_NAME)
    index_generation = 0  # Setting to 0 makes the operation succeed only if there are no live versions of the blob

    if not os.path.exists(extract_destination_path):
        os.mkdir(extract_destination_path)

    if not index_blob.exists():
        os.mkdir(index_folder_path)
        logging.error(f"{storage_bucket.name} index blob does not exists")
        return index_folder_path, index_blob, index_generation

    index_blob.reload()
    index_generation = index_blob.generation

    index_blob.download_to_filename(download_index_path, if_generation_match=index_generation)

    if os.path.exists(download_index_path):
        with ZipFile(download_index_path, 'r') as index_zip:
            index_zip.extractall(extract_destination_path)

        if not os.path.exists(index_folder_path):
            logging.critical(f"Failed creating {GCPConfig.INDEX_NAME} folder with extracted data.")
            sys.exit(1)

        os.remove(download_index_path)
        logging.success(f"Finished downloading and extracting {GCPConfig.INDEX_NAME} file to "
                        f"{extract_destination_path}")

        return index_folder_path, index_blob, index_generation
    else:
        logging.critical(f"Failed to download {GCPConfig.INDEX_NAME}.zip file from cloud storage.")
        sys.exit(1)


def update_index_folder(index_folder_path: str, pack_name: str, pack_path: str, pack_version: str = '',
                        hidden_pack: bool = False) -> bool:
    """
    Copies pack folder into index folder.

    Args:
        index_folder_path (str): full path to index folder.
        pack_name (str): pack folder name to copy.
        pack_path (str): pack folder full path.
        pack_version (str): pack latest version.
        hidden_pack (bool): whether pack is hidden/internal or regular pack.

    Returns:
        bool: whether the operation succeeded.
    """
    task_status = False

    try:
        index_folder_subdirectories = [d for d in os.listdir(index_folder_path) if
                                       os.path.isdir(os.path.join(index_folder_path, d))]
        index_pack_path = os.path.join(index_folder_path, pack_name)
        metadata_files_in_index = glob.glob(f"{index_pack_path}/metadata-*.json")
        new_metadata_path = os.path.join(index_pack_path, f"metadata-{pack_version}.json")

        if pack_version:
            # Update the latest metadata
            if new_metadata_path in metadata_files_in_index:
                metadata_files_in_index.remove(new_metadata_path)

        # Remove old files but keep metadata files
        if pack_name in index_folder_subdirectories:
            for d in os.scandir(index_pack_path):
                if d.path not in metadata_files_in_index:
                    os.remove(d.path)

        # skipping index update in case hidden is set to True
        if hidden_pack:
            if os.path.exists(index_pack_path):
                shutil.rmtree(index_pack_path)  # remove pack folder inside index in case that it exists
            logging.warning(f"Skipping updating {pack_name} pack files to index")
            task_status = True
            return True

        # Copy new files and add metadata for latest version
        for d in os.scandir(pack_path):
            if not os.path.exists(index_pack_path):
                os.mkdir(index_pack_path)
                logging.info(f"Created {pack_name} pack folder in {GCPConfig.INDEX_NAME}")

            shutil.copy(d.path, index_pack_path)
            if pack_version and Pack.METADATA == d.name:
                shutil.copy(d.path, new_metadata_path)

        task_status = True
    except Exception:
        logging.exception(f"Failed in updating index folder for {pack_name} pack.")
    finally:
        return task_status


def clean_non_existing_packs(index_folder_path: str, private_packs: list, storage_bucket: Any,
                             storage_base_path: str, pack_list: List[Pack], marketplace: str = 'xsoar') -> bool:
    """ Detects packs that are not part of content repo or from private packs bucket.

    In case such packs were detected, problematic pack is deleted from index and from content/packs/{target_pack} path.

    Args:
        index_folder_path (str): full path to downloaded index folder.
        private_packs (list): priced packs from private bucket.
        storage_bucket (google.cloud.storage.bucket.Bucket): google storage bucket where index.zip is stored.
        storage_base_path (str): the source path of the packs in the target bucket.
<<<<<<< HEAD
        id_set (dict): current id_set
        marketplace (str): name of current marketplace the upload is made for. (can be xsoar, marketplacev2 or xpanse)
=======
        pack_list: List[Pack]: The pack list that is created from `create-content-artifacts` step.
        marketplace (str): name of current markeplace, xsoar or marketplacev2
>>>>>>> 2bb33bea

    Returns:
        bool: whether cleanup was skipped or not.
    """
    if ('CI' not in os.environ) or (
            os.environ.get('CI_COMMIT_BRANCH') != 'master' and storage_bucket.name == GCPConfig.PRODUCTION_BUCKET) or (
            os.environ.get('CI_COMMIT_BRANCH') == 'master' and storage_bucket.name not in
            (GCPConfig.PRODUCTION_BUCKET, GCPConfig.CI_BUILD_BUCKET)):
        logging.info("Skipping cleanup of packs in gcs.")  # skipping execution of cleanup in gcs bucket
        return True
    valid_pack_names = {p.name for p in pack_list}
    if marketplace == 'xsoar':
        private_packs_names = {p.get('id', '') for p in private_packs}
        valid_pack_names.update(private_packs_names)
        # search for invalid packs folder inside index
        invalid_packs_names = {(entry.name, entry.path) for entry in os.scandir(index_folder_path) if
                               entry.name not in valid_pack_names and entry.is_dir()}
    else:
        # search for invalid packs folder inside index
        invalid_packs_names = {(entry.name, entry.path) for entry in os.scandir(index_folder_path) if
                               entry.name not in valid_pack_names and entry.is_dir()}

    if invalid_packs_names:
        try:
            logging.warning(f"Found the following invalid packs: {invalid_packs_names}")
            logging.warning(f"Starting cleanup of {len(invalid_packs_names)} invalid packs from gcp and index.zip.")

            for invalid_pack in invalid_packs_names:
                invalid_pack_name = invalid_pack[0]
                invalid_pack_path = invalid_pack[1]
                # remove pack from index
                shutil.rmtree(invalid_pack_path)
                logging.warning(f"Deleted {invalid_pack_name} pack from {GCPConfig.INDEX_NAME} folder")
                # important to add trailing slash at the end of path in order to avoid packs with same prefix
                invalid_pack_gcs_path = os.path.join(storage_base_path, invalid_pack_name, "")  # by design

                for invalid_blob in [b for b in storage_bucket.list_blobs(prefix=invalid_pack_gcs_path)]:
                    logging.warning(f"Deleted invalid {invalid_pack_name} pack under url {invalid_blob.public_url}")
                    invalid_blob.delete()  # delete invalid pack in gcs
        except Exception:
            logging.exception("Failed to cleanup non existing packs.")

    else:
        logging.info(f"No invalid packs detected inside {GCPConfig.INDEX_NAME} folder")

    return False


def upload_index_to_storage(index_folder_path: str, extract_destination_path: str, index_blob: Any,
                            build_number: str, private_packs: list, current_commit_hash: str,
                            index_generation: int, is_private: bool = False, force_upload: bool = False,
                            previous_commit_hash: str = None, landing_page_sections: dict = None,
                            artifacts_dir: Optional[str] = None,
                            storage_bucket: Optional[Bucket] = None,
                            id_set=None,
                            ):
    """
    Upload updated index zip to cloud storage.

    :param index_folder_path: index folder full path.
    :param extract_destination_path: extract folder full path.
    :param index_blob: google cloud storage object that represents index.zip blob.
    :param build_number: CI build number, used as an index revision.
    :param private_packs: List of private packs and their price.
    :param current_commit_hash: last commit hash of head.
    :param index_generation: downloaded index generation.
    :param is_private: Indicates if upload is private.
    :param force_upload: Indicates if force upload or not.
    :param previous_commit_hash: The previous commit hash to diff with.
    :param landing_page_sections: landingPage sections.
    :param artifacts_dir: The CI artifacts directory to upload the index.json to.
    :param storage_bucket: The storage bucket object
    :returns None.

    """
    if force_upload:
        # If we force upload we don't want to update the commit in the index.json file,
        # this is to be able to identify all changed packs in the next upload
        commit = previous_commit_hash
        logging.info('Force upload flow - Index commit hash should not be changed')
    else:
        # Otherwise, update the index with the current commit hash (the commit of the upload)
        commit = current_commit_hash
        logging.info('Updating production index commit hash to master last commit hash')

    if not landing_page_sections:
        landing_page_sections = load_json(LANDING_PAGE_SECTIONS_PATH)

    logging.debug(f'commit hash is: {commit}')
    index_json_path = os.path.join(index_folder_path, f'{GCPConfig.INDEX_NAME}.json')
    logging.info(f'index json path: {index_json_path}')
    logging.info(f'Private packs are: {private_packs}')
    with open(index_json_path, "w+") as index_file:
        index = {
            'revision': build_number,
            'modified': datetime.utcnow().strftime(Metadata.DATE_FORMAT),
            'packs': private_packs,
            'commit': commit,
            'landingPage': {'sections': landing_page_sections.get('sections', [])}  # type: ignore[union-attr]
        }
        json.dump(index, index_file, indent=4)

    index_zip_name = os.path.basename(index_folder_path)
    index_zip_path = shutil.make_archive(base_name=index_folder_path, format="zip",
                                         root_dir=extract_destination_path, base_dir=index_zip_name)
    try:
        logging.info(f'index zip path: {index_zip_path}')
        index_blob.reload()
        current_index_generation = index_blob.generation
        index_blob.cache_control = "no-cache,max-age=0"  # disabling caching for index blob

        if is_private or current_index_generation == index_generation:
            # we upload both index.json and the index.zip to allow usage of index.json without having to unzip
            index_blob.upload_from_filename(index_zip_path)
            logging.success(f"Finished uploading {GCPConfig.INDEX_NAME}.zip to storage.")
        else:
            logging.critical(f"Failed in uploading {GCPConfig.INDEX_NAME}, mismatch in index file generation.")
            logging.critical(f"Downloaded index generation: {index_generation}")
            logging.critical(f"Current index generation: {current_index_generation}")
            sys.exit(0)
    except Exception:
        logging.exception(f"Failed in uploading {GCPConfig.INDEX_NAME}.")
        sys.exit(1)
    finally:
        if artifacts_dir:
            # Store index.json in CircleCI artifacts
            shutil.copyfile(
                os.path.join(index_folder_path, f'{GCPConfig.INDEX_NAME}.json'),
                os.path.join(artifacts_dir, f'{GCPConfig.INDEX_NAME}{"" if id_set else "-graph"}.json'),
            )
        shutil.rmtree(index_folder_path)


def create_corepacks_config(storage_bucket: Any, build_number: str, index_folder_path: str,
                            artifacts_dir: str, storage_base_path: str, marketplace: str = 'xsoar'):
    """Create corepacks.json file and stores it in the artifacts dir. This files contains all of the server's core
    packs, under the key corepacks, and specifies which core packs should be upgraded upon XSOAR upgrade, under the key
    upgradeCorePacks.


     Args:
        storage_bucket (google.cloud.storage.bucket.Bucket): gcs bucket where core packs config is uploaded.
        build_number (str): circleCI build number.
        index_folder_path (str): The index folder path.
        artifacts_dir (str): The CI artifacts directory to upload the corepacks.json to.
        storage_base_path (str): the source path of the core packs in the target bucket.
        marketplace (str): the marketplace type of the bucket. possible options: xsoar, marketplace_v2 or xpanse

    """
    marketplace_core_packs = GCPConfig.get_core_packs(marketplace)
    core_packs_public_urls = []
    found_core_packs = set()
    for pack in os.scandir(index_folder_path):
        if pack.is_dir() and pack.name in marketplace_core_packs:
            pack_metadata_path = os.path.join(index_folder_path, pack.name, Pack.METADATA)

            if not os.path.exists(pack_metadata_path):
                logging.critical(f"{pack.name} pack {Pack.METADATA} is missing in {GCPConfig.INDEX_NAME}")
                sys.exit(1)

            with open(pack_metadata_path, 'r') as metadata_file:
                metadata = json.load(metadata_file)

            pack_current_version = metadata.get('currentVersion', Pack.PACK_INITIAL_VERSION)
            core_pack_relative_path = os.path.join(storage_base_path, pack.name,
                                                   pack_current_version, f"{pack.name}.zip")
            core_pack_public_url = os.path.join(GCPConfig.GCS_PUBLIC_URL, storage_bucket.name, core_pack_relative_path)

            if not storage_bucket.blob(core_pack_relative_path).exists():
                logging.critical(f"{pack.name} pack does not exist under {core_pack_relative_path} path")
                sys.exit(1)

            core_packs_public_urls.append(core_pack_public_url)
            found_core_packs.add(pack.name)

    if len(found_core_packs) != len(marketplace_core_packs):
        missing_core_packs = set(marketplace_core_packs) ^ found_core_packs
        logging.critical(f"Number of defined core packs are: {len(marketplace_core_packs)}")
        logging.critical(f"Actual number of found core packs are: {len(found_core_packs)}")
        logging.critical(f"Missing core packs are: {missing_core_packs}")
        sys.exit(1)

    corepacks_json_path = os.path.join(artifacts_dir, GCPConfig.CORE_PACK_FILE_NAME)
    core_packs_data = {
        'corePacks': core_packs_public_urls,
        'upgradeCorePacks': GCPConfig.get_core_packs_to_upgrade(marketplace),
        'buildNumber': build_number
    }
    json_write(corepacks_json_path, core_packs_data)
    logging.success(f"Finished copying {GCPConfig.CORE_PACK_FILE_NAME} to artifacts.")


def _build_summary_table(packs_input_list: list, include_pack_status: bool = False) -> Any:
    """Build summary table from pack list

    Args:
        packs_input_list (list): list of Packs
        include_pack_status (bool): whether pack includes status

    Returns:
        PrettyTable: table with upload result of packs.

    """
    table_fields = ["Index", "Pack ID", "Pack Display Name", "Latest Version", "Aggregated Pack Versions"]
    if include_pack_status:
        table_fields.append("Status")
    table = prettytable.PrettyTable()
    table.field_names = table_fields

    for index, pack in enumerate(packs_input_list, start=1):
        pack_status_message = PackStatus[pack.status].value
        row = [index, pack.name, pack.display_name, pack.latest_version,
               pack.aggregation_str if pack.aggregated and pack.aggregation_str else "False"]
        if include_pack_status:
            row.append(pack_status_message)
        table.add_row(row)

    return table


def build_summary_table_md(packs_input_list: list, include_pack_status: bool = False) -> str:
    """Build markdown summary table from pack list

    Args:
        packs_input_list (list): list of Packs
        include_pack_status (bool): whether pack includes status

    Returns:
        Markdown table: table with upload result of packs.

    """
    table_fields = ["Index", "Pack ID", "Pack Display Name", "Latest Version", "Status"] if include_pack_status \
        else ["Index", "Pack ID", "Pack Display Name", "Latest Version"]

    table = ['|', '|']

    for key in table_fields:
        table[0] = f'{table[0]} {key} |'
        table[1] = f'{table[1]} :- |'

    for index, pack in enumerate(packs_input_list):
        pack_status_message = PackStatus[pack.status].value if include_pack_status else ''

        row = [index, pack.name, pack.display_name, pack.latest_version, pack_status_message] if include_pack_status \
            else [index, pack.name, pack.display_name, pack.latest_version]

        row_hr = '|'
        for _value in row:
            row_hr = f'{row_hr} {_value}|'
        table.append(row_hr)

    return '\n'.join(table)


def add_private_content_to_index(private_index_path: str, extract_destination_path: str, index_folder_path: str,
                                 pack_names: set) -> Tuple[Union[list, list], list]:
    """ Adds a list of priced packs data-structures to the public index.json file.
    This step should not be skipped even if there are no new or updated private packs.

    Args:
        private_index_path: path to where the private index is located.
        extract_destination_path (str): full path to extract directory.
        index_folder_path (str): downloaded index folder directory path.
        pack_names (set): collection of pack names.

    Returns:
        list: priced packs from private bucket.

    """

    private_packs = []
    updated_private_packs = []

    try:
        private_packs = get_private_packs(private_index_path, pack_names,
                                          extract_destination_path)
        updated_private_packs = get_updated_private_packs(private_packs, index_folder_path)
        add_private_packs_to_index(index_folder_path, private_index_path)

    except Exception as e:
        logging.exception(f"Could not add private packs to the index. Additional Info: {str(e)}")

    finally:
        logging.info("Finished updating index with priced packs")
        shutil.rmtree(os.path.dirname(private_index_path), ignore_errors=True)
        return private_packs, updated_private_packs


def get_updated_private_packs(private_packs, index_folder_path):
    """ Checks for updated private packs by compering contentCommitHash between public index json and private pack
    metadata files.

    Args:
        private_packs (list): List of dicts containing pack metadata information.
        index_folder_path (str): The public index folder path.

    Returns:
        updated_private_packs (list) : a list of all private packs id's that were updated.

    """
    updated_private_packs = []

    public_index_file_path = os.path.join(index_folder_path, f"{GCPConfig.INDEX_NAME}.json")
    public_index_json = load_json(public_index_file_path)
    private_packs_from_public_index = public_index_json.get("packs", {})

    for pack in private_packs:
        private_pack_id = pack.get('id')
        private_commit_hash_from_metadata = pack.get('contentCommitHash', "")
        private_commit_hash_from_content_repo = ""
        for public_pack in private_packs_from_public_index:
            if public_pack.get('id') == private_pack_id:
                private_commit_hash_from_content_repo = public_pack.get('contentCommitHash', "")

        private_pack_was_updated = private_commit_hash_from_metadata != private_commit_hash_from_content_repo
        if private_pack_was_updated:
            updated_private_packs.append(private_pack_id)

    logging.debug(f"Updated private packs are: {updated_private_packs}")
    return updated_private_packs


def get_private_packs(private_index_path: str, pack_names: set = None,
                      extract_destination_path: str = '') -> list:
    """
    Gets a list of private packs.

    :param private_index_path: Path to where the private index is located.
    :param pack_names: Collection of pack names.
    :param extract_destination_path: Path to where the files should be extracted to.
    :return: List of dicts containing pack metadata information.
    """
    logging.info(f'getting all private packs. private_index_path: {private_index_path}')
    try:
        metadata_files = glob.glob(f"{private_index_path}/**/metadata.json")
    except Exception:
        logging.exception(f'Could not find metadata files in {private_index_path}.')
        return []

    if not metadata_files:
        logging.warning(f'No metadata files found in [{private_index_path}]')

    private_packs = []
    pack_names = pack_names or set()
    logging.info(f'all metadata files found: {metadata_files}')
    for metadata_file_path in metadata_files:
        try:
            with open(metadata_file_path, "r") as metadata_file:
                metadata = json.load(metadata_file)
            pack_id = metadata.get('id')
            is_changed_private_pack = pack_id in pack_names
            if is_changed_private_pack:  # Should take metadata from artifacts.
                with open(os.path.join(extract_destination_path, pack_id, "pack_metadata.json"),
                          "r") as metadata_file:
                    metadata = json.load(metadata_file)
            if metadata:
                private_packs.append({
                    'id': metadata.get('id') if not is_changed_private_pack else metadata.get('name'),
                    'price': metadata.get('price'),
                    'vendorId': metadata.get('vendorId', ""),
                    'partnerId': metadata.get('partnerId', ""),
                    'partnerName': metadata.get('partnerName', ""),
                    'disableMonthly': metadata.get('disableMonthly', False),
                    'contentCommitHash': metadata.get('contentCommitHash', "")
                })
        except ValueError:
            logging.exception(f'Invalid JSON in the metadata file [{metadata_file_path}].')

    return private_packs


def add_private_packs_to_index(index_folder_path: str, private_index_path: str):
    """ Add the private packs to the index folder.

    Args:
        index_folder_path: The index folder path.
        private_index_path: The path for the index of the private packs.

    """
    for d in os.scandir(private_index_path):
        if os.path.isdir(d.path):
            update_index_folder(index_folder_path, d.name, d.path)


def is_private_packs_updated(public_index_json, private_index_path):
    """ Checks whether there were changes in private packs from the last upload.
    The check compares the `content commit hash` field in the public index with the value stored in the private index.
    If there is at least one private pack that has been updated/released, the upload should be performed and not
    skipped.

    Args:
        public_index_json (dict) : The public index.json file.
        private_index_path (str): Path to where the private index.zip is located.

    Returns:
        is_private_packs_updated (bool): True if there is at least one private pack that was updated/released,
         False otherwise (i.e there are no private packs that have been updated/released).

    """
    logging.debug("Checking if there are updated private packs")

    private_index_file_path = os.path.join(private_index_path, f"{GCPConfig.INDEX_NAME}.json")
    private_index_json = load_json(private_index_file_path)
    private_packs_from_private_index = private_index_json.get("packs")
    private_packs_from_public_index = public_index_json.get("packs")

    if len(private_packs_from_private_index) != len(private_packs_from_public_index):
        # private pack was added or deleted
        logging.debug("There is at least one private pack that was added/deleted, upload should not be skipped.")
        return True

    id_to_commit_hash_from_public_index = {private_pack.get("id"): private_pack.get("contentCommitHash", "") for
                                           private_pack in private_packs_from_public_index}

    for private_pack in private_packs_from_private_index:
        pack_id = private_pack.get("id")
        content_commit_hash = private_pack.get("contentCommitHash", "")
        if id_to_commit_hash_from_public_index.get(pack_id) != content_commit_hash:
            logging.debug("There is at least one private pack that was updated, upload should not be skipped.")
            return True

    logging.debug("No private packs were changed")
    return False


def check_if_index_is_updated(index_folder_path: str, content_repo: Any, current_commit_hash: str,
                              previous_commit_hash: str, storage_bucket: Any,
                              is_private_content_updated: bool = False):
    """ Checks stored at index.json commit hash and compares it to current commit hash. In case no packs folders were
    added/modified/deleted, all other steps are not performed.

    Args:
        index_folder_path (str): index folder full path.
        content_repo (git.repo.base.Repo): content repo object.
        current_commit_hash (str): last commit hash of head.
        previous_commit_hash (str): the previous commit to diff with
        storage_bucket: public storage bucket.
        is_private_content_updated (bool): True if private content updated, False otherwise.

    """
    skipping_build_task_message = "Skipping Upload Packs To Marketplace Storage Step."

    try:
        if storage_bucket.name not in (GCPConfig.CI_BUILD_BUCKET, GCPConfig.PRODUCTION_BUCKET):
            logging.info("Skipping index update check in non production/build bucket")
            return

        if is_private_content_updated:
            logging.debug("Skipping index update as Private Content has updated.")
            return

        if not os.path.exists(os.path.join(index_folder_path, f"{GCPConfig.INDEX_NAME}.json")):
            # will happen only in init bucket run
            logging.warning(f"{GCPConfig.INDEX_NAME}.json not found in {GCPConfig.INDEX_NAME} folder")
            return

        with open(os.path.join(index_folder_path, f"{GCPConfig.INDEX_NAME}.json")) as index_file:
            index_json = json.load(index_file)

        index_commit_hash = index_json.get('commit', previous_commit_hash)

        try:
            index_commit = content_repo.commit(index_commit_hash)
        except Exception:
            # not updated build will receive this exception because it is missing more updated commit
            logging.exception(f"Index is already updated. {skipping_build_task_message}")
            sys.exit()

        current_commit = content_repo.commit(current_commit_hash)

        if current_commit.committed_datetime <= index_commit.committed_datetime:
            logging.warning(
                f"Current commit {current_commit.hexsha} committed time: {current_commit.committed_datetime}")
            logging.warning(f"Index commit {index_commit.hexsha} committed time: {index_commit.committed_datetime}")
            logging.warning("Index is already updated.")
            logging.warning(skipping_build_task_message)
            sys.exit()

        for changed_file in current_commit.diff(index_commit):
            if changed_file.a_path.startswith(PACKS_FOLDER):
                logging.info(
                    f"Found changed packs between index commit {index_commit.hexsha} and {current_commit.hexsha}")
                break
        else:
            logging.warning(f"No changes found between index commit {index_commit.hexsha} and {current_commit.hexsha}")
            logging.warning(skipping_build_task_message)
            sys.exit()
    except Exception:
        logging.exception("Failed in checking status of index")
        sys.exit(1)


def print_packs_summary(successful_packs: list, skipped_packs: list, failed_packs: list,
                        fail_build: bool = True):
    """Prints summary of packs uploaded to gcs.

    Args:
        successful_packs (list): list of packs that were successfully uploaded.
        skipped_packs (list): list of packs that were skipped during upload.
        failed_packs (list): list of packs that were failed during upload.
        fail_build (bool): indicates whether to fail the build upon failing pack to upload or not

    """
    logging.info(
        f"""\n
------------------------------------------ Packs Upload Summary ------------------------------------------
Total number of packs: {len(successful_packs + skipped_packs + failed_packs)}
----------------------------------------------------------------------------------------------------------""")

    if successful_packs:
        successful_packs_table = _build_summary_table(successful_packs)
        logging.success(f"Number of successful uploaded packs: {len(successful_packs)}")
        logging.success(f"Uploaded packs:\n{successful_packs_table}")
        with open('pack_list.txt', 'w') as f:
            f.write(successful_packs_table.get_string())
    if skipped_packs:
        skipped_packs_table = _build_summary_table(skipped_packs, include_pack_status=True)
        logging.warning(f"Number of skipped packs: {len(skipped_packs)}")
        logging.warning(f"Skipped packs:\n{skipped_packs_table}")
    if failed_packs:
        failed_packs_table = _build_summary_table(failed_packs, include_pack_status=True)
        logging.critical(f"Number of failed packs: {len(failed_packs)}")
        logging.critical(f"Failed packs:\n{failed_packs_table}")
        if fail_build:
            # We don't want the bucket upload flow to fail in Prepare Content step if a pack has failed to upload.
            sys.exit(1)

    # for external pull requests -  when there is no failed packs, add the build summary to the pull request
    branch_name = os.environ.get('CI_COMMIT_BRANCH')
    if branch_name and branch_name.startswith('pull/'):
        successful_packs_table = build_summary_table_md(successful_packs)

        build_num = os.environ['CI_BUILD_ID']

        bucket_path = f'https://console.cloud.google.com/storage/browser/' \
                      f'marketplace-ci-build/content/builds/{branch_name}/{build_num}'

        pr_comment = f'Number of successful uploaded packs: {len(successful_packs)}\n' \
                     f'Uploaded packs:\n{successful_packs_table}\n\n' \
                     f'Browse to the build bucket with this address:\n{bucket_path}'

        add_pr_comment(pr_comment)


def add_pr_comment(comment: str):
    """Add comment to the pull request.

    Args:
        comment (string): The comment text.

    """
    token = os.environ['CONTENT_GITHUB_TOKEN']
    branch_name = os.environ['CI_COMMIT_BRANCH']
    sha1 = os.environ['CI_COMMIT_SHA']

    query = f'?q={sha1}+repo:demisto/content+is:pr+is:open+head:{branch_name}+is:open'
    url = 'https://api.github.com/search/issues'
    headers = {'Authorization': 'Bearer ' + token}
    try:
        res = requests.get(url + query, headers=headers, verify=False)
        res_json = handle_github_response(res)
        if res_json and res_json.get('total_count', 0) == 1:
            issue_url = res_json['items'][0].get('comments_url') if res_json.get('items', []) else None
            if issue_url:
                res = requests.post(issue_url, json={'body': comment}, headers=headers, verify=False)
                handle_github_response(res)
        else:
            logging.warning(
                f'Add pull request comment failed: There is more then one open pull request for branch {branch_name}.')
    except Exception:
        logging.exception('Add pull request comment failed.')


def handle_github_response(response: Response) -> dict:
    """
    Handles the response from the GitHub server after making a request.
    :param response: Response from the server.
    :return: The returned response.
    """
    res_dict = response.json()
    if not res_dict.get('ok'):
        logging.warning(f'Add pull request comment failed: {res_dict.get("message")}')
    return res_dict


def get_packs_summary(packs_list):
    """ Returns the packs list divided into 3 lists by their status

    Args:
        packs_list (list): The full packs list

    Returns: 3 lists of packs - successful_packs, skipped_packs & failed_packs

    """

    successful_packs = []
    skipped_packs = []
    failed_packs = []
    for pack in packs_list:
        if pack.status == PackStatus.SUCCESS.name:
            successful_packs.append(pack)
        elif pack.status in SKIPPED_STATUS_CODES:
            skipped_packs.append(pack)
        else:
            failed_packs.append(pack)

    return successful_packs, skipped_packs, failed_packs


def handle_private_content(public_index_folder_path, private_bucket_name, extract_destination_path, storage_client,
                           public_pack_names, storage_base_path: str) -> Tuple[bool, list, list]:
    """
    1. Add private packs to public index.json.
    2. Checks if there are private packs that were added/deleted/updated.

    Args:
        public_index_folder_path: extracted public index folder full path.
        private_bucket_name: Private storage bucket name
        extract_destination_path: full path to extract directory.
        storage_client : initialized google cloud storage client.
        public_pack_names : unique collection of public packs names to upload.
        storage_base_path (str): the source path in the target bucket.

    Returns:
        is_private_content_updated (bool): True if there is at least one private pack that was updated/released.
        False otherwise (i.e there are no private packs that have been updated/released).
        private_packs (list) : priced packs from private bucket.
        updated_private_packs_ids (list): all private packs id's that were updated.
    """
    if private_bucket_name:
        private_storage_bucket = storage_client.bucket(private_bucket_name)
        private_index_path, _, _ = download_and_extract_index(
            private_storage_bucket, os.path.join(extract_destination_path, "private"), storage_base_path
        )

        public_index_json_file_path = os.path.join(public_index_folder_path, f"{GCPConfig.INDEX_NAME}.json")
        public_index_json = load_json(public_index_json_file_path)

        if public_index_json:
            are_private_packs_updated = is_private_packs_updated(public_index_json, private_index_path)
            private_packs, updated_private_packs_ids = add_private_content_to_index(
                private_index_path, extract_destination_path, public_index_folder_path, public_pack_names
            )
            return are_private_packs_updated, private_packs, updated_private_packs_ids
        else:
            logging.error(f"Public {GCPConfig.INDEX_NAME}.json was found empty.")
            sys.exit(1)
    else:
        return False, [], []


def get_images_data(packs_list: list):
    """ Returns a data structure of all packs that an integration/author image of them was uploaded

    Args:
        packs_list (list): The list of all packs

    Returns:
        The images data structure
    """
    images_data = {}

    for pack in packs_list:
        pack_image_data: dict = {pack.name: {}}
        if pack.uploaded_author_image:
            pack_image_data[pack.name][BucketUploadFlow.AUTHOR] = True
        if pack.uploaded_integration_images:
            pack_image_data[pack.name][BucketUploadFlow.INTEGRATIONS] = pack.uploaded_integration_images
        if pack.uploaded_preview_images:
            pack_image_data[pack.name][BucketUploadFlow.PREVIEW_IMAGES] = pack.uploaded_preview_images
        if pack_image_data[pack.name]:
            images_data.update(pack_image_data)

    return images_data


def sign_and_zip_pack(pack, signature_key, delete_test_playbooks=False):
    """
    Prepares the pack before zip, and then zips it.
    Args:
        pack (Pack): Pack to be zipped.
        signature_key (str): Base64 encoded string used to sign the pack.
        delete_test_playbooks (bool): Whether to delete test playbooks folder.
    Returns:
        (bool): Whether the zip was successful
    """

    task_status = pack.remove_unwanted_files(delete_test_playbooks)
    if not task_status:
        pack.status = PackStatus.FAILED_REMOVING_PACK_SKIPPED_FOLDERS
        pack.cleanup()
        return False
    task_status = pack.sign_pack(signature_key)
    if not task_status:
        pack.status = PackStatus.FAILED_SIGNING_PACKS.name
        pack.cleanup()
        return False
    task_status, _ = pack.zip_pack()
    if not task_status:
        pack.status = PackStatus.FAILED_ZIPPING_PACK_ARTIFACTS.name
        pack.cleanup()
        return False
    return task_status


def upload_packs_with_dependencies_zip(storage_bucket, storage_base_path, signature_key,
                                       packs_for_current_marketplace_dict):
    """
    Uploads packs with mandatory dependencies zip for all packs
    Args:
        signature_key (str): Signature key used for encrypting packs
        storage_base_path (str): The upload destination in the target bucket for all packs (in the format of
                                 <some_path_in_the_target_bucket>/content/Packs).
        storage_bucket (google.cloud.storage.bucket.Bucket): google cloud storage bucket.
        packs_for_current_marketplace_dict (dict): Dict of packs relevant for current marketplace as
        {pack_name: pack_object}

    """
    logging.info("Starting to collect pack with dependencies zips")
    for pack_name, pack in packs_for_current_marketplace_dict.items():
        try:
            if pack.status not in [*SKIPPED_STATUS_CODES, PackStatus.SUCCESS.name]:
                # avoid trying to upload dependencies zip for failed packs
                continue
            pack_and_its_dependencies = [packs_for_current_marketplace_dict.get(dep_name) for dep_name in
                                         pack.all_levels_dependencies] + [pack]
            pack_or_dependency_was_uploaded = any(dep_pack.status == PackStatus.SUCCESS.name for dep_pack in
                                                  pack_and_its_dependencies)
            if pack_or_dependency_was_uploaded:
                pack_with_dep_path = os.path.join(pack.path, "with_dependencies")
                zip_with_deps_path = os.path.join(pack.path, f"{pack_name}_with_dependencies.zip")
                upload_path = os.path.join(storage_base_path, pack_name, f"{pack_name}_with_dependencies.zip")
                Path(pack_with_dep_path).mkdir(parents=True, exist_ok=True)
                for current_pack in pack_and_its_dependencies:
                    logging.debug(f"Starting to collect zip of pack {current_pack.name}")
                    # zip the pack and each of the pack's dependencies (or copy existing zip if was already zipped)
                    if not (current_pack.zip_path and os.path.isfile(current_pack.zip_path)):
                        # the zip does not exist yet, zip the current pack
                        task_status = sign_and_zip_pack(current_pack, signature_key)
                        if not task_status:
                            # modify the pack's status to indicate the failure was in the dependencies zip step
                            pack.status = PackStatus.FAILED_CREATING_DEPENDENCIES_ZIP_SIGNING.name
                            logging.debug(f"Skipping uploading {pack.name} since failed zipping {current_pack.name}.")
                            break
                    shutil.copy(current_pack.zip_path, os.path.join(pack_with_dep_path, current_pack.name + ".zip"))
                if pack.status == PackStatus.FAILED_CREATING_DEPENDENCIES_ZIP_SIGNING.name:
                    break
                else:
                    logging.info(f"Zipping {pack_name} with its dependencies")
                    Pack.zip_folder_items(pack_with_dep_path, pack_with_dep_path, zip_with_deps_path)
                    shutil.rmtree(pack_with_dep_path)
                    logging.info(f"Uploading {pack_name} with its dependencies")
                    task_status, _, _ = pack.upload_to_storage(zip_with_deps_path, '', storage_bucket, True,
                                                               storage_base_path, overridden_upload_path=upload_path)
                    logging.info(f"{pack_name} with dependencies was{' not' if not task_status else ''} "
                                 f"uploaded successfully")
                if not task_status:
                    pack.status = PackStatus.FAILED_CREATING_DEPENDENCIES_ZIP_UPLOADING.name
                    pack.cleanup()
        except Exception as e:
            logging.error(traceback.format_exc())
            logging.error(f"Failed uploading packs with dependencies: {e}")


def option_handler():
    """Validates and parses script arguments.

    Returns:
        Namespace: Parsed arguments object.

    """
    parser = argparse.ArgumentParser(description="Store packs in cloud storage.")
    # disable-secrets-detection-start
    parser.add_argument('-pa', '--packs_artifacts_path', help="The full path of packs artifacts", required=True)
    parser.add_argument('-idp', '--id_set_path', help="The full path of id_set.json", required=True)
    parser.add_argument('-e', '--extract_path', help="Full path of folder to extract wanted packs", required=True)
    parser.add_argument('-b', '--bucket_name', help="Storage bucket name", required=True)
    parser.add_argument('-s', '--service_account',
                        help=("Path to gcloud service account, is for circleCI usage. "
                              "For local development use your personal account and "
                              "authenticate using Google Cloud SDK by running: "
                              "`gcloud auth application-default login` and leave this parameter blank. "
                              "For more information go to: "
                              "https://googleapis.dev/python/google-api-core/latest/auth.html"),
                        required=False)
    parser.add_argument('-d', '--pack_dependencies', help="Full path to pack dependencies json file.", required=False)
    parser.add_argument('-p', '--pack_names',
                        help=("Target packs to upload to gcs. Optional values are: `All`, "
                              "`Modified` or csv list of packs "
                              "Default is set to `All`"),
                        required=False, default="All")
    parser.add_argument('-n', '--ci_build_number',
                        help="CircleCi build number (will be used as hash revision at index file)", required=False)
    parser.add_argument('-o', '--override_all_packs', help="Override all existing packs in cloud storage",
                        type=str2bool, default=False, required=True)
    parser.add_argument('-k', '--key_string', help="Base64 encoded signature key used for signing packs.",
                        required=False)
    parser.add_argument('-sb', '--storage_base_path', help="Storage base path of the directory to upload to.",
                        required=False)
    parser.add_argument('-rt', '--remove_test_playbooks', type=str2bool,
                        help='Should remove test playbooks from content packs or not.', default=True)
    parser.add_argument('-bu', '--bucket_upload', help='is bucket upload build?', type=str2bool, required=True)
    parser.add_argument('-pb', '--private_bucket_name', help="Private storage bucket name", required=False)
    parser.add_argument('-c', '--ci_branch', help="CI branch of current build", required=True)
    parser.add_argument('-f', '--force_upload', help="is force upload build?", type=str2bool, required=True)
    parser.add_argument('-dz', '--create_dependencies_zip', type=str2bool, help="Upload packs with dependencies zip",
                        required=False)
    parser.add_argument('-mp', '--marketplace', help="marketplace version", default='xsoar')
    # disable-secrets-detection-end
    return parser.parse_args()


def main():
    install_logging('Prepare_Content_Packs_For_Testing.log', logger=logging)
    option = option_handler()
    packs_artifacts_path = option.packs_artifacts_path
    id_set = None
    try:
        id_set = open_id_set_file(option.id_set_path)
    except IOError:
        logging.warning("No ID_SET file, will try to use graph")
        try:
            with Neo4jContentGraphInterface():
                pass
        except Exception:
            raise Exception("Database is not ready")
    extract_destination_path = option.extract_path
    storage_bucket_name = option.bucket_name
    service_account = option.service_account
    target_packs = option.pack_names if option.pack_names else ""
    build_number = option.ci_build_number if option.ci_build_number else str(uuid.uuid4())
    override_all_packs = option.override_all_packs
    signature_key = option.key_string
    packs_dependencies_mapping = load_json(option.pack_dependencies) if option.pack_dependencies else {}
    storage_base_path = option.storage_base_path
    remove_test_playbooks = option.remove_test_playbooks
    is_bucket_upload_flow = option.bucket_upload
    private_bucket_name = option.private_bucket_name
    ci_branch = option.ci_branch
    force_upload = option.force_upload
    marketplace = option.marketplace
    is_create_dependencies_zip = option.create_dependencies_zip

    # google cloud storage client initialized
    storage_client = init_storage_client(service_account)
    storage_bucket = storage_client.bucket(storage_bucket_name)

    uploaded_packs_dir = Path(packs_artifacts_path).parent / f'uploaded_packs-{"id_set" if id_set else "graph"}'
    uploaded_packs_dir.mkdir(parents=True, exist_ok=True)
    # Relevant when triggering test upload flow
    if storage_bucket_name:
        GCPConfig.PRODUCTION_BUCKET = storage_bucket_name

    # download and extract index from public bucket
    index_folder_path, index_blob, index_generation = download_and_extract_index(storage_bucket,
                                                                                 extract_destination_path,
                                                                                 storage_base_path)

    # content repo client initialized
    content_repo = get_content_git_client(CONTENT_ROOT_PATH)
    current_commit_hash, previous_commit_hash = get_recent_commits_data(content_repo, index_folder_path,
                                                                        is_bucket_upload_flow, ci_branch)

    # detect packs to upload
    pack_names = get_packs_names(target_packs, previous_commit_hash)  # list of the pack's ids
    extract_packs_artifacts(packs_artifacts_path, extract_destination_path)
    packs_list = [Pack(pack_name, os.path.join(extract_destination_path, pack_name)) for pack_name in pack_names
                  if os.path.exists(os.path.join(extract_destination_path, pack_name))]
    diff_files_list = content_repo.commit(current_commit_hash).diff(content_repo.commit(previous_commit_hash))

    # taking care of private packs
    is_private_content_updated, private_packs, updated_private_packs_ids = handle_private_content(
        index_folder_path, private_bucket_name, extract_destination_path, storage_client, pack_names, storage_base_path
    )

    if not override_all_packs:
        check_if_index_is_updated(index_folder_path, content_repo, current_commit_hash, previous_commit_hash,
                                  storage_bucket, is_private_content_updated)

    # initiate the statistics handler for marketplace packs
    statistics_handler = StatisticsHandler(service_account, index_folder_path)

    # clean index and gcs from non existing or invalid packs
    clean_non_existing_packs(index_folder_path, private_packs, storage_bucket, storage_base_path, packs_list, marketplace)

    # packs that depends on new packs that are not in the previous index.zip
    packs_with_missing_dependencies = []

    # pack relevant for the current marketplace this upload is done for
    packs_for_current_marketplace_dict: dict[str, Pack] = {}

    # starting iteration over packs
    # in this loop, we load the user metadata for each pack, and filter out the packs that are not relevant for
    # this current marketplace.
    for pack in packs_list:
        task_status = pack.load_user_metadata()
        if not task_status:
            pack.status = PackStatus.FAILED_LOADING_USER_METADATA.value
            pack.cleanup()
            continue

        if marketplace not in pack.marketplaces:
            logging.warning(f"Skipping {pack.name} pack as it is not supported in the current marketplace.")
            pack.status = PackStatus.NOT_RELEVANT_FOR_MARKETPLACE.name
            pack.cleanup()
            continue
        else:
            packs_for_current_marketplace_dict[pack.name] = pack

    # iterating over packs that are for this current marketplace
    # we iterate over all packs (and not just for modified packs) for several reasons -
    # 1. we might need the info about this pack if a modified pack is dependent on it.
    # 2. even if the pack is not updated, we still keep some fields in it's metadata updated, such as download count,
    # changelog, etc.
    pack: Pack
    for pack in list(packs_for_current_marketplace_dict.values()):
        task_status = pack.collect_content_items()
        if not task_status:
            pack.status = PackStatus.FAILED_COLLECT_ITEMS.name
            pack.cleanup()
            continue

        # upload author and integration images
        if not pack.upload_images(index_folder_path, storage_bucket, storage_base_path, diff_files_list,
                                  override_all_packs):
            continue

        # detect if the pack is modified and return modified RN files
        task_status, modified_rn_files_paths = pack.detect_modified(content_repo, index_folder_path,
                                                                    current_commit_hash, previous_commit_hash)

        if not task_status:
            pack.status = PackStatus.FAILED_DETECTING_MODIFIED_FILES.name
            pack.cleanup()
            continue

        if is_bucket_upload_flow:
            task_status, _ = pack.filter_modified_files_by_id_set(id_set, modified_rn_files_paths, marketplace)

            # if not task_status:
            #     pack.status = PackStatus.CHANGES_ARE_NOT_RELEVANT_FOR_MARKETPLACE.name
            #     continue

        task_status, is_missing_dependencies = pack.format_metadata(index_folder_path,
                                                                    packs_dependencies_mapping, build_number,
                                                                    current_commit_hash,
                                                                    statistics_handler,
                                                                    packs_for_current_marketplace_dict, marketplace)

        if is_missing_dependencies:
            # If the pack is dependent on a new pack, therefore it is not yet in the index.zip as it might not have
            # been iterated yet, we will note that it is missing dependencies, and after updating the index.zip with
            # all new packs - we will go over the pack again to add what was missing. See issue #37290.
            packs_with_missing_dependencies.append(pack)

        if not task_status:
            pack.status = PackStatus.FAILED_METADATA_PARSING.name
            pack.cleanup()
            continue

        if is_bucket_upload_flow:
            task_status, not_updated_build = pack.prepare_release_notes(index_folder_path, build_number,
                                                                        modified_rn_files_paths,
                                                                        marketplace, id_set)

            if not task_status:
                pack.status = PackStatus.FAILED_RELEASE_NOTES.name
                pack.cleanup()
                continue

            if not_updated_build:
                pack.status = PackStatus.PACK_IS_NOT_UPDATED_IN_RUNNING_BUILD.name
                continue

        sign_and_zip_pack(pack, signature_key, remove_test_playbooks)
        shutil.copyfile(pack.zip_path, uploaded_packs_dir / f"{pack.name}.zip")
        task_status, skipped_upload, _ = pack.upload_to_storage(pack.zip_path, pack.latest_version, storage_bucket,
                                                                override_all_packs or pack.is_modified,
                                                                storage_base_path)

        if not task_status:
            pack.status = PackStatus.FAILED_UPLOADING_PACK.name
            pack.cleanup()
            continue

        # uploading preview images. The path contains pack version
        task_status = pack.upload_preview_images(storage_bucket, storage_base_path, diff_files_list)
        if not task_status:
            pack._status = PackStatus.FAILED_PREVIEW_IMAGES_UPLOAD.name
            pack.cleanup()
            return False

        task_status, exists_in_index = pack.check_if_exists_in_index(index_folder_path)
        if not task_status:
            pack.status = PackStatus.FAILED_SEARCHING_PACK_IN_INDEX.name
            pack.cleanup()
            continue

        task_status = pack.prepare_for_index_upload()
        if not task_status:
            pack.status = PackStatus.FAILED_PREPARING_INDEX_FOLDER.name
            pack.cleanup()
            continue

        task_status = update_index_folder(index_folder_path=index_folder_path, pack_name=pack.name, pack_path=pack.path,
                                          pack_version=pack.latest_version, hidden_pack=pack.hidden)
        if not task_status:
            pack.status = PackStatus.FAILED_UPDATING_INDEX_FOLDER.name
            pack.cleanup()
            continue

        # in case that pack already exist at cloud storage path and in index, don't show that the pack was changed
        if skipped_upload and exists_in_index and pack not in packs_with_missing_dependencies:
            pack.status = PackStatus.PACK_ALREADY_EXISTS.name
            pack.cleanup()
            continue

        pack.status = PackStatus.SUCCESS.name

    logging.info(f"packs_with_missing_dependencies: {[pack.name for pack in packs_with_missing_dependencies]}")

    # Going over all packs that were marked as missing dependencies,
    # updating them with the new data for the new packs that were added to the index.zip
    for pack in packs_with_missing_dependencies:
        task_status, _ = pack.format_metadata(index_folder_path, packs_dependencies_mapping,
                                              build_number, current_commit_hash, statistics_handler,
                                              packs_for_current_marketplace_dict, marketplace,
                                              format_dependencies_only=True)

        if not task_status:
            pack.status = PackStatus.FAILED_METADATA_REFORMATING.name
            pack.cleanup()
            continue

        task_status = update_index_folder(index_folder_path=index_folder_path, pack_name=pack.name, pack_path=pack.path,
                                          pack_version=pack.latest_version, hidden_pack=pack.hidden)
        if not task_status:
            pack.status = PackStatus.FAILED_UPDATING_INDEX_FOLDER.name
            pack.cleanup()
            continue

        pack.status = PackStatus.SUCCESS.name

    # upload core packs json to bucket
    create_corepacks_config(storage_bucket, build_number, index_folder_path,
                            os.path.dirname(packs_artifacts_path), storage_base_path, marketplace)

    # finished iteration over content packs
    upload_index_to_storage(index_folder_path=index_folder_path, extract_destination_path=extract_destination_path,
                            index_blob=index_blob, build_number=build_number, private_packs=private_packs,
                            current_commit_hash=current_commit_hash, index_generation=index_generation,
                            force_upload=force_upload, previous_commit_hash=previous_commit_hash,
                            landing_page_sections=statistics_handler.landing_page_sections,
                            artifacts_dir=os.path.dirname(packs_artifacts_path),
                            storage_bucket=storage_bucket, id_set=id_set)

    # dependencies zip is currently supported only for marketplace=xsoar, not for xsiam/xpanse
    if is_create_dependencies_zip and marketplace == 'xsoar':
        # handle packs with dependencies zip
        upload_packs_with_dependencies_zip(storage_bucket, storage_base_path, signature_key,
                                           packs_for_current_marketplace_dict)

    # get the lists of packs divided by their status
    successful_packs, skipped_packs, failed_packs = get_packs_summary(packs_list)

    # Store successful and failed packs list in CircleCI artifacts - to be used in Upload Packs To Marketplace job
    packs_results_file_path = os.path.join(os.path.dirname(packs_artifacts_path), BucketUploadFlow.PACKS_RESULTS_FILE)
    store_successful_and_failed_packs_in_ci_artifacts(
        packs_results_file_path, BucketUploadFlow.PREPARE_CONTENT_FOR_TESTING, successful_packs, failed_packs,
        updated_private_packs_ids, images_data=get_images_data(packs_list)
    )

    # summary of packs status
    print_packs_summary(successful_packs, skipped_packs, failed_packs, not is_bucket_upload_flow)


if __name__ == '__main__':
    main()<|MERGE_RESOLUTION|>--- conflicted
+++ resolved
@@ -211,13 +211,8 @@
         private_packs (list): priced packs from private bucket.
         storage_bucket (google.cloud.storage.bucket.Bucket): google storage bucket where index.zip is stored.
         storage_base_path (str): the source path of the packs in the target bucket.
-<<<<<<< HEAD
-        id_set (dict): current id_set
+        pack_list: List[Pack]: The pack list that is created from `create-content-artifacts` step.
         marketplace (str): name of current marketplace the upload is made for. (can be xsoar, marketplacev2 or xpanse)
-=======
-        pack_list: List[Pack]: The pack list that is created from `create-content-artifacts` step.
-        marketplace (str): name of current markeplace, xsoar or marketplacev2
->>>>>>> 2bb33bea
 
     Returns:
         bool: whether cleanup was skipped or not.
