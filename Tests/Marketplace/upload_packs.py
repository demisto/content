import json
import os
import re
import sys
import argparse
import shutil
import uuid
import prettytable
import glob
import requests
from datetime import datetime
from pathlib import Path
from zipfile import ZipFile
from typing import Any

from requests import Response

from Tests.Marketplace.marketplace_services import init_storage_client, Pack, \
    load_json, get_content_git_client, get_recent_commits_data, store_successful_and_failed_packs_in_ci_artifacts, \
    json_write
from Tests.Marketplace.marketplace_statistics import StatisticsHandler
from Tests.Marketplace.marketplace_constants import XSIAM_MP, PackStatus, Metadata, GCPConfig, BucketUploadFlow, \
    CONTENT_ROOT_PATH, PACKS_FOLDER, IGNORED_FILES, LANDING_PAGE_SECTIONS_PATH, SKIPPED_STATUS_CODES, XSOAR_MP, XSOAR_SAAS_MP
from demisto_sdk.commands.common.tools import str2bool, open_id_set_file
from demisto_sdk.commands.content_graph.interface.neo4j.neo4j_graph import Neo4jContentGraphInterface
from Tests.scripts.utils.log_util import install_logging
from Tests.scripts.utils import logging_wrapper as logging
import traceback
from Tests.Marketplace.pack_readme_handler import download_markdown_images_from_artifacts

METADATA_FILE_REGEX_GET_VERSION = r'metadata\-([\d\.]+)\.json'
TEST_XDR_PREFIX = os.getenv("TEST_XDR_PREFIX", "")  # for testing


def get_packs_names(packs_to_upload: str) -> set:
    """Returns a set of pack's names to upload.

    Args:
        packs_to_upload (str): csv list of packs names to upload.

    Returns:
        set: unique collection of packs names to upload.

    """
    if packs_to_upload and isinstance(packs_to_upload, str):
        packs = {p.strip() for p in packs_to_upload.split(',') if p not in IGNORED_FILES}
        logging.info(f"Number of selected packs to upload is: {len(packs)}")
        # return only packs from csv list
        return packs
    else:
        logging.critical("Not correct usage of flag -p. Please check help section of upload packs script.")
        sys.exit(1)


def extract_packs_artifacts(packs_artifacts_path: str, extract_destination_path: str):
    """Extracts all packs from content pack artifact zip.

    Args:
        packs_artifacts_path (str): full path to content artifacts zip file.
        extract_destination_path (str): full path to directory where to extract the packs.

    """
    with ZipFile(packs_artifacts_path) as packs_artifacts:
        packs_artifacts.extractall(extract_destination_path)
    logging.info("Finished extracting packs artifacts")


def download_and_extract_index(storage_bucket: Any, extract_destination_path: str, storage_base_path: str) \
        -> tuple[str, Any, int]:
    """Downloads and extracts index zip from cloud storage.

    Args:
        storage_bucket (google.cloud.storage.bucket.Bucket): google storage bucket where index.zip is stored.
        extract_destination_path (str): the full path of extract folder.
        storage_base_path (str): the source path of the index in the target bucket.
    Returns:
        str: extracted index folder full path.
        Blob: google cloud storage object that represents index.zip blob.
        str: downloaded index generation.

    """
    logging.info('Start of download_and_extract_index')
    if storage_bucket.name == GCPConfig.PRODUCTION_PRIVATE_BUCKET:
        index_storage_path = os.path.join(GCPConfig.PRIVATE_BASE_PATH, f"{GCPConfig.INDEX_NAME}.zip")
    else:
        index_storage_path = os.path.join(storage_base_path, f"{GCPConfig.INDEX_NAME}.zip")
    download_index_path = os.path.join(extract_destination_path, f"{GCPConfig.INDEX_NAME}.zip")

    index_blob = storage_bucket.blob(index_storage_path)
    index_folder_path = os.path.join(extract_destination_path, GCPConfig.INDEX_NAME)
    index_generation = 0  # Setting to 0 makes the operation succeed only if there are no live versions of the blob

    if not os.path.exists(extract_destination_path):
        Path(extract_destination_path).mkdir()

    if not index_blob.exists():
        Path(index_folder_path).mkdir()
        logging.error(f"{storage_bucket.name} index blob does not exists")
        return index_folder_path, index_blob, index_generation

    index_blob.reload()
    index_generation = index_blob.generation

    index_blob.download_to_filename(download_index_path, if_generation_match=index_generation)

    if os.path.exists(download_index_path):
        with ZipFile(download_index_path, 'r') as index_zip:
            index_zip.extractall(extract_destination_path)

        if not os.path.exists(index_folder_path):
            logging.critical(f"Failed creating {GCPConfig.INDEX_NAME} folder with extracted data.")
            sys.exit(1)

        os.remove(download_index_path)
        logging.success(f"Finished downloading and extracting {GCPConfig.INDEX_NAME} file to "
                        f"{extract_destination_path}")

        return index_folder_path, index_blob, index_generation
    else:
        logging.critical(f"Failed to download {GCPConfig.INDEX_NAME}.zip file from cloud storage.")
        sys.exit(1)


def update_index_folder(index_folder_path: str, pack_name: str, pack_path: str, pack_version: str = '',
                        hidden_pack: bool = False, pack_versions_to_keep: list = None) -> bool:
    """
    Copies pack folder into index folder.

    Args:
        index_folder_path (str): full path to index folder.
        pack_name (str): pack folder name to copy.
        pack_path (str): pack folder full path.
        pack_version (str): pack latest version.
        hidden_pack (bool): whether pack is hidden/internal or regular pack.
        pack_versions_to_keep (list): pack versions to keep its metadata. If empty, do not remove any versions.

    Returns:
        bool: whether the operation succeeded.
    """
    task_status = False

    try:
        index_folder_subdirectories = [d for d in os.listdir(index_folder_path) if
                                       os.path.isdir(os.path.join(index_folder_path, d))]
        index_pack_path = os.path.join(index_folder_path, pack_name)
        metadata_files_in_index = glob.glob(f"{index_pack_path}/metadata-*.json")
        new_metadata_path = os.path.join(index_pack_path, f"metadata-{pack_version}.json")

        if pack_version and new_metadata_path in metadata_files_in_index:
            metadata_files_in_index.remove(new_metadata_path)

        # Remove old files but keep metadata files
        if pack_name in index_folder_subdirectories:
            for d in os.scandir(index_pack_path):
                if d.path not in metadata_files_in_index:
                    os.remove(d.path)
                elif (metadata_version := re.findall(METADATA_FILE_REGEX_GET_VERSION, d.name)) \
                        and pack_versions_to_keep and metadata_version[0] not in pack_versions_to_keep:
                    os.remove(d.path)

        # skipping index update in case hidden is set to True
        if hidden_pack:
            if os.path.exists(index_pack_path):
                shutil.rmtree(index_pack_path)  # remove pack folder inside index in case that it exists
            logging.warning(f"Skipping updating {pack_name} pack files to index")
            task_status = True
            return True

        # Copy new files and add metadata for latest version
        for d in os.scandir(pack_path):
            if not os.path.exists(index_pack_path):
                Path(index_pack_path).mkdir()
                logging.info(f"Created {pack_name} pack folder in {GCPConfig.INDEX_NAME}")

            shutil.copy(d.path, index_pack_path)
            if pack_version and d.name == Pack.METADATA:
                shutil.copy(d.path, new_metadata_path)

        task_status = True
    except Exception:
        logging.exception(f"Failed in updating index folder for {pack_name} pack.")
    finally:
        return task_status


def clean_non_existing_packs(index_folder_path: str, private_packs: list, storage_bucket: Any,
                             storage_base_path: str, content_packs: list[Pack], marketplace: str = 'xsoar') -> bool:
    """ Detects packs that are not part of content repo or from private packs bucket.

    In case such packs were detected, problematic pack is deleted from index and from content/packs/{target_pack} path.

    Args:
        index_folder_path (str): full path to downloaded index folder.
        private_packs (list): priced packs from private bucket.
        storage_bucket (google.cloud.storage.bucket.Bucket): google storage bucket where index.zip is stored.
        storage_base_path (str): the source path of the packs in the target bucket.
        pack_list: List[Pack]: The pack list that is created from `create-content-artifacts` step.
        marketplace (str): name of current marketplace the upload is made for. (can be xsoar, marketplacev2 or xpanse)

    Returns:
        bool: whether cleanup was skipped or not.
    """
    if ('CI' not in os.environ) or (
            os.environ.get('CI_COMMIT_BRANCH') != 'master' and storage_bucket.name == GCPConfig.PRODUCTION_BUCKET) or (
            os.environ.get('CI_COMMIT_BRANCH') == 'master' and storage_bucket.name not in
            (GCPConfig.PRODUCTION_BUCKET, GCPConfig.CI_BUILD_BUCKET)):
        logging.info("Skipping cleanup of packs in gcs.")  # skipping execution of cleanup in gcs bucket
        return True

    logging.info("Start cleaning non existing packs in index.")
    valid_pack_names = {p.name for p in content_packs}
    if marketplace in [XSOAR_MP, XSOAR_SAAS_MP]:
        private_packs_names = {p.get('id', '') for p in private_packs}
        valid_pack_names.update(private_packs_names)
    # search for invalid packs folder inside index
    invalid_packs_names = {(entry.name, entry.path) for entry in os.scandir(index_folder_path) if
                           entry.name not in valid_pack_names and entry.is_dir()}
    if invalid_packs_names:
        try:
            logging.warning(f"Found the following invalid packs: {invalid_packs_names}")
            logging.warning(f"Starting cleanup of {len(invalid_packs_names)} invalid packs from gcp and index.zip.")

            for invalid_pack in invalid_packs_names:
                invalid_pack_name = invalid_pack[0]
                invalid_pack_path = invalid_pack[1]
                # remove pack from index
                shutil.rmtree(invalid_pack_path)
                logging.warning(f"Deleted {invalid_pack_name} pack from {GCPConfig.INDEX_NAME} folder")
                # important to add trailing slash at the end of path in order to avoid packs with same prefix
                invalid_pack_gcs_path = os.path.join(storage_base_path, invalid_pack_name, "")  # by design

                for invalid_blob in list(storage_bucket.list_blobs(prefix=invalid_pack_gcs_path)):
                    logging.warning(f"Deleted invalid {invalid_pack_name} pack under url {invalid_blob.public_url}")
                    invalid_blob.delete()  # delete invalid pack in gcs
        except Exception:
            logging.exception("Failed to cleanup non existing packs.")

    else:
        logging.info(f"No invalid packs detected inside {GCPConfig.INDEX_NAME} folder")

    return False


def prepare_index_json(index_folder_path: str, build_number: str, private_packs: list,
                       current_commit_hash: str, force_upload: bool = False, previous_commit_hash: str = None,
                       landing_page_sections: dict = None):
    """
    Args:
        index_folder_path (str): index folder full path.
        build_number (str): CI build number, used as an index revision.
        private_packs (list): List of private packs and their price.
        current_commit_hash (str): last commit hash of head.
        force_upload (bool): Indicates if force upload or not.
        previous_commit_hash (str): The previous commit hash to diff with.
        landing_page_sections (dict): landingPage sections.

    Returns:
        None
    """
    if force_upload:
        # If we force upload we don't want to update the commit in the index.json file,
        # this is to be able to identify all changed packs in the next upload
        commit = previous_commit_hash
        logging.info('Force upload flow - Index commit hash should not be changed')
    else:
        # Otherwise, update the index with the current commit hash (the commit of the upload)
        commit = current_commit_hash
        logging.info('Updating production index commit hash to master last commit hash')

    if not landing_page_sections:
        landing_page_sections = load_json(LANDING_PAGE_SECTIONS_PATH)

    logging.debug(f'commit hash is: {commit}')
    index_json_path = os.path.join(index_folder_path, f'{GCPConfig.INDEX_NAME}.json')
    logging.info(f'index json path: {index_json_path}')
    logging.info(f'Private packs are: {private_packs}')
    with open(index_json_path, "w+") as index_file:
        index = {
            'revision': build_number,
            'modified': datetime.utcnow().strftime(Metadata.DATE_FORMAT),
            'packs': private_packs,
            'commit': commit,
            'landingPage': {'sections': landing_page_sections.get('sections', [])}  # type: ignore[union-attr]
        }
        json.dump(index, index_file, indent=4)


def upload_index_to_storage(index_folder_path: str,
                            extract_destination_path: str,
                            index_blob: Any,
                            index_generation: int,
                            is_private: bool = False,
                            artifacts_dir: str | None = None,
                            index_name: str = GCPConfig.INDEX_NAME
                            ):
    """
    Upload updated index zip to cloud storage.

    :param index_folder_path: index folder full path.
    :param extract_destination_path
    :param index_blob: google cloud storage object that represents index.zip blob.
    :param index_generation: downloaded index generation.
    :param is_private: Indicates if upload is private.
    :param artifacts_dir: The CI artifacts directory to upload the index.json to.
    :param index_name: The index name to upload.
    :returns None.

    """
    index_zip_name = os.path.basename(index_folder_path)
    index_zip_path = shutil.make_archive(base_name=index_folder_path, format="zip",
                                         root_dir=extract_destination_path, base_dir=index_zip_name)
    try:
        logging.info(f'index zip path: {index_zip_path}')

        index_blob.reload()
        current_index_generation = index_blob.generation

        index_blob.cache_control = "no-cache,max-age=0"  # disabling caching for index blob

        if is_private or current_index_generation == index_generation:
            # we upload both index.json and the index.zip to allow usage of index.json without having to unzip
            index_blob.upload_from_filename(index_zip_path)
            logging.success(f"Finished uploading {index_name}.zip to storage.")
        else:
            logging.critical(f"Failed in uploading {index_name}, mismatch in index file generation.")
            logging.critical(f"Downloaded index generation: {index_generation}")
            logging.critical(f"Current index generation: {current_index_generation}")
            sys.exit(0)

    except Exception:
        logging.exception(f"Failed in uploading {index_name}.")
        sys.exit(1)
    finally:
        if artifacts_dir:
            # Store index.json in CircleCI artifacts
            shutil.copyfile(
                os.path.join(index_folder_path, f'{index_name}.json'),
                os.path.join(artifacts_dir, f'{index_name}.json'),
            )
        shutil.rmtree(index_folder_path)


def create_corepacks_config(storage_bucket: Any, build_number: str, index_folder_path: str,
                            artifacts_dir: str, storage_base_path: str, marketplace: str = 'xsoar'):
    """Create corepacks.json file and stores it in the artifacts dir. This file contains all of the server's core
    packs, under the key corepacks, and specifies which core packs should be upgraded upon XSOAR upgrade, under the key
    upgradeCorePacks.


     Args:
        storage_bucket (google.cloud.storage.bucket.Bucket): gcs bucket where core packs config is uploaded.
        build_number (str): circleCI build number.
        index_folder_path (str): The index folder path.
        artifacts_dir (str): The CI artifacts directory to upload the corepacks.json to.
        storage_base_path (str): the source path of the core packs in the target bucket.
        marketplace (str): the marketplace type of the bucket. possible options: xsoar, marketplace_v2 or xpanse

    """
    required_core_packs = GCPConfig.get_core_packs(marketplace)
    corepacks_files_names = [GCPConfig.CORE_PACK_FILE_NAME]
    corepacks_files_names.extend(GCPConfig.get_core_packs_unlocked_files(marketplace))
    logging.debug(f"Updating the following corepacks files: {corepacks_files_names}")
    for corepacks_file in corepacks_files_names:
        logging.info(f"Creating corepacks file {corepacks_file}.")
        core_packs_public_urls = []
        bucket_core_packs = set()
        packs_missing_metadata = set()
        for pack in os.scandir(index_folder_path):
            if pack.is_dir() and pack.name in required_core_packs:
                pack_metadata_path = os.path.join(index_folder_path, pack.name, Pack.METADATA)

                if not os.path.exists(pack_metadata_path):
                    logging.critical(f"{pack.name} pack {Pack.METADATA} is missing in {GCPConfig.INDEX_NAME}")
                    packs_missing_metadata.add(pack.name)
                    continue

                with open(pack_metadata_path) as metadata_file:
                    metadata = json.load(metadata_file)

                pack_current_version = metadata.get('currentVersion', Pack.PACK_INITIAL_VERSION)
                core_pack_relative_path = os.path.join(pack.name, pack_current_version, f"{pack.name}.zip")
                core_pack_storage_path = os.path.join(storage_base_path, core_pack_relative_path)

                if not storage_bucket.blob(core_pack_storage_path).exists():
                    logging.critical(f"{pack.name} pack does not exist under {core_pack_storage_path} path")
                    sys.exit(1)

                if corepacks_file == GCPConfig.CORE_PACK_FILE_NAME:
                    core_pack_public_url = os.path.join(GCPConfig.GCS_PUBLIC_URL, storage_bucket.name,
                                                        core_pack_storage_path)
                else:  # versioned core pack file
                    core_pack_public_url = core_pack_relative_path  # Use relative paths in versioned core pack files

                core_packs_public_urls.append(core_pack_public_url)
                bucket_core_packs.add(pack.name)

        if packs_missing_metadata:
            logging.critical(f"Missing {Pack.METADATA} in {len(packs_missing_metadata)} packs: "
                             f"{','.join(sorted(packs_missing_metadata))}, exiting...")
            sys.exit(1)

        missing_core_packs = set(required_core_packs).difference(bucket_core_packs)
        unexpected_core_packs = set(bucket_core_packs).difference(required_core_packs)

        if missing_core_packs:
            logging.critical(
                f"Missing {len(missing_core_packs)} packs (expected in core_packs configuration, but not found in bucket): "
                f"{','.join(sorted(missing_core_packs))}, exiting...")
        if unexpected_core_packs:
            logging.critical(
                f"Unexpected {len(missing_core_packs)} packs in bucket (not in the core_packs configuration): "
                f"{','.join(sorted(unexpected_core_packs))}, exiting...")
        if missing_core_packs or unexpected_core_packs:
            sys.exit(1)

        corepacks_json_path = os.path.join(artifacts_dir, corepacks_file)
        core_packs_data = {
            'corePacks': core_packs_public_urls,
            'upgradeCorePacks': GCPConfig.get_core_packs_to_upgrade(marketplace),
            'buildNumber': build_number,
        }
        json_write(corepacks_json_path, core_packs_data)
        logging.success(f"Finished copying {corepacks_file} to artifacts.")


def _build_summary_table(packs_input_list: list, include_pack_status: bool = False) -> Any:
    """Build summary table from pack list

    Args:
        packs_input_list (list): list of Packs
        include_pack_status (bool): whether pack includes status

    Returns:
        PrettyTable: table with upload result of packs.

    """
    table_fields = ["Index", "Pack ID", "Pack Display Name", "Latest Version", "Aggregated Pack Versions"]
    if include_pack_status:
        table_fields.append("Status")
    table = prettytable.PrettyTable()
    table.field_names = table_fields

    for index, pack in enumerate(packs_input_list, start=1):
        pack_status_message = PackStatus[pack.status].value
        row = [index, pack.name, pack.display_name, pack.latest_version,
               pack.aggregation_str if pack.aggregated and pack.aggregation_str else "False"]
        if include_pack_status:
            row.append(pack_status_message)
        table.add_row(row)

    return table


def build_summary_table_md(packs_input_list: list, include_pack_status: bool = False) -> str:
    """Build markdown summary table from pack list

    Args:
        packs_input_list (list): list of Packs
        include_pack_status (bool): whether pack includes status

    Returns:
        Markdown table: table with upload result of packs.

    """
    table_fields = ["Index", "Pack ID", "Pack Display Name", "Latest Version", "Status"] if include_pack_status \
        else ["Index", "Pack ID", "Pack Display Name", "Latest Version"]

    table = ['|', '|']

    for key in table_fields:
        table[0] = f'{table[0]} {key} |'
        table[1] = f'{table[1]} :- |'

    for index, pack in enumerate(packs_input_list):
        pack_status_message = PackStatus[pack.status].value if include_pack_status else ''

        row = [index, pack.name, pack.display_name, pack.latest_version, pack_status_message] if include_pack_status \
            else [index, pack.name, pack.display_name, pack.latest_version]

        row_hr = '|'
        for _value in row:
            row_hr = f'{row_hr} {_value}|'
        table.append(row_hr)

    return '\n'.join(table)


def add_private_content_to_index(private_index_path: str, extract_destination_path: str, index_folder_path: str,
                                 pack_names: set) -> tuple[list | list, list]:
    """ Adds a list of priced packs data-structures to the public index.json file.
    This step should not be skipped even if there are no new or updated private packs.

    Args:
        private_index_path: path to where the private index is located.
        extract_destination_path (str): full path to extract directory.
        index_folder_path (str): downloaded index folder directory path.
        pack_names (set): collection of pack names.

    Returns:
        list: priced packs from private bucket.

    """

    private_packs = []
    updated_private_packs = []

    try:
        private_packs = get_private_packs(private_index_path, pack_names,
                                          extract_destination_path)
        updated_private_packs = get_updated_private_packs(private_packs, index_folder_path)
        add_private_packs_to_index(index_folder_path, private_index_path)

    except Exception as e:
        logging.exception(f"Could not add private packs to the index. Additional Info: {str(e)}")

    finally:
        logging.info("Finished updating index with priced packs")
        shutil.rmtree(os.path.dirname(private_index_path), ignore_errors=True)
        return private_packs, updated_private_packs


def get_updated_private_packs(private_packs, index_folder_path):
    """ Checks for updated private packs by compering contentCommitHash between public index json and private pack
    metadata files.

    Args:
        private_packs (list): List of dicts containing pack metadata information.
        index_folder_path (str): The public index folder path.

    Returns:
        updated_private_packs (list) : a list of all private packs id's that were updated.

    """
    updated_private_packs = []

    public_index_file_path = os.path.join(index_folder_path, f"{GCPConfig.INDEX_NAME}.json")
    public_index_json = load_json(public_index_file_path)
    private_packs_from_public_index = public_index_json.get("packs", {})

    for pack in private_packs:
        private_pack_id = pack.get('id')
        private_commit_hash_from_metadata = pack.get('contentCommitHash', "")
        private_commit_hash_from_content_repo = ""
        for public_pack in private_packs_from_public_index:
            if public_pack.get('id') == private_pack_id:
                private_commit_hash_from_content_repo = public_pack.get('contentCommitHash', "")

        private_pack_was_updated = private_commit_hash_from_metadata != private_commit_hash_from_content_repo
        if private_pack_was_updated:
            updated_private_packs.append(private_pack_id)

    logging.debug(f"Updated private packs are: {updated_private_packs}")
    return updated_private_packs


def get_private_packs(private_index_path: str, pack_names: set = None,
                      extract_destination_path: str = '') -> list:
    """
    Gets a list of private packs.

    :param private_index_path: Path to where the private index is located.
    :param pack_names: Collection of pack names.
    :param extract_destination_path: Path to where the files should be extracted to.
    :return: List of dicts containing pack metadata information.
    """
    logging.info(f'getting all private packs. private_index_path: {private_index_path}')
    try:
        metadata_files = glob.glob(f"{private_index_path}/**/metadata.json")
    except Exception:
        logging.exception(f'Could not find metadata files in {private_index_path}.')
        return []

    if not metadata_files:
        logging.warning(f'No metadata files found in [{private_index_path}]')

    private_packs = []
    pack_names = pack_names or set()
    logging.info(f'all metadata files found: {metadata_files}')
    for metadata_file_path in metadata_files:
        try:
            with open(metadata_file_path) as metadata_file:
                metadata = json.load(metadata_file)
            pack_id = metadata.get('id')
            is_changed_private_pack = pack_id in pack_names
            if is_changed_private_pack:  # Should take metadata from artifacts.
                with open(os.path.join(extract_destination_path, pack_id, "pack_metadata.json")) as metadata_file:
                    metadata = json.load(metadata_file)
            if metadata:
                private_packs.append({
                    'id': metadata.get('id') if not is_changed_private_pack else metadata.get('name'),
                    'price': metadata.get('price'),
                    'vendorId': metadata.get('vendorId', ""),
                    'partnerId': metadata.get('partnerId', ""),
                    'partnerName': metadata.get('partnerName', ""),
                    'disableMonthly': metadata.get('disableMonthly', False),
                    'contentCommitHash': metadata.get('contentCommitHash', "")
                })
        except ValueError:
            logging.exception(f'Invalid JSON in the metadata file [{metadata_file_path}].')

    return private_packs


def add_private_packs_to_index(index_folder_path: str, private_index_path: str):
    """ Add the private packs to the index folder.

    Args:
        index_folder_path: The index folder path.
        private_index_path: The path for the index of the private packs.

    """
    for d in os.scandir(private_index_path):
        if os.path.isdir(d.path):
            update_index_folder(index_folder_path, d.name, d.path)


def is_private_packs_updated(public_index_json, private_index_path):
    """ Checks whether there were changes in private packs from the last upload.
    The check compares the `content commit hash` field in the public index with the value stored in the private index.
    If there is at least one private pack that has been updated/released, the upload should be performed and not
    skipped.

    Args:
        public_index_json (dict) : The public index.json file.
        private_index_path (str): Path to where the private index.zip is located.

    Returns:
        is_private_packs_updated (bool): True if there is at least one private pack that was updated/released,
         False otherwise (i.e there are no private packs that have been updated/released).

    """
    logging.debug("Checking if there are updated private packs")

    private_index_file_path = os.path.join(private_index_path, f"{GCPConfig.INDEX_NAME}.json")
    private_index_json = load_json(private_index_file_path)
    private_packs_from_private_index = private_index_json.get("packs")
    private_packs_from_public_index = public_index_json.get("packs")

    if len(private_packs_from_private_index) != len(private_packs_from_public_index):  # type: ignore[arg-type]
        # private pack was added or deleted
        logging.debug("There is at least one private pack that was added/deleted, upload should not be skipped.")
        return True

    id_to_commit_hash_from_public_index = {private_pack.get("id"): private_pack.get("contentCommitHash", "") for
                                           private_pack in private_packs_from_public_index}

    for private_pack in private_packs_from_private_index:  # type: ignore[union-attr]
        pack_id = private_pack.get("id")
        content_commit_hash = private_pack.get("contentCommitHash", "")
        if id_to_commit_hash_from_public_index.get(pack_id) != content_commit_hash:
            logging.debug("There is at least one private pack that was updated, upload should not be skipped.")
            return True

    logging.debug("No private packs were changed")
    return False


def check_if_index_is_updated(index_folder_path: str, content_repo: Any, current_commit_hash: str,
                              previous_commit_hash: str, storage_bucket: Any,
                              is_private_content_updated: bool = False):
    """ Checks stored at index.json commit hash and compares it to current commit hash. In case no packs folders were
    added/modified/deleted, all other steps are not performed.

    Args:
        index_folder_path (str): index folder full path.
        content_repo (git.repo.base.Repo): content repo object.
        current_commit_hash (str): last commit hash of head.
        previous_commit_hash (str): the previous commit to diff with
        storage_bucket: public storage bucket.
        is_private_content_updated (bool): True if private content updated, False otherwise.

    """
    skipping_build_task_message = "Skipping Upload Packs To Marketplace Storage Step."

    try:
        if storage_bucket.name not in (GCPConfig.CI_BUILD_BUCKET, GCPConfig.PRODUCTION_BUCKET):
            logging.info("Skipping index update check in non production/build bucket")
            return

        if is_private_content_updated:
            logging.debug("Skipping index update as Private Content has updated.")
            return

        if not os.path.exists(os.path.join(index_folder_path, f"{GCPConfig.INDEX_NAME}.json")):
            # will happen only in init bucket run
            logging.warning(f"{GCPConfig.INDEX_NAME}.json not found in {GCPConfig.INDEX_NAME} folder")
            return

        with open(os.path.join(index_folder_path, f"{GCPConfig.INDEX_NAME}.json")) as index_file:
            index_json = json.load(index_file)

        index_commit_hash = index_json.get('commit', previous_commit_hash)

        try:
            index_commit = content_repo.commit(index_commit_hash)
        except Exception:
            # not updated build will receive this exception because it is missing more updated commit
            logging.exception(f"Index is already updated. {skipping_build_task_message}")
            sys.exit()

        current_commit = content_repo.commit(current_commit_hash)

        if current_commit.committed_datetime <= index_commit.committed_datetime:
            logging.warning(
                f"Current commit {current_commit.hexsha} committed time: {current_commit.committed_datetime}")
            logging.warning(f"Index commit {index_commit.hexsha} committed time: {index_commit.committed_datetime}")
            logging.warning("Index is already updated.")
            logging.warning(skipping_build_task_message)
            sys.exit()

        for changed_file in current_commit.diff(index_commit):
            if changed_file.a_path.startswith(PACKS_FOLDER):
                logging.info(
                    f"Found changed packs between index commit {index_commit.hexsha} and {current_commit.hexsha}")
                break
        else:
            logging.warning(f"No changes found between index commit {index_commit.hexsha} and {current_commit.hexsha}")
            logging.warning(skipping_build_task_message)
            sys.exit()
    except Exception:
        logging.exception("Failed in checking status of index")
        sys.exit(1)


def print_packs_summary(successful_packs: list, skipped_packs: list, failed_packs: list,
                        fail_build: bool = True):
    """Prints summary of packs uploaded to gcs.

    Args:
        successful_packs (list): list of packs that were successfully uploaded.
        skipped_packs (list): list of packs that were skipped during upload.
        failed_packs (list): list of packs that were failed during upload.
        fail_build (bool): indicates whether to fail the build upon failing pack to upload or not

    """
    logging.info(
        f"""\n
------------------------------------------ Packs Upload Summary ------------------------------------------
Total number of packs: {len(successful_packs + skipped_packs + failed_packs)}
----------------------------------------------------------------------------------------------------------""")

    if successful_packs:
        successful_packs_table = _build_summary_table(successful_packs)
        logging.success(f"Number of successful uploaded packs: {len(successful_packs)}")
        logging.success(f"Uploaded packs:\n{successful_packs_table}")
        with open('pack_list.txt', 'w') as f:
            f.write(successful_packs_table.get_string())
    if skipped_packs:
        skipped_packs_table = _build_summary_table(skipped_packs, include_pack_status=True)
        logging.warning(f"Number of skipped packs: {len(skipped_packs)}")
        logging.warning(f"Skipped packs:\n{skipped_packs_table}")
    if failed_packs:
        failed_packs_table = _build_summary_table(failed_packs, include_pack_status=True)
        logging.critical(f"Number of failed packs: {len(failed_packs)}")
        logging.critical(f"Failed packs:\n{failed_packs_table}")
        if fail_build:
            # We don't want the bucket upload flow to fail in Prepare Content step if a pack has failed to upload.
            sys.exit(1)

    # for external pull requests -  when there is no failed packs, add the build summary to the pull request
    branch_name = os.environ.get('CI_COMMIT_BRANCH')
    if branch_name and branch_name.startswith('pull/'):
        successful_packs_table = build_summary_table_md(successful_packs)

        build_num = os.environ['CI_BUILD_ID']

        bucket_path = f'https://console.cloud.google.com/storage/browser/' \
                      f'{TEST_XDR_PREFIX}marketplace-ci-build/content/builds/{branch_name}/{build_num}'

        pr_comment = f'Number of successful uploaded packs: {len(successful_packs)}\n' \
                     f'Uploaded packs:\n{successful_packs_table}\n\n' \
                     f'Browse to the build bucket with this address:\n{bucket_path}'

        add_pr_comment(pr_comment)


def add_pr_comment(comment: str):
    """Add comment to the pull request.

    Args:
        comment (string): The comment text.

    """
    token = os.environ['CONTENT_GITHUB_TOKEN']
    branch_name = os.environ['CI_COMMIT_BRANCH']
    sha1 = os.environ['CI_COMMIT_SHA']

    query = f'?q={sha1}+repo:demisto/content+is:pr+is:open+head:{branch_name}+is:open'
    url = 'https://api.github.com/search/issues'
    headers = {'Authorization': 'Bearer ' + token}
    try:
        res = requests.get(url + query, headers=headers, verify=False)
        res_json = handle_github_response(res)
        if res_json and res_json.get('total_count', 0) == 1:
            issue_url = res_json['items'][0].get('comments_url') if res_json.get('items', []) else None
            if issue_url:
                res = requests.post(issue_url, json={'body': comment}, headers=headers, verify=False)
                handle_github_response(res)
        else:
            logging.warning(
                f'Add pull request comment failed: There is more then one open pull request for branch {branch_name}.')
    except Exception:
        logging.exception('Add pull request comment failed.')


def handle_github_response(response: Response) -> dict:
    """
    Handles the response from the GitHub server after making a request.
    :param response: Response from the server.
    :return: The returned response.
    """
    res_dict = response.json()
    if not res_dict.get('ok'):
        logging.warning(f'Add pull request comment failed: {res_dict.get("message")}')
    return res_dict


def get_packs_summary(packs_list):
    """ Returns the packs list divided into 3 lists by their status

    Args:
        packs_list (list): The full packs list

    Returns: 4 lists of packs - successful_packs, successful_uploaded_dependencies_zip_packs, skipped_packs & failed_packs

    """

    successful_packs = []
    successful_uploaded_dependencies_zip_packs = []
    skipped_packs = []
    failed_packs = []
    for pack in packs_list:
        if pack.status == PackStatus.SUCCESS.name:
            successful_packs.append(pack)
        elif pack.status == PackStatus.SUCCESS_CREATING_DEPENDENCIES_ZIP_UPLOADING.name:
            successful_uploaded_dependencies_zip_packs.append(pack)
        elif pack.status in SKIPPED_STATUS_CODES:
            skipped_packs.append(pack)
        else:
            failed_packs.append(pack)

    return successful_packs, successful_uploaded_dependencies_zip_packs, skipped_packs, failed_packs


def handle_private_content(public_index_folder_path, private_bucket_name, extract_destination_path, storage_client,
                           public_pack_names, storage_base_path: str) -> tuple[bool, list, list]:
    """
    1. Add private packs to public index.json.
    2. Checks if there are private packs that were added/deleted/updated.

    Args:
        public_index_folder_path: extracted public index folder full path.
        private_bucket_name: Private storage bucket name
        extract_destination_path: full path to extract directory.
        storage_client : initialized google cloud storage client.
        public_pack_names : unique collection of public packs names to upload.
        storage_base_path (str): the source path in the target bucket.

    Returns:
        is_private_content_updated (bool): True if there is at least one private pack that was updated/released.
        False otherwise (i.e there are no private packs that have been updated/released).
        private_packs (list) : priced packs from private bucket.
        updated_private_packs_ids (list): all private packs id's that were updated.
    """
    if private_bucket_name:
        private_storage_bucket = storage_client.bucket(private_bucket_name)
        private_index_path, _, _ = download_and_extract_index(
            private_storage_bucket, os.path.join(extract_destination_path, "private"), storage_base_path
        )

        public_index_json_file_path = os.path.join(public_index_folder_path, f"{GCPConfig.INDEX_NAME}.json")
        public_index_json = load_json(public_index_json_file_path)

        if public_index_json:
            are_private_packs_updated = is_private_packs_updated(public_index_json, private_index_path)
            private_packs, updated_private_packs_ids = add_private_content_to_index(
                private_index_path, extract_destination_path, public_index_folder_path, public_pack_names
            )
            return are_private_packs_updated, private_packs, updated_private_packs_ids
        else:
            logging.error(f"Public {GCPConfig.INDEX_NAME}.json was found empty.")
            sys.exit(1)
    else:
        return False, [], []


def get_images_data(packs_list: list, markdown_images_dict: dict):
    """ Returns a data structure of all packs that an integration/author image of them was uploaded

    Args:
        packs_list (list): The list of all packs

    Returns:
        The images data structure
    """
    images_data = {}
    pack_image_data: dict = {}

    for pack in packs_list:
        pack_image_data[pack.name] = {}
        if pack.uploaded_author_image:
            pack_image_data[pack.name][BucketUploadFlow.AUTHOR] = True
        if pack.uploaded_integration_images:
            pack_image_data[pack.name][BucketUploadFlow.INTEGRATIONS] = pack.uploaded_integration_images
        if pack.uploaded_preview_images:
            pack_image_data[pack.name][BucketUploadFlow.PREVIEW_IMAGES] = pack.uploaded_preview_images
        if pack.uploaded_dynamic_dashboard_images:
            pack_image_data[pack.name][BucketUploadFlow.DYNAMIC_DASHBOARD_IMAGES] = pack.uploaded_dynamic_dashboard_images
        if pack_image_data[pack.name]:
            images_data.update(pack_image_data)

    images_data[BucketUploadFlow.MARKDOWN_IMAGES] = markdown_images_dict
    logging.info(f'{images_data=}')
    return images_data


def sign_and_zip_pack(pack, signature_key, delete_test_playbooks=False):
    """
    Prepares the pack before zip, and then zips it.
    Args:
        pack (Pack): Pack to be zipped.
        signature_key (str): Base64 encoded string used to sign the pack.
        delete_test_playbooks (bool): Whether to delete test playbooks folder.
    Returns:
        (bool): Whether the zip was successful
    """

    task_status = pack.remove_unwanted_files(delete_test_playbooks)
    if not task_status:
        pack.status = PackStatus.FAILED_REMOVING_PACK_SKIPPED_FOLDERS
        pack.cleanup()
        return False
    task_status = pack.sign_pack(signature_key)
    if not task_status:
        pack.status = PackStatus.FAILED_SIGNING_PACKS.name
        pack.cleanup()
        return False
    task_status, _ = pack.zip_pack()
    if not task_status:
        pack.status = PackStatus.FAILED_ZIPPING_PACK_ARTIFACTS.name
        pack.cleanup()
        return False
    return task_status


def upload_packs_with_dependencies_zip(storage_bucket, storage_base_path, signature_key,
                                       packs_dict):
    """
    Uploads packs with mandatory dependencies zip for all packs
    Args:
        signature_key (str): Signature key used for encrypting packs
        storage_base_path (str): The upload destination in the target bucket for all packs (in the format of
                                 <some_path_in_the_target_bucket>/content/Packs).
        storage_bucket (google.cloud.storage.bucket.Bucket): google cloud storage bucket.
        packs_dict (dict): Dict of packs relevant for current marketplace as
        {pack_name: pack_object}

    """
    logging.info("Starting to collect pack with dependencies zips")
    for pack_name, pack in packs_dict.items():
        try:
            if (pack.status not in [*SKIPPED_STATUS_CODES, PackStatus.SUCCESS.name]) or pack.hidden:
                # avoid trying to upload dependencies zip for failed or hidden packs
                continue
            pack_and_its_dependencies = [packs_dict.get(dep_name) for dep_name in
                                         pack.all_levels_dependencies] + [pack]
            pack_or_dependency_was_uploaded = any(dep_pack.status == PackStatus.SUCCESS.name for dep_pack in
                                                  pack_and_its_dependencies)
            if pack_or_dependency_was_uploaded:
                pack_with_dep_path = os.path.join(pack.path, "with_dependencies")
                zip_with_deps_path = os.path.join(pack.path, f"{pack_name}_with_dependencies.zip")
                upload_path = os.path.join(storage_base_path, pack_name, f"{pack_name}_with_dependencies.zip")
                Path(pack_with_dep_path).mkdir(parents=True, exist_ok=True)
                for current_pack in pack_and_its_dependencies:
                    if current_pack.hidden:
                        continue
                    logging.debug(f"Starting to collect zip of pack {current_pack.name}")
                    # zip the pack and each of the pack's dependencies (or copy existing zip if was already zipped)
                    if not (current_pack.zip_path and os.path.isfile(current_pack.zip_path)):
                        # the zip does not exist yet, zip the current pack
                        task_status = sign_and_zip_pack(current_pack, signature_key)
                        if not task_status:
                            # modify the pack's status to indicate the failure was in the dependencies zip step
                            pack.status = PackStatus.FAILED_CREATING_DEPENDENCIES_ZIP_SIGNING.name
                            logging.debug(f"Skipping uploading {pack.name} since failed zipping {current_pack.name}.")
                            break
                    shutil.copy(current_pack.zip_path, os.path.join(pack_with_dep_path, current_pack.name + ".zip"))
                if pack.status == PackStatus.FAILED_CREATING_DEPENDENCIES_ZIP_SIGNING.name:
                    break

                logging.info(f"Zipping {pack_name} with its dependencies")
                Pack.zip_folder_items(pack_with_dep_path, pack_with_dep_path, zip_with_deps_path)
                shutil.rmtree(pack_with_dep_path)
                logging.info(f"Uploading {pack_name} with its dependencies")
                task_status, _, _ = pack.upload_to_storage(zip_with_deps_path, '', storage_bucket, True,
                                                           storage_base_path, overridden_upload_path=upload_path)
                logging.info(f"{pack_name} with dependencies was{'' if task_status else ' not'} "
                             f"uploaded successfully")
                if not task_status:
                    pack.status = PackStatus.FAILED_CREATING_DEPENDENCIES_ZIP_UPLOADING.name
                    pack.cleanup()
                else:
                    if pack.status != PackStatus.SUCCESS.name:
                        pack.status = PackStatus.SUCCESS_CREATING_DEPENDENCIES_ZIP_UPLOADING.name
        except Exception as e:
            logging.error(traceback.format_exc())
            logging.error(f"Failed uploading packs with dependencies: {e}")


def delete_from_index_packs_not_in_marketplace(index_folder_path: str,
                                               current_marketplace_packs: list[Pack],
                                               private_packs: list[dict]):
    """
    Delete from index packs that not relevant in the current marketplace from index.
    Args:
        index_folder_path (str): full path to downloaded index folder.
        current_marketplace_packs: List[Pack]: pack list from `create-content-artifacts` step which are filtered by marketplace.
        private_packs: List[dict]: list of private packs info
    Returns:
        set: unique collection of the deleted packs names.
    """
    packs_in_index = set(os.listdir(index_folder_path))
    private_packs_names = {p.get('id', '') for p in private_packs}
    current_marketplace_pack_names = {pack.name for pack in current_marketplace_packs}
    packs_to_be_deleted = packs_in_index - current_marketplace_pack_names - private_packs_names
    deleted_packs = set()
    for pack_name in packs_to_be_deleted:

        try:
            index_pack_path = os.path.join(index_folder_path, pack_name)
            if os.path.exists(os.path.join(index_pack_path, 'metadata.json')):  # verify it's a pack dir
                shutil.rmtree(index_pack_path)  # remove pack folder inside index in case that it exists
                deleted_packs.add(pack_name)
        except Exception:
            logging.error(f'Fail to delete from index the pack {pack_name} which is not in current marketplace')

    logging.info(f'Packs not supported in current marketplace and was deleted from index: {deleted_packs}')
    return deleted_packs


def should_override_locked_corepacks_file(marketplace: str = 'xsoar'):
    """
    Checks if the corepacks_override.json file in the repo should be used to override an existing corepacks file.
    The override file should be used if the following conditions are met:
    1. The versions-metadata.json file contains a server version that matches the server version specified in the
        override file.
    2. The file version of the server version in the corepacks_override.json file is greater than the matching file
        version in the versions-metadata.json file.
    3. The marketplace to which the upload is taking place matches the marketplace specified in the override file.

    Args
        marketplace (str): the marketplace type of the bucket. possible options: xsoar, marketplace_v2 or xpanse

    Returns True if a file should be updated and False otherwise.
    """
    override_corepacks_server_version = GCPConfig.corepacks_override_contents.get('server_version')
    override_marketplaces = GCPConfig.corepacks_override_contents.get('marketplaces', [])
    override_corepacks_file_version = GCPConfig.corepacks_override_contents.get('file_version')
    current_corepacks_file_version = GCPConfig.core_packs_file_versions.get(
        override_corepacks_server_version, {}).get('file_version')
    if not current_corepacks_file_version:
        logging.info(f'Could not find a matching file version for server version {override_corepacks_server_version} in '
                     f'{GCPConfig.VERSIONS_METADATA_FILE} file. Skipping upload of {GCPConfig.COREPACKS_OVERRIDE_FILE}...')
        return False

    if int(override_corepacks_file_version) <= int(current_corepacks_file_version):
        logging.info(
            f'Corepacks file version: {override_corepacks_file_version} of server version {override_corepacks_server_version} in '
            f'{GCPConfig.COREPACKS_OVERRIDE_FILE} is not greater than the version in {GCPConfig.VERSIONS_METADATA_FILE}: '
            f'{current_corepacks_file_version}. Skipping upload of {GCPConfig.COREPACKS_OVERRIDE_FILE}...')
        return False

    if override_marketplaces and marketplace not in override_marketplaces:
        logging.info(f'Current marketplace {marketplace} is not selected in the {GCPConfig.VERSIONS_METADATA_FILE} '
                     f'file. Skipping upload of {GCPConfig.COREPACKS_OVERRIDE_FILE}...')
        return False

    return True


def override_locked_corepacks_file(build_number: str, artifacts_dir: str):
    """
    Override an existing corepacks-X.X.X.json file, where X.X.X is the server version that was specified in the
    corepacks_override.json file.
    Additionally, update the file version in the versions-metadata.json file, and the corepacks file with the
    current build number.

    Args:
         build_number (str): The build number to use in the corepacks file, if it should be overriden.
         artifacts_dir (str): The CI artifacts directory to upload the corepacks file to.
    """
    # Get the updated content of the corepacks file:
    override_corepacks_server_version = GCPConfig.corepacks_override_contents.get('server_version')
    corepacks_file_new_content = GCPConfig.corepacks_override_contents.get('updated_corepacks_content')

    # Update the build number to the current build number:
    corepacks_file_new_content['buildNumber'] = build_number

    # Upload the updated corepacks file to the given artifacts folder:
    override_corepacks_file_name = f'corepacks-{override_corepacks_server_version}.json'
    logging.debug(f'Overriding {override_corepacks_file_name} with the following content:\n {corepacks_file_new_content}')
    corepacks_json_path = os.path.join(artifacts_dir, override_corepacks_file_name)
    json_write(corepacks_json_path, corepacks_file_new_content)
    logging.success(f"Finished copying overriden {override_corepacks_file_name} to artifacts.")

    # Update the file version of the matching corepacks version in the versions-metadata.json file
    override_corepacks_file_version = GCPConfig.corepacks_override_contents.get('file_version')
    logging.debug(f'Bumping file version of server version {override_corepacks_server_version} in versions-metadata.json from'
                  f'{GCPConfig.versions_metadata_contents["version_map"][override_corepacks_server_version]["file_version"]} to'
                  f'{override_corepacks_file_version}')
    GCPConfig.versions_metadata_contents['version_map'][override_corepacks_server_version]['file_version'] = \
        override_corepacks_file_version


def upload_server_versions_metadata(artifacts_dir: str):
    """
    Upload the versions-metadata.json to the build artifacts folder.

    Args:
        artifacts_dir (str): The CI artifacts directory to upload the versions-metadata.json file to.
    """
    versions_metadata_path = os.path.join(artifacts_dir, GCPConfig.VERSIONS_METADATA_FILE)
    json_write(versions_metadata_path, GCPConfig.versions_metadata_contents)
    logging.success(f"Finished copying {GCPConfig.VERSIONS_METADATA_FILE} to artifacts.")


def option_handler():
    """Validates and parses script arguments.

    Returns:
        Namespace: Parsed arguments object.

    """
    parser = argparse.ArgumentParser(description="Store packs in cloud storage.")
    # disable-secrets-detection-start
    parser.add_argument('-pa', '--packs_artifacts_path', help="The full path of packs artifacts", required=True)
    parser.add_argument('-ast', '--artifacts-folder-server-type', help="The artifacts folder server type",
                        required=True)
    parser.add_argument('-idp', '--id_set_path', help="The full path of id_set.json", required=False)
    parser.add_argument('-e', '--extract_path', help="Full path of folder to extract wanted packs", required=True)
    parser.add_argument('-b', '--bucket_name', help="Storage bucket name", required=True)
    parser.add_argument('-s', '--service_account',
                        help=("Path to gcloud service account, is for circleCI usage. "
                              "For local development use your personal account and "
                              "authenticate using Google Cloud SDK by running: "
                              "`gcloud auth application-default login` and leave this parameter blank. "
                              "For more information go to: "
                              "https://googleapis.dev/python/google-api-core/latest/auth.html"),
                        required=False)
    parser.add_argument('-d', '--pack_dependencies', help="Full path to pack dependencies json file.", required=False)
    parser.add_argument('-pn', '--pack_names',
                        help=("Target packs to upload to gcs."),
                        required=True)
    parser.add_argument('-p', '--upload_specific_pack',
                        type=str2bool, help=("Indication if the -p flag is used and only specific packs are uploded"),
                        default=False)
    parser.add_argument('-n', '--ci_build_number',
                        help="CircleCi build number (will be used as hash revision at index file)", required=False)
    parser.add_argument('-o', '--override_all_packs', help="Override all existing packs in cloud storage",
                        type=str2bool, default=False, required=True)
    parser.add_argument('-k', '--key_string', help="Base64 encoded signature key used for signing packs.",
                        required=False)
    parser.add_argument('-sb', '--storage_base_path', help="Storage base path of the directory to upload to.",
                        required=False)
    parser.add_argument('-rt', '--remove_test_deps', type=str2bool,
                        help='Should remove test playbooks from content packs or not.', default=True)
    parser.add_argument('-bu', '--bucket_upload', help='is bucket upload build?', type=str2bool, required=True)
    parser.add_argument('-pb', '--private_bucket_name', help="Private storage bucket name", required=False)
    parser.add_argument('-c', '--ci_branch', help="CI branch of current build", required=True)
    parser.add_argument('-f', '--force_upload', help="is force upload build?", type=str2bool, required=True)
    parser.add_argument('-dz', '--create_dependencies_zip', type=str2bool, help="Upload packs with dependencies zip",
                        required=False)
    parser.add_argument('-mp', '--marketplace', help="marketplace version", default='xsoar')
    # disable-secrets-detection-end
    return parser.parse_args()


def main():
    install_logging('Prepare_Content_Packs_For_Testing.log', logger=logging)
    option = option_handler()
    packs_artifacts_path = option.packs_artifacts_path
    id_set = None
    try:
        with Neo4jContentGraphInterface():
            pass
    except Exception as e:
        logging.warning(f"Database is not ready, using id_set.json instead.\n{e}")
        id_set = open_id_set_file(option.id_set_path)
    extract_destination_path = option.extract_path
    storage_bucket_name = option.bucket_name
    service_account = option.service_account
    modified_packs_to_upload = option.pack_names or ""
    packs_flag = option.upload_specific_pack
    build_number = option.ci_build_number if option.ci_build_number else str(uuid.uuid4())
    override_all_packs = option.override_all_packs
    signature_key = option.key_string
    packs_dependencies_mapping = load_json(option.pack_dependencies) if option.pack_dependencies else {}
    storage_base_path = option.storage_base_path
    remove_test_deps = option.remove_test_deps
    is_bucket_upload_flow = option.bucket_upload
    private_bucket_name = option.private_bucket_name
    ci_branch = option.ci_branch
    force_upload = option.force_upload
    marketplace = option.marketplace
    is_create_dependencies_zip = option.create_dependencies_zip

    # google cloud storage client initialized
    storage_client = init_storage_client(service_account)
    storage_bucket = storage_client.bucket(storage_bucket_name)
    uploaded_packs_dir = Path(option.artifacts_folder_server_type) / f'uploaded_packs-{"id_set" if id_set else "graph"}'
    markdown_images_data = Path(option.artifacts_folder_server_type) / BucketUploadFlow.MARKDOWN_IMAGES_ARTIFACT_FILE_NAME

    uploaded_packs_dir.mkdir(parents=True, exist_ok=True)
    # Relevant when triggering test upload flow
    if storage_bucket_name:
        GCPConfig.PRODUCTION_BUCKET = storage_bucket_name

    # download and extract index from public bucket
    index_folder_path, index_blob, index_generation = download_and_extract_index(storage_bucket,
                                                                                 extract_destination_path,
                                                                                 storage_base_path)

    # content repo client initialized
    content_repo = get_content_git_client(CONTENT_ROOT_PATH)
    current_commit_hash, previous_commit_hash = get_recent_commits_data(content_repo, index_folder_path,
                                                                        is_bucket_upload_flow, ci_branch)

    # detect packs to upload
    pack_names_to_upload = get_packs_names(modified_packs_to_upload)
    extract_packs_artifacts(packs_artifacts_path, extract_destination_path)
    # list of all packs from `content_packs.zip` given from create artifacts
    all_content_packs = [Pack(pack_name, os.path.join(extract_destination_path, pack_name),
                              is_modified=pack_name in pack_names_to_upload)
                         for pack_name in os.listdir(extract_destination_path)]

    # pack's list to update their index metadata and upload them.
    # only in bucket upload flow it will be all content packs until the refactoring script ticket (CIAC-3559)
    packs_list = list(filter(lambda x: x.name not in IGNORED_FILES,
                             all_content_packs)) if (is_bucket_upload_flow and not packs_flag) else \
        list(filter(lambda x: x.name in pack_names_to_upload, all_content_packs))
    diff_files_list = content_repo.commit(current_commit_hash).diff(content_repo.commit(previous_commit_hash))

    # taking care of private packs
    is_private_content_updated, private_packs, updated_private_packs_ids = handle_private_content(
        index_folder_path, private_bucket_name, extract_destination_path, storage_client, pack_names_to_upload, storage_base_path
    )

    delete_from_index_packs_not_in_marketplace(index_folder_path, all_content_packs, private_packs)

    if not override_all_packs:
        check_if_index_is_updated(index_folder_path, content_repo, current_commit_hash, previous_commit_hash,
                                  storage_bucket, is_private_content_updated)

    # initiate the statistics handler for marketplace packs
    statistics_handler = StatisticsHandler(service_account, index_folder_path)

    # clean index and gcs from non existing or invalid packs
    clean_non_existing_packs(index_folder_path, private_packs, storage_bucket, storage_base_path, all_content_packs, marketplace)

    all_packs_dict = {p.name: p for p in all_content_packs}  # temporary var to replace packs_for_current_marketplace_dict

    # iterating over packs that are for this current marketplace
    # we iterate over all packs (and not just for modified packs) for several reasons -
    # 1. we might need the info about this pack if a modified pack is dependent on it.
    # 2. even if the pack is not updated, we still keep some fields in it's metadata updated, such as download count,
    # changelog, etc.
    pack: Pack
    for pack in packs_list:

        task_status = pack.load_user_metadata()
        if not task_status:
            pack.status = PackStatus.FAILED_LOADING_USER_METADATA.value  # type: ignore[misc]
            pack.cleanup()
            continue

        task_status = pack.collect_content_items()
        if not task_status:
            pack.status = PackStatus.FAILED_COLLECT_ITEMS.name  # type: ignore[misc]
            pack.cleanup()
            continue

        # upload author integration images and readme images
        if not pack.upload_images(index_folder_path, storage_bucket, storage_base_path, diff_files_list, override_all_packs):
            continue

<<<<<<< HEAD
        task_status, _ = pack.format_metadata(index_folder_path,
                                              packs_dependencies_mapping, build_number,
                                              current_commit_hash,
                                              statistics_handler,
                                              all_packs_dict, marketplace)
=======
        task_status, is_missing_dependencies = pack.format_metadata(index_folder_path,
                                                                    packs_dependencies_mapping,
                                                                    statistics_handler,
                                                                    all_packs_dict,
                                                                    marketplace, remove_test_deps=remove_test_deps)

        if is_missing_dependencies:
            # If the pack is dependent on a new pack, therefore it is not yet in the index.zip as it might not have
            # been iterated yet, we will note that it is missing dependencies, and after updating the index.zip with
            # all new packs - we will go over the pack again to add what was missing. See issue #37290.
            packs_with_missing_dependencies.append(pack)
>>>>>>> 9c5c36ef

        if not task_status:
            pack.status = PackStatus.FAILED_METADATA_PARSING.name  # type: ignore[misc]
            pack.cleanup()
            continue

        task_status, not_updated_build, pack_versions_to_keep = pack.prepare_release_notes(
            index_folder_path,
            build_number,
            diff_files_list,
            marketplace, id_set,
            is_override=override_all_packs
        )

        if not task_status:
            pack.status = PackStatus.FAILED_RELEASE_NOTES.name  # type: ignore[misc]
            pack.cleanup()
            continue

        if not_updated_build:
            pack.status = PackStatus.PACK_IS_NOT_UPDATED_IN_RUNNING_BUILD.name  # type: ignore[misc]
            continue

        sign_and_zip_pack(pack, signature_key, delete_test_playbooks=True)
        shutil.copyfile(pack.zip_path, uploaded_packs_dir / f"{pack.name}.zip")
        task_status, skipped_upload, _ = pack.upload_to_storage(pack.zip_path, pack.latest_version, storage_bucket,
                                                                pack.is_modified,
                                                                storage_base_path)

        if not task_status:
            pack.status = PackStatus.FAILED_UPLOADING_PACK.name  # type: ignore[misc]
            pack.cleanup()
            continue

        # uploading preview images. The path contains pack version
        task_status = pack.upload_preview_images(storage_bucket, storage_base_path)
        if not task_status:
            pack._status = PackStatus.FAILED_PREVIEW_IMAGES_UPLOAD.name  # type: ignore[misc]
            pack.cleanup()
            continue

        if marketplace == XSIAM_MP:
            task_status = pack.upload_dynamic_dashboard_images(storage_bucket, storage_base_path)
            if not task_status:
                pack._status = PackStatus.FAILED_DYNAMIC_DASHBOARD_IMAGES_UPLOAD.name  # type: ignore[misc]
                pack.cleanup()
                continue

        task_status = pack.prepare_for_index_upload()
        if not task_status:
            pack.status = PackStatus.FAILED_PREPARING_INDEX_FOLDER.name  # type: ignore[misc]
            pack.cleanup()
            continue
        task_status = update_index_folder(index_folder_path=index_folder_path, pack_name=pack.name, pack_path=pack.path,
                                          pack_version=pack.latest_version, hidden_pack=pack.hidden,
                                          pack_versions_to_keep=pack_versions_to_keep)
        if not task_status:
            pack.status = PackStatus.FAILED_UPDATING_INDEX_FOLDER.name  # type: ignore[misc]
            pack.cleanup()
            continue

        # in case that pack already exist at cloud storage path and in index, don't show that the pack was changed
        if skipped_upload:
            pack.status = PackStatus.PACK_ALREADY_EXISTS.name  # type: ignore[misc]
            pack.cleanup()
            continue

        pack.status = PackStatus.SUCCESS.name  # type: ignore[misc]

<<<<<<< HEAD
=======
    logging.info(f"packs_with_missing_dependencies: {[pack.name for pack in packs_with_missing_dependencies]}")

    # Going over all packs that were marked as missing dependencies,
    # updating them with the new data for the new packs that were added to the index.zip
    for pack in packs_with_missing_dependencies:
        task_status, _ = pack.format_metadata(index_folder_path, packs_dependencies_mapping,
                                              statistics_handler,
                                              all_packs_dict, marketplace,
                                              format_dependencies_only=True)

        if not task_status:
            pack.status = PackStatus.FAILED_METADATA_REFORMATING.name  # type: ignore[misc]
            pack.cleanup()
            continue

        task_status = update_index_folder(index_folder_path=index_folder_path, pack_name=pack.name, pack_path=pack.path,
                                          pack_version=pack.latest_version, hidden_pack=pack.hidden)
        if not task_status:
            pack.status = PackStatus.FAILED_UPDATING_INDEX_FOLDER.name  # type: ignore[misc]
            pack.cleanup()
            continue

        pack.status = PackStatus.SUCCESS.name  # type: ignore[misc]

>>>>>>> 9c5c36ef
    # upload core packs json to bucket
    create_corepacks_config(storage_bucket, build_number, index_folder_path,
                            os.path.dirname(packs_artifacts_path), storage_base_path, marketplace)

    # override a locked core packs file (used for hot-fixes)
    if should_override_locked_corepacks_file(marketplace=marketplace):
        logging.info('Using the corepacks_override.json file to update an existing corepacks file.')
        override_locked_corepacks_file(build_number=build_number, artifacts_dir=os.path.dirname(packs_artifacts_path))
    else:
        logging.info('Skipping overriding an existing corepacks file.')

    # upload server versions metadata to bucket
    upload_server_versions_metadata(os.path.dirname(packs_artifacts_path))

    prepare_index_json(index_folder_path=index_folder_path,
                       build_number=build_number,
                       private_packs=private_packs,
                       current_commit_hash=current_commit_hash,
                       force_upload=force_upload,
                       previous_commit_hash=previous_commit_hash,
                       landing_page_sections=statistics_handler.landing_page_sections)

    # finished iteration over content packs
    upload_index_to_storage(index_folder_path=index_folder_path,
                            extract_destination_path=extract_destination_path,
                            index_blob=index_blob,
                            index_generation=index_generation,
                            artifacts_dir=os.path.dirname(packs_artifacts_path)
                            )

    # dependencies zip is currently supported only for marketplace=xsoar, not for xsiam/xpanse
    if is_create_dependencies_zip and marketplace == XSOAR_MP:
        # handle packs with dependencies zip
        upload_packs_with_dependencies_zip(storage_bucket, storage_base_path, signature_key,
                                           all_packs_dict)

    markdown_images_dict = download_markdown_images_from_artifacts(
        markdown_images_data, storage_bucket=storage_bucket, storge_base_path=storage_base_path)

    logging.debug(f'{markdown_images_dict=}')
    # get the lists of packs divided by their status
    successful_packs, successful_uploaded_dependencies_zip_packs, skipped_packs, failed_packs = get_packs_summary(packs_list)

    # Store successful and failed packs list in CircleCI artifacts - to be used in Upload Packs To Marketplace job
    packs_results_file_path = os.path.join(os.path.dirname(packs_artifacts_path), BucketUploadFlow.PACKS_RESULTS_FILE)
    store_successful_and_failed_packs_in_ci_artifacts(
        packs_results_file_path, BucketUploadFlow.PREPARE_CONTENT_FOR_TESTING, successful_packs,
        successful_uploaded_dependencies_zip_packs, failed_packs, updated_private_packs_ids,
        images_data=get_images_data(packs_list, markdown_images_dict=markdown_images_dict)
    )

    # summary of packs status
    print_packs_summary(successful_packs, skipped_packs, failed_packs, not is_bucket_upload_flow)


if __name__ == '__main__':
    main()<|MERGE_RESOLUTION|>--- conflicted
+++ resolved
@@ -1283,25 +1283,11 @@
         if not pack.upload_images(index_folder_path, storage_bucket, storage_base_path, diff_files_list, override_all_packs):
             continue
 
-<<<<<<< HEAD
         task_status, _ = pack.format_metadata(index_folder_path,
-                                              packs_dependencies_mapping, build_number,
-                                              current_commit_hash,
+                                              packs_dependencies_mapping,
                                               statistics_handler,
-                                              all_packs_dict, marketplace)
-=======
-        task_status, is_missing_dependencies = pack.format_metadata(index_folder_path,
-                                                                    packs_dependencies_mapping,
-                                                                    statistics_handler,
-                                                                    all_packs_dict,
-                                                                    marketplace, remove_test_deps=remove_test_deps)
-
-        if is_missing_dependencies:
-            # If the pack is dependent on a new pack, therefore it is not yet in the index.zip as it might not have
-            # been iterated yet, we will note that it is missing dependencies, and after updating the index.zip with
-            # all new packs - we will go over the pack again to add what was missing. See issue #37290.
-            packs_with_missing_dependencies.append(pack)
->>>>>>> 9c5c36ef
+                                              all_packs_dict,
+                                              marketplace, remove_test_deps=remove_test_deps)
 
         if not task_status:
             pack.status = PackStatus.FAILED_METADATA_PARSING.name  # type: ignore[misc]
@@ -1371,33 +1357,6 @@
 
         pack.status = PackStatus.SUCCESS.name  # type: ignore[misc]
 
-<<<<<<< HEAD
-=======
-    logging.info(f"packs_with_missing_dependencies: {[pack.name for pack in packs_with_missing_dependencies]}")
-
-    # Going over all packs that were marked as missing dependencies,
-    # updating them with the new data for the new packs that were added to the index.zip
-    for pack in packs_with_missing_dependencies:
-        task_status, _ = pack.format_metadata(index_folder_path, packs_dependencies_mapping,
-                                              statistics_handler,
-                                              all_packs_dict, marketplace,
-                                              format_dependencies_only=True)
-
-        if not task_status:
-            pack.status = PackStatus.FAILED_METADATA_REFORMATING.name  # type: ignore[misc]
-            pack.cleanup()
-            continue
-
-        task_status = update_index_folder(index_folder_path=index_folder_path, pack_name=pack.name, pack_path=pack.path,
-                                          pack_version=pack.latest_version, hidden_pack=pack.hidden)
-        if not task_status:
-            pack.status = PackStatus.FAILED_UPDATING_INDEX_FOLDER.name  # type: ignore[misc]
-            pack.cleanup()
-            continue
-
-        pack.status = PackStatus.SUCCESS.name  # type: ignore[misc]
-
->>>>>>> 9c5c36ef
     # upload core packs json to bucket
     create_corepacks_config(storage_bucket, build_number, index_folder_path,
                             os.path.dirname(packs_artifacts_path), storage_base_path, marketplace)
