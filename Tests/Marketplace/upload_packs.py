--- conflicted
+++ resolved
@@ -1005,12 +1005,8 @@
             pack.cleanup()
             continue
 
-<<<<<<< HEAD
         task_status, author_image = pack.upload_author_image(storage_bucket, diff_files_list, True)
 
-=======
-        task_status = pack.upload_author_image(storage_bucket, diff_files_list, True)
->>>>>>> eaf333f2
         if not task_status:
             pack.status = PackStatus.FAILED_AUTHOR_IMAGE_UPLOAD.name
             pack.cleanup()
