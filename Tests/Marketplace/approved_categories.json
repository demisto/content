{
    "description": "Approved categories for use in pack_metadata.json and integration yml. To modify this file you will need a CODEOWNER to approve. Please make sure to trigger the sdk build in case you edit this list.",
	"approved_list": [
	"Analytics & SIEM",
	"Authentication",
	"Case Management",
	"Cloud Services",
	"Data Enrichment & Threat Intelligence",
	"Database",
	"Deception",
	"Endpoint",
	"Forensics & Malware Analysis",
	"IT Services",
	"Identity and Access Management",
	"Messaging",
	"Network Security",
	"Utilities",
	"Vulnerability Management",
<<<<<<< HEAD
	"Messaging and Conferencing"
=======
	"Email"
>>>>>>> 27b40797
    ]
}<|MERGE_RESOLUTION|>--- conflicted
+++ resolved
@@ -16,10 +16,7 @@
 	"Network Security",
 	"Utilities",
 	"Vulnerability Management",
-<<<<<<< HEAD
-	"Messaging and Conferencing"
-=======
+	"Messaging and Conferencing",
 	"Email"
->>>>>>> 27b40797
     ]
 }