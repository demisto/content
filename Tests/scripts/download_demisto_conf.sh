#!/usr/bin/env bash
set +e

# replace slashes ('/') in the branch name, if exist, with underscores ('_')
UNDERSCORE_BRANCH=${CI_COMMIT_BRANCH//\//_}

#download awsinstancetool
echo "Getting conf from branch $UNDERSCORE_BRANCH (fallback to master)"

SECRET_CONF_PATH="./conf_secret.json"
echo ${SECRET_CONF_PATH} > secret_conf_path

XSIAM_SERVERS_PATH="./xsiam_servers.json"
echo ${XSIAM_SERVERS_PATH} > xsiam_servers_path

XSOAR_NG_SERVERS_PATH="./xsoar_ng_servers.json"
echo ${XSOAR_NG_SERVERS_PATH} > xsoar_ng_servers_path

DEMISTO_LIC_PATH="./demisto.lic"
echo ${DEMISTO_LIC_PATH} > demisto_lic_path

DEMISTO_PACK_SIGNATURE_UTIL_PATH="./signDirectory"
echo ${DEMISTO_PACK_SIGNATURE_UTIL_PATH} > demisto_pack_sig_util_path

TEST_CONF_BRANCH="$UNDERSCORE_BRANCH"

# download configuration files from Gitlab repo
echo "clone content-test-conf from branch: $UNDERSCORE_BRANCH in content-test-conf"
git clone --depth=1 https://gitlab-ci-token:${CI_JOB_TOKEN}@code.pan.run/xsoar/content-test-conf.git --branch $UNDERSCORE_BRANCH
if [ "$?" != "0" ]; then
    echo "No such branch in content-test-conf: $UNDERSCORE_BRANCH , falling back to master"
    TEST_CONF_BRANCH="master"
    git clone --depth=1 https://gitlab-ci-token:${CI_JOB_TOKEN}@code.pan.run/xsoar/content-test-conf.git
fi
cp -r ./content-test-conf/awsinstancetool ./Tests/scripts/awsinstancetool
cp -r ./content-test-conf/demisto.lic $DEMISTO_LIC_PATH
cp -r ./content-test-conf/signDirectory $DEMISTO_PACK_SIGNATURE_UTIL_PATH
cp -r ./content-test-conf/xsiam_servers.json $XSIAM_SERVERS_PATH
<<<<<<< HEAD
cp -r ./content-test-conf/xsoar_ng_servers.json $XSOAR_NG_SERVERS_PATH
=======

if [[ "$IS_NIGHTLY" == "true" ]] || [[ "$EXTRACT_PRIVATE_TESTDATA" == "true" && "$TEST_CONF_BRANCH" != "master" ]]; then
    cp -Rvn ./content-test-conf/content/Packs/ ./
fi

>>>>>>> a237a97b
rm -rf ./content-test-conf

set -e
echo "Successfully downloaded configuration files"<|MERGE_RESOLUTION|>--- conflicted
+++ resolved
@@ -36,15 +36,12 @@
 cp -r ./content-test-conf/demisto.lic $DEMISTO_LIC_PATH
 cp -r ./content-test-conf/signDirectory $DEMISTO_PACK_SIGNATURE_UTIL_PATH
 cp -r ./content-test-conf/xsiam_servers.json $XSIAM_SERVERS_PATH
-<<<<<<< HEAD
 cp -r ./content-test-conf/xsoar_ng_servers.json $XSOAR_NG_SERVERS_PATH
-=======
 
 if [[ "$IS_NIGHTLY" == "true" ]] || [[ "$EXTRACT_PRIVATE_TESTDATA" == "true" && "$TEST_CONF_BRANCH" != "master" ]]; then
     cp -Rvn ./content-test-conf/content/Packs/ ./
 fi
 
->>>>>>> a237a97b
 rm -rf ./content-test-conf
 
 set -e
