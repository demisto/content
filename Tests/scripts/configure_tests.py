--- conflicted
+++ resolved
@@ -351,11 +351,7 @@
 
                     updated_playbook_names.add(playbook_name)
                     enrich_for_playbook_id(playbook_name, playbook_names, script_set, playbook_set,
-<<<<<<< HEAD
-                                           updated_playbook_names, catched_playbooks)
-=======
                                            updated_playbook_names, catched_playbooks, tests_set)
->>>>>>> 39d18fec
 
     for script in script_set:
         script_data = script.values()[0]
@@ -374,11 +370,7 @@
                         updated_script_names.add(script_name)
                         enrich_for_script_id(script_name, script_names, script_set, playbook_set, playbook_names,
                                              updated_script_names, updated_playbook_names, catched_scripts,
-<<<<<<< HEAD
-                                             catched_playbooks)
-=======
                                              catched_playbooks, tests_set)
->>>>>>> 39d18fec
 
 
 def enrich_for_playbook_id(given_playbook_id, playbook_names, script_set, playbook_set, updated_playbook_names,
@@ -395,11 +387,7 @@
 
                 updated_playbook_names.add(playbook_name)
                 enrich_for_playbook_id(playbook_name, playbook_names, script_set, playbook_set, updated_playbook_names,
-<<<<<<< HEAD
-                                       catched_playbooks)
-=======
                                        catched_playbooks, tests_set)
->>>>>>> 39d18fec
 
 
 def enrich_for_script_id(given_script_id, script_names, script_set, playbook_set, playbook_names, updated_script_names,
@@ -416,12 +404,8 @@
 
                 updated_script_names.add(script_name)
                 enrich_for_script_id(script_name, script_names, script_set, playbook_set, playbook_names,
-<<<<<<< HEAD
-                                     updated_script_names, updated_playbook_names, catched_scripts, catched_playbooks)
-=======
                                      updated_script_names, updated_playbook_names, catched_scripts, catched_playbooks,
                                      tests_set)
->>>>>>> 39d18fec
 
     for playbook in playbook_set:
         playbook_data = playbook.values()[0]
@@ -435,11 +419,7 @@
 
                 updated_playbook_names.add(playbook_name)
                 enrich_for_playbook_id(playbook_name, playbook_names, script_set, playbook_set, updated_playbook_names,
-<<<<<<< HEAD
-                                       catched_playbooks)
-=======
                                        catched_playbooks, tests_set)
->>>>>>> 39d18fec
 
 
 def update_test_set(tests_set, tests):
