--- conflicted
+++ resolved
@@ -909,16 +909,12 @@
     return True
 
 
-<<<<<<< HEAD
-def is_any_test_runnable(test_ids, conf=None, id_set=None, server_version='0'):
+def is_any_test_runnable(test_ids, conf, id_set=None, server_version='0'):
     """Checks whether there's a runnable test in tests"""
     if test_ids and isinstance(test_ids, set):
         if not id_set:
             with open("./Tests/id_set.json", 'r') as conf_file:
                 id_set = json.load(conf_file)
-        if not conf:
-            with open("./Tests/conf.json", 'r') as conf_file:
-                conf = json.load(conf_file)
         for test_id in test_ids:
             if is_test_runnable(test_id, id_set, conf, server_version):
                 return True
@@ -926,9 +922,6 @@
 
 
 def get_random_tests(tests_num, conf=None, id_set=None, server_version='0'):
-=======
-def get_random_tests(tests_num, conf, id_set=None, server_version='0'):
->>>>>>> f767c088
     """Gets runnable tests for the server version"""
     if not id_set:
         with open("./Tests/id_set.json", 'r') as conf_file:
@@ -995,15 +988,15 @@
     return tests
 
 
-def create_filter_envs_file(tests, two_before_ga, one_before_ga, ga):
+def create_filter_envs_file(tests, two_before_ga, one_before_ga, ga, conf):
     """Create a file containing all the envs we need to run for the CI"""
     # always run master and PreGA
     envs_to_test = ['Server Master', 'Demisto PreGA']
-    if is_any_test_runnable(test_ids=tests, server_version=two_before_ga):
+    if is_any_test_runnable(test_ids=tests, server_version=two_before_ga, conf=conf):
         envs_to_test.append('Demisto two before GA')
-    if is_any_test_runnable(test_ids=tests, server_version=one_before_ga):
+    if is_any_test_runnable(test_ids=tests, server_version=one_before_ga, conf=conf):
         envs_to_test.append('Demisto one before GA')
-    if is_any_test_runnable(test_ids=tests, server_version=ga):
+    if is_any_test_runnable(test_ids=tests, server_version=ga, conf=conf):
         envs_to_test.append('Demisto GA')
     print("Creating filter_envs.json")
     with open("./Tests/filter_envs.json", "w") as filter_envs_file:
@@ -1027,23 +1020,17 @@
             last_commit, second_last_commit = commit_string.split()
             files_string = tools.run_command("git diff --name-status {}...{}".format(second_last_commit, last_commit))
 
-<<<<<<< HEAD
-        with open('./Tests/ami_builds.json', 'r') as ami_builds_file:
-            ami_builds = json.load(ami_builds_file)
+        with open('./Tests/ami_builds.json', 'r') as ami_builds:
+            # get versions to check if tests are runnable on those envs
+            ami_builds = json.load(ami_builds)
             two_before_ga = ami_builds.get('TwoBefore-GA', '0').split('-')[0]
             one_before_ga = ami_builds.get('OneBefore-GA', '0').split('-')[0]
             ga = ami_builds.get('GA', '0').split('-')[0]
-        tests = get_test_list(files_string, branch_name, ga)
-        create_filter_envs_file(tests, two_before_ga, one_before_ga, ga)
-=======
-        with open('./Tests/ami_builds.json', 'r') as ami_builds:
-            # get two_before_ga version to check if tests are runnable on that env
-            two_before_ga = json.load(ami_builds).get('TwoBefore-GA', '0').split('-')[0]
 
         conf = load_tests_conf()
         tests = get_test_list(files_string, branch_name, two_before_ga, conf)
-
->>>>>>> f767c088
+        create_filter_envs_file(tests, two_before_ga, one_before_ga, ga, conf)
+
         tests_string = '\n'.join(tests)
         if tests_string:
             print('Collected the following tests:\n{0}\n'.format(tests_string))
