#!/usr/bin/env bash

CLOUD_SERVERS_PATH=$(cat $CLOUD_SERVERS_FILE)
if [ $TEST_XDR_ENV ]; then
    cat "${CLOUD_API_KEYS}" > "cloud_api_keys.json"
else
    echo "${CLOUD_API_KEYS}" > "cloud_api_keys.json"
fi

<<<<<<< HEAD
if [[ "${INSTANCE_ROLE}" == "XSIAM" ]]; then
=======
if [[ "${SERVER_TYPE}" == "XSIAM" ]]; then

>>>>>>> 72fc8aa8
  if [[ -z "${CLOUD_CHOSEN_MACHINE_IDS}" ]]; then
    echo "CLOUD_CHOSEN_MACHINE_IDS is not defined, exiting..."
    exit 1
  else
    exit_code=0
    IFS=', ' read -r -a CLOUD_CHOSEN_MACHINE_ID_ARRAY <<< "${CLOUD_CHOSEN_MACHINE_IDS}"
    for CLOUD_CHOSEN_MACHINE_ID in "${CLOUD_CHOSEN_MACHINE_ID_ARRAY[@]}"; do
      echo "Running end-to-end tests on ${CLOUD_CHOSEN_MACHINE_ID}"
      if [[ "${MARKETPLACE_NAME}" == "xsoar_saas" ]]; then
        path="./Tests/tests_end_to_end/xsoar_ng"
      else
        path="./Tests/tests_end_to_end/xsiam"
      fi
      echo "Running end-to-end tests on ${CLOUD_CHOSEN_MACHINE_ID} from ${path}"
      python3 -m pytest "$path" -v --cloud_machine "${CLOUD_CHOSEN_MACHINE_ID}" --cloud_servers_path "${CLOUD_SERVERS_PATH}" --cloud_servers_api_keys "cloud_api_keys.json" --integration_secrets_path "${SECRET_CONF_PATH}" --disable-warnings
      if [[ $? -ne 0 ]]; then
        exit_code=1
      fi
    done
    echo "Finished running end-to-end tests on ${CLOUD_CHOSEN_MACHINE_IDS} with exit code ${exit_code}"
    exit "${exit_code}"
  fi
else
  echo "Not running end-to-end tests on Server Type:${SERVER_TYPE}, exiting..."
  exit 0
fi
<|MERGE_RESOLUTION|>--- conflicted
+++ resolved
@@ -7,12 +7,7 @@
     echo "${CLOUD_API_KEYS}" > "cloud_api_keys.json"
 fi
 
-<<<<<<< HEAD
-if [[ "${INSTANCE_ROLE}" == "XSIAM" ]]; then
-=======
 if [[ "${SERVER_TYPE}" == "XSIAM" ]]; then
-
->>>>>>> 72fc8aa8
   if [[ -z "${CLOUD_CHOSEN_MACHINE_IDS}" ]]; then
     echo "CLOUD_CHOSEN_MACHINE_IDS is not defined, exiting..."
     exit 1
