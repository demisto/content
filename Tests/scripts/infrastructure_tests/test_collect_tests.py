--- conflicted
+++ resolved
@@ -10,11 +10,7 @@
 # importing Machine,FileType from collect_tests (rather than utils) to compare class member values
 from Tests.scripts.collect_tests.collect_tests import (
     BranchTestCollector, FileType, Machine, XSIAMNightlyTestCollector,
-<<<<<<< HEAD
-    XSOARNightlyTestCollector, UploadAllCollector)
-=======
     XSOARNightlyTestCollector, UploadAllCollector, sort_packs_to_upload)
->>>>>>> 90cf3b88
 from Tests.scripts.collect_tests.constants import (
     ALWAYS_INSTALLED_PACKS_MARKETPLACE_V2, MODELING_RULE_COMPONENT_FILES,
     XSOAR_SANITY_TEST_NAMES, ONLY_INSTALL_PACK_FILE_TYPES, XSIAM_COMPONENT_FILES)
@@ -122,29 +118,18 @@
     RN_CONFIG = CollectTestsMocker(TEST_DATA / 'release_notes_config')
     PR1 = CollectTestsMocker(TEST_DATA / 'PR1')
     Xsoar_marketplaces = CollectTestsMocker(TEST_DATA / 'Xsoar_marketplaces')
-<<<<<<< HEAD
-=======
     conf_marketplaces_entry = CollectTestsMocker(TEST_DATA / 'conf marketplaces')
->>>>>>> 90cf3b88
 
 
 ALWAYS_INSTALLED_PACKS = ('Base', 'DeveloperTools')
 
 
-<<<<<<< HEAD
-def _test(monkeypatch, case_mocker: CollectTestsMocker, collector_class: Callable,
-          expected_tests: Iterable[str], expected_packs: Iterable[str], expected_packs_to_upload: Iterable[str],
-          expected_machines: Iterable[Machine] | None,
-          expected_modeling_rules_to_test: Iterable[str | Path] | None,
-          collector_class_args: tuple[Any, ...] = ()):
-=======
 def _test(mocker, monkeypatch, case_mocker: CollectTestsMocker, collector_class: Callable,
           expected_tests: Iterable[str], expected_packs: Iterable[str], expected_packs_to_upload: Iterable[str],
           expected_machines: Iterable[Machine] | None,
           expected_modeling_rules_to_test: Iterable[str | Path] | None,
           collector_class_args: tuple[Any, ...] = (),
           disable_collect_packs_diff_master_bucket=True):
->>>>>>> 90cf3b88
     """
     Instantiates the given collector class, calls collect with run_nightly and asserts
     that the result packs and tests are expected ones.
@@ -231,7 +216,6 @@
 
     (MockerCases.B_xsiam, XSIAMNightlyTestCollector, NIGHTLY_EXPECTED_TESTS_XSIAM,
      ('myXSIAMOnlyPack', 'Whois', 'CoreAlertFields'), None, None, ()),
-<<<<<<< HEAD
 
     (MockerCases.C, XSOARNightlyTestCollector,
      {'myXSOAROnlyTestPlaybook', 'myTestPlaybook', 'Sanity Test - Playbook with Unmockable Whois Integration'},
@@ -239,15 +223,6 @@
 
     (MockerCases.C, XSOARNightlyTestCollector,
      {'myXSOAROnlyTestPlaybook', 'myTestPlaybook', 'Sanity Test - Playbook with Unmockable Whois Integration'},
-=======
-
-    (MockerCases.C, XSOARNightlyTestCollector,
-     {'myXSOAROnlyTestPlaybook', 'myTestPlaybook', 'Sanity Test - Playbook with Unmockable Whois Integration'},
-     {'bothMarketplacesPack', 'bothMarketplacesPackOnlyXSIAMIntegration', 'myXSOAROnlyPack', 'Whois'}, None, None, ()),
-
-    (MockerCases.C, XSOARNightlyTestCollector,
-     {'myXSOAROnlyTestPlaybook', 'myTestPlaybook', 'Sanity Test - Playbook with Unmockable Whois Integration'},
->>>>>>> 90cf3b88
      {'bothMarketplacesPack', 'bothMarketplacesPackOnlyXSIAMIntegration', 'myXSOAROnlyPack', 'Whois'},
      None, None, (MarketplaceVersions.XSOAR_SAAS,)),
 
@@ -280,18 +255,6 @@
 
     (MockerCases.script_non_api_test, XSOARNightlyTestCollector, {'myTestPlaybook'}, {'myPack', 'myOtherPack'},
      None, None, ()),
-<<<<<<< HEAD
-
-    (MockerCases.skipped_nightly_test, XSOARNightlyTestCollector, {}, {'myPack'}, None, None, ()),
-
-    # modeling rule testdata file exists, expect modeling rule to be collected
-    (MockerCases.MR1, XSIAMNightlyTestCollector, (), ('MyXSIAMPack', 'CoreAlertFields'), None,
-     (Path('MyXSIAMPack/ModelingRules/HarryRule'),), ()),
-
-    # only parsing rule component exists, expect the pack to be collected for installation
-    (MockerCases.PR1, XSIAMNightlyTestCollector, (), ('MyXSIAMPack', 'CoreAlertFields'), None,
-     None, ()),
-=======
 
     (MockerCases.skipped_nightly_test, XSOARNightlyTestCollector, {}, {'myPack'}, None, None, ()),
 
@@ -319,7 +282,14 @@
     (MockerCases.conf_marketplaces_entry, XSOARNightlyTestCollector,
      {'myTestPlaybook_both', 'myTestPlaybook_both2', 'myTestPlaybook_saas', 'myTestPlaybook_two_entries'},
      ('myPack',), None, None, (MarketplaceVersions.XSOAR_SAAS,)),
->>>>>>> 90cf3b88
+
+    # modeling rule testdata file exists, expect modeling rule to be collected
+    (MockerCases.MR1, XSIAMNightlyTestCollector, (), ('MyXSIAMPack', 'CoreAlertFields'), None,
+     (Path('MyXSIAMPack/ModelingRules/HarryRule'),), ()),
+
+    # only parsing rule component exists, expect the pack to be collected for installation
+    (MockerCases.PR1, XSIAMNightlyTestCollector, (), ('MyXSIAMPack', 'CoreAlertFields'), None,
+     None, ()),
 
     # collect xsoar_saas only tests.
     (MockerCases.A_xsoar_saas, XSOARNightlyTestCollector, NIGHTLY_EXPECTED_TESTS, ('myXSOARSaaSOnlyPack',),
@@ -334,11 +304,7 @@
     'case_mocker,collector_class,expected_tests,'
     'expected_packs,expected_machines,expected_modeling_rules_to_test,collector_class_args', NIGHTLY_TESTS
 )
-<<<<<<< HEAD
-def test_nightly(monkeypatch, case_mocker: CollectTestsMocker, collector_class: Callable, expected_tests: set[str],
-=======
 def test_nightly(mocker, monkeypatch, case_mocker: CollectTestsMocker, collector_class: Callable, expected_tests: set[str],
->>>>>>> 90cf3b88
                  expected_packs: tuple[str],
                  expected_machines: tuple[Machine] | None,
                  expected_modeling_rules_to_test: Iterable[str | Path] | None,
@@ -348,11 +314,7 @@
     when:   collecting tests with a NightlyTestCollector
     then:   make sure tests are collected from integration and id_set
     """
-<<<<<<< HEAD
-    _test(monkeypatch, case_mocker=case_mocker, collector_class=collector_class,
-=======
     _test(mocker, monkeypatch, case_mocker=case_mocker, collector_class=collector_class,
->>>>>>> 90cf3b88
           expected_tests=expected_tests, expected_packs=expected_packs, expected_packs_to_upload={},
           expected_machines=expected_machines,
           expected_modeling_rules_to_test=expected_modeling_rules_to_test,
@@ -366,24 +328,6 @@
 
 @pytest.mark.parametrize(
     'case_mocker,expected_tests,expected_packs,expected_machines,expected_modeling_rules_to_test,'
-<<<<<<< HEAD
-    'collector_class_args,mocked_changed_files,mocked_packs_files_were_moved_from,expected_packs_to_upload',
-    (
-        # (0) change in a sanity-collection-triggering file, expecting xsoar sanity tests to be collected
-        (MockerCases.empty, XSOAR_SANITY_TEST_NAMES, ('Whois', 'HelloWorld'), None, None, XSOAR_BRANCH_ARGS,
-         ('.gitlab/helper_functions.sh',), (), ()),
-
-        # (1) Empty content folder: expecting XSIAM collector to not collect anything
-        (MockerCases.empty, (), (), None, None, XSIAM_BRANCH_ARGS, (), (), None),
-
-        # (2) Case A, yml file changes, expect the test playbook testing the integration to be collected
-        (MockerCases.A_xsoar, ('myOtherTestPlaybook',), ('myXSOAROnlyPack',), None, None, XSOAR_BRANCH_ARGS,
-         ('Packs/myXSOAROnlyPack/Integrations/myIntegration/myIntegration.yml',), (), ('myXSOAROnlyPack',)),
-
-        # (3) Case A, py file changes, expect the test playbook testing the integration to be collected
-        (MockerCases.A_xsoar, ('myOtherTestPlaybook',), ('myXSOAROnlyPack',), None, None, XSOAR_BRANCH_ARGS,
-         ('Packs/myXSOAROnlyPack/Integrations/myIntegration/myIntegration.py',), (), ('myXSOAROnlyPack',)),
-=======
     'collector_class_args,mocked_changed_files,mocked_packs_files_were_moved_from,expected_packs_to_upload,'
     'disable_collect_packs_diff_master_bucket',
     (
@@ -401,57 +345,25 @@
         # (3) Case A, py file changes, expect the test playbook testing the integration to be collected
         (MockerCases.A_xsoar, ('myOtherTestPlaybook',), ('myXSOAROnlyPack',), None, None, XSOAR_BRANCH_ARGS,
          ('Packs/myXSOAROnlyPack/Integrations/myIntegration/myIntegration.py',), (), ('myXSOAROnlyPack',), True),
->>>>>>> 90cf3b88
 
         # (4) Case A: yml file changes, expect the test playbook testing the integration to be collected
         (MockerCases.A_xsiam, ('myOtherTestPlaybook',), ('myXSIAMOnlyPack', 'CoreAlertFields'), None, None,
          XSIAM_BRANCH_ARGS, ('Packs/myXSIAMOnlyPack/Integrations/myIntegration/myIntegration.yml',), (),
-<<<<<<< HEAD
-         ('myXSIAMOnlyPack',)),
-=======
          ('myXSIAMOnlyPack',), True),
->>>>>>> 90cf3b88
 
         # (5) Case A: py file changes, expect the test playbook testing the integration to be collected
         (MockerCases.A_xsiam, ('myOtherTestPlaybook',), ('myXSIAMOnlyPack', 'CoreAlertFields'), None, None,
          XSIAM_BRANCH_ARGS, ('Packs/myXSIAMOnlyPack/Integrations/myIntegration/myIntegration.py',), (),
-<<<<<<< HEAD
-         ('myXSIAMOnlyPack',)),
-
-        # (6) Case B: test playbook changes, expect it to be collected
-        (MockerCases.B_xsoar, ('myOtherTestPlaybook',), ('myXSOAROnlyPack',), None, None, XSOAR_BRANCH_ARGS,
-         ('Packs/myXSOAROnlyPack/TestPlaybooks/myOtherTestPlaybook.yml',), (), ('myXSOAROnlyPack',)),
-=======
          ('myXSIAMOnlyPack',), True),
 
         # (6) Case B: test playbook changes, expect it to be collected
         (MockerCases.B_xsoar, ('myOtherTestPlaybook',), ('myXSOAROnlyPack',), None, None, XSOAR_BRANCH_ARGS,
          ('Packs/myXSOAROnlyPack/TestPlaybooks/myOtherTestPlaybook.yml',), (), ('myXSOAROnlyPack',), True),
->>>>>>> 90cf3b88
 
         # (7) Case B: two test playbook change, expect both to be collected
         (MockerCases.B_xsoar, ('myOtherTestPlaybook', 'myTestPlaybook'), ('myXSOAROnlyPack',), None, None,
          XSOAR_BRANCH_ARGS, ('Packs/myXSOAROnlyPack/TestPlaybooks/myTestPlaybook.yml',
                              'Packs/myXSOAROnlyPack/TestPlaybooks/myOtherTestPlaybook.yml',), (),
-<<<<<<< HEAD
-         ('myXSOAROnlyPack',)),
-
-        # (8) Case D: playbook changes, expect it and its pack to be collected
-        (MockerCases.D, ('myTestPlaybook',), ('myPack',), (Machine.V6_9, Machine.MASTER,), None, XSOAR_BRANCH_ARGS,
-         ('Packs/myPack/TestPlaybooks/myTestPlaybook.yml',), (), ('myPack',)),
-
-        # (9) Case D: playbook changes, expect it and its pack to be collected
-        (MockerCases.E, ('myOtherTestPlaybook',), ('myPack',), None, None, XSOAR_BRANCH_ARGS,
-         ('Packs/myPack/TestPlaybooks/myOtherTestPlaybook.yml',), (), ('myPack',)),
-
-        # (10) Playbook changes, expect its test playbook to be collected
-        (MockerCases.E, ('myOtherTestPlaybook',), ('myPack',), None, None, XSOAR_BRANCH_ARGS,
-         ('Packs/myPack/Playbooks/myPlaybook.yml',), (), ('myPack',)),
-
-        # (11) Script changes, expect its test playbook to be collected
-        (MockerCases.F, ('myTestPlaybook',), ('myPack',), None, None, XSOAR_BRANCH_ARGS,
-         ('Packs/myPack/Scripts/myScript/myScript.yml',), (), ('myPack',)),
-=======
          ('myXSOAROnlyPack',), True),
 
         # (8) Case D: playbook changes, expect it and its pack to be collected
@@ -469,22 +381,10 @@
         # (11) Script changes, expect its test playbook to be collected
         (MockerCases.F, ('myTestPlaybook',), ('myPack',), None, None, XSOAR_BRANCH_ARGS,
          ('Packs/myPack/Scripts/myScript/myScript.yml',), (), ('myPack',), True),
->>>>>>> 90cf3b88
 
         # (12) Two test playbooks change, but myOtherTestPlaybook is ignored, so it should not be collected
         (MockerCases.I_xsoar, ('myTestPlaybook',), ('myXSOAROnlyPack',), None, None, XSOAR_BRANCH_ARGS,
          ('Packs/myXSOAROnlyPack/TestPlaybooks/myOtherTestPlaybook.yml',
-<<<<<<< HEAD
-          'Packs/myXSOAROnlyPack/TestPlaybooks/myTestPlaybook.yml'), (), ('myXSOAROnlyPack',)),
-
-        # (13) Skipped integration changes - should not be collected
-        (MockerCases.J, (), (), None, None, XSOAR_BRANCH_ARGS,
-         ('Packs/myPack/Integrations/mySkippedIntegration/mySkippedIntegration.yml',), (), None),
-
-        # (14) test data file changes - should not be collected
-        (MockerCases.J, (), (), None, None, XSOAR_BRANCH_ARGS,
-         ('Packs/myPack/Integrations/myIntegration/test_data/file.json',), (), None),
-=======
           'Packs/myXSOAROnlyPack/TestPlaybooks/myTestPlaybook.yml'), (), ('myXSOAROnlyPack',), True),
 
         # (13) Skipped integration changes - should not be collected
@@ -494,46 +394,10 @@
         # (14) test data file changes - should not be collected
         (MockerCases.J, (), (), None, None, XSOAR_BRANCH_ARGS,
          ('Packs/myPack/Integrations/myIntegration/test_data/file.json',), (), None, True),
->>>>>>> 90cf3b88
 
         # (15) a file under ParsingRules/Samples is changed, nothing should be collected.
         (MockerCases.J, (), (), None, None, XSOAR_BRANCH_ARGS,
          ('Packs/myPack/ParsingRules/Samples/some_sample.json',),
-<<<<<<< HEAD
-         (), None),
-
-        # (16) Integration is changed but its test playbook is skipped - pack should be collected, test should not.
-        (MockerCases.K, (), ('myPack',), None, None, XSOAR_BRANCH_ARGS,
-         ('Packs/myPack/Integrations/mySkippedIntegration/mySkippedIntegration.yml',), (), ('myPack',)),
-
-        # (17) Testing version ranges
-        (MockerCases.L, None, ('myXSIAMOnlyPack', 'CoreAlertFields'), (Machine.MASTER, Machine.V6_9), None,
-         XSIAM_BRANCH_ARGS, ('Packs/myXSIAMOnlyPack/Wizards/harry.json',), (), ('myXSIAMOnlyPack',)),
-
-        # (18) see M2 definition at the top of this file
-        (MockerCases.M2, None, ('myXSOAROnlyPack',), None, None, XSOAR_BRANCH_ARGS,
-         ('Packs/myXSOAROnlyPack/Integrations/myIntegration/myIntegration.py',), (), ('myXSOAROnlyPack',)),
-
-        # (19) see M3 definition at the top of this file - integration py file is changed
-        (MockerCases.M3, None, ('myXSOAROnlyPack',), None, None, XSOAR_BRANCH_ARGS,
-         ('Packs/myXSOAROnlyPack/Integrations/myIntegration/myIntegration.py',), (), ('myXSOAROnlyPack',)),
-
-        # (20) see M3 definition at the top of this file - integration yml file is changed
-        (MockerCases.M3, None, ('myXSOAROnlyPack',), None, None, XSOAR_BRANCH_ARGS,
-         ('Packs/myXSOAROnlyPack/Integrations/myIntegration/myIntegration.yml',), (), ('myXSOAROnlyPack',)),
-
-        # (21) see M3 definition at the top of this file - test playbook is changed
-        (MockerCases.M3, None, ('myXSOAROnlyPack',), None, None, XSOAR_BRANCH_ARGS,
-         ('Packs/myXSOAROnlyPack/TestPlaybooks/myTestPlaybook.yml',), (), ('myXSOAROnlyPack',)),
-
-        # (22) Test Playbook using skipped integration - should not be collected.
-        (MockerCases.P, None, ('myPack',), None, None, XSOAR_BRANCH_ARGS,
-         ('Packs/myPack/TestPlaybooks/myTestPlaybook.yml',), (), ('myPack',)),
-
-        # (23) Old-formatted script changes, expecting its test playbook to be collected
-        (MockerCases.F, ('myTestPlaybook',), ('myPack',), None, None, XSOAR_BRANCH_ARGS,
-         ('Packs/myPack/Scripts/script-myScript.yml',), (), ('myPack',)),
-=======
          (), None, True),
 
         # (16) Integration is changed but its test playbook is skipped - pack should be collected, test should not.
@@ -567,33 +431,20 @@
         # (23) Old-formatted script changes, expecting its test playbook to be collected
         (MockerCases.F, ('myTestPlaybook',), ('myPack',), None, None, XSOAR_BRANCH_ARGS,
          ('Packs/myPack/Scripts/script-myScript.yml',), (), ('myPack',), True),
->>>>>>> 90cf3b88
 
         # (24) When content is moved between packs, both packs (old, new) should be collected
         (MockerCases.C, None, ('bothMarketplacesPack', 'bothMarketplacesPackOnlyXSIAMIntegration'), None, None,
          XSOAR_BRANCH_ARGS, (), ('bothMarketplacesPack', 'bothMarketplacesPackOnlyXSIAMIntegration'),
-<<<<<<< HEAD
-         ('bothMarketplacesPack', 'bothMarketplacesPackOnlyXSIAMIntegration')),
-
-        # (25) Deprecated integration changes - should not be collected
-        (MockerCases.Q, (), (), None, None, XSOAR_BRANCH_ARGS,
-         ('Packs/myPack/Integrations/myDeprecatedIntegration/myDeprecatedIntegration.yml',), (), None),
-=======
          ('bothMarketplacesPack', 'bothMarketplacesPackOnlyXSIAMIntegration'), True),
 
         # (25) Deprecated integration changes - should not be collected
         (MockerCases.Q, (), (), None, None, XSOAR_BRANCH_ARGS,
          ('Packs/myPack/Integrations/myDeprecatedIntegration/myDeprecatedIntegration.yml',), (), None, True),
->>>>>>> 90cf3b88
 
         # (26) Deprecated integration changes - should not be collected
         (MockerCases.Q, ('myTestPlaybook',), ('myPack',), None, None, XSOAR_BRANCH_ARGS,
          ('Packs/myPack/Integrations/myDeprecatedIntegration/myDeprecatedIntegration.yml',
-<<<<<<< HEAD
-          'Packs/myPack/Integrations/myIntegration/myIntegration.yml'), (), ('myPack',)),
-=======
           'Packs/myPack/Integrations/myIntegration/myIntegration.yml'), (), ('myPack',), True),
->>>>>>> 90cf3b88
 
         # (27) Packs for XSOAR & XSIAM will be collected only for upload,
         # test dependency and always install packs will collected only to install
@@ -602,97 +453,46 @@
          None, XSIAM_BRANCH_ARGS,
          ('Packs/bothMarketplacesPack/pack_metadata.json',
           'Packs/bothMarketplacesPackOnlyXSIAMIntegration/Integrations/onlyXSIAMIntegration/onlyXSIAMIntegration.yml'),
-<<<<<<< HEAD
-         (), ('bothMarketplacesPackOnlyXSIAMIntegration',)),
-=======
          (), ('bothMarketplacesPackOnlyXSIAMIntegration', 'bothMarketplacesPack'), True),
->>>>>>> 90cf3b88
 
         # (28) Only packs with changes in XSOAR items will be collected to install and to upload.
         (MockerCases.R, None, ('bothMarketplacesPack',), None, None, XSOAR_BRANCH_ARGS,
          ('Packs/bothMarketplacesPack/pack_metadata.json',
           'Packs/bothMarketplacesPackOnlyXSIAMIntegration/Integrations/onlyXSIAMIntegration/onlyXSIAMIntegration.yml'),
-<<<<<<< HEAD
-         (), ('bothMarketplacesPack',)),
-=======
          (), ('bothMarketplacesPack',), True),
->>>>>>> 90cf3b88
 
         # (29) modeling rule yml file is changed - expect the modeling rule dir to be marked
         (MockerCases.MR1, None, ('MyXSIAMPack', 'CoreAlertFields',), None,
          (Path('MyXSIAMPack/ModelingRules/HarryRule'),), XSIAM_BRANCH_ARGS,
-<<<<<<< HEAD
-         ('Packs/MyXSIAMPack/ModelingRules/HarryRule/HarryRule.yml',), (), ('MyXSIAMPack',)),
-=======
          ('Packs/MyXSIAMPack/ModelingRules/HarryRule/HarryRule.yml',), (), ('MyXSIAMPack',), True),
->>>>>>> 90cf3b88
 
         # (30) modeling rule schema json file changed - expect the modeling rule dir to be marked
         (MockerCases.MR1, None, ('MyXSIAMPack', 'CoreAlertFields',), None,
          (Path('MyXSIAMPack/ModelingRules/HarryRule'),), XSIAM_BRANCH_ARGS,
-<<<<<<< HEAD
-         ('Packs/MyXSIAMPack/ModelingRules/HarryRule/HarryRule_schema.json',), (), ('MyXSIAMPack',)),
-=======
          ('Packs/MyXSIAMPack/ModelingRules/HarryRule/HarryRule_schema.json',), (), ('MyXSIAMPack',), True),
->>>>>>> 90cf3b88
 
         # (31) modeling rule xif file is changed - expect the modeling rule dir to be marked
         (MockerCases.MR1, None, ('MyXSIAMPack', 'CoreAlertFields',), None,
          (Path('MyXSIAMPack/ModelingRules/HarryRule'),), XSIAM_BRANCH_ARGS,
-<<<<<<< HEAD
-         ('Packs/MyXSIAMPack/ModelingRules/HarryRule/HarryRule.xif',), (), ('MyXSIAMPack',)),
-=======
          ('Packs/MyXSIAMPack/ModelingRules/HarryRule/HarryRule.xif',), (), ('MyXSIAMPack',), True),
->>>>>>> 90cf3b88
 
         # (32) modeling rule test data file is changed - expect the modeling rule dir to be marked
         (MockerCases.MR1, None, ('MyXSIAMPack', 'CoreAlertFields',), None,
          (Path('MyXSIAMPack/ModelingRules/HarryRule'),), XSIAM_BRANCH_ARGS,
-<<<<<<< HEAD
-         ('Packs/MyXSIAMPack/ModelingRules/HarryRule/HarryRule_testdata.json',), (), ('MyXSIAMPack',)),
-
-        # (33) Release Notes Config
-        (MockerCases.RN_CONFIG, (), ('myPack',), None, None, XSOAR_BRANCH_ARGS,
-         ('Packs/myPack/ReleaseNotes/2_1_3.json',), (), ('myPack',)),
-=======
          ('Packs/MyXSIAMPack/ModelingRules/HarryRule/HarryRule_testdata.json',), (), ('MyXSIAMPack',), True),
 
         # (33) Release Notes Config
         (MockerCases.RN_CONFIG, (), ('myPack',), None, None, XSOAR_BRANCH_ARGS,
          ('Packs/myPack/ReleaseNotes/2_1_3.json',), (), ('myPack',), True),
->>>>>>> 90cf3b88
 
         # (34) see S definition at the top of this file - one of the integration has been changed
         (MockerCases.S, ('myOtherTestPlaybook',), ('myXSOAROnlyPack', 'myXSOAROnlyPack2',), None, None,
          XSOAR_BRANCH_ARGS, ('Packs/myXSOAROnlyPack/Integrations/myIntegration/myIntegration.yml',), (),
-<<<<<<< HEAD
-         ('myXSOAROnlyPack',)),
-=======
          ('myXSOAROnlyPack',), True),
->>>>>>> 90cf3b88
 
         # (35) see T definition at the top of this file - reputation indicator type test
         (MockerCases.T, ("FormattingPerformance - Test", "Email extraction test", "Domain extraction test"),
          ('Base', 'DeveloperTools', 'CommonTypes'), None, None, XSOAR_BRANCH_ARGS,
-<<<<<<< HEAD
-         ('Packs/CommonTypes/IndicatorTypes/reputation-domain.json',), (), ('CommonTypes',)),
-
-        # (36) see PR1 definition at the top of this file - only parsing rules xif file was changed
-        (MockerCases.PR1, (), ('MyXSIAMPack', 'CoreAlertFields',), None, None, XSIAM_BRANCH_ARGS,
-         ('Packs/MyXSIAMPack/ParsingRules/MyParsingRules/MyParsingRules.xif',), (), ('MyXSIAMPack',)),
-
-        # (37) see PR1 definition at the top of this file - only parsing rules yml file was changed
-        (MockerCases.PR1, (), ('MyXSIAMPack', 'CoreAlertFields',), None, None, XSIAM_BRANCH_ARGS,
-         ('Packs/MyXSIAMPack/ParsingRules/MyParsingRules/MyParsingRules.yml',), (), ('MyXSIAMPack',)),
-
-        # (38) Case A_xsoar_saas, yml file changes, expect the test playbook testing the integration to be collected
-        (MockerCases.A_xsoar_saas, ('myOtherTestPlaybook',), ('myXSOARSaaSOnlyPack',), None, None, XSOAR_SAAS_BRANCH_ARGS,
-            ('Packs/myXSOARSaaSOnlyPack/Integrations/myIntegration/myIntegration.yml',), (), ('myXSOARSaaSOnlyPack',)),
-
-        # (39) Case A, yml file changes, expect the test playbook testing the integration to be collected
-        (MockerCases.A_xsoar, ('myOtherTestPlaybook',), ('myXSOAROnlyPack',), None, None, XSOAR_SAAS_BRANCH_ARGS,
-            ('Packs/myXSOAROnlyPack/Integrations/myIntegration/myIntegration.yml',), (), ('myXSOAROnlyPack',)),
-=======
          ('Packs/CommonTypes/IndicatorTypes/reputation-domain.json',), (), ('CommonTypes',), True),
 
         # (36) see PR1 definition at the top of this file - only parsing rules xif file was changed
@@ -710,28 +510,19 @@
         # (39) Case A, yml file changes, expect the test playbook testing the integration to be collected
         (MockerCases.A_xsoar, ('myOtherTestPlaybook',), ('myXSOAROnlyPack',), None, None, XSOAR_SAAS_BRANCH_ARGS,
             ('Packs/myXSOAROnlyPack/Integrations/myIntegration/myIntegration.yml',), (), ('myXSOAROnlyPack',), True),
->>>>>>> 90cf3b88
 
         # (40) All kind of xsoar packs changed, running with xsoar_saas collector validate that only relevant packs are collected
         (MockerCases.Xsoar_marketplaces, None, ('OnlyXsoarSaaS', 'BothXsoar',), None, None, XSOAR_SAAS_BRANCH_ARGS,
             ('Packs/OnlyXsoarSaaS/Integrations/myOnlyXsoarSaaSIntegration/myOnlyXsoarSaaSIntegration.yml',
              'Packs/BothXsoar/Integrations/myBothXsoarIntegration/myBothXsoarIntegration.yml',
              'Packs/OnlyXsoarOnPrem/Integrations/myOnlyXsoarOnPremIntegration/myOnlyXsoarOnPremIntegration.yml'), (),
-<<<<<<< HEAD
-         ('OnlyXsoarSaaS', 'BothXsoar',)),
-=======
          ('OnlyXsoarSaaS', 'BothXsoar',), True),
->>>>>>> 90cf3b88
 
         # (41) All kind of xsoar packs changed, running with xsoar collector validate that only relevant packs are collected
         (MockerCases.Xsoar_marketplaces, None, ('OnlyXsoarOnPrem', 'BothXsoar',), None, None, XSOAR_BRANCH_ARGS,
             ('Packs/OnlyXsoarSaaS/Integrations/myOnlyXsoarSaaSIntegration/myOnlyXsoarSaaSIntegration.yml',
              'Packs/BothXsoar/Integrations/myBothXsoarIntegration/myBothXsoarIntegration.yml',
              'Packs/OnlyXsoarOnPrem/Integrations/myOnlyXsoarOnPremIntegration/myOnlyXsoarOnPremIntegration.yml'), (),
-<<<<<<< HEAD
-         ('OnlyXsoarOnPrem', 'BothXsoar',))
-
-=======
          ('OnlyXsoarOnPrem', 'BothXsoar',), True),
 
         # (42) Checks that tests are collected according to the marketplace entry they hold - xsoar_saas
@@ -763,7 +554,6 @@
         # (45) master ahead of bucket, need to collect for upload the diff (pack should be collected, test should not.)
         (MockerCases.A_xsoar, None, ('myXSOAROnlyPack',), None, None, XSOAR_BRANCH_ARGS,
          ('Packs/myXSOAROnlyPack/Integrations/myIntegration/myIntegration.yml',), (), ('myXSOAROnlyPack',), False),
->>>>>>> 90cf3b88
     )
 )
 def test_branch(
@@ -778,16 +568,6 @@
         mocked_changed_files: tuple[str, ...],
         mocked_packs_files_were_moved_from: tuple[str, ...],
         expected_packs_to_upload: tuple[str, ...] | None,
-<<<<<<< HEAD
-):
-    mocker.patch.object(BranchTestCollector, '_get_git_diff',
-                        return_value=FilesToCollect(mocked_changed_files, mocked_packs_files_were_moved_from))
-    _test(monkeypatch, case_mocker, collector_class=BranchTestCollector,
-          expected_tests=expected_tests, expected_packs=expected_packs,
-          expected_packs_to_upload=expected_packs_to_upload,
-          expected_machines=expected_machines, expected_modeling_rules_to_test=expected_modeling_rules_to_test,
-          collector_class_args=collector_class_args)
-=======
         disable_collect_packs_diff_master_bucket: bool,
 ):
     mocker.patch.object(BranchTestCollector, '_get_git_diff',
@@ -799,7 +579,6 @@
           collector_class_args=collector_class_args,
           disable_collect_packs_diff_master_bucket=disable_collect_packs_diff_master_bucket
           )
->>>>>>> 90cf3b88
 
 
 def test_branch_test_missing_from_conf(mocker, monkeypatch):
@@ -810,11 +589,7 @@
                             pack_ids_files_were_removed_from=()),
                         )
     with pytest.raises(ValueError) as e:
-<<<<<<< HEAD
-        _test(monkeypatch, MockerCases.M1, BranchTestCollector, (), (), (), (), (), XSOAR_BRANCH_ARGS)
-=======
         _test(mocker, monkeypatch, MockerCases.M1, BranchTestCollector, (), (), (), (), (), XSOAR_BRANCH_ARGS)
->>>>>>> 90cf3b88
     assert 'is (1) missing from conf.json' in str(e.value)  # checking it's the right error
 
 
@@ -861,12 +636,9 @@
     FileType.XDRC_TEMPLATE,
     FileType.PARSING_RULE_XIF,
     FileType.LAYOUT_RULE,
-<<<<<<< HEAD
-=======
     FileType.ASSETS_MODELING_RULE,
     FileType.ASSETS_MODELING_RULE_SCHEMA,
     FileType.ASSETS_MODELING_RULE_XIF,
->>>>>>> 90cf3b88
 }
 
 
@@ -915,11 +687,7 @@
     mocker.patch.object(BranchTestCollector, '_get_git_diff',
                         return_value=FilesToCollect(('Packs/myXSOAROnlyPack/NonContentItems/Empty.json',), ()))
 
-<<<<<<< HEAD
-    _test(monkeypatch, case_mocker=MockerCases.A_xsoar, collector_class=BranchTestCollector, expected_tests=(),
-=======
     _test(mocker, monkeypatch, case_mocker=MockerCases.A_xsoar, collector_class=BranchTestCollector, expected_tests=(),
->>>>>>> 90cf3b88
           expected_modeling_rules_to_test=(), expected_packs=(), expected_packs_to_upload=(),
           expected_machines=None, collector_class_args=XSOAR_BRANCH_ARGS)
 
@@ -940,11 +708,7 @@
     expected_packs = ('myPack',) if file_type not in (MODELING_RULE_COMPONENT_FILES | XSIAM_COMPONENT_FILES) else ()
 
     # noinspection PyTypeChecker
-<<<<<<< HEAD
-    _test(monkeypatch, case_mocker=MockerCases.H, collector_class=BranchTestCollector,
-=======
     _test(mocker, monkeypatch, case_mocker=MockerCases.H, collector_class=BranchTestCollector,
->>>>>>> 90cf3b88
           expected_tests=(), expected_packs=expected_packs, expected_packs_to_upload=('myPack',),
           expected_machines=None, expected_modeling_rules_to_test=None, collector_class_args=XSOAR_BRANCH_ARGS)
 
@@ -959,11 +723,7 @@
     mocker.patch.object(BranchTestCollector, '_get_git_diff',
                         return_value=FilesToCollect(('Packs/myPack/some_file',), ()))
 
-<<<<<<< HEAD
-    _test(monkeypatch, case_mocker=MockerCases.H, collector_class=BranchTestCollector,
-=======
     _test(mocker, monkeypatch, case_mocker=MockerCases.H, collector_class=BranchTestCollector,
->>>>>>> 90cf3b88
           expected_tests=(), expected_packs=(), expected_packs_to_upload=(), expected_machines=None,
           expected_modeling_rules_to_test=None,
           collector_class_args=XSOAR_BRANCH_ARGS)
@@ -989,11 +749,7 @@
 
         - Removed type:    Decrease the number here.
     """
-<<<<<<< HEAD
-    assert len(FileType) == 77
-=======
     assert len(FileType) == 80
->>>>>>> 90cf3b88
 
 
 @pytest.mark.parametrize(
@@ -1011,11 +767,7 @@
              'myXSIAMOnlyPack', 'CoreAlertFields', 'bothMarketplacesPack',
              'bothMarketplacesPackOnlyXSIAMIntegration', 'Whois')),
     ), ids=('install_and_upload_all_xsoar', 'install_and_upload_all_xsiam'))
-<<<<<<< HEAD
-def test_upload_all_packs(monkeypatch, case_mocker, expected_tests: set[str] | None,
-=======
 def test_upload_all_packs(mocker, monkeypatch, case_mocker, expected_tests: set[str] | None,
->>>>>>> 90cf3b88
                           expected_packs: tuple[str, ...] | None,
                           expected_machines: tuple[Machine, ...] | None,
                           expected_modeling_rules_to_test: Iterable[str | Path] | None,
@@ -1029,11 +781,7 @@
     when:   Collecting tests for the upload flow.
     then:   Make sure all packs are collected to the pack_to_upload, and the pack_to_install list is empty.
     """
-<<<<<<< HEAD
-    _test(monkeypatch, case_mocker, collector_class=UploadAllCollector,
-=======
     _test(mocker, monkeypatch, case_mocker, collector_class=UploadAllCollector,
->>>>>>> 90cf3b88
           expected_tests=expected_tests, expected_packs=expected_packs,
           expected_packs_to_upload=expected_packs_to_upload,
           expected_machines=expected_machines, expected_modeling_rules_to_test=expected_modeling_rules_to_test,
@@ -1059,9 +807,6 @@
     from Tests.scripts.collect_tests.utils import DictBased
     metadata_dict: dict = {'marketplaces': []}
     dict_based_obj = DictBased(metadata_dict)
-<<<<<<< HEAD
-    assert dict_based_obj.marketplaces is None
-=======
     assert dict_based_obj.marketplaces is None
 
 
@@ -1105,5 +850,4 @@
     packs_to_upload, packs_to_update_metadata = sort_packs_to_upload({"myPack"})
 
     assert packs_to_upload == ["myPack"], "myPack should be marked for hard upload"
-    assert packs_to_update_metadata == [], "myPack should not be marked for metadata update"
->>>>>>> 90cf3b88
+    assert packs_to_update_metadata == [], "myPack should not be marked for metadata update"