import os
from pathlib import Path
from typing import Any
from collections.abc import Callable, Iterable

import pytest
from demisto_sdk.commands.common.constants import MarketplaceVersions

from Tests.scripts.collect_tests import collect_tests
# importing Machine,FileType from collect_tests (rather than utils) to compare class member values
from Tests.scripts.collect_tests.collect_tests import (
    BranchTestCollector, FileType, Machine, XSIAMNightlyTestCollector,
    XSOARNightlyTestCollector, UploadAllCollector, sort_packs_to_upload)
from Tests.scripts.collect_tests.constants import (
    ALWAYS_INSTALLED_PACKS_MARKETPLACE_V2, MODELING_RULE_COMPONENT_FILES,
    XSOAR_SANITY_TEST_NAMES, ONLY_INSTALL_PACK_FILE_TYPES, XSIAM_COMPONENT_FILES)
from Tests.scripts.collect_tests.path_manager import PathManager
from Tests.scripts.collect_tests.utils import FilesToCollect, PackManager

os.environ['UNIT_TESTING'] = 'True'

"""
Test Collection Unit-Test cases
- `empty` has no packs
- `empty_xsiam` has no packs, and only a test that is taken from conf.json (it is not saved elsewhere)
- `A` has a single pack with an integration and two test playbooks.
- `B` has a single pack, with only test playbooks. (they should be collected)
- `C` has a pack supported by both marketplaces, and one only for marketplacev2 and one only for XSOAR.
- `D` has a single pack & test-playbook with from_version == to_version == 6.9, for testing the version range.
- `E` has a single pack with a script tested using myTestPlaybook, and a Playbook used in myOtherTestPlaybook.
- `F` has a single pack with a script set up as `no tests`, and a conf where myTestPlaybook is set as the script's test.
- `G` has objects that trigger collection of the pack (without tests).
- `H` has a single file, that is not a content item, and find_type is mocked to test ONLY_INSTALL_PACK.
- `I` has a single pack with two test playbooks, one of which is ignored in .pack_ignore.
- `J` has a single pack with two integrations, with mySkippedIntegration being skipped in conf.json,
      and a folder named Samples (should be ignored).
- `K` has a single pack with two integrations, with mySkippedIntegration's TPB skipped in conf.json.
- `L` has a single pack with a Wizard content item.
- `M1` has a pack with support level == xsoar, and tests missing from conf.json -- should raise an error.
- `M2` has a pack with support level != xsoar, and tests missing from conf.json -- should collect pack but not tests.
- `M3` has a pack with support level != xsoar -- should collect pack but not tests.
- `P` has a Test Playbook which uses a skipped integration - should not be collected.
- `Q` has a single pack with two integrations, with mySkippedIntegration being skipped in conf.json,
      and a folder named Samples (should be ignored).
- `MR1` has a pack with a modeling rule.
- `S` has 2 packs with support level == xsoar, each pack has its own integration and both of these integrations have
      "myOtherTestPlaybook" TPB that is not skipped in conf.json. The conf.json contains 2 records with the same
      playbook ID "myOtherTestPlaybook".
- `T` Reputation test collection test. one indicator type of reputation, and 3 test playbooks defined in the conf.json file
      under the "reputation_tests" list. Should collect all 3 tests.
- `PR1` has a pack with components for XSOAR and XSIAM, but the component for XSIAM is only parsing rule.
"""


class CollectTestsMocker:
    """
    Allows testing Test Collection, by injecting a custom PathManager into the imported collect_tests module in memory
    """

    def __init__(self, content_path: Path):
        content_path = Path(__file__).parent / content_path
        self.path_manager = PathManager(content_path)
        self.path_manager.id_set_path = content_path / 'Tests' / 'id_set.json'
        self.path_manager.conf_path = content_path / 'Tests' / 'conf.json'
        self.previous_path_manager: PathManager | None = None

    def __enter__(self):
        self.previous_path_manager = collect_tests.PATHS
        self._mock(self.path_manager)

    def __exit__(self, *args):
        self._mock(self.previous_path_manager)
        self.previous_path_manager = None

    @staticmethod
    def _mock(path_manager: PathManager):
        collect_tests.PATHS = path_manager
        collect_tests.PACK_MANAGER = PackManager(path_manager)

    def __repr__(self):
        return str(self.path_manager.content_path)


TEST_DATA = Path('tests_data/collect_tests')


class MockerCases:
    empty = CollectTestsMocker(TEST_DATA / 'empty')
    empty_xsiam = CollectTestsMocker(TEST_DATA / 'empty_xsiam')
    A_xsoar = CollectTestsMocker(TEST_DATA / 'A_xsoar')
    A_xsoar_saas = CollectTestsMocker(TEST_DATA / 'A_xsoar_saas')
    A_xsiam = CollectTestsMocker(TEST_DATA / 'A_xsiam')
    B_xsoar = CollectTestsMocker(TEST_DATA / 'B_xsoar')
    B_xsiam = CollectTestsMocker(TEST_DATA / 'B_xsiam')
    C = CollectTestsMocker(TEST_DATA / 'C')
    D = CollectTestsMocker(TEST_DATA / 'D')
    E = CollectTestsMocker(TEST_DATA / 'E')
    F = CollectTestsMocker(TEST_DATA / 'F')
    G = CollectTestsMocker(TEST_DATA / 'G')
    H = CollectTestsMocker(TEST_DATA / 'H')
    I_xsoar = CollectTestsMocker(TEST_DATA / 'I_xsoar')
    J = CollectTestsMocker(TEST_DATA / 'J')
    K = CollectTestsMocker(TEST_DATA / 'K')
    L = CollectTestsMocker(TEST_DATA / 'L_XSIAM')
    M1 = CollectTestsMocker(TEST_DATA / 'M1')
    M2 = CollectTestsMocker(TEST_DATA / 'M2')
    M3 = CollectTestsMocker(TEST_DATA / 'M3')
    P = CollectTestsMocker(TEST_DATA / 'P')
    Q = CollectTestsMocker(TEST_DATA / 'Q')
    R = CollectTestsMocker(TEST_DATA / 'R')
    S = CollectTestsMocker(TEST_DATA / 'S')
    T = CollectTestsMocker(TEST_DATA / 'T')
    limited_nightly_packs = CollectTestsMocker(TEST_DATA / 'limited_nightly_packs')
    non_api_test = CollectTestsMocker(TEST_DATA / 'non_api_test')
    script_non_api_test = CollectTestsMocker(TEST_DATA / 'script_non_api_test')
    skipped_nightly_test = CollectTestsMocker(TEST_DATA / 'skipped_nightly_test')
    MR1 = CollectTestsMocker(TEST_DATA / 'MR1')
    RN_CONFIG = CollectTestsMocker(TEST_DATA / 'release_notes_config')
    PR1 = CollectTestsMocker(TEST_DATA / 'PR1')
    Xsoar_marketplaces = CollectTestsMocker(TEST_DATA / 'Xsoar_marketplaces')
    conf_marketplaces_entry = CollectTestsMocker(TEST_DATA / 'conf marketplaces')


ALWAYS_INSTALLED_PACKS = ('Base', 'DeveloperTools')


def _test(mocker, monkeypatch, case_mocker: CollectTestsMocker, collector_class: Callable,
          expected_tests: Iterable[str], expected_packs: Iterable[str], expected_packs_to_upload: Iterable[str],
          expected_machines: Iterable[Machine] | None,
          expected_modeling_rules_to_test: Iterable[str | Path] | None,
          collector_class_args: tuple[Any, ...] = (),
          disable_collect_packs_diff_master_bucket=True):
    """
    Instantiates the given collector class, calls collect with run_nightly and asserts
    that the result packs and tests are expected ones.

    :param case_mocker: with which to run the test
    :param collector_class: the collector class to test.
    :param expected_tests: the expected test names. (pass None to not check)
    :param expected_packs: the expected pack names. (pass None to not check)
    :param expected_machines: the expected machines. (pass None to not check)
    :param expected_modeling_rules_to_test: the expected modeling rules directory names. (pass None to not check)
    :param collector_class_args: with which to instantiate the collector class.
    :param disable_collect_packs_diff_master_bucket: For branch collectors and diffs between buckets and masters,
                                                     set to False for checking this functionality, in the other case set to True.
    :return: Nothing: only calls assert.
    """
    monkeypatch.chdir(case_mocker.path_manager.content_path)
    if disable_collect_packs_diff_master_bucket:
        mocker.patch.object(BranchTestCollector, "_collect_packs_diff_master_bucket", return_value=None)
    with case_mocker:
        collector = collector_class(*collector_class_args)
        collected = collector.collect()

    if not any((expected_tests, expected_packs, expected_machines, expected_modeling_rules_to_test)):
        if not collected:
            # matches expectation
            return
        description = 'should NOT have collected '
        if collected.packs_to_install:
            description += f'packs_to_install: {collected.packs_to_install}. '
        if collected.packs_to_upload:
            description += f'packs_to_upload: {collected.packs_to_upload}. '
        if collected.tests:
            description += f'tests {collected.tests}'
        if collected.modeling_rules_to_test:
            description += f'modeling rules: {collected.modeling_rules_to_test}'

        raise AssertionError(description)

    if collected is None:
        err_msg = (f'should have collected something: {expected_tests=}, {expected_packs=},'
                   f' {expected_machines=}, {expected_modeling_rules_to_test=}')
        raise AssertionError(err_msg)

    if expected_tests is not None:
        assert collected.tests == set(expected_tests)

    assert collected.packs_to_install == set(expected_packs or ()) | set(ALWAYS_INSTALLED_PACKS)
    assert collected.packs_to_upload == set(expected_packs_to_upload or ())

    if expected_machines is not None:
        assert set(collected.machines) == set(expected_machines)

    if expected_modeling_rules_to_test is not None:
        assert collected.modeling_rules_to_test == set(expected_modeling_rules_to_test)

    assert Machine.MASTER in collected.machines

    for test in collected.tests:
        print(f'collected test {test}')
    for machine in collected.machines:
        print(f'machine {machine}')
    for pack in collected.packs_to_install:
        print(f'collected pack {pack}')
    for mr in collected.modeling_rules_to_test:
        print(f'collected modeling rule to test {mr}')


NIGHTLY_EXPECTED_TESTS = {'myTestPlaybook', 'myOtherTestPlaybook'}
NIGHTLY_EXPECTED_TESTS_XSIAM = NIGHTLY_EXPECTED_TESTS | {'Sanity Test - Playbook with Unmockable Whois Integration'}

NIGHTLY_TESTS: tuple = (
    (MockerCases.A_xsoar, XSOARNightlyTestCollector, NIGHTLY_EXPECTED_TESTS, ('myXSOAROnlyPack',), None, None, ()),

    (MockerCases.A_xsoar, XSOARNightlyTestCollector, NIGHTLY_EXPECTED_TESTS, ('myXSOAROnlyPack',),
     None, None, (MarketplaceVersions.XSOAR_SAAS,)),

    (MockerCases.B_xsoar, XSOARNightlyTestCollector, NIGHTLY_EXPECTED_TESTS, ('myXSOAROnlyPack',), None, None, ()),

    (MockerCases.B_xsoar, XSOARNightlyTestCollector, NIGHTLY_EXPECTED_TESTS, ('myXSOAROnlyPack',),
     None, None, (MarketplaceVersions.XSOAR_SAAS,)),

    (MockerCases.A_xsiam, XSIAMNightlyTestCollector, NIGHTLY_EXPECTED_TESTS_XSIAM,
     ('myXSIAMOnlyPack', 'Whois', 'CoreAlertFields'), None, None, ()),

    (MockerCases.B_xsiam, XSIAMNightlyTestCollector, NIGHTLY_EXPECTED_TESTS_XSIAM,
     ('myXSIAMOnlyPack', 'Whois', 'CoreAlertFields'), None, None, ()),

    (MockerCases.C, XSOARNightlyTestCollector,
     {'myXSOAROnlyTestPlaybook', 'myTestPlaybook', 'Sanity Test - Playbook with Unmockable Whois Integration'},
     {'bothMarketplacesPack', 'bothMarketplacesPackOnlyXSIAMIntegration', 'myXSOAROnlyPack', 'Whois'}, None, None, ()),

    (MockerCases.C, XSOARNightlyTestCollector,
     {'myXSOAROnlyTestPlaybook', 'myTestPlaybook', 'Sanity Test - Playbook with Unmockable Whois Integration'},
     {'bothMarketplacesPack', 'bothMarketplacesPackOnlyXSIAMIntegration', 'myXSOAROnlyPack', 'Whois'},
     None, None, (MarketplaceVersions.XSOAR_SAAS,)),

    (MockerCases.C, XSIAMNightlyTestCollector,
     {'myXSIAMOnlyTestPlaybook', 'Sanity Test - Playbook with Unmockable Whois Integration'},
     {'myXSIAMOnlyPack', 'bothMarketplacesPackOnlyXSIAMIntegration', 'Whois', 'CoreAlertFields'}, None, None, ()),

    (MockerCases.D, XSOARNightlyTestCollector, {'myTestPlaybook'}, {'myPack'},
     (Machine.V6_9, Machine.MASTER), None, ()),

    (MockerCases.E, XSOARNightlyTestCollector,
     {'myTestPlaybook', 'myOtherTestPlaybook', 'Sanity Test - Playbook with Unmockable Whois Integration'},
     {'myPack', 'Whois'}, None, None, ()),

    (MockerCases.E, XSIAMNightlyTestCollector,
     {'Sanity Test - Playbook with Unmockable Whois Integration'},
     ALWAYS_INSTALLED_PACKS_MARKETPLACE_V2 + ('Whois',),
     None, None, ()),

    (MockerCases.F, XSOARNightlyTestCollector, {'myTestPlaybook', 'myOtherTestPlaybook'}, {'myPack'},
     None, None, ()),

    (MockerCases.I_xsoar, XSOARNightlyTestCollector, {'myTestPlaybook'}, {'myXSOAROnlyPack'}, None, None, ()),

    # cases where nightly_packs doesn't hold all packs
    (MockerCases.limited_nightly_packs, XSOARNightlyTestCollector, {'myTestPlaybook'}, {'myPack', 'myOtherPack'},
     None, None, ()),

    (MockerCases.non_api_test, XSOARNightlyTestCollector, {'myTestPlaybook'}, {'myPack'}, None, None, ()),

    (MockerCases.script_non_api_test, XSOARNightlyTestCollector, {'myTestPlaybook'}, {'myPack', 'myOtherPack'},
     None, None, ()),

    (MockerCases.skipped_nightly_test, XSOARNightlyTestCollector, {}, {'myPack'}, None, None, ()),

    # modeling rule testdata file exists, expect modeling rule to be collected
    (MockerCases.MR1, XSIAMNightlyTestCollector, (), ('MyXSIAMPack', 'CoreAlertFields'), None,
     (Path('MyXSIAMPack/ModelingRules/HarryRule'),), ()),

    # only parsing rule component exists, expect the pack to be collected for installation
    (MockerCases.PR1, XSIAMNightlyTestCollector, (), ('MyXSIAMPack', 'CoreAlertFields'), None,
     None, ()),

    # collect xsoar_saas only tests.
    (MockerCases.A_xsoar_saas, XSOARNightlyTestCollector, NIGHTLY_EXPECTED_TESTS, ('myXSOARSaaSOnlyPack',),
     None, None, (MarketplaceVersions.XSOAR_SAAS,)),

    # Validate that when collecting test for xsoar_saas xsoarNightly does not collect xsoar_saas only packs.
    (MockerCases.A_xsoar_saas, XSOARNightlyTestCollector, {}, (), None, None, ()),

    # Checks that tests are collected according to the marketplace entry they hold - xsoar_on_prem
    (MockerCases.conf_marketplaces_entry, XSOARNightlyTestCollector,
     {'myTestPlaybook_both', 'myTestPlaybook_both2', 'myTestPlaybook_on_prem', 'myTestPlaybook_two_entries'},
     ('myPack',), None, None, (MarketplaceVersions.XSOAR,)),

    # Checks that tests are collected according to the marketplace entry they hold - xsoar_saas
    (MockerCases.conf_marketplaces_entry, XSOARNightlyTestCollector,
     {'myTestPlaybook_both', 'myTestPlaybook_both2', 'myTestPlaybook_saas', 'myTestPlaybook_two_entries'},
     ('myPack',), None, None, (MarketplaceVersions.XSOAR_SAAS,)),

)


@pytest.mark.parametrize(
    'case_mocker,collector_class,expected_tests,'
    'expected_packs,expected_machines,expected_modeling_rules_to_test,collector_class_args', NIGHTLY_TESTS
)
def test_nightly(mocker, monkeypatch, case_mocker: CollectTestsMocker, collector_class: Callable, expected_tests: set[str],
                 expected_packs: tuple[str],
                 expected_machines: tuple[Machine] | None,
                 expected_modeling_rules_to_test: Iterable[str | Path] | None,
                 collector_class_args: tuple[Any, ...]):
    """
    given:  a content folder
    when:   collecting tests with a NightlyTestCollector
    then:   make sure tests are collected from integration and id_set
    """
    _test(mocker, monkeypatch, case_mocker=case_mocker, collector_class=collector_class,
          expected_tests=expected_tests, expected_packs=expected_packs, expected_packs_to_upload={},
          expected_machines=expected_machines,
          expected_modeling_rules_to_test=expected_modeling_rules_to_test,
          collector_class_args=collector_class_args)


XSOAR_BRANCH_ARGS = ('master', MarketplaceVersions.XSOAR, None)
XSIAM_BRANCH_ARGS = ('master', MarketplaceVersions.MarketplaceV2, None)
XSOAR_SAAS_BRANCH_ARGS = ('master', MarketplaceVersions.XSOAR_SAAS, None)


@pytest.mark.parametrize(
    'case_mocker,expected_tests,expected_packs,expected_machines,expected_modeling_rules_to_test,'
    'collector_class_args,mocked_changed_files,mocked_packs_files_were_moved_from,expected_packs_to_upload,'
    'disable_collect_packs_diff_master_bucket',
    (
        # (0) change in a sanity-collection-triggering file, expecting xsoar sanity tests to be collected
        (MockerCases.empty, XSOAR_SANITY_TEST_NAMES, ('Whois', 'HelloWorld'), None, None, XSOAR_BRANCH_ARGS,
         ('.gitlab/helper_functions.sh',), (), (), True),

        # (1) Empty content folder: expecting XSIAM collector to not collect anything
        (MockerCases.empty, (), (), None, None, XSIAM_BRANCH_ARGS, (), (), None, True),

        # (2) Case A, yml file changes, expect the test playbook testing the integration to be collected
        (MockerCases.A_xsoar, ('myOtherTestPlaybook',), ('myXSOAROnlyPack',), None, None, XSOAR_BRANCH_ARGS,
         ('Packs/myXSOAROnlyPack/Integrations/myIntegration/myIntegration.yml',), (), ('myXSOAROnlyPack',), True),

        # (3) Case A, py file changes, expect the test playbook testing the integration to be collected
        (MockerCases.A_xsoar, ('myOtherTestPlaybook',), ('myXSOAROnlyPack',), None, None, XSOAR_BRANCH_ARGS,
         ('Packs/myXSOAROnlyPack/Integrations/myIntegration/myIntegration.py',), (), ('myXSOAROnlyPack',), True),

        # (4) Case A: yml file changes, expect the test playbook testing the integration to be collected
        (MockerCases.A_xsiam, ('myOtherTestPlaybook',), ('myXSIAMOnlyPack', 'CoreAlertFields'), None, None,
         XSIAM_BRANCH_ARGS, ('Packs/myXSIAMOnlyPack/Integrations/myIntegration/myIntegration.yml',), (),
         ('myXSIAMOnlyPack',), True),

        # (5) Case A: py file changes, expect the test playbook testing the integration to be collected
        (MockerCases.A_xsiam, ('myOtherTestPlaybook',), ('myXSIAMOnlyPack', 'CoreAlertFields'), None, None,
         XSIAM_BRANCH_ARGS, ('Packs/myXSIAMOnlyPack/Integrations/myIntegration/myIntegration.py',), (),
         ('myXSIAMOnlyPack',), True),

        # (6) Case B: test playbook changes, expect it to be collected
        (MockerCases.B_xsoar, ('myOtherTestPlaybook',), ('myXSOAROnlyPack',), None, None, XSOAR_BRANCH_ARGS,
         ('Packs/myXSOAROnlyPack/TestPlaybooks/myOtherTestPlaybook.yml',), (), ('myXSOAROnlyPack',), True),

        # (7) Case B: two test playbook change, expect both to be collected
        (MockerCases.B_xsoar, ('myOtherTestPlaybook', 'myTestPlaybook'), ('myXSOAROnlyPack',), None, None,
         XSOAR_BRANCH_ARGS, ('Packs/myXSOAROnlyPack/TestPlaybooks/myTestPlaybook.yml',
                             'Packs/myXSOAROnlyPack/TestPlaybooks/myOtherTestPlaybook.yml',), (),
         ('myXSOAROnlyPack',), True),

        # (8) Case D: playbook changes, expect it and its pack to be collected
        (MockerCases.D, ('myTestPlaybook',), ('myPack',), (Machine.V6_9, Machine.MASTER,), None, XSOAR_BRANCH_ARGS,
         ('Packs/myPack/TestPlaybooks/myTestPlaybook.yml',), (), ('myPack',), True),

        # (9) Case D: playbook changes, expect it and its pack to be collected
        (MockerCases.E, ('myOtherTestPlaybook',), ('myPack',), None, None, XSOAR_BRANCH_ARGS,
         ('Packs/myPack/TestPlaybooks/myOtherTestPlaybook.yml',), (), ('myPack',), True),

        # (10) Playbook changes, expect its test playbook to be collected
        (MockerCases.E, ('myOtherTestPlaybook',), ('myPack',), None, None, XSOAR_BRANCH_ARGS,
         ('Packs/myPack/Playbooks/myPlaybook.yml',), (), ('myPack',), True),

        # (11) Script changes, expect its test playbook to be collected
        (MockerCases.F, ('myTestPlaybook',), ('myPack',), None, None, XSOAR_BRANCH_ARGS,
         ('Packs/myPack/Scripts/myScript/myScript.yml',), (), ('myPack',), True),

        # (12) Two test playbooks change, but myOtherTestPlaybook is ignored, so it should not be collected
        (MockerCases.I_xsoar, ('myTestPlaybook',), ('myXSOAROnlyPack',), None, None, XSOAR_BRANCH_ARGS,
         ('Packs/myXSOAROnlyPack/TestPlaybooks/myOtherTestPlaybook.yml',
          'Packs/myXSOAROnlyPack/TestPlaybooks/myTestPlaybook.yml'), (), ('myXSOAROnlyPack',), True),

        # (13) Skipped integration changes - should not be collected
        (MockerCases.J, (), (), None, None, XSOAR_BRANCH_ARGS,
         ('Packs/myPack/Integrations/mySkippedIntegration/mySkippedIntegration.yml',), (), None, True),

        # (14) test data file changes - should not be collected
        (MockerCases.J, (), (), None, None, XSOAR_BRANCH_ARGS,
         ('Packs/myPack/Integrations/myIntegration/test_data/file.json',), (), None, True),

        # (15) a file under ParsingRules/Samples is changed, nothing should be collected.
        (MockerCases.J, (), (), None, None, XSOAR_BRANCH_ARGS,
         ('Packs/myPack/ParsingRules/Samples/some_sample.json',),
         (), None, True),

        # (16) Integration is changed but its test playbook is skipped - pack should be collected, test should not.
        (MockerCases.K, (), ('myPack',), None, None, XSOAR_BRANCH_ARGS,
         ('Packs/myPack/Integrations/mySkippedIntegration/mySkippedIntegration.yml',), (), ('myPack',), True),

        # (17) Testing version ranges
        (MockerCases.L, None, ('myXSIAMOnlyPack', 'CoreAlertFields'), (Machine.MASTER, Machine.V6_9), None,
         XSIAM_BRANCH_ARGS, ('Packs/myXSIAMOnlyPack/Wizards/harry.json',), (), ('myXSIAMOnlyPack',), True),

        # (18) see M2 definition at the top of this file
        (MockerCases.M2, None, ('myXSOAROnlyPack',), None, None, XSOAR_BRANCH_ARGS,
         ('Packs/myXSOAROnlyPack/Integrations/myIntegration/myIntegration.py',), (), ('myXSOAROnlyPack',), True),

        # (19) see M3 definition at the top of this file - integration py file is changed
        (MockerCases.M3, None, ('myXSOAROnlyPack',), None, None, XSOAR_BRANCH_ARGS,
         ('Packs/myXSOAROnlyPack/Integrations/myIntegration/myIntegration.py',), (), ('myXSOAROnlyPack',), True),

        # (20) see M3 definition at the top of this file - integration yml file is changed
        (MockerCases.M3, None, ('myXSOAROnlyPack',), None, None, XSOAR_BRANCH_ARGS,
         ('Packs/myXSOAROnlyPack/Integrations/myIntegration/myIntegration.yml',), (), ('myXSOAROnlyPack',), True),

        # (21) see M3 definition at the top of this file - test playbook is changed
        (MockerCases.M3, None, ('myXSOAROnlyPack',), None, None, XSOAR_BRANCH_ARGS,
         ('Packs/myXSOAROnlyPack/TestPlaybooks/myTestPlaybook.yml',), (), ('myXSOAROnlyPack',), True),

        # (22) Test Playbook using skipped integration - should not be collected.
        (MockerCases.P, None, ('myPack',), None, None, XSOAR_BRANCH_ARGS,
         ('Packs/myPack/TestPlaybooks/myTestPlaybook.yml',), (), ('myPack',), True),

        # (23) Old-formatted script changes, expecting its test playbook to be collected
        (MockerCases.F, ('myTestPlaybook',), ('myPack',), None, None, XSOAR_BRANCH_ARGS,
         ('Packs/myPack/Scripts/script-myScript.yml',), (), ('myPack',), True),

        # (24) When content is moved between packs, both packs (old, new) should be collected
        (MockerCases.C, None, ('bothMarketplacesPack', 'bothMarketplacesPackOnlyXSIAMIntegration'), None, None,
         XSOAR_BRANCH_ARGS, (), ('bothMarketplacesPack', 'bothMarketplacesPackOnlyXSIAMIntegration'),
         ('bothMarketplacesPack', 'bothMarketplacesPackOnlyXSIAMIntegration'), True),

        # (25) Deprecated integration changes - should not be collected
        (MockerCases.Q, (), (), None, None, XSOAR_BRANCH_ARGS,
         ('Packs/myPack/Integrations/myDeprecatedIntegration/myDeprecatedIntegration.yml',), (), None, True),

        # (26) Deprecated integration changes - should not be collected
        (MockerCases.Q, ('myTestPlaybook',), ('myPack',), None, None, XSOAR_BRANCH_ARGS,
         ('Packs/myPack/Integrations/myDeprecatedIntegration/myDeprecatedIntegration.yml',
          'Packs/myPack/Integrations/myIntegration/myIntegration.yml'), (), ('myPack',), True),

        # (27) Packs for XSOAR & XSIAM will be collected only for upload,
        # test dependency and always install packs will collected only to install
        (MockerCases.R, None, ('bothMarketplacesPackOnlyXSIAMIntegration', 'myXSIAMOnlyPack', 'CoreAlertFields'),
         None,
         None, XSIAM_BRANCH_ARGS,
         ('Packs/bothMarketplacesPack/pack_metadata.json',
          'Packs/bothMarketplacesPackOnlyXSIAMIntegration/Integrations/onlyXSIAMIntegration/onlyXSIAMIntegration.yml'),
<<<<<<< HEAD
         (), ('bothMarketplacesPackOnlyXSIAMIntegration', 'bothMarketplacesPack')),
=======
         (), ('bothMarketplacesPackOnlyXSIAMIntegration',), True),
>>>>>>> 1aeae17d

        # (28) Only packs with changes in XSOAR items will be collected to install and to upload.
        (MockerCases.R, None, ('bothMarketplacesPack',), None, None, XSOAR_BRANCH_ARGS,
         ('Packs/bothMarketplacesPack/pack_metadata.json',
          'Packs/bothMarketplacesPackOnlyXSIAMIntegration/Integrations/onlyXSIAMIntegration/onlyXSIAMIntegration.yml'),
         (), ('bothMarketplacesPack',), True),

        # (29) modeling rule yml file is changed - expect the modeling rule dir to be marked
        (MockerCases.MR1, None, ('MyXSIAMPack', 'CoreAlertFields',), None,
         (Path('MyXSIAMPack/ModelingRules/HarryRule'),), XSIAM_BRANCH_ARGS,
         ('Packs/MyXSIAMPack/ModelingRules/HarryRule/HarryRule.yml',), (), ('MyXSIAMPack',), True),

        # (30) modeling rule schema json file changed - expect the modeling rule dir to be marked
        (MockerCases.MR1, None, ('MyXSIAMPack', 'CoreAlertFields',), None,
         (Path('MyXSIAMPack/ModelingRules/HarryRule'),), XSIAM_BRANCH_ARGS,
         ('Packs/MyXSIAMPack/ModelingRules/HarryRule/HarryRule_schema.json',), (), ('MyXSIAMPack',), True),

        # (31) modeling rule xif file is changed - expect the modeling rule dir to be marked
        (MockerCases.MR1, None, ('MyXSIAMPack', 'CoreAlertFields',), None,
         (Path('MyXSIAMPack/ModelingRules/HarryRule'),), XSIAM_BRANCH_ARGS,
         ('Packs/MyXSIAMPack/ModelingRules/HarryRule/HarryRule.xif',), (), ('MyXSIAMPack',), True),

        # (32) modeling rule test data file is changed - expect the modeling rule dir to be marked
        (MockerCases.MR1, None, ('MyXSIAMPack', 'CoreAlertFields',), None,
         (Path('MyXSIAMPack/ModelingRules/HarryRule'),), XSIAM_BRANCH_ARGS,
         ('Packs/MyXSIAMPack/ModelingRules/HarryRule/HarryRule_testdata.json',), (), ('MyXSIAMPack',), True),

        # (33) Release Notes Config
        (MockerCases.RN_CONFIG, (), ('myPack',), None, None, XSOAR_BRANCH_ARGS,
         ('Packs/myPack/ReleaseNotes/2_1_3.json',), (), ('myPack',), True),

        # (34) see S definition at the top of this file - one of the integration has been changed
        (MockerCases.S, ('myOtherTestPlaybook',), ('myXSOAROnlyPack', 'myXSOAROnlyPack2',), None, None,
         XSOAR_BRANCH_ARGS, ('Packs/myXSOAROnlyPack/Integrations/myIntegration/myIntegration.yml',), (),
         ('myXSOAROnlyPack',), True),

        # (35) see T definition at the top of this file - reputation indicator type test
        (MockerCases.T, ("FormattingPerformance - Test", "Email extraction test", "Domain extraction test"),
         ('Base', 'DeveloperTools', 'CommonTypes'), None, None, XSOAR_BRANCH_ARGS,
         ('Packs/CommonTypes/IndicatorTypes/reputation-domain.json',), (), ('CommonTypes',), True),

        # (36) see PR1 definition at the top of this file - only parsing rules xif file was changed
        (MockerCases.PR1, (), ('MyXSIAMPack', 'CoreAlertFields',), None, None, XSIAM_BRANCH_ARGS,
         ('Packs/MyXSIAMPack/ParsingRules/MyParsingRules/MyParsingRules.xif',), (), ('MyXSIAMPack',), True),

        # (37) see PR1 definition at the top of this file - only parsing rules yml file was changed
        (MockerCases.PR1, (), ('MyXSIAMPack', 'CoreAlertFields',), None, None, XSIAM_BRANCH_ARGS,
         ('Packs/MyXSIAMPack/ParsingRules/MyParsingRules/MyParsingRules.yml',), (), ('MyXSIAMPack',), True),

        # (38) Case A_xsoar_saas, yml file changes, expect the test playbook testing the integration to be collected
        (MockerCases.A_xsoar_saas, ('myOtherTestPlaybook',), ('myXSOARSaaSOnlyPack',), None, None, XSOAR_SAAS_BRANCH_ARGS,
            ('Packs/myXSOARSaaSOnlyPack/Integrations/myIntegration/myIntegration.yml',), (), ('myXSOARSaaSOnlyPack',), True),

        # (39) Case A, yml file changes, expect the test playbook testing the integration to be collected
        (MockerCases.A_xsoar, ('myOtherTestPlaybook',), ('myXSOAROnlyPack',), None, None, XSOAR_SAAS_BRANCH_ARGS,
            ('Packs/myXSOAROnlyPack/Integrations/myIntegration/myIntegration.yml',), (), ('myXSOAROnlyPack',), True),

        # (40) All kind of xsoar packs changed, running with xsoar_saas collector validate that only relevant packs are collected
        (MockerCases.Xsoar_marketplaces, None, ('OnlyXsoarSaaS', 'BothXsoar',), None, None, XSOAR_SAAS_BRANCH_ARGS,
            ('Packs/OnlyXsoarSaaS/Integrations/myOnlyXsoarSaaSIntegration/myOnlyXsoarSaaSIntegration.yml',
             'Packs/BothXsoar/Integrations/myBothXsoarIntegration/myBothXsoarIntegration.yml',
             'Packs/OnlyXsoarOnPrem/Integrations/myOnlyXsoarOnPremIntegration/myOnlyXsoarOnPremIntegration.yml'), (),
         ('OnlyXsoarSaaS', 'BothXsoar',), True),

        # (41) All kind of xsoar packs changed, running with xsoar collector validate that only relevant packs are collected
        (MockerCases.Xsoar_marketplaces, None, ('OnlyXsoarOnPrem', 'BothXsoar',), None, None, XSOAR_BRANCH_ARGS,
            ('Packs/OnlyXsoarSaaS/Integrations/myOnlyXsoarSaaSIntegration/myOnlyXsoarSaaSIntegration.yml',
             'Packs/BothXsoar/Integrations/myBothXsoarIntegration/myBothXsoarIntegration.yml',
             'Packs/OnlyXsoarOnPrem/Integrations/myOnlyXsoarOnPremIntegration/myOnlyXsoarOnPremIntegration.yml'), (),
         ('OnlyXsoarOnPrem', 'BothXsoar',), True),

        # (42) Checks that tests are collected according to the marketplace entry they hold - xsoar_saas
        (MockerCases.conf_marketplaces_entry,
         ('myTestPlaybook_both', 'myTestPlaybook_both2', 'myTestPlaybook_saas', 'myTestPlaybook_two_entries'),
         ('myPack',), None, None, XSOAR_SAAS_BRANCH_ARGS,
            ('Packs/myPack/TestPlaybooks/myTestPlaybook_both.yml',
             'Packs/myPack/TestPlaybooks/myTestPlaybook_both2.yml',
             'Packs/myPack/TestPlaybooks/myTestPlaybook_on_prem.yml',
             'Packs/myPack/TestPlaybooks/myTestPlaybook_saas.yml',
             'Packs/myPack/TestPlaybooks/myTestPlaybook_two_entries.yml'), (),
         ('myPack',), True),

        # (43) Checks that tests are collected according to the marketplace entry they hold - xsoar_on_prem
        (MockerCases.conf_marketplaces_entry,
         ('myTestPlaybook_both', 'myTestPlaybook_both2', 'myTestPlaybook_on_prem', 'myTestPlaybook_two_entries'),
         ('myPack',), None, None, XSOAR_BRANCH_ARGS,
            ('Packs/myPack/TestPlaybooks/myTestPlaybook_both.yml',
             'Packs/myPack/TestPlaybooks/myTestPlaybook_both2.yml',
             'Packs/myPack/TestPlaybooks/myTestPlaybook_on_prem.yml',
             'Packs/myPack/TestPlaybooks/myTestPlaybook_saas.yml',
             'Packs/myPack/TestPlaybooks/myTestPlaybook_two_entries.yml'), (),
         ('myPack',), True),

        # (44) master and bucket are equal, no need to collect for upload nothing
        (MockerCases.K, (), (), None, None, XSOAR_BRANCH_ARGS, (), (), ('myPack',), False),


        # (45) master ahead of bucket, need to collect for upload the diff (pack should be collected, test should not.)
        (MockerCases.A_xsoar, None, ('myXSOAROnlyPack',), None, None, XSOAR_BRANCH_ARGS,
         ('Packs/myXSOAROnlyPack/Integrations/myIntegration/myIntegration.yml',), (), ('myXSOAROnlyPack',), False),
    )
)
def test_branch(
        monkeypatch,
        mocker,
        case_mocker,
        expected_tests: set[str] | None,
        expected_packs: tuple[str, ...] | None,
        expected_machines: tuple[Machine, ...] | None,
        expected_modeling_rules_to_test: Iterable[str | Path] | None,
        collector_class_args: tuple[str, ...],
        mocked_changed_files: tuple[str, ...],
        mocked_packs_files_were_moved_from: tuple[str, ...],
        expected_packs_to_upload: tuple[str, ...] | None,
        disable_collect_packs_diff_master_bucket: bool,
):
    mocker.patch.object(BranchTestCollector, '_get_git_diff',
                        return_value=FilesToCollect(mocked_changed_files, mocked_packs_files_were_moved_from))
    _test(mocker, monkeypatch, case_mocker, collector_class=BranchTestCollector,
          expected_tests=expected_tests, expected_packs=expected_packs,
          expected_packs_to_upload=expected_packs_to_upload,
          expected_machines=expected_machines, expected_modeling_rules_to_test=expected_modeling_rules_to_test,
          collector_class_args=collector_class_args,
          disable_collect_packs_diff_master_bucket=disable_collect_packs_diff_master_bucket
          )


def test_branch_test_missing_from_conf(mocker, monkeypatch):
    # Integration with support level == xsoar - should raise an exception
    mocker.patch.object(BranchTestCollector, '_get_git_diff',
                        return_value=FilesToCollect(
                            changed_files=('Packs/myXSOAROnlyPack/Integrations/myIntegration/myIntegration.yml',),
                            pack_ids_files_were_removed_from=()),
                        )
    with pytest.raises(ValueError) as e:
        _test(mocker, monkeypatch, MockerCases.M1, BranchTestCollector, (), (), (), (), (), XSOAR_BRANCH_ARGS)
    assert 'is (1) missing from conf.json' in str(e.value)  # checking it's the right error


ONLY_COLLECT_PACK_TYPES = {
    # see docstring of the test using this set
    FileType.RELEASE_NOTES_CONFIG,
    FileType.RELEASE_NOTES,
    FileType.IMAGE,
    FileType.DESCRIPTION,
    FileType.METADATA,
    FileType.INCIDENT_TYPE,
    FileType.INCIDENT_FIELD,
    FileType.INDICATOR_FIELD,
    FileType.LAYOUT,
    FileType.WIDGET,
    FileType.DASHBOARD,
    FileType.REPORT,
    FileType.PARSING_RULE,
    FileType.MODELING_RULE,
    FileType.MODELING_RULE_TEST_DATA,
    FileType.MODELING_RULE_XIF,
    FileType.CORRELATION_RULE,
    FileType.XSIAM_DASHBOARD,
    FileType.XSIAM_REPORT,
    FileType.REPORT,
    FileType.GENERIC_TYPE,
    FileType.GENERIC_FIELD,
    FileType.GENERIC_MODULE,
    FileType.GENERIC_DEFINITION,
    FileType.PRE_PROCESS_RULES,
    FileType.JOB,
    FileType.CONNECTION,
    FileType.XSOAR_CONFIG,
    FileType.AUTHOR_IMAGE,
    FileType.CHANGELOG,
    FileType.DOC_IMAGE,
    FileType.BUILD_CONFIG_FILE,
    FileType.WIZARD,
    FileType.TRIGGER,
    FileType.LISTS,
    FileType.CONF_JSON,
    FileType.MODELING_RULE_SCHEMA,
    FileType.LAYOUTS_CONTAINER,
    FileType.XDRC_TEMPLATE,
    FileType.PARSING_RULE_XIF,
    FileType.LAYOUT_RULE,
    FileType.ASSETS_MODELING_RULE,
    FileType.ASSETS_MODELING_RULE_SCHEMA,
    FileType.ASSETS_MODELING_RULE_XIF,
}


def test_only_collect_pack_args():
    """
    comparing the test_only_collect_packs arguments (ONLY_INSTALL_PACK_FILE_TYPES)
    match constants.ONLY_COLLECT_PACK_TYPES
    Any change there will require a change here.
    """
    from Tests.scripts.collect_tests.constants import \
        ONLY_INSTALL_PACK_FILE_TYPES
    assert ONLY_COLLECT_PACK_TYPES == ONLY_INSTALL_PACK_FILE_TYPES


def test_only_collect_and_ignore_lists_are_disjoint():
    from Tests.scripts.collect_tests.constants import (
        IGNORED_FILE_TYPES, ONLY_INSTALL_PACK_FILE_TYPES)
    assert ONLY_INSTALL_PACK_FILE_TYPES.isdisjoint(IGNORED_FILE_TYPES)


def test_file_types_with_specific_collection_logic_are_not_ignored():
    """
    the files listed have a specific logic under _collect_single,
    hence they must not be ignored or cause only a pack-installation
    """
    from Tests.scripts.collect_tests.constants import (
        IGNORED_FILE_TYPES, ONLY_INSTALL_PACK_FILE_TYPES)

    assert {
        FileType.PYTHON_FILE,
        FileType.POWERSHELL_FILE,
        FileType.JAVASCRIPT_FILE,
        FileType.REPUTATION,
        FileType.MAPPER,
        FileType.CLASSIFIER
    }.isdisjoint(IGNORED_FILE_TYPES | ONLY_INSTALL_PACK_FILE_TYPES)


def test_no_file_type_and_non_content_dir_files_are_ignored(mocker, monkeypatch):
    """
    give    a non-content item and unknown file type which no tests should be collected
    when    collecting with a BranchTestCollector
    then    make sure no tests are collected
    """
    mocker.patch('Tests.scripts.collect_tests.collect_tests.find_type', return_value=None)
    mocker.patch.object(BranchTestCollector, '_get_git_diff',
                        return_value=FilesToCollect(('Packs/myXSOAROnlyPack/NonContentItems/Empty.json',), ()))

    _test(mocker, monkeypatch, case_mocker=MockerCases.A_xsoar, collector_class=BranchTestCollector, expected_tests=(),
          expected_modeling_rules_to_test=(), expected_packs=(), expected_packs_to_upload=(),
          expected_machines=None, collector_class_args=XSOAR_BRANCH_ARGS)


@pytest.mark.parametrize('file_type', ONLY_COLLECT_PACK_TYPES)
def test_only_collect_pack(mocker, monkeypatch, file_type: collect_tests.FileType):
    """
    give    a content item type for which no tests should be collected
    when    collecting with a BranchTestCollector
    then    make sure the pack is collected, but tests are not
    """
    # test mockers
    mocker.patch.object(BranchTestCollector, '_get_git_diff',
                        return_value=FilesToCollect(('Packs/myPack/some_file',), ()))
    mocker.patch('Tests.scripts.collect_tests.collect_tests.find_type', return_value=file_type)

    # packs of xsiam component files aren't expected to be collected when collecting for an XSOAR marketplace build
    expected_packs = ('myPack',) if file_type not in (MODELING_RULE_COMPONENT_FILES | XSIAM_COMPONENT_FILES) else ()

    # noinspection PyTypeChecker
    _test(mocker, monkeypatch, case_mocker=MockerCases.H, collector_class=BranchTestCollector,
          expected_tests=(), expected_packs=expected_packs, expected_packs_to_upload=('myPack',),
          expected_machines=None, expected_modeling_rules_to_test=None, collector_class_args=XSOAR_BRANCH_ARGS)


def test_invalid_content_item(mocker, monkeypatch):
    """
    given:  a changed file that _get_git_diff is not designed to collect
    when:   collecting tests
    then:   make sure nothing is collected, and no exception is raised
    """
    # test mockers
    mocker.patch.object(BranchTestCollector, '_get_git_diff',
                        return_value=FilesToCollect(('Packs/myPack/some_file',), ()))

    _test(mocker, monkeypatch, case_mocker=MockerCases.H, collector_class=BranchTestCollector,
          expected_tests=(), expected_packs=(), expected_packs_to_upload=(), expected_machines=None,
          expected_modeling_rules_to_test=None,
          collector_class_args=XSOAR_BRANCH_ARGS)


def test_release_note_config_in_only_install_pack():
    """
    Makes sure the FileType.RELEASE_NOTES_CONFIG is in ONLY_INSTALL_PACK_FILE_TYPES,
    as we have a special treatment for it under __collect_single.
    If this test fails, and you deliberatly removed it from the list, make sure to remove the special case (`except KeyError`...)
    """
    assert FileType.RELEASE_NOTES_CONFIG in ONLY_INSTALL_PACK_FILE_TYPES


def test_number_of_file_types():
    """
    The test collection assumes the list of FileType values does not change.
    If this unit test fails, it means that list has changed (in the SDK).
    Please make sure the change does not break test collection:
        - New type:     1. Add it to IGNORED_FILE_TYPES or ONLY_INSTALL_PACK
                        2. Create a PR and see collection works
                        3. Increase the number in this test

        - Removed type:    Decrease the number here.
    """
    assert len(FileType) == 80


@pytest.mark.parametrize(
    'case_mocker,expected_tests,expected_packs,expected_machines,expected_modeling_rules_to_test,'
    'collector_class_args,mocked_changed_files,mocked_packs_files_were_moved_from,expected_packs_to_upload',
    (
        (MockerCases.C, None,
         ('myXSOAROnlyPack', 'bothMarketplacesPack', 'bothMarketplacesPackOnlyXSIAMIntegration', 'Whois'), None,
         None, (MarketplaceVersions.XSOAR, None),
         ('.gitlab/helper_functions.sh',), (),
         ('myXSOAROnlyPack', 'bothMarketplacesPack', 'bothMarketplacesPackOnlyXSIAMIntegration', 'Whois')),

        (MockerCases.C, None, ('myXSIAMOnlyPack', 'CoreAlertFields'), None, None,
         (MarketplaceVersions.MarketplaceV2, None), (), (), (
             'myXSIAMOnlyPack', 'CoreAlertFields', 'bothMarketplacesPack',
             'bothMarketplacesPackOnlyXSIAMIntegration', 'Whois')),
    ), ids=('install_and_upload_all_xsoar', 'install_and_upload_all_xsiam'))
def test_upload_all_packs(mocker, monkeypatch, case_mocker, expected_tests: set[str] | None,
                          expected_packs: tuple[str, ...] | None,
                          expected_machines: tuple[Machine, ...] | None,
                          expected_modeling_rules_to_test: Iterable[str | Path] | None,
                          collector_class_args: tuple[str, ...],
                          mocked_changed_files: tuple[str, ...],
                          mocked_packs_files_were_moved_from: tuple[str, ...],
                          expected_packs_to_upload: tuple[str, ...] | None,
                          ):
    """
    given:  The override_all_packs flag.
    when:   Collecting tests for the upload flow.
    then:   Make sure all packs are collected to the pack_to_upload, and the pack_to_install list is empty.
    """
    _test(mocker, monkeypatch, case_mocker, collector_class=UploadAllCollector,
          expected_tests=expected_tests, expected_packs=expected_packs,
          expected_packs_to_upload=expected_packs_to_upload,
          expected_machines=expected_machines, expected_modeling_rules_to_test=expected_modeling_rules_to_test,
          collector_class_args=collector_class_args)    # type: ignore


@pytest.mark.parametrize('marketplaces, expected_results',
                         [(['xsoar'], {MarketplaceVersions.XSOAR,
                                       MarketplaceVersions.XSOAR_SAAS}),
                          (['xsoar_saas'], {MarketplaceVersions.XSOAR_SAAS}),
                          (['xsoar_on_prem'], {MarketplaceVersions.XSOAR_ON_PREM, MarketplaceVersions.XSOAR}),
                          (['marketplacev2', 'xsoar'], {MarketplaceVersions.XSOAR,
                           MarketplaceVersions.XSOAR_SAAS, MarketplaceVersions.MarketplaceV2})])
def test_handle_xsoar_marketplces(marketplaces, expected_results):
    from Tests.scripts.collect_tests.utils import DictBased
    metadata_dict = {'marketplaces': marketplaces}
    dict_based_obj = DictBased(metadata_dict)
    assert dict_based_obj.marketplaces
    assert set(dict_based_obj.marketplaces) == expected_results


def test_handle_xsoar_marketplces_none():
    from Tests.scripts.collect_tests.utils import DictBased
    metadata_dict: dict = {'marketplaces': []}
    dict_based_obj = DictBased(metadata_dict)
    assert dict_based_obj.marketplaces is None


def test_sort_packs_to_upload(mocker):
    """
    given: Mocked GitUtil with simulated changed files
    when:  Calling sort_packs_to_upload function
    then:  Ensure packs_to_upload contains "myPack2" and packs_to_update_metadata contains "myPack"
    """
    from demisto_sdk.commands.common.git_util import GitUtil
    from Tests.scripts.collect_tests.collect_tests import PACK_MANAGER

    input_files = {Path("Packs/myPack/pack_metadata.json"),
                   Path("Packs/myPack2/ReleaseNotes/1_0_0.md"),
                   Path("Packs/myPack2/pack_metadata.json")}

    mocker.patch.object(GitUtil, "_get_all_changed_files", return_value=input_files)
    mocker.patch.object(PACK_MANAGER, "get_current_version", return_value="1.0.0")
    packs_to_upload, packs_to_update_metadata = sort_packs_to_upload({"myPack", "myPack2"})

    assert packs_to_upload == {"myPack2"}, "myPack should be marked for hard upload"
    assert packs_to_update_metadata == {"myPack"}, "myPack should be marked for metadata update"<|MERGE_RESOLUTION|>--- conflicted
+++ resolved
@@ -439,11 +439,7 @@
          None, XSIAM_BRANCH_ARGS,
          ('Packs/bothMarketplacesPack/pack_metadata.json',
           'Packs/bothMarketplacesPackOnlyXSIAMIntegration/Integrations/onlyXSIAMIntegration/onlyXSIAMIntegration.yml'),
-<<<<<<< HEAD
-         (), ('bothMarketplacesPackOnlyXSIAMIntegration', 'bothMarketplacesPack')),
-=======
-         (), ('bothMarketplacesPackOnlyXSIAMIntegration',), True),
->>>>>>> 1aeae17d
+         (), ('bothMarketplacesPackOnlyXSIAMIntegration', 'bothMarketplacesPack'), True),
 
         # (28) Only packs with changes in XSOAR items will be collected to install and to upload.
         (MockerCases.R, None, ('bothMarketplacesPack',), None, None, XSOAR_BRANCH_ARGS,
