--- conflicted
+++ resolved
@@ -91,14 +91,11 @@
     M1 = CollectTestsMocker(TEST_DATA / 'M1')
     M2 = CollectTestsMocker(TEST_DATA / 'M2')
     M3 = CollectTestsMocker(TEST_DATA / 'M3')
-<<<<<<< HEAD
     O = CollectTestsMocker(TEST_DATA / 'O')
-=======
     limited_nightly_packs = CollectTestsMocker(TEST_DATA / 'limited_nightly_packs')
     non_api_test = CollectTestsMocker(TEST_DATA / 'non_api_test')
     script_non_api_test = CollectTestsMocker(TEST_DATA / 'script_non_api_test')
     skipped_nightly_test = CollectTestsMocker(TEST_DATA / 'skipped_nightly_test')
->>>>>>> 22842edc
 
 
 ALWAYS_INSTALLED_PACKS = ('Base', 'DeveloperTools')
@@ -310,13 +307,11 @@
      (MockerCases.M3, None, ('myXSOAROnlyPack',), None, XSOAR_BRANCH_ARGS,
       ('Packs/myXSOAROnlyPack/TestPlaybooks/myTestPlaybook.yml',)),
 
-<<<<<<< HEAD
-     (MockerCases.O, None, ('myPack',), None, XSOAR_BRANCH_ARGS, ('Packs/myPack/TestPlaybooks/myTestPlaybook.yml',))
-=======
+     (MockerCases.O, None, ('myPack',), None, XSOAR_BRANCH_ARGS, ('Packs/myPack/TestPlaybooks/myTestPlaybook.yml',)),
+
      # Script changes (old format), expect its test playbook to be collected
      (MockerCases.F, ('myTestPlaybook',), ('myPack',), None, XSOAR_BRANCH_ARGS,
       ('Packs/myPack/Scripts/script-myScript.yml',)),
->>>>>>> 22842edc
 
      ))
 def test_branch(
