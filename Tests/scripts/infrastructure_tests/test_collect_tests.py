--- conflicted
+++ resolved
@@ -498,12 +498,8 @@
     FileType.MODELING_RULE_SCHEMA,
     FileType.LAYOUTS_CONTAINER,
     FileType.XDRC_TEMPLATE,
-<<<<<<< HEAD
-    FileType.LAYOUT_RULE
-=======
     FileType.PARSING_RULE_XIF,
     FileType.LAYOUT_RULE,
->>>>>>> aeaf8513
 }
 
 
