import os
from pathlib import Path
from typing import Any, Callable, Iterable, Optional

import pytest
from demisto_sdk.commands.common.constants import MarketplaceVersions

from Tests.scripts.collect_tests import collect_tests
# importing Machine,FileType from collect_tests (rather than utils) to compare class member values
from Tests.scripts.collect_tests.collect_tests import (
    BranchTestCollector, FileType, Machine, XSIAMNightlyTestCollector,
    XSOARNightlyTestCollector)
from Tests.scripts.collect_tests.constants import XSOAR_SANITY_TEST_NAMES
from Tests.scripts.collect_tests.path_manager import PathManager
from Tests.scripts.collect_tests.utils import PackManager

os.environ['UNIT_TESTING'] = 'True'

"""
Test Collection Unit-Test cases
- `empty` has no packs
- `empty_xsiam` has no packs, and only a test that is taken from conf.json (it is not saved elsewhere)
- `A` has a single pack with an integration and two test playbooks.
- `B` has a single pack, with only test playbooks. (they should be collected)
- `C` has a pack supported by both marketplaces, and one only for marketplacev2 and one only for XSOAR.
- `D` has a single pack & test-playbook with from_version == to_version == 6.5, for testing the version range.
- `E` has a single pack with a script tested using myTestPlaybook, and a Playbook used in myOtherTestPlaybook.
- `F` has a single pack with a script set up as `no tests`, and a conf where myTestPlaybook is set as the script's test.
- `G` has objects that trigger collection of the pack (without tests).
- `H` has a single file, that is not a content item, and find_type is mocked to test ONLY_INSTALL_PACK.
- `I` has a single pack with two test playbooks, one of which is ignored in .pack_ignore.
- `J` has a single pack with two integrations, with mySkippedIntegration being skipped in conf.json.
- `K` has a single pack with two integrations, with mySkippedIntegration's TPB skipped in conf.json.
- `L` has a single pack with a Wizard content item.
"""


class CollectTestsMocker:
    """
    Allows testing Test Collection, by injecting a custom PathManager into the imported collect_tests module in memory
    """

    def __init__(self, content_path: Path):
        content_path = Path(__file__).parent / content_path
        self.path_manager = PathManager(content_path)
        self.path_manager.id_set_path = content_path / 'Tests' / 'id_set.json'
        self.path_manager.conf_path = content_path / 'Tests' / 'conf.json'
        self.previous_path_manager = None

    def __enter__(self):
        self.previous_path_manager = collect_tests.PATHS
        self._mock(self.path_manager)

    def __exit__(self, *args):
        self._mock(self.previous_path_manager)
        self.previous_path_manager = None

    @staticmethod
    def _mock(path_manager: PathManager):
        collect_tests.PATHS = path_manager
        collect_tests.PACK_MANAGER = PackManager(path_manager)

    def __repr__(self):
        return str(self.path_manager.content_path)


TEST_DATA = Path('tests_data/collect_tests')


class MockerCases:
    empty = CollectTestsMocker(TEST_DATA / 'empty')
    empty_xsiam = CollectTestsMocker(TEST_DATA / 'empty_xsiam')
    A_xsoar = CollectTestsMocker(TEST_DATA / 'A_xsoar')
    A_xsiam = CollectTestsMocker(TEST_DATA / 'A_xsiam')
    B_xsoar = CollectTestsMocker(TEST_DATA / 'B_xsoar')
    B_xsiam = CollectTestsMocker(TEST_DATA / 'B_xsiam')
    C = CollectTestsMocker(TEST_DATA / 'C')
    D = CollectTestsMocker(TEST_DATA / 'D')
    E = CollectTestsMocker(TEST_DATA / 'E')
    F = CollectTestsMocker(TEST_DATA / 'F')
    G = CollectTestsMocker(TEST_DATA / 'G')
    H = CollectTestsMocker(TEST_DATA / 'H')
    I_xsoar = CollectTestsMocker(TEST_DATA / 'I_xsoar')
    J = CollectTestsMocker(TEST_DATA / 'J')
    K = CollectTestsMocker(TEST_DATA / 'K')
<<<<<<< HEAD
    L = CollectTestsMocker(TEST_DATA / 'L_XSIAM')
=======
    M = CollectTestsMocker(TEST_DATA / 'M')
>>>>>>> c8e6d694


ALWAYS_INSTALLED_PACKS = ('Base', 'DeveloperTools')


def _test(monkeypatch, case_mocker: CollectTestsMocker, collector_class: Callable,
          expected_tests: Iterable[str], expected_packs: Iterable[str], expected_machines: Optional[Iterable[Machine]],
          collector_class_args: tuple[Any, ...] = ()):
    """
    Instantiates the given collector class, calls collect with run_nightly and asserts
    that the result packs and tests are expected ones.

    :param case_mocker: with which to run the test
    :param collector_class: the collector class to test.
    :param expected_tests: the expected test names. (pass None to not check)
    :param expected_packs: the expected pack names. (pass None to not check)
    :param expected_machines: the expected machines. (pass None to not check)
    :param collector_class_args: with which to instantiate the collector class.
    :return: Nothing: only calls assert.
    """
    monkeypatch.chdir(case_mocker.path_manager.content_path)
    with case_mocker:
        collector = collector_class(*collector_class_args)
        collected = collector.collect()

    if not any((expected_tests, expected_packs, expected_machines)):
        if not collected:
            # matches expectation
            return
        description = 'should NOT have collected '
        if collected.packs:
            description += f'packs {collected.packs} '
        if collected.tests:
            description += f'tests {collected.tests}'

        assert False, description

    if collected is None:
        assert False, f'should have collected something: {expected_tests=}, {expected_packs=}, {expected_machines=}'

    if expected_tests is not None:
        assert collected.tests == set(expected_tests)

    assert collected.packs == set(expected_packs or ()) | set(ALWAYS_INSTALLED_PACKS)

    if expected_machines is not None:
        assert set(collected.machines) == set(expected_machines)

    assert Machine.MASTER in collected.machines

    for test in collected.tests:
        print(f'collected test {test}')
    for machine in collected.machines:
        print(f'machine {machine}')
    for pack in collected.packs:
        print(f'collected pack {pack}')


NIGHTLY_EXPECTED_TESTS = {'myTestPlaybook', 'myOtherTestPlaybook'}

NIGHTLY_TESTS: tuple = (
    (MockerCases.A_xsoar, XSOARNightlyTestCollector, NIGHTLY_EXPECTED_TESTS, ('myXSOAROnlyPack',), None),
    (MockerCases.B_xsoar, XSOARNightlyTestCollector, NIGHTLY_EXPECTED_TESTS, ('myXSOAROnlyPack',), None),
    (MockerCases.A_xsiam, XSIAMNightlyTestCollector, NIGHTLY_EXPECTED_TESTS, ('myXSIAMOnlyPack',), None),
    (MockerCases.B_xsiam, XSIAMNightlyTestCollector, NIGHTLY_EXPECTED_TESTS, ('myXSIAMOnlyPack',), None),

    (MockerCases.C, XSOARNightlyTestCollector, {'myXSOAROnlyTestPlaybook', 'myTestPlaybook'},
     {'bothMarketplacesPack', 'bothMarketplacesPackOnlyXSIAMIntegration', 'myXSOAROnlyPack'}, None),

    (MockerCases.C, XSIAMNightlyTestCollector, {'myXSIAMOnlyTestPlaybook'},
     {'myXSIAMOnlyPack', 'bothMarketplacesPackOnlyXSIAMIntegration'}, None),

    (MockerCases.D, XSOARNightlyTestCollector, {'myTestPlaybook'}, {'myPack'},
     (Machine.V6_5, Machine.MASTER)),

    (MockerCases.E, XSOARNightlyTestCollector, {'myTestPlaybook', 'myOtherTestPlaybook'}, {'myPack'},
     None),
    (MockerCases.E, XSIAMNightlyTestCollector, {}, {}, None),

    (MockerCases.F, XSOARNightlyTestCollector, {'myTestPlaybook', 'myOtherTestPlaybook'}, {'myPack'},
     None),

    (MockerCases.I_xsoar, XSOARNightlyTestCollector, {'myTestPlaybook'}, {'myXSOAROnlyPack'}, None)
)


@pytest.mark.parametrize('case_mocker,collector_class,expected_tests,expected_packs,expected_machines', NIGHTLY_TESTS)
def test_nightly(monkeypatch, case_mocker: CollectTestsMocker, collector_class: Callable, expected_tests: set[str],
                 expected_packs: tuple[str],
                 expected_machines: Optional[tuple[Machine]]):
    """
    given:  a content folder
    when:   collecting tests with a NightlyTestCollector
    then:   make sure tests are collected from integration and id_set
    """

    _test(monkeypatch, case_mocker=case_mocker, collector_class=collector_class,
          expected_tests=expected_tests, expected_packs=expected_packs, expected_machines=expected_machines)


XSOAR_BRANCH_ARGS = ('master', MarketplaceVersions.XSOAR, None)
XSIAM_BRANCH_ARGS = ('master', MarketplaceVersions.MarketplaceV2, None)


@pytest.mark.parametrize(
    'case_mocker,expected_tests,expected_packs,expected_machines,collector_class_args,mocked_changed_files',
    # change in a sanity-collection-triggering file, expecting xsoar sanity tests to be collected
    ((MockerCases.empty, XSOAR_SANITY_TEST_NAMES, ('Whois', 'HelloWorld'), None, XSOAR_BRANCH_ARGS,
      ('.gitlab/helper_functions.sh',)),

     # Empty content folder: expecting XSIAM collector to not collect anything
     (MockerCases.empty, (), (), None, XSIAM_BRANCH_ARGS, ()),

     # Case A, yml file changes, expect the test playbook testing the integration to be collected
     (MockerCases.A_xsoar, ('myOtherTestPlaybook',), ('myXSOAROnlyPack',), None, XSOAR_BRANCH_ARGS,
      ('Packs/myXSOAROnlyPack/Integrations/myIntegration/myIntegration.yml',)),

     # Case A, py file changes, expect the test playbook testing the integration to be collected
     (MockerCases.A_xsoar, ('myOtherTestPlaybook',), ('myXSOAROnlyPack',), None, XSOAR_BRANCH_ARGS,
      ('Packs/myXSOAROnlyPack/Integrations/myIntegration/myIntegration.py',)),

     # Case A: yml file changes, expect the test playbook testing the integration to be collected
     (MockerCases.A_xsiam, ('myOtherTestPlaybook',), ('myXSIAMOnlyPack',), None, XSIAM_BRANCH_ARGS,
      ('Packs/myXSIAMOnlyPack/Integrations/myIntegration/myIntegration.yml',)),

     # Case A: py file changes, expect the test playbook testing the integration to be collected
     (MockerCases.A_xsiam, ('myOtherTestPlaybook',), ('myXSIAMOnlyPack',), None, XSIAM_BRANCH_ARGS,
      ('Packs/myXSIAMOnlyPack/Integrations/myIntegration/myIntegration.py',)),

     # Case B: test playbook changes, expect it to be collected
     (MockerCases.B_xsoar, ('myOtherTestPlaybook',), ('myXSOAROnlyPack',), None, XSOAR_BRANCH_ARGS,
      ('Packs/myXSOAROnlyPack/TestPlaybooks/myOtherTestPlaybook.yml',)),

     # Case B: two test playbook change, expect both to be collected
     (MockerCases.B_xsoar, ('myOtherTestPlaybook', 'myTestPlaybook'), ('myXSOAROnlyPack',), None,
      XSOAR_BRANCH_ARGS, ('Packs/myXSOAROnlyPack/TestPlaybooks/myTestPlaybook.yml',
                          'Packs/myXSOAROnlyPack/TestPlaybooks/myOtherTestPlaybook.yml',)),

     (MockerCases.D, ('myTestPlaybook',), ('myPack',), (Machine.V6_5, Machine.MASTER,), XSOAR_BRANCH_ARGS,
      ('Packs/myPack/TestPlaybooks/myTestPlaybook.yml',)),

     (MockerCases.E, ('myOtherTestPlaybook',), ('myPack',), None, XSOAR_BRANCH_ARGS,
      ('Packs/myPack/TestPlaybooks/myOtherTestPlaybook.yml',)),

     # Playbook changes, expect its test playbook to be collected
     (MockerCases.E, ('myOtherTestPlaybook',), ('myPack',), None, XSOAR_BRANCH_ARGS,
      ('Packs/myPack/Playbooks/myPlaybook.yml',)),

     # Script changes, expect its test playbook to be collected
     (MockerCases.F, ('myTestPlaybook',), ('myPack',), None, XSOAR_BRANCH_ARGS,
      ('Packs/myPack/Scripts/myScript/myScript.yml',)),

     # Two test playbooks change, but myOtherTestPlaybook is ignored, so it should not be collected
     (MockerCases.I_xsoar, ('myTestPlaybook',), ('myXSOAROnlyPack',), None, XSOAR_BRANCH_ARGS,
      ('Packs/myXSOAROnlyPack/TestPlaybooks/myOtherTestPlaybook.yml',
       'Packs/myXSOAROnlyPack/TestPlaybooks/myTestPlaybook.yml')),

     # Skipped integration changes - should not be collected
     (MockerCases.J, (), (), None, XSOAR_BRANCH_ARGS,
      ('Packs/myPack/Integrations/mySkippedIntegration/mySkippedIntegration.yml',)),

     # Integration is changed but its test playbook is skipped - pack should be collected, test should not.
     (MockerCases.K, (), ('myPack',), None, XSOAR_BRANCH_ARGS,
      ('Packs/myPack/Integrations/mySkippedIntegration/mySkippedIntegration.yml',)),

     (MockerCases.L, None, ('myXSIAMOnlyPack',), (Machine.MASTER, Machine.V6_9), XSIAM_BRANCH_ARGS,
      ('Packs/myXSIAMOnlyPack/Wizards/harry.json',)),

     ))
def test_branch(
        monkeypatch,
        mocker,
        case_mocker,
        expected_tests: set[str],
        expected_packs: tuple[str, ...],
        expected_machines: Optional[tuple[Machine, ...]],
        collector_class_args: tuple[str, ...],
        mocked_changed_files: tuple[str, ...]
):
    mocker.patch.object(BranchTestCollector, '_get_changed_files', return_value=mocked_changed_files)
    _test(monkeypatch, case_mocker, collector_class=BranchTestCollector,
          expected_tests=expected_tests, expected_packs=expected_packs, expected_machines=expected_machines,
          collector_class_args=collector_class_args)


def test_branch_non_xsoar_support_level(mocker, monkeypatch):
    # # Integration with support level != xsoar - should raise an exception
    mocker.patch.object(BranchTestCollector, '_get_changed_files',
                        return_value=('Packs/myXSOAROnlyPack/Integrations/myIntegration/myIntegration.yml',))
    with pytest.raises(ValueError) as e:
        _test(monkeypatch, MockerCases.M, BranchTestCollector, (), (), (), XSOAR_BRANCH_ARGS)
    assert 'is (1) missing from conf.json' in str(e.value)  # checking it's the right error


ONLY_COLLECT_PACK_TYPES = {
    # see docstring of the test using this set
    FileType.RELEASE_NOTES_CONFIG,
    FileType.RELEASE_NOTES,
    FileType.IMAGE,
    FileType.DESCRIPTION,
    FileType.METADATA,
    FileType.RELEASE_NOTES_CONFIG,
    FileType.INCIDENT_TYPE,
    FileType.INCIDENT_FIELD,
    FileType.INDICATOR_FIELD,
    FileType.LAYOUT,
    FileType.WIDGET,
    FileType.DASHBOARD,
    FileType.REPORT,
    FileType.PARSING_RULE,
    FileType.MODELING_RULE,
    FileType.CORRELATION_RULE,
    FileType.XSIAM_DASHBOARD,
    FileType.XSIAM_REPORT,
    FileType.GENERIC_TYPE,
    FileType.GENERIC_FIELD,
    FileType.GENERIC_MODULE,
    FileType.GENERIC_DEFINITION,
    FileType.PRE_PROCESS_RULES,
    FileType.JOB,
    FileType.CONNECTION,
    FileType.RELEASE_NOTES_CONFIG,
    FileType.XSOAR_CONFIG,
    FileType.AUTHOR_IMAGE,
    FileType.CHANGELOG,
    FileType.DOC_IMAGE,
    FileType.BUILD_CONFIG_FILE,
    FileType.WIZARD,
    FileType.TRIGGER,
    FileType.LISTS,
    FileType.CONF_JSON,
    FileType.MODELING_RULE_SCHEMA,
    FileType.LAYOUTS_CONTAINER,
}


def test_only_collect_pack_args():
    """
    comparing the test_only_collect_packs arguments (ONLY_INSTALL_PACK_FILE_TYPES) match constants.ONLY_COLLECT_PACK_TYPES
    Any change there will require a change here.
    """
    from Tests.scripts.collect_tests.constants import \
        ONLY_INSTALL_PACK_FILE_TYPES
    assert ONLY_COLLECT_PACK_TYPES == ONLY_INSTALL_PACK_FILE_TYPES


def test_only_collect_and_ignore_lists_are_disjoint():
    from Tests.scripts.collect_tests.constants import (
        IGNORED_FILE_TYPES, ONLY_INSTALL_PACK_FILE_TYPES)
    assert ONLY_INSTALL_PACK_FILE_TYPES.isdisjoint(IGNORED_FILE_TYPES)


@pytest.mark.parametrize('file_type', ONLY_COLLECT_PACK_TYPES)
def test_only_collect_pack(mocker, monkeypatch, file_type: collect_tests.FileType):
    """
    give    a content item type for which no tests should be collected
    when    collecting with a BranchTestCollector
    then    make sure the pack is collected, but tests are not
    """
    # test mockers
    mocker.patch.object(BranchTestCollector, '_get_changed_files', return_value=('Packs/myPack/some_file',))
    mocker.patch('Tests.scripts.collect_tests.collect_tests.find_type', return_value=file_type)

    # noinspection PyTypeChecker
    _test(monkeypatch, case_mocker=MockerCases.H, collector_class=BranchTestCollector,
          expected_tests=(), expected_packs=('myPack',), expected_machines=None, collector_class_args=XSOAR_BRANCH_ARGS)


def test_invalid_content_item(mocker, monkeypatch):
    """
    given:  a changed file that _get_changed_files is not designed to collect
    when:   collecting tests
    then:   make sure nothing is collected, and no exception is raised
    """
    # test mockers
    mocker.patch.object(BranchTestCollector, '_get_changed_files', return_value=('Packs/myPack/some_file',))

    _test(monkeypatch, case_mocker=MockerCases.H, collector_class=BranchTestCollector,
          expected_tests=(), expected_packs=(), expected_machines=None,
          collector_class_args=XSOAR_BRANCH_ARGS)<|MERGE_RESOLUTION|>--- conflicted
+++ resolved
@@ -83,11 +83,8 @@
     I_xsoar = CollectTestsMocker(TEST_DATA / 'I_xsoar')
     J = CollectTestsMocker(TEST_DATA / 'J')
     K = CollectTestsMocker(TEST_DATA / 'K')
-<<<<<<< HEAD
     L = CollectTestsMocker(TEST_DATA / 'L_XSIAM')
-=======
     M = CollectTestsMocker(TEST_DATA / 'M')
->>>>>>> c8e6d694
 
 
 ALWAYS_INSTALLED_PACKS = ('Base', 'DeveloperTools')
