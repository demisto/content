import os
from pathlib import Path
from typing import Any
from collections.abc import Callable, Iterable

import pytest
from demisto_sdk.commands.common.constants import MarketplaceVersions

from Tests.scripts.collect_tests import collect_tests
# importing Machine,FileType from collect_tests (rather than utils) to compare class member values
from Tests.scripts.collect_tests.collect_tests import (
    BranchTestCollector, FileType, Machine, XSIAMNightlyTestCollector,
    XSOARNightlyTestCollector, UploadAllCollector)
from Tests.scripts.collect_tests.constants import (
    ALWAYS_INSTALLED_PACKS_MARKETPLACE_V2, MODELING_RULE_COMPONENT_FILES,
    XSOAR_SANITY_TEST_NAMES, ONLY_INSTALL_PACK_FILE_TYPES, XSIAM_COMPONENT_FILES)
from Tests.scripts.collect_tests.path_manager import PathManager
from Tests.scripts.collect_tests.utils import FilesToCollect, PackManager

os.environ['UNIT_TESTING'] = 'True'

"""
Test Collection Unit-Test cases
- `empty` has no packs
- `empty_xsiam` has no packs, and only a test that is taken from conf.json (it is not saved elsewhere)
- `A` has a single pack with an integration and two test playbooks.
- `B` has a single pack, with only test playbooks. (they should be collected)
- `C` has a pack supported by both marketplaces, and one only for marketplacev2 and one only for XSOAR.
- `D` has a single pack & test-playbook with from_version == to_version == 6.9, for testing the version range.
- `E` has a single pack with a script tested using myTestPlaybook, and a Playbook used in myOtherTestPlaybook.
- `F` has a single pack with a script set up as `no tests`, and a conf where myTestPlaybook is set as the script's test.
- `G` has objects that trigger collection of the pack (without tests).
- `H` has a single file, that is not a content item, and find_type is mocked to test ONLY_INSTALL_PACK.
- `I` has a single pack with two test playbooks, one of which is ignored in .pack_ignore.
- `J` has a single pack with two integrations, with mySkippedIntegration being skipped in conf.json,
      and a folder named Samples (should be ignored).
- `K` has a single pack with two integrations, with mySkippedIntegration's TPB skipped in conf.json.
- `L` has a single pack with a Wizard content item.
- `M1` has a pack with support level == xsoar, and tests missing from conf.json -- should raise an error.
- `M2` has a pack with support level != xsoar, and tests missing from conf.json -- should collect pack but not tests.
- `M3` has a pack with support level != xsoar -- should collect pack but not tests.
- `P` has a Test Playbook which uses a skipped integration - should not be collected.
- `Q` has a single pack with two integrations, with mySkippedIntegration being skipped in conf.json,
      and a folder named Samples (should be ignored).
- `MR1` has a pack with a modeling rule.
- `S` has 2 packs with support level == xsoar, each pack has its own integration and both of these integrations have
      "myOtherTestPlaybook" TPB that is not skipped in conf.json. The conf.json contains 2 records with the same
      playbook ID "myOtherTestPlaybook".
- `T` Reputation test collection test. one indicator type of reputation, and 3 test playbooks defined in the conf.json file
      under the "reputation_tests" list. Should collect all 3 tests.
- `PR1` has a pack with components for XSOAR and XSIAM, but the component for XSIAM is only parsing rule.
"""


class CollectTestsMocker:
    """
    Allows testing Test Collection, by injecting a custom PathManager into the imported collect_tests module in memory
    """

    def __init__(self, content_path: Path):
        content_path = Path(__file__).parent / content_path
        self.path_manager = PathManager(content_path)
        self.path_manager.id_set_path = content_path / 'Tests' / 'id_set.json'
        self.path_manager.conf_path = content_path / 'Tests' / 'conf.json'
        self.previous_path_manager: PathManager | None = None

    def __enter__(self):
        self.previous_path_manager = collect_tests.PATHS
        self._mock(self.path_manager)

    def __exit__(self, *args):
        self._mock(self.previous_path_manager)
        self.previous_path_manager = None

    @staticmethod
    def _mock(path_manager: PathManager):
        collect_tests.PATHS = path_manager
        collect_tests.PACK_MANAGER = PackManager(path_manager)

    def __repr__(self):
        return str(self.path_manager.content_path)


TEST_DATA = Path('tests_data/collect_tests')


class MockerCases:
    empty = CollectTestsMocker(TEST_DATA / 'empty')
    empty_xsiam = CollectTestsMocker(TEST_DATA / 'empty_xsiam')
    A_xsoar = CollectTestsMocker(TEST_DATA / 'A_xsoar')
    A_xsoar_saas = CollectTestsMocker(TEST_DATA / 'A_xsoar_saas')
    A_xsiam = CollectTestsMocker(TEST_DATA / 'A_xsiam')
    B_xsoar = CollectTestsMocker(TEST_DATA / 'B_xsoar')
    B_xsiam = CollectTestsMocker(TEST_DATA / 'B_xsiam')
    C = CollectTestsMocker(TEST_DATA / 'C')
    D = CollectTestsMocker(TEST_DATA / 'D')
    E = CollectTestsMocker(TEST_DATA / 'E')
    F = CollectTestsMocker(TEST_DATA / 'F')
    G = CollectTestsMocker(TEST_DATA / 'G')
    H = CollectTestsMocker(TEST_DATA / 'H')
    I_xsoar = CollectTestsMocker(TEST_DATA / 'I_xsoar')
    J = CollectTestsMocker(TEST_DATA / 'J')
    K = CollectTestsMocker(TEST_DATA / 'K')
    L = CollectTestsMocker(TEST_DATA / 'L_XSIAM')
    M1 = CollectTestsMocker(TEST_DATA / 'M1')
    M2 = CollectTestsMocker(TEST_DATA / 'M2')
    M3 = CollectTestsMocker(TEST_DATA / 'M3')
    P = CollectTestsMocker(TEST_DATA / 'P')
    Q = CollectTestsMocker(TEST_DATA / 'Q')
    R = CollectTestsMocker(TEST_DATA / 'R')
    S = CollectTestsMocker(TEST_DATA / 'S')
    T = CollectTestsMocker(TEST_DATA / 'T')
    limited_nightly_packs = CollectTestsMocker(TEST_DATA / 'limited_nightly_packs')
    non_api_test = CollectTestsMocker(TEST_DATA / 'non_api_test')
    script_non_api_test = CollectTestsMocker(TEST_DATA / 'script_non_api_test')
    skipped_nightly_test = CollectTestsMocker(TEST_DATA / 'skipped_nightly_test')
    MR1 = CollectTestsMocker(TEST_DATA / 'MR1')
    RN_CONFIG = CollectTestsMocker(TEST_DATA / 'release_notes_config')
    PR1 = CollectTestsMocker(TEST_DATA / 'PR1')
    Xsoar_marketplaces = CollectTestsMocker(TEST_DATA / 'Xsoar_marketplaces')


ALWAYS_INSTALLED_PACKS = ('Base', 'DeveloperTools')


def _test(monkeypatch, case_mocker: CollectTestsMocker, collector_class: Callable,
          expected_tests: Iterable[str], expected_packs: Iterable[str], expected_packs_to_upload: Iterable[str],
          expected_machines: Iterable[Machine] | None,
          expected_modeling_rules_to_test: Iterable[str | Path] | None,
          collector_class_args: tuple[Any, ...] = ()):
    """
    Instantiates the given collector class, calls collect with run_nightly and asserts
    that the result packs and tests are expected ones.

    :param case_mocker: with which to run the test
    :param collector_class: the collector class to test.
    :param expected_tests: the expected test names. (pass None to not check)
    :param expected_packs: the expected pack names. (pass None to not check)
    :param expected_machines: the expected machines. (pass None to not check)
    :param expected_modeling_rules_to_test: the expected modeling rules directory names. (pass None to not check)
    :param collector_class_args: with which to instantiate the collector class.
    :return: Nothing: only calls assert.
    """
    monkeypatch.chdir(case_mocker.path_manager.content_path)
    with case_mocker:
        collector = collector_class(*collector_class_args)
        collected = collector.collect()

    if not any((expected_tests, expected_packs, expected_machines, expected_modeling_rules_to_test)):
        if not collected:
            # matches expectation
            return
        description = 'should NOT have collected '
        if collected.packs_to_install:
            description += f'packs_to_install: {collected.packs_to_install}. '
        if collected.packs_to_upload:
            description += f'packs_to_upload: {collected.packs_to_upload}. '
        if collected.tests:
            description += f'tests {collected.tests}'
        if collected.modeling_rules_to_test:
            description += f'modeling rules: {collected.modeling_rules_to_test}'

        raise AssertionError(description)

    if collected is None:
        err_msg = (f'should have collected something: {expected_tests=}, {expected_packs=},'
                   f' {expected_machines=}, {expected_modeling_rules_to_test=}')
        raise AssertionError(err_msg)

    if expected_tests is not None:
        assert collected.tests == set(expected_tests)

    assert collected.packs_to_install == set(expected_packs or ()) | set(ALWAYS_INSTALLED_PACKS)
    assert collected.packs_to_upload == set(expected_packs_to_upload or ())

    if expected_machines is not None:
        assert set(collected.machines) == set(expected_machines)

    if expected_modeling_rules_to_test is not None:
        assert collected.modeling_rules_to_test == set(expected_modeling_rules_to_test)

    assert Machine.MASTER in collected.machines

    for test in collected.tests:
        print(f'collected test {test}')
    for machine in collected.machines:
        print(f'machine {machine}')
    for pack in collected.packs_to_install:
        print(f'collected pack {pack}')
    for mr in collected.modeling_rules_to_test:
        print(f'collected modeling rule to test {mr}')


NIGHTLY_EXPECTED_TESTS = {'myTestPlaybook', 'myOtherTestPlaybook'}
NIGHTLY_EXPECTED_TESTS_XSIAM = NIGHTLY_EXPECTED_TESTS | {'Sanity Test - Playbook with Unmockable Whois Integration'}

NIGHTLY_TESTS: tuple = (
    (MockerCases.A_xsoar, XSOARNightlyTestCollector, NIGHTLY_EXPECTED_TESTS, ('myXSOAROnlyPack',), None, None, ()),

    (MockerCases.A_xsoar, XSOARNightlyTestCollector, NIGHTLY_EXPECTED_TESTS, ('myXSOAROnlyPack',),
     None, None, (MarketplaceVersions.XSOAR_SAAS,)),

    (MockerCases.B_xsoar, XSOARNightlyTestCollector, NIGHTLY_EXPECTED_TESTS, ('myXSOAROnlyPack',), None, None, ()),

    (MockerCases.B_xsoar, XSOARNightlyTestCollector, NIGHTLY_EXPECTED_TESTS, ('myXSOAROnlyPack',),
     None, None, (MarketplaceVersions.XSOAR_SAAS,)),

    (MockerCases.A_xsiam, XSIAMNightlyTestCollector, NIGHTLY_EXPECTED_TESTS_XSIAM,
     ('myXSIAMOnlyPack', 'Whois', 'CoreAlertFields'), None, None, ()),

    (MockerCases.B_xsiam, XSIAMNightlyTestCollector, NIGHTLY_EXPECTED_TESTS_XSIAM,
     ('myXSIAMOnlyPack', 'Whois', 'CoreAlertFields'), None, None, ()),

    (MockerCases.C, XSOARNightlyTestCollector,
     {'myXSOAROnlyTestPlaybook', 'myTestPlaybook', 'Sanity Test - Playbook with Unmockable Whois Integration'},
     {'bothMarketplacesPack', 'bothMarketplacesPackOnlyXSIAMIntegration', 'myXSOAROnlyPack', 'Whois'}, None, None, ()),

    (MockerCases.C, XSOARNightlyTestCollector,
     {'myXSOAROnlyTestPlaybook', 'myTestPlaybook', 'Sanity Test - Playbook with Unmockable Whois Integration'},
     {'bothMarketplacesPack', 'bothMarketplacesPackOnlyXSIAMIntegration', 'myXSOAROnlyPack', 'Whois'},
     None, None, (MarketplaceVersions.XSOAR_SAAS,)),

    (MockerCases.C, XSIAMNightlyTestCollector,
     {'myXSIAMOnlyTestPlaybook', 'Sanity Test - Playbook with Unmockable Whois Integration'},
     {'myXSIAMOnlyPack', 'bothMarketplacesPackOnlyXSIAMIntegration', 'Whois', 'CoreAlertFields'}, None, None, ()),

    (MockerCases.D, XSOARNightlyTestCollector, {'myTestPlaybook'}, {'myPack'},
     (Machine.V6_9, Machine.MASTER), None, ()),

    (MockerCases.E, XSOARNightlyTestCollector,
     {'myTestPlaybook', 'myOtherTestPlaybook', 'Sanity Test - Playbook with Unmockable Whois Integration'},
     {'myPack', 'Whois'}, None, None, ()),

    (MockerCases.E, XSIAMNightlyTestCollector,
     {'Sanity Test - Playbook with Unmockable Whois Integration'},
     ALWAYS_INSTALLED_PACKS_MARKETPLACE_V2 + ('Whois',),
     None, None, ()),

    (MockerCases.F, XSOARNightlyTestCollector, {'myTestPlaybook', 'myOtherTestPlaybook'}, {'myPack'},
     None, None, ()),

    (MockerCases.I_xsoar, XSOARNightlyTestCollector, {'myTestPlaybook'}, {'myXSOAROnlyPack'}, None, None, ()),

    # cases where nightly_packs doesn't hold all packs
    (MockerCases.limited_nightly_packs, XSOARNightlyTestCollector, {'myTestPlaybook'}, {'myPack', 'myOtherPack'},
     None, None, ()),

    (MockerCases.non_api_test, XSOARNightlyTestCollector, {'myTestPlaybook'}, {'myPack'}, None, None, ()),

    (MockerCases.script_non_api_test, XSOARNightlyTestCollector, {'myTestPlaybook'}, {'myPack', 'myOtherPack'},
     None, None, ()),

    (MockerCases.skipped_nightly_test, XSOARNightlyTestCollector, {}, {'myPack'}, None, None, ()),

    # modeling rule testdata file exists, expect modeling rule to be collected
    (MockerCases.MR1, XSIAMNightlyTestCollector, (), ('MyXSIAMPack', 'CoreAlertFields'), None,
     (Path('MyXSIAMPack/ModelingRules/HarryRule'),), ()),

    # only parsing rule component exists, expect the pack to be collected for installation
    (MockerCases.PR1, XSIAMNightlyTestCollector, (), ('MyXSIAMPack', 'CoreAlertFields'), None,
     None, ()),

    # collect xsoar_saas only tests.
    (MockerCases.A_xsoar_saas, XSOARNightlyTestCollector, NIGHTLY_EXPECTED_TESTS, ('myXSOARSaaSOnlyPack',),
     None, None, (MarketplaceVersions.XSOAR_SAAS,)),

    # Validate that when collecting test for xsoar_saas xsoarNightly does not collect xsoar_saas only packs.
    (MockerCases.A_xsoar_saas, XSOARNightlyTestCollector, {}, (), None, None, ())
)


@pytest.mark.parametrize(
    'case_mocker,collector_class,expected_tests,'
    'expected_packs,expected_machines,expected_modeling_rules_to_test,collector_class_args', NIGHTLY_TESTS
)
def test_nightly(monkeypatch, case_mocker: CollectTestsMocker, collector_class: Callable, expected_tests: set[str],
                 expected_packs: tuple[str],
                 expected_machines: tuple[Machine] | None,
                 expected_modeling_rules_to_test: Iterable[str | Path] | None,
                 collector_class_args: tuple[Any, ...]):
    """
    given:  a content folder
    when:   collecting tests with a NightlyTestCollector
    then:   make sure tests are collected from integration and id_set
    """
    _test(monkeypatch, case_mocker=case_mocker, collector_class=collector_class,
          expected_tests=expected_tests, expected_packs=expected_packs, expected_packs_to_upload={},
          expected_machines=expected_machines,
          expected_modeling_rules_to_test=expected_modeling_rules_to_test,
          collector_class_args=collector_class_args)


XSOAR_BRANCH_ARGS = ('master', MarketplaceVersions.XSOAR, None)
XSIAM_BRANCH_ARGS = ('master', MarketplaceVersions.MarketplaceV2, None)
XSOAR_SAAS_BRANCH_ARGS = ('master', MarketplaceVersions.XSOAR_SAAS, None)


@pytest.mark.parametrize(
    'case_mocker,expected_tests,expected_packs,expected_machines,expected_modeling_rules_to_test,'
    'collector_class_args,mocked_changed_files,mocked_packs_files_were_moved_from,expected_packs_to_upload',
    (
        # (0) change in a sanity-collection-triggering file, expecting xsoar sanity tests to be collected
        (MockerCases.empty, XSOAR_SANITY_TEST_NAMES, ('Whois', 'HelloWorld'), None, None, XSOAR_BRANCH_ARGS,
         ('.gitlab/helper_functions.sh',), (), ()),

        # (1) Empty content folder: expecting XSIAM collector to not collect anything
        (MockerCases.empty, (), (), None, None, XSIAM_BRANCH_ARGS, (), (), None),

        # (2) Case A, yml file changes, expect the test playbook testing the integration to be collected
        (MockerCases.A_xsoar, ('myOtherTestPlaybook',), ('myXSOAROnlyPack',), None, None, XSOAR_BRANCH_ARGS,
         ('Packs/myXSOAROnlyPack/Integrations/myIntegration/myIntegration.yml',), (), ('myXSOAROnlyPack',)),

        # (3) Case A, py file changes, expect the test playbook testing the integration to be collected
        (MockerCases.A_xsoar, ('myOtherTestPlaybook',), ('myXSOAROnlyPack',), None, None, XSOAR_BRANCH_ARGS,
         ('Packs/myXSOAROnlyPack/Integrations/myIntegration/myIntegration.py',), (), ('myXSOAROnlyPack',)),

        # (4) Case A: yml file changes, expect the test playbook testing the integration to be collected
        (MockerCases.A_xsiam, ('myOtherTestPlaybook',), ('myXSIAMOnlyPack', 'CoreAlertFields'), None, None,
         XSIAM_BRANCH_ARGS, ('Packs/myXSIAMOnlyPack/Integrations/myIntegration/myIntegration.yml',), (),
         ('myXSIAMOnlyPack',)),

        # (5) Case A: py file changes, expect the test playbook testing the integration to be collected
        (MockerCases.A_xsiam, ('myOtherTestPlaybook',), ('myXSIAMOnlyPack', 'CoreAlertFields'), None, None,
         XSIAM_BRANCH_ARGS, ('Packs/myXSIAMOnlyPack/Integrations/myIntegration/myIntegration.py',), (),
         ('myXSIAMOnlyPack',)),

        # (6) Case B: test playbook changes, expect it to be collected
        (MockerCases.B_xsoar, ('myOtherTestPlaybook',), ('myXSOAROnlyPack',), None, None, XSOAR_BRANCH_ARGS,
         ('Packs/myXSOAROnlyPack/TestPlaybooks/myOtherTestPlaybook.yml',), (), ('myXSOAROnlyPack',)),

        # (7) Case B: two test playbook change, expect both to be collected
        (MockerCases.B_xsoar, ('myOtherTestPlaybook', 'myTestPlaybook'), ('myXSOAROnlyPack',), None, None,
         XSOAR_BRANCH_ARGS, ('Packs/myXSOAROnlyPack/TestPlaybooks/myTestPlaybook.yml',
                             'Packs/myXSOAROnlyPack/TestPlaybooks/myOtherTestPlaybook.yml',), (),
         ('myXSOAROnlyPack',)),

        # (8) Case D: playbook changes, expect it and its pack to be collected
        (MockerCases.D, ('myTestPlaybook',), ('myPack',), (Machine.V6_9, Machine.MASTER,), None, XSOAR_BRANCH_ARGS,
         ('Packs/myPack/TestPlaybooks/myTestPlaybook.yml',), (), ('myPack',)),

        # (9) Case D: playbook changes, expect it and its pack to be collected
        (MockerCases.E, ('myOtherTestPlaybook',), ('myPack',), None, None, XSOAR_BRANCH_ARGS,
         ('Packs/myPack/TestPlaybooks/myOtherTestPlaybook.yml',), (), ('myPack',)),

        # (10) Playbook changes, expect its test playbook to be collected
        (MockerCases.E, ('myOtherTestPlaybook',), ('myPack',), None, None, XSOAR_BRANCH_ARGS,
         ('Packs/myPack/Playbooks/myPlaybook.yml',), (), ('myPack',)),

        # (11) Script changes, expect its test playbook to be collected
        (MockerCases.F, ('myTestPlaybook',), ('myPack',), None, None, XSOAR_BRANCH_ARGS,
         ('Packs/myPack/Scripts/myScript/myScript.yml',), (), ('myPack',)),

        # (12) Two test playbooks change, but myOtherTestPlaybook is ignored, so it should not be collected
        (MockerCases.I_xsoar, ('myTestPlaybook',), ('myXSOAROnlyPack',), None, None, XSOAR_BRANCH_ARGS,
         ('Packs/myXSOAROnlyPack/TestPlaybooks/myOtherTestPlaybook.yml',
          'Packs/myXSOAROnlyPack/TestPlaybooks/myTestPlaybook.yml'), (), ('myXSOAROnlyPack',)),

        # (13) Skipped integration changes - should not be collected
        (MockerCases.J, (), (), None, None, XSOAR_BRANCH_ARGS,
         ('Packs/myPack/Integrations/mySkippedIntegration/mySkippedIntegration.yml',), (), None),

        # (14) test data file changes - should not be collected
        (MockerCases.J, (), (), None, None, XSOAR_BRANCH_ARGS,
         ('Packs/myPack/Integrations/myIntegration/test_data/file.json',), (), None),

        # (15) a file under ParsingRules/Samples is changed, nothing should be collected.
        (MockerCases.J, (), (), None, None, XSOAR_BRANCH_ARGS,
         ('Packs/myPack/ParsingRules/Samples/some_sample.json',),
         (), None),

        # (16) Integration is changed but its test playbook is skipped - pack should be collected, test should not.
        (MockerCases.K, (), ('myPack',), None, None, XSOAR_BRANCH_ARGS,
         ('Packs/myPack/Integrations/mySkippedIntegration/mySkippedIntegration.yml',), (), ('myPack',)),

        # (17) Testing version ranges
        (MockerCases.L, None, ('myXSIAMOnlyPack', 'CoreAlertFields'), (Machine.MASTER, Machine.V6_9), None,
         XSIAM_BRANCH_ARGS, ('Packs/myXSIAMOnlyPack/Wizards/harry.json',), (), ('myXSIAMOnlyPack',)),

        # (18) see M2 definition at the top of this file
        (MockerCases.M2, None, ('myXSOAROnlyPack',), None, None, XSOAR_BRANCH_ARGS,
         ('Packs/myXSOAROnlyPack/Integrations/myIntegration/myIntegration.py',), (), ('myXSOAROnlyPack',)),

        # (19) see M3 definition at the top of this file - integration py file is changed
        (MockerCases.M3, None, ('myXSOAROnlyPack',), None, None, XSOAR_BRANCH_ARGS,
         ('Packs/myXSOAROnlyPack/Integrations/myIntegration/myIntegration.py',), (), ('myXSOAROnlyPack',)),

        # (20) see M3 definition at the top of this file - integration yml file is changed
        (MockerCases.M3, None, ('myXSOAROnlyPack',), None, None, XSOAR_BRANCH_ARGS,
         ('Packs/myXSOAROnlyPack/Integrations/myIntegration/myIntegration.yml',), (), ('myXSOAROnlyPack',)),

        # (21) see M3 definition at the top of this file - test playbook is changed
        (MockerCases.M3, None, ('myXSOAROnlyPack',), None, None, XSOAR_BRANCH_ARGS,
         ('Packs/myXSOAROnlyPack/TestPlaybooks/myTestPlaybook.yml',), (), ('myXSOAROnlyPack',)),

        # (22) Test Playbook using skipped integration - should not be collected.
        (MockerCases.P, None, ('myPack',), None, None, XSOAR_BRANCH_ARGS,
         ('Packs/myPack/TestPlaybooks/myTestPlaybook.yml',), (), ('myPack',)),

        # (23) Old-formatted script changes, expecting its test playbook to be collected
        (MockerCases.F, ('myTestPlaybook',), ('myPack',), None, None, XSOAR_BRANCH_ARGS,
         ('Packs/myPack/Scripts/script-myScript.yml',), (), ('myPack',)),

        # (24) When content is moved between packs, both packs (old, new) should be collected
        (MockerCases.C, None, ('bothMarketplacesPack', 'bothMarketplacesPackOnlyXSIAMIntegration'), None, None,
         XSOAR_BRANCH_ARGS, (), ('bothMarketplacesPack', 'bothMarketplacesPackOnlyXSIAMIntegration'),
         ('bothMarketplacesPack', 'bothMarketplacesPackOnlyXSIAMIntegration')),

        # (25) Deprecated integration changes - should not be collected
        (MockerCases.Q, (), (), None, None, XSOAR_BRANCH_ARGS,
         ('Packs/myPack/Integrations/myDeprecatedIntegration/myDeprecatedIntegration.yml',), (), None),

        # (26) Deprecated integration changes - should not be collected
        (MockerCases.Q, ('myTestPlaybook',), ('myPack',), None, None, XSOAR_BRANCH_ARGS,
         ('Packs/myPack/Integrations/myDeprecatedIntegration/myDeprecatedIntegration.yml',
          'Packs/myPack/Integrations/myIntegration/myIntegration.yml'), (), ('myPack',)),

        # (27) Packs for XSOAR & XSIAM will be collected only for upload,
        # test dependency and always install packs will collected only to install
        (MockerCases.R, None, ('bothMarketplacesPackOnlyXSIAMIntegration', 'myXSIAMOnlyPack', 'CoreAlertFields'),
         None,
         None, XSIAM_BRANCH_ARGS,
         ('Packs/bothMarketplacesPack/pack_metadata.json',
          'Packs/bothMarketplacesPackOnlyXSIAMIntegration/Integrations/onlyXSIAMIntegration/onlyXSIAMIntegration.yml'),
         (), ('bothMarketplacesPackOnlyXSIAMIntegration',)),

        # (28) Only packs with changes in XSOAR items will be collected to install and to upload.
        (MockerCases.R, None, ('bothMarketplacesPack',), None, None, XSOAR_BRANCH_ARGS,
         ('Packs/bothMarketplacesPack/pack_metadata.json',
          'Packs/bothMarketplacesPackOnlyXSIAMIntegration/Integrations/onlyXSIAMIntegration/onlyXSIAMIntegration.yml'),
         (), ('bothMarketplacesPack',)),

        # (29) modeling rule yml file is changed - expect the modeling rule dir to be marked
        (MockerCases.MR1, None, ('MyXSIAMPack', 'CoreAlertFields',), None,
         (Path('MyXSIAMPack/ModelingRules/HarryRule'),), XSIAM_BRANCH_ARGS,
         ('Packs/MyXSIAMPack/ModelingRules/HarryRule/HarryRule.yml',), (), ('MyXSIAMPack',)),

        # (30) modeling rule schema json file changed - expect the modeling rule dir to be marked
        (MockerCases.MR1, None, ('MyXSIAMPack', 'CoreAlertFields',), None,
         (Path('MyXSIAMPack/ModelingRules/HarryRule'),), XSIAM_BRANCH_ARGS,
         ('Packs/MyXSIAMPack/ModelingRules/HarryRule/HarryRule_schema.json',), (), ('MyXSIAMPack',)),

        # (31) modeling rule xif file is changed - expect the modeling rule dir to be marked
        (MockerCases.MR1, None, ('MyXSIAMPack', 'CoreAlertFields',), None,
         (Path('MyXSIAMPack/ModelingRules/HarryRule'),), XSIAM_BRANCH_ARGS,
         ('Packs/MyXSIAMPack/ModelingRules/HarryRule/HarryRule.xif',), (), ('MyXSIAMPack',)),

        # (32) modeling rule test data file is changed - expect the modeling rule dir to be marked
        (MockerCases.MR1, None, ('MyXSIAMPack', 'CoreAlertFields',), None,
         (Path('MyXSIAMPack/ModelingRules/HarryRule'),), XSIAM_BRANCH_ARGS,
         ('Packs/MyXSIAMPack/ModelingRules/HarryRule/HarryRule_testdata.json',), (), ('MyXSIAMPack',)),

        # (33) Release Notes Config
        (MockerCases.RN_CONFIG, (), ('myPack',), None, None, XSOAR_BRANCH_ARGS,
         ('Packs/myPack/ReleaseNotes/2_1_3.json',), (), ('myPack',)),

        # (34) see S definition at the top of this file - one of the integration has been changed
        (MockerCases.S, ('myOtherTestPlaybook',), ('myXSOAROnlyPack', 'myXSOAROnlyPack2',), None, None,
         XSOAR_BRANCH_ARGS, ('Packs/myXSOAROnlyPack/Integrations/myIntegration/myIntegration.yml',), (),
         ('myXSOAROnlyPack',)),

        # (35) see T definition at the top of this file - reputation indicator type test
        (MockerCases.T, ("FormattingPerformance - Test", "Email extraction test", "Domain extraction test"),
         ('Base', 'DeveloperTools', 'CommonTypes'), None, None, XSOAR_BRANCH_ARGS,
         ('Packs/CommonTypes/IndicatorTypes/reputation-domain.json',), (), ('CommonTypes',)),

        # (36) see PR1 definition at the top of this file - only parsing rules xif file was changed
        (MockerCases.PR1, (), ('MyXSIAMPack', 'CoreAlertFields',), None, None, XSIAM_BRANCH_ARGS,
         ('Packs/MyXSIAMPack/ParsingRules/MyParsingRules/MyParsingRules.xif',), (), ('MyXSIAMPack',)),

        # (37) see PR1 definition at the top of this file - only parsing rules yml file was changed
        (MockerCases.PR1, (), ('MyXSIAMPack', 'CoreAlertFields',), None, None, XSIAM_BRANCH_ARGS,
         ('Packs/MyXSIAMPack/ParsingRules/MyParsingRules/MyParsingRules.yml',), (), ('MyXSIAMPack',)),

        # (38) Case A_xsoar_saas, yml file changes, expect the test playbook testing the integration to be collected
        (MockerCases.A_xsoar_saas, ('myOtherTestPlaybook',), ('myXSOARSaaSOnlyPack',), None, None, XSOAR_SAAS_BRANCH_ARGS,
            ('Packs/myXSOARSaaSOnlyPack/Integrations/myIntegration/myIntegration.yml',), (), ('myXSOARSaaSOnlyPack',)),

        # (39) Case A, yml file changes, expect the test playbook testing the integration to be collected
        (MockerCases.A_xsoar, ('myOtherTestPlaybook',), ('myXSOAROnlyPack',), None, None, XSOAR_SAAS_BRANCH_ARGS,
            ('Packs/myXSOAROnlyPack/Integrations/myIntegration/myIntegration.yml',), (), ('myXSOAROnlyPack',)),

        # (40) All kind of xsoar packs changed, running with xsoar_saas collector validate that only relevant packs are collected
        (MockerCases.Xsoar_marketplaces, None, ('OnlyXsoarSaaS', 'BothXsoar',), None, None, XSOAR_SAAS_BRANCH_ARGS,
            ('Packs/OnlyXsoarSaaS/Integrations/myOnlyXsoarSaaSIntegration/myOnlyXsoarSaaSIntegration.yml',
             'Packs/BothXsoar/Integrations/myBothXsoarIntegration/myBothXsoarIntegration.yml',
             'Packs/OnlyXsoarOnPrem/Integrations/myOnlyXsoarOnPremIntegration/myOnlyXsoarOnPremIntegration.yml'), (),
         ('OnlyXsoarSaaS', 'BothXsoar',)),

        # (41) All kind of xsoar packs changed, running with xsoar collector validate that only relevant packs are collected
        (MockerCases.Xsoar_marketplaces, None, ('OnlyXsoarOnPrem', 'BothXsoar',), None, None, XSOAR_BRANCH_ARGS,
            ('Packs/OnlyXsoarSaaS/Integrations/myOnlyXsoarSaaSIntegration/myOnlyXsoarSaaSIntegration.yml',
             'Packs/BothXsoar/Integrations/myBothXsoarIntegration/myBothXsoarIntegration.yml',
             'Packs/OnlyXsoarOnPrem/Integrations/myOnlyXsoarOnPremIntegration/myOnlyXsoarOnPremIntegration.yml'), (),
         ('OnlyXsoarOnPrem', 'BothXsoar',))

    )
)
def test_branch(
        monkeypatch,
        mocker,
        case_mocker,
        expected_tests: set[str] | None,
        expected_packs: tuple[str, ...] | None,
        expected_machines: tuple[Machine, ...] | None,
        expected_modeling_rules_to_test: Iterable[str | Path] | None,
        collector_class_args: tuple[str, ...],
        mocked_changed_files: tuple[str, ...],
        mocked_packs_files_were_moved_from: tuple[str, ...],
        expected_packs_to_upload: tuple[str, ...] | None,
):
    mocker.patch.object(BranchTestCollector, '_get_git_diff',
                        return_value=FilesToCollect(mocked_changed_files, mocked_packs_files_were_moved_from))
    _test(monkeypatch, case_mocker, collector_class=BranchTestCollector,
          expected_tests=expected_tests, expected_packs=expected_packs,
          expected_packs_to_upload=expected_packs_to_upload,
          expected_machines=expected_machines, expected_modeling_rules_to_test=expected_modeling_rules_to_test,
          collector_class_args=collector_class_args)


def test_branch_test_missing_from_conf(mocker, monkeypatch):
    # Integration with support level == xsoar - should raise an exception
    mocker.patch.object(BranchTestCollector, '_get_git_diff',
                        return_value=FilesToCollect(
                            changed_files=('Packs/myXSOAROnlyPack/Integrations/myIntegration/myIntegration.yml',),
                            pack_ids_files_were_removed_from=()),
                        )
    with pytest.raises(ValueError) as e:
        _test(monkeypatch, MockerCases.M1, BranchTestCollector, (), (), (), (), (), XSOAR_BRANCH_ARGS)
    assert 'is (1) missing from conf.json' in str(e.value)  # checking it's the right error


ONLY_COLLECT_PACK_TYPES = {
    # see docstring of the test using this set
    FileType.RELEASE_NOTES_CONFIG,
    FileType.RELEASE_NOTES,
    FileType.IMAGE,
    FileType.DESCRIPTION,
    FileType.METADATA,
    FileType.INCIDENT_TYPE,
    FileType.INCIDENT_FIELD,
    FileType.INDICATOR_FIELD,
    FileType.LAYOUT,
    FileType.WIDGET,
    FileType.DASHBOARD,
    FileType.REPORT,
    FileType.PARSING_RULE,
    FileType.MODELING_RULE,
    FileType.MODELING_RULE_TEST_DATA,
    FileType.MODELING_RULE_XIF,
    FileType.CORRELATION_RULE,
    FileType.XSIAM_DASHBOARD,
    FileType.XSIAM_REPORT,
    FileType.REPORT,
    FileType.GENERIC_TYPE,
    FileType.GENERIC_FIELD,
    FileType.GENERIC_MODULE,
    FileType.GENERIC_DEFINITION,
    FileType.PRE_PROCESS_RULES,
    FileType.JOB,
    FileType.CONNECTION,
    FileType.XSOAR_CONFIG,
    FileType.AUTHOR_IMAGE,
    FileType.CHANGELOG,
    FileType.DOC_IMAGE,
    FileType.BUILD_CONFIG_FILE,
    FileType.WIZARD,
    FileType.TRIGGER,
    FileType.LISTS,
    FileType.CONF_JSON,
    FileType.MODELING_RULE_SCHEMA,
    FileType.LAYOUTS_CONTAINER,
    FileType.XDRC_TEMPLATE,
    FileType.PARSING_RULE_XIF,
    FileType.LAYOUT_RULE,
}


def test_only_collect_pack_args():
    """
    comparing the test_only_collect_packs arguments (ONLY_INSTALL_PACK_FILE_TYPES)
    match constants.ONLY_COLLECT_PACK_TYPES
    Any change there will require a change here.
    """
    from Tests.scripts.collect_tests.constants import \
        ONLY_INSTALL_PACK_FILE_TYPES
    assert ONLY_COLLECT_PACK_TYPES == ONLY_INSTALL_PACK_FILE_TYPES


def test_only_collect_and_ignore_lists_are_disjoint():
    from Tests.scripts.collect_tests.constants import (
        IGNORED_FILE_TYPES, ONLY_INSTALL_PACK_FILE_TYPES)
    assert ONLY_INSTALL_PACK_FILE_TYPES.isdisjoint(IGNORED_FILE_TYPES)


def test_file_types_with_specific_collection_logic_are_not_ignored():
    """
    the files listed have a specific logic under _collect_single,
    hence they must not be ignored or cause only a pack-installation
    """
    from Tests.scripts.collect_tests.constants import (
        IGNORED_FILE_TYPES, ONLY_INSTALL_PACK_FILE_TYPES)

    assert {
        FileType.PYTHON_FILE,
        FileType.POWERSHELL_FILE,
        FileType.JAVASCRIPT_FILE,
        FileType.REPUTATION,
        FileType.MAPPER,
        FileType.CLASSIFIER
    }.isdisjoint(IGNORED_FILE_TYPES | ONLY_INSTALL_PACK_FILE_TYPES)


def test_no_file_type_and_non_content_dir_files_are_ignored(mocker, monkeypatch):
    """
    give    a non-content item and unknown file type which no tests should be collected
    when    collecting with a BranchTestCollector
    then    make sure no tests are collected
    """
    mocker.patch('Tests.scripts.collect_tests.collect_tests.find_type', return_value=None)
    mocker.patch.object(BranchTestCollector, '_get_git_diff',
                        return_value=FilesToCollect(('Packs/myXSOAROnlyPack/NonContentItems/Empty.json',), ()))

    _test(monkeypatch, case_mocker=MockerCases.A_xsoar, collector_class=BranchTestCollector, expected_tests=(),
          expected_modeling_rules_to_test=(), expected_packs=(), expected_packs_to_upload=(),
          expected_machines=None, collector_class_args=XSOAR_BRANCH_ARGS)


@pytest.mark.parametrize('file_type', ONLY_COLLECT_PACK_TYPES)
def test_only_collect_pack(mocker, monkeypatch, file_type: collect_tests.FileType):
    """
    give    a content item type for which no tests should be collected
    when    collecting with a BranchTestCollector
    then    make sure the pack is collected, but tests are not
    """
    # test mockers
    mocker.patch.object(BranchTestCollector, '_get_git_diff',
                        return_value=FilesToCollect(('Packs/myPack/some_file',), ()))
    mocker.patch('Tests.scripts.collect_tests.collect_tests.find_type', return_value=file_type)

    # packs of xsiam component files aren't expected to be collected when collecting for an XSOAR marketplace build
    expected_packs = ('myPack',) if file_type not in (MODELING_RULE_COMPONENT_FILES | XSIAM_COMPONENT_FILES) else ()

    # noinspection PyTypeChecker
    _test(monkeypatch, case_mocker=MockerCases.H, collector_class=BranchTestCollector,
          expected_tests=(), expected_packs=expected_packs, expected_packs_to_upload=('myPack',),
          expected_machines=None, expected_modeling_rules_to_test=None, collector_class_args=XSOAR_BRANCH_ARGS)


def test_invalid_content_item(mocker, monkeypatch):
    """
    given:  a changed file that _get_git_diff is not designed to collect
    when:   collecting tests
    then:   make sure nothing is collected, and no exception is raised
    """
    # test mockers
    mocker.patch.object(BranchTestCollector, '_get_git_diff',
                        return_value=FilesToCollect(('Packs/myPack/some_file',), ()))

    _test(monkeypatch, case_mocker=MockerCases.H, collector_class=BranchTestCollector,
          expected_tests=(), expected_packs=(), expected_packs_to_upload=(), expected_machines=None,
          expected_modeling_rules_to_test=None,
          collector_class_args=XSOAR_BRANCH_ARGS)


def test_release_note_config_in_only_install_pack():
    """
    Makes sure the FileType.RELEASE_NOTES_CONFIG is in ONLY_INSTALL_PACK_FILE_TYPES,
    as we have a special treatment for it under __collect_single.
    If this test fails, and you deliberatly removed it from the list, make sure to remove the special case (`except KeyError`...)
    """
    assert FileType.RELEASE_NOTES_CONFIG in ONLY_INSTALL_PACK_FILE_TYPES


def test_number_of_file_types():
    """
    The test collection assumes the list of FileType values does not change.
    If this unit test fails, it means that list has changed (in the SDK).
    Please make sure the change does not break test collection:
        - New type:     1. Add it to IGNORED_FILE_TYPES or ONLY_INSTALL_PACK
                        2. Create a PR and see collection works
                        3. Increase the number in this test

        - Removed type:    Decrease the number here.
    """
<<<<<<< HEAD
    assert len(FileType) == 77
=======
    assert len(FileType) == 80
>>>>>>> 51ee7d33


@pytest.mark.parametrize(
    'case_mocker,expected_tests,expected_packs,expected_machines,expected_modeling_rules_to_test,'
    'collector_class_args,mocked_changed_files,mocked_packs_files_were_moved_from,expected_packs_to_upload',
    (
        (MockerCases.C, None,
         ('myXSOAROnlyPack', 'bothMarketplacesPack', 'bothMarketplacesPackOnlyXSIAMIntegration', 'Whois'), None,
         None, (MarketplaceVersions.XSOAR, None),
         ('.gitlab/helper_functions.sh',), (),
         ('myXSOAROnlyPack', 'bothMarketplacesPack', 'bothMarketplacesPackOnlyXSIAMIntegration', 'Whois')),

        (MockerCases.C, None, ('myXSIAMOnlyPack', 'CoreAlertFields'), None, None,
         (MarketplaceVersions.MarketplaceV2, None), (), (), (
             'myXSIAMOnlyPack', 'CoreAlertFields', 'bothMarketplacesPack',
             'bothMarketplacesPackOnlyXSIAMIntegration', 'Whois')),
    ), ids=('install_and_upload_all_xsoar', 'install_and_upload_all_xsiam'))
def test_upload_all_packs(monkeypatch, case_mocker, expected_tests: set[str] | None,
                          expected_packs: tuple[str, ...] | None,
                          expected_machines: tuple[Machine, ...] | None,
                          expected_modeling_rules_to_test: Iterable[str | Path] | None,
                          collector_class_args: tuple[str, ...],
                          mocked_changed_files: tuple[str, ...],
                          mocked_packs_files_were_moved_from: tuple[str, ...],
                          expected_packs_to_upload: tuple[str, ...] | None,
                          ):
    """
    given:  The override_all_packs flag.
    when:   Collecting tests for the upload flow.
    then:   Make sure all packs are collected to the pack_to_upload, and the pack_to_install list is empty.
    """
    _test(monkeypatch, case_mocker, collector_class=UploadAllCollector,
          expected_tests=expected_tests, expected_packs=expected_packs,
          expected_packs_to_upload=expected_packs_to_upload,
          expected_machines=expected_machines, expected_modeling_rules_to_test=expected_modeling_rules_to_test,
          collector_class_args=collector_class_args)    # type: ignore


@pytest.mark.parametrize('marketplaces, expected_results',
                         [(['xsoar'], {MarketplaceVersions.XSOAR,
                                       MarketplaceVersions.XSOAR_SAAS}),
                          (['xsoar_saas'], {MarketplaceVersions.XSOAR_SAAS}),
                          (['xsoar_on_prem'], {MarketplaceVersions.XSOAR_ON_PREM, MarketplaceVersions.XSOAR}),
                          (['marketplacev2', 'xsoar'], {MarketplaceVersions.XSOAR,
                           MarketplaceVersions.XSOAR_SAAS, MarketplaceVersions.MarketplaceV2})])
def test_handle_xsoar_marketplces(marketplaces, expected_results):
    from Tests.scripts.collect_tests.utils import DictBased
    metadata_dict = {'marketplaces': marketplaces}
    dict_based_obj = DictBased(metadata_dict)
    assert dict_based_obj.marketplaces
    assert set(dict_based_obj.marketplaces) == expected_results


def test_handle_xsoar_marketplces_none():
    from Tests.scripts.collect_tests.utils import DictBased
    metadata_dict: dict = {'marketplaces': []}
    dict_based_obj = DictBased(metadata_dict)
    assert dict_based_obj.marketplaces is None<|MERGE_RESOLUTION|>--- conflicted
+++ resolved
@@ -682,11 +682,7 @@
 
         - Removed type:    Decrease the number here.
     """
-<<<<<<< HEAD
-    assert len(FileType) == 77
-=======
     assert len(FileType) == 80
->>>>>>> 51ee7d33
 
 
 @pytest.mark.parametrize(
