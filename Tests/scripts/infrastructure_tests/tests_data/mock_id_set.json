{
  "scripts": [
    {
      "CommonServerPython": {
        "name": "CommonServerPython",
        "file_path": "Packs/Base/Scripts/CommonServerPython/CommonServerPython.yml",
        "pack": "Base",
        "tests": [
          "TestCommonPython"
        ]
      }
    },
    {
      "fake-script": {
        "name": "fake-script",
        "file_path": "Tests/scripts/infrastructure_tests/tests_data/mock_scripts/fake-script.yml",
        "depends_on": [
          "fake-command"
        ],
        "tests": [
          "fake_test_playbook"
        ],
        "pack": "FakePack"
      }
    },
    {
      "future-script-1": {
        "name": "future-script-1",
        "file_path": "Tests/scripts/infrastructure_tests/tests_data/mock_scripts/future-script-1.yml",
        "tests": [
          "future_test_playbook_3"
        ],
        "fromversion": "99.99.99"
      }
    },
    {
      "future-script-2": {
        "name": "future-script-2",
        "file_path": "Tests/scripts/infrastructure_tests/tests_data/mock_scripts/future-script-2.yml",
        "tests": [
          "virtual_future_test_playbook_4"
        ],
        "fromversion": "99.99.99"
      }
    },
    {
      "past_script_1": {
        "name": "past_script_1",
        "file_path": "Tests/scripts/infrastructure_tests/tests_data/mock_scripts/past-script-1.yml",
        "tests": [
          "past_test_playbook_2"
        ],
        "toversion": "0"
      }
    },
    {
      "ExtractIndicatorsFromTextFile": {
        "name": "ExtractIndicatorsFromTextFile",
        "file_path": "Scripts/ExtractIndicatorsFromTextFile/ExtractIndicatorsFromTextFile.yml",
        "fromversion": "4.1.0",
        "script_executions": [
          "extractIndicators",
          "getFilePath"
        ],
        "tests": [
          "Extract Indicators From File - test"
        ]
      }
    }
  ],
  "playbooks": [
    {
      "fake_playbook": {
        "name": "fake_playbook",
        "file_path": "Tests/scripts/infrastructure_tests/tests_data/mock_playbooks/fake_playbook.yml",
        "implementing_scripts": [
          "fake-script"
        ],
        "fromversion": "4.1.0",
        "command_to_integration": {
          "fake-command": ""
        },
        "pack": "FakePack"
      }
    },
    {
      "test_fake_playbook": {
        "name": "test_fake_playbook",
        "file_path": "Tests/scripts/infrastructure_tests/tests_data/mock_playbooks/test_fake_playbook.yml",
        "implementing_scripts": [
          "fake-script"
        ],
        "fromversion": "5.0.0",
        "command_to_integration": {
          "fake-command": ""
        },
        "pack": "FakePack"
      }
    },
    {
      "Calculate Severity By Highest DBotScore": {
        "name": "Calculate Severity By Highest DBotScore",
        "file_path": "Tests/scripts/infrastructure_tests/tests_data/mock_playbooks/fake_playbook.yml",
        "tests": [
          "Calculate Severity - Standard - Test"
        ]
      }
    },
    {
      "Calculate Severity By Highest DBotScore": {
        "name": "Calculate Severity By Highest DBotScore",
        "file_path": "Tests/scripts/infrastructure_tests/tests_data/mock_playbooks/fake_playbook.yml",
        "pack": "FakePack",
        "tests": [
          "Calculate Severity - Standard - Test"
        ]
      }
    }
  ],
  "integrations": [
    {
      "fake_integration": {
        "name": "fake_integration",
        "fromversion": "5.5.0",
        "file_path": "Tests/scripts/infrastructure_tests/tests_data/mock_integrations/fake_integration/fake_integration.yml",
        "commands": [
          "fake-command"
        ]
      }
    },
    {
      "fake_integration": {
        "name": "fake_integration",
        "fromversion": "5.5.0",
        "toversion": "6.0.0",
        "file_path": "Tests/scripts/infrastructure_tests/tests_data/mock_integrations/fake_integration.yml",
        "commands": [
          "fake-command"
        ]
      }
    },
    {
      "test_fake_integration": {
        "name": "test_fake_integration",
        "fromversion": "6.0.0",
        "file_path": "Tests/scripts/infrastructure_tests/tests_data/mock_integrations/test_fake_integration.yml",
        "commands": [
          "fake-command"
        ]
      }
    },
    {
      "skipped_test_integration_1": {
        "name": "skipped_test_integration_1",
        "file_path": "Tests/scripts/infrastructure_tests/tests_data/mock_integrations/skipped_test_integration_1.yml",
        "commands": [
          "fake-command-skipped-1"
        ]
      }
    },
    {
      "skipped_integration_1": {
        "name": "skipped_integration_1",
        "file_path": "Tests/scripts/infrastructure_tests/tests_data/mock_integrations/skipped_integration_1.yml",
        "commands": [
          "fake-command-2"
        ]
      }
    },
    {
      "future_integration_1": {
        "name": "future_integration_1",
        "file_path": "Tests/scripts/infrastructure_tests/tests_data/mock_integrations/future_integration_1.yml",
        "commands": [
          "fake-command-3"
        ],
        "fromversion": "99.99.99"
      }
    },
    {
      "future_integration_2": {
        "name": "future_integration_2",
        "file_path": "Tests/scripts/infrastructure_tests/tests_data/mock_integrations/future_integration_2.yml",
        "commands": [
          "fake-command-3"
        ],
        "fromversion": "99.99.99"
      }
    },
    {
      "past_integration_1": {
        "name": "past_integration_1",
        "file_path": "Tests/scripts/infrastructure_tests/tests_data/mock_integrations/past_integration_1.yml",
        "commands": [
          "fake-command-33"
        ],
        "toversion": "0"
      }
    },
    {
      "virtual_test_integration_1": {
        "name": "virtual_test_integration_1",
        "file_path": "Tests/scripts/infrastructure_tests/tests_data/mock_integrations/fake_integration/fake_integration.yml",
        "commands": [
          "virtual-command-1"
        ]
      }
    },
    {
      "EWS v2": {
        "name": "EWS v2",
        "file_path": "Integrations/EWSv2/EWSv2.yml",
        "commands": [
          "ews-get-attachment"
        ],
        "tests": [
          "pyEWS_Test",
          "EWS search-mailbox test"
        ]
      }
    },
    {
      "PagerDuty v2": {
        "name": "PagerDuty v2",
        "file_path": "Packs/PagerDuty/Integrations/PagerDuty/PagerDuty.yml",
        "commands": [
          "PagerDuty-get-all-schedules",
          "PagerDuty-get-users-on-call",
          "PagerDuty-get-users-on-call-now",
          "PagerDuty-incidents",
          "PagerDuty-submit-event",
          "PagerDuty-get-contact-methods",
          "PagerDuty-get-users-notification",
          "PagerDuty-resolve-event",
          "PagerDuty-acknowledge-event",
          "PagerDuty-get-incident-data",
          "PagerDuty-get-service-keys"
        ],
        "tests": [
          "PagerDuty Test"
        ],
        "marketplaces": [
          "marketplacev2"
        ]
      }
    }
  ],
  "TestPlaybooks": [
    {
      "TestCommonPython": {
        "name": "TestCommonPython",
        "pack": "Base",
        "file_path": "TestPlaybooks/playbook-TestCommonPython.yml",
        "marketplaces": [
          "xsoar", "marketplacev2"
        ]
      }
    },
    {
      "fake_playbook_in_fake_pack": {
        "name": "fake_playbook_in_fake_pack",
        "pack": "FakePack",
        "file_path": "Tests/scripts/infrastructure_tests/tests_data/mock_test_playbooks/fake_playbook_in_fake_pack.yml",
        "marketplaces": [
          "xsoar", "marketplacev2"
        ]
      }
    },
    {
      "fake_playbook_in_fake_pack": {
        "name": "fake_playbook_in_fake_pack",
        "pack": "FakePack",
        "file_path": "Tests/scripts/infrastructure_tests/tests_data/mock_test_playbooks/fake_playbook_in_fake_pack.yml"
      }
    },
    {
      "fake_test_playbook": {
        "name": "fake_test_playbook",
        "file_path": "Tests/scripts/infrastructure_tests/tests_data/mock_test_playbooks/fake_test_playbook.yml",
        "fromversion": "5.5.0",
        "implementing_scripts": [
          "fake-script"
        ],
        "command_to_integration": {
          "fake-command": ""
        },
<<<<<<< HEAD
        "pack": "fake_pack"
=======
        "pack": "fake_pack",
        "marketplaces": [
          "xsoar", "marketplacev2"
        ]
>>>>>>> d8c4f709
      }
    },
    {
      "fake_test_playbook_to_version": {
        "name": "fake_test_playbook_to_version",
        "file_path": "Tests/scripts/infrastructure_tests/tests_data/mock_test_playbooks/fake_test_playbook_to_version.yml",
        "toversion": "5.9.9",
        "implementing_scripts": [
          "fake-script"
        ],
        "command_to_integration": {
          "fake-command": ""
        },
<<<<<<< HEAD
        "pack": "fake_pack"
=======
        "pack": "fake_pack",
        "marketplaces": [
          "xsoar", "marketplacev2"
        ]
>>>>>>> d8c4f709
      }
    },
    {
      "skipped_test_playbook_1": {
        "name": "skipped_test_playbook_1",
        "pack": "EWS",
        "file_path": "Tests/scripts/infrastructure_tests/tests_data/mock_test_playbooks/skipped_test_playbook_1.yml",
        "command_to_integration": {
          "fake-command-skipped-1": ""
        },
        "marketplaces": [
          "xsoar", "marketplacev2"
        ]
      }
    },
    {
      "skipped_integration_test_playbook_1": {
        "name": "skipped_integration_test_playbook_1",
        "file_path": "Tests/scripts/infrastructure_tests/tests_data/mock_test_playbooks/fake_test_playbook.yml",
        "pack": "EWS",
        "command_to_integration": {
          "fake-command-2": ""
        },
        "marketplaces": [
          "xsoar", "marketplacev2"
        ]
      }
    },
    {
      "future_test_playbook_1": {
        "name": "future_test_playbook_1",
        "file_path": "Tests/scripts/infrastructure_tests/tests_data/mock_test_playbooks/fake_test_playbook.yml",
        "pack": "EWS",
        "command_to_integration": {
          "fake-command-3": ""
        },
        "fromversion": "99.99.99",
        "marketplaces": [
          "xsoar", "marketplacev2"
        ]
      }
    },
    {
      "future_test_playbook_2": {
        "name": "future_test_playbook_2",
        "pack": "EWS",
        "file_path": "Tests/scripts/infrastructure_tests/tests_data/mock_test_playbooks/future_test_playbook_2.yml",
        "fromversion": "99.99.99",
        "marketplaces": [
          "xsoar", "marketplacev2"
        ]
      }
    },
    {
      "future_test_playbook_3": {
        "name": "future_test_playbook_3",
        "pack": "EWS",
        "file_path": "Tests/scripts/infrastructure_tests/tests_data/mock_test_playbooks/fake_test_playbook.yml",
        "implementing_scripts": [
          "future-script-1"
        ],
        "marketplaces": [
          "xsoar", "marketplacev2"
        ]
      }
    },
    {
      "virtual_future_test_playbook_4": {
        "name": "virtual_future_test_playbook_4",
        "file_path": "Tests/scripts/infrastructure_tests/tests_data/mock_test_playbooks/fake_test_playbook.yml",
        "implementing_scripts": [
          "future-script-2"
        ],
        "marketplaces": [
          "xsoar", "marketplacev2"
        ]
      }
    },
    {
      "past_test_playbook_1": {
        "name": "past_test_playbook_1",
        "pack": "EWS",
        "file_path": "Tests/scripts/infrastructure_tests/tests_data/mock_test_playbooks/past_test_playbook_1.yml",
        "command_to_integration": {
          "fake-command-33": ""
        },
        "marketplaces": [
          "xsoar", "marketplacev2"
        ]
      }
    },
    {
      "virtual_past_test_playbook_2": {
        "name": "virtual_past_test_playbook_2",
        "pack": "EWS",
        "file_path": "Tests/scripts/infrastructure_tests/tests_data/mock_test_playbooks/fake_test_playbook.yml",
        "command_to_integration": {
          "fake-command-34": ""
        },
        "marketplaces": [
          "xsoar", "marketplacev2"
        ]
      }
    },
    {
      "past_test_playbook_2": {
        "name": "past_test_playbook_2",
        "pack": "EWS",
        "file_path": "Tests/scripts/infrastructure_tests/tests_data/mock_test_playbooks/fake_test_playbook.yml",
        "implementing_scripts": [
          "future-script-2"
        ],
        "marketplaces": [
          "xsoar", "marketplacev2"
        ]
      }
    },
    {
      "virtual_fake_test_playbook_1": {
        "name": "virtual_fake_test_playbook_1",
        "file_path": "Tests/scripts/infrastructure_tests/tests_data/mock_test_playbooks/fake_test_playbook.yml",
        "command_to_integration": {
          "virtual-command-1": ""
        },
        "marketplaces": [
          "xsoar", "marketplacev2"
        ]
      }
    },
    {
      "EWSv2_empty_attachment_test": {
        "name": "EWSv2_empty_attachment_test",
        "pack": "EWS",
        "file_path": "Tests/scripts/infrastructure_tests/tests_data/mock_test_playbooks/fake_test_playbook.yml",
        "command_to_integration": {
          "ews-get-attachment": "EWS v2"
        },
        "marketplaces": [
          "xsoar", "marketplacev2"
        ]
      }
    },
    {
      "Calculate Severity - Standard - Test": {
        "name": "Calculate Severity - Standard - Test",
        "file_path": "Tests/scripts/infrastructure_tests/tests_data/mock_test_playbooks/fake_test_playbook.yml",
<<<<<<< HEAD
        "pack": "CommonPlaybooks"
=======
        "pack": "CommonPlaybooks",
        "marketplaces": [
          "xsoar", "marketplacev2"
        ]
>>>>>>> d8c4f709
      }
    },
    {
      "PagerDuty Test": {
        "name": "PagerDuty Test",
        "file_path": "TestPlaybooks/playbook-PagerDuty_Test.yml",
        "command_to_integration": {
          "PagerDuty-incidents": "",
          "PagerDuty-get-all-schedules": "",
          "PagerDuty-get-users-on-call-now": ""
        },
        "pack": "PagerDuty",
        "marketplaces": [
          "xsoar", "marketplacev2"
        ]
      }
    },
    {
      "Extract Indicators From File - test": {
        "name": "Extract Indicators From File - test",
        "file_path": "TestPlaybooks/playbook-Extract_Indicators_From_File_-_test.yml",
        "fromversion": "4.1.0",
        "implementing_playbooks": [
          "Extract Indicators From File - Generic"
        ],
        "marketplaces": [
          "xsoar", "marketplacev2"
        ]
      }
    },
    {
      "Test XDR Playbook": {
        "name": "Test XDR Playbook",
        "pack": "CortexXDR",
        "marketplaces": [
          "xsoar", "marketplacev2"
        ]
      }
    },
    {
      "Test XDR Playbook": {
        "name": "Test XDR Playbook",
        "pack": "CortexXDR"
      }
    }
  ],
  "Packs": {
      "CortexXDR": {
        "name": "Palo Alto Networks Cortex XDR - Investigation and Response",
        "current_version": "4.2.18",
        "marketplaces": [
          "xsoar"
        ]
      },
      "Partner": {
        "marketplaces": [
          "xsoar"
        ]
      },
      "GreatPack": {
        "marketplaces": [
          "xsoar"
        ]
      },
      "CommonPlaybooks": {
        "marketplaces": [
          "xsoar"
        ]
      },
      "PagerDuty": {
        "marketplaces": [
          "marketplacev2"
        ]
      },
      "EWS": {
        "marketplaces": [
          "xsoar"
        ]
      },
      "pack_a": {
        "marketplaces": [
          "xsoar"
        ]
      },
      "fake_pack": {
        "marketplaces": [
          "xsoar"
        ]
      },
      "Base": {
        "marketplaces": [
          "xsoar"
        ]
      }
  }
}<|MERGE_RESOLUTION|>--- conflicted
+++ resolved
@@ -284,14 +284,10 @@
         "command_to_integration": {
           "fake-command": ""
         },
-<<<<<<< HEAD
-        "pack": "fake_pack"
-=======
         "pack": "fake_pack",
         "marketplaces": [
           "xsoar", "marketplacev2"
         ]
->>>>>>> d8c4f709
       }
     },
     {
@@ -305,14 +301,10 @@
         "command_to_integration": {
           "fake-command": ""
         },
-<<<<<<< HEAD
-        "pack": "fake_pack"
-=======
         "pack": "fake_pack",
         "marketplaces": [
           "xsoar", "marketplacev2"
         ]
->>>>>>> d8c4f709
       }
     },
     {
@@ -459,14 +451,10 @@
       "Calculate Severity - Standard - Test": {
         "name": "Calculate Severity - Standard - Test",
         "file_path": "Tests/scripts/infrastructure_tests/tests_data/mock_test_playbooks/fake_test_playbook.yml",
-<<<<<<< HEAD
-        "pack": "CommonPlaybooks"
-=======
         "pack": "CommonPlaybooks",
         "marketplaces": [
           "xsoar", "marketplacev2"
         ]
->>>>>>> d8c4f709
       }
     },
     {
