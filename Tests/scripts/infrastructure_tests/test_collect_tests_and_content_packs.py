--- conflicted
+++ resolved
@@ -1178,13 +1178,8 @@
     """
     mocker.patch.object(Tests.scripts.collect_tests_and_content_packs.tools, 'get_ignore_pack_skipped_tests',
                         return_value=ignored_tests)
-<<<<<<< HEAD
-    mocker.patch('logging.debug')
-    res = remove_ignored_tests(tests_to_filter, MOCK_ID_SET, {})
-=======
     mocker.patch('logging.info')
     res = remove_ignored_tests(tests_to_filter, MOCK_ID_SET)
->>>>>>> 3175b6ae
     assert res == expected_result
     if ignored_tests:
         logging.info.assert_called_once_with("Skipping tests that were ignored via .pack-ignore:\n{}".format(
