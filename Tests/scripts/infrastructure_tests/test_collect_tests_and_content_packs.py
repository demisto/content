--- conflicted
+++ resolved
@@ -182,11 +182,7 @@
         filterd_tests, content_packs = get_mock_test_list(git_diff_ret=self.GIT_DIFF_RET)
 
         assert filterd_tests == {self.TEST_ID}
-<<<<<<< HEAD
-        assert content_packs == {'DeveloperTools'}
-=======
         assert content_packs == {"CommonPlaybooks"}
->>>>>>> 042db02b
 
 
 class TestChangedTestPlaybook:
@@ -198,11 +194,7 @@
         filterd_tests, content_packs = get_mock_test_list(git_diff_ret=self.GIT_DIFF_RET)
 
         assert filterd_tests == {self.TEST_ID}
-<<<<<<< HEAD
-        assert content_packs == {'DeveloperTools'}
-=======
         assert content_packs == {"EWS"}
->>>>>>> 042db02b
 
     def test_changed_runnable_test__mocked_get_modified_files(self, mocker):
         # fake_test_playbook is fromversion 4.1.0 in playbook file
@@ -214,7 +206,7 @@
 
         assert test_id in filterd_tests
         assert len(filterd_tests) == 1
-        assert content_packs == {'DeveloperTools', 'fake_pack'}
+        assert content_packs == {'fake_pack'}
 
     def test_changed_unrunnable_test__integration_fromversion(self, mocker):
         """
@@ -241,7 +233,7 @@
         filterd_tests, content_packs = get_mock_test_list(two_before_ga, get_modified_files_ret, mocker)
         assert test_id in filterd_tests
         assert len(filterd_tests) == 1
-        assert content_packs == {'DeveloperTools', 'fake_pack'}
+        assert content_packs == {'fake_pack'}
 
         create_filter_envs_file(filterd_tests, two_before_ga, one_before_ga, ga, TestConf(MOCK_CONF), MOCK_ID_SET)
         with open("./Tests/filter_envs.json", "r") as filter_envs_file:
@@ -278,7 +270,7 @@
 
         assert test_id in filterd_tests
         assert len(filterd_tests) == 1
-        assert content_packs == {'DeveloperTools', 'fake_pack'}
+        assert content_packs == {'fake_pack'}
 
         create_filter_envs_file(filterd_tests, two_before_ga, one_before_ga, ga, TestConf(MOCK_CONF), MOCK_ID_SET)
         with open("./Tests/filter_envs.json", "r") as filter_envs_file:
@@ -299,7 +291,7 @@
 
         assert test_id in filterd_tests
         assert len(filterd_tests) == 1
-        assert content_packs == {'DeveloperTools'}
+        assert content_packs == set()
 
     def test_changed_runnable_test__playbook_fromversion(self, mocker):
         # future_playbook_1 is toversion 99.99.99 in conf file
@@ -311,7 +303,7 @@
 
         assert test_id in filterd_tests
         assert len(filterd_tests) == 1
-        assert content_packs == {'DeveloperTools'}
+        assert content_packs == set()
 
     def test_changed_unrunnable_test__skipped_test(self, mocker):
         test_id = 'skipped_integration_test_playbook_1'
@@ -322,7 +314,7 @@
 
         assert test_id in filterd_tests
         assert len(filterd_tests) == 1
-        assert content_packs == {'DeveloperTools'}
+        assert content_packs == set()
 
     def test_changed_unrunnable_test__skipped_integration(self, mocker):
         test_id = 'skipped_test_playbook_1'
@@ -333,7 +325,7 @@
 
         assert test_id in filterd_tests
         assert len(filterd_tests) == 1
-        assert content_packs == {'DeveloperTools'}
+        assert content_packs == set()
 
 
 class TestChangedIntegration:
@@ -345,11 +337,7 @@
         filterd_tests, content_packs = get_mock_test_list(git_diff_ret=self.GIT_DIFF_RET)
 
         assert filterd_tests == {self.TEST_ID}
-<<<<<<< HEAD
-        assert content_packs == {'DeveloperTools'}
-=======
         assert content_packs == {"PagerDuty"}
->>>>>>> 042db02b
 
     def test_changed_unrunnable_test__integration_toversion(self, mocker):
         test_id = 'past_test_playbook_1'
@@ -361,7 +349,7 @@
 
         assert test_id in filterd_tests
         assert len(filterd_tests) == 1
-        assert content_packs == {'DeveloperTools'}
+        assert content_packs == set()
 
 
 class TestChangedIntegrationAndPlaybook:
@@ -374,11 +362,7 @@
         filterd_tests, content_packs = get_mock_test_list(git_diff_ret=self.GIT_DIFF_RET)
 
         assert filterd_tests == set(self.TEST_ID.split('\n'))
-<<<<<<< HEAD
-        assert content_packs == {'DeveloperTools'}
-=======
         assert content_packs == {'CommonPlaybooks', 'PagerDuty'}
->>>>>>> 042db02b
 
 
 class TestChangedScript:
@@ -390,11 +374,7 @@
         filterd_tests, content_packs = get_mock_test_list(git_diff_ret=self.GIT_DIFF_RET)
 
         assert filterd_tests == {self.TEST_ID}
-<<<<<<< HEAD
-        assert content_packs == {'DeveloperTools'}
-=======
         assert content_packs == {"CommonScripts"}
->>>>>>> 042db02b
 
     def test_changed_unrunnable_test__integration_toversion(self, mocker):
         test_id = 'past_test_playbook_2'
@@ -406,7 +386,7 @@
 
         assert test_id in filterd_tests
         assert len(filterd_tests) == 1
-        assert content_packs == {'DeveloperTools'}
+        assert content_packs == set()
 
 
 class TestSampleTesting:
@@ -417,7 +397,7 @@
         filterd_tests, content_packs = get_mock_test_list(git_diff_ret=self.GIT_DIFF_RET)
 
         assert len(filterd_tests) == RANDOM_TESTS_NUM
-        assert content_packs == {'DeveloperTools', 'fake_pack'}
+        assert content_packs == {'fake_pack'}
 
     def test_sample_tests__with_test(self, mocker):
         """
@@ -435,7 +415,7 @@
         filterd_tests, content_packs = get_mock_test_list(mocker=mocker, git_diff_ret=self.GIT_DIFF_RET,
                                                           get_modified_files_ret=get_modified_files_ret)
         assert len(filterd_tests) == 1
-        assert content_packs == {'DeveloperTools'}
+        assert content_packs == set()
 
 
 class TestChangedCommonTesting:
@@ -447,11 +427,7 @@
         filterd_tests, content_packs = get_mock_test_list(git_diff_ret=self.GIT_DIFF_RET)
 
         assert len(filterd_tests) >= RANDOM_TESTS_NUM
-<<<<<<< HEAD
-        assert content_packs == {'DeveloperTools', 'fake_pack'}
-=======
         assert content_packs == {'Base', 'fake_pack'}
->>>>>>> 042db02b
 
 
 class TestPackageFilesModified:
@@ -477,7 +453,7 @@
         filterd_tests, content_packs = get_mock_test_list('4.1.0', get_modified_files_ret, mocker)
 
         assert len(filterd_tests) >= RANDOM_TESTS_NUM
-        assert content_packs == {'HelloWorld', 'DeveloperTools', 'fake_pack'}
+        assert content_packs == {'fake_pack'}
 
 
 def create_get_modified_files_ret(modified_files_list=[], modified_tests_list=[], changed_common=[], is_conf_json=False,
@@ -805,7 +781,7 @@
             # Then
             # - ensure test_playbook_a will run/returned
             assert 'test_playbook_a' in filtered_tests
-            assert content_packs == {'DeveloperTools'}
+            assert content_packs == set()
 
             # - ensure the validation not failing
             assert not collect_tests_and_content_packs._FAILED
@@ -865,7 +841,7 @@
             id_set=fake_id_set
         )
 
-        assert content_packs == {'DeveloperTools', pack_name}
+        assert content_packs == {pack_name}
         assert not collect_tests_and_content_packs._FAILED
     finally:
         TestUtils.delete_files([
