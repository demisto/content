--- conflicted
+++ resolved
@@ -174,10 +174,6 @@
         (BETA_INTEGRATION_YML_REGEX, BETA_INTEGRATION_REGEX),
     )
 
-<<<<<<< HEAD
-class TestPacksRegex:
-    from Tests.scripts.constants import PACK
-=======
 
 test_packs_regex_params = [
     (['Packs/XDR/Integrations/XDR/XDR.py'],
@@ -208,5 +204,4 @@
 
 @pytest.mark.parametrize('acceptable,non_acceptable,regex', test_packs_regex_params)
 def test_packs_regex(acceptable, non_acceptable, regex):
-    verify(acceptable, non_acceptable, regex)
->>>>>>> ca9e3d3e
+    verify(acceptable, non_acceptable, regex)