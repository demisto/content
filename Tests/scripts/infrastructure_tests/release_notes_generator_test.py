--- conflicted
+++ resolved
@@ -658,80 +658,6 @@
 
     @pytest.mark.parametrize('pack_rns, expected_rns, expected_version', [
         pytest.param({
-<<<<<<< HEAD
-            "1.0.1": "#### Integrations\n"
-                     "##### Some Integration\n"
-                     "- Updated the Docker image to: 123.",
-            "1.0.2": "#### Integrations\n"
-                     "##### Some Integration\n"
-                     "- Updated the Docker image to: 456.",
-        },
-            "#### Integrations\n"
-            "##### Some Integration\n"
-            "- Updated the Docker image to: 456.",
-            "1.0.2", id="Merge docker updates"),
-        pytest.param({
-            "1.0.1": "#### Integrations\n"
-                     "##### Some Integration\n"
-                     "- Added the new update to the integration.\n"
-                     "- Updated the Docker image to: 123.",
-            "1.0.2": "#### Integrations\n"
-                     "##### Some Integration\n"
-                     "- Added the other update to the integration.\n"
-                     "- Updated the Docker image to: 456.",
-        },
-            "#### Integrations\n"
-            "##### Some Integration\n"
-            "- Added the new update to the integration.\n"
-            "- Added the other update to the integration.\n"
-            "- Updated the Docker image to: 456.",
-            "1.0.2", id="Merge docker updates with other updates"),
-        pytest.param({
-            "1.0.1": "#### Integrations\n"
-                     "##### Some Integration\n"
-                     "- Added the new update to the integration.\n"
-                     "- Updated the Docker image to: 123.",
-            "1.0.2": "#### Integrations\n"
-                     "##### Some Integration\n"
-                     "- Added the other update to the integration.\n",
-        },
-            "#### Integrations\n"
-            "##### Some Integration\n"
-            "- Added the new update to the integration.\n"
-            "- Added the other update to the integration.\n"
-            "- Updated the Docker image to: 123.",
-            "1.0.2", id="Handle old docker update"),
-        pytest.param({
-            "1.0.1": "#### Integrations\n"
-                     "##### Some Integration\n"
-                     "- Updated the Docker image to: docker_image:123.\n"
-                     "##### Some Other Integration\n"
-                     "- Updated the Docker image to: other_docker_image:456.\n",
-            "1.0.2": "#### Integrations\n"
-                     "##### Some Integration\n"
-                     "- Updated the Docker image to: docker_image:124.\n"
-                     "##### Some Other Integration\n"
-                     "- Updated the Docker image to: other_docker_image:457.\n"
-        },
-            "#### Integrations\n"
-            "##### Some Integration\n"
-            "- Updated the Docker image to: docker_image:124.\n"
-            "##### Some Other Integration\n"
-            "- Updated the Docker image to: other_docker_image:457.",
-            "1.0.2", id="Handle 2 different old docker updates"),
-    ])
-    def test_merge_rns_with_several_docker_updates(self, pack_rns: dict, expected_rns: str, expected_version: str):
-        """
-        Given: Two consecutive versions of RNs.
-            - Case 1: Both containing docker updates.
-            - Case 2: Both containing docker updates and other updates.
-            - Case 3: One is combined (docker updates and other updates) and one contains other updates only.
-            - Case 4: Both containing 2 integrations with 2 different docker image updates.
-        When: Using merge_version_blocks function.
-        Then: Ensure that the merge was done correctly:
-            - Only one docker update is present.
-            - It is the one that came from the latest version.
-=======
             "1.0.1": "## SomePack\n"
                      "\n"
                      "- Added some stuff.",
@@ -787,7 +713,85 @@
             - General notes were merged and are on top.
             - All other notes are also present.
             - The latest version is as expected.
->>>>>>> 3e22990f
+        """
+        merged_rn_block, latest_version = merge_version_blocks(pack_rns)
+        assert merged_rn_block == expected_rns
+        assert latest_version == expected_version
+
+    @pytest.mark.parametrize('pack_rns, expected_rns, expected_version', [
+        pytest.param({
+            "1.0.1": "#### Integrations\n"
+                     "##### Some Integration\n"
+                     "- Updated the Docker image to: 123.",
+            "1.0.2": "#### Integrations\n"
+                     "##### Some Integration\n"
+                     "- Updated the Docker image to: 456.",
+        },
+            "#### Integrations\n"
+            "##### Some Integration\n"
+            "- Updated the Docker image to: 456.",
+            "1.0.2", id="Merge docker updates"),
+        pytest.param({
+            "1.0.1": "#### Integrations\n"
+                     "##### Some Integration\n"
+                     "- Added the new update to the integration.\n"
+                     "- Updated the Docker image to: 123.",
+            "1.0.2": "#### Integrations\n"
+                     "##### Some Integration\n"
+                     "- Added the other update to the integration.\n"
+                     "- Updated the Docker image to: 456.",
+        },
+            "#### Integrations\n"
+            "##### Some Integration\n"
+            "- Added the new update to the integration.\n"
+            "- Added the other update to the integration.\n"
+            "- Updated the Docker image to: 456.",
+            "1.0.2", id="Merge docker updates with other updates"),
+        pytest.param({
+            "1.0.1": "#### Integrations\n"
+                     "##### Some Integration\n"
+                     "- Added the new update to the integration.\n"
+                     "- Updated the Docker image to: 123.",
+            "1.0.2": "#### Integrations\n"
+                     "##### Some Integration\n"
+                     "- Added the other update to the integration.\n",
+        },
+            "#### Integrations\n"
+            "##### Some Integration\n"
+            "- Added the new update to the integration.\n"
+            "- Added the other update to the integration.\n"
+            "- Updated the Docker image to: 123.",
+            "1.0.2", id="Handle old docker update"),
+        pytest.param({
+            "1.0.1": "#### Integrations\n"
+                     "##### Some Integration\n"
+                     "- Updated the Docker image to: docker_image:123.\n"
+                     "##### Some Other Integration\n"
+                     "- Updated the Docker image to: other_docker_image:456.\n",
+            "1.0.2": "#### Integrations\n"
+                     "##### Some Integration\n"
+                     "- Updated the Docker image to: docker_image:124.\n"
+                     "##### Some Other Integration\n"
+                     "- Updated the Docker image to: other_docker_image:457.\n"
+        },
+            "#### Integrations\n"
+            "##### Some Integration\n"
+            "- Updated the Docker image to: docker_image:124.\n"
+            "##### Some Other Integration\n"
+            "- Updated the Docker image to: other_docker_image:457.",
+            "1.0.2", id="Handle 2 different old docker updates"),
+    ])
+    def test_merge_rns_with_several_docker_updates(self, pack_rns: dict, expected_rns: str, expected_version: str):
+        """
+        Given: Two consecutive versions of RNs.
+            - Case 1: Both containing docker updates.
+            - Case 2: Both containing docker updates and other updates.
+            - Case 3: One is combined (docker updates and other updates) and one contains other updates only.
+            - Case 4: Both containing 2 integrations with 2 different docker image updates.
+        When: Using merge_version_blocks function.
+        Then: Ensure that the merge was done correctly:
+            - Only one docker update is present.
+            - It is the one that came from the latest version.
         """
         merged_rn_block, latest_version = merge_version_blocks(pack_rns)
         assert merged_rn_block == expected_rns
