--- conflicted
+++ resolved
@@ -22,12 +22,8 @@
     exit 0
 fi
 
-if [[ -z "$CI_BUILD_ID" ]]; then
-<<<<<<< HEAD
+if [[ -z "$CIRCLE_BUILD_NUM" ]]; then
     echo "CIRCLE_BUILD_NUM not set aborting!"
-=======
-    echo "BUILD_NUM not set aborting!"
->>>>>>> b4cf5a23
     exit 1
 fi
 
@@ -41,11 +37,7 @@
     exit 1
 fi
 
-<<<<<<< HEAD
-cat "$GCS_ARTIFACTS_KEY"  | gcloud auth activate-service-account --key-file=- > auth.out 2>&1
-=======
 gcloud auth activate-service-account --key-file=$GCS_ARTIFACTS_KEY > auth.out 2>&1
->>>>>>> b4cf5a23
 TARGET_PATH="content/$BRANCH/$CI_BUILD_ID"
 echo "auth loaded. uploading files at: $ARTIFACTS_DIR to target path: $TARGET_PATH ..."
 gsutil -m cp -z html,md,json,log,txt -r "$ARTIFACTS_DIR" "gs://$GCS_ARTIFACTS_BUCKET/$TARGET_PATH"