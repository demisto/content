--- conflicted
+++ resolved
@@ -722,13 +722,8 @@
         logging.info(f'Successfully wrote Slack message to {output_file}')
     for channel in channels_to_send_msg(computed_slack_channel):
         try:
-<<<<<<< HEAD
-            response = slack_client.chat_postMessage(text="",
-                channel=channel, attachments=slack_msg_data, username=SLACK_USERNAME, link_names=True
-=======
             response = slack_client.chat_postMessage(
                 channel=channel, attachments=slack_msg_data, username=SLACK_USERNAME, link_names=True, text=""
->>>>>>> 764cad1a
             )
             if channel == BUILD_STATUS_SLACK_CHANNEL:
                 #adding the thread id to the message that was saved in the artifacts folder
