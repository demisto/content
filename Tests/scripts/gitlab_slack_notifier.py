--- conflicted
+++ resolved
@@ -58,7 +58,6 @@
     (ARTIFACTS_FOLDER_XSIAM_SERVER_TYPE, "XSIAM", False),
     (ARTIFACTS_FOLDER_XPANSE_SERVER_TYPE, "XPANSE", False)
 ]
-
 
 
 def options_handler() -> argparse.Namespace:
@@ -361,11 +360,7 @@
                         pipeline_url: str,
                         pipeline_failed_jobs: list[ProjectPipelineJob],
                         pull_request: GithubPullRequest | None,
-<<<<<<< HEAD
-                        shame_message: tuple[str, str, str] | None) -> list[dict[str, Any]]:
-=======
                         shame_message: tuple[str, str] | None) -> tuple[list[dict[str, Any]], list[dict[str, Any]]]:
->>>>>>> ff91f828
     # report failing jobs
     content_fields = []
 
@@ -444,19 +439,7 @@
         # No color is needed in case of success, as it's controlled by the color of the test failures' indicator.
 
     title += title_append
-<<<<<<< HEAD
-    title += f' - @{CI_SERVER_HOST}' if CI_SERVER_HOST else ''
-    slack_msg_start = []
-    if shame_message:
-        shame_title, shame_value, shame_color = shame_message
-        slack_msg_start.append({
-            "title": f"{shame_title}\n{shame_value}",
-            "color": shame_color
-})
-    return slack_msg_start + [{
-=======
     return [{
->>>>>>> ff91f828
         'fallback': title,
         'color': color,
         'title': title,
