--- conflicted
+++ resolved
@@ -4,10 +4,7 @@
 import logging
 import os
 import sys
-<<<<<<< HEAD
-=======
 import re
->>>>>>> 90cf3b88
 from datetime import datetime, timedelta
 from distutils.util import strtobool
 from pathlib import Path
@@ -28,12 +25,9 @@
     get_test_results_files, CONTENT_MERGE, UNIT_TESTS_WORKFLOW_SUBSTRINGS, TEST_PLAYBOOKS_REPORT_FILE_NAME, \
     replace_escape_characters
 from Tests.scripts.github_client import GithubPullRequest
-<<<<<<< HEAD
-=======
 from Tests.scripts.common import get_pipelines_and_commits, is_pivot, get_commit_by_sha, get_pipeline_by_commit, \
     create_shame_message, slack_link, was_message_already_sent, get_nearest_newer_commit_with_pipeline, \
     get_nearest_older_commit_with_pipeline
->>>>>>> 90cf3b88
 from Tests.scripts.test_modeling_rule_report import calculate_test_modeling_rule_results, \
     read_test_modeling_rule_to_jira_mapping, get_summary_for_test_modeling_rule, TEST_MODELING_RULES_TO_JIRA_TICKETS_CONVERTED
 from Tests.scripts.test_playbooks_report import read_test_playbook_to_jira_mapping, TEST_PLAYBOOKS_TO_JIRA_TICKETS_CONVERTED
@@ -47,14 +41,9 @@
 ARTIFACTS_FOLDER_XSOAR_SAAS_SERVER_TYPE = ARTIFACTS_FOLDER_XSOAR / "server_type_XSOAR SAAS"
 ARTIFACTS_FOLDER_XPANSE_SERVER_TYPE = ARTIFACTS_FOLDER_XPANSE / "server_type_XPANSE"
 ARTIFACTS_FOLDER_XSIAM_SERVER_TYPE = ARTIFACTS_FOLDER_XSIAM / "server_type_XSIAM"
-<<<<<<< HEAD
-GITLAB_SERVER_URL = os.getenv('CI_SERVER_URL', 'https://code.pan.run')  # disable-secrets-detection
-GITLAB_PROJECT_ID = os.getenv('CI_PROJECT_ID') or 2596  # the default is the id of the content repo in code.pan.run
-=======
 GITLAB_SERVER_URL = os.getenv('CI_SERVER_URL', 'https://gitlab.xdr.pan.local')  # disable-secrets-detection
 GITLAB_PROJECT_ID = os.getenv('CI_PROJECT_ID') or 1061
 GITLAB_SSL_VERIFY = bool(strtobool(os.getenv('GITLAB_SSL_VERIFY', 'true')))
->>>>>>> 90cf3b88
 CONTENT_CHANNEL = 'dmst-build-test'
 SLACK_USERNAME = 'Content GitlabCI'
 SLACK_WORKSPACE_NAME = os.getenv('SLACK_WORKSPACE_NAME', '')
@@ -64,8 +53,6 @@
 CI_SERVER_HOST = os.getenv('CI_SERVER_HOST', '')
 DEFAULT_BRANCH = 'master'
 ALL_FAILURES_WERE_CONVERTED_TO_JIRA_TICKETS = ' (All failures were converted to Jira tickets)'
-<<<<<<< HEAD
-=======
 LOOK_BACK_HOURS = 48
 UPLOAD_BUCKETS = [
     (ARTIFACTS_FOLDER_XSOAR_SERVER_TYPE, "XSOAR", True),
@@ -74,7 +61,6 @@
     (ARTIFACTS_FOLDER_XPANSE_SERVER_TYPE, "XPANSE", False)
 ]
 REGEX_EXTRACT_MACHINE = re.compile(r"qa2-test-\d+")
->>>>>>> 90cf3b88
 
 
 def options_handler() -> argparse.Namespace:
@@ -125,11 +111,6 @@
     return f"{pipeline_url}/test_report"
 
 
-<<<<<<< HEAD
-def test_modeling_rules_results(artifact_folder: Path,
-                                pipeline_url: str, title: str) -> tuple[list[dict[str, Any]], bool]:
-
-=======
 def get_msg_machines(
     failed_jobs: dict, job_cause_fail: set[str], job_cause_warning: set[str], msg: str
 ):
@@ -202,7 +183,6 @@
 def test_modeling_rules_results(artifact_folder: Path,
                                 pipeline_url: str, title: str) -> tuple[list[dict[str, Any]], bool]:
 
->>>>>>> 90cf3b88
     if not (test_modeling_rules_results_files := get_test_results_files(artifact_folder, TEST_MODELING_RULES_REPORT_FILE_NAME)):
         logging.error(f"Could not find any test modeling rule result files in {artifact_folder}")
         title = f"{title} - Failed to get Test Modeling rules results"
@@ -277,13 +257,6 @@
     return failed_test
 
 
-<<<<<<< HEAD
-def slack_link(url: str, text: str) -> str:
-    return f"<{url}|{text}>"
-
-
-=======
->>>>>>> 90cf3b88
 def test_playbooks_results_to_slack_msg(instance_role: str,
                                         succeeded_tests: set[str],
                                         failed_tests: set[str],
@@ -293,10 +266,7 @@
                                         test_playbook_tickets_converted: bool,
                                         title: str,
                                         pipeline_url: str) -> tuple[list[dict[str, Any]], bool]:
-<<<<<<< HEAD
-=======
-
->>>>>>> 90cf3b88
+
     if failed_tests:
         title = (f"{title} ({instance_role}) - Test Playbooks - Passed:{len(succeeded_tests)}, Failed:{len(failed_tests)}, "
                  f"Skipped - {len(skipped_tests)}, Skipped Integrations - {len(skipped_integrations)}")
@@ -339,11 +309,7 @@
     failed_tests = set()
     skipped_tests = set()
     skipped_integrations = set(split_results_file(get_artifact_data(artifact_folder, 'skipped_integrations.txt')))
-<<<<<<< HEAD
-    xml = JUnitXml.fromfile(artifact_folder / TEST_PLAYBOOKS_REPORT_FILE_NAME)
-=======
     xml = JUnitXml.fromfile(str(artifact_folder / TEST_PLAYBOOKS_REPORT_FILE_NAME))
->>>>>>> 90cf3b88
     for test_suite in xml.iterchildren(TestSuite):
         properties = get_properties_for_test_suite(test_suite)
         if playbook_id := properties.get("playbook_id"):
@@ -365,19 +331,6 @@
     test_playbook_slack_msg = []
     for instance_role, instance_directory in get_instance_directories(artifact_folder).items():
         succeeded_tests, failed_tests, skipped_tests, skipped_integrations = get_playbook_tests_data(instance_directory)
-<<<<<<< HEAD
-        instance_slack_msg, instance_has_failed_tests = test_playbooks_results_to_slack_msg(instance_role,
-                                                                                            succeeded_tests,
-                                                                                            failed_tests,
-                                                                                            skipped_integrations,
-                                                                                            skipped_tests,
-                                                                                            test_playbook_to_jira_mapping,
-                                                                                            test_playbook_tickets_converted,
-                                                                                            title,
-                                                                                            pipeline_url)
-        test_playbook_slack_msg += instance_slack_msg
-        has_failed_tests |= instance_has_failed_tests
-=======
         if succeeded_tests or failed_tests:  # Handling case where no playbooks had run
             instance_slack_msg, instance_has_failed_tests = test_playbooks_results_to_slack_msg(instance_role,
                                                                                                 succeeded_tests,
@@ -390,7 +343,6 @@
                                                                                                 pipeline_url)
             test_playbook_slack_msg += instance_slack_msg
             has_failed_tests |= instance_has_failed_tests
->>>>>>> 90cf3b88
 
     return test_playbook_slack_msg, has_failed_tests
 
@@ -409,14 +361,9 @@
 
 def bucket_upload_results(bucket_artifact_folder: Path,
                           marketplace_name: str,
-<<<<<<< HEAD
-                          should_include_private_packs: bool) -> list[dict[str, Any]]:
-    steps_fields = []
-=======
                           should_include_private_packs: bool) -> tuple[list[dict[str, Any]], list[dict[str, Any]]]:
     slack_msg_append = []
     threaded_messages = []
->>>>>>> 90cf3b88
     pack_results_path = bucket_artifact_folder / BucketUploadFlow.PACKS_RESULTS_FILE_FOR_SLACK
 
     logging.info(f'retrieving upload data from "{pack_results_path}"')
@@ -424,28 +371,6 @@
         pack_results_path.as_posix(), BucketUploadFlow.UPLOAD_PACKS_TO_MARKETPLACE_STORAGE
     )
     if successful_packs:
-<<<<<<< HEAD
-        steps_fields += [{
-            'title': f'Successful {marketplace_name} Packs:',
-            'value': ', '.join(sorted({*successful_packs}, key=lambda s: s.lower())),
-            'short': False
-        }]
-
-    if failed_packs:
-        steps_fields += [{
-            'title': f'Failed {marketplace_name} Packs:',
-            'value': ', '.join(sorted({*failed_packs}, key=lambda s: s.lower())),
-            'short': False
-        }]
-
-    if successful_private_packs and should_include_private_packs:
-        # No need to indicate the marketplace name as private packs only upload to xsoar marketplace.
-        steps_fields += [{
-            'title': 'Successful Private Packs:',
-            'value': ', '.join(sorted({*successful_private_packs}, key=lambda s: s.lower())),
-            'short': False
-        }]
-=======
         slack_msg_append.append({
             'fallback': f'Successfully uploaded {len(successful_packs)} Pack(s) to {marketplace_name}',
             'title': f'Successfully uploaded {len(successful_packs)} Pack(s) to {marketplace_name}',
@@ -481,7 +406,6 @@
                 'short': False
             }]
         })
->>>>>>> 90cf3b88
 
     if failed_packs:
         slack_msg_append.append({
@@ -503,12 +427,6 @@
 
     return slack_msg_append, threaded_messages
 
-<<<<<<< HEAD
-def construct_slack_msg(triggering_workflow: str,
-                        pipeline_url: str,
-                        pipeline_failed_jobs: list[ProjectPipelineJob],
-                        pull_request: GithubPullRequest | None) -> list[dict[str, Any]]:
-=======
 
 def construct_slack_msg(
     triggering_workflow: str,
@@ -517,7 +435,6 @@
     pull_request: GithubPullRequest | None,
     shame_message: tuple[str, str, str, str] | None,
 ) -> tuple[list[dict[str, Any]], list[dict[str, Any]] | list[list[dict[str, Any]]]]:
->>>>>>> 90cf3b88
     # report failing jobs
     content_fields = []
 
@@ -551,20 +468,11 @@
     threaded_messages = []
     slack_msg_append = []
     if 'upload' in triggering_workflow_lower:
-<<<<<<< HEAD
-        content_fields += bucket_upload_results(ARTIFACTS_FOLDER_XSOAR_SERVER_TYPE, "XSOAR", True)
-        content_fields += bucket_upload_results(ARTIFACTS_FOLDER_XSOAR_SAAS_SERVER_TYPE, "XSOAR SAAS", True)
-        content_fields += bucket_upload_results(ARTIFACTS_FOLDER_XSIAM_SERVER_TYPE, "XSIAM", False)
-        content_fields += bucket_upload_results(ARTIFACTS_FOLDER_XPANSE_SERVER_TYPE, "XPANSE", False)
-
-    slack_msg_append = []
-=======
         for bucket in UPLOAD_BUCKETS:
             slack_msg, threaded_message = bucket_upload_results(*bucket)
             threaded_messages.extend(threaded_message)
             slack_msg_append.extend(slack_msg)
 
->>>>>>> 90cf3b88
     has_failed_tests = False
     # report failing test-playbooks and test modeling rules.
     if triggering_workflow in {CONTENT_NIGHTLY, CONTENT_PR, CONTENT_MERGE}:
@@ -578,10 +486,7 @@
         has_failed_tests |= (test_playbooks_has_failure_xsoar or test_playbooks_has_failure_xsiam
                              or test_modeling_rules_has_failure_xsiam)
         slack_msg_append += missing_content_packs_test_conf(ARTIFACTS_FOLDER_XSOAR_SERVER_TYPE)
-<<<<<<< HEAD
-=======
         threaded_messages.append(machines_saas_and_xsiam(failed_jobs_names))
->>>>>>> 90cf3b88
     if triggering_workflow == CONTENT_NIGHTLY:
         # The coverage Slack message is only relevant for nightly and not for PRs.
         slack_msg_append += construct_coverage_slack_msg()
@@ -609,10 +514,6 @@
         # No color is needed in case of success, as it's controlled by the color of the test failures' indicator.
 
     title += title_append
-<<<<<<< HEAD
-    title += f' - @{CI_SERVER_HOST}' if CI_SERVER_HOST else ''
-    return [{
-=======
     slack_msg_start = []
     if shame_message:
         hi_and_status, person_in_charge, in_this_pr, shame_color = shame_message
@@ -621,17 +522,12 @@
             "color": shame_color
         })
     return slack_msg_start + [{
->>>>>>> 90cf3b88
         'fallback': title,
         'color': color,
         'title': title,
         'title_link': pipeline_url,
         'fields': content_fields
-<<<<<<< HEAD
-    }] + slack_msg_append
-=======
     }] + slack_msg_append, threaded_messages
->>>>>>> 90cf3b88
 
 
 def missing_content_packs_test_conf(artifact_folder: Path) -> list[dict[str, Any]]:
@@ -693,8 +589,6 @@
         message_ts: str = data['ts'].replace('.', '')
         return f"https://{SLACK_WORKSPACE_NAME}.slack.com/archives/{channel_id}/p{message_ts}"
     return ""
-<<<<<<< HEAD
-=======
 
 
 def channels_to_send_msg(computed_slack_channel):
@@ -702,7 +596,6 @@
         return (computed_slack_channel,)
     else:
         return (CONTENT_CHANNEL, computed_slack_channel)
->>>>>>> 90cf3b88
 
 
 def main():
@@ -710,19 +603,12 @@
     options = options_handler()
     triggering_workflow = options.triggering_workflow  # ci workflow type that is triggering the slack notifier
     pipeline_id = options.pipeline_id
-<<<<<<< HEAD
-=======
     commit_sha = options.current_sha
->>>>>>> 90cf3b88
     project_id = options.gitlab_project_id
     server_url = options.url
     ci_token = options.ci_token
     computed_slack_channel = options.slack_channel
-<<<<<<< HEAD
-    gitlab_client = Gitlab(server_url, private_token=ci_token)
-=======
     gitlab_client = Gitlab(server_url, private_token=ci_token, ssl_verify=GITLAB_SSL_VERIFY)
->>>>>>> 90cf3b88
     slack_token = options.slack_token
     slack_client = WebClient(token=slack_token)
 
@@ -743,19 +629,11 @@
                 verify=False,
             )
             author = pull_request.data.get('user', {}).get('login')
-<<<<<<< HEAD
-            if triggering_workflow in {BUCKET_UPLOAD}:
-                logging.info(f"Not supporting custom Slack channel for {triggering_workflow} workflow")
-            else:
-                # This feature is only supported for content nightly and content pr workflows.
-                computed_slack_channel = f"{computed_slack_channel}{author}"
-=======
             if triggering_workflow in {CONTENT_NIGHTLY, CONTENT_PR}:
                 # This feature is only supported for content nightly and content pr workflows.
                 computed_slack_channel = f"{computed_slack_channel}{author}"
             else:
                 logging.info(f"Not supporting custom Slack channel for {triggering_workflow} workflow")
->>>>>>> 90cf3b88
             logging.info(f"Sending slack message to channel {computed_slack_channel} for "
                          f"Author:{author} of PR#{pull_request.data.get('number')}")
         except Exception:
@@ -764,9 +642,6 @@
         logging.info("Not a pull request build, skipping PR comment")
 
     pipeline_url, pipeline_failed_jobs = collect_pipeline_data(gitlab_client, project_id, pipeline_id)
-<<<<<<< HEAD
-    slack_msg_data = construct_slack_msg(triggering_workflow, pipeline_url, pipeline_failed_jobs, pull_request)
-=======
     shame_message = None
     if options.current_branch == DEFAULT_BRANCH and triggering_workflow == CONTENT_MERGE:
         computed_slack_channel = "dmst-build-test"
@@ -817,7 +692,6 @@
                                                             pipeline_failed_jobs,
                                                             pull_request,
                                                             shame_message)
->>>>>>> 90cf3b88
 
     with contextlib.suppress(Exception):
         output_file = ROOT_ARTIFACTS_FOLDER / 'slack_msg.json'
@@ -825,21 +699,6 @@
         with open(output_file, 'w') as f:
             f.write(json.dumps(slack_msg_data, indent=4, sort_keys=True, default=str))
         logging.info(f'Successfully wrote Slack message to {output_file}')
-<<<<<<< HEAD
-
-    try:
-        response = slack_client.chat_postMessage(
-            channel=computed_slack_channel, attachments=slack_msg_data, username=SLACK_USERNAME
-        )
-        link = build_link_to_message(response)
-        logging.info(f'Successfully sent Slack message to channel {computed_slack_channel} link: {link}')
-    except Exception:
-        if strtobool(options.allow_failure):
-            logging.warning(f'Failed to send Slack message to channel {computed_slack_channel} not failing build')
-        else:
-            logging.exception(f'Failed to send Slack message to channel {computed_slack_channel}')
-            sys.exit(1)
-=======
     for channel in channels_to_send_msg(computed_slack_channel):
         try:
             response = slack_client.chat_postMessage(
@@ -864,7 +723,6 @@
             else:
                 logging.exception(f'Failed to send Slack message to channel {channel}')
                 sys.exit(1)
->>>>>>> 90cf3b88
 
 
 if __name__ == '__main__':
