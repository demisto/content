--- conflicted
+++ resolved
@@ -24,11 +24,7 @@
     get_test_results_files, CONTENT_MERGE, UNIT_TESTS_WORKFLOW_SUBSTRINGS, TEST_PLAYBOOKS_REPORT_FILE_NAME, \
     replace_escape_characters
 from Tests.scripts.github_client import GithubPullRequest
-<<<<<<< HEAD
 from Tests.scripts.common import get_pipelines_and_commits, is_pivot, shame, get_reviewer, get_slack_user_name
-=======
-from Tests.scripts.common import get_pipelines_and_commits, is_pivot, person_in_charge
->>>>>>> dde7cd21
 from Tests.scripts.test_modeling_rule_report import calculate_test_modeling_rule_results, \
     read_test_modeling_rule_to_jira_mapping, get_summary_for_test_modeling_rule, TEST_MODELING_RULES_TO_JIRA_TICKETS_CONVERTED
 from Tests.scripts.test_playbooks_report import read_test_playbook_to_jira_mapping, TEST_PLAYBOOKS_TO_JIRA_TICKETS_CONVERTED
@@ -44,10 +40,7 @@
 ARTIFACTS_FOLDER_XSIAM_SERVER_TYPE = ARTIFACTS_FOLDER_XSIAM / "server_type_XSIAM"
 GITLAB_SERVER_URL = os.getenv('CI_SERVER_URL', 'https://gitlab.xdr.pan.local')  # disable-secrets-detection
 GITLAB_PROJECT_ID = os.getenv('CI_PROJECT_ID') or 1061
-<<<<<<< HEAD
 GITLAB_SSL_VERIFY = bool(strtobool(os.getenv('GITLAB_SSL_VERIFY', 'true')))
-=======
->>>>>>> dde7cd21
 CONTENT_CHANNEL = 'dmst-build-test'
 SLACK_USERNAME = 'Content GitlabCI'
 SLACK_WORKSPACE_NAME = os.getenv('SLACK_WORKSPACE_NAME', '')
@@ -330,11 +323,7 @@
                         pipeline_url: str,
                         pipeline_failed_jobs: list[ProjectPipelineJob],
                         pull_request: GithubPullRequest | None,
-<<<<<<< HEAD
                         shame_message: tuple[str, str, str] | None) -> list[dict[str, Any]]:
-=======
-                        shame_message: tuple[str, str] | None) -> list[dict[str, Any]]:
->>>>>>> dde7cd21
     # report failing jobs
     content_fields = []
     if shame_message:
@@ -543,19 +532,13 @@
     shame_message = None
     if options.current_branch == DEFAULT_BRANCH and triggering_workflow == CONTENT_MERGE:
         # We check if the previous build failed and this one passed, or wise versa.
-<<<<<<< HEAD
         list_of_pipelines, commits = get_pipelines_and_commits(gitlab_client, project_id, look_back_hours=LOOK_BACK_HOURS)
-=======
-        list_of_pipelines, commits = get_pipelines_and_commits(gitlab_url=server_url, gitlab_access_token=ci_token,
-                                                               project_id=project_id, look_back_hours=LOOK_BACK_HOURS)
->>>>>>> dde7cd21
         pipeline_changed_status, pivot_commit = is_pivot(single_pipeline_id=pipeline_id,
                                                          list_of_pipelines=list_of_pipelines,
                                                          commits=commits)
         logging.info(f'we are investigating pipeline {pipeline_id}')
         logging.info(f'Pivot commit is {pivot_commit}, pipeline changed status is {pipeline_changed_status}')
         if pipeline_changed_status is not None:
-<<<<<<< HEAD
             name, email, pr = shame(pivot_commit)
             if name == 'content-bot':
                 name = get_reviewer(pr)
@@ -564,11 +547,6 @@
             color = "danger" if pipeline_changed_status else "good"  
             emoji = ":cry:" if pipeline_changed_status else ":muscle:"
             shame_message = (f"Hi @{name},  You {msg} the build! {emoji} ", f" That was done in this {slack_link(pr,'PR.')}", color)
-=======
-            name, email, pr = person_in_charge(pivot_commit)
-            msg = "broke" if pipeline_changed_status else "fixed"
-            shame_message = (f"Hi @{name}, You {msg} the build.", f" That was done in this {slack_link(pr,'PR.')}")
->>>>>>> dde7cd21
 
             computed_slack_channel = "test_slack_notifier_when_master_is_broken"
         else:
