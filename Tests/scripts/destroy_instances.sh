--- conflicted
+++ resolved
@@ -10,14 +10,9 @@
 
    # collect log file to artifacts
    PUBLIC_IP=$(cat public_ip)
-<<<<<<< HEAD
-   ssh -t ${USER}@${PUBLIC_IP} "sudo chmod -R 644 /var/log/demisto/server.log"
-   scp -r ${USER}@${PUBLIC_IP}:/var/log/demisto/server.log $CIRCLE_ARTIFACTS/demisto-logs
-=======
    ssh -t ${USER}@${PUBLIC_IP} "sudo chmod -R 755 /var/log/demisto/server.log"
    scp -o StrictHostKeyChecking=no -o UserKnownHostsFile=/dev/null ${USER}@${PUBLIC_IP}:/var/log/demisto/server.log $1
 
->>>>>>> c6113093
    #destroy instance
    echo "Terminating instance: ${INSTANCE_ID}"
    aws ec2 terminate-instances --instance-id ${INSTANCE_ID}
