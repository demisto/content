#!/usr/bin/env bash

# exit on errors
set -e

CIRCLE_BRANCH=${CIRCLE_BRANCH:-unknown}
CIRCLE_BUILD_NUM=${CIRCLE_BUILD_NUM:-00000}
CIRCLE_ARTIFACTS=${CIRCLE_ARTIFACTS}
PACK_ARTIFACTS=$CIRCLE_ARTIFACTS/content_packs.zip
ID_SET=$CIRCLE_ARTIFACTS/id_set.json
EXTRACT_FOLDER=$(mktemp -d)

if [[ -z "$GCS_MARKET_KEY" ]]; then
    echo "$GCS_MARKET_KEY not set aborting!"
    exit 1
fi

echo "Preparing content packs for testing ..."

KF=$(mktemp)
echo "$GCS_MARKET_KEY" > "$KF"
gcloud auth activate-service-account --key-file="$KF" > auth.out 2>&1
echo "Auth loaded successfully."

GCS_MARKET_BUCKET="marketplace-dist"
GCS_BUILD_BUCKET="marketplace-ci-build"
SOURCE_PATH="content/packs"
TARGET_PATH="content/builds/$CIRCLE_BRANCH/$CIRCLE_BUILD_NUM/content/packs"
echo "Copying master files at: $SOURCE_PATH to target path: $TARGET_PATH ..."
gsutil -m cp -r "gs://$GCS_MARKET_BUCKET/$SOURCE_PATH" "gs://$GCS_BUILD_BUCKET/$TARGET_PATH"
echo "Finished copying successfully."

echo "Updating modified content packs in the bucket ..."

CONTENT_PACKS_TO_INSTALL_FILE="./Tests/content_packs_to_install.txt"
if [ ! -f $CONTENT_PACKS_TO_INSTALL_FILE ]; then
  echo "Could not find file $CONTENT_PACKS_TO_INSTALL_FILE."
else
  CONTENT_PACKS_TO_INSTALL=$(paste -sd, $CONTENT_PACKS_TO_INSTALL_FILE)
  if [[ -z "$CONTENT_PACKS_TO_INSTALL" ]]; then
    echo "Did not get content packs to update in the bucket."
  else
    echo "Updating the following content packs: $CONTENT_PACKS_TO_INSTALL ..."
<<<<<<< HEAD
    python3 ./Tests/Marketplace/upload_packs.py -a $PACK_ARTIFACTS -d $CIRCLE_ARTIFACTS/packs_dependencies.json -e $EXTRACT_FOLDER -b $GCS_BUILD_BUCKET -s $KF -n $CIRCLE_BUILD_NUM -p $CONTENT_PACKS_TO_INSTALL -o -sb $TARGET_PATH -rt false --id_set_path $ID_SET
=======
    python3 ./Tests/Marketplace/upload_packs.py -a $PACK_ARTIFACTS -e $EXTRACT_FOLDER -b $GCS_BUILD_BUCKET -s $KF -n $CIRCLE_BUILD_NUM -p $CONTENT_PACKS_TO_INSTALL -o -sb $TARGET_PATH -k $PACK_SIGNING_KEY -rt false --id_set_path $ID_SET
>>>>>>> 9c765ae4
    echo "Finished updating content packs successfully."
  fi
fi

#echo "Normalizing images paths to build bucket ..."
#python3 ./Tests/Marketplace/normalize_gcs_paths.py -sb $TARGET_PATH -b $GCS_BUILD_BUCKET -s $KF
#echo "Finished normalizing images paths successfully."

echo "Finished preparing content packs for testing successfully."<|MERGE_RESOLUTION|>--- conflicted
+++ resolved
@@ -41,11 +41,7 @@
     echo "Did not get content packs to update in the bucket."
   else
     echo "Updating the following content packs: $CONTENT_PACKS_TO_INSTALL ..."
-<<<<<<< HEAD
-    python3 ./Tests/Marketplace/upload_packs.py -a $PACK_ARTIFACTS -d $CIRCLE_ARTIFACTS/packs_dependencies.json -e $EXTRACT_FOLDER -b $GCS_BUILD_BUCKET -s $KF -n $CIRCLE_BUILD_NUM -p $CONTENT_PACKS_TO_INSTALL -o -sb $TARGET_PATH -rt false --id_set_path $ID_SET
-=======
-    python3 ./Tests/Marketplace/upload_packs.py -a $PACK_ARTIFACTS -e $EXTRACT_FOLDER -b $GCS_BUILD_BUCKET -s $KF -n $CIRCLE_BUILD_NUM -p $CONTENT_PACKS_TO_INSTALL -o -sb $TARGET_PATH -k $PACK_SIGNING_KEY -rt false --id_set_path $ID_SET
->>>>>>> 9c765ae4
+    python3 ./Tests/Marketplace/upload_packs.py -a $PACK_ARTIFACTS -d $CIRCLE_ARTIFACTS/packs_dependencies.json -e $EXTRACT_FOLDER -b $GCS_BUILD_BUCKET -s $KF -n $CIRCLE_BUILD_NUM -p $CONTENT_PACKS_TO_INSTALL -o -sb $TARGET_PATH -k $PACK_SIGNING_KEY -rt false --id_set_path $ID_SET
     echo "Finished updating content packs successfully."
   fi
 fi
