#!/usr/bin/env bash

# exit on errors
set -e

CIRCLE_BRANCH=${CIRCLE_BRANCH:-unknown}
CIRCLE_BUILD_NUM=${CIRCLE_BUILD_NUM:-00000}
CIRCLE_ARTIFACTS=${CIRCLE_ARTIFACTS}
PACK_ARTIFACTS=$CIRCLE_ARTIFACTS/content_packs.zip
ID_SET=$CIRCLE_ARTIFACTS/id_set.json
EXTRACT_FOLDER=$(mktemp -d)

if [[ -z "$GCS_MARKET_KEY" ]]; then
    echo "GCS_MARKET_KEY not set aborting!"
    exit 1
fi

echo "Preparing content packs for testing ..."

KF=$(mktemp)
echo "$GCS_MARKET_KEY" > "$KF"
gcloud auth activate-service-account --key-file="$KF" > auth.out 2>&1
echo "Auth loaded successfully."

# ====== BUILD CONFIGURATION ======

GCS_BUILD_BUCKET="marketplace-ci-build"
BUILD_BUCKET_PATH="content/builds/$CIRCLE_BRANCH/$CIRCLE_BUILD_NUM"
TARGET_PATH="$BUILD_BUCKET_PATH/content/packs"
PACKS_FULL_TARGET_PATH="$GCS_BUILD_BUCKET/$TARGET_PATH"
BUCKET_FULL_TARGET_PATH="$GCS_BUILD_BUCKET/$BUILD_BUCKET_PATH"

<<<<<<< HEAD
# ====== PRODUCTION CONFIGURATION ======

GCS_MARKET_BUCKET="marketplace-dist"
SOURCE_PATH="content/packs"

# ====== TESTING CONFIGURATION ======

GCS_MARKET_TESTING_BUCKET="marketplace-dist-dev"
SOURCE_TESTING_PATH="wow/content/packs"

if [ ! -n "{$BUCKET_UPLOAD" ]; then
  echo "Copying master files at: gs://$GCS_MARKET_BUCKET/$SOURCE_PATH to target path: gs://$PACKS_FULL_TARGET_PATH ..."
  gsutil -m cp -r "gs://$GCS_MARKET_BUCKET/$SOURCE_PATH" "gs://$PACKS_FULL_TARGET_PATH" > "$CIRCLE_ARTIFACTS/logs/Prepare Content Packs For Testing.log" 2>&1
else
  echo "Copying master files at: gs://$GCS_MARKET_TESTING_BUCKET/$SOURCE_TESTING_PATH to target path: gs://$PACKS_FULL_TARGET_PATH ..."
  gsutil -m cp -r "gs://$GCS_MARKET_TESTING_BUCKET/$SOURCE_TESTING_PATH" "gs://$PACKS_FULL_TARGET_PATH" > "$CIRCLE_ARTIFACTS/logs/Prepare Content Packs For Testing.log" 2>&1
fi
echo "Finished copying successfully."

=======
echo "Copying master files at: gs://$GCS_MARKET_BUCKET/$SOURCE_PATH to target path: gs://$PACKS_FULL_TARGET_PATH ..."
gsutil -m cp -r "gs://$GCS_MARKET_BUCKET/$SOURCE_PATH" "gs://$PACKS_FULL_TARGET_PATH" > "$CIRCLE_ARTIFACTS/logs/Prepare Content Packs For Testing.log" 2>&1
echo "Finished copying successfully."

>>>>>>> 43309ae3
if [ ! -n "${NIGHTLY}" ] && [ ! -n "${BUCKET_UPLOAD}" ]; then
    echo "Updating modified content packs in the bucket ..."
    CONTENT_PACKS_TO_INSTALL_FILE="./Tests/content_packs_to_install.txt"
  if [ ! -f $CONTENT_PACKS_TO_INSTALL_FILE ]; then
    echo "Could not find file $CONTENT_PACKS_TO_INSTALL_FILE."
  else
    CONTENT_PACKS_TO_INSTALL=$(paste -sd, $CONTENT_PACKS_TO_INSTALL_FILE)
    if [[ -z "$CONTENT_PACKS_TO_INSTALL" ]]; then
      echo "Did not get content packs to update in the bucket."
    else
      echo "Updating the following content packs: $CONTENT_PACKS_TO_INSTALL ..."
      python3 ./Tests/Marketplace/upload_packs.py -a $PACK_ARTIFACTS -d $CIRCLE_ARTIFACTS/packs_dependencies.json -e $EXTRACT_FOLDER -b $GCS_BUILD_BUCKET -s $KF -n $CIRCLE_BUILD_NUM -p $CONTENT_PACKS_TO_INSTALL -o true -sb $TARGET_PATH -k $PACK_SIGNING_KEY -rt false --id_set_path $ID_SET -bu false
      echo "Finished updating content packs successfully."
    fi
  fi
else
  if [ -n "${NIGHTLY}" ]; then
    echo "Updating all content packs for nightly build..."
    REMOVE_PBS=false
    OVERRIDE_ALL_PACKS=true
    BUCKET_UPLOAD_FLOW=false
  elif [ -n "${BUCKET_UPLOAD}" ]; then
      REMOVE_PBS=true
      BUCKET_UPLOAD_FLOW=true
      GCS_PRIVATE_BUCKET="marketplace-dist-private"
    if [ -n "${FORCE_PACK_UPLOAD}" ] && [ -n "${PACKS_TO_UPLOAD}" ]; then
      echo "Force uploading to production the following packs: ${PACKS_TO_UPLOAD}"
      OVERRIDE_ALL_PACKS=true
      PACKS_LIST="${PACKS_TO_UPLOAD}"
    else
      echo "Updating all content packs for upload packs to production..."
      OVERRIDE_ALL_PACKS=false
      PACKS_LIST="all"
    fi
  fi
  python3 ./Tests/Marketplace/upload_packs.py -a $PACK_ARTIFACTS -d $CIRCLE_ARTIFACTS/packs_dependencies.json -e $EXTRACT_FOLDER -b $GCS_BUILD_BUCKET -s $KF -n $CIRCLE_BUILD_NUM -p "$PACKS_LIST" -o $OVERRIDE_ALL_PACKS -sb $TARGET_PATH -k $PACK_SIGNING_KEY -rt $REMOVE_PBS --id_set_path $ID_SET -bu $BUCKET_UPLOAD_FLOW -c "$FORCE_PREVIOUS_COMMIT" -pb "$GCS_PRIVATE_BUCKET"
  echo "Finished updating content packs successfully."
fi

#echo "Normalizing images paths to build bucket ..."
#python3 ./Tests/Marketplace/normalize_gcs_paths.py -sb $TARGET_PATH -b $GCS_BUILD_BUCKET -s $KF
#echo "Finished normalizing images paths successfully."

echo -e "\nBrowse to the build bucket with this address:"
echo -e "https://console.cloud.google.com/storage/browser/$BUCKET_FULL_TARGET_PATH\n"
echo "Finished preparing content packs for testing successfully."

echo -e "\nIf you want to connect this build bucket to your test machine, add this server config:"
echo "marketplace.bootstrap.bypass.url: https://storage.googleapis.com/$BUCKET_FULL_TARGET_PATH"<|MERGE_RESOLUTION|>--- conflicted
+++ resolved
@@ -30,7 +30,6 @@
 PACKS_FULL_TARGET_PATH="$GCS_BUILD_BUCKET/$TARGET_PATH"
 BUCKET_FULL_TARGET_PATH="$GCS_BUILD_BUCKET/$BUILD_BUCKET_PATH"
 
-<<<<<<< HEAD
 # ====== PRODUCTION CONFIGURATION ======
 
 GCS_MARKET_BUCKET="marketplace-dist"
@@ -50,12 +49,6 @@
 fi
 echo "Finished copying successfully."
 
-=======
-echo "Copying master files at: gs://$GCS_MARKET_BUCKET/$SOURCE_PATH to target path: gs://$PACKS_FULL_TARGET_PATH ..."
-gsutil -m cp -r "gs://$GCS_MARKET_BUCKET/$SOURCE_PATH" "gs://$PACKS_FULL_TARGET_PATH" > "$CIRCLE_ARTIFACTS/logs/Prepare Content Packs For Testing.log" 2>&1
-echo "Finished copying successfully."
-
->>>>>>> 43309ae3
 if [ ! -n "${NIGHTLY}" ] && [ ! -n "${BUCKET_UPLOAD}" ]; then
     echo "Updating modified content packs in the bucket ..."
     CONTENT_PACKS_TO_INSTALL_FILE="./Tests/content_packs_to_install.txt"
