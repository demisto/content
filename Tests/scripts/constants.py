--- conflicted
+++ resolved
@@ -17,10 +17,7 @@
 CONNECTIONS_DIR = 'Connections'
 BETA_INTEGRATIONS_DIR = 'Beta_Integrations'
 PACKS_DIR = 'Packs'
-<<<<<<< HEAD
-=======
-
->>>>>>> 45494e3c
+
 DEFAULT_IMAGE_BASE64 = 'iVBORw0KGgoAAAANSUhEUgAAAFAAAABQCAMAAAC5zwKfAAACYVBMVEVHcEwAT4UAT4UAT4YAf/8A//8AT4UAf78AT4U' \
                        'AT4UAT4UAUYcAT4YAT4YAT48AXIsAT4UAT4UAUIUAUIUAT4UAT4UAVaoAW5EAUIYAWYwAT4UAT4UAT4UAUIgAT4YAUo' \
                        'UAUIYAUIUAT4YAVY0AUIUAT4UAUIUAUocAUYUAT4UAT4UAT4UAUIYAT4UAUIUAT4cAUYUAUIUAUIYAUocAT4UAUIUAT' \
@@ -74,26 +71,6 @@
 INTEGRATION_YML_REGEX = r'{}/([^\\/]+)/\1.yml$'.format(INTEGRATIONS_DIR)
 INTEGRATION_REGEX = r'{}/(integration-[^\\/]+)\.yml$'.format(INTEGRATIONS_DIR)
 INTEGRATION_README_REGEX = r'{}/([^\\/]+)/README.md$'.format(INTEGRATIONS_DIR)
-# TODO packs beta
-PACKS_INTEGRATION_PY_REGEX = r'{}/([^/]+)/Integrations/([^/]+)/\2\.py'.format(
-    PACKS_DIR)  # Ignores tests
-PACKS_INTEGRATION_TEST_PY_REGEX = r'{}/([^/]+)/Integrations/([^/]+)/\2_test\.py'.format(
-    PACKS_DIR)
-PACKS_INTEGRATION_YML_REGEX = r'{}/([^/]+)/Integrations/([^/]+)/([^.]+)\.yml'.format(PACKS_DIR)
-PACKS_SCRIPT_YML_REGEX = r'{}/([^/]+)/Scripts/([^/]+)/([^.]+)\.yml'.format(PACKS_DIR)
-PACKS_SCRIPT_PY_REGEX = r'{}/([^/]+)/Scripts/([^/]+)/\2\.py'.format(PACKS_DIR)  # Ignores tests
-PACKS_SCRIPT_TEST_PY_REGEX = r'{}/([^/]+)/Scripts/([^/]+)/\2_test\.py'.format(PACKS_DIR)
-PACKS_PLAYBOOK_YML_REGEX = r'{}/([^/]+)/Playbooks/([^.]+)\.yml'.format(PACKS_DIR)
-PACKS_TEST_PLAYBOOKS_REGEX = r'{}/([^/]+)/TestPlaybooks/([^.]+)\.yml'.format(PACKS_DIR)
-PACKS_CLASSIFIERS_REGEX = r'{}/([^/]+)/Classifiers/([^.]+)\.json'.format(PACKS_DIR)
-PACKS_DASHBOARDS_REGEX = r'{}/([^/]+)/Dashboards/([^.]+)\.json'.format(PACKS_DIR)
-PACKS_INCIDENTTYPES_REGEX = r'{}/([^/]+)/IncidentTypes/([^.]+)\.json'.format(PACKS_DIR)
-PACKS_INCIDENTFIELDS_REGEX = r'{}/([^/]+)/IncidentFields/([^.]+)\.json'.format(PACKS_DIR)
-PACKS_LAYOUTS_REGEX = r'{}/([^/]+)/Layouts/([^.]+)\.json'.format(PACKS_DIR)
-PACKS_WIDGETS_REGEX = r'{}/([^/]+)/Widgets/([^.]+)\.json'.format(PACKS_DIR)
-PACKS_CHANGELOG_REGEX = r'{}/([^/]+)/CHANGELOG\.md'.format(PACKS_DIR)
-PACKS_README_REGEX = r'{}/([^/]+)/README\.md'.format(PACKS_DIR)
-PACKS_PACKAGEMETA_REGEX = r'{}/([^/]+)/package-meta\.json'.format(PACKS_DIR)
 
 PACKS_INTEGRATION_JS_REGEX = r'{}/([^/]+)/{}/([^/]+)/\2\.js'.format(
     PACKS_DIR, INTEGRATIONS_DIR)
@@ -128,11 +105,8 @@
 TEST_PLAYBOOK_REGEX = r'{}/playbook-.*\.yml$'.format(TEST_PLAYBOOKS_DIR)
 TEST_NOT_PLAYBOOK_REGEX = r'{}/(?!playbook).*-.*\.yml$'.format(TEST_PLAYBOOKS_DIR)
 
-<<<<<<< HEAD
-=======
 INCIDENT_TYPE_REGEX = r'{}/incidenttype-.*\.json$'.format(INCIDENT_TYPES_DIR)
 INDICATOR_FIELDS_REGEX = r'{}/incidentfield-.*\.json$'.format(INDICATOR_FIELDS_DIR)
->>>>>>> 45494e3c
 WIDGETS_REGEX = r'{}/widget-.*\.json$'.format(WIDGETS_DIR)
 DASHBOARD_REGEX = r'{}.*dashboard-.*\.json$'.format(DASHBOARDS_DIR)
 CONNECTIONS_REGEX = r'{}.*canvas-context-connections.*\.json$'.format(CONNECTIONS_DIR)
@@ -151,74 +125,6 @@
     SCRIPT_TEST_PY_REGEX
 ]
 
-<<<<<<< HEAD
-PYTHON_INTEGRATIONS_REGEXES = [
-    SCRIPT_PY_REGEX,
-    INTEGRATION_PY_REGEX,
-    PACKS_SCRIPT_PY_REGEX,
-    PACKS_INTEGRATION_PY_REGEX,
-]
-
-PYTHON_ALL_REGEXES = sum(
-    [
-        PYTHON_INTEGRATIONS_REGEXES,
-        PYTHON_TEST_REGEXES
-    ], []
-)
-
-YAML_INTEGRATIONS_REGEXES = [
-    PACKS_INTEGRATION_YML_REGEX,
-    INTEGRATION_YML_REGEX,
-    BETA_INTEGRATION_YML_REGEX,
-]
-
-YAML_SCRIPTS_REGEXES = [
-    PACKS_SCRIPT_YML_REGEX,
-    SCRIPT_YML_REGEX
-]
-YAML_ALL_REGEXES = sum(
-    [
-        YAML_INTEGRATIONS_REGEXES,
-        YAML_SCRIPTS_REGEXES,
-        [
-            PACKS_PLAYBOOK_YML_REGEX,
-            PLAYBOOK_REGEX
-        ],
-    ], []
-)
-CHECKED_TYPES_REGEXES = [
-    # Playbooks
-    PLAYBOOK_REGEX,
-    PACKS_PLAYBOOK_YML_REGEX,
-    BETA_PLAYBOOK_REGEX,
-    # Integrations yaml
-    INTEGRATION_YML_REGEX,
-    BETA_INTEGRATION_YML_REGEX,
-    PACKS_INTEGRATION_YML_REGEX,
-    # Integrations unified
-    INTEGRATION_REGEX,
-    # Integrations Code
-    BETA_INTEGRATION_REGEX,
-    PACKS_INTEGRATION_PY_REGEX,
-    # Integrations Tests
-    PACKS_INTEGRATION_TEST_PY_REGEX,
-    # Scripts yaml
-    SCRIPT_YML_REGEX,
-    SCRIPT_REGEX,
-    # Widgets
-    WIDGETS_REGEX,
-    PACKS_WIDGETS_REGEX,
-    DASHBOARD_REGEX,
-    CONNECTIONS_REGEX,
-    CLASSIFIER_REGEX,
-    # Layouts
-    LAYOUT_REGEX,
-    PACKS_LAYOUTS_REGEX,
-    INCIDENT_FIELD_REGEX,
-    MISC_REGEX,
-    REPORT_REGEX,
-    REPUTATION_REGEX
-=======
 PYTHON_INTEGRATION_REGEXES = [
     INTEGRATION_PY_REGEX,
     PACKS_INTEGRATION_PY_REGEX,
@@ -227,7 +133,6 @@
 PYTHON_SCRIPT_REGEXES = [
     SCRIPT_PY_REGEX,
     PACKS_SCRIPT_PY_REGEX
->>>>>>> 45494e3c
 ]
 
 PYTHON_ALL_REGEXES = sum(
@@ -297,11 +202,8 @@
 
 PACKAGE_SUPPORTING_DIRECTORIES = [INTEGRATIONS_DIR, SCRIPTS_DIR, BETA_INTEGRATIONS_DIR]
 
-<<<<<<< HEAD
-=======
 IGNORED_TYPES_REGEXES = [DESCRIPTION_REGEX, IMAGE_REGEX, PIPFILE_REGEX, SCHEMA_REGEX]
 
->>>>>>> 45494e3c
 PACKAGE_YML_FILE_REGEX = r'(?:\./)?(?:Integrations|Scripts)/([^\\/]+)/\1.yml'
 
 OLD_YML_FORMAT_FILE = [INTEGRATION_REGEX, SCRIPT_REGEX]
@@ -335,22 +237,14 @@
 KNOWN_FILE_STATUSES = ['a', 'm', 'd', 'r'] + ['r{:03}'.format(i) for i in range(101)]
 
 CODE_FILES_REGEX = [
-<<<<<<< HEAD
-    PACKS_INTEGRATION_PY_REGEX,
-=======
->>>>>>> 45494e3c
     INTEGRATION_JS_REGEX,
     INTEGRATION_PY_REGEX,
     SCRIPT_PY_REGEX,
     SCRIPT_JS_REGEX,
     PACKS_INTEGRATION_PY_REGEX,
-<<<<<<< HEAD
-    PACKS_SCRIPT_PY_REGEX,
-=======
     PACKS_INTEGRATION_JS_REGEX,
     PACKS_SCRIPT_PY_REGEX,
     PACKS_SCRIPT_JS_REGEX
->>>>>>> 45494e3c
 ]
 
 SCRIPTS_REGEX_LIST = [SCRIPT_YML_REGEX, SCRIPT_PY_REGEX, SCRIPT_JS_REGEX, SCRIPT_PS_REGEX]
