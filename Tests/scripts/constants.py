--- conflicted
+++ resolved
@@ -104,12 +104,7 @@
 TEST_PLAYBOOK_REGEX = r'{}/playbook-.*\.yml$'.format(TEST_PLAYBOOKS_DIR)
 TEST_NOT_PLAYBOOK_REGEX = r'{}/(?!playbook).*-.*\.yml$'.format(TEST_PLAYBOOKS_DIR)
 
-<<<<<<< HEAD
-=======
-EXTERNAL_PR_REGEX = r'^pull/(\d+)$'
-
-
->>>>>>> 4da669c5
+
 WIDGETS_REGEX = r'{}/widget-.*\.json$'.format(WIDGETS_DIR)
 DASHBOARD_REGEX = r'{}.*dashboard-.*\.json$'.format(DASHBOARDS_DIR)
 CONNECTIONS_REGEX = r'{}.*canvas-context-connections.*\.json$'.format(CONNECTIONS_DIR)
@@ -235,7 +230,7 @@
 
 KNOWN_FILE_STATUSES = ['a', 'm', 'd', 'r'] + ['r{:03}'.format(i) for i in range(101)]
 
-<<<<<<< HEAD
+
 CODE_FILES_REGEX = [
     INTEGRATION_JS_REGEX,
     INTEGRATION_PY_REGEX,
@@ -246,10 +241,6 @@
     PACKS_SCRIPT_PY_REGEX,
     PACKS_SCRIPT_JS_REGEX
 ]
-=======
-CODE_FILES_REGEX = [INTEGRATION_JS_REGEX, INTEGRATION_PY_REGEX, SCRIPT_PY_REGEX, SCRIPT_JS_REGEX,
-                    INTEGRATION_PS_REGEX, SCRIPT_PS_REGEX]
->>>>>>> 4da669c5
 
 SCRIPTS_REGEX_LIST = [SCRIPT_YML_REGEX, SCRIPT_PY_REGEX, SCRIPT_JS_REGEX, SCRIPT_PS_REGEX]
 
@@ -303,4 +294,6 @@
 INTEGRATION_CATEGORIES = ['Analytics & SIEM', 'Utilities', 'Messaging', 'Endpoint', 'Network Security',
                           'Vulnerability Management', 'Case Management', 'Forensics & Malware Analysis',
                           'IT Services', 'Data Enrichment & Threat Intelligence', 'Authentication', 'Database',
-                          'Deception', 'Email Gateway']+                          'Deception', 'Email Gateway']
+
+EXTERNAL_PR_REGEX = r'^pull/(\d+)$'