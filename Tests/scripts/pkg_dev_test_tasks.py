#!/usr/bin/env python3
import argparse
import yaml
import glob
import subprocess
import os
import hashlib
import sys
import shutil
import time
from datetime import datetime

SCRIPT_DIR = os.path.dirname(os.path.abspath(__file__))
CONTENT_DIR = os.path.abspath(SCRIPT_DIR + '/../..')
sys.path.append(CONTENT_DIR)
from package_creator import get_code_file  # noqa: E402

DEF_DOCKER = 'demisto/python:1.3-alpine'
ENVS_DIRS_BASE = '{}/dev_envs/default_python'.format(SCRIPT_DIR)
RUN_SH_FILE_NAME = 'run_dev_tasks.sh'
RUN_SH_FILE = '{}/{}'.format(SCRIPT_DIR, RUN_SH_FILE_NAME)
CONTAINER_SETUP_SCRIPT_NAME = 'pkg_dev_container_setup.sh'
CONTAINER_SETUP_SCRIPT = '{}/{}'.format(SCRIPT_DIR, CONTAINER_SETUP_SCRIPT_NAME)
RUN_MYPY_SCRIPT = '{}/run_mypy.sh'.format(SCRIPT_DIR)
LOG_VERBOSE = False


def get_docker_images(script_obj):
    imgs = [script_obj.get('dockerimage') or DEF_DOCKER]
    alt_imgs = script_obj.get('alt_dockerimages')
    if alt_imgs:
        imgs.extend(alt_imgs)
    return imgs


def print_v(msg):
    if LOG_VERBOSE:
        print(msg)


def get_python_version(docker_image):
    """
    Get the python version of a docker image

    Arguments:
        docker_image {string} -- Docker image being used by the project

    Return:
        python version as a float (2.7, 3.7)

    Raises:
        ValueError -- if version is not supported
    """
    stderr_out = None if LOG_VERBOSE else subprocess.DEVNULL
    py_ver = subprocess.check_output(["docker", "run", "--rm", docker_image,
                                      "python", "-c",
                                      "import sys;print('{}.{}'.format(sys.version_info[0], sys.version_info[1]))"],
                                     universal_newlines=True, stderr=stderr_out).strip()
    print("Detected python version: [{}] for docker image: {}".format(py_ver, docker_image))
    py_num = float(py_ver)
    if py_num < 2.7 or (py_num > 3 and py_num < 3.4):  # pylint can only work on python 3.4 and up
        raise ValueError("Python vesion for docker image: {} is not supported: {}. "
                         "We only support python 2.7.* and python3 >= 3.4.".format(docker_image, py_num))
    return py_num


def get_pipenv_dir(py_version):
    """
    Get the direcotry holding pipenv files for the specified python version

    Arguments:
        py_version {float} -- python version as 2.7 or 3.7

    Returns:
        string -- full path to the pipenv dir
    """
    return "{}{}".format(ENVS_DIRS_BASE, int(py_version))


def get_dev_requirements(py_version):
    """
    Get the requirements for the specified py version.

    Arguments:
        py_version {float} -- python version as float (2.7, 3.7)

    Raises:
        ValueError -- If can't detect python version

    Returns:
        string -- requirement required for the project
    """
    env_dir = get_pipenv_dir(py_version)
    stderr_out = None if LOG_VERBOSE else subprocess.DEVNULL
    requirements = subprocess.check_output(['pipenv', 'lock', '-r', '-d'], cwd=env_dir, universal_newlines=True,
                                           stderr=stderr_out)
    print_v("dev requirements:\n{}".format(requirements))
    return requirements


def get_lint_files(project_dir):
    code_file = get_code_file(project_dir, '.py')
    return os.path.basename(code_file)


def docker_image_create(docker_base_image, requirements):
    """
    Create the docker image with dev dependencies. Will check if already existing.
    Uses a hash of the requirements to determine the image tag

    Arguments:
        docker_base_image {string} -- docker image to use as base for installing dev deps
        requirements {string} -- requirements doc

    Returns:
        string -- image name to use
    """

    if ':' not in docker_base_image:
        docker_base_image += ':latest'
    with open(CONTAINER_SETUP_SCRIPT, "rb") as f:
        setup_script_data = f.read()
    md5 = hashlib.md5(requirements.encode('utf-8') + setup_script_data).hexdigest()
    target_image = 'devtest' + docker_base_image + '-' + md5
    lock_file = ".lock-" + target_image.replace("/", "-")
    try:
        if (time.time() - os.path.getctime(lock_file)) > (60 * 5):
            print("{}: Deleting old lock file: {}".format(datetime.now(). lock_file))
            os.remove(lock_file)
    except Exception as ex:
        print_v("Failed check and delete for lock file: {}. Error: {}".format(lock_file, ex))
    wait_print = True
    for x in range(60):
        images_ls = subprocess.check_output(['docker', 'image', 'ls', '--format',
                                            '{{.Repository}}:{{.Tag}}', target_image], universal_newlines=True).strip()
        if images_ls == target_image:
            print('{}: Using already existing docker image: {}'.format(datetime.now(), target_image))
            return target_image
        if wait_print:
            print("{}: Existing image: {} not found will obtain lock file or wait for image".format(datetime.now(), target_image))
            wait_print = False
        print_v("Trying to obtain lock file: " + lock_file)
        try:
            f = open(lock_file, "x")
            f.close()
            print("{}: Obtained lock file: {}".format(datetime.now(), lock_file))
            break
        except Exception as ex:
            print_v("Failed getting lock. Will wait {}".format(str(ex)))
            time.sleep(5)
    try:
        print("{}: Creating docker image: {} (this may take a minute or two...)".format(datetime.now(), target_image))
        container_id = subprocess.check_output(
            ['docker', 'create', '-i', docker_base_image, 'sh', '/' + CONTAINER_SETUP_SCRIPT_NAME],
            universal_newlines=True).strip()
        subprocess.check_call(['docker', 'cp', CONTAINER_SETUP_SCRIPT,
                               container_id + ':/' + CONTAINER_SETUP_SCRIPT_NAME])
        print_v(subprocess.check_output(['docker', 'start', '-a', '-i', container_id],
                                        input=requirements, stderr=subprocess.STDOUT,
                                        universal_newlines=True))
        print_v(subprocess.check_output(['docker', 'commit', container_id, target_image], stderr=subprocess.STDOUT,
                                        universal_newlines=True))
        print_v(subprocess.check_output(['docker', 'rm', container_id], stderr=subprocess.STDOUT,
                                        universal_newlines=True))
    except subprocess.CalledProcessError as err:
        print("Failed executing command with  error: {} Output: \n{}".format(err, err.output))
        raise err
    finally:
        try:
            os.remove(lock_file)
        except Exception as ex:
            print("{}: Error removing file: {}".format(datetime.now(), ex))
    print('{}: Done creating docker image: {}'.format(datetime.now(), target_image))
    return target_image


def docker_run(project_dir, docker_image, no_test, no_lint, keep_container):
    workdir = '/devwork'  # this is setup in CONTAINER_SETUP_SCRIPT
    pylint_files = get_lint_files(project_dir)
    run_params = ['docker', 'create', '-u', '{}:4000'.format(os.getuid()), '-w', workdir,
                  '-e', 'PYLINT_FILES={}'.format(pylint_files)]
    if no_test:
        run_params.extend(['-e', 'PYTEST_SKIP=1'])
    if no_lint:
        run_params.extend(['-e', 'PYLINT_SKIP=1'])
    run_params.extend([docker_image, 'sh', './{}'.format(RUN_SH_FILE_NAME)])
    container_id = subprocess.check_output(run_params, universal_newlines=True).strip()
    try:
        subprocess.check_call(['docker', 'cp', project_dir + '/.', container_id + ':' + workdir])
        subprocess.check_call(['docker', 'cp', RUN_SH_FILE, container_id + ':' + workdir])
        subprocess.check_call(['docker', 'start', '-a', container_id])
    finally:
        if not keep_container:
            subprocess.check_output(['docker', 'rm', container_id])
        else:
            print("Test container [{}] was left available".format(container_id))


def run_flake8(project_dir, py_num):
    print("========= Running flake8 ===============")
    python_exe = 'python2' if py_num < 3 else 'python3'
    print_v('Using: {} to run flake8'.format(python_exe))
    sys.stdout.flush()
    subprocess.check_call([python_exe, '-m', 'flake8', project_dir], cwd=CONTENT_DIR)
    print("flake8 completed")


def run_mypy(project_dir, py_num):
    lint_files = get_lint_files(project_dir)
    print("========= Running mypy on: {} ===============".format(lint_files))
    sys.stdout.flush()
    subprocess.check_call(['bash', RUN_MYPY_SCRIPT, str(py_num), lint_files], cwd=project_dir)
    print("mypy completed")


def setup_dev_files(project_dir):
    # copy demistomock and common server
    shutil.copy(CONTENT_DIR + '/Tests/demistomock/demistomock.py', project_dir)
    open(project_dir + '/CommonServerUserPython.py', 'a').close()  # create empty file
    shutil.rmtree(project_dir + '/__pycache__', ignore_errors=True)
    if "/Scripts/CommonServerPython" not in project_dir:  # Otherwise we already have the CommonServerPython.py file
        subprocess.check_call(['cp', CONTENT_DIR + '/Scripts/CommonServerPython/CommonServerPython.py',
                               project_dir + '/CommonServerPython.py'], cwd=CONTENT_DIR)


def main():
    description = """Run lintings (flake8, mypy, pylint) and pytest. pylint and pytest will run within the docker image
of an integration/script.
Meant to be used with integrations/scripts that use the folder (package) structure.
Will lookup up what docker image to use and will setup the dev dependencies and file in the target folder. """
    parser = argparse.ArgumentParser(description=description, formatter_class=argparse.ArgumentDefaultsHelpFormatter)
    parser.add_argument("-d", "--dir", help="Specify directory of integration/script", required=True)
    parser.add_argument("--no-pylint", help="Do NOT run pylint linter", action='store_true')
    parser.add_argument("--no-mypy", help="Do NOT run mypy static type checking", action='store_true')
    parser.add_argument("--no-flake8", help="Do NOT run flake8 linter", action='store_true')
    parser.add_argument("--no-test", help="Do NOT test (skip pytest)", action='store_true')
    parser.add_argument("-k", "--keep-container", help="Keep the test container", action='store_true')
    parser.add_argument("-v", "--verbose", help="Verbose output", action='store_true')

    args = parser.parse_args()

    if args.no_test and args.no_pylint and args.no_flake8 and args.no_mypy:
        raise ValueError("Nothing to run as all --no-* options specified.")

    global LOG_VERBOSE
    LOG_VERBOSE = args.verbose

    project_dir = os.path.abspath(args.dir)
    # load yaml
    yml_path = glob.glob(project_dir + '/*.yml')[0]
    print_v('Using yaml file: {}'.format(yml_path))
    with open(yml_path, 'r') as yml_file:
        yml_data = yaml.safe_load(yml_file)
    script_obj = yml_data
    if isinstance(script_obj.get('script'), dict):
        script_obj = script_obj.get('script')
    script_type = script_obj.get('type')
    if script_type != 'python':
        print('Script is not of type "python". Found type: {}. Nothing to do.'.format(script_type))
        return 1
<<<<<<< HEAD
    docker = get_docker_image(script_obj)
    print_v("Using docker image: {}".format(docker))
    py_num = get_python_version(docker)
    setup_dev_files(project_dir)
    try:
        if not args.no_flake8:
            run_flake8(project_dir, py_num)
        if not args.no_mypy:
            run_mypy(project_dir, py_num)
        if not args.no_test or not args.no_pylint:
            requirements = get_dev_requirements(py_num)
            docker_image_created = docker_image_create(docker, requirements)
            docker_run(project_dir, docker_image_created, args.no_test, args.no_pylint, args.keep_container)
    except subprocess.CalledProcessError as ex:
        sys.stderr.write("[FAILED {}] Error: {}\n".format(project_dir, str(ex)))
        return 2
    finally:
        sys.stdout.flush()
        sys.stderr.flush()
=======
    dockers = get_docker_images(script_obj)
    for docker in dockers:
        print_v("Using docker image: {}".format(docker))
        py_num = get_python_version(project_dir, docker)
        setup_dev_files(project_dir)
        try:
            if not args.no_flake8:
                run_flake8(project_dir, py_num)
            if not args.no_mypy:
                run_mypy(project_dir, py_num)
            if not args.no_test or not args.no_pylint:
                requirements = get_dev_requirements(py_num)
                docker_image_created = docker_image_create(docker, requirements)
                docker_run(project_dir, docker_image_created, args.no_test, args.no_pylint, args.keep_container)
        except subprocess.CalledProcessError as ex:
            sys.stderr.write("[FAILED {}] Error: {}\n".format(project_dir, str(ex)))
            return 2
        finally:
            sys.stdout.flush()
            sys.stderr.flush()
>>>>>>> 816ca67d
    return 0


if __name__ == "__main__":
    sys.exit(main())<|MERGE_RESOLUTION|>--- conflicted
+++ resolved
@@ -258,31 +258,10 @@
     if script_type != 'python':
         print('Script is not of type "python". Found type: {}. Nothing to do.'.format(script_type))
         return 1
-<<<<<<< HEAD
-    docker = get_docker_image(script_obj)
-    print_v("Using docker image: {}".format(docker))
-    py_num = get_python_version(docker)
-    setup_dev_files(project_dir)
-    try:
-        if not args.no_flake8:
-            run_flake8(project_dir, py_num)
-        if not args.no_mypy:
-            run_mypy(project_dir, py_num)
-        if not args.no_test or not args.no_pylint:
-            requirements = get_dev_requirements(py_num)
-            docker_image_created = docker_image_create(docker, requirements)
-            docker_run(project_dir, docker_image_created, args.no_test, args.no_pylint, args.keep_container)
-    except subprocess.CalledProcessError as ex:
-        sys.stderr.write("[FAILED {}] Error: {}\n".format(project_dir, str(ex)))
-        return 2
-    finally:
-        sys.stdout.flush()
-        sys.stderr.flush()
-=======
     dockers = get_docker_images(script_obj)
     for docker in dockers:
         print_v("Using docker image: {}".format(docker))
-        py_num = get_python_version(project_dir, docker)
+        py_num = get_python_version(docker)
         setup_dev_files(project_dir)
         try:
             if not args.no_flake8:
@@ -299,7 +278,6 @@
         finally:
             sys.stdout.flush()
             sys.stderr.flush()
->>>>>>> 816ca67d
     return 0
 
 
