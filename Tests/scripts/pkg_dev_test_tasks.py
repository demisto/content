#!/usr/bin/env python3
import argparse
import yaml
import glob
import subprocess
import os
import hashlib
import sys
import shutil
import time
from datetime import datetime

SCRIPT_DIR = os.path.dirname(os.path.abspath(__file__))
CONTENT_DIR = os.path.abspath(SCRIPT_DIR + '/../..')
sys.path.append(CONTENT_DIR)
from package_creator import get_code_file  # noqa: E402

DEF_DOCKER = 'demisto/python:1.3-alpine'
ENVS_DIRS_BASE = '{}/dev_envs/default_python'.format(SCRIPT_DIR)
RUN_SH_FILE_NAME = 'run_dev_tasks.sh'
RUN_SH_FILE = '{}/{}'.format(SCRIPT_DIR, RUN_SH_FILE_NAME)
CONTAINER_SETUP_SCRIPT_NAME = 'pkg_dev_container_setup.sh'
CONTAINER_SETUP_SCRIPT = '{}/{}'.format(SCRIPT_DIR, CONTAINER_SETUP_SCRIPT_NAME)
RUN_MYPY_SCRIPT = '{}/run_mypy.sh'.format(SCRIPT_DIR)
LOG_VERBOSE = False


def get_docker_image(script_obj):
    return script_obj.get('dockerimage') or DEF_DOCKER


def print_v(msg):
    if LOG_VERBOSE:
        print(msg)


def get_python_version(project_dir, docker_image):
    """
    Get the python version of a docker image

    Arguments:
        project_dir {string} -- project directory
        docker_image {string} -- Docker image being used by the project

    Return:
        python version as a float (2.7, 3.7)

    Raises:
        ValueError -- if version is not supported
    """
    stderr_out = None if LOG_VERBOSE else subprocess.DEVNULL
    py_ver = subprocess.check_output(["docker", "run", "--rm", docker_image,
                                      "python", "-c",
                                      "import sys;print('{}.{}'.format(sys.version_info[0], sys.version_info[1]))"],
                                     universal_newlines=True, stderr=stderr_out).strip()
    print("Detected python version: [{}] for docker image: {}".format(py_ver, docker_image))
    py_num = float(py_ver)
    if py_num < 2.7 or (py_num > 3 and py_num < 3.4):  # pylint can only work on python 3.4 and up
        raise ValueError("Python vesion for docker image: {} is not supported: {}. "
                         "We only support python 2.7.* and python3 >= 3.4.".format(docker_image, py_num))
    return py_num


def get_dev_requirements(py_version):
    """
    Get the requirements for the specified py version.

    Arguments:
        py_version {float} -- python version as float (2.7, 3.7)

    Raises:
        ValueError -- If can't detect python version

    Returns:
        string -- requirement required for the project
    """
    env_dir = "{}{}".format(ENVS_DIRS_BASE, int(py_version))
    stderr_out = None if LOG_VERBOSE else subprocess.DEVNULL
    requirements = subprocess.check_output(['pipenv', 'lock', '-r', '-d'], cwd=env_dir, universal_newlines=True,
                                           stderr=stderr_out)
    print_v("dev requirements:\n{}".format(requirements))
    return requirements


def get_lint_files(project_dir):
    code_file = get_code_file(project_dir, '.py')
    return os.path.basename(code_file)


def docker_image_create(docker_base_image, requirements):
    """
    Create the docker image with dev dependencies. Will check if already existing.
    Uses a hash of the requirements to determine the image tag

    Arguments:
        docker_base_image {string} -- docker image to use as base for installing dev deps
        requirements {string} -- requirements doc

    Returns:
        string -- image name to use
    """

    if ':' not in docker_base_image:
        docker_base_image += ':latest'
    target_image = 'devtest' + docker_base_image + '-' + hashlib.md5(requirements.encode('utf-8')).hexdigest()
    lock_file = ".lock-" + target_image.replace("/", "-")
    try:
        if (time.time() - os.path.getctime(lock_file)) > (60 * 5):
            print("{}: Deleting old lock file: {}".format(datetime.now(). lock_file))
            os.remove(lock_file)
    except Exception as ex:
        print_v("Failed check and delete for lock file: {}. Error: {}".format(lock_file, ex))
    wait_print = True
    for x in range(60):
        images_ls = subprocess.check_output(['docker', 'image', 'ls', '--format',
                                            '{{.Repository}}:{{.Tag}}', target_image], universal_newlines=True).strip()
        if images_ls == target_image:
            print('{}: Using already existing docker image: {}'.format(datetime.now(), target_image))
            return target_image
        if wait_print:
            print("{}: Existing image: {} not found will obtain lock file or wait for image".format(datetime.now(), target_image))
            wait_print = False
        print_v("Trying to obtain lock file: " + lock_file)
        try:
            f = open(lock_file, "x")
            f.close()
            print("{}: Obtained lock file: {}".format(datetime.now(), lock_file))
            break
        except Exception as ex:
            print_v("Failed getting lock. Will wait {}".format(str(ex)))
            time.sleep(5)
    try:
        print("{}: Creating docker image: {} (this may take a minute or two...)".format(datetime.now(), target_image))
        container_id = subprocess.check_output(
            ['docker', 'create', '-i', docker_base_image, 'sh', '/' + CONTAINER_SETUP_SCRIPT_NAME],
            universal_newlines=True).strip()
        subprocess.check_call(['docker', 'cp', CONTAINER_SETUP_SCRIPT,
                               container_id + ':/' + CONTAINER_SETUP_SCRIPT_NAME])
        print_v(subprocess.check_output(['docker', 'start', '-a', '-i', container_id],
                                        input=requirements, stderr=subprocess.STDOUT,
                                        universal_newlines=True))
        print_v(subprocess.check_output(['docker', 'commit', container_id, target_image], stderr=subprocess.STDOUT,
                                        universal_newlines=True))
        print_v(subprocess.check_output(['docker', 'rm', container_id], stderr=subprocess.STDOUT,
                                        universal_newlines=True))
    except subprocess.CalledProcessError as err:
        print("Failed executing command with  error: {} Output: \n{}".format(err, err.output))
        raise err
    finally:
        try:
            os.remove(lock_file)
        except Exception as ex:
            print("{}: Error removing file: {}".format(datetime.now(), ex))
    print('{}: Done creating docker image: {}'.format(datetime.now(), target_image))
    return target_image


def docker_run(project_dir, docker_image, no_test, no_lint, keep_container):
    workdir = '/devwork'
    pylint_files = get_lint_files(project_dir)
    run_params = ['docker', 'create', '-v', workdir, '-w', workdir,
                  '-e', 'PYLINT_FILES={}'.format(pylint_files)]
    if no_test:
        run_params.extend(['-e', 'PYTEST_SKIP=1'])
    if no_lint:
        run_params.extend(['-e', 'PYLINT_SKIP=1'])
    run_params.extend([docker_image, 'sh', './{}'.format(RUN_SH_FILE_NAME)])
    container_id = subprocess.check_output(run_params, universal_newlines=True).strip()
    try:
        subprocess.check_call(['docker', 'cp', project_dir + '/.', container_id + ':' + workdir])
        subprocess.check_call(['docker', 'cp', RUN_SH_FILE, container_id + ':' + workdir])
        subprocess.check_call(['docker', 'start', '-a', container_id])
    finally:
        if not keep_container:
            subprocess.check_output(['docker', 'rm', container_id])
        else:
            print("Test container [{}] was left available".format(container_id))


def run_flake8(project_dir, py_num):
    print("========= Running flake8 ===============")
    python_exe = 'python2' if py_num < 3 else 'python3'
    print_v('Using: {} to run flake8'.format(python_exe))
    sys.stdout.flush()
    subprocess.check_call([python_exe, '-m', 'flake8', project_dir], cwd=CONTENT_DIR)
    print("flake8 completed")


def run_mypy(project_dir, py_num):
<<<<<<< HEAD
    print("========= Running mypy ===============")
    sys.stdout.flush()
    subprocess.check_call(['bash', RUN_MYPY_SCRIPT, str(py_num), get_lint_files(project_dir)], cwd=project_dir)
=======
    lint_files = get_lint_files(project_dir)
    print("========= Running mypy on: {} ===============".format(lint_files))
    subprocess.check_call(['bash', RUN_MYPY_SCRIPT, str(py_num), lint_files], cwd=project_dir)
>>>>>>> ee202c01
    print("mypy completed")


def setup_dev_files(project_dir):
    # copy demistomock and common server
    shutil.copy(CONTENT_DIR + '/Tests/demistomock/demistomock.py', project_dir)
    open(project_dir + '/CommonServerUserPython.py', 'a').close()  # create empty file
    shutil.rmtree(project_dir + '/__pycache__', ignore_errors=True)
    if "/Scripts/CommonServerPython" not in project_dir:  # Otherwise we already have the CommonServerPython.py file
        subprocess.check_call(['cp', CONTENT_DIR + '/Scripts/CommonServerPython/CommonServerPython.py',
                               project_dir + '/CommonServerPython.py'], cwd=CONTENT_DIR)


def main():
    description = """Run lintings (flake8, mypy, pylint) and pytest. pylint and pytest will run within the docker image
of an integration/script.
Meant to be used with integrations/scripts that use the folder (package) structure.
Will lookup up what docker image to use and will setup the dev dependencies and file in the target folder. """
    parser = argparse.ArgumentParser(description=description, formatter_class=argparse.ArgumentDefaultsHelpFormatter)
    parser.add_argument("-d", "--dir", help="Specify directory of integration/script", required=True)
    parser.add_argument("--no-pylint", help="Do NOT run pylint linter", action='store_true')
    parser.add_argument("--no-mypy", help="Do NOT run mypy static type checking", action='store_true')
    parser.add_argument("--no-flake8", help="Do NOT run flake8 linter", action='store_true')
    parser.add_argument("--no-test", help="Do NOT test (skip pytest)", action='store_true')
    parser.add_argument("-k", "--keep-container", help="Keep the test container", action='store_true')
    parser.add_argument("-v", "--verbose", help="Verbose output", action='store_true')

    args = parser.parse_args()

    if args.no_test and args.no_pylint and args.no_flake8 and args.no_mypy:
        raise ValueError("Nothing to run as all --no-* options specified.")

    global LOG_VERBOSE
    LOG_VERBOSE = args.verbose

    project_dir = os.path.abspath(args.dir)
    # load yaml
    yml_path = glob.glob(project_dir + '/*.yml')[0]
    print_v('Using yaml file: {}'.format(yml_path))
    with open(yml_path, 'r') as yml_file:
        yml_data = yaml.safe_load(yml_file)
    script_obj = yml_data
    if isinstance(script_obj.get('script'), dict):
        script_obj = script_obj.get('script')
    script_type = script_obj.get('type')
    if script_type != 'python':
        print('Script is not of type "python". Found type: {}. Nothing to do.'.format(script_type))
        return 1
    docker = get_docker_image(script_obj)
    print_v("Using docker image: {}".format(docker))
    py_num = get_python_version(project_dir, docker)
    setup_dev_files(project_dir)
    try:
        if not args.no_flake8:
            run_flake8(project_dir, py_num)
        if not args.no_mypy:
            run_mypy(project_dir, py_num)
        if not args.no_test or not args.no_pylint:
            requirements = get_dev_requirements(py_num)
            docker_image_created = docker_image_create(docker, requirements)
            docker_run(project_dir, docker_image_created, args.no_test, args.no_pylint, args.keep_container)
    except subprocess.CalledProcessError as ex:
        sys.stderr.write("[FAILED {}] Error: {}\n".format(project_dir, str(ex)))
        return 2
    finally:
        sys.stdout.flush()
        sys.stderr.flush()
    return 0


if __name__ == "__main__":
    sys.exit(main())<|MERGE_RESOLUTION|>--- conflicted
+++ resolved
@@ -187,15 +187,10 @@
 
 
 def run_mypy(project_dir, py_num):
-<<<<<<< HEAD
-    print("========= Running mypy ===============")
-    sys.stdout.flush()
-    subprocess.check_call(['bash', RUN_MYPY_SCRIPT, str(py_num), get_lint_files(project_dir)], cwd=project_dir)
-=======
     lint_files = get_lint_files(project_dir)
     print("========= Running mypy on: {} ===============".format(lint_files))
+    sys.stdout.flush()
     subprocess.check_call(['bash', RUN_MYPY_SCRIPT, str(py_num), lint_files], cwd=project_dir)
->>>>>>> ee202c01
     print("mypy completed")
 
 
