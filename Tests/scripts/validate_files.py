#!/usr/bin/env python
"""
This script is used to validate the files in Content repository. Specifically for each file:
1) Proper prefix
2) Proper suffix
3) Valid yml/json schema
4) Having ReleaseNotes if applicable.

It can be run to check only committed changes (if the first argument is 'true') or all the files in the repo.
Note - if it is run for all the files in the repo it won't check releaseNotes, use `release_notes.py`
for that task.
"""
from __future__ import print_function

import argparse
import glob
import logging
import os
import subprocess
import sys
from typing import Type, Union

import yaml

from Tests.scripts.hook_validations.base_validator import BaseValidator

from Tests.scripts.constants import *  # noqa: E402
from Tests.scripts.hook_validations.id import IDSetValidator  # noqa: E402
from Tests.scripts.hook_validations.image import ImageValidator  # noqa: E402
from Tests.scripts.update_id_set import get_script_package_data  # noqa: E402
from Tests.scripts.hook_validations.script import ScriptValidator  # noqa: E402
from Tests.scripts.hook_validations.conf_json import ConfJsonValidator  # noqa: E402
from Tests.scripts.hook_validations.structure import StructureValidator  # noqa: E402
from Tests.scripts.hook_validations.integration import IntegrationValidator  # noqa: E402
from Tests.scripts.hook_validations.description import DescriptionValidator  # noqa: E402
from Tests.scripts.hook_validations.incident_field import IncidentFieldValidator  # noqa: E402
from Tests.scripts.hook_validations.docker import DockerImageValidator  # noqa: E402
from Tests.test_utils import checked_type, run_command, print_error, print_warning, print_color, LOG_COLORS, \
    get_yaml, filter_packagify_changes, collect_ids, str2bool, get_matching_regex  # noqa: E402

SCRIPT_DIR = os.path.dirname(os.path.abspath(__file__))
CONTENT_DIR = os.path.abspath(SCRIPT_DIR + '/../..')
sys.path.append(CONTENT_DIR)
CODE_TYPES_VALIDATORS = Union[Type[ScriptValidator], Type[IntegrationValidator]]
CODE_VALIDATORS = Union[ScriptValidator, IntegrationValidator]


class FilesValidator(object):
    """FilesValidator is a class that's designed to validate all the changed files on your branch, and all files in case
    you are on master, this class will be used on your local env as the validation hook(pre-commit), and on CircleCi
    to make sure you did not bypass the hooks as a safety precaution.

    Attributes:
        _is_valid (bool): saves the status of the whole validation(instead of mingling it between all the functions).
        is_circle (bool): whether we are running on circle or local env.
        print_ignored_files (bool): should print ignored files when iterating over changed files.
        conf_json_validator (ConfJsonValidator): object for validating the conf.json file.
        id_set_validator (IDSetValidator): object for validating the id_set.json file(Created in Circle only).
    """

    def __init__(self, is_circle=False, print_ignored_files=False):
        self._is_valid = True
        self.is_circle = is_circle
        self.print_ignored_files = print_ignored_files

        self.conf_json_validator = ConfJsonValidator()
        self.id_set_validator = IDSetValidator(is_circle)

    @staticmethod
    def is_yml_contains_python_code(file_path):
        file_yml = get_yaml(file_path)
<<<<<<< HEAD
        if checked_type(file_path, YML_INTEGRATION_REGEXES):
            return file_yml.get('script', {}).get('type', '') == 'python'
        if checked_type(file_path, YML_SCRIPT_REGEXES):
            return file_yml.get('type', '') == 'python'
=======

        if checked_type(file_path, [INTEGRATION_REGEX, INTEGRATION_YML_REGEX, BETA_INTEGRATION_REGEX,
                                    BETA_INTEGRATION_YML_REGEX]):
            return file_yml.get('script', {}).get('type', '') == 'python'

        if checked_type(file_path, [SCRIPT_YML_REGEX, SCRIPT_REGEX, SCRIPT_PY_REGEX]):
            return file_yml.get('type', '') == 'python'

>>>>>>> 0ef504c0
        return False

    @staticmethod
    def get_modified_files(files_string, tag='master', print_ignored_files=False):
        """Get lists of the modified files in your branch according to the files string.

        Args:
            files_string (string): String that was calculated by git using `git diff` command.
            tag (string): String of git tag used to update modified files.
            print_ignored_files (bool): should print ignored files.

        Returns:
            (modified_files_list, added_files_list, deleted_files). Tuple of sets.
        """
        all_files = files_string.split('\n')
        deleted_files = set([])
        added_files_list = set([])
        modified_files_list = set([])
        old_format_files = set([])
        for f in all_files:
            file_data = f.split()
            if not file_data:
                continue

            file_status = file_data[0]
            file_path = file_data[1]

            if file_status.lower().startswith('r'):
                file_status = 'r'
                file_path = file_data[2]

            if checked_type(file_path, CODE_FILES_REGEX) and file_status.lower() != 'd' \
                    and not file_path.endswith('_test.py'):
                # naming convention - code file and yml file in packages must have same name.
                file_path = os.path.splitext(file_path)[0] + '.yml'
            elif file_path.endswith('.js') or file_path.endswith('.py'):
                continue

            if file_status.lower() in ['m', 'a', 'r'] and checked_type(file_path, OLD_YML_FORMAT_FILE) and \
                    FilesValidator.is_yml_contains_python_code(file_path):
                old_format_files.add(file_path)
            elif file_status.lower() == 'm' and checked_type(file_path) and not file_path.startswith('.'):
                modified_files_list.add(file_path)
            elif file_status.lower() == 'a' and checked_type(file_path) and not file_path.startswith('.'):
                added_files_list.add(file_path)
            elif file_status.lower() == 'd' and checked_type(file_path) and not file_path.startswith('.'):
                deleted_files.add(file_path)
            elif file_status.lower().startswith('r') and checked_type(file_path):
                # if a code file changed, take the associated yml file.
                if checked_type(file_data[2], CODE_FILES_REGEX):
                    modified_files_list.add(file_path)
                else:
                    modified_files_list.add((file_data[1], file_data[2]))

            elif checked_type(file_path, [SCHEMA_REGEX]):
                modified_files_list.add(file_path)

            elif file_status.lower() not in KNOWN_FILE_STATUSES:
                print_error('{} file status is an unknown known one, please check. File status was: {}'.format(
                    file_path, file_status))

            elif print_ignored_files and not checked_type(file_path, IGNORED_TYPES_REGEXES):
                print_warning('Ignoring file path: {}'.format(file_path))

        modified_files_list, added_files_list, deleted_files = filter_packagify_changes(
            modified_files_list,
            added_files_list,
            deleted_files,
            tag)

        return modified_files_list, added_files_list, deleted_files, old_format_files

    def get_modified_and_added_files(self, branch_name, is_circle, tag='origin/master'):
        """Get lists of the modified and added files in your branch according to the git diff output.

        Args:
            branch_name (string): The name of the branch we are working on.
            is_circle (bool): Whether we are running on circle or local env.
            tag (string): String of git tag used to update modified files

        Returns:
            (modified_files, added_files). Tuple of sets.
        """
        # Two dots is the default in git diff, it will compare with the last known commit as the base
        # Three dots will compare with the last known shared commit as the base
        compare_type = '.' if 'master' in tag else ''
        all_changed_files_string = run_command(
            'git diff --name-status {tag}..{compare_type}refs/heads/{branch}'.format(tag=tag,
                                                                                     branch=branch_name,
                                                                                     compare_type=compare_type))
        modified_files, added_files, _, old_format_files = self.get_modified_files(
            all_changed_files_string,
            tag=tag,
            print_ignored_files=self.print_ignored_files)

        if not is_circle:
            files_string = run_command('git diff --name-status --no-merges HEAD')
            non_committed_modified_files, non_committed_added_files, non_committed_deleted_files, \
            non_committed_old_format_files = self.get_modified_files(files_string,
                                                                     print_ignored_files=self.print_ignored_files)

            all_changed_files_string = run_command('git diff --name-status {}'.format(tag))
            modified_files_from_tag, added_files_from_tag, _, _ = \
                self.get_modified_files(all_changed_files_string, print_ignored_files=self.print_ignored_files)

            old_format_files = old_format_files.union(non_committed_old_format_files)
            modified_files = modified_files.union(
                modified_files_from_tag.intersection(non_committed_modified_files))

            added_files = added_files.union(
                added_files_from_tag.intersection(non_committed_added_files))

            modified_files = modified_files - set(non_committed_deleted_files)
            added_files = added_files - set(non_committed_modified_files) - set(non_committed_deleted_files)

            # new_added_files = set([])
            # for added_file in added_files:
            #     if added_file in non_committed_added_files:
            #         new_added_files.add(added_file)

            # added_files = new_added_files

        return modified_files, added_files, old_format_files

    def validate_modified_files(self, modified_files, is_backward_check=True):
        """Validate the modified files from your branch.

        In case we encounter an invalid file we set the self._is_valid param to False.

        Args:
            modified_files (set): A set of the modified files in the current branch.
            is_backward_check (bool): When set to True will run backward compatibility checks.
        """
        for file_path in modified_files:
<<<<<<< HEAD
=======
            old_file_path = None

>>>>>>> 0ef504c0
            if isinstance(file_path, tuple):
                old_file_path, file_path = file_path
            else:
                old_file_path = file_path

            is_python_file = FilesValidator.is_yml_contains_python_code(file_path)

            is_python_file = FilesValidator.is_py_script_or_integration(file_path)

            print('Validating {}'.format(file_path))
            if not checked_type(file_path):
                print_warning('- Skipping validation of non-content entity file.')
                continue

            structure_validator = StructureValidator(file_path, old_file_path)
            if not structure_validator.is_valid_file():
                self._is_valid = False

            if not self.id_set_validator.is_file_valid_in_set(file_path):
                self._is_valid = False

            # Integration validator
            elif structure_validator.scheme_name == 'integration':
                self.validate_integration(structure_validator, is_backward_check=is_backward_check,
                                          is_contain_python_script=is_python_file)

<<<<<<< HEAD
            # Script validator
            elif structure_validator.scheme_name == 'script':
                self.validate_script(structure_validator, is_python_file, is_python_file)

            elif checked_type(file_path, [IMAGE_REGEX]):
=======
                if is_python_file:
                    docker_image_validator = DockerImageValidator(file_path, is_modified_file=True, is_integration=True)
                    if not docker_image_validator.is_docker_image_valid():
                        self._is_valid = False

            elif re.match(BETA_INTEGRATION_REGEX, file_path, re.IGNORECASE) or \
                    re.match(BETA_INTEGRATION_YML_REGEX, file_path, re.IGNORECASE):
                description_validator = DescriptionValidator(file_path)
                if not description_validator.is_valid_beta_description():
                    self._is_valid = False
                integration_validator = IntegrationValidator(file_path, old_file_path=old_file_path)
                if not integration_validator.is_valid_beta_integration():
                    self._is_valid = False
                if is_python_file:
                    docker_image_validator = DockerImageValidator(file_path, is_modified_file=True, is_integration=True)
                    if not docker_image_validator.is_docker_image_valid():
                        self._is_valid = False

            elif re.match(SCRIPT_REGEX, file_path, re.IGNORECASE):
                script_validator = ScriptValidator(file_path, old_file_path=old_file_path, old_git_branch=old_branch)
                if is_backward_check and not script_validator.is_backward_compatible():
                    self._is_valid = False
                if not script_validator.is_valid_script():
                    self._is_valid = False

                if is_python_file:
                    docker_image_validator = DockerImageValidator(file_path, is_modified_file=True,
                                                                  is_integration=False)
                    if not docker_image_validator.is_docker_image_valid():
                        self._is_valid = False

            elif re.match(SCRIPT_YML_REGEX, file_path, re.IGNORECASE) or \
                    re.match(SCRIPT_PY_REGEX, file_path, re.IGNORECASE) or \
                    re.match(SCRIPT_JS_REGEX, file_path, re.IGNORECASE):

                yml_path, _ = get_script_package_data(os.path.dirname(file_path))
                script_validator = ScriptValidator(yml_path, old_file_path=old_file_path, old_git_branch=old_branch)
                if is_backward_check and not script_validator.is_backward_compatible():
                    self._is_valid = False

                if is_python_file:
                    docker_image_validator = DockerImageValidator(file_path, is_modified_file=True,
                                                                  is_integration=False)
                    if not docker_image_validator.is_docker_image_valid():
                        self._is_valid = False

            elif re.match(IMAGE_REGEX, file_path, re.IGNORECASE):
>>>>>>> 0ef504c0
                image_validator = ImageValidator(file_path)
                if not image_validator.is_valid():
                    self._is_valid = False

            elif checked_type(file_path, JSON_ALL_INCIDENT_FIELD_REGEXES):
                incident_field_validator = IncidentFieldValidator(structure_validator)
                if not incident_field_validator.is_valid():
                    self._is_valid = False
                if is_backward_check and not incident_field_validator.is_backward_compatible():
                    self._is_valid = False

    def validate_added_files(self, added_files):
        """Validate the added files from your branch.

        In case we encounter an invalid file we set the self._is_valid param to False.

        Args:
            added_files (set): A set of the modified files in the current branch.
        """
        for file_path in added_files:
<<<<<<< HEAD
            is_python_file = FilesValidator.is_yml_contains_python_code(file_path)
=======
            is_python_file = FilesValidator.is_py_script_or_integration(file_path)
>>>>>>> 0ef504c0
            print('Validating {}'.format(file_path))

            structure_validator = StructureValidator(file_path)
            if not structure_validator.is_valid_file():
                self._is_valid = False

            if not self.id_set_validator.is_file_valid_in_set(file_path):
                self._is_valid = False

            if self.id_set_validator.is_file_has_used_id(file_path):
                self._is_valid = False

            if re.match(TEST_PLAYBOOK_REGEX, file_path, re.IGNORECASE):
                if not self.conf_json_validator.is_test_in_conf_json(collect_ids(file_path)):
                    self._is_valid = False

            elif re.match(INTEGRATION_REGEX, file_path, re.IGNORECASE) or \
                    re.match(INTEGRATION_YML_REGEX, file_path, re.IGNORECASE) or \
                    re.match(IMAGE_REGEX, file_path, re.IGNORECASE):

                image_validator = ImageValidator(file_path)
                if not image_validator.is_valid():
                    self._is_valid = False

                description_validator = DescriptionValidator(file_path)
                if not description_validator.is_valid():
                    self._is_valid = False

                integration_validator = IntegrationValidator(file_path)
                if not integration_validator.is_valid_file():
                    self._is_valid = False

                if is_python_file:
                    docker_image_validator = DockerImageValidator(file_path, is_modified_file=False,
                                                                  is_integration=True)
                    if not docker_image_validator.is_docker_image_valid():
                        self._is_valid = False

            elif re.match(SCRIPT_REGEX, file_path, re.IGNORECASE) or \
                    re.match(SCRIPT_YML_REGEX, file_path, re.IGNORECASE) or \
                    re.match(SCRIPT_PY_REGEX, file_path, re.IGNORECASE):

                if is_python_file:
                    docker_image_validator = DockerImageValidator(file_path, is_modified_file=False,
                                                                  is_integration=False)
                    if not docker_image_validator.is_docker_image_valid():
                        self._is_valid = False

            elif re.match(BETA_INTEGRATION_REGEX, file_path, re.IGNORECASE) or \
                    re.match(BETA_INTEGRATION_YML_REGEX, file_path, re.IGNORECASE):
                description_validator = DescriptionValidator(file_path)
                if not description_validator.is_valid_beta_description():
                    self._is_valid = False

                integration_validator = IntegrationValidator(file_path)
                if not integration_validator.is_valid_beta_integration():
                    self._is_valid = False

                if is_python_file:
                    docker_image_validator = DockerImageValidator(file_path, is_modified_file=False,
                                                                  is_integration=True)
                    if not docker_image_validator.is_docker_image_valid():
                        self._is_valid = False

            elif re.match(IMAGE_REGEX, file_path, re.IGNORECASE):
                image_validator = ImageValidator(file_path)
                if not image_validator.is_valid():
                    self._is_valid = False

            elif re.match(INCIDENT_FIELD_REGEX, file_path, re.IGNORECASE):
                incident_field_validator = IncidentFieldValidator(file_path)
                if not incident_field_validator.is_valid():
                    self._is_valid = False

    def validate_no_old_format(self, old_format_files):
        """ Validate there are no files in the old format(unified yml file for the code and configuration).

        Args:
            old_format_files(set): file names which are in the old format.
        """
        invalid_files = []
        for f in old_format_files:
            yaml_data = get_yaml(f)
            if 'toversion' not in yaml_data:  # we only fail on old format if no toversion (meaning it is latest)
                invalid_files.append(f)
        if invalid_files:
            print_error('You should update the following files to the package format, for further details please visit '
                        'https://github.com/demisto/content/tree/master/docs/package_directory_structure. '
                        'The files are:\n{}'.format('\n'.join(list(invalid_files))))
            self._is_valid = False

    def validate_committed_files(self, branch_name, is_backward_check=True):
        """Validate that all the committed files in your branch are valid

        Args:
            branch_name (string): The name of the branch you are working on.
            is_backward_check (bool): Should check backwards comparability
        """
        modified_files, added_files, old_format_files = self.get_modified_and_added_files(branch_name, self.is_circle)
        schema_changed = False
        for f in modified_files:
            if isinstance(f, tuple):
                _, f = f
            if checked_type(f, [SCHEMA_REGEX]):
                schema_changed = True
        # Ensure schema change did not break BC
        if schema_changed:
            self.validate_all_files()
        else:
            self.validate_modified_files(modified_files, is_backward_check)
            self.validate_added_files(added_files)
            self.validate_no_old_format(old_format_files)

    def validate_all_files(self):
        """Validate all files in the repo are in the right format."""
        for regex in CHECKED_TYPES_REGEXES:
            splitted_regex = regex.split('.*')
            directory = splitted_regex[0]
            for root, dirs, files in os.walk(directory):
                if root not in DIR_LIST:  # Skipping in case we entered a package
                    continue
                print_color('Validating {} directory:'.format(directory), LOG_COLORS.GREEN)
                for file_name in files:
                    file_path = os.path.join(root, file_name)
                    # skipping hidden files
                    if file_name.startswith('.'):
                        continue

                    print('Validating ' + file_name)
                    structure_validator = StructureValidator(file_path)
                    if not structure_validator.is_valid_scheme():
                        self._is_valid = False

                if root in PACKAGE_SUPPORTING_DIRECTORIES:
                    for inner_dir in dirs:
                        file_path = glob.glob(os.path.join(root, inner_dir, '*.yml'))[0]
                        print('Validating ' + file_path)
                        structure_validator = StructureValidator(file_path)
                        if not structure_validator.is_valid_scheme():
                            self._is_valid = False

    def is_valid_structure(self, branch_name, is_backward_check=True, prev_ver=None):
        """Check if the structure is valid for the case we are in, master - all files, branch - changed files.

        Args:
            branch_name (string): The name of the branch we are working on.
            prev_ver (string): The name or SHA1 of the previous content version, which will be validated against.
            is_backward_check (bool): Should check backwards comparability

        Returns:
            (bool). Whether the structure is valid or not.
        """
        if not self.conf_json_validator.is_valid_conf_json():
            self._is_valid = False

        if branch_name != 'master' and not branch_name.startswith('19.') and not branch_name.startswith('20.'):
            # validates only committed files
            self.validate_committed_files(branch_name, is_backward_check=is_backward_check)
            if not prev_ver:
                # validate against master if no version was provided
                prev_ver = 'origin/master'
            self.validate_against_previous_version(branch_name, prev_ver, no_error=True)
        else:
            self.validate_against_previous_version(branch_name, prev_ver, no_error=True)
            # validates all of Content repo directories according to their schemas
            self.validate_all_files()

        return self._is_valid

    def validate_against_previous_version(self, branch_sha, prev_branch_sha=None, no_error=False):
        """Validate all files that were changed between previous version and branch_sha

        Args:
            branch_sha (str): Current branch SHA1 to validate
            prev_branch_sha (str): Previous branch SHA1 to validate against
            no_error (bool): If set to true will restore self._is_valid after run (will not return new errors)
        """
        if not prev_branch_sha:
            with open('./.circleci/config.yml') as f:
                config = yaml.safe_load(f)
                prev_branch_sha = config['jobs']['build']['environment']['GIT_SHA1']

        print_color('Starting validation against {}'.format(prev_branch_sha), LOG_COLORS.GREEN)
        modified_files, _, _ = self.get_modified_and_added_files(branch_sha, self.is_circle, prev_branch_sha)
        prev_self_valid = self._is_valid
        self.validate_modified_files(modified_files, is_backward_check=True)
        if no_error:
            self._is_valid = prev_self_valid

    def _is_valid_integration_or_script(self, structure, validator_object, is_contain_python_script=False):
        """Tests common functions for Scripts and Integrations.

        Args:
            structure: Structure object
            validator_object: Integration/Script validators
            is_contain_python_script: If the yml contains a python's script (for image

        Returns:

        """
        # type: (StructureValidator, CODE_TYPES_VALIDATORS, bool) -> CODE_VALIDATORS
        file_path = structure.file_path
        description_validator = DescriptionValidator(file_path)
        if not description_validator.is_valid():
            self._is_valid = False

        if is_contain_python_script:
            docker_image_validator = DockerImageValidator(file_path, is_modified_file=True, is_integration=True)
            if not docker_image_validator.is_docker_image_valid():
                self._is_valid = False

        validator = validator_object(structure)  # type: CODE_VALIDATORS
        if not validator.is_valid_file():
            self._is_valid = False
        return validator

    def validate_integration(self, structure, is_backward_check=True, is_contain_python_script=False):
        # type: (StructureValidator, bool, bool) -> bool
        file_path = structure.file_path
        valid_flag = True
        integration_validator = self._is_valid_integration_or_script(structure, IntegrationValidator,
                                                                     is_contain_python_script)
        if checked_type(file_path, YML_INTEGRATION_REGEXES):
            image_validator = ImageValidator(structure.file_path)
            if not image_validator.is_valid():
                self._is_valid = False
                valid_flag = False

            if is_backward_check and not integration_validator.is_backward_compatible():
                self._is_valid = False
                valid_flag = False

        # Beta integration
        elif checked_type(file_path, YML_BETA_INTEGRATIONS_REGEXES):
            if not integration_validator.is_valid_beta_integration():
                self._is_valid = False
                valid_flag = False
        return valid_flag

    def validate_script(self, structure, is_backward_check=True, is_contain_python_script=False):
        # type: (StructureValidator, bool, bool) -> bool
        script_validator = self._is_valid_integration_or_script(structure, ScriptValidator, is_contain_python_script)
        file_path = structure.file_path
        if is_backward_check and not script_validator.is_backward_compatible():
            self._is_valid = False
        if not script_validator.is_valid_file():
            self._is_valid = False
        elif checked_type(file_path, PACKAGE_SCRIPTS_REGEXES):
        yml_path, _ = get_script_package_data(os.path.dirname(file_path))
        script_validator = ScriptValidator(structure_validator)
        if is_backward_check and not script_validator.is_backward_compatible():
            self._is_valid = False

        if is_python_file:
            docker_image_validator = DockerImageValidator(file_path, is_modified_file=True,
                                                          is_integration=False)
            if not docker_image_validator.is_docker_image_valid():
                self._is_valid = False
            return True


def main():
    """Execute FilesValidator checks on the modified changes in your branch, or all files in case of master.

    This script runs both in a local and a remote environment. In a local environment we don't have any
    logger assigned, and then pykwalify raises an error, since it is logging the validation results.
    Therefore, if we are in a local env, we set up a logger. Also, we set the logger's level to critical
    so the user won't be disturbed by non critical logging
    """
    branches = run_command('git branch')
    branch_name_reg = re.search(r'\* (.*)', branches)
    branch_name = branch_name_reg.group(1)

    parser = argparse.ArgumentParser(description='Utility CircleCI usage')
    parser.add_argument('-c', '--circle', type=str2bool, default=False, help='Is CircleCi or not')
    parser.add_argument('-b', '--backwardComp', type=str2bool, default=True, help='To check backward compatibility.')
    parser.add_argument('-t', '--test-filter', type=str2bool, default=False, help='Check that tests are valid.')
    parser.add_argument('-p', '--prev-ver', help='Previous branch or SHA1 commit to run checks against.')
    options = parser.parse_args()
    is_circle = options.circle
    is_backward_check = options.backwardComp

    logging.basicConfig(level=logging.CRITICAL)

    print_color('Starting validating files structure', LOG_COLORS.GREEN)
    files_validator = FilesValidator(is_circle, print_ignored_files=True)
    if not files_validator.is_valid_structure(branch_name, is_backward_check=is_backward_check,
                                              prev_ver=options.prev_ver):
        sys.exit(1)
    if options.test_filter:
        try:
            print_warning('Updating idset. Be patient if this is the first time...')
            subprocess.check_output(['./Tests/scripts/update_id_set.py'])
            print_warning('Checking that we have tests for all content...')
            try:
                tests_out = subprocess.check_output(['./Tests/scripts/configure_tests.py', '-s', 'true'],
                                                    stderr=subprocess.STDOUT)
                print(tests_out)
            except Exception:
                print_warning('Recreating idset to be sure that configure tests failure is accurate.'
                              ' Be patient this can take 15-20 seconds ...')
                subprocess.check_output(['./Tests/scripts/update_id_set.py', '-r'])
                print_warning('Checking that we have tests for all content again...')
                subprocess.check_call(['./Tests/scripts/configure_tests.py', '-s', 'true'])
        except Exception as ex:
            print_error('Failed validating tests: {}'.format(ex))
            sys.exit(1)
    print_color('Finished validating files structure', LOG_COLORS.GREEN)
    sys.exit(0)


if __name__ == '__main__':
    main()<|MERGE_RESOLUTION|>--- conflicted
+++ resolved
@@ -22,7 +22,9 @@
 
 import yaml
 
-from Tests.scripts.hook_validations.base_validator import BaseValidator
+SCRIPT_DIR = os.path.dirname(os.path.abspath(__file__))
+CONTENT_DIR = os.path.abspath(SCRIPT_DIR + '/../..')
+sys.path.append(CONTENT_DIR)
 
 from Tests.scripts.constants import *  # noqa: E402
 from Tests.scripts.hook_validations.id import IDSetValidator  # noqa: E402
@@ -38,9 +40,7 @@
 from Tests.test_utils import checked_type, run_command, print_error, print_warning, print_color, LOG_COLORS, \
     get_yaml, filter_packagify_changes, collect_ids, str2bool, get_matching_regex  # noqa: E402
 
-SCRIPT_DIR = os.path.dirname(os.path.abspath(__file__))
-CONTENT_DIR = os.path.abspath(SCRIPT_DIR + '/../..')
-sys.path.append(CONTENT_DIR)
+
 CODE_TYPES_VALIDATORS = Union[Type[ScriptValidator], Type[IntegrationValidator]]
 CODE_VALIDATORS = Union[ScriptValidator, IntegrationValidator]
 
@@ -69,21 +69,10 @@
     @staticmethod
     def is_yml_contains_python_code(file_path):
         file_yml = get_yaml(file_path)
-<<<<<<< HEAD
         if checked_type(file_path, YML_INTEGRATION_REGEXES):
             return file_yml.get('script', {}).get('type', '') == 'python'
         if checked_type(file_path, YML_SCRIPT_REGEXES):
             return file_yml.get('type', '') == 'python'
-=======
-
-        if checked_type(file_path, [INTEGRATION_REGEX, INTEGRATION_YML_REGEX, BETA_INTEGRATION_REGEX,
-                                    BETA_INTEGRATION_YML_REGEX]):
-            return file_yml.get('script', {}).get('type', '') == 'python'
-
-        if checked_type(file_path, [SCRIPT_YML_REGEX, SCRIPT_REGEX, SCRIPT_PY_REGEX]):
-            return file_yml.get('type', '') == 'python'
-
->>>>>>> 0ef504c0
         return False
 
     @staticmethod
@@ -218,11 +207,6 @@
             is_backward_check (bool): When set to True will run backward compatibility checks.
         """
         for file_path in modified_files:
-<<<<<<< HEAD
-=======
-            old_file_path = None
-
->>>>>>> 0ef504c0
             if isinstance(file_path, tuple):
                 old_file_path, file_path = file_path
             else:
@@ -230,8 +214,6 @@
 
             is_python_file = FilesValidator.is_yml_contains_python_code(file_path)
 
-            is_python_file = FilesValidator.is_py_script_or_integration(file_path)
-
             print('Validating {}'.format(file_path))
             if not checked_type(file_path):
                 print_warning('- Skipping validation of non-content entity file.')
@@ -249,61 +231,11 @@
                 self.validate_integration(structure_validator, is_backward_check=is_backward_check,
                                           is_contain_python_script=is_python_file)
 
-<<<<<<< HEAD
             # Script validator
             elif structure_validator.scheme_name == 'script':
                 self.validate_script(structure_validator, is_python_file, is_python_file)
 
             elif checked_type(file_path, [IMAGE_REGEX]):
-=======
-                if is_python_file:
-                    docker_image_validator = DockerImageValidator(file_path, is_modified_file=True, is_integration=True)
-                    if not docker_image_validator.is_docker_image_valid():
-                        self._is_valid = False
-
-            elif re.match(BETA_INTEGRATION_REGEX, file_path, re.IGNORECASE) or \
-                    re.match(BETA_INTEGRATION_YML_REGEX, file_path, re.IGNORECASE):
-                description_validator = DescriptionValidator(file_path)
-                if not description_validator.is_valid_beta_description():
-                    self._is_valid = False
-                integration_validator = IntegrationValidator(file_path, old_file_path=old_file_path)
-                if not integration_validator.is_valid_beta_integration():
-                    self._is_valid = False
-                if is_python_file:
-                    docker_image_validator = DockerImageValidator(file_path, is_modified_file=True, is_integration=True)
-                    if not docker_image_validator.is_docker_image_valid():
-                        self._is_valid = False
-
-            elif re.match(SCRIPT_REGEX, file_path, re.IGNORECASE):
-                script_validator = ScriptValidator(file_path, old_file_path=old_file_path, old_git_branch=old_branch)
-                if is_backward_check and not script_validator.is_backward_compatible():
-                    self._is_valid = False
-                if not script_validator.is_valid_script():
-                    self._is_valid = False
-
-                if is_python_file:
-                    docker_image_validator = DockerImageValidator(file_path, is_modified_file=True,
-                                                                  is_integration=False)
-                    if not docker_image_validator.is_docker_image_valid():
-                        self._is_valid = False
-
-            elif re.match(SCRIPT_YML_REGEX, file_path, re.IGNORECASE) or \
-                    re.match(SCRIPT_PY_REGEX, file_path, re.IGNORECASE) or \
-                    re.match(SCRIPT_JS_REGEX, file_path, re.IGNORECASE):
-
-                yml_path, _ = get_script_package_data(os.path.dirname(file_path))
-                script_validator = ScriptValidator(yml_path, old_file_path=old_file_path, old_git_branch=old_branch)
-                if is_backward_check and not script_validator.is_backward_compatible():
-                    self._is_valid = False
-
-                if is_python_file:
-                    docker_image_validator = DockerImageValidator(file_path, is_modified_file=True,
-                                                                  is_integration=False)
-                    if not docker_image_validator.is_docker_image_valid():
-                        self._is_valid = False
-
-            elif re.match(IMAGE_REGEX, file_path, re.IGNORECASE):
->>>>>>> 0ef504c0
                 image_validator = ImageValidator(file_path)
                 if not image_validator.is_valid():
                     self._is_valid = False
@@ -324,11 +256,7 @@
             added_files (set): A set of the modified files in the current branch.
         """
         for file_path in added_files:
-<<<<<<< HEAD
             is_python_file = FilesValidator.is_yml_contains_python_code(file_path)
-=======
-            is_python_file = FilesValidator.is_py_script_or_integration(file_path)
->>>>>>> 0ef504c0
             print('Validating {}'.format(file_path))
 
             structure_validator = StructureValidator(file_path)
