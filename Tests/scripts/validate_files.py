"""
This script is used to validate the files in Content repository. Specifically for each file:
1) Proper prefix
2) Proper suffix
3) Valid yml/json schema
4) Having ReleaseNotes if applicable.

It can be run to check only committed changes (if the first argument is 'true') or all the files in the repo.
Note - if it is run for all the files in the repo it won't check releaseNotes, use `release_notes.py`
for that task.
"""
import os
import re
import sys
import glob
import logging
import argparse
import subprocess

from Tests.scripts.constants import *
from Tests.scripts.hook_validations.id import IDSetValidator
from Tests.scripts.hook_validations.secrets import get_secrets
from Tests.scripts.hook_validations.image import ImageValidator
from Tests.scripts.hook_validations.description import DescriptionValidator
from Tests.scripts.update_id_set import get_script_package_data
from Tests.scripts.hook_validations.script import ScriptValidator
from Tests.scripts.hook_validations.conf_json import ConfJsonValidator
from Tests.scripts.hook_validations.structure import StructureValidator
from Tests.scripts.hook_validations.integration import IntegrationValidator
from Tests.test_utils import checked_type, run_command, print_error, collect_ids, print_color, str2bool, LOG_COLORS, \
    get_yaml, filter_packagify_changes


class FilesValidator(object):
    """FilesValidator is a class that's designed to validate all the changed files on your branch, and all files in case
    you are on master, this class will be used on your local env as the validation hook(pre-commit), and on CircleCi
    to make sure you did not bypass the hooks as a safety precaution.

    Attributes:
        _is_valid (bool): saves the status of the whole validation(instead of mingling it between all the functions).
        is_circle (bool): whether we are running on circle or local env.
        conf_json_validator (ConfJsonValidator): object for validating the conf.json file.
        id_set_validator (IDSetValidator): object for validating the id_set.json file(Created in Circle only).
    """

    def __init__(self, is_circle=False):
        self._is_valid = True
        self.is_circle = is_circle

        self.conf_json_validator = ConfJsonValidator()
        self.id_set_validator = IDSetValidator(is_circle)

    @staticmethod
    def is_py_script_or_integration(file_path):
        file_yml = get_yaml(file_path)
        if re.match(INTEGRATION_REGEX, file_path, re.IGNORECASE):
            if file_yml.get('script', {}).get('type', 'javascript') != 'python':
                return False

            return True

        elif re.match(SCRIPT_REGEX, file_path, re.IGNORECASE):
            if file_yml.get('type', 'javascript') != 'python':
                return False

            return True

        return False

    @staticmethod
    def get_modified_files(files_string):
        """Get lists of the modified files in your branch according to the files string.

        Args:
            files_string (string): String that was calculated by git using `git diff` command.

        Returns:
            (modified_files_list, added_files_list, deleted_files). Tuple of sets.
        """
        all_files = files_string.split('\n')
        deleted_files = set([])
        added_files_list = set([])
        modified_files_list = set([])
        old_format_files = set([])
        for f in all_files:
            file_data = f.split()
            if not file_data:
                continue

            file_status = file_data[0]
            file_path = file_data[1]

            if file_status.lower().startswith('r'):
                file_status = 'r'
                file_path = file_data[2]

            if checked_type(file_path, CODE_FILES_REGEX) and file_status.lower() != 'd' \
                    and not file_path.endswith('_test.py'):
                # naming convention - code file and yml file in packages must have same name.
                file_path = os.path.splitext(file_path)[0] + '.yml'
            elif file_path.endswith('.js') or file_path.endswith('.py'):
                continue

            if file_status.lower() in ['m', 'a', 'r'] and checked_type(file_path, OLD_YML_FORMAT_FILE) and \
                    FilesValidator.is_py_script_or_integration(file_path):
                old_format_files.add(file_path)
            elif file_status.lower() == 'm' and checked_type(file_path) and not file_path.startswith('.'):
                modified_files_list.add(file_path)
            elif file_status.lower() == 'a' and checked_type(file_path) and not file_path.startswith('.'):
                added_files_list.add(file_path)
            elif file_status.lower() == 'd' and checked_type(file_path) and not file_path.startswith('.'):
                deleted_files.add(file_path)
            elif file_status.lower().startswith('r') and checked_type(file_path):
                modified_files_list.add((file_data[1], file_data[2]))
            elif checked_type(file_path, [SCHEMA_REGEX]):
                modified_files_list.add(file_path)
            elif file_status.lower() not in KNOWN_FILE_STATUSES:
                print_error(file_path + " file status is an unknown known one, "
                                        "please check. File status was: " + file_status)

        modified_files_list, added_files_list, deleted_files = filter_packagify_changes(
            modified_files_list,
            added_files_list,
            deleted_files,
            'master')

        return modified_files_list, added_files_list, deleted_files, old_format_files

    def get_modified_and_added_files(self, branch_name, is_circle):
        """Get lists of the modified and added files in your branch according to the git diff output.

        Args:
            branch_name (string): The name of the branch we are working on.
            is_circle (bool): Whether we are running on circle or local env.

        Returns:
            (modified_files, added_files). Tuple of sets.
        """
        all_changed_files_string = run_command("git diff --name-status origin/master...{}".format(branch_name))
        modified_files, added_files, _, old_format_files = self.get_modified_files(all_changed_files_string)

        if not is_circle:
            files_string = run_command("git diff --name-status --no-merges HEAD")

            non_committed_modified_files, non_committed_added_files, non_committed_deleted_files, \
                non_committed_old_format_files = self.get_modified_files(files_string)
            all_changed_files_string = run_command("git diff --name-status origin/master")
            modified_files_from_master, added_files_from_master, _, _ = \
                self.get_modified_files(all_changed_files_string)

            old_format_files = old_format_files.union(non_committed_old_format_files)
            for mod_file in modified_files_from_master:
                if mod_file in non_committed_modified_files:
                    modified_files.add(mod_file)

            for add_file in added_files_from_master:
                if add_file in non_committed_added_files:
                    added_files.add(add_file)

            modified_files = modified_files - set(non_committed_deleted_files)
            added_files = added_files - set(non_committed_modified_files) - set(non_committed_deleted_files)

            # new_added_files = set([])
            # for added_file in added_files:
            #     if added_file in non_committed_added_files:
            #         new_added_files.add(added_file)

            # added_files = new_added_files

        return modified_files, added_files, old_format_files

    def validate_modified_files(self, modified_files, is_backward_check=True):
        """Validate the modified files from your branch.

        In case we encounter an invalid file we set the self._is_valid param to False.

        Args:
            modified_files (set): A set of the modified files in the current branch.
        """
        for file_path in modified_files:
            old_file_path = None
            if isinstance(file_path, tuple):
                old_file_path, file_path = file_path

            print("Validating {}".format(file_path))
            structure_validator = StructureValidator(file_path, is_added_file=not(False or is_backward_check),
                                                     is_renamed=True if old_file_path else False)
            if not structure_validator.is_file_valid():
                self._is_valid = False

            if not self.id_set_validator.is_file_valid_in_set(file_path):
                self._is_valid = False

            elif re.match(INTEGRATION_REGEX, file_path, re.IGNORECASE) or \
                    re.match(INTEGRATION_YML_REGEX, file_path, re.IGNORECASE):

                image_validator = ImageValidator(file_path)
                if not image_validator.is_valid():
                    self._is_valid = False

                description_validator = DescriptionValidator(file_path)
                if not description_validator.is_valid():
                    self._is_valid = False

                integration_validator = IntegrationValidator(file_path, old_file_path=old_file_path)
                if is_backward_check and not integration_validator.is_backward_compatible():
                    self._is_valid = False
                if not integration_validator.is_valid_integration():
                    self._is_valid = False

            elif re.match(SCRIPT_REGEX, file_path, re.IGNORECASE):
                script_validator = ScriptValidator(file_path, old_file_path=old_file_path)
                if is_backward_check and not script_validator.is_backward_compatible():
                    self._is_valid = False
                if not script_validator.is_valid_script():
                    self._is_valid = False

            elif re.match(SCRIPT_YML_REGEX, file_path, re.IGNORECASE) or \
                    re.match(SCRIPT_PY_REGEX, file_path, re.IGNORECASE) or \
                    re.match(SCRIPT_JS_REGEX, file_path, re.IGNORECASE):

                yml_path, _ = get_script_package_data(os.path.dirname(file_path))
                script_validator = ScriptValidator(yml_path, old_file_path=old_file_path)
                if is_backward_check and not script_validator.is_backward_compatible():
                    self._is_valid = False

            elif re.match(IMAGE_REGEX, file_path, re.IGNORECASE):
                image_validator = ImageValidator(file_path)
                if not image_validator.is_valid():
                    self._is_valid = False

    def validate_added_files(self, added_files):
        """Validate the added files from your branch.

        In case we encounter an invalid file we set the self._is_valid param to False.

        Args:
            added_files (set): A set of the modified files in the current branch.
        """
        for file_path in added_files:
            print("Validating {}".format(file_path))

            structure_validator = StructureValidator(file_path, is_added_file=True)
            if not structure_validator.is_file_valid():
                self._is_valid = False

            if not self.id_set_validator.is_file_valid_in_set(file_path):
                self._is_valid = False

            if self.id_set_validator.is_file_has_used_id(file_path):
                self._is_valid = False

            if re.match(TEST_PLAYBOOK_REGEX, file_path, re.IGNORECASE):
                if not self.conf_json_validator.is_test_in_conf_json(collect_ids(file_path)):
                    self._is_valid = False

            elif re.match(INTEGRATION_REGEX, file_path, re.IGNORECASE) or \
                    re.match(INTEGRATION_YML_REGEX, file_path, re.IGNORECASE) or \
                    re.match(IMAGE_REGEX, file_path, re.IGNORECASE):

                image_validator = ImageValidator(file_path)
                if not image_validator.is_valid():
                    self._is_valid = False

                description_validator = DescriptionValidator(file_path)
                if not description_validator.is_valid():
                    self._is_valid = False

            elif re.match(IMAGE_REGEX, file_path, re.IGNORECASE):
                image_validator = ImageValidator(file_path)
                if not image_validator.is_valid():
                    self._is_valid = False

    def validate_no_secrets_found(self, branch_name):
        """Check if any secrets are found in your change set.

        Args:
            branch_name (string): The name of the branch you are working on.
        """
        secrets_found = get_secrets(branch_name, self.is_circle)
        if secrets_found:
            self._is_valid = False

    def validate_no_old_format(self, old_format_files):
        """ Validate there are no files in the old format(unified yml file for the code and configuration).

        Args:
            old_format_files(set): file names which are in the old format.
        """
        invalid_files = []
        for f in old_format_files:
            yaml_data = get_yaml(f)
            if 'toversion' not in yaml_data:  # we only fail on old format if no toversion (meaning it is latest)
                invalid_files.append(f)
        if invalid_files:
            print_error("You must update the following files to the new package format. The files are:\n{}".format(
                '\n'.join(list(invalid_files))))
            self._is_valid = False

    def validate_committed_files(self, branch_name, is_backward_check=True):
        """Validate that all the committed files in your branch are valid

        Args:
            branch_name (string): The name of the branch you are working on.
        """
        modified_files, added_files, old_format_files = self.get_modified_and_added_files(branch_name, self.is_circle)
        schema_changed = False
<<<<<<< HEAD
        for files in modified_files:
            # when there is a rename files will contain a tuple other wise just a string
            if isinstance(files, basestring):
                files = [files]
            for f in files:
                try:
                    if checked_type(f, [SCHEMA_REGEX]):
                        schema_changed = True
                except Exception:
                    print_color("Failed checked_type for file: {}".format(f), LOG_COLORS.RED)
                    raise

=======
        for f in modified_files:
            if isinstance(f, tuple):
                _, f = f
            if checked_type(f, [SCHEMA_REGEX]):
                schema_changed = True
>>>>>>> b50564c0
        # Ensure schema change did not break BC
        if schema_changed:
            self.validate_all_files()
        else:
            self.validate_no_secrets_found(branch_name)
            self.validate_modified_files(modified_files, is_backward_check)
            self.validate_added_files(added_files)
            self.validate_no_old_format(old_format_files)

    def validate_all_files(self):
        """Validate all files in the repo are in the right format."""
        for regex in CHECKED_TYPES_REGEXES:
            splitted_regex = regex.split(".*")
            directory = splitted_regex[0]
            for root, dirs, files in os.walk(directory):
                if root not in DIR_LIST:  # Skipping in case we entered a package
                    continue
                print_color("Validating {} directory:".format(directory), LOG_COLORS.GREEN)
                for file_name in files:
                    file_path = os.path.join(root, file_name)
                    # skipping hidden files
                    if file_name.startswith('.'):
                        continue

                    print("Validating " + file_name)
                    structure_validator = StructureValidator(file_path)
                    if not structure_validator.is_valid_scheme():
                        self._is_valid = False

                if root in PACKAGE_SUPPORTING_DIRECTORIES:
                    for inner_dir in dirs:
                        file_path = glob.glob(os.path.join(root, inner_dir, '*.yml'))[0]
                        print("Validating " + file_path)
                        structure_validator = StructureValidator(file_path)
                        if not structure_validator.is_valid_scheme():
                            self._is_valid = False

    def is_valid_structure(self, branch_name, is_backward_check=True):
        """Check if the structure is valid for the case we are in, master - all files, branch - changed files.

        Args:
            branch_name (string): The name of the branch we are working on.

        Returns:
            (bool). Whether the structure is valid or not.
        """
        if not self.conf_json_validator.is_valid_conf_json():
            self._is_valid = False

        if branch_name != 'master' and not branch_name.startswith('19.') and not branch_name.startswith('20.'):
            # validates only committed files
            self.validate_committed_files(branch_name, is_backward_check=is_backward_check)
        else:
            # validates all of Content repo directories according to their schemas
            self.validate_all_files()

        return self._is_valid


def main():
    """Execute FilesValidator checks on the modified changes in your branch, or all files in case of master.

    This script runs both in a local and a remote environment. In a local environment we don't have any
    logger assigned, and then pykwalify raises an error, since it is logging the validation results.
    Therefore, if we are in a local env, we set up a logger. Also, we set the logger's level to critical
    so the user won't be disturbed by non critical loggings
    """
    branches = run_command("git branch")
    branch_name_reg = re.search("\* (.*)", branches)
    branch_name = branch_name_reg.group(1)

    parser = argparse.ArgumentParser(description='Utility CircleCI usage')
    parser.add_argument('-c', '--circle', type=str2bool, default=False, help='Is CircleCi or not')
    parser.add_argument('-b', '--backwardComp', type=str2bool, default=True, help='To check backward compatibility.')
    parser.add_argument('-t', '--test-filter', type=str2bool, default=False, help='Check that tests are valid.')
    options = parser.parse_args()
    is_circle = options.circle
    is_backward_check = options.backwardComp

    logging.basicConfig(level=logging.CRITICAL)

    print_color("Starting validating files structure", LOG_COLORS.GREEN)
    files_validator = FilesValidator(is_circle)
    if not files_validator.is_valid_structure(branch_name, is_backward_check=is_backward_check):
        sys.exit(1)
    if options.test_filter:
        try:
            print_color("Updating idset. Be patient if this is the first time...", LOG_COLORS.YELLOW)
            subprocess.check_output(["./Tests/scripts/update_id_set.py"])
            print_color("Checking that we have tests for all content...", LOG_COLORS.YELLOW)
            try:
                tests_out = subprocess.check_output(["./Tests/scripts/configure_tests.py", "-s", "true"],
                                                    stderr=subprocess.STDOUT)
                print(tests_out)
            except Exception:
                print_color("Recreating idset to be sure that configure tests failure is accurate."
                            " Be patient this can take 15-20 seconds ...", LOG_COLORS.YELLOW)
                subprocess.check_output(["./Tests/scripts/update_id_set.py", "-r"])
                print_color("Checking that we have tests for all content again...", LOG_COLORS.YELLOW)
                subprocess.check_call(["./Tests/scripts/configure_tests.py", "-s", "true"])
        except Exception as ex:
            print_color("Failed validating tests: {}".format(ex), LOG_COLORS.RED)
            sys.exit(1)
    print_color("Finished validating files structure", LOG_COLORS.GREEN)
    sys.exit(0)


if __name__ == "__main__":
    main()<|MERGE_RESOLUTION|>--- conflicted
+++ resolved
@@ -305,26 +305,11 @@
         """
         modified_files, added_files, old_format_files = self.get_modified_and_added_files(branch_name, self.is_circle)
         schema_changed = False
-<<<<<<< HEAD
-        for files in modified_files:
-            # when there is a rename files will contain a tuple other wise just a string
-            if isinstance(files, basestring):
-                files = [files]
-            for f in files:
-                try:
-                    if checked_type(f, [SCHEMA_REGEX]):
-                        schema_changed = True
-                except Exception:
-                    print_color("Failed checked_type for file: {}".format(f), LOG_COLORS.RED)
-                    raise
-
-=======
         for f in modified_files:
             if isinstance(f, tuple):
                 _, f = f
             if checked_type(f, [SCHEMA_REGEX]):
                 schema_changed = True
->>>>>>> b50564c0
         # Ensure schema change did not break BC
         if schema_changed:
             self.validate_all_files()
