"""
This script is used to validate the files in Content repository. Specifically for each file:
1) Proper prefix
2) Proper suffix
3) Valid yml/json schema
4) Having ReleaseNotes if applicable.

It can be run to check only commited changes (if the first argument is 'true') or all the files in the repo.
Note - if it is run for all the files in the repo it won't check releaseNotes, use `setContentDescriptor.sh`
for that task.
"""
import os
import re
import sys
import glob
import logging
import argparse

from Tests.scripts.constants import *
from Tests.scripts.hook_validations.id import IDSetValidator
from Tests.scripts.hook_validations.secrets import get_secrets
from Tests.scripts.hook_validations.image import ImageValidator
from Tests.scripts.hook_validations.description import DescriptionValidator
from Tests.scripts.update_id_set import get_script_package_data
from Tests.scripts.hook_validations.script import ScriptValidator
from Tests.scripts.hook_validations.conf_json import ConfJsonValidator
from Tests.scripts.hook_validations.structure import StructureValidator
from Tests.scripts.hook_validations.integration import IntegrationValidator
from Tests.test_utils import checked_type, run_command, print_error, collect_ids, print_color, str2bool, LOG_COLORS, \
    get_yaml


class FilesValidator(object):
    """FilesValidator is a class that's designed to validate all the changed files on your branch, and all files in case
    you are on master, this class will be used on your local env as the validation hook(pre-commit), and on CircleCi
    to make sure you did not bypass the hooks as a safety precaution.

    Attributes:
        _is_valid (bool): saves the status of the whole validation(instead of mingling it between all the functions).
        is_circle (bool): whether we are running on circle or local env.
        conf_json_validator (ConfJsonValidator): object for validating the conf.json file.
        id_set_validator (IDSetValidator): object for validating the id_set.json file(Created in Circle only).
    """

    def __init__(self, is_circle=False):
        self._is_valid = True
        self.is_circle = is_circle

        self.conf_json_validator = ConfJsonValidator()
        self.id_set_validator = IDSetValidator(is_circle)

    @staticmethod
    def is_py_script_or_integration(file_path):
        file_yml = get_yaml(file_path)
        if re.match(INTEGRATION_REGEX, file_path, re.IGNORECASE):
            if file_yml.get('script', {}).get('type', 'javascript') != 'python':
                return False

            return True

        elif re.match(SCRIPT_REGEX, file_path, re.IGNORECASE):
            if file_yml.get('type', 'javascript') != 'python':
                return False

            return True

        return False

    @staticmethod
    def get_modified_files(files_string):
        """Get lists of the modified files in your branch according to the files string.

        Args:
            files_string (string): String that was calculated by git using `git diff` command.

        Returns:
            (modified_files_list, added_files_list, deleted_files). Tuple of sets.
        """
        all_files = files_string.split('\n')
        deleted_files = set([])
        added_files_list = set([])
        modified_files_list = set([])
        old_format_files = set([])
        for f in all_files:
            file_data = f.split()
            if not file_data:
                continue

            file_status = file_data[0]
            file_path = file_data[1]
<<<<<<< HEAD
            if checked_type(file_path, PACKAGE_FILES_REGEX) and file_status.lower() != 'd':
=======

            if file_status.lower().startswith('r'):
                file_status = 'r'
                file_path = file_data[2]
            if checked_type(file_path, CODE_FILES_REGEX) and file_status.lower() != 'd':
>>>>>>> f6a4db2a
                dir_path = os.path.dirname(file_path)
                try:
                    file_path = list(filter(lambda x: not x.endswith('unified.yml'), glob.glob(dir_path + "/*.yml")))[0]
                except IndexError:
                    continue
            elif file_path.endswith('.js') or file_path.endswith('.py'):
                continue

            if file_status.lower() in ['m', 'a', 'r'] and checked_type(file_path, OLD_YML_FORMAT_FILE) and \
                    FilesValidator.is_py_script_or_integration(file_path):
                old_format_files.add(file_path)
            elif file_status.lower() == 'm' and checked_type(file_path) and not file_path.startswith('.'):
                modified_files_list.add(file_path)
            elif file_status.lower() == 'a' and checked_type(file_path) and not file_path.startswith('.'):
                added_files_list.add(file_path)
            elif file_status.lower() == 'd' and checked_type(file_path) and not file_path.startswith('.'):
                deleted_files.add(file_path)
            elif file_status.lower().startswith('r') and checked_type(file_path):
                modified_files_list.add((file_data[1], file_data[2]))
            elif file_status.lower() not in KNOWN_FILE_STATUSES:
                print_error(file_path + " file status is an unknown known one, "
                                        "please check. File status was: " + file_status)

        return modified_files_list, added_files_list, deleted_files, old_format_files

    def get_modified_and_added_files(self, branch_name, is_circle):
        """Get lists of the modified and added files in your branch according to the git diff output.

        Args:
            branch_name (string): The name of the branch we are working on.
            is_circle (bool): Whether we are running on circle or local env.

        Returns:
            (modified_files, added_files). Tuple of sets.
        """
        all_changed_files_string = run_command("git diff --name-status origin/master...{}".format(branch_name))
        modified_files, added_files, _, old_format_files = self.get_modified_files(all_changed_files_string)

        if not is_circle:
            files_string = run_command("git diff --name-status --no-merges HEAD")

            non_committed_modified_files, non_committed_added_files, non_committed_deleted_files, \
                non_committed_old_format_files = self.get_modified_files(files_string)
            all_changed_files_string = run_command("git diff --name-status origin/master")
            modified_files_from_master, added_files_from_master, _, _ = \
                self.get_modified_files(all_changed_files_string)

            old_format_files = old_format_files.union(non_committed_old_format_files)
            for mod_file in modified_files_from_master:
                if mod_file in non_committed_modified_files:
                    modified_files.add(mod_file)

            for add_file in added_files_from_master:
                if add_file in non_committed_added_files:
                    added_files.add(add_file)

            modified_files = modified_files - set(non_committed_deleted_files)
            added_files = added_files - set(non_committed_modified_files) - set(non_committed_deleted_files)

            new_added_files = set([])
            for added_file in added_files:
                if added_file in non_committed_added_files:
                    new_added_files.add(added_file)

            added_files = new_added_files

        return modified_files, added_files, old_format_files

    def validate_modified_files(self, modified_files, is_backward_check=True):
        """Validate the modified files from your branch.

        In case we encounter an invalid file we set the self._is_valid param to False.

        Args:
            modified_files (set): A set of the modified files in the current branch.
        """
        for file_path in modified_files:
            old_file_path = None
            if isinstance(file_path, tuple):
                old_file_path, file_path = file_path

            print("Validating {}".format(file_path))
            structure_validator = StructureValidator(file_path, is_added_file=not(False or is_backward_check),
                                                     is_renamed=True if old_file_path else False)
            if not structure_validator.is_file_valid():
                self._is_valid = False

            if not self.id_set_validator.is_file_valid_in_set(file_path):
                self._is_valid = False

            elif re.match(INTEGRATION_REGEX, file_path, re.IGNORECASE) or \
                    re.match(INTEGRATION_YML_REGEX, file_path, re.IGNORECASE):

                image_validator = ImageValidator(file_path)
                if not image_validator.is_valid():
                    self._is_valid = False

                description_validator = DescriptionValidator(file_path)
                if not description_validator.is_valid():
                    self._is_valid = False

                integration_validator = IntegrationValidator(file_path, old_file_path=old_file_path)
                if is_backward_check and not integration_validator.is_backward_compatible():
                    self._is_valid = False

            elif re.match(SCRIPT_REGEX, file_path, re.IGNORECASE):
                script_validator = ScriptValidator(file_path)
                if is_backward_check and not script_validator.is_backward_compatible():
                    self._is_valid = False

            elif re.match(SCRIPT_YML_REGEX, file_path, re.IGNORECASE) or \
                    re.match(SCRIPT_PY_REGEX, file_path, re.IGNORECASE) or \
                    re.match(SCRIPT_JS_REGEX, file_path, re.IGNORECASE):

                yml_path, _ = get_script_package_data(os.path.dirname(file_path))
                script_validator = ScriptValidator(yml_path)
                if is_backward_check and not script_validator.is_backward_compatible():
                    self._is_valid = False

            elif re.match(IMAGE_REGEX, file_path, re.IGNORECASE):
                image_validator = ImageValidator(file_path)
                if not image_validator.is_valid():
                    self._is_valid = False

    def validate_added_files(self, added_files):
        """Validate the added files from your branch.

        In case we encounter an invalid file we set the self._is_valid param to False.

        Args:
            added_files (set): A set of the modified files in the current branch.
        """
        for file_path in added_files:
            print("Validating {}".format(file_path))

            structure_validator = StructureValidator(file_path, is_added_file=True)
            if not structure_validator.is_file_valid():
                self._is_valid = False

            if not self.id_set_validator.is_file_valid_in_set(file_path):
                self._is_valid = False

            if self.id_set_validator.is_file_has_used_id(file_path):
                self._is_valid = False

            if re.match(TEST_PLAYBOOK_REGEX, file_path, re.IGNORECASE):
                if not self.conf_json_validator.is_test_in_conf_json(collect_ids(file_path)):
                    self._is_valid = False

            elif re.match(INTEGRATION_REGEX, file_path, re.IGNORECASE) or \
                    re.match(INTEGRATION_YML_REGEX, file_path, re.IGNORECASE) or \
                    re.match(IMAGE_REGEX, file_path, re.IGNORECASE):

                image_validator = ImageValidator(file_path)
                if not image_validator.is_valid():
                    self._is_valid = False

                description_validator = DescriptionValidator(file_path)
                if not description_validator.is_valid():
                    self._is_valid = False

            elif re.match(IMAGE_REGEX, file_path, re.IGNORECASE):
                image_validator = ImageValidator(file_path)
                if not image_validator.is_valid():
                    self._is_valid = False

    def validate_no_secrets_found(self, branch_name):
        """Check if any secrets are found in your change set.

        Args:
            branch_name (string): The name of the branch you are working on.
        """
        secrets_found = get_secrets(branch_name, self.is_circle)
        if secrets_found:
            self._is_valid = False

    def validate_no_old_format(self, old_format_files):
        """ Validate there are no files in the old format(unified yml file for the code and configuration).

        Args:
            old_format_files(set): file names which are in the old format.
        """
        if old_format_files:
            print_error("You must update the following files to the new package format. The files are:\n{}".format(
                '\n'.join(list(old_format_files))))
            self._is_valid = False

    def validate_committed_files(self, branch_name, is_backward_check=True):
        """Validate that all the committed files in your branch are valid

        Args:
            branch_name (string): The name of the branch you are working on.
        """
        modified_files, added_files, old_format_files = self.get_modified_and_added_files(branch_name, self.is_circle)

        self.validate_no_secrets_found(branch_name)
        self.validate_modified_files(modified_files, is_backward_check)
        self.validate_added_files(added_files)
        self.validate_no_old_format(old_format_files)

    def validate_all_files(self):
        """Validate all files in the repo are in the right format."""
        for regex in CHECKED_TYPES_REGEXES:
            splitted_regex = regex.split(".*")
            directory = splitted_regex[0]
            for root, dirs, files in os.walk(directory):
                if root not in DIR_LIST:  # Skipping in case we entered a package
                    continue
                print_color("Validating {} directory:".format(directory), LOG_COLORS.GREEN)
                for file_name in files:
                    file_path = os.path.join(root, file_name)
                    # skipping hidden files
                    if file_name.startswith('.'):
                        continue

                    print("Validating " + file_name)
                    structure_validator = StructureValidator(file_path)
                    if not structure_validator.is_valid_scheme():
                        self._is_valid = False

                if root in PACKAGE_SUPPORTING_DIRECTORIES:
                    for inner_dir in dirs:
                        file_path = glob.glob(os.path.join(root, inner_dir, '*.yml'))[0]
                        print("Validating " + file_path)
                        structure_validator = StructureValidator(file_path)
                        if not structure_validator.is_valid_scheme():
                            self._is_valid = False

    def is_valid_structure(self, branch_name, is_backward_check=True):
        """Check if the structure is valid for the case we are in, master - all files, branch - changed files.

        Args:
            branch_name (string): The name of the branch we are working on.

        Returns:
            (bool). Whether the structure is valid or not.
        """
        if not self.conf_json_validator.is_valid_conf_json():
            self._is_valid = False

        if branch_name != 'master':
            # validates only committed files
            self.validate_committed_files(branch_name, is_backward_check=is_backward_check)
        else:
            # validates all of Content repo directories according to their schemas
            self.validate_all_files()

        return self._is_valid


def main():
    """Execute FilesValidator checks on the modified changes in your branch, or all files in case of master.

    This script runs both in a local and a remote environment. In a local environment we don't have any
    logger assigned, and then pykwalify raises an error, since it is logging the validation results.
    Therefore, if we are in a local env, we set up a logger. Also, we set the logger's level to critical
    so the user won't be disturbed by non critical loggings
    """
    branches = run_command("git branch")
    branch_name_reg = re.search("\* (.*)", branches)
    branch_name = branch_name_reg.group(1)

    parser = argparse.ArgumentParser(description='Utility CircleCI usage')
    parser.add_argument('-c', '--circle', type=str2bool, default=False, help='Is CircleCi or not')
    parser.add_argument('-b', '--backwardComp', type=str2bool, default=True, help='To check backward compatibility.')
    options = parser.parse_args()
    is_circle = options.circle
    is_backward_check = options.backwardComp

    logging.basicConfig(level=logging.CRITICAL)

    print_color("Starting validating files structure", LOG_COLORS.GREEN)
    files_validator = FilesValidator(is_circle)
    if not files_validator.is_valid_structure(branch_name, is_backward_check=is_backward_check):
        sys.exit(1)

    print_color("Finished validating files structure", LOG_COLORS.GREEN)
    sys.exit(0)


if __name__ == "__main__":
    main()<|MERGE_RESOLUTION|>--- conflicted
+++ resolved
@@ -88,15 +88,11 @@
 
             file_status = file_data[0]
             file_path = file_data[1]
-<<<<<<< HEAD
-            if checked_type(file_path, PACKAGE_FILES_REGEX) and file_status.lower() != 'd':
-=======
 
             if file_status.lower().startswith('r'):
                 file_status = 'r'
                 file_path = file_data[2]
-            if checked_type(file_path, CODE_FILES_REGEX) and file_status.lower() != 'd':
->>>>>>> f6a4db2a
+            if checked_type(file_path, PACKAGE_FILES_REGEX) and file_status.lower() != 'd':
                 dir_path = os.path.dirname(file_path)
                 try:
                     file_path = list(filter(lambda x: not x.endswith('unified.yml'), glob.glob(dir_path + "/*.yml")))[0]
