import json
from datetime import datetime, timedelta
from pathlib import Path
from typing import Any

import pandas as pd
import requests
from dateutil import parser
from gitlab import Gitlab
from jira import Issue
from junitparser import TestSuite, JUnitXml
from Tests.scripts.utils import logging_wrapper as logging
import gitlab
from datetime import datetime, timedelta
from dateutil import parser

CONTENT_NIGHTLY = 'Content Nightly'
CONTENT_PR = 'Content PR'
CONTENT_MERGE = 'Content Merge'
BUCKET_UPLOAD = 'Upload Packs to Marketplace Storage'
SDK_NIGHTLY = 'Demisto SDK Nightly'
PRIVATE_NIGHTLY = 'Private Nightly'
TEST_NATIVE_CANDIDATE = 'Test Native Candidate'
SECURITY_SCANS = 'Security Scans'
BUILD_MACHINES_CLEANUP = 'Build Machines Cleanup'
UNIT_TESTS_WORKFLOW_SUBSTRINGS = {'lint', 'unit', 'demisto sdk nightly', TEST_NATIVE_CANDIDATE.lower()}

WORKFLOW_TYPES = {
    CONTENT_NIGHTLY,
    CONTENT_PR,
    CONTENT_MERGE,
    SDK_NIGHTLY,
    BUCKET_UPLOAD,
    PRIVATE_NIGHTLY,
    TEST_NATIVE_CANDIDATE,
    SECURITY_SCANS,
    BUILD_MACHINES_CLEANUP
}
BUCKET_UPLOAD_BRANCH_SUFFIX = '-upload_test_branch'
TOTAL_HEADER = "Total"
NOT_AVAILABLE = "N/A"
TEST_SUITE_JIRA_HEADERS: list[str] = ["Jira\nTicket", "Jira\nTicket\nResolution"]
TEST_SUITE_DATA_CELL_HEADER = "S/F/E/T"
TEST_SUITE_CELL_EXPLANATION = "(Table headers: Skipped/Failures/Errors/Total)"
NO_COLOR_ESCAPE_CHAR = "\033[0m"
RED_COLOR = "\033[91m"
GREEN_COLOR = "\033[92m"
TEST_PLAYBOOKS_REPORT_FILE_NAME = "test_playbooks_report.xml"
TEST_MODELING_RULES_REPORT_FILE_NAME = "test_modeling_rules_report.xml"
E2E_RESULT_FILE_NAME = "e2e_tests_result.xml"

FAILED_TO_COLOR_ANSI = {
    True: RED_COLOR,
    False: GREEN_COLOR,
}
FAILED_TO_COLOR_NAME = {
    True: "red",
    False: "green",
}
FAILED_TO_MSG = {
    True: "failed",
    False: "succeeded",
}


def get_instance_directories(artifacts_path: Path) -> dict[str, Path]:
    instance_directories: dict[str, Path] = {}
    for directory in artifacts_path.iterdir():
        if directory.is_dir() and directory.name.startswith("instance_") and \
                (instance_role_txt := directory / "instance_role.txt").exists():
            instance_role: str = instance_role_txt.read_text().replace("\n", "")
            instance_directories[instance_role] = directory
    return instance_directories


def get_test_results_files(artifacts_path: Path, file_name: str) -> dict[str, Path]:
    results_files: dict[str, Path] = {}
    for instance_role, directory in get_instance_directories(artifacts_path).items():
        if (file_path := Path(artifacts_path) / directory / file_name).exists():
            logging.info(f"Found result file: {file_path} for instance role: {instance_role}")
            results_files[instance_role] = file_path
    return results_files


def get_properties_for_test_suite(test_suite: TestSuite) -> dict[str, str]:
    return {prop.name: prop.value for prop in test_suite.properties()}


def failed_to_ansi_text(text: str, failed: bool) -> str:
    return f"{FAILED_TO_COLOR_ANSI[failed]}{text}{NO_COLOR_ESCAPE_CHAR}"


class TestSuiteStatistics:

    def __init__(self, no_color, failures: int = 0, errors: int = 0, skipped: int = 0, tests: int = 0):
        self.no_color = no_color
        self.failures = failures
        self.errors = errors
        self.skipped = skipped
        self.tests = tests

    def __add__(self, other):
        return TestSuiteStatistics(self.no_color, self.failures + other.failures, self.errors + other.errors,
                                   self.skipped + other.skipped, self.tests + other.tests)

    def show_with_color(self, res: int, show_as_error: bool | None = None) -> str:
        res_str = str(res)
        if self.no_color or show_as_error is None:
            return res_str
        return failed_to_ansi_text(res_str, show_as_error)

    def __str__(self):
        return (f"{self.show_with_color(self.skipped)}/"  # no color for skipped.
                f"{self.show_with_color(self.failures, self.failures > 0)}/"
                f"{self.show_with_color(self.errors, self.errors > 0)}/"
                f"{self.show_with_color(self.tests, self.errors + self.failures > 0)}")


def calculate_results_table(jira_tickets_for_result: dict[str, Issue],
                            results: dict[str, dict[str, Any]],
                            server_versions: set[str],
                            base_headers: list[str],
                            add_total_row: bool = True,
                            no_color: bool = False,
                            without_jira: bool = False,
                            with_skipped: bool = False,
                            multiline_headers: bool = True,
                            transpose: bool = False) -> tuple[list[str], list[list[Any]], JUnitXml, int]:
    xml = JUnitXml()
    headers_multiline_char = "\n" if multiline_headers else " "
    headers = [h.replace("\n", headers_multiline_char) for h in base_headers]
    if not without_jira:
        headers.extend([h.replace("\n", headers_multiline_char) for h in TEST_SUITE_JIRA_HEADERS])
    column_align = ["left"] * len(headers)
    fixed_headers_length = len(headers)
    server_versions_list: list[str] = sorted(server_versions)
    for server_version in server_versions_list:
        server_version_header = server_version.replace(' ', headers_multiline_char)
        headers.append(
            server_version_header
            if transpose else f"{server_version_header}{headers_multiline_char}{TEST_SUITE_DATA_CELL_HEADER}"
        )
        column_align.append("center")
    tabulate_data = [headers]
    total_row: list[Any] = ([""] * fixed_headers_length + [TestSuiteStatistics(no_color)
                                                           for _ in range(len(server_versions_list))])
    total_errors = 0
    for result, result_test_suites in results.items():
        row: list[Any] = []
        if not without_jira:
            if jira_ticket := jira_tickets_for_result.get(result):
                row.extend(
                    (
                        jira_ticket.key,
                        jira_ticket.get_field("resolution")
                        if jira_ticket.get_field("resolution")
                        else NOT_AVAILABLE,
                    )
                )
            else:
                row.extend([NOT_AVAILABLE] * len(TEST_SUITE_JIRA_HEADERS))

        skipped_count = 0
        errors_count = 0
        for server_version in server_versions_list:
            test_suite: TestSuite = result_test_suites.get(server_version)
            if test_suite:
                xml.add_testsuite(test_suite)
                row.append(
                    TestSuiteStatistics(
                        no_color,
                        test_suite.failures,
                        test_suite.errors,
                        test_suite.skipped,
                        test_suite.tests,
                    )
                )
                errors_count += test_suite.errors + test_suite.failures
                if test_suite.skipped and test_suite.failures == 0 and test_suite.errors == 0:
                    skipped_count += 1
            else:
                row.append(NOT_AVAILABLE)

        total_errors += errors_count
        # If all the test suites were skipped, don't add the row to the table.
        if skipped_count != len(server_versions_list) or with_skipped:
            row_result = f"{result}{headers_multiline_char}({TEST_SUITE_DATA_CELL_HEADER})" if transpose else result
            if no_color:
                row_result_color = row_result
            else:
                row_result_color = failed_to_ansi_text(row_result, errors_count > 0)
            row.insert(0, row_result_color)
            tabulate_data.append(row)

            # Offset the total row by the number of fixed headers
            for i, cell in enumerate(row[fixed_headers_length:], start=fixed_headers_length):
                if isinstance(cell, TestSuiteStatistics):
                    total_row[i] += cell
        else:
            logging.debug(f"Skipping {result} since all the test suites were skipped")
    if add_total_row:
        total_row[0] = TOTAL_HEADER if no_color else failed_to_ansi_text(TOTAL_HEADER, total_errors > 0)
        tabulate_data.append(total_row)

    if transpose:
        tabulate_data = pd.DataFrame(tabulate_data, index=None).transpose().to_numpy()

    return column_align, tabulate_data, xml, total_errors


def get_all_failed_results(results: dict[str, dict[str, Any]]) -> dict[str, dict[str, Any]]:
    failed_results = {}
    for result, result_test_suites in results.items():
        for test_suite in result_test_suites.values():
            if test_suite.errors or test_suite.failures:
                failed_results[result] = result_test_suites
                break

    return failed_results


def replace_escape_characters(sentence: str, replace_with: str = " ") -> str:
    escape_chars = ["\n", "\r", "\b", "\f", "\t"]
    for escape_char in escape_chars:
        sentence = sentence.replace(escape_char, replace_with)
    return sentence


<<<<<<< HEAD
def get_pipelines_and_commits(gitlab_client: Gitlab, project_id, look_back_hours: int):
    """
    Get all pipelines and commits on the master branch in the last X hours,
    pipelines are filtered to only include successful and failed pipelines.
    Args:
        gitlab_client - the gitlab instance
=======
def get_pipelines_and_commits(gitlab_url: str, gitlab_access_token: str, project_id: str, look_back_hours: int):
    """
     Get finished pipelines and commits on the master branch in the last X hours,
    pipelines are filtered to only include successful and failed pipelines.
    Args:
        gitlab_url - the url of the gitlab instance
        gitlab_access_token - the access token to use to authenticate with gitlab
>>>>>>> dde7cd21
        project_id - the id of the project to query
        look_back_hours - the number of hours to look back for commits and pipeline
    Return:
        a list of gitlab pipelines and a list of gitlab commits in ascending order
    """
<<<<<<< HEAD
    project = gitlab_client.projects.get(project_id)
=======
    gl = gitlab.Gitlab(gitlab_url, private_token=gitlab_access_token)
    project = gl.projects.get(project_id)
>>>>>>> dde7cd21

    # Calculate the timestamp for look_back_hours ago
    time_threshold = (
        datetime.utcnow() - timedelta(hours=look_back_hours)).isoformat()

    commits = project.commits.list(all=True, since=time_threshold, order_by='updated_at', sort='asc')
    pipelines = project.pipelines.list(all=True, updated_after=time_threshold, ref='master',
                                       source='push', order_by='updated_at', sort='asc')

    # Filter out pipelines that are not done
    filtered_pipelines = [
        pipeline for pipeline in pipelines if pipeline.status in ('success', 'failed')]

    return filtered_pipelines, commits


<<<<<<< HEAD
def shame(commit):
=======
def person_in_charge(commit):
>>>>>>> dde7cd21
    """
    Returns the name, email, and PR link for the author of the provided commit.

    Args:
        commit: The Gitlab commit object containing author info.

    Returns:
        name: The name of the commit author.
        email: The email of the commit author.
        pr: The GitHub PR link for the Gitlab commit.
    """
    name = commit.author_name
    email = commit.author_email
    pr_number = commit.title.split()[-1][2:-1]
    pr = f"https://github.com/demisto/content/pull/{pr_number}"
    return name, email, pr


def are_pipelines_in_order_as_commits(commits, current_pipeline_sha, previous_pipeline_sha):
    """
    This function checks if the commit that triggered the current pipeline was pushed
    after the commit that triggered the the previous pipeline,
    to avoid rare condition that pipelines are not in the same order as their commits.
    Args:
        commits: list of gitlab commits
        current_pipeline_sha: string
        previous_pipeline_sha: string

    Returns:
        boolean , the commit that triggered the current pipeline
    """
    current_pipeline_commit_timestamp = None
    previous_pipeline_commit_timestamp = None
    the_triggering_commit = None
    for commit in commits:
        if commit.id == previous_pipeline_sha:
            previous_pipeline_commit_timestamp = parser.parse(commit.created_at)
        if commit.id == current_pipeline_sha:
            current_pipeline_commit_timestamp = parser.parse(commit.created_at)
            the_triggering_commit = commit
    if not current_pipeline_commit_timestamp or not previous_pipeline_commit_timestamp:
        return False, None
    return current_pipeline_commit_timestamp > previous_pipeline_commit_timestamp, the_triggering_commit


def is_pivot(single_pipeline_id, list_of_pipelines, commits):
    """
<<<<<<< HEAD
    Check if a given pipeline is a pivot, i.e. if the previous pipeline was successful and the current pipeline failed and vise versa
=======
    Check if a given pipeline is a pivot,
    i.e. if the previous pipeline was successful and the current pipeline failed and vise versa
>>>>>>> dde7cd21
   Args:
    single_pipeline_id: gitlab pipeline ID
    list_of_pipelines: list of gitlab pipelines
    commits: list of gitlab commits
    Return:
        boolean | None, gitlab commit object| None
    """
    current_pipeline = next((pipeline for pipeline in list_of_pipelines if pipeline.id == int(single_pipeline_id)), None)
    pipeline_index = list_of_pipelines.index(current_pipeline) if current_pipeline else 0
    if pipeline_index == 0:         # either current_pipeline is not in the list , or it is the first pipeline
        return None, None
    previous_pipeline = list_of_pipelines[pipeline_index - 1]

    # if previous pipeline was successful and current pipeline failed, and current pipeline was created after
    # previous pipeline (n), then it is a negative pivot
<<<<<<< HEAD
    in_order, pivot_commit = are_pipelines_in_order_as_commits(commits, current_pipeline.sha, previous_pipeline.sha)
    if in_order:
        if previous_pipeline.status == 'success' and current_pipeline.status == 'failed':
            return True, pivot_commit
        if previous_pipeline.status == 'failed' and current_pipeline.status == 'success':
            return False, pivot_commit
    return None, None


def get_reviewer(pr_url: str) -> str|None:
    # Extract the owner, repo, and pull request number from the URL
    parts = pr_url.split('/')
    repo_owner = parts[-4]
    repo_name = parts[-3]
    pr_number = parts[-1]

    # Get reviewers
    reviews_url = f'https://api.github.com/repos/{repo_owner}/{repo_name}/pulls/{pr_number}/reviews'
    reviews_response = requests.get(reviews_url, verify=False)
    reviews_data = reviews_response.json()

    # Find the reviewer who provided approval
    approved_reviewer= None
    for review in reviews_data:
        if review['state'] == 'APPROVED':
            approved_reviewer = review['user']['login']
            break
    return approved_reviewer if approved_reviewer else None


def load_json(file):
    with open(file, 'r') as f:
        return json.load(f)


def get_slack_user_name(name:str, name_mapping: str) -> str:
    mapping = load_json(
        name_mapping
    )
    # If the name is 'github-actions[bot]', then return the owner of the docker image update bot.
    if name == 'github-actions[bot]':
        return mapping["docker_images"]["owner"]
    else:
        return mapping.get(name, name)
=======
    if current_pipeline:
        in_order, pivot_commit = are_pipelines_in_order_as_commits(commits, current_pipeline.sha, previous_pipeline.sha)
        if in_order:
            if previous_pipeline.status == 'success' and current_pipeline.status == 'failed':
                return True, pivot_commit
            if previous_pipeline.status == 'failed' and current_pipeline.status == 'success':
                return False, pivot_commit
    return None, None
>>>>>>> dde7cd21
<|MERGE_RESOLUTION|>--- conflicted
+++ resolved
@@ -226,33 +226,18 @@
     return sentence
 
 
-<<<<<<< HEAD
 def get_pipelines_and_commits(gitlab_client: Gitlab, project_id, look_back_hours: int):
     """
     Get all pipelines and commits on the master branch in the last X hours,
     pipelines are filtered to only include successful and failed pipelines.
     Args:
         gitlab_client - the gitlab instance
-=======
-def get_pipelines_and_commits(gitlab_url: str, gitlab_access_token: str, project_id: str, look_back_hours: int):
-    """
-     Get finished pipelines and commits on the master branch in the last X hours,
-    pipelines are filtered to only include successful and failed pipelines.
-    Args:
-        gitlab_url - the url of the gitlab instance
-        gitlab_access_token - the access token to use to authenticate with gitlab
->>>>>>> dde7cd21
         project_id - the id of the project to query
         look_back_hours - the number of hours to look back for commits and pipeline
     Return:
         a list of gitlab pipelines and a list of gitlab commits in ascending order
     """
-<<<<<<< HEAD
     project = gitlab_client.projects.get(project_id)
-=======
-    gl = gitlab.Gitlab(gitlab_url, private_token=gitlab_access_token)
-    project = gl.projects.get(project_id)
->>>>>>> dde7cd21
 
     # Calculate the timestamp for look_back_hours ago
     time_threshold = (
@@ -269,11 +254,7 @@
     return filtered_pipelines, commits
 
 
-<<<<<<< HEAD
 def shame(commit):
-=======
-def person_in_charge(commit):
->>>>>>> dde7cd21
     """
     Returns the name, email, and PR link for the author of the provided commit.
 
@@ -321,12 +302,7 @@
 
 def is_pivot(single_pipeline_id, list_of_pipelines, commits):
     """
-<<<<<<< HEAD
     Check if a given pipeline is a pivot, i.e. if the previous pipeline was successful and the current pipeline failed and vise versa
-=======
-    Check if a given pipeline is a pivot,
-    i.e. if the previous pipeline was successful and the current pipeline failed and vise versa
->>>>>>> dde7cd21
    Args:
     single_pipeline_id: gitlab pipeline ID
     list_of_pipelines: list of gitlab pipelines
@@ -342,7 +318,6 @@
 
     # if previous pipeline was successful and current pipeline failed, and current pipeline was created after
     # previous pipeline (n), then it is a negative pivot
-<<<<<<< HEAD
     in_order, pivot_commit = are_pipelines_in_order_as_commits(commits, current_pipeline.sha, previous_pipeline.sha)
     if in_order:
         if previous_pipeline.status == 'success' and current_pipeline.status == 'failed':
@@ -386,14 +361,4 @@
     if name == 'github-actions[bot]':
         return mapping["docker_images"]["owner"]
     else:
-        return mapping.get(name, name)
-=======
-    if current_pipeline:
-        in_order, pivot_commit = are_pipelines_in_order_as_commits(commits, current_pipeline.sha, previous_pipeline.sha)
-        if in_order:
-            if previous_pipeline.status == 'success' and current_pipeline.status == 'failed':
-                return True, pivot_commit
-            if previous_pipeline.status == 'failed' and current_pipeline.status == 'success':
-                return False, pivot_commit
-    return None, None
->>>>>>> dde7cd21
+        return mapping.get(name, name)