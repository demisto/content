import json
from datetime import datetime, timedelta
from pathlib import Path
from typing import Any

import pandas as pd
import requests
from dateutil import parser
from gitlab import Gitlab
from jira import Issue
from junitparser import TestSuite, JUnitXml
from Tests.scripts.utils import logging_wrapper as logging
from gitlab.v4.objects.pipelines import ProjectPipeline
from gitlab.v4.objects.commits import ProjectCommit
<<<<<<< HEAD
from datetime import datetime, timedelta
from dateutil import parser
=======

>>>>>>> ea868a79


CONTENT_NIGHTLY = 'Content Nightly'
CONTENT_PR = 'Content PR'
CONTENT_MERGE = 'Content Merge'
BUCKET_UPLOAD = 'Upload Packs to Marketplace Storage'
SDK_NIGHTLY = 'Demisto SDK Nightly'
PRIVATE_NIGHTLY = 'Private Nightly'
TEST_NATIVE_CANDIDATE = 'Test Native Candidate'
SECURITY_SCANS = 'Security Scans'
BUILD_MACHINES_CLEANUP = 'Build Machines Cleanup'
UNIT_TESTS_WORKFLOW_SUBSTRINGS = {'lint', 'unit', 'demisto sdk nightly', TEST_NATIVE_CANDIDATE.lower()}

WORKFLOW_TYPES = {
    CONTENT_NIGHTLY,
    CONTENT_PR,
    CONTENT_MERGE,
    SDK_NIGHTLY,
    BUCKET_UPLOAD,
    PRIVATE_NIGHTLY,
    TEST_NATIVE_CANDIDATE,
    SECURITY_SCANS,
    BUILD_MACHINES_CLEANUP
}
BUCKET_UPLOAD_BRANCH_SUFFIX = '-upload_test_branch'
TOTAL_HEADER = "Total"
NOT_AVAILABLE = "N/A"
TEST_SUITE_JIRA_HEADERS: list[str] = ["Jira\nTicket", "Jira\nTicket\nResolution"]
TEST_SUITE_DATA_CELL_HEADER = "S/F/E/T"
TEST_SUITE_CELL_EXPLANATION = "(Table headers: Skipped/Failures/Errors/Total)"
NO_COLOR_ESCAPE_CHAR = "\033[0m"
RED_COLOR = "\033[91m"
GREEN_COLOR = "\033[92m"
TEST_PLAYBOOKS_REPORT_FILE_NAME = "test_playbooks_report.xml"
TEST_MODELING_RULES_REPORT_FILE_NAME = "test_modeling_rules_report.xml"
E2E_RESULT_FILE_NAME = "e2e_tests_result.xml"

FAILED_TO_COLOR_ANSI = {
    True: RED_COLOR,
    False: GREEN_COLOR,
}
FAILED_TO_COLOR_NAME = {
    True: "red",
    False: "green",
}
FAILED_TO_MSG = {
    True: "failed",
    False: "succeeded",
}

<<<<<<< HEAD
# This is the github username of the bot that pushes contributions and docker updates to the content repo.
CONTENT_BOT = 'content-bot'
=======
# This is the github username of the bot (and its reviewer) that pushes contributions and docker updates to the content repo.
CONTENT_BOT = 'content-bot'
CONTENT_BOT_REVIEWER = 'github-actions[bot]'
>>>>>>> ea868a79


def get_instance_directories(artifacts_path: Path) -> dict[str, Path]:
    instance_directories: dict[str, Path] = {}
    for directory in artifacts_path.iterdir():
        if directory.is_dir() and directory.name.startswith("instance_") and \
                (instance_role_txt := directory / "instance_role.txt").exists():
            instance_role: str = instance_role_txt.read_text().replace("\n", "")
            instance_directories[instance_role] = directory
    return instance_directories


def get_test_results_files(artifacts_path: Path, file_name: str) -> dict[str, Path]:
    results_files: dict[str, Path] = {}
    for instance_role, directory in get_instance_directories(artifacts_path).items():
        if (file_path := Path(artifacts_path) / directory / file_name).exists():
            logging.info(f"Found result file: {file_path} for instance role: {instance_role}")
            results_files[instance_role] = file_path
    return results_files


def get_properties_for_test_suite(test_suite: TestSuite) -> dict[str, str]:
    return {prop.name: prop.value for prop in test_suite.properties()}


def failed_to_ansi_text(text: str, failed: bool) -> str:
    return f"{FAILED_TO_COLOR_ANSI[failed]}{text}{NO_COLOR_ESCAPE_CHAR}"


class TestSuiteStatistics:

    def __init__(self, no_color, failures: int = 0, errors: int = 0, skipped: int = 0, tests: int = 0):
        self.no_color = no_color
        self.failures = failures
        self.errors = errors
        self.skipped = skipped
        self.tests = tests

    def __add__(self, other):
        return TestSuiteStatistics(self.no_color, self.failures + other.failures, self.errors + other.errors,
                                   self.skipped + other.skipped, self.tests + other.tests)

    def show_with_color(self, res: int, show_as_error: bool | None = None) -> str:
        res_str = str(res)
        if self.no_color or show_as_error is None:
            return res_str
        return failed_to_ansi_text(res_str, show_as_error)

    def __str__(self):
        return (f"{self.show_with_color(self.skipped)}/"  # no color for skipped.
                f"{self.show_with_color(self.failures, self.failures > 0)}/"
                f"{self.show_with_color(self.errors, self.errors > 0)}/"
                f"{self.show_with_color(self.tests, self.errors + self.failures > 0)}")


def calculate_results_table(jira_tickets_for_result: dict[str, Issue],
                            results: dict[str, dict[str, Any]],
                            server_versions: set[str],
                            base_headers: list[str],
                            add_total_row: bool = True,
                            no_color: bool = False,
                            without_jira: bool = False,
                            with_skipped: bool = False,
                            multiline_headers: bool = True,
                            transpose: bool = False) -> tuple[list[str], list[list[Any]], JUnitXml, int]:
    xml = JUnitXml()
    headers_multiline_char = "\n" if multiline_headers else " "
    headers = [h.replace("\n", headers_multiline_char) for h in base_headers]
    if not without_jira:
        headers.extend([h.replace("\n", headers_multiline_char) for h in TEST_SUITE_JIRA_HEADERS])
    column_align = ["left"] * len(headers)
    fixed_headers_length = len(headers)
    server_versions_list: list[str] = sorted(server_versions)
    for server_version in server_versions_list:
        server_version_header = server_version.replace(' ', headers_multiline_char)
        headers.append(
            server_version_header
            if transpose else f"{server_version_header}{headers_multiline_char}{TEST_SUITE_DATA_CELL_HEADER}"
        )
        column_align.append("center")
    tabulate_data = [headers]
    total_row: list[Any] = ([""] * fixed_headers_length + [TestSuiteStatistics(no_color)
                                                           for _ in range(len(server_versions_list))])
    total_errors = 0
    for result, result_test_suites in results.items():
        row: list[Any] = []
        if not without_jira:
            if jira_ticket := jira_tickets_for_result.get(result):
                row.extend(
                    (
                        jira_ticket.key,
                        jira_ticket.get_field("resolution")
                        if jira_ticket.get_field("resolution")
                        else NOT_AVAILABLE,
                    )
                )
            else:
                row.extend([NOT_AVAILABLE] * len(TEST_SUITE_JIRA_HEADERS))

        skipped_count = 0
        errors_count = 0
        for server_version in server_versions_list:
            test_suite: TestSuite = result_test_suites.get(server_version)
            if test_suite:
                xml.add_testsuite(test_suite)
                row.append(
                    TestSuiteStatistics(
                        no_color,
                        test_suite.failures,
                        test_suite.errors,
                        test_suite.skipped,
                        test_suite.tests,
                    )
                )
                errors_count += test_suite.errors + test_suite.failures
                if test_suite.skipped and test_suite.failures == 0 and test_suite.errors == 0:
                    skipped_count += 1
            else:
                row.append(NOT_AVAILABLE)

        total_errors += errors_count
        # If all the test suites were skipped, don't add the row to the table.
        if skipped_count != len(server_versions_list) or with_skipped:
            row_result = f"{result}{headers_multiline_char}({TEST_SUITE_DATA_CELL_HEADER})" if transpose else result
            if no_color:
                row_result_color = row_result
            else:
                row_result_color = failed_to_ansi_text(row_result, errors_count > 0)
            row.insert(0, row_result_color)
            tabulate_data.append(row)

            # Offset the total row by the number of fixed headers
            for i, cell in enumerate(row[fixed_headers_length:], start=fixed_headers_length):
                if isinstance(cell, TestSuiteStatistics):
                    total_row[i] += cell
        else:
            logging.debug(f"Skipping {result} since all the test suites were skipped")
    if add_total_row:
        total_row[0] = TOTAL_HEADER if no_color else failed_to_ansi_text(TOTAL_HEADER, total_errors > 0)
        tabulate_data.append(total_row)

    if transpose:
        tabulate_data = pd.DataFrame(tabulate_data, index=None).transpose().to_numpy()

    return column_align, tabulate_data, xml, total_errors


def get_all_failed_results(results: dict[str, dict[str, Any]]) -> dict[str, dict[str, Any]]:
    failed_results = {}
    for result, result_test_suites in results.items():
        for test_suite in result_test_suites.values():
            if test_suite.errors or test_suite.failures:
                failed_results[result] = result_test_suites
                break

    return failed_results


def replace_escape_characters(sentence: str, replace_with: str = " ") -> str:
    escape_chars = ["\n", "\r", "\b", "\f", "\t"]
    for escape_char in escape_chars:
        sentence = sentence.replace(escape_char, replace_with)
    return sentence


def get_pipelines_and_commits(gitlab_client: Gitlab, project_id,
<<<<<<< HEAD
                              look_back_hours: int) -> tuple[list[ProjectPipeline], list[ProjectCommit]]:
=======
                              look_back_hours: int):
>>>>>>> ea868a79
    """
    Get all pipelines and commits on the master branch in the last X hours.
    The commits and pipelines are in order of creation time.
    Args:
        gitlab_client - the gitlab instance
        project_id - the id of the project to query
        look_back_hours - the number of hours to look back for commits and pipeline
    Return:
        a list of gitlab pipelines and a list of gitlab commits in ascending order (as the way it is in the UI)
    """
    project = gitlab_client.projects.get(project_id)

    # Calculate the timestamp for look_back_hours ago
    time_threshold = (
        datetime.utcnow() - timedelta(hours=look_back_hours)).isoformat()

    commits = project.commits.list(all=True, since=time_threshold, order_by='updated_at', sort='asc')
    pipelines = project.pipelines.list(all=True, updated_after=time_threshold, ref='master',
                                       source='push', order_by='id', sort='asc')
<<<<<<< HEAD

    return pipelines, commits


=======

    return pipelines, commits


>>>>>>> ea868a79
def get_person_in_charge(commit):
    """
    Returns the name, email, and PR link for the author of the provided commit.

    Args:
        commit: The Gitlab commit object containing author info.

    Returns:
        name: The name of the commit author.
        pr: The GitHub PR link for the Gitlab commit.
    """
    name = commit.author_name
<<<<<<< HEAD
    pr_number = commit.title.split()[-1][2:-1]
    pr = f"https://github.com/demisto/content/pull/{pr_number}"
    return name, pr


def are_pipelines_in_order(current_pipeline:ProjectPipeline, previous_pipeline: ProjectPipeline)-> bool:
    """
    This function checks if the current pipeline was created after the previous pipeline, to avoid rare conditions 
=======
    # pr number is always the last id in the commit title, starts with a number sign, may or may not be in parenthesis.
    pr_number = commit.title.split("#")[-1].strip("()")
    if pr_number.isnumeric():
        pr = f"https://github.com/demisto/content/pull/{pr_number}"
        return name, pr
    else:
        return None, None


def are_pipelines_in_order(current_pipeline: ProjectPipeline, previous_pipeline: ProjectPipeline) -> bool:
    """
    This function checks if the current pipeline was created after the previous pipeline, to avoid rare conditions
>>>>>>> ea868a79
    that pipelines are not in the same order as the commits.
    Args:
        current_pipeline: The current pipeline object.
        previous_pipeline: The previous pipeline object.
    Returns:
        bool
    """
<<<<<<< HEAD
    
=======

>>>>>>> ea868a79
    previous_pipeline_timestamp = parser.parse(previous_pipeline.created_at)
    current_pipeline_timestamp = parser.parse(current_pipeline.created_at)
    return current_pipeline_timestamp > previous_pipeline_timestamp


<<<<<<< HEAD
def is_pivot(current_pipeline: ProjectPipeline, previous_pipeline: ProjectPipeline)-> bool | None:
=======
def is_pivot(current_pipeline: ProjectPipeline, previous_pipeline: ProjectPipeline) -> bool | None:
>>>>>>> ea868a79
    """
    Is the current pipeline status a pivot from the previous pipeline status.
    Args:
        current_pipeline: The current pipeline object.
<<<<<<< HEAD
        previous_pipeline: The previous pipeline object.   
=======
        previous_pipeline: The previous pipeline object.
>>>>>>> ea868a79
    Returns:
        True status changed from success to failed
        False if the status changed from failed to success
        None if the status didn't change or the pipelines are not in order of commits
    """

    in_order = are_pipelines_in_order(current_pipeline, previous_pipeline)
    if in_order:
        if previous_pipeline.status == 'success' and current_pipeline.status == 'failed':
            return True
        if previous_pipeline.status == 'failed' and current_pipeline.status == 'success':
            return False
    return None


def get_reviewer(pr_url: str) -> str | None:
    approved_reviewer = None
    try:
        # Extract the owner, repo, and pull request number from the URL
<<<<<<< HEAD
        _1, _2,_3, repo_owner, repo_name,_4, pr_number = pr_url.split("/")  

        # Get reviewers
        reviews_url = f"https://api.github.com/repos/{repo_owner}/{repo_name}/pulls/{pr_number}/reviews"
        reviews_response = requests.get(reviews_url, verify=False)
=======
        _, _, _, repo_owner, repo_name, _, pr_number = pr_url.split("/")

        # Get reviewers
        reviews_url = f"https://api.github.com/repos/{repo_owner}/{repo_name}/pulls/{pr_number}/reviews"
        reviews_response = requests.get(reviews_url)
>>>>>>> ea868a79
        reviews_data = reviews_response.json()

        # Find the reviewer who provided approval
        for review in reviews_data:
            if review["state"] == "APPROVED":
                approved_reviewer = review["user"]["login"]
                break
    except Exception as e:
        logging.error(f"Failed to get reviewer for PR {pr_url}: {e}")
    return approved_reviewer


<<<<<<< HEAD
def get_slack_user_name(name: str, name_mapping_path: str) -> str:
    with open(name_mapping_path) as map:
        mapping = json.load(map)
    # If the name is 'github-actions[bot]' (docker image update bot reviewer)  return the owner of that bot.
        if name == 'github-actions[bot]':
=======
def get_slack_user_name(name: str | None, name_mapping_path: str) -> str:
    with open(name_mapping_path) as map:
        mapping = json.load(map)
    # If the name is the name of the 'docker image update bot' reviewer - return the owner of that bot.
        if name == CONTENT_BOT_REVIEWER:
>>>>>>> ea868a79
            return mapping["docker_images"]["owner"]
        else:
            return mapping["names"].get(name, name)


<<<<<<< HEAD
def get_commit_by_sha(commit_sha: str, list_of_commits: list) -> ProjectCommit | None:
    return next((commit for commit in list_of_commits if commit.id == commit_sha), None)


def get_pipeline_by_commit(commit, list_of_pipelines):
    return next((pipeline for pipeline in list_of_pipelines if pipeline.sha == commit.id), None)

def create_shame_message(current_commit: ProjectCommit, pipeline_changed_status: bool, name_mapping_path: str)-> tuple[str, str, str]:
    """
    Create a shame message for the person in charge of the commit.
    """
    name, pr = get_person_in_charge(current_commit)
    if name == CONTENT_BOT:
        name = get_reviewer(pr)
    name = get_slack_user_name(name, name_mapping_path)
    msg = "broke" if pipeline_changed_status else "fixed"
    color = "danger" if pipeline_changed_status else "good"
    emoji = ":cry:" if pipeline_changed_status else ":muscle:"
    shame_message = (f"Hi @{name},  You {msg} the build! {emoji} ",
                        f" That was done in this {slack_link(pr,'PR.')}", color)
    return shame_message


def slack_link(url: str, text: str) -> str:
    return f"<{url}|{text}>"


def was_message_already_sent(commit_index: int, list_of_commits: list, list_of_pipelines: list) -> bool:
    """
    Check if a message was already sent for newer commits, this is possible if pipelines of later commits, finished before the pipeline of the current commit.
    """
    for index in reversed(range(1, commit_index)):
        # the list of commits in in ascending order, newer commits are first
        current_commit = list_of_commits[index-1]
        previous_commit = list_of_commits[index]
        current_pipeline = get_pipeline_by_commit(current_commit, list_of_pipelines)
        previous_pipeline = get_pipeline_by_commit(previous_commit, list_of_pipelines)
        # in rare cases some commits have no pipeline
        if current_pipeline and previous_pipeline and (is_pivot(current_pipeline, previous_pipeline)is not None):
            return True
    return False
=======
def get_commit_by_sha(commit_sha: str, list_of_commits: list[ProjectCommit]) -> ProjectCommit | None:
    return next((commit for commit in list_of_commits if commit.id == commit_sha), None)


def get_pipeline_by_commit(commit: ProjectCommit, list_of_pipelines: list[ProjectPipeline]) -> ProjectPipeline | None:
    return next((pipeline for pipeline in list_of_pipelines if pipeline.sha == commit.id), None)


def create_shame_message(current_commit: ProjectCommit,
                         pipeline_changed_status: bool, name_mapping_path: str) -> tuple[str, str, str] | None:
    """
    Create a shame message for the person in charge of the commit.
    """
    name, pr = get_person_in_charge(current_commit)
    if name and pr:
        if name == CONTENT_BOT:
            name = get_reviewer(pr)
        name = get_slack_user_name(name, name_mapping_path)
        msg = "broke" if pipeline_changed_status else "fixed"
        color = "danger" if pipeline_changed_status else "good"
        emoji = ":cry:" if pipeline_changed_status else ":muscle:"
        return (f"Hi @{name},  You {msg} the build! {emoji} ",
                f" That was done in this {slack_link(pr,'PR.')}", color)
    return None


def slack_link(url: str, text: str) -> str:
    return f"<{url}|{text}>"
>>>>>>> ea868a79
<|MERGE_RESOLUTION|>--- conflicted
+++ resolved
@@ -1,9 +1,14 @@
+import json
+from datetime import datetime, timedelta
 import json
 from datetime import datetime, timedelta
 from pathlib import Path
 from typing import Any
 
 import pandas as pd
+import requests
+from dateutil import parser
+from gitlab import Gitlab
 import requests
 from dateutil import parser
 from gitlab import Gitlab
@@ -12,12 +17,11 @@
 from Tests.scripts.utils import logging_wrapper as logging
 from gitlab.v4.objects.pipelines import ProjectPipeline
 from gitlab.v4.objects.commits import ProjectCommit
-<<<<<<< HEAD
 from datetime import datetime, timedelta
 from dateutil import parser
-=======
-
->>>>>>> ea868a79
+
+from gitlab.v4.objects.pipelines import ProjectPipeline
+from gitlab.v4.objects.commits import ProjectCommit
 
 
 CONTENT_NIGHTLY = 'Content Nightly'
@@ -68,14 +72,9 @@
     False: "succeeded",
 }
 
-<<<<<<< HEAD
-# This is the github username of the bot that pushes contributions and docker updates to the content repo.
-CONTENT_BOT = 'content-bot'
-=======
 # This is the github username of the bot (and its reviewer) that pushes contributions and docker updates to the content repo.
 CONTENT_BOT = 'content-bot'
 CONTENT_BOT_REVIEWER = 'github-actions[bot]'
->>>>>>> ea868a79
 
 
 def get_instance_directories(artifacts_path: Path) -> dict[str, Path]:
@@ -242,15 +241,16 @@
 
 
 def get_pipelines_and_commits(gitlab_client: Gitlab, project_id,
-<<<<<<< HEAD
                               look_back_hours: int) -> tuple[list[ProjectPipeline], list[ProjectCommit]]:
-=======
+def get_pipelines_and_commits(gitlab_client: Gitlab, project_id,
                               look_back_hours: int):
->>>>>>> ea868a79
-    """
+    """
+    Get all pipelines and commits on the master branch in the last X hours.
+    The commits and pipelines are in order of creation time.
     Get all pipelines and commits on the master branch in the last X hours.
     The commits and pipelines are in order of creation time.
     Args:
+        gitlab_client - the gitlab instance
         gitlab_client - the gitlab instance
         project_id - the id of the project to query
         look_back_hours - the number of hours to look back for commits and pipeline
@@ -258,6 +258,7 @@
         a list of gitlab pipelines and a list of gitlab commits in ascending order (as the way it is in the UI)
     """
     project = gitlab_client.projects.get(project_id)
+    project = gitlab_client.projects.get(project_id)
 
     # Calculate the timestamp for look_back_hours ago
     time_threshold = (
@@ -266,17 +267,11 @@
     commits = project.commits.list(all=True, since=time_threshold, order_by='updated_at', sort='asc')
     pipelines = project.pipelines.list(all=True, updated_after=time_threshold, ref='master',
                                        source='push', order_by='id', sort='asc')
-<<<<<<< HEAD
+                                       source='push', order_by='id', sort='asc')
 
     return pipelines, commits
 
 
-=======
-
-    return pipelines, commits
-
-
->>>>>>> ea868a79
 def get_person_in_charge(commit):
     """
     Returns the name, email, and PR link for the author of the provided commit.
@@ -289,16 +284,6 @@
         pr: The GitHub PR link for the Gitlab commit.
     """
     name = commit.author_name
-<<<<<<< HEAD
-    pr_number = commit.title.split()[-1][2:-1]
-    pr = f"https://github.com/demisto/content/pull/{pr_number}"
-    return name, pr
-
-
-def are_pipelines_in_order(current_pipeline:ProjectPipeline, previous_pipeline: ProjectPipeline)-> bool:
-    """
-    This function checks if the current pipeline was created after the previous pipeline, to avoid rare conditions 
-=======
     # pr number is always the last id in the commit title, starts with a number sign, may or may not be in parenthesis.
     pr_number = commit.title.split("#")[-1].strip("()")
     if pr_number.isnumeric():
@@ -311,7 +296,6 @@
 def are_pipelines_in_order(current_pipeline: ProjectPipeline, previous_pipeline: ProjectPipeline) -> bool:
     """
     This function checks if the current pipeline was created after the previous pipeline, to avoid rare conditions
->>>>>>> ea868a79
     that pipelines are not in the same order as the commits.
     Args:
         current_pipeline: The current pipeline object.
@@ -319,30 +303,18 @@
     Returns:
         bool
     """
-<<<<<<< HEAD
-    
-=======
-
->>>>>>> ea868a79
+
     previous_pipeline_timestamp = parser.parse(previous_pipeline.created_at)
     current_pipeline_timestamp = parser.parse(current_pipeline.created_at)
     return current_pipeline_timestamp > previous_pipeline_timestamp
 
 
-<<<<<<< HEAD
-def is_pivot(current_pipeline: ProjectPipeline, previous_pipeline: ProjectPipeline)-> bool | None:
-=======
 def is_pivot(current_pipeline: ProjectPipeline, previous_pipeline: ProjectPipeline) -> bool | None:
->>>>>>> ea868a79
     """
     Is the current pipeline status a pivot from the previous pipeline status.
     Args:
         current_pipeline: The current pipeline object.
-<<<<<<< HEAD
-        previous_pipeline: The previous pipeline object.   
-=======
         previous_pipeline: The previous pipeline object.
->>>>>>> ea868a79
     Returns:
         True status changed from success to failed
         False if the status changed from failed to success
@@ -362,19 +334,11 @@
     approved_reviewer = None
     try:
         # Extract the owner, repo, and pull request number from the URL
-<<<<<<< HEAD
-        _1, _2,_3, repo_owner, repo_name,_4, pr_number = pr_url.split("/")  
-
-        # Get reviewers
-        reviews_url = f"https://api.github.com/repos/{repo_owner}/{repo_name}/pulls/{pr_number}/reviews"
-        reviews_response = requests.get(reviews_url, verify=False)
-=======
         _, _, _, repo_owner, repo_name, _, pr_number = pr_url.split("/")
 
         # Get reviewers
         reviews_url = f"https://api.github.com/repos/{repo_owner}/{repo_name}/pulls/{pr_number}/reviews"
         reviews_response = requests.get(reviews_url)
->>>>>>> ea868a79
         reviews_data = reviews_response.json()
 
         # Find the reviewer who provided approval
@@ -387,67 +351,16 @@
     return approved_reviewer
 
 
-<<<<<<< HEAD
-def get_slack_user_name(name: str, name_mapping_path: str) -> str:
-    with open(name_mapping_path) as map:
-        mapping = json.load(map)
-    # If the name is 'github-actions[bot]' (docker image update bot reviewer)  return the owner of that bot.
-        if name == 'github-actions[bot]':
-=======
 def get_slack_user_name(name: str | None, name_mapping_path: str) -> str:
     with open(name_mapping_path) as map:
         mapping = json.load(map)
     # If the name is the name of the 'docker image update bot' reviewer - return the owner of that bot.
         if name == CONTENT_BOT_REVIEWER:
->>>>>>> ea868a79
             return mapping["docker_images"]["owner"]
         else:
             return mapping["names"].get(name, name)
 
 
-<<<<<<< HEAD
-def get_commit_by_sha(commit_sha: str, list_of_commits: list) -> ProjectCommit | None:
-    return next((commit for commit in list_of_commits if commit.id == commit_sha), None)
-
-
-def get_pipeline_by_commit(commit, list_of_pipelines):
-    return next((pipeline for pipeline in list_of_pipelines if pipeline.sha == commit.id), None)
-
-def create_shame_message(current_commit: ProjectCommit, pipeline_changed_status: bool, name_mapping_path: str)-> tuple[str, str, str]:
-    """
-    Create a shame message for the person in charge of the commit.
-    """
-    name, pr = get_person_in_charge(current_commit)
-    if name == CONTENT_BOT:
-        name = get_reviewer(pr)
-    name = get_slack_user_name(name, name_mapping_path)
-    msg = "broke" if pipeline_changed_status else "fixed"
-    color = "danger" if pipeline_changed_status else "good"
-    emoji = ":cry:" if pipeline_changed_status else ":muscle:"
-    shame_message = (f"Hi @{name},  You {msg} the build! {emoji} ",
-                        f" That was done in this {slack_link(pr,'PR.')}", color)
-    return shame_message
-
-
-def slack_link(url: str, text: str) -> str:
-    return f"<{url}|{text}>"
-
-
-def was_message_already_sent(commit_index: int, list_of_commits: list, list_of_pipelines: list) -> bool:
-    """
-    Check if a message was already sent for newer commits, this is possible if pipelines of later commits, finished before the pipeline of the current commit.
-    """
-    for index in reversed(range(1, commit_index)):
-        # the list of commits in in ascending order, newer commits are first
-        current_commit = list_of_commits[index-1]
-        previous_commit = list_of_commits[index]
-        current_pipeline = get_pipeline_by_commit(current_commit, list_of_pipelines)
-        previous_pipeline = get_pipeline_by_commit(previous_commit, list_of_pipelines)
-        # in rare cases some commits have no pipeline
-        if current_pipeline and previous_pipeline and (is_pivot(current_pipeline, previous_pipeline)is not None):
-            return True
-    return False
-=======
 def get_commit_by_sha(commit_sha: str, list_of_commits: list[ProjectCommit]) -> ProjectCommit | None:
     return next((commit for commit in list_of_commits if commit.id == commit_sha), None)
 
@@ -475,5 +388,4 @@
 
 
 def slack_link(url: str, text: str) -> str:
-    return f"<{url}|{text}>"
->>>>>>> ea868a79
+    return f"<{url}|{text}>"