from pathlib import Path
from typing import Any

import pandas as pd
from jira import Issue
from junitparser import TestSuite, JUnitXml

from Tests.scripts.utils import logging_wrapper as logging

CONTENT_NIGHTLY = 'Content Nightly'
CONTENT_PR = 'Content PR'
CONTENT_MERGE = 'Content Merge'
BUCKET_UPLOAD = 'Upload Packs to Marketplace Storage'
SDK_NIGHTLY = 'Demisto SDK Nightly'
PRIVATE_NIGHTLY = 'Private Nightly'
TEST_NATIVE_CANDIDATE = 'Test Native Candidate'
SECURITY_SCANS = 'Security Scans'
BUILD_MACHINES_CLEANUP = 'Build Machines Cleanup'
UNIT_TESTS_WORKFLOW_SUBSTRINGS = {'lint', 'unit', 'demisto sdk nightly', TEST_NATIVE_CANDIDATE.lower()}

WORKFLOW_TYPES = {
    CONTENT_NIGHTLY,
    CONTENT_PR,
    CONTENT_MERGE,
    SDK_NIGHTLY,
    BUCKET_UPLOAD,
    PRIVATE_NIGHTLY,
    TEST_NATIVE_CANDIDATE,
    SECURITY_SCANS,
    BUILD_MACHINES_CLEANUP
}
BUCKET_UPLOAD_BRANCH_SUFFIX = '-upload_test_branch'
TOTAL_HEADER = "Total"
NOT_AVAILABLE = "N/A"
TEST_SUITE_JIRA_HEADERS: list[str] = ["Jira\nTicket", "Jira\nTicket\nResolution"]
TEST_SUITE_DATA_CELL_HEADER = "S/F/E/T"
TEST_SUITE_CELL_EXPLANATION = "(Table headers: Skipped/Failures/Errors/Total)"
NO_COLOR_ESCAPE_CHAR = "\033[0m"
RED_COLOR = "\033[91m"
GREEN_COLOR = "\033[92m"
TEST_PLAYBOOKS_REPORT_FILE_NAME = "test_playbooks_report.xml"
TEST_MODELING_RULES_REPORT_FILE_NAME = "test_modeling_rules_report.xml"
<<<<<<< HEAD
E2E_RESULT_FILE_NAME = "e2e_tests_result.xml"
=======
FAILED_TO_COLOR_ANSI = {
    True: RED_COLOR,
    False: GREEN_COLOR,
}
FAILED_TO_COLOR_NAME = {
    True: "red",
    False: "green",
}
FAILED_TO_MSG = {
    True: "failed",
    False: "succeeded",
}
>>>>>>> 74d3aa7c


def get_instance_directories(artifacts_path: Path) -> dict[str, Path]:
    instance_directories: dict[str, Path] = {}
    for directory in artifacts_path.iterdir():
        if directory.is_dir() and directory.name.startswith("instance_") and \
                (instance_role_txt := directory / "instance_role.txt").exists():
            instance_role: str = instance_role_txt.read_text().replace("\n", "")
            instance_directories[instance_role] = directory
    return instance_directories


def get_test_results_files(artifacts_path: Path, file_name: str) -> dict[str, Path]:
    results_files: dict[str, Path] = {}
    for instance_role, directory in get_instance_directories(artifacts_path).items():
        if (file_path := Path(artifacts_path) / directory / file_name).exists():
            logging.info(f"Found result file: {file_path} for instance role: {instance_role}")
            results_files[instance_role] = file_path
    return results_files


def get_properties_for_test_suite(test_suite: TestSuite) -> dict[str, str]:
    return {prop.name: prop.value for prop in test_suite.properties()}


def failed_to_ansi_text(text: str, failed: bool) -> str:
    return f"{FAILED_TO_COLOR_ANSI[failed]}{text}{NO_COLOR_ESCAPE_CHAR}"


class TestSuiteStatistics:

    def __init__(self, no_color, failures: int = 0, errors: int = 0, skipped: int = 0, tests: int = 0):
        self.no_color = no_color
        self.failures = failures
        self.errors = errors
        self.skipped = skipped
        self.tests = tests

    def __add__(self, other):
        return TestSuiteStatistics(self.no_color, self.failures + other.failures, self.errors + other.errors,
                                   self.skipped + other.skipped, self.tests + other.tests)

    def show_with_color(self, res: int, show_as_error: bool | None = None) -> str:
        res_str = str(res)
        if self.no_color or show_as_error is None:
            return res_str
        return failed_to_ansi_text(res_str, show_as_error)

    def __str__(self):
        return (f"{self.show_with_color(self.skipped)}/"  # no color for skipped.
                f"{self.show_with_color(self.failures, self.failures > 0)}/"
                f"{self.show_with_color(self.errors, self.errors > 0)}/"
                f"{self.show_with_color(self.tests, self.errors + self.failures > 0)}")


def calculate_results_table(jira_tickets_for_result: dict[str, Issue],
                            results: dict[str, dict[str, Any]],
                            server_versions: set[str],
                            base_headers: list[str],
                            add_total_row: bool = True,
                            no_color: bool = False,
                            without_jira: bool = False,
                            with_skipped: bool = False,
                            multiline_headers: bool = True,
                            transpose: bool = False) -> tuple[list[str], list[list[Any]], JUnitXml, int]:
    xml = JUnitXml()
    headers_multiline_char = "\n" if multiline_headers else " "
    headers = [h.replace("\n", headers_multiline_char) for h in base_headers]
    if not without_jira:
        headers.extend([h.replace("\n", headers_multiline_char) for h in TEST_SUITE_JIRA_HEADERS])
    column_align = ["left"] * len(headers)
    fixed_headers_length = len(headers)
    server_versions_list: list[str] = sorted(server_versions)
    for server_version in server_versions_list:
        server_version_header = server_version.replace(' ', headers_multiline_char)
        headers.append(
            server_version_header
            if transpose else f"{server_version_header}{headers_multiline_char}{TEST_SUITE_DATA_CELL_HEADER}"
        )
        column_align.append("center")
    tabulate_data = [headers]
    total_row: list[Any] = ([""] * fixed_headers_length + [TestSuiteStatistics(no_color)
                                                           for _ in range(len(server_versions_list))])
    total_errors = 0
    for result, result_test_suites in results.items():
        row: list[Any] = []
        if not without_jira:
            if jira_ticket := jira_tickets_for_result.get(result):
                row.extend(
                    (
                        jira_ticket.key,
                        jira_ticket.get_field("resolution")
                        if jira_ticket.get_field("resolution")
                        else NOT_AVAILABLE,
                    )
                )
            else:
                row.extend([NOT_AVAILABLE] * len(TEST_SUITE_JIRA_HEADERS))

        skipped_count = 0
        errors_count = 0
        for server_version in server_versions_list:
            test_suite: TestSuite = result_test_suites.get(server_version)
            if test_suite:
                xml.add_testsuite(test_suite)
                row.append(
                    TestSuiteStatistics(
                        no_color,
                        test_suite.failures,
                        test_suite.errors,
                        test_suite.skipped,
                        test_suite.tests,
                    )
                )
                errors_count += test_suite.errors + test_suite.failures
                if test_suite.skipped and test_suite.failures == 0 and test_suite.errors == 0:
                    skipped_count += 1
            else:
                row.append(NOT_AVAILABLE)

        total_errors += errors_count
        # If all the test suites were skipped, don't add the row to the table.
        if skipped_count != len(server_versions_list) or with_skipped:
            row_result = f"{result}{headers_multiline_char}({TEST_SUITE_DATA_CELL_HEADER})" if transpose else result
            if no_color:
                row_result_color = row_result
            else:
                row_result_color = failed_to_ansi_text(row_result, errors_count > 0)
            row.insert(0, row_result_color)
            tabulate_data.append(row)

            # Offset the total row by the number of fixed headers
            for i, cell in enumerate(row[fixed_headers_length:], start=fixed_headers_length):
                if isinstance(cell, TestSuiteStatistics):
                    total_row[i] += cell
        else:
            logging.debug(f"Skipping {result} since all the test suites were skipped")
    if add_total_row:
        total_row[0] = TOTAL_HEADER if no_color else failed_to_ansi_text(TOTAL_HEADER, total_errors > 0)
        tabulate_data.append(total_row)

    if transpose:
        tabulate_data = pd.DataFrame(tabulate_data, index=None).transpose().to_numpy()

    return column_align, tabulate_data, xml, total_errors


def get_all_failed_results(results: dict[str, dict[str, Any]]) -> dict[str, dict[str, Any]]:
    failed_results = {}
    for result, result_test_suites in results.items():
        for test_suite in result_test_suites.values():
            if test_suite.errors or test_suite.failures:
                failed_results[result] = result_test_suites
                break

    return failed_results


def replace_escape_characters(sentence: str, replace_with: str = " ") -> str:
    escape_chars = ["\n", "\r", "\b", "\f", "\t"]
    for escape_char in escape_chars:
        sentence = sentence.replace(escape_char, replace_with)
    return sentence<|MERGE_RESOLUTION|>--- conflicted
+++ resolved
@@ -40,9 +40,8 @@
 GREEN_COLOR = "\033[92m"
 TEST_PLAYBOOKS_REPORT_FILE_NAME = "test_playbooks_report.xml"
 TEST_MODELING_RULES_REPORT_FILE_NAME = "test_modeling_rules_report.xml"
-<<<<<<< HEAD
 E2E_RESULT_FILE_NAME = "e2e_tests_result.xml"
-=======
+
 FAILED_TO_COLOR_ANSI = {
     True: RED_COLOR,
     False: GREEN_COLOR,
@@ -55,7 +54,6 @@
     True: "failed",
     False: "succeeded",
 }
->>>>>>> 74d3aa7c
 
 
 def get_instance_directories(artifacts_path: Path) -> dict[str, Path]:
