import json
import os
import re
import sys
import argparse
import requests
from circleci.api import Api as circle_api

from slackclient import SlackClient

from demisto_sdk.commands.common.tools import str2bool, run_command, LOG_COLORS, print_color, print_error
from Tests.Marketplace.marketplace_services import BucketUploadFlow

DEMISTO_GREY_ICON = 'https://3xqz5p387rui1hjtdv1up7lw-wpengine.netdna-ssl.com/wp-content/' \
                    'uploads/2018/07/Demisto-Icon-Dark.png'
UNITTESTS_TYPE = 'unittests'
TEST_PLAYBOOK_TYPE = 'test_playbooks'
SDK_UNITTESTS_TYPE = 'sdk_unittests'
SDK_FAILED_STEPS_TYPE = 'sdk_faild_steps'
SDK_RUN_AGAINST_FAILED_STEPS_TYPE = 'sdk_run_against_failed_steps'
SDK_BUILD_TITLE = 'SDK Nightly Build'
SDK_XSOAR_BUILD_TITLE = 'Demisto SDK Nightly - Run Against Cortex XSOAR'


def get_faild_steps_list():
    options = options_handler()
    failed_steps_list = []
    circle_client = circle_api(options.circleci)
    vcs_type = 'github'
    build_report = circle_client.get_build_info(username='demisto', project='content', build_num=options.buildNumber,
                                                vcs_type=vcs_type)
    for step in build_report.get('steps', []):
        step_name = step.get('name', '')
        actions = step.get('actions', [])
        for action in actions:
            action_status = action.get('status', '')
            if action_status and action_status == 'failed':
                action_name = action.get('name', '')
                if action_name != step_name:
                    failed_steps_list.append(f'{step_name}: {action_name}')
                else:
                    failed_steps_list.append(f'{step_name}')

    return failed_steps_list


def http_request(url, params_dict=None, verify=True, text=False):
    res = requests.request("GET",
                           url,
                           verify=verify,
                           params=params_dict,
                           )
    res.raise_for_status()

    if text:
        return res.text
    return res.json()


def options_handler():
    parser = argparse.ArgumentParser(description='Parser for slack_notifier args')
    parser.add_argument('-n', '--nightly', type=str2bool, help='is nightly build?', required=True)
    parser.add_argument('-u', '--url', help='The url of the current build', required=True)
    parser.add_argument('-b', '--buildNumber', help='The build number', required=True)
    parser.add_argument('-s', '--slack', help='The token for slack', required=True)
    parser.add_argument('-c', '--circleci', help='The token for circleci', required=True)
    parser.add_argument('-t', '--test_type', help='unittests or test_playbooks or sdk_unittests or sdk_faild_steps'
                                                  'or bucket_upload')
    parser.add_argument('-f', '--env_results_file_name', help='The env results file containing the dns address')
    parser.add_argument('-bu', '--bucket_upload', help='is bucket upload build?', required=True, type=str2bool)
    parser.add_argument('-ca', '--circle_artifacts', help="The path to the circle artifacts directory")
    parser.add_argument('-j', '--job_name', help='The job name that is running the slack notifier')
    options = parser.parse_args()

    return options


def get_failing_unit_tests_file_data():
    try:
        failing_ut_list = None
        file_name = './artifacts/failed_lint_report.txt'
        if os.path.isfile(file_name):
            print('Extracting lint_report')
            with open(file_name, 'r') as failed_unittests_file:
                failing_ut = failed_unittests_file.readlines()
                failing_ut_list = [line.strip('\n') for line in failing_ut]
        else:
            print('Did not find failed_lint_report.txt file')
    except Exception as err:
        print_error(f'Error getting failed_lint_report.txt file: \n {err}')
    return failing_ut_list


def get_entities_fields(entity_title, report_file_name=''):
    if 'lint' in report_file_name:  # lint case
        failed_entities = get_failing_unit_tests_file_data()
    else:
        failed_entities = get_faild_steps_list()
    entity_fields = []
    if failed_entities:
        entity_fields.append({
            "title": f'{entity_title} - ({len(failed_entities)})',
            "value": '\n'.join(failed_entities),
            "short": False
        })
    return entity_fields


def get_attachments_for_unit_test(build_url, is_sdk_build=False):
    unittests_fields = get_entities_fields(entity_title="Failed Unittests", report_file_name="failed_lint_report")
    color = 'good' if not unittests_fields else 'danger'
    if not unittests_fields:
        title = 'Content Nightly Unit Tests - Success' if not is_sdk_build else 'SDK Nightly Unit Tests - Success'
    else:
        title = 'Content Nightly Unit Tests - Failure' if not is_sdk_build else 'SDK Nightly Unit Tests - Failure'
    content_team_attachment = [{
        'fallback': title,
        'color': color,
        'title': title,
        'title_link': build_url,
        'fields': unittests_fields
    }]
    return content_team_attachment


def get_attachments_for_bucket_upload_flow(build_url, job_name, packs_results_file_path=None):
    steps_fields = get_entities_fields(entity_title="Failed Steps")
    color = 'good' if not steps_fields else 'danger'
<<<<<<< HEAD
    title = f'{BucketUploadFlow.BUCKET_UPLOAD_BUILD_TITLE.value} - Success' if not steps_fields \
        else f'{BucketUploadFlow.BUCKET_UPLOAD_BUILD_TITLE.value} - Failure'
=======
    title = f'{BucketUploadFlow.BUCKET_UPLOAD_BUILD_TITLE} - Success' if not steps_fields \
        else f'{BucketUploadFlow.BUCKET_UPLOAD_BUILD_TITLE} - Failure'
>>>>>>> 413e4f7f

    if job_name and color == 'danger':
        steps_fields = [{
            "title": f'Job Failed: {job_name}',
            "value": '',
            "short": False
        }] + steps_fields

<<<<<<< HEAD
    if job_name and job_name == BucketUploadFlow.UPLOAD_JOB_NAME.value:
=======
    if job_name and job_name == BucketUploadFlow.UPLOAD_JOB_NAME:
>>>>>>> 413e4f7f
        if os.path.exists(packs_results_file_path):
            try:
                with open(packs_results_file_path, 'r') as json_file:
                    packs_results_file = json.load(json_file)
                if packs_results_file:
                    successful_packs = packs_results_file.get(
<<<<<<< HEAD
                        BucketUploadFlow.UPLOAD_PACKS_TO_MARKETPLACE_STORAGE.value, {}
                    ).get(BucketUploadFlow.SUCCESSFUL_PACKS.value, {})
=======
                        BucketUploadFlow.UPLOAD_PACKS_TO_MARKETPLACE_STORAGE, {}
                    ).get(BucketUploadFlow.SUCCESSFUL_PACKS, {})
>>>>>>> 413e4f7f
                    if successful_packs:
                        steps_fields += [{
                            "title": "Successful Packs:",
                            "value": "\n".join([pack_name for pack_name in {*successful_packs}]),
                            "short": False
                        }]
                    failed_packs = packs_results_file.get(
<<<<<<< HEAD
                        BucketUploadFlow.UPLOAD_PACKS_TO_MARKETPLACE_STORAGE.value, {}
                    ).get(BucketUploadFlow.FAILED_PACKS.value, {})
                    if failed_packs:
                        steps_fields += [{
                            "title": "Failed Packs:",
                            "value": "\n".join([f"{pack_name}: {pack_data.get(BucketUploadFlow.STATUS.value)}"
=======
                        BucketUploadFlow.UPLOAD_PACKS_TO_MARKETPLACE_STORAGE, {}
                    ).get(BucketUploadFlow.FAILED_PACKS, {})
                    if failed_packs:
                        steps_fields += [{
                            "title": "Failed Packs:",
                            "value": "\n".join([f"{pack_name}: {pack_data.get(BucketUploadFlow.STATUS)}"
>>>>>>> 413e4f7f
                                                for pack_name, pack_data in failed_packs.items()]),
                            "short": False
                        }]
            except json.decoder.JSONDecodeError:
                pass

    if job_name and job_name != 'Upload Packs To Marketplace' and color == 'good':
        print_color('On bucket upload flow we are not notifying on jobs that are not Upload Packs. exiting...',
                    LOG_COLORS.NATIVE)
        sys.exit(0)

    container_build_url = build_url + '#queue-placeholder/containers/0'
    content_team_attachment = [{
        'fallback': title,
        'color': color,
        'title': title,
        'title_link': container_build_url,
        'fields': steps_fields
    }]
    return content_team_attachment


def get_attachments_for_all_steps(build_url, build_title):
    steps_fields = get_entities_fields(entity_title="Failed Steps")
    color = 'good' if not steps_fields else 'danger'
    title = f'{build_title} - Success' if not steps_fields else f'{build_title} - Failure'

    container_build_url = build_url + '#queue-placeholder/containers/0'
    content_team_attachment = [{
        'fallback': title,
        'color': color,
        'title': title,
        'title_link': container_build_url,
        'fields': steps_fields
    }]
    return content_team_attachment


def get_attachments_for_test_playbooks(build_url, env_results_file_name):
    if not env_results_file_name or not os.path.exists(env_results_file_name):
        print_error('When running slack notifier for nightly build, provide env_results_file')
        sys.exit(0)
    with open(env_results_file_name, 'r') as env_results_file_content:
        env_results = json.load(env_results_file_content)

    role = env_results[0]['Role']
    success_file_path = "./Tests/is_build_passed_{}.txt".format(role.replace(' ', ''))

    content_team_fields, content_fields, _ = get_fields()
    is_build_success = os.path.isfile(success_file_path)
    color = 'good' if is_build_success else 'danger'
    title = 'Content Nightly Build - Success' if is_build_success else 'Content Nightly Build - Failure'

    content_team_attachment = [{
        'fallback': title,
        'color': color,
        'title': title,
        'title_link': build_url,
        'fields': content_team_fields
    }]

    content_attachment = [{
        'fallback': title,
        'color': color,
        'title': title,
        'title_link': build_url,
        'fields': content_fields
    }]

    return content_team_attachment, content_attachment


def get_fields():
    failed_tests = []
    if os.path.isfile('./Tests/failed_tests.txt'):
        print('Extracting failed_tests')
        with open('./Tests/failed_tests.txt', 'r') as failed_tests_file:
            failed_tests = failed_tests_file.readlines()
            failed_tests = [line.strip('\n') for line in failed_tests]

    skipped_tests = []
    if os.path.isfile('./Tests/skipped_tests.txt'):
        print('Extracting skipped_tests')
        with open('./Tests/skipped_tests.txt', 'r') as skipped_tests_file:
            skipped_tests = skipped_tests_file.readlines()
            skipped_tests = [line.strip('\n') for line in skipped_tests]

    skipped_integrations = []
    if os.path.isfile('./Tests/skipped_integrations.txt'):
        print('Extracting skipped_integrations')
        with open('./Tests/skipped_integrations.txt', 'r') as skipped_integrations_file:
            skipped_integrations = skipped_integrations_file.readlines()
            skipped_integrations = [line.strip('\n') for line in skipped_integrations]

    content_team_fields = []
    content_fields = []
    if failed_tests:
        field_failed_tests = {
            "title": "Failed tests - ({})".format(len(failed_tests)),
            "value": '\n'.join(failed_tests),
            "short": False
        }
        content_team_fields.append(field_failed_tests)
        content_fields.append(field_failed_tests)

    if skipped_tests:
        field_skipped_tests = {
            "title": "Skipped tests - ({})".format(len(skipped_tests)),
            "value": '',
            "short": True
        }
        content_team_fields.append(field_skipped_tests)

    if skipped_integrations:
        field_skipped_integrations = {
            "title": "Skipped integrations - ({})".format(len(skipped_integrations)),
            "value": '',
            "short": True
        }
        content_team_fields.append(field_skipped_integrations)

    return content_team_fields, content_fields, failed_tests


def slack_notifier(build_url, slack_token, test_type, env_results_file_name=None, packs_results_file=None,
                   job_name=""):
    branches = run_command("git branch")
    branch_name_reg = re.search(r'\* (.*)', branches)
    branch_name = branch_name_reg.group(1)

    if branch_name == 'upload-flow-dev':
        print("Extracting build status")
        if test_type == UNITTESTS_TYPE:
            print_color("Starting Slack notifications about nightly build - unit tests", LOG_COLORS.GREEN)
            content_team_attachments = get_attachments_for_unit_test(build_url)
        elif test_type == SDK_UNITTESTS_TYPE:
            print_color("Starting Slack notifications about SDK nightly build - unit tests", LOG_COLORS.GREEN)
            content_team_attachments = get_attachments_for_unit_test(build_url, is_sdk_build=True)
        elif test_type == 'test_playbooks':
            print_color("Starting Slack notifications about nightly build - tests playbook", LOG_COLORS.GREEN)
            content_team_attachments, _ = get_attachments_for_test_playbooks(build_url, env_results_file_name)
        elif test_type == SDK_FAILED_STEPS_TYPE:
            print_color('Starting Slack notifications about SDK nightly build - test playbook', LOG_COLORS.GREEN)
            content_team_attachments = get_attachments_for_all_steps(build_url, build_title=SDK_BUILD_TITLE)
<<<<<<< HEAD
        elif test_type == BucketUploadFlow.BUCKET_UPLOAD_TYPE.value:
=======
        elif test_type == BucketUploadFlow.BUCKET_UPLOAD_TYPE:
>>>>>>> 413e4f7f
            print_color('Starting Slack notifications about upload to production bucket build', LOG_COLORS.GREEN)
            content_team_attachments = get_attachments_for_bucket_upload_flow(
                build_url=build_url, job_name=job_name, packs_results_file_path=packs_results_file
            )
        elif test_type == SDK_RUN_AGAINST_FAILED_STEPS_TYPE:
            content_team_attachments = get_attachments_for_all_steps(build_url, build_title=SDK_XSOAR_BUILD_TITLE)
        else:
            raise NotImplementedError('The test_type parameter must be only \'test_playbooks\' or \'unittests\'')
        print('Content team attachments:\n', content_team_attachments)
        print("Sending Slack messages to #content-team")
        slack_client = SlackClient(slack_token)
        slack_client.api_call(
            "chat.postMessage",
            channel="dmst-bucket-upload",
            username="Content CircleCI",
            as_user="False",
            attachments=content_team_attachments
        )


def main():
    options = options_handler()
    nightly = options.nightly
    url = options.url
    slack = options.slack
    test_type = options.test_type
    env_results_file_name = options.env_results_file_name
    bucket_upload = options.bucket_upload
    circle_artifacts_path = options.circle_artifacts
    job_name = options.job_name
    if nightly:
        slack_notifier(url, slack, test_type, env_results_file_name)
    elif bucket_upload:
        slack_notifier(url, slack, test_type,
                       packs_results_file=os.path.join(
<<<<<<< HEAD
                           circle_artifacts_path, BucketUploadFlow.PACKS_RESULTS_FILE.value
                       ), job_name=job_name)
=======
                           circle_artifacts_path, BucketUploadFlow.PACKS_RESULTS_FILE), job_name=job_name
                       )
>>>>>>> 413e4f7f
    elif test_type in (SDK_UNITTESTS_TYPE, SDK_FAILED_STEPS_TYPE, SDK_RUN_AGAINST_FAILED_STEPS_TYPE):
        slack_notifier(url, slack, test_type)
    else:
        print_color("Not nightly build, stopping Slack Notifications about Content build", LOG_COLORS.RED)


if __name__ == '__main__':
    main()<|MERGE_RESOLUTION|>--- conflicted
+++ resolved
@@ -126,13 +126,8 @@
 def get_attachments_for_bucket_upload_flow(build_url, job_name, packs_results_file_path=None):
     steps_fields = get_entities_fields(entity_title="Failed Steps")
     color = 'good' if not steps_fields else 'danger'
-<<<<<<< HEAD
-    title = f'{BucketUploadFlow.BUCKET_UPLOAD_BUILD_TITLE.value} - Success' if not steps_fields \
-        else f'{BucketUploadFlow.BUCKET_UPLOAD_BUILD_TITLE.value} - Failure'
-=======
     title = f'{BucketUploadFlow.BUCKET_UPLOAD_BUILD_TITLE} - Success' if not steps_fields \
         else f'{BucketUploadFlow.BUCKET_UPLOAD_BUILD_TITLE} - Failure'
->>>>>>> 413e4f7f
 
     if job_name and color == 'danger':
         steps_fields = [{
@@ -141,24 +136,15 @@
             "short": False
         }] + steps_fields
 
-<<<<<<< HEAD
-    if job_name and job_name == BucketUploadFlow.UPLOAD_JOB_NAME.value:
-=======
     if job_name and job_name == BucketUploadFlow.UPLOAD_JOB_NAME:
->>>>>>> 413e4f7f
         if os.path.exists(packs_results_file_path):
             try:
                 with open(packs_results_file_path, 'r') as json_file:
                     packs_results_file = json.load(json_file)
                 if packs_results_file:
                     successful_packs = packs_results_file.get(
-<<<<<<< HEAD
-                        BucketUploadFlow.UPLOAD_PACKS_TO_MARKETPLACE_STORAGE.value, {}
-                    ).get(BucketUploadFlow.SUCCESSFUL_PACKS.value, {})
-=======
                         BucketUploadFlow.UPLOAD_PACKS_TO_MARKETPLACE_STORAGE, {}
                     ).get(BucketUploadFlow.SUCCESSFUL_PACKS, {})
->>>>>>> 413e4f7f
                     if successful_packs:
                         steps_fields += [{
                             "title": "Successful Packs:",
@@ -166,21 +152,12 @@
                             "short": False
                         }]
                     failed_packs = packs_results_file.get(
-<<<<<<< HEAD
-                        BucketUploadFlow.UPLOAD_PACKS_TO_MARKETPLACE_STORAGE.value, {}
-                    ).get(BucketUploadFlow.FAILED_PACKS.value, {})
-                    if failed_packs:
-                        steps_fields += [{
-                            "title": "Failed Packs:",
-                            "value": "\n".join([f"{pack_name}: {pack_data.get(BucketUploadFlow.STATUS.value)}"
-=======
                         BucketUploadFlow.UPLOAD_PACKS_TO_MARKETPLACE_STORAGE, {}
                     ).get(BucketUploadFlow.FAILED_PACKS, {})
                     if failed_packs:
                         steps_fields += [{
                             "title": "Failed Packs:",
                             "value": "\n".join([f"{pack_name}: {pack_data.get(BucketUploadFlow.STATUS)}"
->>>>>>> 413e4f7f
                                                 for pack_name, pack_data in failed_packs.items()]),
                             "short": False
                         }]
@@ -325,11 +302,7 @@
         elif test_type == SDK_FAILED_STEPS_TYPE:
             print_color('Starting Slack notifications about SDK nightly build - test playbook', LOG_COLORS.GREEN)
             content_team_attachments = get_attachments_for_all_steps(build_url, build_title=SDK_BUILD_TITLE)
-<<<<<<< HEAD
-        elif test_type == BucketUploadFlow.BUCKET_UPLOAD_TYPE.value:
-=======
         elif test_type == BucketUploadFlow.BUCKET_UPLOAD_TYPE:
->>>>>>> 413e4f7f
             print_color('Starting Slack notifications about upload to production bucket build', LOG_COLORS.GREEN)
             content_team_attachments = get_attachments_for_bucket_upload_flow(
                 build_url=build_url, job_name=job_name, packs_results_file_path=packs_results_file
@@ -365,13 +338,8 @@
     elif bucket_upload:
         slack_notifier(url, slack, test_type,
                        packs_results_file=os.path.join(
-<<<<<<< HEAD
-                           circle_artifacts_path, BucketUploadFlow.PACKS_RESULTS_FILE.value
-                       ), job_name=job_name)
-=======
                            circle_artifacts_path, BucketUploadFlow.PACKS_RESULTS_FILE), job_name=job_name
                        )
->>>>>>> 413e4f7f
     elif test_type in (SDK_UNITTESTS_TYPE, SDK_FAILED_STEPS_TYPE, SDK_RUN_AGAINST_FAILED_STEPS_TYPE):
         slack_notifier(url, slack, test_type)
     else:
