import argparse
import json
import logging
import os
import re
import sys

import requests
import gitlab
from circleci.api import Api as circle_api
from slack import WebClient as SlackClient

from Tests.Marketplace.marketplace_services import get_upload_data
from Tests.Marketplace.marketplace_constants import BucketUploadFlow
from Tests.scripts.utils.log_util import install_logging
from demisto_sdk.commands.common.tools import str2bool, run_command

DEMISTO_GREY_ICON = 'https://3xqz5p387rui1hjtdv1up7lw-wpengine.netdna-ssl.com/wp-content/' \
                    'uploads/2018/07/Demisto-Icon-Dark.png'
UNITTESTS_TYPE = 'unittests'
TEST_PLAYBOOK_TYPE = 'test_playbooks'
SDK_UNITTESTS_TYPE = 'sdk_unittests'
SDK_FAILED_STEPS_TYPE = 'sdk_faild_steps'
SDK_RUN_AGAINST_FAILED_STEPS_TYPE = 'sdk_run_against_failed_steps'
SDK_BUILD_TITLE = 'SDK Nightly Build'
SDK_XSOAR_BUILD_TITLE = 'Demisto SDK Nightly - Run Against Cortex XSOAR'
CONTENT_CHANNEL = 'dmst-content-team'


def get_failed_steps_list():
    options = options_handler()
    if options.gitlab_server:
        return get_gitlab_failed_steps(options.ci_token, options.buildNumber, options.gitlab_server,
                                       options.gitlab_project_id)
    return get_circle_failed_steps(options.ci_token, options.buildNumber)


def get_circle_failed_steps(ci_token, build_number):
    failed_steps_list = []
    circle_client = circle_api(ci_token)
    vcs_type = 'github'
    build_report = circle_client.get_build_info(username='demisto', project='content', build_num=build_number,
                                                vcs_type=vcs_type)
    for step in build_report.get('steps', []):
        step_name = step.get('name', '')
        actions = step.get('actions', [])
        for action in actions:
            action_status = action.get('status', '')
            if action_status and action_status == 'failed':
                action_name = action.get('name', '')
                if action_name != step_name:
                    failed_steps_list.append(f'{step_name}: {action_name}')
                else:
                    failed_steps_list.append(f'{step_name}')

    return failed_steps_list


def get_gitlab_failed_steps(ci_token, build_number, server_url, project_id):
    failed_steps_list = []
    gitlab_client = gitlab.Gitlab(server_url, private_token=ci_token)
    project = gitlab_client.projects.get(int(project_id))
    pipeline = project.pipelines.get(int(build_number))
    jobs = pipeline.jobs.list()

    for job in jobs:
        if job.status == 'failed':
            logging.info(f'collecting failed job {job.name}')
            failed_steps_list.append(f'{job.name}')

    return failed_steps_list


def http_request(url, params_dict=None, verify=True, text=False):
    res = requests.request("GET",
                           url,
                           verify=verify,
                           params=params_dict,
                           )
    res.raise_for_status()

    if text:
        return res.text
    return res.json()


def options_handler():
    parser = argparse.ArgumentParser(description='Parser for slack_notifier args')
    parser.add_argument('-n', '--nightly', type=str2bool, help='is nightly build?', required=True)
    parser.add_argument('-u', '--url', help='The url of the current build', required=True)
    parser.add_argument('-b', '--buildNumber', help='The build number', required=True)
    parser.add_argument('-s', '--slack', help='The token for slack', required=True)
    parser.add_argument('-c', '--ci_token', help='The token for circleci/gitlab', required=True)
    parser.add_argument('-t', '--test_type', help='unittests or test_playbooks or sdk_unittests or sdk_faild_steps'
                                                  'or bucket_upload')
    parser.add_argument('-f', '--env_results_file_name', help='The env results file containing the dns address')
    parser.add_argument('-bu', '--bucket_upload', help='is bucket upload build?', required=True, type=str2bool)
    parser.add_argument('-ca', '--ci_artifacts', help="The path to the ci artifacts directory")
    parser.add_argument('-j', '--job_name', help='The job name that is running the slack notifier')
    parser.add_argument('-ch', '--slack_channel', help='The slack channel in which to send the notification')
    parser.add_argument('-g', '--gitlab_server', help='The gitlab server running the script, if left empty circleci '
                                                      'is assumed.')
    parser.add_argument('-gp', '--gitlab_project_id', help='The gitlab project_id. Only needed if the script is ran '
                                                           'from gitlab.')
    options = parser.parse_args()

    return options


def get_failing_unit_tests_file_data():
    try:
        failing_ut_list = None
        file_name = './artifacts/failed_lint_report.txt'
        if os.path.isfile(file_name):
            logging.info('Extracting lint_report')
            with open(file_name, 'r') as failed_unittests_file:
                failing_ut = failed_unittests_file.readlines()
                failing_ut_list = [line.strip('\n') for line in failing_ut]
        else:
            logging.info('Did not find failed_lint_report.txt file')
    except Exception:
        logging.exception('Error getting failed_lint_report.txt file')
    return failing_ut_list


def get_entities_fields(entity_title, report_file_name=''):
    if 'lint' in report_file_name:  # lint case
        failed_entities = get_failing_unit_tests_file_data()
    else:
        failed_entities = get_failed_steps_list()
    entity_fields = []
    if failed_entities:
        entity_fields.append({
            "title": f'{entity_title} - ({len(failed_entities)})',
            "value": '\n'.join(failed_entities),
            "short": False
        })
    return entity_fields


def get_attachments_for_unit_test(build_url, is_sdk_build=False):
    unittests_fields = get_entities_fields(entity_title="Failed Unittests", report_file_name="failed_lint_report")
    color = 'good' if not unittests_fields else 'danger'
    if not unittests_fields:
        title = 'Content Nightly Unit Tests - Success' if not is_sdk_build else 'SDK Nightly Unit Tests - Success'
    else:
        title = 'Content Nightly Unit Tests - Failure' if not is_sdk_build else 'SDK Nightly Unit Tests - Failure'
    content_team_attachment = [{
        'fallback': title,
        'color': color,
        'title': title,
        'title_link': build_url,
        'fields': unittests_fields
    }]
    return content_team_attachment


def get_attachments_for_bucket_upload_flow(build_url, job_name, packs_results_file_path=None):
    steps_fields = get_entities_fields(entity_title="Failed Steps")
    color = 'good' if not steps_fields else 'danger'
    title = f'{BucketUploadFlow.BUCKET_UPLOAD_BUILD_TITLE} - Success' if not steps_fields \
        else f'{BucketUploadFlow.BUCKET_UPLOAD_BUILD_TITLE} - Failure'

    if job_name and color == 'danger':
        steps_fields = [{
            "title": f'Job Failed: {job_name}',
            "value": '',
            "short": False
        }] + steps_fields

    if job_name and job_name in BucketUploadFlow.UPLOAD_JOB_NAMES:
        successful_packs, failed_packs, successful_private_packs, _ = get_upload_data(
            packs_results_file_path, BucketUploadFlow.UPLOAD_PACKS_TO_MARKETPLACE_STORAGE
        )
        if successful_packs:
            steps_fields += [{
                "title": "Successful Packs:",
                "value": "\n".join(sorted([pack_name for pack_name in {*successful_packs}], key=lambda s: s.lower())),
                "short": False
            }]
        if failed_packs:
            steps_fields += [{
                "title": "Failed Packs:",
                "value": "\n".join(sorted([pack_name for pack_name in {*failed_packs}], key=lambda s: s.lower())),
                "short": False
            }]
        if successful_private_packs:
            steps_fields += [{
                "title": "Successful Private Packs:",
                "value": "\n".join(sorted([pack_name for pack_name in {*successful_private_packs}],
                                          key=lambda s: s.lower())),
                "short": False
            }]

    if job_name and job_name not in BucketUploadFlow.UPLOAD_JOB_NAMES and color == 'good':
        logging.info('On bucket upload flow we are not notifying on jobs that are not Upload Packs. exiting...')
        sys.exit(0)

    container_build_url = build_url + '#queue-placeholder/containers/0'
    content_team_attachment = [{
        'fallback': title,
        'color': color,
        'title': title,
        'title_link': container_build_url,
        'fields': steps_fields
    }]
    return content_team_attachment


def get_attachments_for_all_steps(build_url, build_title):
    steps_fields = get_entities_fields(entity_title="Failed Steps")
    color = 'good' if not steps_fields else 'danger'
    title = f'{build_title} - Success' if not steps_fields else f'{build_title} - Failure'

    container_build_url = build_url + '#queue-placeholder/containers/0'
    content_team_attachment = [{
        'fallback': title,
        'color': color,
        'title': title,
        'title_link': container_build_url,
        'fields': steps_fields
    }]
    return content_team_attachment


def get_attachments_for_test_playbooks(build_url, env_results_file_name):
    if not env_results_file_name or not os.path.exists(env_results_file_name):
        logging.critical('When running slack notifier for nightly build, provide env_results_file')
        sys.exit(0)
    with open(env_results_file_name, 'r') as env_results_file_content:
        env_results = json.load(env_results_file_content)

    role = env_results[0]['Role']
    success_file_path = "./Tests/is_build_passed_{}.txt".format(role.replace(' ', ''))

    content_team_fields, content_fields, _ = get_fields()
    is_build_success = os.path.isfile(success_file_path)
    color = 'good' if is_build_success else 'danger'
    title = 'Content Nightly Build - Success' if is_build_success else 'Content Nightly Build - Failure'

    content_team_attachment = [{
        'fallback': title,
        'color': color,
        'title': title,
        'title_link': build_url,
        'fields': content_team_fields
    }]

    content_attachment = [{
        'fallback': title,
        'color': color,
        'title': title,
        'title_link': build_url,
        'fields': content_fields
    }]

    return content_team_attachment, content_attachment


def get_fields():
    failed_tests = []
    if os.path.isfile('./Tests/failed_tests.txt'):
        logging.info('Extracting failed_tests')
        with open('./Tests/failed_tests.txt', 'r') as failed_tests_file:
            failed_tests = failed_tests_file.readlines()
            failed_tests = [line.strip('\n') for line in failed_tests]

    skipped_tests = []
    if os.path.isfile('./Tests/skipped_tests.txt'):
        logging.info('Extracting skipped_tests')
        with open('./Tests/skipped_tests.txt', 'r') as skipped_tests_file:
            skipped_tests = skipped_tests_file.readlines()
            skipped_tests = [line.strip('\n') for line in skipped_tests]

    skipped_integrations = []
    if os.path.isfile('./Tests/skipped_integrations.txt'):
        logging.info('Extracting skipped_integrations')
        with open('./Tests/skipped_integrations.txt', 'r') as skipped_integrations_file:
            skipped_integrations = skipped_integrations_file.readlines()
            skipped_integrations = [line.strip('\n') for line in skipped_integrations]

    content_team_fields = []
    content_fields = []
    if failed_tests:
        field_failed_tests = {
            "title": "Failed tests - ({})".format(len(failed_tests)),
            "value": '\n'.join(failed_tests),
            "short": False
        }
        content_team_fields.append(field_failed_tests)
        content_fields.append(field_failed_tests)

    if skipped_tests:
        field_skipped_tests = {
            "title": "Skipped tests - ({})".format(len(skipped_tests)),
            "value": '',
            "short": True
        }
        content_team_fields.append(field_skipped_tests)

    if skipped_integrations:
        field_skipped_integrations = {
            "title": "Skipped integrations - ({})".format(len(skipped_integrations)),
            "value": '',
            "short": True
        }
        content_team_fields.append(field_skipped_integrations)

    return content_team_fields, content_fields, failed_tests


def slack_notifier(build_url, slack_token, test_type, env_results_file_name=None, packs_results_file=None,
                   job_name="", slack_channel=CONTENT_CHANNEL, gitlab_server=None):
    branches = run_command("git branch")
    branch_name_reg = re.search(r'\* (.*)', branches)
    branch_name = branch_name_reg.group(1)

    if branch_name == 'master' or slack_channel.lower() != CONTENT_CHANNEL:
        logging.info("Extracting build status")
        if test_type == UNITTESTS_TYPE:
            logging.info("Starting Slack notifications about nightly build - unit tests")
            content_team_attachments = get_attachments_for_unit_test(build_url)
        elif test_type == SDK_UNITTESTS_TYPE:
            logging.info("Starting Slack notifications about SDK nightly build - unit tests")
            content_team_attachments = get_attachments_for_unit_test(build_url, is_sdk_build=True)
        elif test_type == 'test_playbooks':
            logging.info("Starting Slack notifications about nightly build - tests playbook")
            content_team_attachments, _ = get_attachments_for_test_playbooks(build_url, env_results_file_name)
        elif test_type == SDK_FAILED_STEPS_TYPE:
            logging.info('Starting Slack notifications about SDK nightly build - test playbook')
            content_team_attachments = get_attachments_for_all_steps(build_url, build_title=SDK_BUILD_TITLE)
        elif test_type == BucketUploadFlow.BUCKET_UPLOAD_TYPE:
            logging.info('Starting Slack notifications about upload to production bucket build')
            content_team_attachments = get_attachments_for_bucket_upload_flow(
                build_url=build_url, job_name=job_name, packs_results_file_path=packs_results_file
            )
        elif test_type == SDK_RUN_AGAINST_FAILED_STEPS_TYPE:
            content_team_attachments = get_attachments_for_all_steps(build_url, build_title=SDK_XSOAR_BUILD_TITLE)
        else:
            raise NotImplementedError('The test_type parameter must be only \'test_playbooks\' or \'unittests\'')
        logging.info(f'Content team attachments:\n{content_team_attachments}')
<<<<<<< HEAD
        logging.info(f'Sending Slack messages to {slack_channel}')
=======
        logging.info(f"Sending Slack messages to {slack_channel}")
>>>>>>> 31521a3b
        slack_client = SlackClient(slack_token)
        username = 'Content GitlabCI' if gitlab_server else 'Content CircleCI'
        slack_client.api_call(
            "chat.postMessage",
            json={'channel': slack_channel,
                  'username': username,
                  'as_user': 'False',
                  'attachments': content_team_attachments}
        )


def main():
    install_logging('Slack_Notifier.log')
    options = options_handler()
    nightly = options.nightly
    url = options.url
    slack = options.slack
    test_type = options.test_type
    env_results_file_name = options.env_results_file_name
    bucket_upload = options.bucket_upload
    ci_artifacts_path = options.ci_artifacts
    job_name = options.job_name
    slack_channel = options.slack_channel or CONTENT_CHANNEL
    if nightly:
        slack_notifier(url, slack, test_type, env_results_file_name)
    elif bucket_upload:
        slack_notifier(url, slack, test_type,
                       packs_results_file=os.path.join(
                           ci_artifacts_path, BucketUploadFlow.PACKS_RESULTS_FILE), job_name=job_name,
                       slack_channel=slack_channel, gitlab_server=options.gitlab_server)
    elif test_type in (SDK_UNITTESTS_TYPE, SDK_FAILED_STEPS_TYPE, SDK_RUN_AGAINST_FAILED_STEPS_TYPE):
        slack_notifier(url, slack, test_type)
    else:
        logging.error("Not nightly build, stopping Slack Notifications about Content build")


if __name__ == '__main__':
    main()<|MERGE_RESOLUTION|>--- conflicted
+++ resolved
@@ -339,11 +339,7 @@
         else:
             raise NotImplementedError('The test_type parameter must be only \'test_playbooks\' or \'unittests\'')
         logging.info(f'Content team attachments:\n{content_team_attachments}')
-<<<<<<< HEAD
-        logging.info(f'Sending Slack messages to {slack_channel}')
-=======
         logging.info(f"Sending Slack messages to {slack_channel}")
->>>>>>> 31521a3b
         slack_client = SlackClient(slack_token)
         username = 'Content GitlabCI' if gitlab_server else 'Content CircleCI'
         slack_client.api_call(
