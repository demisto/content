import json
import os
import re
import sys
import argparse
import requests
import logging
from circleci.api import Api as circle_api

from slackclient import SlackClient

<<<<<<< HEAD
from demisto_sdk.commands.common.tools import str2bool, run_command, LOG_COLORS, print_color, print_error
from Tests.Marketplace.marketplace_services import BucketUploadFlow, get_successful_and_failed_packs
=======
from Tests.scripts.utils.log_util import install_logging
from demisto_sdk.commands.common.tools import str2bool, run_command
>>>>>>> 4374cd70

DEMISTO_GREY_ICON = 'https://3xqz5p387rui1hjtdv1up7lw-wpengine.netdna-ssl.com/wp-content/' \
                    'uploads/2018/07/Demisto-Icon-Dark.png'
UNITTESTS_TYPE = 'unittests'
TEST_PLAYBOOK_TYPE = 'test_playbooks'
SDK_UNITTESTS_TYPE = 'sdk_unittests'
SDK_FAILED_STEPS_TYPE = 'sdk_faild_steps'
SDK_RUN_AGAINST_FAILED_STEPS_TYPE = 'sdk_run_against_failed_steps'
SDK_BUILD_TITLE = 'SDK Nightly Build'
SDK_XSOAR_BUILD_TITLE = 'Demisto SDK Nightly - Run Against Cortex XSOAR'


def get_faild_steps_list():
    options = options_handler()
    failed_steps_list = []
    circle_client = circle_api(options.circleci)
    vcs_type = 'github'
    build_report = circle_client.get_build_info(username='demisto', project='content', build_num=options.buildNumber,
                                                vcs_type=vcs_type)
    for step in build_report.get('steps', []):
        step_name = step.get('name', '')
        actions = step.get('actions', [])
        for action in actions:
            action_status = action.get('status', '')
            if action_status and action_status == 'failed':
                action_name = action.get('name', '')
                if action_name != step_name:
                    failed_steps_list.append(f'{step_name}: {action_name}')
                else:
                    failed_steps_list.append(f'{step_name}')

    return failed_steps_list


def http_request(url, params_dict=None, verify=True, text=False):
    res = requests.request("GET",
                           url,
                           verify=verify,
                           params=params_dict,
                           )
    res.raise_for_status()

    if text:
        return res.text
    return res.json()


def options_handler():
    parser = argparse.ArgumentParser(description='Parser for slack_notifier args')
    parser.add_argument('-n', '--nightly', type=str2bool, help='is nightly build?', required=True)
    parser.add_argument('-u', '--url', help='The url of the current build', required=True)
    parser.add_argument('-b', '--buildNumber', help='The build number', required=True)
    parser.add_argument('-s', '--slack', help='The token for slack', required=True)
    parser.add_argument('-c', '--circleci', help='The token for circleci', required=True)
    parser.add_argument('-t', '--test_type', help='unittests or test_playbooks or sdk_unittests or sdk_faild_steps'
                                                  'or bucket_upload')
    parser.add_argument('-f', '--env_results_file_name', help='The env results file containing the dns address')
    parser.add_argument('-bu', '--bucket_upload', help='is bucket upload build?', required=True, type=str2bool)
    parser.add_argument('-ca', '--circle_artifacts', help="The path to the circle artifacts directory")
    parser.add_argument('-j', '--job_name', help='The job name that is running the slack notifier')
    options = parser.parse_args()

    return options


def get_failing_unit_tests_file_data():
    try:
        failing_ut_list = None
        file_name = './artifacts/failed_lint_report.txt'
        if os.path.isfile(file_name):
            logging.info('Extracting lint_report')
            with open(file_name, 'r') as failed_unittests_file:
                failing_ut = failed_unittests_file.readlines()
                failing_ut_list = [line.strip('\n') for line in failing_ut]
        else:
            logging.info('Did not find failed_lint_report.txt file')
    except Exception:
        logging.exception('Error getting failed_lint_report.txt file')
    return failing_ut_list


def get_entities_fields(entity_title, report_file_name=''):
    if 'lint' in report_file_name:  # lint case
        failed_entities = get_failing_unit_tests_file_data()
    else:
        failed_entities = get_faild_steps_list()
    entity_fields = []
    if failed_entities:
        entity_fields.append({
            "title": f'{entity_title} - ({len(failed_entities)})',
            "value": '\n'.join(failed_entities),
            "short": False
        })
    return entity_fields


def get_attachments_for_unit_test(build_url, is_sdk_build=False):
    unittests_fields = get_entities_fields(entity_title="Failed Unittests", report_file_name="failed_lint_report")
    color = 'good' if not unittests_fields else 'danger'
    if not unittests_fields:
        title = 'Content Nightly Unit Tests - Success' if not is_sdk_build else 'SDK Nightly Unit Tests - Success'
    else:
        title = 'Content Nightly Unit Tests - Failure' if not is_sdk_build else 'SDK Nightly Unit Tests - Failure'
    content_team_attachment = [{
        'fallback': title,
        'color': color,
        'title': title,
        'title_link': build_url,
        'fields': unittests_fields
    }]
    return content_team_attachment


def get_attachments_for_bucket_upload_flow(build_url, job_name, packs_results_file_path=None):
    steps_fields = get_entities_fields(entity_title="Failed Steps")
    color = 'good' if not steps_fields else 'danger'
    title = f'{BucketUploadFlow.BUCKET_UPLOAD_BUILD_TITLE} - Success' if not steps_fields \
        else f'{BucketUploadFlow.BUCKET_UPLOAD_BUILD_TITLE} - Failure'

    if job_name and color == 'danger':
        steps_fields = [{
            "title": f'Job Failed: {job_name}',
            "value": '',
            "short": False
        }] + steps_fields

    if job_name and job_name == BucketUploadFlow.UPLOAD_JOB_NAME:
        try:
            successful_packs, failed_packs = get_successful_and_failed_packs(packs_results_file_path)
            if successful_packs:
                steps_fields += [{
                    "title": "Successful Packs:",
                    "value": "\n".join([pack_name for pack_name in {*successful_packs}]),
                    "short": False
                }]
            if failed_packs:
                steps_fields += [{
                    "title": "Failed Packs:",
                    "value": "\n".join([f"{pack_name}: {pack_data.get(BucketUploadFlow.STATUS)}"
                                        for pack_name, pack_data in failed_packs.items()]),
                    "short": False
                }]
        except json.decoder.JSONDecodeError:
            pass

    if job_name and job_name != 'Upload Packs To Marketplace' and color == 'good':
        logging.info('On bucket upload flow we are not notifying on jobs that are not Upload Packs. exiting...')
        sys.exit(0)

    container_build_url = build_url + '#queue-placeholder/containers/0'
    content_team_attachment = [{
        'fallback': title,
        'color': color,
        'title': title,
        'title_link': container_build_url,
        'fields': steps_fields
    }]
    return content_team_attachment


def get_attachments_for_all_steps(build_url, build_title):
    steps_fields = get_entities_fields(entity_title="Failed Steps")
    color = 'good' if not steps_fields else 'danger'
    title = f'{build_title} - Success' if not steps_fields else f'{build_title} - Failure'

    container_build_url = build_url + '#queue-placeholder/containers/0'
    content_team_attachment = [{
        'fallback': title,
        'color': color,
        'title': title,
        'title_link': container_build_url,
        'fields': steps_fields
    }]
    return content_team_attachment


def get_attachments_for_test_playbooks(build_url, env_results_file_name):
    if not env_results_file_name or not os.path.exists(env_results_file_name):
        logging.critical('When running slack notifier for nightly build, provide env_results_file')
        sys.exit(0)
    with open(env_results_file_name, 'r') as env_results_file_content:
        env_results = json.load(env_results_file_content)

    role = env_results[0]['Role']
    success_file_path = "./Tests/is_build_passed_{}.txt".format(role.replace(' ', ''))

    content_team_fields, content_fields, _ = get_fields()
    is_build_success = os.path.isfile(success_file_path)
    color = 'good' if is_build_success else 'danger'
    title = 'Content Nightly Build - Success' if is_build_success else 'Content Nightly Build - Failure'

    content_team_attachment = [{
        'fallback': title,
        'color': color,
        'title': title,
        'title_link': build_url,
        'fields': content_team_fields
    }]

    content_attachment = [{
        'fallback': title,
        'color': color,
        'title': title,
        'title_link': build_url,
        'fields': content_fields
    }]

    return content_team_attachment, content_attachment


def get_fields():
    failed_tests = []
    if os.path.isfile('./Tests/failed_tests.txt'):
        logging.info('Extracting failed_tests')
        with open('./Tests/failed_tests.txt', 'r') as failed_tests_file:
            failed_tests = failed_tests_file.readlines()
            failed_tests = [line.strip('\n') for line in failed_tests]

    skipped_tests = []
    if os.path.isfile('./Tests/skipped_tests.txt'):
        logging.info('Extracting skipped_tests')
        with open('./Tests/skipped_tests.txt', 'r') as skipped_tests_file:
            skipped_tests = skipped_tests_file.readlines()
            skipped_tests = [line.strip('\n') for line in skipped_tests]

    skipped_integrations = []
    if os.path.isfile('./Tests/skipped_integrations.txt'):
        logging.info('Extracting skipped_integrations')
        with open('./Tests/skipped_integrations.txt', 'r') as skipped_integrations_file:
            skipped_integrations = skipped_integrations_file.readlines()
            skipped_integrations = [line.strip('\n') for line in skipped_integrations]

    content_team_fields = []
    content_fields = []
    if failed_tests:
        field_failed_tests = {
            "title": "Failed tests - ({})".format(len(failed_tests)),
            "value": '\n'.join(failed_tests),
            "short": False
        }
        content_team_fields.append(field_failed_tests)
        content_fields.append(field_failed_tests)

    if skipped_tests:
        field_skipped_tests = {
            "title": "Skipped tests - ({})".format(len(skipped_tests)),
            "value": '',
            "short": True
        }
        content_team_fields.append(field_skipped_tests)

    if skipped_integrations:
        field_skipped_integrations = {
            "title": "Skipped integrations - ({})".format(len(skipped_integrations)),
            "value": '',
            "short": True
        }
        content_team_fields.append(field_skipped_integrations)

    return content_team_fields, content_fields, failed_tests


def slack_notifier(build_url, slack_token, test_type, env_results_file_name=None, packs_results_file=None,
                   job_name=""):
    branches = run_command("git branch")
    branch_name_reg = re.search(r'\* (.*)', branches)
    branch_name = branch_name_reg.group(1)

    if branch_name == 'master':
        logging.info("Extracting build status")
        if test_type == UNITTESTS_TYPE:
            logging.info("Starting Slack notifications about nightly build - unit tests")
            content_team_attachments = get_attachments_for_unit_test(build_url)
        elif test_type == SDK_UNITTESTS_TYPE:
            logging.info("Starting Slack notifications about SDK nightly build - unit tests")
            content_team_attachments = get_attachments_for_unit_test(build_url, is_sdk_build=True)
        elif test_type == 'test_playbooks':
            logging.info("Starting Slack notifications about nightly build - tests playbook")
            content_team_attachments, _ = get_attachments_for_test_playbooks(build_url, env_results_file_name)
        elif test_type == SDK_FAILED_STEPS_TYPE:
            logging.info('Starting Slack notifications about SDK nightly build - test playbook')
            content_team_attachments = get_attachments_for_all_steps(build_url, build_title=SDK_BUILD_TITLE)
<<<<<<< HEAD
        elif test_type == BucketUploadFlow.BUCKET_UPLOAD_TYPE:
            print_color('Starting Slack notifications about upload to production bucket build', LOG_COLORS.GREEN)
=======
        elif test_type == BUCKET_UPLOAD_TYPE:
            logging.info('Starting Slack notifications about upload to production bucket build')
>>>>>>> 4374cd70
            content_team_attachments = get_attachments_for_bucket_upload_flow(
                build_url=build_url, job_name=job_name, packs_results_file_path=packs_results_file
            )
        elif test_type == SDK_RUN_AGAINST_FAILED_STEPS_TYPE:
            content_team_attachments = get_attachments_for_all_steps(build_url, build_title=SDK_XSOAR_BUILD_TITLE)
        else:
            raise NotImplementedError('The test_type parameter must be only \'test_playbooks\' or \'unittests\'')
        logging.info(f'Content team attachments:\n{content_team_attachments}')
        logging.info("Sending Slack messages to #content-team")
        slack_client = SlackClient(slack_token)
        slack_client.api_call(
            "chat.postMessage",
            channel="dmst-content-team",
            username="Content CircleCI",
            as_user="False",
            attachments=content_team_attachments
        )


def main():
    install_logging('Slack_Notifier.log')
    options = options_handler()
    nightly = options.nightly
    url = options.url
    slack = options.slack
    test_type = options.test_type
    env_results_file_name = options.env_results_file_name
    bucket_upload = options.bucket_upload
    circle_artifacts_path = options.circle_artifacts
    job_name = options.job_name
    if nightly:
        slack_notifier(url, slack, test_type, env_results_file_name)
    elif bucket_upload:
        slack_notifier(url, slack, test_type,
                       packs_results_file=os.path.join(
                           circle_artifacts_path, BucketUploadFlow.PACKS_RESULTS_FILE), job_name=job_name
                       )
    elif test_type in (SDK_UNITTESTS_TYPE, SDK_FAILED_STEPS_TYPE, SDK_RUN_AGAINST_FAILED_STEPS_TYPE):
        slack_notifier(url, slack, test_type)
    else:
        logging.error("Not nightly build, stopping Slack Notifications about Content build")


if __name__ == '__main__':
    main()<|MERGE_RESOLUTION|>--- conflicted
+++ resolved
@@ -9,13 +9,9 @@
 
 from slackclient import SlackClient
 
-<<<<<<< HEAD
-from demisto_sdk.commands.common.tools import str2bool, run_command, LOG_COLORS, print_color, print_error
-from Tests.Marketplace.marketplace_services import BucketUploadFlow, get_successful_and_failed_packs
-=======
 from Tests.scripts.utils.log_util import install_logging
 from demisto_sdk.commands.common.tools import str2bool, run_command
->>>>>>> 4374cd70
+from Tests.Marketplace.marketplace_services import BucketUploadFlow, get_successful_and_failed_packs
 
 DEMISTO_GREY_ICON = 'https://3xqz5p387rui1hjtdv1up7lw-wpengine.netdna-ssl.com/wp-content/' \
                     'uploads/2018/07/Demisto-Icon-Dark.png'
@@ -298,13 +294,8 @@
         elif test_type == SDK_FAILED_STEPS_TYPE:
             logging.info('Starting Slack notifications about SDK nightly build - test playbook')
             content_team_attachments = get_attachments_for_all_steps(build_url, build_title=SDK_BUILD_TITLE)
-<<<<<<< HEAD
         elif test_type == BucketUploadFlow.BUCKET_UPLOAD_TYPE:
-            print_color('Starting Slack notifications about upload to production bucket build', LOG_COLORS.GREEN)
-=======
-        elif test_type == BUCKET_UPLOAD_TYPE:
             logging.info('Starting Slack notifications about upload to production bucket build')
->>>>>>> 4374cd70
             content_team_attachments = get_attachments_for_bucket_upload_flow(
                 build_url=build_url, job_name=job_name, packs_results_file_path=packs_results_file
             )
