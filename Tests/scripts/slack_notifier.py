--- conflicted
+++ resolved
@@ -307,17 +307,10 @@
         slack_client = SlackClient(slack_token)
         slack_client.api_call(
             "chat.postMessage",
-<<<<<<< HEAD
-            channel="dmst-bucket-upload",
-            username="Content CircleCI",
-            as_user="False",
-            attachments=content_team_attachments
-=======
-            json={'channel': 'dmst-content-team',
+            json={'channel': 'dmst-bucket-upload',
                   'username': 'Content CircleCI',
                   'as_user': 'False',
                   'attachments': content_team_attachments}
->>>>>>> 1b7bbb2d
         )
 
 
