import json
import os
import re
import argparse
import requests
<<<<<<< HEAD

from slackclient import SlackClient

from Tests.test_utils import str2bool, run_command, LOG_COLORS, print_color, print_error

DEMISTO_GREY_ICON = 'https://3xqz5p387rui1hjtdv1up7lw-wpengine.netdna-ssl.com/wp-content/' \
                    'uploads/2018/07/Demisto-Icon-Dark.png'


=======
from circleci.api import Api as circle_api

from slackclient import SlackClient

from demisto_sdk.commands.common.tools import str2bool, run_command, LOG_COLORS, print_color, print_error

DEMISTO_GREY_ICON = 'https://3xqz5p387rui1hjtdv1up7lw-wpengine.netdna-ssl.com/wp-content/' \
                    'uploads/2018/07/Demisto-Icon-Dark.png'
UNITTESTS_TYPE = 'unittests'
TEST_PLAYBOOK_TYPE = 'test_playbooks'
SDK_UNITTESTS_TYPE = 'sdk_unittests'
SDK_FAILED_STEPS_TYPE = 'sdk_faild_steps'
SDK_RUN_AGAINST_FAILED_STEPS_TYPE = 'sdk_run_against_failed_steps'


def get_faild_steps_list():
    options = options_handler()
    failed_steps_list = []
    circle_client = circle_api(options.circleci)
    vcs_type = 'github'
    build_report = circle_client.get_build_info(username='demisto', project='content', build_num=options.buildNumber,
                                                vcs_type=vcs_type)
    for step in build_report.get('steps', []):
        step_name = step.get('name', '')
        actions = step.get('actions', [])
        for action in actions:
            action_status = action.get('status', '')
            if action_status and action_status == 'failed':
                action_name = action.get('name', '')
                if action_name != step_name:
                    failed_steps_list.append(f'{step_name}: {action_name}')
                else:
                    failed_steps_list.append(f'{step_name}')

    return failed_steps_list


>>>>>>> 0a5a914e
def http_request(url, params_dict=None, verify=True, text=False):
    res = requests.request("GET",
                           url,
                           verify=verify,
                           params=params_dict,
                           )
    res.raise_for_status()

    if text:
        return res.text
    return res.json()


def options_handler():
    parser = argparse.ArgumentParser(description='Parser for slack_notifier args')
    parser.add_argument('-n', '--nightly', type=str2bool, help='is nightly build?', required=True)
    parser.add_argument('-u', '--url', help='The url of the current build', required=True)
    parser.add_argument('-b', '--buildNumber', help='The build number', required=True)
    parser.add_argument('-s', '--slack', help='The token for slack', required=True)
    parser.add_argument('-c', '--circleci', help='The token for circleci', required=True)
<<<<<<< HEAD
    parser.add_argument('-i', '--node_index', help='CircleCI node index (Container number)')
=======
    parser.add_argument('-t', '--test_type', help='unittests or test_playbooks or sdk_unittests or sdk_faild_steps')
>>>>>>> 0a5a914e
    parser.add_argument('-f', '--env_results_file_name', help='The env results file containing the dns address',
                        required=True)
    options = parser.parse_args()

    return options


def get_failing_unit_tests_file_data():
    try:
        failing_ut_list = None
<<<<<<< HEAD
        if os.path.isfile('./artifacts/failed_unittests.txt'):
            print('Extracting failed_unittests')
            with open('./artifacts/failed_unittests.txt', 'r') as failed_unittests_file:
                failing_ut = failed_unittests_file.readlines()
                failing_ut_list = [line.strip('\n') for line in failing_ut]
        else:
            print('Did not find failed_unittests.txt file')
    except Exception as err:
        print_error('Error getting failed_unittests.txt file: \n {}'.format(err))
    return failing_ut_list


def get_unittests_fields():
    failed_unittests = get_failing_unit_tests_file_data()
    unittests_fields = []
    if failed_unittests:
        unittests_fields.append({
            "title": "Failed unittests - ({})".format(len(failed_unittests)),
            "value": '\n'.join(failed_unittests),
            "short": False
        })
    return unittests_fields


def get_attachments_for_unit_test(build_url):
    unittests_fields = get_unittests_fields()
    color = 'good' if not unittests_fields else 'danger'
    title = 'Content Nightly Unit Tests - Success' if not unittests_fields else 'Content Nightly Unit Tests - Failure'
    container_one_build_url = build_url + '#queue-placeholder/containers/1'
=======
        file_name = './artifacts/failed_lint_report.txt'
        if os.path.isfile(file_name):
            print('Extracting lint_report')
            with open(file_name, 'r') as failed_unittests_file:
                failing_ut = failed_unittests_file.readlines()
                failing_ut_list = [line.strip('\n') for line in failing_ut]
        else:
            print('Did not find failed_lint_report.txt file')
    except Exception as err:
        print_error(f'Error getting failed_lint_report.txt file: \n {err}')
    return failing_ut_list


def get_entities_fields(entity_title, report_file_name=''):
    if 'lint' in report_file_name:  # lint case
        failed_entities = get_failing_unit_tests_file_data()
    else:
        failed_entities = get_faild_steps_list()
    entity_fields = []
    if failed_entities:
        entity_fields.append({
            "title": f'{entity_title} - ({len(failed_entities)})',
            "value": '\n'.join(failed_entities),
            "short": False
        })
    return entity_fields


def get_attachments_for_unit_test(build_url, is_sdk_build=False):
    unittests_fields = get_entities_fields(entity_title="Failed Unittests", report_file_name="failed_lint_report")
    color = 'good' if not unittests_fields else 'danger'
    if not unittests_fields:
        title = 'Content Nightly Unit Tests - Success' if not is_sdk_build else 'SDK Nightly Unit Tests - Success'
    else:
        title = 'Content Nightly Unit Tests - Failure' if not is_sdk_build else 'SDK Nightly Unit Tests - Failure'
>>>>>>> 0a5a914e
    content_team_attachment = [{
        'fallback': title,
        'color': color,
        'title': title,
<<<<<<< HEAD
        'title_link': container_one_build_url,
=======
        'title_link': build_url,
>>>>>>> 0a5a914e
        'fields': unittests_fields
    }]
    return content_team_attachment


<<<<<<< HEAD
=======
def get_attachments_for_all_steps(build_url, title='SDK Nightly Build'):
    steps_fields = get_entities_fields(entity_title="Failed Steps")
    color = 'good' if not steps_fields else 'danger'
    title = f'{title} - Success' if not steps_fields else '{title} - Failure'

    container_build_url = build_url + '#queue-placeholder/containers/0'
    content_team_attachment = [{
        'fallback': title,
        'color': color,
        'title': title,
        'title_link': container_build_url,
        'fields': steps_fields
    }]
    return content_team_attachment


>>>>>>> 0a5a914e
def get_attachments_for_test_playbooks(build_url, env_results_file_name):
    with open(env_results_file_name, 'r') as env_results_file_content:
        env_results = json.load(env_results_file_content)

<<<<<<< HEAD
    # TODO: update this code after switching to parallel tests using multiple server for nightly build
    instance_dns = env_results[0]['InstanceDNS']
=======
>>>>>>> 0a5a914e
    role = env_results[0]['Role']
    success_file_path = "./Tests/is_build_passed_{}.txt".format(role.replace(' ', ''))

    content_team_fields, content_fields, _ = get_fields()
    is_build_success = os.path.isfile(success_file_path)
    color = 'good' if is_build_success else 'danger'
    title = 'Content Nightly Build - Success' if is_build_success else 'Content Nightly Build - Failure'

    content_team_attachment = [{
        'fallback': title,
        'color': color,
        'title': title,
        'title_link': build_url,
        "author_name": "Demisto Machine (Click here to open the nightly server)",
        "author_link": "https://{0}".format(instance_dns),
        "author_icon": DEMISTO_GREY_ICON,
        'fields': content_team_fields
    }]

    content_attachment = [{
        'fallback': title,
        'color': color,
        'title': title,
        "author_name": "Demisto AWS Machine",
        "author_link": "https://{0}".format(instance_dns),
        "author_icon": DEMISTO_GREY_ICON,
        'title_link': build_url,
        'fields': content_fields
    }]

    return content_team_attachment, content_attachment


def get_fields():
    failed_tests = []
    if os.path.isfile('./Tests/failed_tests.txt'):
        print('Extracting failed_tests')
        with open('./Tests/failed_tests.txt', 'r') as failed_tests_file:
            failed_tests = failed_tests_file.readlines()
            failed_tests = [line.strip('\n') for line in failed_tests]

    skipped_tests = []
    if os.path.isfile('./Tests/skipped_tests.txt'):
        print('Extracting skipped_tests')
        with open('./Tests/skipped_tests.txt', 'r') as skipped_tests_file:
            skipped_tests = skipped_tests_file.readlines()
            skipped_tests = [line.strip('\n') for line in skipped_tests]

    skipped_integrations = []
    if os.path.isfile('./Tests/skipped_integrations.txt'):
        print('Extracting skipped_integrations')
        with open('./Tests/skipped_integrations.txt', 'r') as skipped_integrations_file:
            skipped_integrations = skipped_integrations_file.readlines()
            skipped_integrations = [line.strip('\n') for line in skipped_integrations]

    content_team_fields = []
    content_fields = []
    if failed_tests:
        field_failed_tests = {
            "title": "Failed tests - ({})".format(len(failed_tests)),
            "value": '\n'.join(failed_tests),
            "short": False
        }
        content_team_fields.append(field_failed_tests)
        content_fields.append(field_failed_tests)

    if skipped_tests:
        field_skipped_tests = {
            "title": "Skipped tests - ({})".format(len(skipped_tests)),
            "value": '',
            "short": True
        }
        content_team_fields.append(field_skipped_tests)

    if skipped_integrations:
        field_skipped_integrations = {
            "title": "Skipped integrations - ({})".format(len(skipped_integrations)),
            "value": '',
            "short": True
        }
        content_team_fields.append(field_skipped_integrations)

    return content_team_fields, content_fields, failed_tests


<<<<<<< HEAD
def slack_notifier(build_url, slack_token, env_results_file_name, container):
=======
def slack_notifier(build_url, slack_token, test_type, env_results_file_name=None):
>>>>>>> 0a5a914e
    branches = run_command("git branch")
    branch_name_reg = re.search(r'\* (.*)', branches)
    branch_name = branch_name_reg.group(1)

    if branch_name == 'master':
        print("Extracting build status")
<<<<<<< HEAD
        # container 1: unit tests
        if container:
            content_team_attachments = get_attachments_for_unit_test(build_url)

        # container 0: test playbooks
        else:
            content_team_attachments, _ = get_attachments_for_test_playbooks(build_url, env_results_file_name)

=======
        if test_type == UNITTESTS_TYPE:
            print_color("Starting Slack notifications about nightly build - unit tests", LOG_COLORS.GREEN)
            content_team_attachments = get_attachments_for_unit_test(build_url)
        elif test_type == SDK_UNITTESTS_TYPE:
            print_color("Starting Slack notifications about SDK nightly build - unit tests", LOG_COLORS.GREEN)
            content_team_attachments = get_attachments_for_unit_test(build_url, is_sdk_build=True)
        elif test_type == 'test_playbooks':
            print_color("Starting Slack notifications about nightly build - tests playbook", LOG_COLORS.GREEN)
            content_team_attachments, _ = get_attachments_for_test_playbooks(build_url, env_results_file_name)
        elif test_type == SDK_FAILED_STEPS_TYPE:
            print_color('Starting Slack notifications about SDK nightly build - test playbook', LOG_COLORS.GREEN)
            content_team_attachments = get_attachments_for_all_steps(build_url)
        elif test_type == SDK_RUN_AGAINST_FAILED_STEPS_TYPE:
            content_team_attachments = get_attachments_for_all_steps(
                build_url, title='Demisto SDK Nightly - Run Against Cortex XSOAR'
            )
        else:
            raise NotImplementedError('The test_type parameter must be only \'test_playbooks\' or \'unittests\'')
        print('Content team attachments:\n', content_team_attachments)
>>>>>>> 0a5a914e
        print("Sending Slack messages to #content-team")
        slack_client = SlackClient(slack_token)
        slack_client.api_call(
            "chat.postMessage",
            channel="dmst-content-team",
            username="Content CircleCI",
            as_user="False",
            attachments=content_team_attachments
        )


def main():
    options = options_handler()
    if options.nightly:
<<<<<<< HEAD
        slack_notifier(options.url, options.slack, options.env_results_file_name, options.node_index)
=======
        slack_notifier(options.url,
                       options.slack,
                       options.test_type,
                       env_results_file_name=options.env_results_file_name)
    elif options.test_type in (SDK_UNITTESTS_TYPE, SDK_FAILED_STEPS_TYPE, SDK_RUN_AGAINST_FAILED_STEPS_TYPE):
        slack_notifier(options.url, options.slack, options.test_type)
>>>>>>> 0a5a914e
    else:
        print_color("Not nightly build, stopping Slack Notifications about Content build", LOG_COLORS.RED)


if __name__ == '__main__':
    main()<|MERGE_RESOLUTION|>--- conflicted
+++ resolved
@@ -3,17 +3,6 @@
 import re
 import argparse
 import requests
-<<<<<<< HEAD
-
-from slackclient import SlackClient
-
-from Tests.test_utils import str2bool, run_command, LOG_COLORS, print_color, print_error
-
-DEMISTO_GREY_ICON = 'https://3xqz5p387rui1hjtdv1up7lw-wpengine.netdna-ssl.com/wp-content/' \
-                    'uploads/2018/07/Demisto-Icon-Dark.png'
-
-
-=======
 from circleci.api import Api as circle_api
 
 from slackclient import SlackClient
@@ -51,7 +40,6 @@
     return failed_steps_list
 
 
->>>>>>> 0a5a914e
 def http_request(url, params_dict=None, verify=True, text=False):
     res = requests.request("GET",
                            url,
@@ -72,11 +60,7 @@
     parser.add_argument('-b', '--buildNumber', help='The build number', required=True)
     parser.add_argument('-s', '--slack', help='The token for slack', required=True)
     parser.add_argument('-c', '--circleci', help='The token for circleci', required=True)
-<<<<<<< HEAD
-    parser.add_argument('-i', '--node_index', help='CircleCI node index (Container number)')
-=======
     parser.add_argument('-t', '--test_type', help='unittests or test_playbooks or sdk_unittests or sdk_faild_steps')
->>>>>>> 0a5a914e
     parser.add_argument('-f', '--env_results_file_name', help='The env results file containing the dns address',
                         required=True)
     options = parser.parse_args()
@@ -87,37 +71,6 @@
 def get_failing_unit_tests_file_data():
     try:
         failing_ut_list = None
-<<<<<<< HEAD
-        if os.path.isfile('./artifacts/failed_unittests.txt'):
-            print('Extracting failed_unittests')
-            with open('./artifacts/failed_unittests.txt', 'r') as failed_unittests_file:
-                failing_ut = failed_unittests_file.readlines()
-                failing_ut_list = [line.strip('\n') for line in failing_ut]
-        else:
-            print('Did not find failed_unittests.txt file')
-    except Exception as err:
-        print_error('Error getting failed_unittests.txt file: \n {}'.format(err))
-    return failing_ut_list
-
-
-def get_unittests_fields():
-    failed_unittests = get_failing_unit_tests_file_data()
-    unittests_fields = []
-    if failed_unittests:
-        unittests_fields.append({
-            "title": "Failed unittests - ({})".format(len(failed_unittests)),
-            "value": '\n'.join(failed_unittests),
-            "short": False
-        })
-    return unittests_fields
-
-
-def get_attachments_for_unit_test(build_url):
-    unittests_fields = get_unittests_fields()
-    color = 'good' if not unittests_fields else 'danger'
-    title = 'Content Nightly Unit Tests - Success' if not unittests_fields else 'Content Nightly Unit Tests - Failure'
-    container_one_build_url = build_url + '#queue-placeholder/containers/1'
-=======
         file_name = './artifacts/failed_lint_report.txt'
         if os.path.isfile(file_name):
             print('Extracting lint_report')
@@ -153,23 +106,16 @@
         title = 'Content Nightly Unit Tests - Success' if not is_sdk_build else 'SDK Nightly Unit Tests - Success'
     else:
         title = 'Content Nightly Unit Tests - Failure' if not is_sdk_build else 'SDK Nightly Unit Tests - Failure'
->>>>>>> 0a5a914e
     content_team_attachment = [{
         'fallback': title,
         'color': color,
         'title': title,
-<<<<<<< HEAD
-        'title_link': container_one_build_url,
-=======
         'title_link': build_url,
->>>>>>> 0a5a914e
         'fields': unittests_fields
     }]
     return content_team_attachment
 
 
-<<<<<<< HEAD
-=======
 def get_attachments_for_all_steps(build_url, title='SDK Nightly Build'):
     steps_fields = get_entities_fields(entity_title="Failed Steps")
     color = 'good' if not steps_fields else 'danger'
@@ -186,16 +132,10 @@
     return content_team_attachment
 
 
->>>>>>> 0a5a914e
 def get_attachments_for_test_playbooks(build_url, env_results_file_name):
     with open(env_results_file_name, 'r') as env_results_file_content:
         env_results = json.load(env_results_file_content)
 
-<<<<<<< HEAD
-    # TODO: update this code after switching to parallel tests using multiple server for nightly build
-    instance_dns = env_results[0]['InstanceDNS']
-=======
->>>>>>> 0a5a914e
     role = env_results[0]['Role']
     success_file_path = "./Tests/is_build_passed_{}.txt".format(role.replace(' ', ''))
 
@@ -209,9 +149,6 @@
         'color': color,
         'title': title,
         'title_link': build_url,
-        "author_name": "Demisto Machine (Click here to open the nightly server)",
-        "author_link": "https://{0}".format(instance_dns),
-        "author_icon": DEMISTO_GREY_ICON,
         'fields': content_team_fields
     }]
 
@@ -219,9 +156,6 @@
         'fallback': title,
         'color': color,
         'title': title,
-        "author_name": "Demisto AWS Machine",
-        "author_link": "https://{0}".format(instance_dns),
-        "author_icon": DEMISTO_GREY_ICON,
         'title_link': build_url,
         'fields': content_fields
     }]
@@ -281,27 +215,13 @@
     return content_team_fields, content_fields, failed_tests
 
 
-<<<<<<< HEAD
-def slack_notifier(build_url, slack_token, env_results_file_name, container):
-=======
 def slack_notifier(build_url, slack_token, test_type, env_results_file_name=None):
->>>>>>> 0a5a914e
     branches = run_command("git branch")
     branch_name_reg = re.search(r'\* (.*)', branches)
     branch_name = branch_name_reg.group(1)
 
     if branch_name == 'master':
         print("Extracting build status")
-<<<<<<< HEAD
-        # container 1: unit tests
-        if container:
-            content_team_attachments = get_attachments_for_unit_test(build_url)
-
-        # container 0: test playbooks
-        else:
-            content_team_attachments, _ = get_attachments_for_test_playbooks(build_url, env_results_file_name)
-
-=======
         if test_type == UNITTESTS_TYPE:
             print_color("Starting Slack notifications about nightly build - unit tests", LOG_COLORS.GREEN)
             content_team_attachments = get_attachments_for_unit_test(build_url)
@@ -321,7 +241,6 @@
         else:
             raise NotImplementedError('The test_type parameter must be only \'test_playbooks\' or \'unittests\'')
         print('Content team attachments:\n', content_team_attachments)
->>>>>>> 0a5a914e
         print("Sending Slack messages to #content-team")
         slack_client = SlackClient(slack_token)
         slack_client.api_call(
@@ -336,16 +255,12 @@
 def main():
     options = options_handler()
     if options.nightly:
-<<<<<<< HEAD
-        slack_notifier(options.url, options.slack, options.env_results_file_name, options.node_index)
-=======
         slack_notifier(options.url,
                        options.slack,
                        options.test_type,
                        env_results_file_name=options.env_results_file_name)
     elif options.test_type in (SDK_UNITTESTS_TYPE, SDK_FAILED_STEPS_TYPE, SDK_RUN_AGAINST_FAILED_STEPS_TYPE):
         slack_notifier(options.url, options.slack, options.test_type)
->>>>>>> 0a5a914e
     else:
         print_color("Not nightly build, stopping Slack Notifications about Content build", LOG_COLORS.RED)
 
