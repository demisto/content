#!/usr/bin/env bash
set -e

PUBLIC_IP=$1

USER="ec2-user"


echo "[`date`] ${PUBLIC_IP}: add instance to known hosts"
ssh-keyscan -H ${PUBLIC_IP} >> ~/.ssh/known_hosts

# copy content files
ssh ${USER}@${PUBLIC_IP} 'mkdir ~/content'
ssh ${USER}@${PUBLIC_IP} 'mkdir ~/TestPlaybooks'
ssh ${USER}@${PUBLIC_IP} 'mkdir ~/Beta_Integrations'

<<<<<<< HEAD
=======
scp artifacts/content_new.zip ${USER}@${PUBLIC_IP}:~/content
scp artifacts/content_test.zip ${USER}@${PUBLIC_IP}:~/content
>>>>>>> c4d3bb05
scp $(find ./Beta_Integrations/ -maxdepth 1 -type f) ${USER}@${PUBLIC_IP}:~/Beta_Integrations

# override exiting content with current
# rm CommonServer*_4_1 as this was changed and is stuck on 4.1 server
COPY_CONTENT_COMMAND="sudo rm -f /usr/local/demisto/res/playbook-Test Playbook TrendMicroDDA.yml \
  sudo rm -f /usr/local/demisto/res/script-CommonServer_4_1.yml \
  /usr/local/demisto/res/script-CommonServerPython_4_1.yml \
  /usr/local/demisto/res/integration-Windows_Defender_Advanced_Threat_Protection.yml /usr/local/demisto/res/integration-Microsoft_Graph.yml \
  /usr/local/demisto/res/integration-Awake_Security.yml /usr/local/demisto/res/integration-WhatsMyBrowser.yml \
  && sudo cp -r ~/Beta_Integrations/* /usr/local/demisto/res"

if [[ "$CIRCLE_BRANCH" != "master" ]]; then
  # when triggered on non master branch sideload like we used to do
  scp content_new.zip ${USER}@${PUBLIC_IP}:~/content
  scp content_test.zip ${USER}@${PUBLIC_IP}:~/content
  COPY_CONTENT_COMMAND="$COPY_CONTENT_COMMAND && sudo unzip -q -o ~/content/content_new.zip -d /usr/local/demisto/res \
  && sudo unzip -q -o ~/content/content_test.zip -d /usr/local/demisto/res"
fi

ssh -t ${USER}@${PUBLIC_IP} ${COPY_CONTENT_COMMAND}

echo "[`date`] ${PUBLIC_IP}: start server"

START_SERVER_COMMAND="sudo systemctl start demisto"
ssh -t ${USER}@${PUBLIC_IP} ${START_SERVER_COMMAND}

echo "[`date`] ${PUBLIC_IP}: wait for server to start on ip"

wget --retry-connrefused --no-check-certificate -T 60 "https://${PUBLIC_IP}:443"

echo "[`date`] ${PUBLIC_IP}: server started!"<|MERGE_RESOLUTION|>--- conflicted
+++ resolved
@@ -14,11 +14,6 @@
 ssh ${USER}@${PUBLIC_IP} 'mkdir ~/TestPlaybooks'
 ssh ${USER}@${PUBLIC_IP} 'mkdir ~/Beta_Integrations'
 
-<<<<<<< HEAD
-=======
-scp artifacts/content_new.zip ${USER}@${PUBLIC_IP}:~/content
-scp artifacts/content_test.zip ${USER}@${PUBLIC_IP}:~/content
->>>>>>> c4d3bb05
 scp $(find ./Beta_Integrations/ -maxdepth 1 -type f) ${USER}@${PUBLIC_IP}:~/Beta_Integrations
 
 # override exiting content with current
@@ -32,8 +27,8 @@
 
 if [[ "$CIRCLE_BRANCH" != "master" ]]; then
   # when triggered on non master branch sideload like we used to do
-  scp content_new.zip ${USER}@${PUBLIC_IP}:~/content
-  scp content_test.zip ${USER}@${PUBLIC_IP}:~/content
+  scp artifacts/content_new.zip ${USER}@${PUBLIC_IP}:~/content
+  scp artifacts/content_test.zip ${USER}@${PUBLIC_IP}:~/content
   COPY_CONTENT_COMMAND="$COPY_CONTENT_COMMAND && sudo unzip -q -o ~/content/content_new.zip -d /usr/local/demisto/res \
   && sudo unzip -q -o ~/content/content_test.zip -d /usr/local/demisto/res"
 fi
