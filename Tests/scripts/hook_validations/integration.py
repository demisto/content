import os

import requests
import yaml

from Tests.scripts.constants import CONTENT_GITHUB_LINK, PYTHON_SUBTYPES
from Tests.test_utils import print_error, print_warning, get_yaml

# disable insecure warnings
requests.packages.urllib3.disable_warnings()


class IntegrationValidator(object):
    """IntegrationValidator is designed to validate the correctness of the file structure we enter to content repo. And
    also try to catch possible Backward compatibility breaks due to the preformed changes.

    Attributes:
       _is_valid (bool): the attribute which saves the valid/in-valid status of the current file.
       file_path (str): the path to the file we are examining at the moment.
       current_integration (dict): Json representation of the current integration from the branch.
       old_integration (dict): Json representation of the current integration from master.
    """

    def __init__(self, file_path, check_git=True, old_file_path=None, old_git_branch='master'):
        self._is_valid = True

        self.file_path = file_path
        if check_git:
            self.current_integration = get_yaml(file_path)
            # The replace in the end is for Windows support
            if old_file_path:
                git_hub_path = os.path.join(CONTENT_GITHUB_LINK, old_git_branch, old_file_path).replace("\\", "/")
                file_content = requests.get(git_hub_path, verify=False).content
                self.old_integration = yaml.safe_load(file_content)
            else:
                try:
<<<<<<< HEAD
                    file_path_from_old_branch = os.path.join(CONTENT_GITHUB_LINK, old_git_branch, file_path).replace(
                        "\\", "/")
                    res = requests.get(file_path_from_old_branch, verify=False)
                    res.raise_for_status()
                    self.old_integration = yaml.safe_load(res.content)
=======
                    file_path_from_master = os.path.join(CONTENT_GITHUB_MASTER_LINK, file_path).replace("\\", "/")
                    file_content = requests.get(file_path_from_master, verify=False).content
                    self.old_integration = yaml.safe_load(file_content)
>>>>>>> e436e220
                except Exception as e:
                    print_warning("{}\nCould not find the old integration please make sure that you did not break "
                                  "backward compatibility".format(str(e)))
                    self.old_integration = None

    def is_backward_compatible(self):
        """Check whether the Integration is backward compatible or not, update the _is_valid field to determine that"""
        if not self.old_integration:
            return True

        self.is_changed_context_path()
        self.is_docker_image_changed()
        self.is_added_required_fields()
        self.is_changed_command_name_or_arg()
        self.is_there_duplicate_args()
        self.is_there_duplicate_params()
        self.is_changed_subtype()

        # will move to is_valid_integration after https://github.com/demisto/etc/issues/17949
        self.is_outputs_for_reputations_commands_valid()

        return self._is_valid

    def is_valid_integration(self):
        """Check whether the Integration is valid or not, update the _is_valid field to determine that"""
        self.is_valid_subtype()
        self.is_default_arguments()

        return self._is_valid

    def is_default_arguments(self):
        """Check if a reputation command (domain/email/file/ip/url)
            has a default non required argument with the same name

        Returns:
            bool. Whether a reputation command hold a valid argument
        """
        commands = self.current_integration.get('script', {}).get('commands', [])
        for command in commands:
            command_name = command.get('name')
            for arg in command.get('arguments', []):
                arg_name = arg.get('name')
                if ((command_name == 'file' and arg_name == 'file')
                        or (command_name == 'email' and arg_name == 'email')
                        or (command_name == 'domain' and arg_name == 'domain')
                        or (command_name == 'url' and arg_name == 'url')
                        or (command_name == 'ip' and arg_name == 'ip')):
                    if arg.get('default') is False:
                        self._is_valid = False
                        print_error("The argument '{}' of the command '{}' is not configured as default"
                                    .format(arg_name, command_name))
        return self._is_valid

    def is_outputs_for_reputations_commands_valid(self):
        """Check if a reputation command (domain/email/file/ip/url)
            has the correct DBotScore outputs according to the context standard
            https://github.com/demisto/content/blob/master/docs/context_standards/README.MD

        Returns:
            bool. Whether a reputation command holds valid outputs
        """
        context_standard = "https://github.com/demisto/content/blob/master/docs/context_standards/README.MD"
        commands = self.current_integration.get('script', {}).get('commands', [])
        for command in commands:
            command_name = command.get('name')
            # look for reputations commands
            if command_name in ['domain', 'email', 'file', 'ip', 'url']:
                context_outputs_paths = set()
                context_outputs_descriptions = set()
                for output in command.get('outputs', []):
                    context_outputs_paths.add(output.get('contextPath'))
                    context_outputs_descriptions.add(output.get('description'))

                # validate DBotScore outputs and descriptions
                DBot_Score = {
                    'DBotScore.Indicator': 'The indicator that was tested.',
                    'DBotScore.Type': 'The indicator type.',
                    'DBotScore.Vendor': 'Vendor used to calculate the score.',
                    'DBotScore.Score': 'The actual score.'
                }
                missing_outputs = set()
                missing_descriptions = set()
                for DBot_Score_output in DBot_Score:
                    if DBot_Score_output not in context_outputs_paths:
                        missing_outputs.add(DBot_Score_output)
                        self._is_valid = False
                    else:  # DBot Score output path is in the outputs
                        if DBot_Score.get(DBot_Score_output) not in context_outputs_descriptions:
                            missing_descriptions.add(DBot_Score_output)
                            # self._is_valid = False - Do not fail build over wrong description

                if missing_outputs:
                    print_error("The DBotScore outputs of the reputation command {} aren't valid. Missing: {}."
                                " Fix according to context standard {} "
                                .format(command_name, missing_outputs, context_standard))
                if missing_descriptions:
                    print_warning("The DBotScore description of the reputation command {} aren't valid. Missing: {}."
                                  " Fix according to context standard {} "
                                  .format(command_name, missing_descriptions, context_standard))

                # validate the IOC output
                command_to_output = {
                    'domain': {'Domain.Name'},
                    'file': {'File.MD5', 'File.SHA1', 'File.SHA256'},
                    'ip': {'IP.Address'},
                    'url': {'URL.Data'}
                }
                reputation_output = command_to_output.get(command_name)
                if reputation_output and not reputation_output.intersection(context_outputs_paths):
                    self._is_valid = False
                    print_error("The outputs of the reputation command {} aren't valid. The {} outputs is missing"
                                "Fix according to context standard {} "
                                .format(command_name, reputation_output, context_standard))

        return self._is_valid

    def is_valid_subtype(self):
        """Validate that the subtype is python2 or python3."""
        type_ = self.current_integration.get('script', {}).get('type')
        if type_ == 'python':
            subtype = self.current_integration.get('script', {}).get('subtype')
            if subtype not in PYTHON_SUBTYPES:
                print_error("The subtype for our yml files should be either python2 or python3, "
                            "please update the file {}.".format(self.current_integration.get('name')))
                self._is_valid = False

        return self._is_valid

    def is_changed_subtype(self):
        """Validate that the subtype was not changed."""
        type_ = self.current_integration.get('script', {}).get('type')
        if type_ == 'python':
            subtype = self.current_integration.get('script', {}).get('subtype')
            if self.old_integration:
                old_subtype = self.old_integration.get('script', {}).get('subtype', "")
                if old_subtype and old_subtype != subtype:
                    print_error("Possible backwards compatibility break, You've changed the subtype"
                                " of the file {}".format(self.file_path))
                    self._is_valid = False

        return self._is_valid

    def is_there_duplicate_args(self):
        """Check if a command has the same arg more than once

        Returns:
            bool. True if there are duplicates, False otherwise.
        """
        commands = self.current_integration.get('script', {}).get('commands', [])
        for command in commands:
            arg_list = []
            for arg in command.get('arguments', []):
                if arg in arg_list:
                    self._is_valid = False
                    print_error("The argument '{}' of the command '{}' is duplicated in the integration '{}', "
                                "please remove one of its appearances "
                                "as we do not allow duplicates".format(arg, command['name'],
                                                                       self.current_integration.get('name')))
                else:
                    arg_list.append(arg)

        return not self._is_valid

    def is_there_duplicate_params(self):
        """Check if the integration has the same param more than once

        Returns:
            bool. True if there are duplicates, False otherwise.
        """
        configurations = self.current_integration.get('configuration', [])
        param_list = []
        for configuration_param in configurations:
            param_name = configuration_param['name']
            if param_name in param_list:
                self._is_valid = False
                print_error("The parameter '{}' of the "
                            "integration '{}' is duplicated, please remove one of its appearances as we do not "
                            "allow duplicated parameters".format(param_name,
                                                                 self.current_integration.get('name')))
            else:
                param_list.append(param_name)

        return not self._is_valid

    def _get_command_to_args(self, integration_json):
        """Get a dictionary command name to it's arguments.

        Args:
            integration_json (dict): Dictionary of the examined integration.

        Returns:
            dict. command name to a list of it's arguments.
        """
        command_to_args = {}
        commands = integration_json.get('script', {}).get('commands', [])
        for command in commands:
            command_to_args[command['name']] = {}
            for arg in command.get('arguments', []):
                command_to_args[command['name']][arg['name']] = arg.get('required', False)

        return command_to_args

    def is_subset_dictionary(self, new_dict, old_dict):
        """Check if the new dictionary is a sub set of the old dictionary.

        Args:
            new_dict (dict): current branch result from _get_command_to_args
            old_dict (dict): master branch result from _get_command_to_args

        Returns:
            bool. Whether the new dictionary is a sub set of the old dictionary.
        """
        for arg, required in old_dict.items():
            if arg not in new_dict.keys():
                return False

            if required != new_dict[arg] and new_dict[arg]:
                return False

        for arg, required in new_dict.items():
            if arg not in old_dict.keys() and required:
                return False

        return True

    def is_changed_command_name_or_arg(self):
        """Check if a command name or argument as been changed.

        Returns:
            bool. Whether a command name or argument as been changed.
        """
        current_command_to_args = self._get_command_to_args(self.current_integration)
        old_command_to_args = self._get_command_to_args(self.old_integration)

        for command, args_dict in old_command_to_args.items():
            if command not in current_command_to_args.keys() or \
                    not self.is_subset_dictionary(current_command_to_args[command], args_dict):
                print_error("Possible backwards compatibility break, You've changed the name of a command or its arg in"
                            " the file {0} please undo, the command was:\n{1}".format(self.file_path, command))
                self._is_valid = False
                return True

        return False

    def _is_sub_set(self, supposed_bigger_list, supposed_smaller_list):
        """Check if supposed_smaller_list is a subset of the supposed_bigger_list"""
        for check_item in supposed_smaller_list:
            if check_item not in supposed_bigger_list:
                return False

        return True

    def _get_command_to_context_paths(self, integration_json):
        """Get a dictionary command name to it's context paths.

        Args:
            integration_json (dict): Dictionary of the examined integration.

        Returns:
            dict. command name to a list of it's context paths.
        """
        command_to_context_list = {}
        commands = integration_json.get('script', {}).get('commands', [])
        for command in commands:
            context_list = []
            if not command.get('outputs', []):
                continue

            for output in command.get('outputs', []):
                context_list.append(output['contextPath'])

            command_to_context_list[command['name']] = sorted(context_list)

        return command_to_context_list

    def is_changed_context_path(self):
        """Check if a context path as been changed.

        Returns:
            bool. Whether a context path as been changed.
        """
        current_command_to_context_paths = self._get_command_to_context_paths(self.current_integration)
        old_command_to_context_paths = self._get_command_to_context_paths(self.old_integration)

        for old_command, old_context_paths in old_command_to_context_paths.items():
            if old_command in current_command_to_context_paths.keys() and \
                    not self._is_sub_set(current_command_to_context_paths[old_command],
                                         old_context_paths):
                print_error("Possible backwards compatibility break, You've changed the context in the file {0} please "
                            "undo, the command is:\n{1}".format(self.file_path, old_command))
                self._is_valid = False
                return True

        return False

    def _get_field_to_required_dict(self, integration_json):
        """Get a dictionary field name to its required status.

        Args:
            integration_json (dict): Dictionary of the examined integration.

        Returns:
            dict. Field name to its required status.
        """
        field_to_required = {}
        configuration = integration_json.get('configuration')
        for field in configuration:
            field_to_required[field.get('name')] = field.get('required', False)

        return field_to_required

    def is_added_required_fields(self):
        """Check if required field were added."""
        current_field_to_required = self._get_field_to_required_dict(self.current_integration)
        old_field_to_required = self._get_field_to_required_dict(self.old_integration)

        for field, required in current_field_to_required.items():
            if (field not in old_field_to_required.keys() and required) or \
                    (required and field in old_field_to_required.keys() and required != old_field_to_required[field]):
                print_error("You've added required fields in the integration "
                            "file '{}', the field is '{}'".format(self.file_path, field))
                self._is_valid = False
                return True

        return False

    def is_docker_image_changed(self):
        """Check if the Docker image was changed or not."""
        if self.old_integration.get('script', {}).get('dockerimage', "") != \
                self.current_integration.get('script', {}).get('dockerimage', ""):
            print_error("Possible backwards compatibility break, You've changed the docker for the file {}"
                        " this is not allowed.".format(self.file_path))
            self._is_valid = False
            return True

        return False<|MERGE_RESOLUTION|>--- conflicted
+++ resolved
@@ -34,17 +34,11 @@
                 self.old_integration = yaml.safe_load(file_content)
             else:
                 try:
-<<<<<<< HEAD
                     file_path_from_old_branch = os.path.join(CONTENT_GITHUB_LINK, old_git_branch, file_path).replace(
                         "\\", "/")
                     res = requests.get(file_path_from_old_branch, verify=False)
                     res.raise_for_status()
                     self.old_integration = yaml.safe_load(res.content)
-=======
-                    file_path_from_master = os.path.join(CONTENT_GITHUB_MASTER_LINK, file_path).replace("\\", "/")
-                    file_content = requests.get(file_path_from_master, verify=False).content
-                    self.old_integration = yaml.safe_load(file_content)
->>>>>>> e436e220
                 except Exception as e:
                     print_warning("{}\nCould not find the old integration please make sure that you did not break "
                                   "backward compatibility".format(str(e)))
