--- conflicted
+++ resolved
@@ -46,13 +46,9 @@
         SCRIPT_PS_REGEX,
         INTEGRATION_JS_REGEX,
         INTEGRATION_PY_REGEX,
-<<<<<<< HEAD
         INTEGRATION_PS_REGEX,
         REPUTATION_REGEX
-=======
-        REPUTATION_REGEX,
         BETA_INTEGRATION_YML_REGEX
->>>>>>> 689f8fca
     ]
     REGEXES_TO_SCHEMA_DICT = {
         INTEGRATION_REGEX: "integration",
