--- conflicted
+++ resolved
@@ -37,41 +37,4 @@
     PKG_DEV_TASKS_DIR="${CURRENT_DIR}/${SCRIPT_DIR}"
 fi
 
-<<<<<<< HEAD
-DIFF_COMPARE="${DIFF_COMPARE}" ${PKG_DEV_TASKS_DIR}/run_parallel_pkg_dev_tasks.py $*
-=======
-ERRORS_FOUND=false
-
-SUCCESS_STATUS=""
-FAIL_STATUS=""
-
-for d in `find Integrations Scripts Beta_Integrations -maxdepth 1 -mindepth 1 -type d -print | sort`; do
-    if [[ -z "${DIFF_COMPARE}" ]] || [[ $(git diff --name-status $DIFF_COMPARE -- ${d}) ]]; then
-        echo "**** `date`: Running dev tasks for: $d"
-        ${PKG_DEV_TASKS_DIR}/pkg_dev_test_tasks.py -d "$d" $*
-        if [[ $? -ne 0 ]]; then
-            FAIL_STATUS=`printf "${FAIL_STATUS}\n\t-$d"`        
-        else
-            SUCCESS_STATUS=`printf "${SUCCESS_STATUS}\n\t-$d"`
-        fi
-    fi
-done
-echo ""
-if [[ -n "$SUCCESS_STATUS"  ]]; then
-    echo "******* SUCCESS PKGS: *******" 
-    echo "$SUCCESS_STATUS"
-    echo ""
-fi
-if [[ -n "${FAIL_STATUS}"  ]]; then
-    echo -e "******* FAILED PKGS: *******"  1>&2
-    echo -e "\x1B[31m${FAIL_STATUS}\x1B[0m" 1>&2    
-    echo ""
-    exit 1
-fi
-
-if [ -z "$SUCCESS_STATUS" -a -z "$FAIL_STATUS" ]; then 
-    echo "******* No changed pkgs found *******"
-fi
-
-exit 0
->>>>>>> ee202c01
+DIFF_COMPARE="${DIFF_COMPARE}" ${PKG_DEV_TASKS_DIR}/run_parallel_pkg_dev_tasks.py $*