--- conflicted
+++ resolved
@@ -4,10 +4,6 @@
 
 [ -n "${NIGHTLY}" ] && IS_NIGHTLY=true || IS_NIGHTLY=false
 
-<<<<<<< HEAD
-python ./Tests/scripts/slack_notifier.py -n $IS_NIGHTLY -u "$CIRCLE_BUILD_URL" -b "$CIRCLE_BUILD_NUM" -s "$SLACK_TOKEN" -c "$CIRCLECI_TOKEN" -i $1 -f $2
-=======
 python3 ./Tests/scripts/slack_notifier.py -n $IS_NIGHTLY -u "$CIRCLE_BUILD_URL" -b "$CIRCLE_BUILD_NUM" -s "$SLACK_TOKEN" -c "$CIRCLECI_TOKEN" -t $1 -f $2
->>>>>>> 0a5a914e
 
 echo "Finished slack notifier execution"