#!/usr/bin/env bash

echo "start instance test"

SECRET_CONF_PATH=$(cat secret_conf_path)

USERNAME=$(cat $SECRET_CONF_PATH | jq '.username')
PASSWORD=$(cat $SECRET_CONF_PATH | jq '.userPassword')

# remove quotes from password
temp="${PASSWORD%\"}"
temp="${temp#\"}"
PASSWORD=$temp

# remove quotes from username
temp="${USERNAME%\"}"
temp="${temp#\"}"
USERNAME=$temp

[ -n "${INSTANCE_TESTS}" ] && IS_INSTANCE_TESTS=true || IS_INSTANCE_TESTS=false

<<<<<<< HEAD
python ./Tests/instance_notifier.py -n $IS_INSTANCE_TESTS -s "$SLACK_TOKEN" -e "$SECRET_CONF_PATH" -u "$USERNAME" -p "$PASSWORD" -b "$CIRCLE_BUILD_URL"
=======
python3 ./Tests/instance_notifier.py -t $IS_INSTANCE_TESTS -s "$SLACK_TOKEN" -e "$SECRET_CONF_PATH" -u "$USERNAME" -p "$PASSWORD" -b "$CIRCLE_BUILD_URL" -n "$CIRCLE_BUILD_NUM"
>>>>>>> 0a5a914e

echo "Finished slack notifier execution"<|MERGE_RESOLUTION|>--- conflicted
+++ resolved
@@ -19,10 +19,6 @@
 
 [ -n "${INSTANCE_TESTS}" ] && IS_INSTANCE_TESTS=true || IS_INSTANCE_TESTS=false
 
-<<<<<<< HEAD
-python ./Tests/instance_notifier.py -n $IS_INSTANCE_TESTS -s "$SLACK_TOKEN" -e "$SECRET_CONF_PATH" -u "$USERNAME" -p "$PASSWORD" -b "$CIRCLE_BUILD_URL"
-=======
 python3 ./Tests/instance_notifier.py -t $IS_INSTANCE_TESTS -s "$SLACK_TOKEN" -e "$SECRET_CONF_PATH" -u "$USERNAME" -p "$PASSWORD" -b "$CIRCLE_BUILD_URL" -n "$CIRCLE_BUILD_NUM"
->>>>>>> 0a5a914e
 
 echo "Finished slack notifier execution"