--- conflicted
+++ resolved
@@ -14,6 +14,10 @@
     @property
     def integrations(self) -> tuple[str, ...]:
         return to_tuple(self.get('integrations', (), warn_if_missing=False))
+
+    @property
+    def non_api(self):
+        return self.get('non_api', False, warn_if_missing=False)
 
     @property
     def scripts(self) -> tuple[str, ...]:
@@ -70,32 +74,8 @@
         logger.debug(f'integration_to_tests:\n{result}\n')
         return dict(result)
 
-<<<<<<< HEAD
-
-class TestConfItem(DictBased):
-    def __init__(self, dict_: dict):
-        super().__init__(dict_)
-        self.playbook_id: str = self['playbookID']
-
-    @property
-    def non_api(self):
-        return self.get('non_api', False, warn_if_missing=False)
-
-    @property
-    def integrations(self) -> tuple[str]:
-        return to_tuple(self.get('integrations', (), warn_if_missing=False))
-
-    @property
-    def classifier(self):
-        return self.get('instance_configuration', {}, warn_if_missing=False).get('classifier_id')
-
-    @property
-    def incoming_mapper(self):
-        return self.content.get('instance_configuration', {}).get('incoming_mapper_id')
-=======
     def get_test(self, test_id: str) -> TestConfItem:
         try:
             return self.test_id_to_test[test_id]
         except KeyError:
-            raise ValueError(f'test {test_id} is missing from conf.json, under `tests`')
->>>>>>> b1dc7e6f
+            raise ValueError(f'test {test_id} is missing from conf.json, under `tests`')