from demisto_sdk.commands.common.constants import (SAMPLES_DIR,
                                                   TESTS_AND_DOC_DIRECTORIES,
                                                   FileType,
                                                   MarketplaceVersions)

XSOAR_SANITY_TEST_NAMES: tuple[str, ...] = (
    # Skipped until helloworld server will be fixed
    # 'Sanity Test - Playbook with integration',
    'Sanity Test - Playbook with no integration',
    # 'Sanity Test - Playbook with mocked integration',
    'Sanity Test - Playbook with Unmockable Whois Integration',
)
SANITY_TEST_TO_PACK: dict[str, str] = {
    'Sanity Test - Playbook with Unmockable Whois Integration': 'Whois',
    'Sanity Test - Playbook with integration': 'HelloWorld',
    'Sanity Test - Playbook with no integration': 'HelloWorld',
    'Sanity Test - Playbook with mocked integration': 'HelloWorld',
}

DEFAULT_REPUTATION_TESTS: tuple[str, ...] = (
    'FormattingPerformance - Test',
    'reputations.json Test',
    'Indicators reputation-.json Test',
)

ALWAYS_INSTALLED_PACKS_XSOAR = (
    'Base',
    'DeveloperTools',
)

ALWAYS_INSTALLED_PACKS_MARKETPLACE_V2 = ALWAYS_INSTALLED_PACKS_XSOAR + ('CoreAlertFields',)

ALWAYS_INSTALLED_PACKS_XPANSE = ALWAYS_INSTALLED_PACKS_MARKETPLACE_V2

ALWAYS_INSTALLED_PACKS_MAPPING = {
    MarketplaceVersions.XSOAR: ALWAYS_INSTALLED_PACKS_XSOAR,
    MarketplaceVersions.MarketplaceV2: ALWAYS_INSTALLED_PACKS_MARKETPLACE_V2,
    MarketplaceVersions.XPANSE: ALWAYS_INSTALLED_PACKS_XPANSE,
}

DEFAULT_MARKETPLACE_WHEN_MISSING: MarketplaceVersions = MarketplaceVersions.XSOAR

SKIPPED_CONTENT_ITEMS__NOT_UNDER_PACK: set[str] = {
    # these are not under packs, and are not supported anymore.
    'playbook-Jask_Test-4.0.0.yml',
    'playbook-Recorded_Future_Test_4_0.yml',
    'playbook-TestCommonPython_4_1.yml',
}

ONLY_INSTALL_PACK_FILE_TYPES: set[FileType] = {
    # upon collection, no tests are collected, but the pack is installed.
    FileType.RELEASE_NOTES_CONFIG,
    FileType.RELEASE_NOTES,
    FileType.IMAGE,
    FileType.DESCRIPTION,
    FileType.METADATA,
    FileType.RELEASE_NOTES_CONFIG,
    FileType.INCIDENT_TYPE,
    FileType.INCIDENT_FIELD,
    FileType.INDICATOR_FIELD,
    FileType.LAYOUT,
    FileType.WIDGET,
    FileType.DASHBOARD,
    FileType.REPORT,
    FileType.PARSING_RULE,
    FileType.MODELING_RULE,
    FileType.MODELING_RULE_TEST_DATA,
    FileType.MODELING_RULE_XIF,
    FileType.CORRELATION_RULE,
    FileType.XSIAM_DASHBOARD,
    FileType.XSIAM_REPORT,
    FileType.REPORT,
    FileType.GENERIC_TYPE,
    FileType.GENERIC_FIELD,
    FileType.GENERIC_MODULE,
    FileType.GENERIC_DEFINITION,
    FileType.PRE_PROCESS_RULES,
    FileType.JOB,
    FileType.CONNECTION,
    FileType.RELEASE_NOTES_CONFIG,
    FileType.XSOAR_CONFIG,
    FileType.AUTHOR_IMAGE,
    FileType.CHANGELOG,
    FileType.DOC_IMAGE,
    FileType.BUILD_CONFIG_FILE,
    FileType.WIZARD,
    FileType.TRIGGER,
    FileType.LISTS,
    FileType.CONF_JSON,
    FileType.MODELING_RULE_SCHEMA,
    FileType.LAYOUTS_CONTAINER,
    FileType.XDRC_TEMPLATE,
    FileType.LAYOUT_RULE
}

IGNORED_FILE_TYPES: set[FileType] = {
    FileType.README,
    FileType.PACK_IGNORE,
    FileType.XIF_FILE,
    FileType.SECRET_IGNORE,
    FileType.PACK,
    FileType.CONTRIBUTORS,
    FileType.DOC_FILE,
    FileType.OLD_CLASSIFIER,
    FileType.WHITE_LIST,
    FileType.TEST_SCRIPT,
    FileType.LANDING_PAGE_SECTIONS_JSON,
    FileType.XDRC_TEMPLATE_YML,
    FileType.XSIAM_DASHBOARD_IMAGE,
    FileType.XSIAM_REPORT_IMAGE,
<<<<<<< HEAD

=======
    FileType.PIPFILE,
    FileType.PIPFILE_LOCK,
    FileType.TXT,
    FileType.PYLINTRC,
    FileType.INI,
    FileType.PEM,
    FileType.LICENSE,
>>>>>>> c47f07dd
}

NON_CONTENT_FOLDERS: set[str] = set(TESTS_AND_DOC_DIRECTORIES) | {SAMPLES_DIR}

MODELING_RULE_COMPONENT_FILES: set[FileType] = {
    FileType.MODELING_RULE,  # the modeling rule yml file
    FileType.MODELING_RULE_XIF,
    FileType.MODELING_RULE_SCHEMA,
    FileType.MODELING_RULE_TEST_DATA,
}<|MERGE_RESOLUTION|>--- conflicted
+++ resolved
@@ -108,9 +108,6 @@
     FileType.XDRC_TEMPLATE_YML,
     FileType.XSIAM_DASHBOARD_IMAGE,
     FileType.XSIAM_REPORT_IMAGE,
-<<<<<<< HEAD
-
-=======
     FileType.PIPFILE,
     FileType.PIPFILE_LOCK,
     FileType.TXT,
@@ -118,7 +115,6 @@
     FileType.INI,
     FileType.PEM,
     FileType.LICENSE,
->>>>>>> c47f07dd
 }
 
 NON_CONTENT_FOLDERS: set[str] = set(TESTS_AND_DOC_DIRECTORIES) | {SAMPLES_DIR}
