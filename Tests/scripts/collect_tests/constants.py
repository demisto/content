from demisto_sdk.commands.common.constants import (SAMPLES_DIR,
                                                   TESTS_AND_DOC_DIRECTORIES,
                                                   FileType,
                                                   MarketplaceVersions)

XSOAR_SANITY_TEST_NAMES: tuple[str, ...] = (
    # Skipped until helloworld server will be fixed
    # 'Sanity Test - Playbook with integration',
    'Sanity Test - Playbook with no integration',
    # 'Sanity Test - Playbook with mocked integration',
    'Sanity Test - Playbook with Unmockable Whois Integration',
)
SANITY_TEST_TO_PACK: dict[str, str] = {
    'Sanity Test - Playbook with Unmockable Whois Integration': 'Whois',
    'Sanity Test - Playbook with integration': 'HelloWorld',
    'Sanity Test - Playbook with no integration': 'HelloWorld',
    'Sanity Test - Playbook with mocked integration': 'HelloWorld',
}

DEFAULT_REPUTATION_TESTS: tuple[str, ...] = (
    'FormattingPerformance - Test',
    'reputations.json Test',
    'Indicators reputation-.json Test',
)

ALWAYS_INSTALLED_PACKS = (
    'Base',
    'DeveloperTools',
)

DEFAULT_MARKETPLACE_WHEN_MISSING: MarketplaceVersions = MarketplaceVersions.XSOAR

SKIPPED_CONTENT_ITEMS__NOT_UNDER_PACK: set[str] = {
    # these are not under packs, and are not supported anymore.
    'playbook-Jask_Test-4.0.0.yml',
    'playbook-Recorded_Future_Test_4_0.yml',
    'playbook-TestCommonPython_4_1.yml',
}

ONLY_INSTALL_PACK_FILE_TYPES: set[FileType] = {
    # upon collection, no tests are collected, but the pack is installed.
    FileType.RELEASE_NOTES_CONFIG,
    FileType.RELEASE_NOTES,
    FileType.IMAGE,
    FileType.DESCRIPTION,
    FileType.METADATA,
    FileType.RELEASE_NOTES_CONFIG,
    FileType.INCIDENT_TYPE,
    FileType.INCIDENT_FIELD,
    FileType.INDICATOR_FIELD,
    FileType.LAYOUT,
    FileType.WIDGET,
    FileType.DASHBOARD,
    FileType.REPORT,
    FileType.PARSING_RULE,
    FileType.MODELING_RULE,
    FileType.CORRELATION_RULE,
    FileType.XSIAM_DASHBOARD,
    FileType.XSIAM_REPORT,
    FileType.REPORT,
    FileType.GENERIC_TYPE,
    FileType.GENERIC_FIELD,
    FileType.GENERIC_MODULE,
    FileType.GENERIC_DEFINITION,
    FileType.PRE_PROCESS_RULES,
    FileType.JOB,
    FileType.CONNECTION,
    FileType.RELEASE_NOTES_CONFIG,
    FileType.XSOAR_CONFIG,
    FileType.AUTHOR_IMAGE,
    FileType.CHANGELOG,
    FileType.DOC_IMAGE,
    FileType.BUILD_CONFIG_FILE,
    FileType.WIZARD,
    FileType.TRIGGER,
    FileType.LISTS,
    FileType.CONF_JSON,
    FileType.MODELING_RULE_SCHEMA,
    FileType.LAYOUTS_CONTAINER,
    FileType.XDRC_TEMPLATE,
}

IGNORED_FILE_TYPES: set[FileType] = {
    FileType.README,
    FileType.PACK_IGNORE,
    FileType.XIF_FILE,
    FileType.SECRET_IGNORE,
    FileType.PACK,
    FileType.CONTRIBUTORS,
    FileType.DOC_FILE,
    FileType.OLD_CLASSIFIER,
    FileType.WHITE_LIST,
    FileType.TEST_SCRIPT,
    FileType.LANDING_PAGE_SECTIONS_JSON,
<<<<<<< HEAD
    FileType.XSIAM_DASHBOARD_IMAGE,
    FileType.XSIAM_REPORT_IMAGE,
    FileType.AGENT_CONFIG_YML,
=======
    FileType.XDRC_TEMPLATE_YML,
>>>>>>> 7342b3b1
    FileType.XSIAM_DASHBOARD_IMAGE,
    FileType.XSIAM_REPORT_IMAGE,
}

NON_CONTENT_FOLDERS: set[str] = set(TESTS_AND_DOC_DIRECTORIES) | {SAMPLES_DIR}<|MERGE_RESOLUTION|>--- conflicted
+++ resolved
@@ -92,13 +92,7 @@
     FileType.WHITE_LIST,
     FileType.TEST_SCRIPT,
     FileType.LANDING_PAGE_SECTIONS_JSON,
-<<<<<<< HEAD
-    FileType.XSIAM_DASHBOARD_IMAGE,
-    FileType.XSIAM_REPORT_IMAGE,
-    FileType.AGENT_CONFIG_YML,
-=======
     FileType.XDRC_TEMPLATE_YML,
->>>>>>> 7342b3b1
     FileType.XSIAM_DASHBOARD_IMAGE,
     FileType.XSIAM_REPORT_IMAGE,
 }
