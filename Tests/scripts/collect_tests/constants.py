--- conflicted
+++ resolved
@@ -33,20 +33,11 @@
     MarketplaceVersions.XPANSE: ALWAYS_INSTALLED_PACKS_XPANSE,
 }
 
-<<<<<<< HEAD
-DEFAULT_MARKETPLACE_WHEN_MISSING: MarketplaceVersions = [
-    MarketplaceVersions.XSOAR,
-    MarketplaceVersions.XSOAR_SAAS,
-    MarketplaceVersions.MarketplaceV2,
-    MarketplaceVersions.XPANSE
-]
-=======
 DEFAULT_MARKETPLACES_WHEN_MISSING: tuple[MarketplaceVersions, ...] = (
     MarketplaceVersions.XSOAR,
     MarketplaceVersions.XSOAR_SAAS,
     MarketplaceVersions.MarketplaceV2,
 )
->>>>>>> 9d6c5180
 
 SKIPPED_CONTENT_ITEMS__NOT_UNDER_PACK: set[str] = {
     # these are not under packs, and are not supported anymore.
@@ -97,12 +88,9 @@
     FileType.XDRC_TEMPLATE,
     FileType.PARSING_RULE_XIF,
     FileType.LAYOUT_RULE,
-<<<<<<< HEAD
-=======
     FileType.ASSETS_MODELING_RULE,
     FileType.ASSETS_MODELING_RULE_SCHEMA,
     FileType.ASSETS_MODELING_RULE_XIF,
->>>>>>> 9d6c5180
 }
 
 ONLY_UPLOAD_PACK_FILE_TYPES: set[FileType] = {
@@ -140,12 +128,9 @@
     FileType.MODELING_RULE_XIF,
     FileType.MODELING_RULE_SCHEMA,
     FileType.MODELING_RULE_TEST_DATA,
-<<<<<<< HEAD
-=======
     FileType.ASSETS_MODELING_RULE,  # the modeling rule yml file
     FileType.ASSETS_MODELING_RULE_XIF,
     FileType.ASSETS_MODELING_RULE_SCHEMA,
->>>>>>> 9d6c5180
 }
 
 XSIAM_COMPONENT_FILES: set[FileType] = {
@@ -163,10 +148,7 @@
     FileType.XSIAM_REPORT,
     FileType.TRIGGER,
     FileType.CORRELATION_RULE,
-<<<<<<< HEAD
-=======
     FileType.ASSETS_MODELING_RULE_SCHEMA,
->>>>>>> 9d6c5180
 }
 
 TEST_DATA_PATTERN = '*_testdata.json'