import logging
import os
from pathlib import Path
from collections.abc import Iterable

from git import InvalidGitRepositoryError, Repo

_SANITY_FILES_FOR_GLOB = (
    # if any of the files under this list (or descendants) is changed, and no other files are changed,
    # sanity test will be run. All other files NOT under /Packs are ignored.
    '.gitlab',
    'Documentation',
    'Tests/tools.py',
    'Tests/update_content_data.py',
    'Tests/Marketplace',
    'Tests/private_build',
    'Tests/scripts'
)


class PathManager:
    """
    Used for getting paths of various files and folders during the test collection process.
    """
    # FIXME! remove ARTIFACTS_PATH = Path(os.getenv('ARTIFACTS_FOLDER', './artifacts'))
    ARTIFACTS_FOLDER_SERVER_TYPE = Path(os.getenv('ARTIFACTS_FOLDER_SERVER_TYPE', './artifacts/server_type_XSOAR'))

    def __init__(self, content_path: Path):
        self.content_path = content_path
        try:
            self.content_repo = Repo(content_path)
        except InvalidGitRepositoryError:
            if not os.getenv('UNIT_TESTING'):
                raise
            self.content_repo = None  # type: ignore[assignment]
        logging.debug(f'PathManager uses {self.content_path.resolve()=}, {PathManager.ARTIFACTS_FOLDER_SERVER_TYPE.resolve()=} ')

        self.packs_path = self.content_path / 'Packs'
        self.files_triggering_sanity_tests = self._glob(_SANITY_FILES_FOR_GLOB)

        content_root_files = set(filter(lambda f: f.is_file(), self.content_path.iterdir()))
        non_content_files = self._glob(
            filter(lambda p: p.is_dir() and p.name != 'Packs', self.content_path.iterdir()))  # type: ignore[arg-type, union-attr]
        non_content = non_content_files | content_root_files

        infrastructure_test_data = self._glob(('Tests/scripts/infrastructure_tests/tests_data',))

        self.files_to_ignore = (non_content | infrastructure_test_data) - self.files_triggering_sanity_tests

<<<<<<< HEAD
        self.id_set_path = PathManager.ARTIFACTS_FOLDER_SERVER_TYPE / 'id_set.json'
        self.conf_path = PathManager.ARTIFACTS_FOLDER_SERVER_TYPE / 'conf.json'
        self.output_tests_file = PathManager.ARTIFACTS_FOLDER_SERVER_TYPE / 'filter_file.txt'
        self.output_modeling_rules_to_test_file = PathManager.ARTIFACTS_FOLDER_SERVER_TYPE / 'modeling_rules_to_test.txt'
        self.output_packs_file = PathManager.ARTIFACTS_FOLDER_SERVER_TYPE / 'content_packs_to_install.txt'
        self.output_packs_to_upload_file = PathManager.ARTIFACTS_FOLDER_SERVER_TYPE / 'content_packs_to_upload.txt'
        self.output_machines_file = PathManager.ARTIFACTS_FOLDER_SERVER_TYPE / 'filter_envs.json'
=======
        self.id_set_path = PathManager.ARTIFACTS_PATH / 'id_set.json'
        self.conf_path = PathManager.ARTIFACTS_PATH / 'conf.json'
        self.output_tests_file = PathManager.ARTIFACTS_PATH / 'filter_file.txt'
        self.output_modeling_rules_to_test_file = PathManager.ARTIFACTS_PATH / 'modeling_rules_to_test.txt'
        self.output_packs_file = PathManager.ARTIFACTS_PATH / 'content_packs_to_install.txt'
        self.output_packs_to_upload_file = PathManager.ARTIFACTS_PATH / 'content_packs_to_upload.txt'
        self.output_machines_file = PathManager.ARTIFACTS_PATH / 'filter_envs.json'
        self.output_packs_to_reinstall_test_file = PathManager.ARTIFACTS_PATH / 'packs_reinstall_to_test.txt'
>>>>>>> 771ca328

    def _glob_single(self, relative_path: str) -> set[Path]:
        """
        :param relative_path: string representing a path relative to content
        :return: all files under the path (if folder)
                OR all files matching the pattern (if '*' in path)
                OR a set including the file (in case it's a single file)
        """
        result: set[Path] = set()
        path = self.content_path / relative_path

        if not path.exists():
            logging.error(f'could not find {path} for calculating excluded paths')
        elif path.is_dir():
            result.update(_ for _ in path.rglob('*') if _.is_file())
        elif '*' in path.name:
            result.update(_ for _ in path.rglob(path.name) if _.is_file())
        elif path.is_file() and '*' not in path.name:
            result.add(path)
        else:
            logging.error(f'could not glob {path} - unexpected case')
        return set(result)

    def _glob(self, paths: Iterable[str | Path]) -> set[Path]:
        """
        :param paths: to glob
        :return: set of all results
        """
        result = set()
        for path in paths:
            result.update(self._glob_single(str(path)))
        return result<|MERGE_RESOLUTION|>--- conflicted
+++ resolved
@@ -47,7 +47,6 @@
 
         self.files_to_ignore = (non_content | infrastructure_test_data) - self.files_triggering_sanity_tests
 
-<<<<<<< HEAD
         self.id_set_path = PathManager.ARTIFACTS_FOLDER_SERVER_TYPE / 'id_set.json'
         self.conf_path = PathManager.ARTIFACTS_FOLDER_SERVER_TYPE / 'conf.json'
         self.output_tests_file = PathManager.ARTIFACTS_FOLDER_SERVER_TYPE / 'filter_file.txt'
@@ -55,16 +54,7 @@
         self.output_packs_file = PathManager.ARTIFACTS_FOLDER_SERVER_TYPE / 'content_packs_to_install.txt'
         self.output_packs_to_upload_file = PathManager.ARTIFACTS_FOLDER_SERVER_TYPE / 'content_packs_to_upload.txt'
         self.output_machines_file = PathManager.ARTIFACTS_FOLDER_SERVER_TYPE / 'filter_envs.json'
-=======
-        self.id_set_path = PathManager.ARTIFACTS_PATH / 'id_set.json'
-        self.conf_path = PathManager.ARTIFACTS_PATH / 'conf.json'
-        self.output_tests_file = PathManager.ARTIFACTS_PATH / 'filter_file.txt'
-        self.output_modeling_rules_to_test_file = PathManager.ARTIFACTS_PATH / 'modeling_rules_to_test.txt'
-        self.output_packs_file = PathManager.ARTIFACTS_PATH / 'content_packs_to_install.txt'
-        self.output_packs_to_upload_file = PathManager.ARTIFACTS_PATH / 'content_packs_to_upload.txt'
-        self.output_machines_file = PathManager.ARTIFACTS_PATH / 'filter_envs.json'
-        self.output_packs_to_reinstall_test_file = PathManager.ARTIFACTS_PATH / 'packs_reinstall_to_test.txt'
->>>>>>> 771ca328
+        self.output_packs_to_reinstall_test_file = PathManager.ARTIFACTS_FOLDER_SERVER_TYPE / 'packs_reinstall_to_test.txt'
 
     def _glob_single(self, relative_path: str) -> set[Path]:
         """
