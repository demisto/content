--- conflicted
+++ resolved
@@ -13,7 +13,7 @@
                        ONLY_INSTALL_PACK_FILE_TYPES, SANITY_TEST_TO_PACK,
                        SKIPPED_CONTENT_ITEMS, XSOAR_SANITY_TEST_NAMES)
 from demisto_sdk.commands.common.constants import FileType, MarketplaceVersions
-from demisto_sdk.commands.common.tools import find_type, str2bool
+from demisto_sdk.commands.common.tools import find_type, run_command, str2bool
 from exceptions import (DeprecatedPackException, InvalidTestException,
                         NonDictException, NoTestsConfiguredException,
                         NothingToCollectException, NotUnderPackException,
@@ -462,44 +462,46 @@
         )
 
     def _get_changed_files(self) -> tuple[str, ...]:
-        repo = PATHS.content_repo
-        changed_files: list[str] = []
-
+        contrib_diff = None  # overridden on contribution branches, added to the git diff.
+
+        current_commit = self.branch_name
         previous_commit = 'origin/master'
-        current_commit = self.branch_name
 
         logger.debug(f'Getting changed files for {self.branch_name=}')
 
         if os.getenv('IFRA_ENV_TYPE') == 'Bucket-Upload':
             logger.info('bucket upload: getting last commit from index')
             previous_commit = get_last_commit_from_index(self.service_account)
-            if self.branch_name == 'master':
-                current_commit = 'origin/master'
+            current_commit = 'origin/master' if self.branch_name == 'master' else self.branch_name
 
         elif self.branch_name == 'master':
-            current_commit, previous_commit = tuple(repo.iter_commits(max_count=2))
+            previous_commit, current_commit = run_command("git log -n 2 --pretty='%H'").replace("'", "").split()
 
         elif os.getenv('CONTRIB_BRANCH'):
-            # gets files of unknown status
-            contrib_diff: tuple[str, ...] = tuple(filter(lambda f: f.startswith('Packs/'), repo.untracked_files))
-            logger.info('contribution branch found, contrib-diff:\n' + '\n'.join(contrib_diff))
-            changed_files.extend(contrib_diff)
-
-        diff = repo.git.diff(f'{previous_commit}...{current_commit}', '--name-status')
-        logger.debug(f'raw changed files string:\n{diff}')
+            contrib_diff = run_command('git status -uall --porcelain -- Packs').replace('??', 'A')
+            logger.info(f'contribution branch, contribution diff:\n{contrib_diff}')
+
+        diff_command = f'git diff --name-status {current_commit}...{previous_commit}'
+        logger.debug(f'running {diff_command}')
+
+        diff: str = run_command(diff_command)
+        logger.debug(f'Changed files:\n{diff}')
+
+        if contrib_diff:
+            logger.debug('adding contrib_diff to diff')
+            diff = f'{diff}\n{contrib_diff}'
+            logger.debug(f'diff is now\n{diff}')
 
         # diff is formatted as `M  foo.json\n A  bar.py\n ...`, turning it into ('foo.json', 'bar.py', ...).
-        for line in diff.splitlines():
-            try:
-                git_status, file_path = line.split()
-            except ValueError:
-                raise ValueError(f'unexpected line format (expected `<modifier>\t<file>`, got {line}')
+        files = []
+        for line in filter(None, diff.splitlines()):
+            git_status, file_path = line.split()
             if git_status == 'D':  # git-deleted file
                 logger.warning(f'Found a file deleted from git {file_path}, '
                                f'skipping it as TestCollector cannot properly find the appropriate tests (by design)')
                 continue
-            changed_files.append(file_path)  # non-deleted files (added, modified)
-        return tuple(changed_files)
+            files.append(file_path)  # non-deleted files (added, modified)
+        return tuple(files)
 
 
 class UploadCollector(BranchTestCollector):
@@ -688,11 +690,7 @@
     else:
         match (args.nightly, marketplace):
             case False, _:  # not nightly
-<<<<<<< HEAD
-                branch_name = PATHS.content_repo.active_branch.name
-=======
                 branch_name = Repo(PATHS.content_path).active_branch.name
->>>>>>> 2034c4a1
                 collector = BranchTestCollector(branch_name, marketplace, args.service_account)
             case True, MarketplaceVersions.XSOAR:
                 collector = XSOARNightlyTestCollector()
