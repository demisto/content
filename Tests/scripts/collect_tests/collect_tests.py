--- conflicted
+++ resolved
@@ -15,11 +15,7 @@
 
 from Tests.Marketplace.marketplace_services import get_last_commit_from_index
 from Tests.scripts.collect_tests.constants import (
-<<<<<<< HEAD
-    DEFAULT_MARKETPLACE_WHEN_MISSING, IGNORED_FILE_TYPES, NON_CONTENT_FOLDERS,
-=======
     DEFAULT_MARKETPLACES_WHEN_MISSING, IGNORED_FILE_TYPES, NON_CONTENT_FOLDERS,
->>>>>>> 90cf3b88
     ONLY_INSTALL_PACK_FILE_TYPES, SANITY_TEST_TO_PACK, ONLY_UPLOAD_PACK_FILE_TYPES,
     SKIPPED_CONTENT_ITEMS__NOT_UNDER_PACK, XSOAR_SANITY_TEST_NAMES,
     ALWAYS_INSTALLED_PACKS_MAPPING, MODELING_RULE_COMPONENT_FILES, XSIAM_COMPONENT_FILES,
@@ -71,11 +67,8 @@
     XSIAM_COMPONENT_CHANGED = 'xsiam component was changed'
     README_FILE_CHANGED = 'readme file was changed'
     PACK_CHOSEN_TO_UPLOAD = 'pack chosen to upload'
-<<<<<<< HEAD
-=======
     PACK_TEST_E2E = "pack was chosen to be tested in e2e tests"
     PACK_MASTER_BUCKET_DISCREPANCY = "pack version on master is ahead of bucket"
->>>>>>> 90cf3b88
 
 
 REASONS_ALLOWING_NO_ID_SET_OR_CONF = {
@@ -249,13 +242,9 @@
                     raise ValueError(f'{test} has no path')
                 if PACK_MANAGER.is_test_skipped_in_pack_ignore(playbook_path.name, pack_id):
                     raise SkippedTestException(test, skip_place='.pack_ignore')
-<<<<<<< HEAD
-                for integration in test_playbook.implementing_integrations:
-=======
                 test_integrations = conf.tests_to_integrations.get(test) or ()  # type: ignore[union-attr]
                 # test_playbook.implementing_integrations is from id set (always empty), test_integrations is from conf.json
                 for integration in test_playbook.implementing_integrations + test_integrations:
->>>>>>> 90cf3b88
                     if reason := conf.skipped_integrations.get(integration):  # type: ignore[union-attr, assignment]
                         raise SkippedTestException(
                             test_name=test,
@@ -377,10 +366,7 @@
         """
 
     def collect(self) -> CollectionResult | None:
-<<<<<<< HEAD
-=======
         logger.info(f'Collecting using class {self}')
->>>>>>> 90cf3b88
         result: CollectionResult | None = self._collect()
 
         if not result:
@@ -654,15 +640,12 @@
                 reason = CollectionReason.MODELING_RULE_TEST_DATA_CHANGED
             elif file_type == FileType.MODELING_RULE_XIF:
                 reason = CollectionReason.MODELING_RULE_XIF_CHANGED
-<<<<<<< HEAD
-=======
             elif file_type == FileType.ASSETS_MODELING_RULE:
                 reason = CollectionReason.MODELING_RULE_CHANGED
             elif file_type == FileType.ASSETS_MODELING_RULE_SCHEMA:
                 reason = CollectionReason.MODELING_RULE_SCHEMA_CHANGED
             elif file_type == FileType.ASSETS_MODELING_RULE_XIF:
                 reason = CollectionReason.MODELING_RULE_XIF_CHANGED
->>>>>>> 90cf3b88
             else:  # pragma: no cover
                 raise RuntimeError(f'Unexpected file type {file_type} for changed file {changed_file_path}')
         # the modeling rule to test will be the containing directory of the modeling rule's component files
@@ -782,11 +765,7 @@
                 # _collect_xsiam_and_modeling_pack function.
                 if (MarketplaceVersions.MarketplaceV2 not in content_item_marketplaces) or \
                         (MarketplaceVersions.XSOAR in content_item_marketplaces):
-<<<<<<< HEAD
-                    raise IncompatibleMarketplaceException(content_item_path, self.marketplace)
-=======
                     raise IncompatibleMarketplaceException(content_item_path, content_item_marketplaces, self.marketplace)
->>>>>>> 90cf3b88
             case MarketplaceVersions.XSOAR | MarketplaceVersions.XPANSE | MarketplaceVersions.XSOAR_SAAS:
                 if self.marketplace not in content_item_marketplaces:
                     raise IncompatibleMarketplaceException(content_item_path, content_item_marketplaces, self.marketplace)
@@ -833,13 +812,6 @@
             else self._get_git_diff()
 
         return CollectionResult.union([
-<<<<<<< HEAD
-            self.__collect_from_changed_files(collect_from.changed_files),
-            self.__collect_packs_from_which_files_were_removed(collect_from.pack_ids_files_were_removed_from)
-        ])
-
-    def __collect_from_changed_files(self, changed_files: tuple[str, ...]) -> CollectionResult | None:
-=======
             self._collect_from_changed_files(collect_from.changed_files),
             self._collect_packs_from_which_files_were_removed(collect_from.pack_ids_files_were_removed_from),
             self._collect_packs_diff_master_bucket()
@@ -882,7 +854,6 @@
         return CollectionResult.union(tuple(itertools.chain(collected_packs, collect_packs_where_files_were_removed)))
 
     def _collect_from_changed_files(self, changed_files: tuple[str, ...]) -> CollectionResult | None:
->>>>>>> 90cf3b88
         """NOTE: this should only be used from _collect"""
         collected = []
         for raw_path in changed_files:
@@ -904,11 +875,7 @@
                 raise e
         return CollectionResult.union(collected)
 
-<<<<<<< HEAD
-    def __collect_packs_from_which_files_were_removed(self, pack_ids: tuple[str, ...]) -> CollectionResult | None:
-=======
     def _collect_packs_from_which_files_were_removed(self, pack_ids: tuple[str, ...]) -> CollectionResult | None:
->>>>>>> 90cf3b88
         """NOTE: this should only be used from _collect"""
         collected: list[CollectionResult] = []
         for pack_id in pack_ids:
@@ -1084,11 +1051,7 @@
             content_item = ContentItem(path)
             self._validate_content_item_compatibility(content_item, is_integration='Integrations' in path.parts)
         except IncompatibleMarketplaceException:
-<<<<<<< HEAD
-            if file_type not in (MODELING_RULE_COMPONENT_FILES | XSIAM_COMPONENT_FILES):
-=======
             if file_type not in (MODELING_RULE_COMPONENT_FILES | XSIAM_COMPONENT_FILES | {FileType.METADATA}):
->>>>>>> 90cf3b88
                 raise
         except NonDictException:
             content_item = None  # py, md, etc. Anything not dictionary-based. Suitable logic follows, see collect_yml
@@ -1469,8 +1432,6 @@
         ))
 
 
-<<<<<<< HEAD
-=======
 class E2ETestCollector(TestCollector, ABC):
 
     @abstractmethod
@@ -1558,19 +1519,14 @@
     return packs_to_upload, packs_to_update_metadata
 
 
->>>>>>> 90cf3b88
 def output(result: CollectionResult | None):
     """
     writes to both log and files
     """
     tests = sorted(result.tests, key=lambda x: x.lower()) if result else ()
     packs_to_install = sorted(result.packs_to_install, key=lambda x: x.lower()) if result else ()
-<<<<<<< HEAD
-    packs_to_upload = sorted(result.packs_to_upload, key=lambda x: x.lower()) if result else ()
-=======
     packs_to_upload, packs_to_update_metadata = sort_packs_to_upload(result.packs_to_upload) if result else ([], [])
 
->>>>>>> 90cf3b88
     modeling_rules_to_test = sorted(
         result.modeling_rules_to_test, key=lambda x: x.casefold() if isinstance(x, str) else x.as_posix().casefold()
     ) if result else ()
@@ -1581,10 +1537,7 @@
     test_str = '\n'.join(tests)
     packs_to_install_str = '\n'.join(packs_to_install)
     packs_to_upload_str = '\n'.join(packs_to_upload)
-<<<<<<< HEAD
-=======
     packs_to_update_metadata_str = '\n'.join(packs_to_update_metadata)
->>>>>>> 90cf3b88
     modeling_rules_to_test_str = '\n'.join(modeling_rules_to_test)
     machine_str = ', '.join(sorted(map(str, machines)))
     packs_to_reinstall_test_str = '\n'.join(packs_to_reinstall_test)
@@ -1592,10 +1545,7 @@
     logger.info(f'collected {len(tests)} test playbooks:\n{test_str}')
     logger.info(f'collected {len(packs_to_install)} packs to install:\n{packs_to_install_str}')
     logger.info(f'collected {len(packs_to_upload)} packs to upload:\n{packs_to_upload_str}')
-<<<<<<< HEAD
-=======
     logger.info(f'collected {len(packs_to_update_metadata)} packs to update:\n{packs_to_update_metadata_str}')
->>>>>>> 90cf3b88
     num_of_modeling_rules = len(modeling_rules_to_test_str.split("\n"))
     logger.info(f'collected {num_of_modeling_rules} modeling rules to test:\n{modeling_rules_to_test_str}')
     logger.info(f'collected {len(machines)} machines: {machine_str}')
@@ -1604,11 +1554,8 @@
     PATHS.output_tests_file.write_text(test_str)
     PATHS.output_packs_file.write_text(packs_to_install_str)
     PATHS.output_packs_to_upload_file.write_text(packs_to_upload_str)
-<<<<<<< HEAD
-=======
     PATHS.output_packs_to_upload_file.write_text(json.dumps({'packs_to_upload': packs_to_upload,
                                                              'packs_to_update_metadata': packs_to_update_metadata}))
->>>>>>> 90cf3b88
     PATHS.output_modeling_rules_to_test_file.write_text(modeling_rules_to_test_str)
     PATHS.output_machines_file.write_text(json.dumps({str(machine): (machine in machines) for machine in Machine}))
     PATHS.output_packs_to_reinstall_test_file.write_text(packs_to_reinstall_test_str)
@@ -1624,11 +1571,7 @@
 
 
 if __name__ == '__main__':
-<<<<<<< HEAD
-    logger.info('TestCollector v20230123')
-=======
     logger.info('TestCollector v20241101')
->>>>>>> 90cf3b88
     sys.path.append(str(PATHS.content_path))
     parser = ArgumentParser()
     parser.add_argument('-n', '--nightly', type=str2bool, help='Is nightly')
@@ -1671,15 +1614,6 @@
         else:
             collector = UploadBranchCollector(branch_name, marketplace, service_account, graph=graph)
 
-<<<<<<< HEAD
-    else:
-        match (nightly, marketplace):
-            case False, _:  # not nightly
-                collector = BranchTestCollector(branch_name, marketplace, service_account, graph=graph)
-            case (True, (MarketplaceVersions.XSOAR | MarketplaceVersions.XSOAR_SAAS)):
-                collector = XSOARNightlyTestCollector(marketplace=marketplace, graph=graph)
-            case True, MarketplaceVersions.MarketplaceV2:
-=======
     elif sdk_nightly:
         collector = SDKNightlyTestCollector(marketplace=marketplace, graph=graph)
 
@@ -1690,7 +1624,6 @@
             case MarketplaceVersions.XSOAR_SAAS:
                 collector = XsoarSaasE2ETestCollector(marketplace=marketplace, graph=graph)
             case MarketplaceVersions.MarketplaceV2:
->>>>>>> 90cf3b88
                 collector = XSIAMNightlyTestCollector(graph=graph)
             case MarketplaceVersions.XPANSE:
                 collector = XPANSENightlyTestCollector(graph=graph)
