--- conflicted
+++ resolved
@@ -462,11 +462,7 @@
 
     def _get_changed_files(self) -> tuple[str, ...]:
         repo = PATHS.content_repo
-<<<<<<< HEAD
-        changed_files = []
-=======
         changed_files: list[str] = []
->>>>>>> da5b4fe8
 
         previous_commit = 'origin/master'
         current_commit = self.branch_name
@@ -480,25 +476,11 @@
                 current_commit = 'origin/master'
 
         elif self.branch_name == 'master':
-<<<<<<< HEAD
-            previous_commit, current_commit = tuple(repo.iter_commits(max_count=2))
-=======
             current_commit, previous_commit = tuple(repo.iter_commits(max_count=2))
->>>>>>> da5b4fe8
 
         elif os.getenv('CONTRIB_BRANCH'):
             # gets files of unknown status
             contrib_diff: tuple[str, ...] = tuple(filter(lambda f: f.startswith('Packs/'), repo.untracked_files))
-<<<<<<< HEAD
-            logger.info(f'contribution branch found, contrib-diff:\n' + '\n'.join(contrib_diff))
-            changed_files.extend(contrib_diff)
-
-        diff = repo.git.diff(previous_commit, current_commit, '--name-status')
-        logger.debug(f'raw changed files string:\n{diff}')
-
-        # diff is formatted as `M  foo.json\n A  bar.py\n ...`, turning it into ('foo.json', 'bar.py', ...).
-        for line in filter(None, diff.splitlines()):
-=======
             logger.info('contribution branch found, contrib-diff:\n' + '\n'.join(contrib_diff))
             changed_files.extend(contrib_diff)
 
@@ -507,7 +489,6 @@
 
         # diff is formatted as `M  foo.json\n A  bar.py\n ...`, turning it into ('foo.json', 'bar.py', ...).
         for line in diff.splitlines():
->>>>>>> da5b4fe8
             try:
                 git_status, file_path = line.split()
             except ValueError:
