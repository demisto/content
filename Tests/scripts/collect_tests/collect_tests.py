--- conflicted
+++ resolved
@@ -675,11 +675,7 @@
 
 if __name__ == '__main__':
     logger.info('TestCollector v20220821')
-<<<<<<< HEAD
-    logger.info(f'CONTRIB_BRANCH=' + os.getenv('CONTRIB_BRANCH', ''))
-=======
     logger.info('CONTRIB_BRANCH=' + os.getenv('CONTRIB_BRANCH', ''))
->>>>>>> 121a1629
     sys.path.append(str(PATHS.content_path))
     parser = ArgumentParser()
     parser.add_argument('-n', '--nightly', type=str2bool, help='Is nightly')
