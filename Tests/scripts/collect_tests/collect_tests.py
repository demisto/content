import itertools
import json
import os
import sys
from abc import ABC, abstractmethod
from argparse import ArgumentParser
from enum import Enum
from pathlib import Path
from typing import Optional
from collections.abc import Iterable, Sequence

from demisto_sdk.commands.common.constants import FileType, MarketplaceVersions, CONTENT_ENTITIES_DIRS
from demisto_sdk.commands.common.tools import find_type, str2bool, get_yaml
from demisto_sdk.commands.common.git_util import GitUtil

from Tests.Marketplace.marketplace_services import get_last_commit_from_index, get_failed_packs_from_previous_upload
from Tests.scripts.collect_tests.constants import (
    DEFAULT_MARKETPLACES_WHEN_MISSING, IGNORED_FILE_TYPES, NON_CONTENT_FOLDERS,
    ONLY_INSTALL_PACK_FILE_TYPES, SANITY_TEST_TO_PACK, ONLY_UPLOAD_PACK_FILE_TYPES,
    XSOAR_SANITY_TEST_NAMES,
    ALWAYS_INSTALLED_PACKS_MAPPING, MODELING_RULE_COMPONENT_FILES, XSIAM_COMPONENT_FILES,
    TEST_DATA_PATTERN)
from Tests.scripts.collect_tests.exceptions import (
    DeprecatedPackException, IncompatibleMarketplaceException,
    InvalidTestException, NonDictException, NonXsoarSupportedPackException,
    NoTestsConfiguredException, NothingToCollectException,
    NotUnderPackException, SkippedPackException,
    SkippedTestException, TestMissingFromIdSetException,
    NonNightlyPackInNightlyBuildException, IncompatibleTestMarketplaceException)
from Tests.scripts.collect_tests.id_set import Graph, IdSet, IdSetItem
from Tests.scripts.collect_tests.logger import logger
from Tests.scripts.collect_tests.path_manager import PathManager
from Tests.scripts.collect_tests.test_conf import TestConf
from Tests.scripts.collect_tests.utils import (ContentItem, Machine,
                                               PackManager, find_pack_folder,
                                               find_yml_content_type, hotfix_detect_old_script_yml,
                                               FilesToCollect)
from Tests.scripts.collect_tests.version_range import VersionRange

PATHS = PathManager(Path(__file__).absolute().parents[3])
PACK_MANAGER = PackManager(PATHS)


class CollectionReason(str, Enum):
    ID_SET_MARKETPLACE_VERSION = 'id_set marketplace version'
    PACK_MARKETPLACE_VERSION_VALUE = 'marketplace version of pack'
    CONTAINED_ITEM_MARKETPLACE_VERSION_VALUE = 'marketplace version of contained item'
    SANITY_TESTS = 'sanity tests'
    NON_CODE_FILE_CHANGED = 'non-code pack file changed'
    INTEGRATION_CHANGED = 'integration changed, collecting all conf.json tests using it'
    SCRIPT_PLAYBOOK_CHANGED = 'file changed, taking tests from `tests` section in script yml'
    SCRIPT_PLAYBOOK_CHANGED_NO_TESTS = 'file changed, but has `No Tests` configured, taking tests from id_set'
    TEST_PLAYBOOK_CHANGED = 'test playbook changed'
    MAPPER_CHANGED = 'mapper file changed, configured as incoming_mapper_id in test conf'
    CLASSIFIER_CHANGED = 'classifier file changed, configured as classifier_id in test conf'
    DEFAULT_REPUTATION_TESTS = 'Indicator type file changed, running reputation tests from conf.json[\'reputation_tests\']'
    ALWAYS_INSTALLED_PACKS = 'packs that are always installed'
    CHANGED_INSTALLED_PACKS = 'packs changed are always installed'
    PACK_TEST_DEPENDS_ON = 'a test depends on this pack'
    NON_XSOAR_SUPPORTED = 'support level is not xsoar: collecting the pack, not collecting tests'
    FILES_REMOVED_FROM_PACK = 'files were removed from this pack, installing to make sure it is not broken'
    MODELING_RULE_CHANGED = 'modeling rule changed'
    MODELING_RULE_XIF_CHANGED = 'modeling rule\'s associated xif file was changed'
    MODELING_RULE_SCHEMA_CHANGED = 'modeling rule\'s associated schema file was changed'
    MODELING_RULE_TEST_DATA_CHANGED = 'modeling rule\'s associated testdata file was changed'
    MODELING_RULE_NIGHTLY = 'nightly testing of modeling rules'
    DUMMY_OBJECT_FOR_COMBINING = 'creating an empty object, to combine two CollectionResult objects'
    XSIAM_COMPONENT_CHANGED = 'xsiam component was changed'
    README_FILE_CHANGED = 'readme file was changed'
    PACK_CHOSEN_TO_UPLOAD = 'pack chosen to upload'
    RE_UPLOAD_FAILED_PACK = 're-upload failed packs from previous upload'
    PACK_TEST_E2E = "pack was chosen to be tested in e2e tests"
    PACK_MASTER_BUCKET_DISCREPANCY = "pack version on master is ahead of bucket"
    NIGHTLY_PACK = "nightly packs are always installed"


REASONS_ALLOWING_NO_ID_SET_OR_CONF = {
    # these may be used without an id_set or conf.json object, see _validate_collection.
    CollectionReason.DUMMY_OBJECT_FOR_COMBINING,
    CollectionReason.ALWAYS_INSTALLED_PACKS,
    CollectionReason.PACK_TEST_E2E
}


class CollectionResult:
    def __init__(
            self,
            test: str | None,
            modeling_rule_to_test: str | Path | None,  # path to dir of modeling rule to test
            pack: str | None,
            reason: CollectionReason,
            version_range: VersionRange | None,
            reason_description: str,
            conf: TestConf | None,
            id_set: IdSet | Graph | None,
            is_sanity: bool = False,
            skip_support_level_compatibility: bool = False,
            only_to_install: bool = False,
            pack_to_reinstall: str | None = None,
    ):
        """
        Collected test playbook, and/or a pack to install.

        NOTE:   The constructor only accepts a single Optional[str] for test and pack, but they're kept as set[str].
                This is done to require a reason for every collection, which is logged.
                Use the + operator or CollectedTests.union() to join two or more objects and hold multiple tests.

        :param test: test playbook id
        :param modeling_rule_to_test: path to containing directory of a modeling rule that should be marked for
            testing, e.g. PackName/ModelingRules/MyModelingRule
        :param pack: pack name to install
        :param reason: CollectionReason explaining the collection
        :param version_range: XSOAR versions on which the content should be tested, matching the from/toversion fields.
        :param reason_description: free text elaborating on the collection, e.g. path of the changed file.
        :param conf: a ConfJson object. It may be None only when reason in VALIDATION_BYPASSING_REASONS.
        :param id_set: an IdSet object. It may be None only when reason in VALIDATION_BYPASSING_REASONS.
        :param is_sanity: whether the test is a sanity test. Sanity tests do not have to be in the id_set.
        :param skip_support_level_compatibility:
                whether to install a pack, even if it is not directly compatible.
                This is used when collecting a pack containing a content item, when their marketplace values differ.
        :param only_to_install: whether to collect the pack only to install it without upload to the bucket.
        :param pack_to_reinstall: pack name to collect for reinstall test
        """
        self.tests: set[str] = set()
        self.modeling_rules_to_test: set[str | Path] = set()
        self.packs_to_install: set[str] = set()
        self.packs_to_upload: set[str] = set()
        self.version_range = None if version_range and version_range.is_default else version_range
        self.machines: tuple[Machine, ...] | None = None
        self.packs_to_reinstall: set[str] = set()

        try:
            # raises if invalid
            self._validate_collection(
                pack=pack,
                test=test,
                reason=reason,
                conf=conf,
                id_set=id_set,
                is_sanity=is_sanity,
                skip_support_level_compatibility=skip_support_level_compatibility,
            )

        except NonXsoarSupportedPackException:
            if test:
                logger.info(f'{pack} support level != XSOAR, not collecting {test}, pack will be installed')
                test = None

        except InvalidTestException as e:
            suffix = ' (pack will be installed)' if pack else ''
            logger.error(f'{str(e)}, not collecting {test}{suffix}')
            test = None

        except (SkippedPackException, DeprecatedPackException,) as e:
            logger.warning(str(e))
            return

        if test:
            self.tests = {test}
            logger.info(f'collected {test=}, {reason} ({reason_description}, {version_range=})')

        if pack:
            if only_to_install:
                self.packs_to_install = {pack}
                logger.info(f'collected {pack=} only to install, {reason} ({reason_description}, {version_range=})')
            else:
                self.packs_to_install = {pack}
                self.packs_to_upload = {pack}
                logger.info(f'collected {pack=} to upload, {reason} ({reason_description}, {version_range=})')

        if modeling_rule_to_test:
            self.modeling_rules_to_test = {modeling_rule_to_test}
            logger.info(f'collected {modeling_rule_to_test=}, {reason} ({reason_description}, {version_range=})')

        if pack_to_reinstall:
            self.packs_to_reinstall = {pack_to_reinstall}
            logger.info(f'collected {pack_to_reinstall=}, {reason} ({reason_description}, {version_range=})')

    @staticmethod
    def _validate_collection(
            pack: str | None,
            test: str | None,
            reason: CollectionReason,
            conf: TestConf | None,
            id_set: IdSet | Graph | None,
            is_sanity: bool,
            skip_support_level_compatibility: bool,
    ):
        """
        Validates the arguments of the constructor.
        NOTE: Here, we only validate information regarding the test and pack directly.
                For validations regarding contentItem or IdSetItem objects, see __validate_compatibility.
        """
        if reason not in REASONS_ALLOWING_NO_ID_SET_OR_CONF:
            for (arg, arg_name) in ((conf, 'conf.json'), (id_set, 'id_set')):
                if not arg:
                    # may be None only when reason not in REASONS_ALLOWING_NO_ID_SET_OR_CONF
                    raise ValueError(f'no {arg_name} was provided')

        if not any((pack, test)) and reason != CollectionReason.DUMMY_OBJECT_FOR_COMBINING:
            # at least one is required, unless the reason is DUMMY_OBJECT_FOR_COMBINING
            raise ValueError('neither pack nor test were provided')

        if pack:
            try:
                PACK_MANAGER.validate_pack(pack)

            except NonXsoarSupportedPackException:
                if skip_support_level_compatibility:
                    logger.info(f'overriding pack support level compatibility check for {pack} - it IS collected')
                elif is_sanity and pack == 'HelloWorld':  # Sanity tests are saved under HelloWorld, so we allow it.
                    pass
                else:
                    raise

        if test:
            if not is_sanity:  # sanity tests do not show in the id_set
                if test not in id_set.id_to_test_playbook:  # type: ignore[union-attr]
                    raise TestMissingFromIdSetException(test)

                test_playbook = id_set.id_to_test_playbook[test]  # type: ignore[union-attr]
                if not (pack_id := test_playbook.pack_id):
                    raise ValueError(f'{test} has no pack_id')
                if not (playbook_path := test_playbook.path):
                    raise ValueError(f'{test} has no path')
                if PACK_MANAGER.is_test_skipped_in_pack_ignore(playbook_path.name, pack_id):
                    raise SkippedTestException(test, skip_place='.pack_ignore')
                test_integrations = conf.tests_to_integrations.get(test) or ()  # type: ignore[union-attr]
                # test_playbook.implementing_integrations is from id set (always empty), test_integrations is from conf.json
                for integration in test_playbook.implementing_integrations + test_integrations:
                    if reason := conf.skipped_integrations.get(integration):  # type: ignore[union-attr, assignment]
                        raise SkippedTestException(
                            test_name=test,
                            skip_place='conf.json (integrations)',
                            skip_reason=f'{test=} uses {integration=}, which is skipped ({reason=})'
                        )
                test_marketplaces = conf.tests_to_marketplace_set[test]  # type: ignore[union-attr]
                if test_marketplaces and (conf.marketplace not in test_marketplaces):  # type: ignore[union-attr]
                    raise IncompatibleTestMarketplaceException(test_name=test,
                                                               test_marketplaces=test_marketplaces,
                                                               expected_marketplace=conf.marketplace)  # type: ignore[union-attr]

            if skip_reason := conf.skipped_tests.get(test):  # type: ignore[union-attr]
                raise SkippedTestException(test, skip_place='conf.json (skipped_tests)', skip_reason=skip_reason)

<<<<<<< HEAD
            if test in conf.private_tests:  # type: ignore[union-attr]
                raise PrivateTestException(test)
=======
        if is_nightly:
            if test and test in conf.non_api_tests:  # type: ignore[union-attr]
                return

            if pack and pack not in conf.nightly_packs:  # type: ignore[union-attr]
                raise NonNightlyPackInNightlyBuildException(pack)
>>>>>>> 0b00fd22

    @staticmethod
    def __empty_result() -> 'CollectionResult':
        # used for combining two CollectionResult objects
        return CollectionResult(
            test=None, modeling_rule_to_test=None, pack=None, reason=CollectionReason.DUMMY_OBJECT_FOR_COMBINING,
            version_range=None, reason_description='', conf=None, id_set=None
        )

    def __add__(self, other: Optional['CollectionResult']) -> 'CollectionResult':
        # initial object just to add others to
        if not other:
            return self
        result = self.__empty_result()
        result.tests = self.tests | other.tests  # type: ignore[operator]
        result.modeling_rules_to_test = self.modeling_rules_to_test | other.modeling_rules_to_test
        result.packs_to_install = self.packs_to_install | other.packs_to_install  # type: ignore[operator]
        result.packs_to_upload = self.packs_to_upload | other.packs_to_upload
        result.version_range = self.version_range | other.version_range if self.version_range else other.version_range
        result.packs_to_reinstall = self.packs_to_reinstall | other.packs_to_reinstall
        return result

    @staticmethod
    def union(collected_tests: Sequence[Optional['CollectionResult']] | None) -> Optional['CollectionResult']:
        non_none = filter(None, collected_tests or (None,))
        return sum(non_none, start=CollectionResult.__empty_result())

    def __repr__(self):
        return f'{len(self.packs_to_install)} packs, {len(self.packs_to_upload)} packs to upload, {len(self.tests)} tests, ' \
               f'{self.version_range=}'

    def __bool__(self):
        return bool(self.tests or self.packs_to_install or self.packs_to_upload)


class TestCollector(ABC):
    def __init__(self, marketplace: MarketplaceVersions, graph: bool = False):
        self.marketplace = marketplace
        self.id_set: IdSet | Graph
        if graph:
            self.id_set = Graph(marketplace)
        else:
            self.id_set = IdSet(marketplace, PATHS.id_set_path)
        self.conf = TestConf(PATHS.conf_path, marketplace)
        self.trigger_sanity_tests = False

    @property
    def sanity_tests(self) -> CollectionResult:
        return CollectionResult.union(tuple(  # type: ignore[return-value]
            CollectionResult(
                test=test,
                modeling_rule_to_test=None,
                pack=SANITY_TEST_TO_PACK.get(test),  # None in most cases
                reason=CollectionReason.SANITY_TESTS,
                version_range=None,
                reason_description=f'by marketplace version {self.marketplace}',
                conf=self.conf,
                id_set=self.id_set,
                is_sanity=True,
                only_to_install=True,
            )
            for test in self._sanity_test_names
        ))

    @property
    def _always_installed_packs(self) -> CollectionResult | None:
        always_installed_packs_list = ALWAYS_INSTALLED_PACKS_MAPPING[self.marketplace]
        logger.info(f'Michal {len(always_installed_packs_list)=}')
        return CollectionResult.union(tuple(
            CollectionResult(test=None, modeling_rule_to_test=None, pack=pack,
                             reason=CollectionReason.ALWAYS_INSTALLED_PACKS,
                             version_range=None, reason_description=pack, conf=None, id_set=None, is_sanity=True,
                             only_to_install=True)
            for pack in always_installed_packs_list)
        )

    @property
    def _sanity_test_names(self) -> tuple[str, ...]:
        match self.marketplace:
            case MarketplaceVersions.MarketplaceV2:
                return tuple(self.conf['test_marketplacev2'])
            case MarketplaceVersions.XSOAR | MarketplaceVersions.XSOAR_SAAS:
                return XSOAR_SANITY_TEST_NAMES
            case MarketplaceVersions.XPANSE:
                return ()  # none at the moment
            case _:
                raise RuntimeError(f'unexpected marketplace value {self.marketplace.value}')

    @abstractmethod
    def _collect(self) -> CollectionResult | None:
        """
        Collects all relevant tests and packs.
        Every subclass implements its own methodology here.
        :return: A CollectedTests object with only the pack_name_to_pack_metadata to install and tests to run,
                with machines=None.
        """

    def collect(self) -> CollectionResult | None:
        logger.info(f'Collecting using class {self}')
        result: CollectionResult | None = self._collect()

        if not result:
            if self.trigger_sanity_tests:
                result = self.sanity_tests
                logger.warning('Nothing was collected, but sanity-test-triggering files were changed, '
                               'returning sanity tests')
            else:
                logger.warning('Nothing was collected, and no sanity-test-triggering files were changed')
                return None

        self._validate_tests_in_id_set(result.tests)  # type: ignore[union-attr]
        if result.packs_to_install:
            result += self._always_installed_packs  # type: ignore[operator]
        result += self._collect_test_dependencies(result.tests if result else ())  # type: ignore[union-attr]
        result.machines = Machine.get_suitable_machines(result.version_range)  # type: ignore[union-attr] # TODO MACHINES

        return result

    def _collect_test_dependencies(self, test_ids: Iterable[str]) -> CollectionResult | None:
        result = []

        for test_id in test_ids:
            if not (test_object := self.conf.get_test(test_id)):
                continue

            # collect the pack containing the test playbook
            pack_id = self.id_set.id_to_test_playbook[test_id].pack_id
            result.append(self._collect_pack(
                pack_id=pack_id,  # type: ignore[arg-type]
                reason=CollectionReason.PACK_TEST_DEPENDS_ON,
                reason_description=f'test {test_id} is saved under pack {pack_id}',
                content_item_range=test_object.version_range,
                # allow_incompatible_marketplace=True,  # allow xsoar&xsiam packs
                only_to_install=True
            ))

            # collect integrations used in the test
            for integration in test_object.integrations:
                if integration_object := self.id_set.id_to_integration.get(integration):
                    pack_id = integration_object.pack_id
                    result.append(self._collect_test_dependency(
                        dependency_name=integration,
                        test_id=test_id,
                        pack_id=pack_id,  # type: ignore[arg-type]
                        dependency_type='integration',
                    ))
                else:
                    logger.warning(f'could not find integration {integration} in id_set'
                                   f' when searching for integrations the {test_id} test depends on')

            # collect scripts used in the test
            for script in test_object.scripts:
                if script_object := self.id_set.id_to_script.get(script):
                    pack_id = script_object.pack_id
                    result.append(self._collect_test_dependency(
                        dependency_name=script,
                        test_id=test_id,
                        pack_id=pack_id,  # type: ignore[arg-type]
                        dependency_type='script',
                    ))
                else:
                    logger.warning(f'Could not find script {script} in id_set'
                                   f' when searching for integrations the {test_id} test depends on')

        logger.info(f'Michal _collect_test_dependencies {len(result)=}')

        return CollectionResult.union(tuple(result))

    def _collect_test_dependency(
            self, dependency_name: str, test_id: str, pack_id: str, dependency_type: str
    ) -> CollectionResult:
        return CollectionResult(
            test=None,
            modeling_rule_to_test=None,
            pack=pack_id,
            reason=CollectionReason.PACK_TEST_DEPENDS_ON,
            version_range=None,
            reason_description=f'test {test_id} depends on {dependency_type} {dependency_name} from {pack_id}',
            conf=self.conf,
            id_set=self.id_set,
            only_to_install=True,
        )

    def _collect_all_marketplace_compatible_packs(self) -> CollectionResult | None:
        result = []
        for pack_metadata in PACK_MANAGER.iter_pack_metadata():
            try:
                result.append(self._collect_pack(
                    pack_id=pack_metadata.pack_id,
                    reason=CollectionReason.PACK_MARKETPLACE_VERSION_VALUE,
                    reason_description=self.marketplace.value
                ))
            except (NothingToCollectException, NonXsoarSupportedPackException, IncompatibleMarketplaceException) as e:
                logger.debug(str(e))
        return CollectionResult.union(result)

    def _collect_specific_marketplace_compatible_packs(self, packs_to_upload, reason) -> CollectionResult | None:
        result = []
        for pack_id in packs_to_upload:
            try:
                result.append(self._collect_pack(
                    pack_id=pack_id,
                    reason=reason,
                    reason_description=""
                ))
            except (NothingToCollectException, IncompatibleMarketplaceException) as e:
                logger.debug(str(e))
        return CollectionResult.union(result)

    def __validate_compatibility(
            self,
            id_: str,
            pack_id: str,
            marketplaces: tuple[MarketplaceVersions, ...] | None,
            path: Path,
            version_range: VersionRange | None,
            is_integration: bool,
    ):
        # exception order matters: important tests come first.
        """
        NOTE:
            Here, we validate information that indirectly affects the collection
            (information regarding IdSet or ContentItem objects, based on which we collect tests or packs)
            e.g. skipped integrations, marketplace compatibility, support level.

            For validating the pack/test directly, see _validate_collection.
        """

        self._validate_path(path)
        if is_integration:
            self.__validate_skipped_integration(id_, path)
            self.__validate_deprecated_integration(path)
        pack_marketplaces = PACK_MANAGER.get_pack_metadata(pack_id).marketplaces
        self.__validate_marketplace_compatibility(marketplaces or pack_marketplaces or (), path)
        self.__validate_support_level_is_xsoar(pack_id, version_range)

    def _validate_path(self, path: Path):
        if not path.exists():
            raise FileNotFoundError(path)

        self.__validate_triggering_sanity_test(path)
        self.__validate_not_ignored_file(path)

    def _validate_content_item_compatibility(self, content_item: ContentItem, is_integration: bool) -> None:
        object_id = content_item.id_
        self.__validate_compatibility(
            id_=object_id,  # type: ignore[arg-type]
            pack_id=content_item.pack_id,
            marketplaces=content_item.marketplaces,
            path=content_item.path,
            version_range=content_item.version_range,
            is_integration=is_integration,
        )

    def _validate_id_set_item_compatibility(self, id_set_item: IdSetItem, is_integration: bool) -> None:
        if not (pack_id := id_set_item.pack_id or find_pack_folder(id_set_item.path).name):  # type: ignore[arg-type]
            raise RuntimeError(f'could not find pack of {id_set_item.name}')
        object_id = id_set_item.id_
        path = id_set_item.path
        self.__validate_compatibility(
            id_=object_id,  # type: ignore[arg-type]
            pack_id=pack_id,  # type: ignore[arg-type]
            marketplaces=id_set_item.marketplaces,
            path=path,  # type: ignore[arg-type]
            version_range=id_set_item.version_range,
            is_integration=is_integration,
        )

    def _collect_pack(
            self,
            pack_id: str,
            reason: CollectionReason,
            reason_description: str,
            content_item_range: VersionRange | None = None,
            only_to_install: bool = False,
    ) -> CollectionResult | None:
        pack_metadata = PACK_MANAGER.get_pack_metadata(pack_id)
        try:
            self._validate_content_item_compatibility(pack_metadata, is_integration=False)
        except NonXsoarSupportedPackException as e:
            # we do want to install packs in this case (tests are not collected in this case anyway)
            logger.info(f'pack {pack_id} has support level {e.support_level} (not xsoar), '
                        f'collecting to make sure it is installed properly.')
        # except IncompatibleMarketplaceException:
        #     is_xsoar_and_xsiam_pack = MarketplaceVersions.XSOAR in (pack_metadata.marketplaces or ()) and \
        #         MarketplaceVersions.MarketplaceV2 in (pack_metadata.marketplaces or ())
        #
        #     # collect only to upload if: TODO - verify
        #     # 1. collecting for marketplacev2 and pack is XSOAR & XSIAM - we want it to be uploaded but not installed
        #     # 2. allow_incompatible_marketplace=False, if True, then should be also to install
        #     # if self.marketplace == MarketplaceVersions.MarketplaceV2 and is_xsoar_and_xsiam_pack and \
        #     #         not allow_incompatible_marketplace:
        #     #     collect_only_to_upload = True
        #
        #     # sometimes, we want to install or upload packs that are not compatible (e.g. pack belongs to both marketplaces)
        #     # because they have content that IS compatible. # TODO NOT UNDERSTAND allow_incompatible_marketplace praisler
        #     # But still need to avoid collecting packs that belongs to one marketplace when collecting to the other marketplace.
        #     # if (not allow_incompatible_marketplace or (allow_incompatible_marketplace and not is_xsoar_and_xsiam_pack)) \
        #     #         and not collect_only_to_upload:
        #     #     raise

        # If changes are done to README files. Upload only. # todo verify if we want to install
        # if reason == CollectionReason.README_FILE_CHANGED:
        #     collect_only_to_upload = True

        version_range = content_item_range \
            if pack_metadata.version_range.is_default \
            else (pack_metadata.version_range | content_item_range)

        return CollectionResult(
            test=None,
            modeling_rule_to_test=None,
            pack=pack_id,
            reason=reason,
            version_range=version_range,
            reason_description=reason_description,
            conf=self.conf,
            id_set=self.id_set,
            only_to_install=only_to_install
        )

    def _collect_pack_for_modeling_rule(
        self, pack_id: str, reason_description: str, changed_file_path: Path,
        content_item_range: VersionRange | None = None,
        reason: CollectionReason | None = None
    ) -> CollectionResult:
        """Create a CollectionResult for a pack because of a modeling rule

        Marks the pack being collected and the modeling rule that needs to be tested

        Args:
            pack_id (str): the id of the pack being collected
            reason (Optional[CollectionReason]): the reason the pack is being collected. Defaults to None.
            reason_description (str): the reason the pack is being collected
            changed_file_path (Path): the path to the file that was modified
            content_item_range (Optional[VersionRange], optional): version range. Defaults to None.

        Returns:
            CollectionResult: the object detailing the pack to collect and the modeling rule that should be tested
        """
        if self.marketplace != MarketplaceVersions.MarketplaceV2:
            logger.info(f'Not collecting pack {pack_id} for Modeling Rule {changed_file_path} because '
                        f'it is not a collection for an XSIAM (MarketplaceV2) marketplace - '
                        f'marketplace is {self.marketplace}')
            raise NothingToCollectException(changed_file_path, 'packs for Modeling Rules are only collected for XSIAM')

        pack = PACK_MANAGER.get_pack_metadata(pack_id)
        pack_to_reinstall = None

        version_range = content_item_range \
            if pack.version_range.is_default \
            else (pack.version_range | content_item_range)

        if not reason:
            file_type = find_type(changed_file_path.as_posix())
            if file_type == FileType.MODELING_RULE:
                reason = CollectionReason.MODELING_RULE_CHANGED
            elif file_type == FileType.MODELING_RULE_SCHEMA:
                reason = CollectionReason.MODELING_RULE_SCHEMA_CHANGED
            elif file_type == FileType.MODELING_RULE_TEST_DATA:
                reason = CollectionReason.MODELING_RULE_TEST_DATA_CHANGED
            elif file_type == FileType.MODELING_RULE_XIF:
                reason = CollectionReason.MODELING_RULE_XIF_CHANGED
            elif file_type == FileType.ASSETS_MODELING_RULE:
                reason = CollectionReason.MODELING_RULE_CHANGED
            elif file_type == FileType.ASSETS_MODELING_RULE_SCHEMA:
                reason = CollectionReason.MODELING_RULE_SCHEMA_CHANGED
            elif file_type == FileType.ASSETS_MODELING_RULE_XIF:
                reason = CollectionReason.MODELING_RULE_XIF_CHANGED
            else:  # pragma: no cover
                raise RuntimeError(f'Unexpected file type {file_type} for changed file {changed_file_path}')
        # the modeling rule to test will be the containing directory of the modeling rule's component files
        relative_path_of_mr = PACK_MANAGER.relative_to_packs(changed_file_path)
        modeling_rule_to_test = relative_path_of_mr.parent
        test_data_file_for_mr = list(changed_file_path.parent.glob(TEST_DATA_PATTERN))
        if test_data_file_for_mr:
            pack_to_reinstall = pack_id

        return CollectionResult(
            test=None,
            modeling_rule_to_test=modeling_rule_to_test,
            pack=pack_id,
            reason=reason,
            version_range=version_range,
            reason_description=reason_description,
            conf=self.conf,
            id_set=self.id_set,
            pack_to_reinstall=pack_to_reinstall,
        )

    def _collect_pack_for_xsiam_component(
        self, pack_id: str, reason_description: str, changed_file_path: Path,
        content_item_range: VersionRange | None = None,
        reason: CollectionReason | None = None
    ) -> CollectionResult:
        """Create a CollectionResult for a pack because of an xsiam component.

        Marks the pack being collected and the modeling rule that needs to be tested

        Args:
            pack_id (str): the id of the pack being collected
            reason (Optional[CollectionReason]): the reason the pack is being collected. Defaults to None.
            reason_description (str): the reason the pack is being collected
            changed_file_path (Path): the path to the file that was modified
            content_item_range (Optional[VersionRange], optional): version range. Defaults to None.

        Returns:
            CollectionResult: the object detailing the pack to collect and the modeling rule that should be tested
        """
        # Not validating compatibility with function so xsoar & marketplacev2 supported packs will be installed if needed.
        if self.marketplace != MarketplaceVersions.MarketplaceV2:
            logger.info(f'Not collecting pack {pack_id} for XSIAM component {changed_file_path} because '
                        f'it is not a collection for an XSIAM (MarketplaceV2) marketplace - '
                        f'marketplace is {self.marketplace}')
            raise NothingToCollectException(changed_file_path, 'packs for XSIAM components are only collected for XSIAM')

        pack = PACK_MANAGER.get_pack_metadata(pack_id)

        version_range = content_item_range \
            if pack.version_range.is_default \
            else (pack.version_range | content_item_range)

        if not reason:
            file_type = find_type(changed_file_path.as_posix())
            reason = CollectionReason.XSIAM_COMPONENT_CHANGED
            reason_description = file_type.value

        return CollectionResult(
            test=None,
            modeling_rule_to_test=None,
            pack=pack_id,
            reason=reason,
            version_range=version_range,
            reason_description=reason_description,
            conf=self.conf,
            id_set=self.id_set,
        )

    def __validate_skipped_integration(self, id_: str, path: Path):
        if id_ in self.conf.skipped_integrations:
            raise NothingToCollectException(path, 'integration is skipped')

    @staticmethod
    def __validate_deprecated_integration(path: Path):
        if path.suffix == '.yml' and get_yaml(path).get('deprecated'):
            raise NothingToCollectException(path, 'integration is deprecated')

    def __validate_triggering_sanity_test(self, path: Path):
        if path in PATHS.files_triggering_sanity_tests:
            self.trigger_sanity_tests = True
            raise NothingToCollectException(path, 'not under a pack (triggering sanity tests)')

    @staticmethod
    def __validate_not_ignored_file(path: Path):
        if path in PATHS.files_to_ignore:
            raise NothingToCollectException(path, 'not under a pack (ignored, not triggering sanity tests)')

        if set(PACK_MANAGER.relative_to_packs(path).parts).intersection(NON_CONTENT_FOLDERS):
            raise NothingToCollectException(path, 'file under test_data, samples or documentation folder,'
                                                  ' (not triggering sanity tests)')

    @staticmethod
    def __validate_support_level_is_xsoar(pack_id: str, content_item_range: VersionRange | None) -> None:
        # intended to only be called from __validate_compatibility
        if (support_level := PACK_MANAGER.get_support_level(pack_id)) != 'xsoar':
            raise NonXsoarSupportedPackException(pack_id, support_level, content_item_range)

    def __validate_marketplace_compatibility(self,
                                             content_item_marketplaces: tuple[MarketplaceVersions, ...],
                                             content_item_path: Path) -> None:  # TODO CHECK CIAC-9470
        # intended to only be called from __validate_compatibility
        if not content_item_marketplaces:
            logger.debug(f'{content_item_path} has no marketplaces set, '
                         f'using default={DEFAULT_MARKETPLACES_WHEN_MISSING}')
            content_item_marketplaces = DEFAULT_MARKETPLACES_WHEN_MISSING
        if self.marketplace not in content_item_marketplaces:
            raise IncompatibleMarketplaceException(content_item_path, content_item_marketplaces, self.marketplace)

    def _validate_tests_in_id_set(self, tests: Iterable[str]):
        if not_found := set(tests).difference(self.id_set.id_to_test_playbook.keys()):
            not_found_string = ', '.join(sorted(not_found))
            logger.warning(f'{len(not_found)} tests were not found in id-set: \n{not_found_string}')


class BranchTestCollector(TestCollector):
    def __init__(
            self,
            branch_name: str,
            marketplace: MarketplaceVersions,
            service_account: str | None,
            graph: bool = False,
            build_bucket_path: str | None = None,
    ):
        """

        :param branch_name: branch name
        :param marketplace: marketplace value
        :param service_account: used for comparing with the latest upload bucket
        """
        super().__init__(marketplace, graph)
        logger.debug(f'Created BranchTestCollector for {branch_name}')
        self.branch_name = branch_name
        self.service_account = service_account
<<<<<<< HEAD
        self.private_pack_path: Path | None = Path(private_pack_path) if private_pack_path else None
        self.build_bucket_path = build_bucket_path

    def _get_private_pack_files(self) -> tuple[str, ...]:
        if not self.private_pack_path:
            raise RuntimeError('private_pack_path cannot be empty')
        return tuple(str(path) for path in self.private_pack_path.rglob('*') if path.is_file())
=======
>>>>>>> 0b00fd22

    def _collect(self) -> CollectionResult | None:
        collect_from = self._get_git_diff()
        return CollectionResult.union([
            self._collect_from_changed_files(collect_from.changed_files),
            self._collect_packs_from_which_files_were_removed(collect_from.pack_ids_files_were_removed_from),
            self._collect_packs_diff_master_bucket()
        ])

    def _collect_packs_diff_master_bucket(self) -> CollectionResult | None:
        """
        For cases where master is ahead of bucket, this method extracts the difference between master and bucket.
        It is important to upload the diff to prevent failures when there are dependencies in a higher version.
        Returns:
                CollectionResult - if the diff to collect and upload.
        """

        collected_packs: list[CollectionResult | None] = []

        # diff between master and the last upload
        collect_from = self._get_git_diff(upload_delta_from_last_upload=True)

        for file_path in collect_from.changed_files:

            full_path = PATHS.content_path / file_path

            try:
                self._validate_path(path=full_path)
                collected_packs.append(self._collect_pack(
                    pack_id=find_pack_folder(full_path).name,
                    reason=CollectionReason.PACK_MASTER_BUCKET_DISCREPANCY,
                    reason_description=file_path,
                ))
            except NothingToCollectException as e:
                logger.info(e.message)
            except Exception as e:
                logger.exception(f'Error while collecting pack for {full_path}', exc_info=True, stack_info=True)
                raise e

        # union with collected_packs since changed_files and since files were removed from master
        collect_packs_where_files_were_removed =\
            [self._collect_packs_from_which_files_were_removed(collect_from.pack_ids_files_were_removed_from)]
        return CollectionResult.union(tuple(itertools.chain(collected_packs, collect_packs_where_files_were_removed)))

    def _collect_from_changed_files(self, changed_files: tuple[str, ...]) -> CollectionResult | None:
        """NOTE: this should only be used from _collect"""
        collected = []
        for raw_path in changed_files:
            path = PATHS.content_path / raw_path
            logger.debug(f'Collecting tests for {raw_path}')
            try:
                collected.append(self._collect_single(path))
            except NonXsoarSupportedPackException as e:
                collected.append(self._collect_pack(
                    pack_id=find_pack_folder(path).name,
                    reason=CollectionReason.NON_XSOAR_SUPPORTED,
                    reason_description=raw_path,
                    content_item_range=e.content_version_range,
                ))
            except NothingToCollectException as e:
                logger.info(e.message)
            except Exception as e:
                logger.exception(f'Error while collecting tests for {raw_path}', exc_info=True, stack_info=True)
                raise e
        return CollectionResult.union(collected)

    def _collect_packs_from_which_files_were_removed(self, pack_ids: tuple[str, ...]) -> CollectionResult | None:
        """NOTE: this should only be used from _collect"""
        collected: list[CollectionResult] = []
        for pack_id in pack_ids:
            logger.info(f'one or more files were removed from the {pack_id} pack, attempting to collect the pack.')
            try:
                if pack_to_collect := self._collect_pack(pack_id=pack_id,
                                                         reason=CollectionReason.FILES_REMOVED_FROM_PACK,
                                                         reason_description='',
                                                         ):
                    collected.append(pack_to_collect)
            except NothingToCollectException as e:
                logger.info(e.message)
            except Exception as e:
                logger.exception(f'Error while collecting tests for {pack_id=}', exc_info=True, stack_info=True)
                raise e
        return CollectionResult.union(collected)

    def _collect_yml(self, content_item_path: Path) -> CollectionResult | None:
        """
        collecting a yaml-based content item (including py-based, whose names match a yaml based one)
        """
        yml_path = content_item_path.with_suffix('.yml') if content_item_path.suffix != '.yml' else content_item_path
        try:
            yml = ContentItem(yml_path)
            if not yml.id_:
                raise ValueError(f'id field of {yml_path} cannot be empty')
        except FileNotFoundError:
            raise FileNotFoundError(f'could not find yml matching {PACK_MANAGER.relative_to_packs(content_item_path)}')

        actual_content_type = find_yml_content_type(yml_path) or hotfix_detect_old_script_yml(yml_path)
        self._validate_content_item_compatibility(yml, is_integration=actual_content_type == FileType.INTEGRATION)

        relative_yml_path = PACK_MANAGER.relative_to_packs(yml_path)
        tests: tuple[str, ...]

        match actual_content_type:
            case None:
                path_description = f'{yml_path} (original item {content_item_path}' \
                    if content_item_path != yml_path \
                    else yml_path
                raise ValueError(f'could not detect type for {path_description}')

            case FileType.TEST_PLAYBOOK:
                if yml.id_ in self.conf.test_id_to_test:
                    tests = yml.id_,
                else:
                    logger.warning(f'test playbook with id {yml.id_} is missing from conf.json tests section')
                    tests = ()
                reason = CollectionReason.TEST_PLAYBOOK_CHANGED

            case FileType.INTEGRATION:
                if yml.explicitly_no_tests():
                    suffix = ''

                    if tests_from_conf := self.conf.integrations_to_tests.get(yml.id_, ()):
                        tests_str = ', '.join(sorted(tests_from_conf))
                        suffix = f'. NOTE: NOT COLLECTING tests from conf.json={tests_str}'

                    logger.warning(f'{yml.id_} explicitly states `no tests`: only collecting pack {suffix}')
                    tests = ()

                elif yml.id_ not in self.conf.integrations_to_tests:
                    # note, this whole method is always called after validating support level is xsoar
                    raise ValueError(
                        f'integration {str(PACK_MANAGER.relative_to_packs(yml.path))} is '
                        f'(1) missing from conf.json, AND'
                        ' (2) does not explicitly state `tests: no tests` AND'
                        ' (3) has support level == xsoar. '
                        'Please change at least one of these to allow test collection.'
                    )
                else:
                    # integration to test mapping available, and support level == xsoar (so - we run the tests)
                    tests = tuple(self.conf.integrations_to_tests[yml.id_])
                reason = CollectionReason.INTEGRATION_CHANGED

            case FileType.SCRIPT | FileType.PLAYBOOK:
                try:

                    if yml.id_.endswith("ApiModule"):
                        logger.info(f"Found changes in ApiModule = {yml.id_}, starting collecting related integrations")
                        return self._collect_integrations_using_apimodule(yml.id_)

                    tests = tuple(yml.tests)  # raises NoTestsConfiguredException if 'no tests' in the tests field
                    reason = CollectionReason.SCRIPT_PLAYBOOK_CHANGED

                except NoTestsConfiguredException:
                    # collecting all tests that implement this script/playbook
                    id_to_tests = {
                        FileType.SCRIPT: self.id_set.implemented_scripts_to_tests,
                        FileType.PLAYBOOK: self.id_set.implemented_playbooks_to_tests
                    }[actual_content_type]
                    tests = tuple(test.name for test in id_to_tests.get(yml.id_, ()))
                    reason = CollectionReason.SCRIPT_PLAYBOOK_CHANGED_NO_TESTS
                    #
                    # if not tests:  # no tests were found in yml nor in id_set
                    #     logger.warning(f'{actual_content_type.value} {relative_yml_path} '
                    #                    f'has `No Tests` configured, and no tests in id_set')
                    #     override_support_level_compatibility = True
            case _:
                raise RuntimeError(f'Unexpected content type {actual_content_type.value} for {content_item_path}'
                                   f'(expected `Integrations`, `Scripts` or `Playbooks`)')
        if tests:
            return CollectionResult.union(tuple(
                CollectionResult(
                    test=test,
                    modeling_rule_to_test=None,
                    pack=yml.pack_id,
                    reason=reason,
                    version_range=yml.version_range,
                    reason_description=f'{yml.id_=} ({relative_yml_path})',
                    conf=self.conf,
                    id_set=self.id_set,
                    # skip_support_level_compatibility=override_support_level_compatibility,
                ) for test in tests))
        else:
            return self._collect_pack(
                pack_id=yml.pack_id,
                reason=reason,
                reason_description='collecting pack only',
                content_item_range=yml.version_range,
                # allow_incompatible_marketplace=override_support_level_compatibility,
            )

    def _collect_integrations_using_apimodule(self, api_module_id: str) -> CollectionResult | None:
        integrations_using_apimodule = self.id_set.api_modules_to_integrations.get(api_module_id, [])
        result = []
        for integration in integrations_using_apimodule:
            try:
                result.append(self._collect_single(integration.path))
            except (NothingToCollectException, NonXsoarSupportedPackException) as e:
                logger.info(str(e))
                continue
        logger.debug(f"Collected for {api_module_id}: {result}")
        return CollectionResult.union(result)

    def _collect_xsiam_and_modeling_pack(self,
                                         file_type: FileType | None,
                                         pack_id: str, reason_description: str,
                                         path: Path,
                                         content_item_range: VersionRange | None) -> CollectionResult | None:
        if file_type in MODELING_RULE_COMPONENT_FILES:
            # mark pack for installation and mark the modeling rule for dynamic testing
            return self._collect_pack_for_modeling_rule(
                pack_id=pack_id, reason_description=reason_description,
                changed_file_path=path, content_item_range=content_item_range
            )

        # if the file is an xsiam component and is not a modeling rule
        return self._collect_pack_for_xsiam_component(
            pack_id=pack_id, reason_description=reason_description,
            changed_file_path=path, content_item_range=content_item_range
        )

    def _collect_single(self, path: Path) -> CollectionResult | None:
        self._validate_path(path)

        file_type = find_type(str(path))

        if file_type in IGNORED_FILE_TYPES:
            raise NothingToCollectException(path, f'ignored type {file_type}')

        if file_type is None and path.parent.name not in CONTENT_ENTITIES_DIRS:
            raise NothingToCollectException(
                path,
                f'file of unknown type, and not directly under a content directory ({path.parent.name})')

        content_item = None
        try:
            content_item = ContentItem(path)
            self._validate_content_item_compatibility(content_item, is_integration='Integrations' in path.parts)
        except IncompatibleMarketplaceException:
            if file_type not in (MODELING_RULE_COMPONENT_FILES | XSIAM_COMPONENT_FILES | {FileType.METADATA}):
                raise
        except NonDictException:
            content_item = None  # py, md, etc. Anything not dictionary-based. Suitable logic follows, see collect_yml

        pack_id = find_pack_folder(path).name
        reason_description = relative_path = PACK_MANAGER.relative_to_packs(path)

        if file_type in ONLY_INSTALL_PACK_FILE_TYPES:
            content_item_range = content_item.version_range if content_item else None

            if file_type in (MODELING_RULE_COMPONENT_FILES | XSIAM_COMPONENT_FILES):
                return self._collect_xsiam_and_modeling_pack(
                    file_type=file_type, pack_id=pack_id, reason_description=reason_description,
                    path=path, content_item_range=content_item_range
                )

            else:
                # install pack without collecting tests.
                return self._collect_pack(
                    pack_id=pack_id,
                    reason=CollectionReason.NON_CODE_FILE_CHANGED,
                    reason_description=reason_description,
                    content_item_range=content_item.version_range if content_item else None
                )

        if file_type in ONLY_UPLOAD_PACK_FILE_TYPES:
            return self._collect_pack(
                pack_id=pack_id,
                reason=CollectionReason.README_FILE_CHANGED,
                reason_description=reason_description,
                content_item_range=content_item.version_range if content_item else None
            )

        if content_item:
            try:
                '''
                Upon reaching this part, we know the file is a content item (and not release note config, scheme, etc.)
                so _validate_content_item can be called (which we can't do to non-content files, often lacking an id).

                when content_item *is* None, the same validations are called either in _collect_yml or _collect_pack.

                '''
                self._validate_content_item_compatibility(
                    content_item,
                    is_integration=file_type == FileType.INTEGRATION,
                )
            except NonXsoarSupportedPackException as e:
                return self._collect_pack(
                    pack_id=find_pack_folder(path).name,
                    reason=CollectionReason.NON_XSOAR_SUPPORTED,
                    reason_description=e.support_level or "xsoar",
                )

        if file_type in {FileType.PYTHON_FILE, FileType.POWERSHELL_FILE, FileType.JAVASCRIPT_FILE}:
            if path.name.lower().endswith(('_test.py', 'tests.ps1')):
                raise NothingToCollectException(path, 'changing unit tests does not trigger collection')
            return self._collect_yml(path)

        elif file_type == FileType.REPUTATION:
            tests = self.conf['reputation_tests']
            reason = CollectionReason.DEFAULT_REPUTATION_TESTS

        elif file_type in {FileType.MAPPER, FileType.CLASSIFIER}:
            source, reason = {
                FileType.MAPPER: (self.conf.incoming_mapper_to_test, CollectionReason.MAPPER_CHANGED),
                FileType.CLASSIFIER: (self.conf.classifier_to_test, CollectionReason.CLASSIFIER_CHANGED),
            }[file_type]
            if not (tests := source.get(content_item, ())):  # type: ignore[call-overload]
                reason = CollectionReason.NON_CODE_FILE_CHANGED
                reason_description = f'no specific tests for {relative_path} were found'

        elif path.suffix == '.yml':  # file_type is often None in these cases
            return self._collect_yml(path)  # checks for containing folder (content item type)

        elif file_type is None:
            raise NothingToCollectException(path, 'unknown file type')

        else:
            raise ValueError(path, f'unexpected content type {file_type} - please update collect_tests.py')

        if not content_item:
            raise RuntimeError(f'failed collecting {path} for an unknown reason')

        return CollectionResult.union(tuple(
            CollectionResult(
                test=test,
                modeling_rule_to_test=None,
                pack=content_item.pack_id,
                reason=reason,
                version_range=content_item.version_range,
                reason_description=reason_description,
                conf=self.conf,
                id_set=self.id_set,
            )
            for test in tests)
        )

    def _get_git_diff(self, upload_delta_from_last_upload: bool = False) -> FilesToCollect:
        """
        The method extracts the files based on the diff between the two commits.
        Args:
            upload_delta_from_last_upload: For branch collector,
             it is also necessary to upload the difference between master and bucket, In order to prevent failures caused
              by higher versions in master compared to versions in bucket.

        Returns:

        """
        repo = PATHS.content_repo
        changed_files: list[str] = []
        packs_files_were_removed_from: set[str] = set()

        previous_commit = 'origin/master'
        current_commit = os.getenv("CI_COMMIT_SHA", "")

        logger.debug(f'Getting changed files for {self.branch_name=}')

        if upload_delta_from_last_upload or os.getenv('NIGHTLY'):
            logger.info('Diff between branch to last upload commit: getting last commit from index')
            previous_commit = get_last_commit_from_index(self.service_account, self.marketplace)

        elif self.branch_name == 'master':
            current_commit, previous_commit = tuple(repo.iter_commits(max_count=2))

        elif os.getenv('CONTRIB_BRANCH'):
            # gets files of unknown status
            contrib_diff: tuple[str, ...] = tuple(filter(lambda f: f.startswith('Packs/'), repo.untracked_files))
            logger.info('contribution branch found, contrib-diff:\n' + '\n'.join(contrib_diff))
            changed_files.extend(contrib_diff)

        # comment out us its looks unused and adding unchanged_files to the changed_files
        # elif os.getenv('EXTRACT_PRIVATE_TESTDATA'):
        #     logger.info('considering extracted private test data')
        #     private_test_data = tuple(filter(lambda f: f.startswith('Packs/'), repo.untracked_files))
        #     changed_files.extend(private_test_data)

        diff = repo.git.diff(f'{previous_commit}...{current_commit}', '--name-status')
        logger.debug(f'raw changed files string:\n{diff}')

        # diff is formatted as `M  foo.json\n A  bar.py\n ...`, turning it into ('foo.json', 'bar.py', ...).
        for line in diff.splitlines():
            match len(parts := line.split('\t')):
                case 2:
                    git_status, file_path = parts
                case 3:
                    git_status, old_file_path, file_path = parts  # R <old location> <new location>

                    if git_status.startswith('R'):
                        logger.debug(f'{git_status=} for {file_path=}, considering it as <M>odified')
                        git_status = 'M'

                    if pack_file_removed_from := find_pack_file_removed_from(Path(old_file_path), Path(file_path)):
                        packs_files_were_removed_from.add(pack_file_removed_from)

                case _:
                    raise ValueError(f'unexpected line format '
                                     f'(expected `<modifier>\t<file>` or `<modifier>\t<old_location>\t<new_location>`'
                                     f', got {line}')

            if git_status not in {'A', 'M', 'D', }:
                logger.warning(f'unexpected {git_status=}, considering it as <M>odified')

            if git_status == 'D':  # git-deleted file
                if pack_file_removed_from := find_pack_file_removed_from(Path(file_path), None):
                    packs_files_were_removed_from.add(pack_file_removed_from)
                continue  # not adding to changed files list

            changed_files.append(file_path)  # non-deleted files (added, modified)
        return FilesToCollect(changed_files=tuple(changed_files),
                              pack_ids_files_were_removed_from=tuple(packs_files_were_removed_from))


def find_pack_file_removed_from(old_path: Path, new_path: Path | None = None):
    """
    If a file is moved between packs, we should collect the older one, to make sure it is installed properly.
    """
    # two try statements as we need to tell which of the two is a pack, separately.
    try:
        old_pack = find_pack_folder(old_path).name
    except NotUnderPackException:
        logger.debug(f'Skipping pack collection for removed file: {old_path}, as it does not belong to any pack')
        return None  # not moved from a pack, no special treatment we can do here.

    if new_path:
        try:
            new_pack = find_pack_folder(new_path).name
        except NotUnderPackException:
            new_pack = None
            logger.warning(f'Could not find the new pack of the file that was moved from {old_path}')

        if old_pack != new_pack:  # file moved between packs
            logger.info(f'file {old_path.name} was moved '
                        f'from pack {old_pack}, adding it, to make sure it still installs properly')
    else:
        # Since new_path is None we understand the item was deleted
        logger.info(f'file {old_path.name} was deleted '  # changing log
                    f'from pack {old_pack}, adding it, to make sure it still installs properly')

    return old_pack


class UploadBranchCollector(BranchTestCollector):  # TODO - will not need anymore
    def _collect(self) -> CollectionResult | None:
        # same as BranchTestCollector, but without tests.
        if result := super()._collect():
            logger.info('UploadCollector drops collected tests, as they are not required')
            result.tests = set()
        return result


class SpecificPacksTestCollector(TestCollector):
    def __init__(
            self,
            packs_to_upload: str,
            marketplace: MarketplaceVersions,
            graph: bool = False,
    ):
        super().__init__(marketplace, graph=graph)
        self.packs_to_upload = packs_to_upload

    def _collect(self) -> CollectionResult | None:
        result: CollectionResult | None = (super()._collect_specific_marketplace_compatible_packs
                                           (self.packs_to_upload, CollectionReason.PACK_CHOSEN_TO_UPLOAD))
        return result


class NightlyTestCollector(BranchTestCollector, ABC):

    def _collect(self) -> CollectionResult | None:

        result = []
        collect_from = self._get_git_diff()  # TODO - OR - SpecificPacksTestCollector/UploadAllCollector

        changed_packs = CollectionResult.union([
            self._collect_from_changed_files(collect_from.changed_files),
            self._collect_packs_from_which_files_were_removed(collect_from.pack_ids_files_were_removed_from),
            self._collect_failed_packs_from_prev_upload()
        ])
        if changed_packs:
            logger.info(f"Collect the following packs to upload: {changed_packs.packs_to_upload=}")
            changed_packs.tests = set()
            logger.info('changed packs drops collected tests, as they are not required')
            result.append(changed_packs)

        if self.marketplace in [MarketplaceVersions.XSOAR, MarketplaceVersions.MarketplaceV2]:
            nightly_packs = CollectionResult.union([
                self._collect_packs_nightly(self.conf.nightly_packs),
                self._id_set_tests_matching_marketplace_value()
            ])  # todo add filter to only xsiam
            if nightly_packs:
                logger.info(f"Collect the following nightly packs to install: {nightly_packs.packs_to_install=}")
                result.append(nightly_packs)

        if self.marketplace == MarketplaceVersions.MarketplaceV2:
            modeling_rules = CollectionResult.union((
                self._collect_modeling_rule_packs(),
                self.sanity_tests_xsiam(),
            ))
            if modeling_rules:
                modeling_rules.packs_to_upload = set()
                modeling_rules.packs_to_reinstall = set()
                logger.info(f"Collect the following packs to install modeling rules: {modeling_rules.packs_to_install=}")
                result.append(modeling_rules)

        return CollectionResult.union(result)

    def _collect_failed_packs_from_prev_upload(self) -> CollectionResult | None:
        failed_packs = get_failed_packs_from_previous_upload(self.service_account, self.build_bucket_path)
        return self._collect_specific_marketplace_compatible_packs(failed_packs, CollectionReason.RE_UPLOAD_FAILED_PACK)

    def _collect_modeling_rule_packs(self) -> CollectionResult | None:
        """Collect packs that are XSIAM compatible and have a modeling rule with a testdata file.

        Returns:
            Optional[CollectionResult]: pack collection result.
        """
        result = []
        for modeling_rule in self.id_set.modeling_rules:
            try:
                logger.debug(f'collecting modeling rule with id: {modeling_rule.id_}, with name: {modeling_rule.name}')
                path = PATHS.content_path / modeling_rule.file_path_str
                pack_id = modeling_rule.pack_id
                result.append(self._collect_pack_for_modeling_rule(
                    pack_id=pack_id,  # type: ignore[arg-type]
                    changed_file_path=path,
                    reason=CollectionReason.MODELING_RULE_NIGHTLY,
                    reason_description=f'{modeling_rule.file_path_str} ({modeling_rule.id_})',
                    content_item_range=modeling_rule.version_range
                ))
            except (NothingToCollectException, NonXsoarSupportedPackException) as e:
                logger.debug(str(e))

        return CollectionResult.union(result)

    def sanity_tests_xsiam(self) -> CollectionResult:
        return CollectionResult.union(tuple(
            CollectionResult(
                test=test,
                pack=SANITY_TEST_TO_PACK.get(test),  # None in most cases
                modeling_rule_to_test=None,
                reason=CollectionReason.SANITY_TESTS,
                version_range=None,
                reason_description='XSIAM Nightly sanity',
                conf=self.conf,
                id_set=self.id_set,
                is_sanity=True,
                only_to_install=True
            )
            for test in self.conf['test_marketplacev2']
        ))  # type: ignore[return-value]

    def _id_set_tests_matching_marketplace_value(self) -> CollectionResult | None:
        """
        :return: all tests whose marketplace field includes the collector's marketplace value
                    (or is equal to it, if `only_value` is used).
        """
        result = []
        for playbook in self.id_set.test_playbooks:
            try:
                if not (
                    playbook.pack_id in self.conf.nightly_packs
                    or playbook.id_ in self.conf.non_api_tests
                ):
                    raise NonNightlyPackInNightlyBuildException(playbook.pack_id)
                self._validate_id_set_item_compatibility(playbook, is_integration=False)

                if self.marketplace == MarketplaceVersions.MarketplaceV2 and MarketplaceVersions.XSOAR in playbook.marketplaces:
                    raise IncompatibleMarketplaceException(
                        playbook.path, playbook.marketplaces, self.marketplace)  # TODO for merge

                result.append(CollectionResult(
                    test=playbook.id_,
                    modeling_rule_to_test=None,
                    pack=playbook.pack_id,
                    reason=CollectionReason.ID_SET_MARKETPLACE_VERSION,
                    reason_description=self.marketplace.value,
                    version_range=playbook.version_range,
                    conf=self.conf,
                    only_to_install=True,
                    id_set=self.id_set,
                ))
            except (NothingToCollectException, NonXsoarSupportedPackException, NonNightlyPackInNightlyBuildException) as e:
                logger.debug(f"{playbook.id_} - {str(e)}")
        return CollectionResult.union(result)

    def _collect_packs_nightly(self, packs: tuple[str, ...] | set[str]) -> CollectionResult | None:
        result = []
        for pack in packs:
            try:
                pack_metadata = PACK_MANAGER.get_pack_metadata(pack)

                self._validate_content_item_compatibility(pack_metadata, is_integration=False)

                result.append(CollectionResult(
                    test=None,
                    modeling_rule_to_test=None,
                    pack=pack,
                    reason=CollectionReason.NIGHTLY_PACK,
                    reason_description=pack,
                    conf=self.conf,
                    id_set=self.id_set,
                    only_to_install=True,
                    version_range=pack_metadata.version_range
                ))
            except (NothingToCollectException, NonXsoarSupportedPackException) as e:
                logger.debug(f"{pack} - {str(e)}")

        logger.debug(f'Collected {len(result)} nightly packs to install')
        return CollectionResult.union(result)


class UploadAllCollector(TestCollector):
    def _collect(self) -> CollectionResult | None:
        return self._collect_all_marketplace_compatible_packs()


class SDKNightlyTestCollector(TestCollector):

    @property
    def sanity_tests(self) -> CollectionResult:
        return CollectionResult(
            test="Sanity Test - Playbook with no integration",
            modeling_rule_to_test=None,
            pack="HelloWorld",
            reason=CollectionReason.SANITY_TESTS,
            version_range=None,
            reason_description='Demisto-SDK Sanity Test for test-content command',
            conf=self.conf,
            id_set=self.id_set,
            is_sanity=True,
            only_to_install=True,
        )

    def _collect(self) -> CollectionResult | None:
        if self.marketplace == MarketplaceVersions.XPANSE:
            return None
        return self.sanity_tests


def sort_packs_to_upload(packs_to_upload: set[str]) -> tuple[list, list]:
    """
    :param: packs_to_upload: The resultant list of packs to upload
    :return:
     Tuple[list, list]:
        packs_to_upload: list of packs to upload (hard upload - changed files with RN and version bump)
        packs_to_update_metadata: list of packs to update
         (soft upload - changed only to packmetadata file without RN and version bump)
    """
    packs_to_update_metadata = set()
    git_util = GitUtil()
    changed_files = git_util._get_all_changed_files()
    for pack_id in packs_to_upload:
        current_version = PACK_MANAGER.get_current_version(pack_id) or ""
        rn_path = Path(f"Packs/{pack_id}/ReleaseNotes/{current_version.replace('.', '_')}.md")
        pack_metadata_path = Path(f"Packs/{pack_id}/pack_metadata.json")

        if pack_metadata_path in git_util.added_files():  # first version
            continue

        if rn_path not in changed_files and pack_metadata_path in changed_files:
            packs_to_update_metadata.add(pack_id)

    packs_to_upload = packs_to_upload - packs_to_update_metadata
    packs_to_upload = sorted(packs_to_upload, key=lambda x: x.lower()) if packs_to_upload else []
    packs_to_update_metadata = sorted(packs_to_update_metadata, key=lambda x: x.lower()) if packs_to_update_metadata else []
    return packs_to_upload, packs_to_update_metadata


def output(result: CollectionResult | None):
    """
    writes to both log and files
    """
    tests = sorted(result.tests, key=lambda x: x.lower()) if result else ()
    packs_to_install = sorted(result.packs_to_install, key=lambda x: x.lower()) if result else ()
    packs_to_upload, packs_to_update_metadata = sort_packs_to_upload(result.packs_to_upload) if result else ([], [])

    modeling_rules_to_test = sorted(
        result.modeling_rules_to_test, key=lambda x: x.casefold() if isinstance(x, str) else x.as_posix().casefold()
    ) if result else ()
    modeling_rules_to_test = [x.as_posix() if isinstance(x, Path) else str(x) for x in modeling_rules_to_test]
    machines = result.machines if result and result.machines else ()
    packs_to_reinstall_test = sorted(result.packs_to_reinstall, key=lambda x: x.lower()) if result else ()

    test_str = '\n'.join(tests)
    packs_to_install_str = '\n'.join(packs_to_install)
    packs_to_upload_str = '\n'.join(packs_to_upload)
    packs_to_update_metadata_str = '\n'.join(packs_to_update_metadata)
    modeling_rules_to_test_str = '\n'.join(modeling_rules_to_test)
    machine_str = ', '.join(sorted(map(str, machines)))
    packs_to_reinstall_test_str = '\n'.join(packs_to_reinstall_test)

    logger.info(f'collected {len(tests)} test playbooks:\n{test_str}')
    logger.info(f'collected {len(packs_to_install)} packs to install:\n{packs_to_install_str}')
    logger.info(f'collected {len(packs_to_upload)} packs to upload:\n{packs_to_upload_str}')
    logger.info(f'collected {len(packs_to_update_metadata)} packs to update:\n{packs_to_update_metadata_str}')
    logger.info(f'collected {len(modeling_rules_to_test)} modeling rules to test:\n{modeling_rules_to_test_str}')
    logger.info(f'collected {len(machines)} machines: {machine_str}')
    logger.info(f'collected {len(packs_to_reinstall_test)} packs to reinstall to test:\n{packs_to_reinstall_test_str}')

    PATHS.output_tests_file.write_text(test_str)
    PATHS.output_packs_file.write_text(packs_to_install_str)
    PATHS.output_packs_to_upload_file.write_text(json.dumps({'packs_to_upload': packs_to_upload,
                                                             'packs_to_update_metadata': packs_to_update_metadata}))
    PATHS.output_modeling_rules_to_test_file.write_text(modeling_rules_to_test_str)
    PATHS.output_machines_file.write_text(json.dumps({str(machine): (machine in machines) for machine in Machine}))
    PATHS.output_packs_to_reinstall_test_file.write_text(packs_to_reinstall_test_str)


if __name__ == '__main__':
    logger.info('TestCollector v20241101')
    sys.path.append(str(PATHS.content_path))
    parser = ArgumentParser()
    parser.add_argument('-n', '--nightly', type=str2bool, help='Is nightly')
    parser.add_argument('-sn', '--sdk-nightly', type=str2bool, help='Is SDK nightly')
    parser.add_argument('-mp', '--marketplace', type=MarketplaceVersions, help='marketplace version',
                        default='xsoar')
    parser.add_argument('--service_account', help="Path to gcloud service account")
    parser.add_argument('--graph', '-g', type=str2bool, help='Should use graph', default=False, required=False)
    parser.add_argument('--override_all_packs', '-a', type=str2bool, help='Collect all packs if override upload', default=False,
                        required=False)
    parser.add_argument('-up', '--pack_names', help="Packs to upload, will only collect what is related to them", default='',
                        required=False)
    parser.add_argument('-bb', '--build_bucket', help="The build bucket path", default='',
                        required=False)

    args = parser.parse_args()
    args_string = '\n'.join(f'{k}={v}' for k, v in vars(args).items())

    logger.debug(f'parsed args:\n{args_string}')
    logger.debug('CONTRIB_BRANCH=' + os.getenv('CONTRIB_BRANCH', '<undefined>'))
    branch_name = PATHS.content_repo.active_branch.name

    marketplace = MarketplaceVersions(args.marketplace)

    nightly = args.nightly
    sdk_nightly = args.sdk_nightly
    service_account = args.service_account
    graph = args.graph
    pack_to_upload = args.pack_names
    build_bucket_path = args.build_bucket
    collector: TestCollector

<<<<<<< HEAD
    if args.changed_pack_path:
        collector = BranchTestCollector('master', marketplace, service_account, args.changed_pack_path, graph=graph)

    elif os.environ.get("IFRA_ENV_TYPE") == 'Bucket-Upload':  # todo adapt to the new design
=======
    if os.environ.get("IFRA_ENV_TYPE") == 'Bucket-Upload':
>>>>>>> 0b00fd22
        if args.override_all_packs:
            collector = UploadAllCollector(marketplace, graph)
        elif pack_to_upload:
            collector = SpecificPacksTestCollector(pack_to_upload.split(','), marketplace, graph)
        else:
            collector = UploadBranchCollector(branch_name, marketplace, service_account, graph=graph)

    elif sdk_nightly:
        collector = SDKNightlyTestCollector(marketplace=marketplace, graph=graph)

    elif nightly:
        collector = NightlyTestCollector(branch_name=branch_name, marketplace=marketplace, service_account=service_account,
                                         graph=graph, build_bucket_path=build_bucket_path)
    else:
        collector = BranchTestCollector(branch_name, marketplace, service_account, graph=graph)

    collected = collector.collect()
    output(collected)  # logs and writes to output files<|MERGE_RESOLUTION|>--- conflicted
+++ resolved
@@ -243,18 +243,6 @@
             if skip_reason := conf.skipped_tests.get(test):  # type: ignore[union-attr]
                 raise SkippedTestException(test, skip_place='conf.json (skipped_tests)', skip_reason=skip_reason)
 
-<<<<<<< HEAD
-            if test in conf.private_tests:  # type: ignore[union-attr]
-                raise PrivateTestException(test)
-=======
-        if is_nightly:
-            if test and test in conf.non_api_tests:  # type: ignore[union-attr]
-                return
-
-            if pack and pack not in conf.nightly_packs:  # type: ignore[union-attr]
-                raise NonNightlyPackInNightlyBuildException(pack)
->>>>>>> 0b00fd22
-
     @staticmethod
     def __empty_result() -> 'CollectionResult':
         # used for combining two CollectionResult objects
@@ -321,7 +309,6 @@
     @property
     def _always_installed_packs(self) -> CollectionResult | None:
         always_installed_packs_list = ALWAYS_INSTALLED_PACKS_MAPPING[self.marketplace]
-        logger.info(f'Michal {len(always_installed_packs_list)=}')
         return CollectionResult.union(tuple(
             CollectionResult(test=None, modeling_rule_to_test=None, pack=pack,
                              reason=CollectionReason.ALWAYS_INSTALLED_PACKS,
@@ -757,19 +744,12 @@
         logger.debug(f'Created BranchTestCollector for {branch_name}')
         self.branch_name = branch_name
         self.service_account = service_account
-<<<<<<< HEAD
-        self.private_pack_path: Path | None = Path(private_pack_path) if private_pack_path else None
         self.build_bucket_path = build_bucket_path
 
-    def _get_private_pack_files(self) -> tuple[str, ...]:
-        if not self.private_pack_path:
-            raise RuntimeError('private_pack_path cannot be empty')
-        return tuple(str(path) for path in self.private_pack_path.rglob('*') if path.is_file())
-=======
->>>>>>> 0b00fd22
 
     def _collect(self) -> CollectionResult | None:
         collect_from = self._get_git_diff()
+
         return CollectionResult.union([
             self._collect_from_changed_files(collect_from.changed_files),
             self._collect_packs_from_which_files_were_removed(collect_from.pack_ids_files_were_removed_from),
@@ -1508,14 +1488,11 @@
     build_bucket_path = args.build_bucket
     collector: TestCollector
 
-<<<<<<< HEAD
     if args.changed_pack_path:
         collector = BranchTestCollector('master', marketplace, service_account, args.changed_pack_path, graph=graph)
 
     elif os.environ.get("IFRA_ENV_TYPE") == 'Bucket-Upload':  # todo adapt to the new design
-=======
     if os.environ.get("IFRA_ENV_TYPE") == 'Bucket-Upload':
->>>>>>> 0b00fd22
         if args.override_all_packs:
             collector = UploadAllCollector(marketplace, graph)
         elif pack_to_upload:
