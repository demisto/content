import json
import os
import sys
from abc import ABC, abstractmethod
from argparse import ArgumentParser
from enum import Enum
from pathlib import Path
from typing import Iterable, Optional, Sequence, Union

from demisto_sdk.commands.common.constants import FileType, MarketplaceVersions, CONTENT_ENTITIES_DIRS
from demisto_sdk.commands.common.tools import find_type, str2bool, get_yaml

from Tests.Marketplace.marketplace_services import get_last_commit_from_index
from Tests.scripts.collect_tests.constants import (
    ALWAYS_INSTALLED_PACKS_XSOAR, DEFAULT_MARKETPLACE_WHEN_MISSING,
    DEFAULT_REPUTATION_TESTS, IGNORED_FILE_TYPES, NON_CONTENT_FOLDERS,
    ONLY_INSTALL_PACK_FILE_TYPES, SANITY_TEST_TO_PACK,
    SKIPPED_CONTENT_ITEMS__NOT_UNDER_PACK, XSOAR_SANITY_TEST_NAMES, ALWAYS_INSTALLED_PACKS_MARKETPLACE_V2)
from Tests.scripts.collect_tests.exceptions import (
    DeprecatedPackException, IncompatibleMarketplaceException,
    InvalidTestException, NonDictException, NonXsoarSupportedPackException,
    NoTestsConfiguredException, NothingToCollectException,
    NotUnderPackException, PrivateTestException, SkippedPackException,
    SkippedTestException, TestMissingFromIdSetException,
    NonNightlyPackInNightlyBuildException)
from Tests.scripts.collect_tests.id_set import Graph, IdSet, IdSetItem
from Tests.scripts.collect_tests.logger import logger
from Tests.scripts.collect_tests.path_manager import PathManager
from Tests.scripts.collect_tests.test_conf import TestConf
from Tests.scripts.collect_tests.utils import (ContentItem, Machine,
                                               PackManager, find_pack_folder,
                                               find_yml_content_type, to_tuple, hotfix_detect_old_script_yml,
                                               FilesToCollect)
from Tests.scripts.collect_tests.version_range import VersionRange

PATHS = PathManager(Path(__file__).absolute().parents[3])
PACK_MANAGER = PackManager(PATHS)


class CollectionReason(str, Enum):
    ID_SET_MARKETPLACE_VERSION = 'id_set marketplace version'
    PACK_MARKETPLACE_VERSION_VALUE = 'marketplace version of pack'
    CONTAINED_ITEM_MARKETPLACE_VERSION_VALUE = 'marketplace version of contained item'
    SANITY_TESTS = 'sanity tests'
    NON_CODE_FILE_CHANGED = 'non-code pack file changed'
    INTEGRATION_CHANGED = 'integration changed, collecting all conf.json tests using it'
    SCRIPT_PLAYBOOK_CHANGED = 'file changed, taking tests from `tests` section in script yml'
    SCRIPT_PLAYBOOK_CHANGED_NO_TESTS = 'file changed, but has `No Tests` configured, taking tests from id_set'
    TEST_PLAYBOOK_CHANGED = 'test playbook changed'
    MAPPER_CHANGED = 'mapper file changed, configured as incoming_mapper_id in test conf'
    CLASSIFIER_CHANGED = 'classifier file changed, configured as classifier_id in test conf'
    DEFAULT_REPUTATION_TESTS = 'default reputation tests'
    ALWAYS_INSTALLED_PACKS = 'packs that are always installed'
    PACK_TEST_DEPENDS_ON = 'a test depends on this pack'
    NON_XSOAR_SUPPORTED = 'support level is not xsoar: collecting the pack, not collecting tests'
    FILES_MOVED_FROM_PACK = 'files were moved from this pack, installing to make sure it is not broken'
    DUMMY_OBJECT_FOR_COMBINING = 'creating an empty object, to combine two CollectionResult objects'


REASONS_ALLOWING_NO_ID_SET_OR_CONF = {
    # these may be used without an id_set or conf.json object, see _validate_collection.
    CollectionReason.DUMMY_OBJECT_FOR_COMBINING,
    CollectionReason.ALWAYS_INSTALLED_PACKS
}


class CollectionResult:
    def __init__(
            self,
            test: Optional[str],
            pack: Optional[str],
            reason: CollectionReason,
            version_range: Optional[VersionRange],
            reason_description: str,
            conf: Optional[TestConf],
            id_set: Optional[Union[IdSet, Graph]],
            is_sanity: bool = False,
            is_nightly: bool = False,
            skip_support_level_compatibility: bool = False
    ):
        """
        Collected test playbook, and/or a pack to install.

        NOTE:   The constructor only accepts a single Optional[str] for test and pack, but they're kept as set[str].
                This is done to require a reason for every collection, which is logged.
                Use the + operator or CollectedTests.union() to join two or more objects and hold multiple tests.

        :param test: test playbook id
        :param pack: pack name to install
        :param reason: CollectionReason explaining the collection
        :param version_range: XSOAR versions on which the content should be tested, matching the from/toversion fields.
        :param reason_description: free text elaborating on the collection, e.g. path of the changed file.
        :param conf: a ConfJson object. It may be None only when reason in VALIDATION_BYPASSING_REASONS.
        :param id_set: an IdSet object. It may be None only when reason in VALIDATION_BYPASSING_REASONS.
        :param is_sanity: whether the test is a sanity test. Sanity tests do not have to be in the id_set.
        :param is_nightly: whether the run is a nightly run. When running on nightly, only specific packs need to run.
        :param skip_support_level_compatibility:
                whether to install a pack, even if it is not directly compatible.
                This is used when collecting a pack containing a content item, when their marketplace values differ.
        """
        self.tests: set[str] = set()
        self.packs: set[str] = set()
        self.version_range = None if version_range and version_range.is_default else version_range
        self.machines: Optional[tuple[Machine, ...]] = None

        try:
            # raises if invalid
            self._validate_collection(
                pack=pack,
                test=test,
                reason=reason,
                conf=conf,
                id_set=id_set,
                is_sanity=is_sanity,
                is_nightly=is_nightly,
                skip_support_level_compatibility=skip_support_level_compatibility,
            )

        except NonXsoarSupportedPackException:
            if test:
                logger.info(f'{pack} support level != XSOAR, not collecting {test}, pack will be installed')
                test = None

        except InvalidTestException as e:
            suffix = ' (pack will be installed)' if pack else ''
            logger.info(f'{str(e)}, not collecting {test}{suffix}')
            test = None

        except NonNightlyPackInNightlyBuildException as e:
            test_suffix = f', not collecting {test}' if test else ''
            logger.info(f'{str(e)}{test_suffix} (pack will be installed)')
            test = None

        except (SkippedPackException, DeprecatedPackException,) as e:
            logger.warning(str(e))
            return

        if test:
            self.tests = {test}
            logger.info(f'collected {test=}, {reason} ({reason_description}, {version_range=})')

        if pack:
            self.packs = {pack}
            logger.info(f'collected {pack=}, {reason} ({reason_description}, {version_range=})')

    @staticmethod
    def _validate_collection(
            pack: Optional[str],
            test: Optional[str],
            reason: CollectionReason,
            conf: Optional[TestConf],
            id_set: Optional[Union[IdSet, Graph]],
            is_sanity: bool,
            is_nightly: bool,
            skip_support_level_compatibility: bool,
    ):
        """
        Validates the arguments of the constructor.
        NOTE: Here, we only validate information regarding the test and pack directly.
                For validations regarding contentItem or IdSetItem objects, see __validate_compatibility.
        """
        if reason not in REASONS_ALLOWING_NO_ID_SET_OR_CONF:
            for (arg, arg_name) in ((conf, 'conf.json'), (id_set, 'id_set')):
                if not arg:
                    # may be None only when reason not in REASONS_ALLOWING_NO_ID_SET_OR_CONF
                    raise ValueError(f'no {arg_name} was provided')

        if not any((pack, test)) and reason != CollectionReason.DUMMY_OBJECT_FOR_COMBINING:
            # at least one is required, unless the reason is DUMMY_OBJECT_FOR_COMBINING
            raise ValueError('neither pack nor test were provided')

        if test:
            if not is_sanity:  # sanity tests do not show in the id_set
                if test not in id_set.id_to_test_playbook:  # type:ignore[union-attr]
                    raise TestMissingFromIdSetException(test)

                test_playbook = id_set.id_to_test_playbook[test]  # type:ignore[union-attr]
                if not (pack_id := test_playbook.pack_id):
                    raise ValueError(f'{test} has no pack_id')
                if not (playbook_path := test_playbook.path):
                    raise ValueError(f'{test} has no path')
                if PACK_MANAGER.is_test_skipped_in_pack_ignore(playbook_path.name, pack_id):
                    raise SkippedTestException(test, skip_place='.pack_ignore')
                for integration in test_playbook.implementing_integrations:
                    if reason := conf.skipped_integrations.get(integration):  # type:ignore[union-attr]
                        raise SkippedTestException(
                            test_name=test,
                            skip_place='conf.json (integrations)',
                            skip_reason=f'{test=} uses {integration=}, which is skipped ({reason=})'
                        )

            if skip_reason := conf.skipped_tests.get(test):  # type:ignore[union-attr]
                raise SkippedTestException(test, skip_place='conf.json (skipped_tests)', skip_reason=skip_reason)

            if test in conf.private_tests:  # type:ignore[union-attr]
                raise PrivateTestException(test)

        if pack:
            try:
                PACK_MANAGER.validate_pack(pack)

            except NonXsoarSupportedPackException:
                if skip_support_level_compatibility:
                    logger.info(f'overriding pack support level compatibility check for {pack} - it IS collected')
                elif is_sanity and pack == 'HelloWorld':  # Sanity tests are saved under HelloWorld, so we allow it.
                    pass
                else:
                    raise

        if is_nightly:
            if test and test in conf.non_api_tests:  # type:ignore[union-attr]
                return

            if pack and pack not in conf.nightly_packs:  # type:ignore[union-attr]
                raise NonNightlyPackInNightlyBuildException(pack)

    @staticmethod
    def __empty_result() -> 'CollectionResult':
        # used for combining two CollectionResult objects
        return CollectionResult(
            test=None, pack=None, reason=CollectionReason.DUMMY_OBJECT_FOR_COMBINING, version_range=None,
            reason_description='', conf=None, id_set=None
        )

    def __add__(self, other: Optional['CollectionResult']) -> 'CollectionResult':
        # initial object just to add others to
        if not other:
            return self
        result = self.__empty_result()
        result.tests = self.tests | other.tests  # type: ignore[operator]
        result.packs = self.packs | other.packs  # type: ignore[operator]
        result.version_range = self.version_range | other.version_range if self.version_range else other.version_range
        return result

    @staticmethod
    def union(collected_tests: Optional[Sequence[Optional['CollectionResult']]]) -> Optional['CollectionResult']:
        non_none = filter(None, collected_tests or (None,))
        return sum(non_none, start=CollectionResult.__empty_result())

    def __repr__(self):
        return f'{len(self.packs)} packs, {len(self.tests)} tests, {self.version_range=}'

    def __bool__(self):
        return bool(self.tests or self.packs)


class TestCollector(ABC):
    def __init__(self, marketplace: MarketplaceVersions, graph: bool = False):
        self.marketplace = marketplace
        if graph:
            self.id_set = Graph(marketplace)
        else:
            self.id_set = IdSet(marketplace, PATHS.id_set_path)
        self.conf = TestConf(PATHS.conf_path)
        self.trigger_sanity_tests = False

    @property
    def sanity_tests(self) -> Optional[CollectionResult]:
        return CollectionResult.union(tuple(
            CollectionResult(
                test=test,
                pack=SANITY_TEST_TO_PACK.get(test),  # None in most cases
                reason=CollectionReason.SANITY_TESTS,
                version_range=None,
                reason_description=f'by marketplace version {self.marketplace}',
                conf=self.conf,
                id_set=self.id_set,
                is_sanity=True
            )
            for test in self._sanity_test_names
        ))

    @property
    def _always_installed_packs(self) -> Optional[CollectionResult]:
        always_installed_packs_list = ALWAYS_INSTALLED_PACKS_MARKETPLACE_V2 if \
            self.marketplace == MarketplaceVersions.MarketplaceV2 else ALWAYS_INSTALLED_PACKS_XSOAR
        return CollectionResult.union(tuple(
            CollectionResult(test=None, pack=pack, reason=CollectionReason.ALWAYS_INSTALLED_PACKS,
                             version_range=None, reason_description=pack, conf=None, id_set=None, is_sanity=True)
            for pack in always_installed_packs_list)
        )

    @property
    def _sanity_test_names(self) -> tuple[str, ...]:
        match self.marketplace:
            case MarketplaceVersions.MarketplaceV2:
                return tuple(self.conf['test_marketplacev2'])
            case MarketplaceVersions.XSOAR:
                return XSOAR_SANITY_TEST_NAMES
            case _:
                raise RuntimeError(f'unexpected marketplace value {self.marketplace.value}')

    @abstractmethod
    def _collect(self) -> Optional[CollectionResult]:
        """
        Collects all relevant tests and packs.
        Every subclass implements its own methodology here.
        :return: A CollectedTests object with only the pack_name_to_pack_metadata to install and tests to run,
                with machines=None.
        """
        pass

    def collect(self) -> Optional[CollectionResult]:
        result: Optional[CollectionResult] = self._collect()

        if not result:
            if self.trigger_sanity_tests:
                result = self.sanity_tests
                logger.warning('Nothing was collected, but sanity-test-triggering files were changed, '
                               'returning sanity tests')
            else:
                logger.warning('Nothing was collected, and no sanity-test-triggering files were changed')
                return None

        self._validate_tests_in_id_set(result.tests)  # type:ignore[union-attr]
        result += self._always_installed_packs  # type:ignore[operator]
        result += self._collect_test_dependencies(result.tests if result else ())  # type:ignore[union-attr]
        result.machines = Machine.get_suitable_machines(result.version_range)  # type:ignore[union-attr]

        return result

    def _collect_test_dependencies(self, test_ids: Iterable[str]) -> Optional[CollectionResult]:
        result = []

        for test_id in test_ids:
            if not (test_object := self.conf.get_test(test_id)):
                # todo prevent this case, see CIAC-4006
                continue

            # collect the pack containing the test playbook
            pack_id = self.id_set.id_to_test_playbook[test_id].pack_id
            result.append(self._collect_pack(
                pack_id=pack_id,
                reason=CollectionReason.PACK_TEST_DEPENDS_ON,
                reason_description=f'test {test_id} is saved under pack {pack_id}',
                content_item_range=test_object.version_range,
                allow_incompatible_marketplace=True,  # allow xsoar&xsiam packs
            ))

            # collect integrations used in the test
            for integration in test_object.integrations:
                if integration_object := self.id_set.id_to_integration.get(integration):
                    result.append(self._collect_test_dependency(
                        dependency_name=integration,
                        test_id=test_id,
                        pack_id=integration_object.pack_id,
                        dependency_type='integration',
                    ))
                else:
                    logger.warning(f'could not find integration {integration} in id_set'
                                   f' when searching for integrations the {test_id} test depends on')

            # collect scripts used in the test
            for script in test_object.scripts:
                if script_object := self.id_set.id_to_script.get(script):
                    result.append(self._collect_test_dependency(
                        dependency_name=script,
                        test_id=test_id,
                        pack_id=script_object.pack_id,
                        dependency_type='script',
                    ))
                else:
                    logger.warning(f'Could not find script {script} in id_set'
                                   f' when searching for integrations the {test_id} test depends on')

        return CollectionResult.union(tuple(result))

    def _collect_test_dependency(
            self, dependency_name: str, test_id: str, pack_id: str, dependency_type: str
    ) -> CollectionResult:
        return CollectionResult(
            test=None,
            pack=pack_id,
            reason=CollectionReason.PACK_TEST_DEPENDS_ON,
            version_range=None,
            reason_description=f'test {test_id} depends on {dependency_type} {dependency_name} from {pack_id}',
            conf=self.conf,
            id_set=self.id_set,
        )

    def __validate_compatibility(
            self,
            id_: str,
            pack_id: str,
            marketplaces: Optional[tuple[MarketplaceVersions, ...]],
            path: Path,
            version_range: Optional[VersionRange],
            is_integration: bool,
    ):
        # exception order matters: important tests come first.
        """
        NOTE:
            Here, we validate information that indirectly affects the collection
            (information regarding IdSet or ContentItem objects, based on which we collect tests or packs)
            e.g. skipped integrations, marketplace compatibility, support level.

            For validating the pack/test directly, see _validate_collection.
        """

        self._validate_path(path)
        if is_integration:
            self.__validate_skipped_integration(id_, path)
<<<<<<< HEAD
            self.__validate_deprecated_integration(path)
        self.__validate_marketplace_compatibility(marketplaces or (), path)
=======
        pack_marketplaces = PACK_MANAGER.get_pack_metadata(pack_id).marketplaces
        self.__validate_marketplace_compatibility(marketplaces or pack_marketplaces or (), path)
>>>>>>> 35cae9dd
        self.__validate_support_level_is_xsoar(pack_id, version_range)

    def _validate_path(self, path: Path):
        if not path.exists():
            raise FileNotFoundError(path)

        self.__validate_triggering_sanity_test(path)
        self.__validate_not_ignored_file(path)

    def _validate_content_item_compatibility(self, content_item: ContentItem, is_integration: bool) -> None:
        self.__validate_compatibility(
            id_=content_item.id_,
            pack_id=content_item.pack_id,
            marketplaces=content_item.marketplaces,
            path=content_item.path,
            version_range=content_item.version_range,
            is_integration=is_integration,
        )

    def _validate_id_set_item_compatibility(self, id_set_item: IdSetItem, is_integration: bool) -> None:
        if not (pack_id := id_set_item.pack_id or find_pack_folder(id_set_item.path).name):
            raise RuntimeError(f'could not find pack of {id_set_item.name}')

        self.__validate_compatibility(
            id_=id_set_item.id_,
            pack_id=pack_id,
            marketplaces=id_set_item.marketplaces,
            path=id_set_item.path,
            version_range=id_set_item.version_range,
            is_integration=is_integration,
        )

    def _collect_pack(
            self,
            pack_id: str,
            reason: CollectionReason,
            reason_description: str,
            content_item_range: Optional[VersionRange] = None,
            allow_incompatible_marketplace: bool = False,
            is_nightly: bool = False,
    ) -> Optional[CollectionResult]:
        pack_metadata = PACK_MANAGER.get_pack_metadata(pack_id)

        try:
            self._validate_content_item_compatibility(pack_metadata, is_integration=False)
        except NonXsoarSupportedPackException as e:
            # we do want to install packs in this case (tests are not collected in this case anyway)
            logger.info(f'pack {pack_id} has support level {e.support_level} (not xsoar), '
                        f'collecting to make sure it is installed properly.')
        except IncompatibleMarketplaceException:
            # sometimes, we want to install packs that are not compatible (e.g. both marketplaces)
            # because they have content that IS compatible.
            if not allow_incompatible_marketplace:
                raise

        version_range = content_item_range \
            if pack_metadata.version_range.is_default \
            else (pack_metadata.version_range | content_item_range)

        return CollectionResult(
            test=None,
            pack=pack_id,
            reason=reason,
            version_range=version_range,
            reason_description=reason_description,
            conf=self.conf,
            id_set=self.id_set,
            is_nightly=is_nightly
        )

    def __validate_skipped_integration(self, id_: str, path: Path):
        if id_ in self.conf.skipped_integrations:
            raise NothingToCollectException(path, 'integration is skipped')

    @staticmethod
    def __validate_deprecated_integration(path: Path):
        if path.suffix == '.yml':
            if get_yaml(path).get('deprecated'):
                raise NothingToCollectException(path, 'integration is deprecated')

    def __validate_triggering_sanity_test(self, path: Path):
        if path in PATHS.files_triggering_sanity_tests:
            self.trigger_sanity_tests = True
            raise NothingToCollectException(path, 'not under a pack (triggering sanity tests)')

    @staticmethod
    def __validate_not_ignored_file(path: Path):
        if path in PATHS.files_to_ignore:
            raise NothingToCollectException(path, 'not under a pack (ignored, not triggering sanity tests)')

        if set(PACK_MANAGER.relative_to_packs(path).parts).intersection(NON_CONTENT_FOLDERS):
            raise NothingToCollectException(path, 'file under test_data, samples or documentation folder,'
                                                  ' (not triggering sanity tests)')

    @staticmethod
    def __validate_support_level_is_xsoar(pack_id: str, content_item_range: Optional[VersionRange]) -> None:
        # intended to only be called from __validate_compatibility
        if (support_level := PACK_MANAGER.get_support_level(pack_id)) != 'xsoar':
            raise NonXsoarSupportedPackException(pack_id, support_level, content_item_range)

    def __validate_marketplace_compatibility(self,
                                             content_item_marketplaces: tuple[MarketplaceVersions, ...],
                                             content_item_path: Path) -> None:
        # intended to only be called from __validate_compatibility
        if not content_item_marketplaces:
            logger.debug(f'{content_item_path} has no marketplaces set, '
                         f'using default={DEFAULT_MARKETPLACE_WHEN_MISSING}')
            content_item_marketplaces = to_tuple(DEFAULT_MARKETPLACE_WHEN_MISSING)

        match self.marketplace:
            case MarketplaceVersions.MarketplaceV2:
                if content_item_marketplaces != (self.marketplace,):
                    # marketplacev2 must be the only value in order to be collected
                    raise IncompatibleMarketplaceException(content_item_path, self.marketplace)

            case MarketplaceVersions.XSOAR:
                if self.marketplace not in content_item_marketplaces:
                    raise IncompatibleMarketplaceException(content_item_path, self.marketplace)

            case _:
                raise RuntimeError(f'Unexpected self.marketplace value {self.marketplace}')

    def _validate_tests_in_id_set(self, tests: Iterable[str]):
        if not_found := set(tests).difference(self.id_set.id_to_test_playbook.keys()):
            not_found_string = ', '.join(sorted(not_found))
            logger.warning(f'{len(not_found)} tests were not found in id-set: \n{not_found_string}')


class BranchTestCollector(TestCollector):
    def __init__(
            self,
            branch_name: str,
            marketplace: MarketplaceVersions,
            service_account: Optional[str],
            private_pack_path: Optional[str] = None,
            graph: bool = False,
    ):
        """

        :param branch_name: branch name
        :param marketplace: marketplace value
        :param service_account: used for comparing with the latest upload bucket
        :param private_pack_path: path to a pack, only used for content-private.
        """
        super().__init__(marketplace, graph)
        logger.debug(f'Created BranchTestCollector for {branch_name}')
        self.branch_name = branch_name
        self.service_account = service_account
        self.private_pack_path: Optional[Path] = Path(private_pack_path) if private_pack_path else None

    def _get_private_pack_files(self) -> tuple[str, ...]:
        if not self.private_pack_path:
            raise RuntimeError('private_pack_path cannot be empty')
        return tuple(str(path) for path in self.private_pack_path.rglob('*') if path.is_file())

    def _collect(self) -> Optional[CollectionResult]:
        collect_from = FilesToCollect(changed_files=self._get_private_pack_files(),
                                      pack_ids_files_were_removed_from=tuple()) \
            if self.private_pack_path \
            else self._get_git_diff()

        return CollectionResult.union([
            self.__collect_from_changed_files(collect_from.changed_files),
            self.__collect_packs_from_which_files_were_moved(collect_from.pack_ids_files_were_removed_from)
        ])

    def __collect_from_changed_files(self, changed_files: tuple[str, ...]) -> Optional[CollectionResult]:
        """NOTE: this should only be used from _collect"""
        collected = []
        for raw_path in changed_files:
            path = PATHS.content_path / raw_path
            logger.debug(f'Collecting tests for {raw_path}')
            try:
                collected.append(self._collect_single(path))
            except NonXsoarSupportedPackException as e:
                collected.append(self._collect_pack(
                    pack_id=find_pack_folder(path).name,
                    reason=CollectionReason.NON_XSOAR_SUPPORTED,
                    reason_description=raw_path,
                    content_item_range=e.content_version_range,
                ))
            except NothingToCollectException as e:
                logger.info(e.message)
            except Exception as e:
                logger.exception(f'Error while collecting tests for {raw_path}', exc_info=True, stack_info=True)
                raise e
        return CollectionResult.union(collected)

    def __collect_packs_from_which_files_were_moved(self, pack_ids: tuple[str, ...]) -> Optional[CollectionResult]:
        """NOTE: this should only be used from _collect"""
        collected: list[CollectionResult] = []
        for pack_id in pack_ids:
            logger.info(f'one or more files were moved from the {pack_id} pack, attempting to collect the pack.')
            try:
                if pack_to_collect := self._collect_pack(pack_id=pack_id,
                                                         reason=CollectionReason.FILES_MOVED_FROM_PACK,
                                                         reason_description='',
                                                         allow_incompatible_marketplace=True):
                    collected.append(pack_to_collect)
            except NothingToCollectException as e:
                logger.info(e.message)
            except Exception as e:
                logger.exception(f'Error while collecting tests for {pack_id=}', exc_info=True, stack_info=True)
                raise e
        return CollectionResult.union(collected)

    def _collect_yml(self, content_item_path: Path) -> Optional[CollectionResult]:
        """
        collecting a yaml-based content item (including py-based, whose names match a yaml based one)
        """
        yml_path = content_item_path.with_suffix('.yml') if content_item_path.suffix != '.yml' else content_item_path
        try:
            yml = ContentItem(yml_path)
            if not yml.id_:
                raise ValueError(f'id field of {yml_path} cannot be empty')
        except FileNotFoundError:
            raise FileNotFoundError(f'could not find yml matching {PACK_MANAGER.relative_to_packs(content_item_path)}')

        actual_content_type = find_yml_content_type(yml_path) or hotfix_detect_old_script_yml(yml_path)
        self._validate_content_item_compatibility(yml, is_integration=actual_content_type == FileType.INTEGRATION)

        relative_yml_path = PACK_MANAGER.relative_to_packs(yml_path)
        tests: tuple[str, ...]
        override_support_level_compatibility = False

        match actual_content_type:
            case None:
                path_description = f'{yml_path} (original item {content_item_path}' \
                    if content_item_path != yml_path \
                    else yml_path
                raise ValueError(f'could not detect type for {path_description}')

            case FileType.TEST_PLAYBOOK:
                if yml.id_ in self.conf.test_id_to_test:
                    tests = yml.id_,
                else:
                    # todo fix in CIAC-4006
                    logger.warning(f'test playbook with id {yml.id_} is missing from conf.json tests section')
                    tests = ()
                reason = CollectionReason.TEST_PLAYBOOK_CHANGED

            case FileType.INTEGRATION:
                if yml.explicitly_no_tests():
                    suffix = ''

                    if tests_from_conf := self.conf.integrations_to_tests.get(yml.id_, ()):
                        tests_str = ', '.join(sorted(tests_from_conf))
                        suffix = f'. NOTE: NOT COLLECTING tests from conf.json={tests_str}'

                    logger.warning(f'{yml.id_} explicitly states `no tests`: only collecting pack {suffix}')
                    override_support_level_compatibility = True
                    tests = ()

                elif yml.id_ not in self.conf.integrations_to_tests:
                    # note, this whole method is always called after validating support level is xsoar
                    raise ValueError(
                        f'integration {str(PACK_MANAGER.relative_to_packs(yml.path))} is '
                        f'(1) missing from conf.json, AND'
                        ' (2) does not explicitly state `tests: no tests` AND'
                        ' (3) has support level == xsoar. '
                        'Please change at least one of these to allow test collection.'
                    )
                else:
                    # integration to test mapping available, and support level == xsoar (so - we run the tests)
                    tests = tuple(self.conf.integrations_to_tests[yml.id_])
                reason = CollectionReason.INTEGRATION_CHANGED

            case FileType.SCRIPT | FileType.PLAYBOOK:
                try:
                    tests = tuple(yml.tests)  # raises NoTestsConfiguredException if 'no tests' in the tests field
                    reason = CollectionReason.SCRIPT_PLAYBOOK_CHANGED

                except NoTestsConfiguredException:
                    # collecting all tests that implement this script/playbook
                    id_to_tests = {
                        FileType.SCRIPT: self.id_set.implemented_scripts_to_tests,
                        FileType.PLAYBOOK: self.id_set.implemented_playbooks_to_tests
                    }[actual_content_type]
                    tests = tuple(test.name for test in id_to_tests.get(yml.id_, ()))
                    reason = CollectionReason.SCRIPT_PLAYBOOK_CHANGED_NO_TESTS

                    if not tests:  # no tests were found in yml nor in id_set
                        logger.warning(f'{actual_content_type.value} {relative_yml_path} '
                                       f'has `No Tests` configured, and no tests in id_set')
                        override_support_level_compatibility = True
            case _:
                raise RuntimeError(f'Unexpected content type {actual_content_type.value} for {content_item_path}'
                                   f'(expected `Integrations`, `Scripts` or `Playbooks`)')
        if tests:
            return CollectionResult.union(tuple(
                CollectionResult(
                    test=test,
                    pack=yml.pack_id,
                    reason=reason,
                    version_range=yml.version_range,
                    reason_description=f'{yml.id_=} ({relative_yml_path})',
                    conf=self.conf,
                    id_set=self.id_set,
                    is_nightly=False,
                    skip_support_level_compatibility=override_support_level_compatibility,
                ) for test in tests))
        else:
            return self._collect_pack(
                pack_id=yml.pack_id,
                reason=reason,
                reason_description='collecting pack only',
                content_item_range=yml.version_range,
                allow_incompatible_marketplace=override_support_level_compatibility,
            )

    def _collect_single(self, path: Path) -> Optional[CollectionResult]:
        self._validate_path(path)

        file_type = find_type(str(path))

        if file_type in IGNORED_FILE_TYPES:
            raise NothingToCollectException(path, f'ignored type {file_type}')

        if file_type is None and path.parent.name not in CONTENT_ENTITIES_DIRS:
            raise NothingToCollectException(
                path,
                f'file of unknown type, and not directly under a content directory ({path.parent.name})')

        try:
            content_item = ContentItem(path)
        except NonDictException:
            content_item = None  # py, md, etc. Anything not dictionary-based. Suitable logic follows, see collect_yml

        pack_id = find_pack_folder(path).name
        reason_description = relative_path = PACK_MANAGER.relative_to_packs(path)

        if file_type in ONLY_INSTALL_PACK_FILE_TYPES:
            return self._collect_pack(
                pack_id=pack_id,
                reason=CollectionReason.NON_CODE_FILE_CHANGED,
                reason_description=reason_description,
                content_item_range=content_item.version_range if content_item else None
            )
        if content_item:
            try:
                '''
                Upon reaching this part, we know the file is a content item (and not release note config, scheme, etc.)
                so _validate_content_item can be called (which we can't do to non-content files, often lacking an id).

                when content_item *is* None, the same validations are called either in _collect_yml or _collect_pack.

                '''
                self._validate_content_item_compatibility(
                    content_item,
                    is_integration=file_type == FileType.INTEGRATION,
                )
            except NonXsoarSupportedPackException as e:
                return self._collect_pack(
                    pack_id=find_pack_folder(path).name,
                    reason=CollectionReason.NON_XSOAR_SUPPORTED,
                    reason_description=e.support_level,
                )

        if file_type in {FileType.PYTHON_FILE, FileType.POWERSHELL_FILE, FileType.JAVASCRIPT_FILE}:
            if path.name.lower().endswith(('_test.py', 'tests.ps1')):
                raise NothingToCollectException(path, 'changing unit tests does not trigger collection')
            return self._collect_yml(path)

        elif file_type == FileType.REPUTATION:
            tests = DEFAULT_REPUTATION_TESTS
            reason = CollectionReason.DEFAULT_REPUTATION_TESTS

        elif file_type in {FileType.MAPPER, FileType.CLASSIFIER}:
            source, reason = {
                FileType.MAPPER: (self.conf.incoming_mapper_to_test, CollectionReason.MAPPER_CHANGED),
                FileType.CLASSIFIER: (self.conf.classifier_to_test, CollectionReason.CLASSIFIER_CHANGED),
            }[file_type]
            if not (tests := source.get(content_item, ())):  # type: ignore[call-overload]
                reason = CollectionReason.NON_CODE_FILE_CHANGED
                reason_description = f'no specific tests for {relative_path} were found'

        elif path.suffix == '.yml':  # file_type is often None in these cases
            return self._collect_yml(path)  # checks for containing folder (content item type)

        elif file_type is None:
            raise NothingToCollectException(path, 'unknown file type')

        else:
            raise ValueError(path, f'unexpected content type {file_type} - please update collect_tests.py')

        if not content_item:
            raise RuntimeError(f'failed collecting {path} for an unknown reason')

        return CollectionResult.union(tuple(
            CollectionResult(
                test=test,
                pack=content_item.pack_id,
                reason=reason,
                version_range=content_item.version_range,
                reason_description=reason_description,
                conf=self.conf,
                id_set=self.id_set,
                is_nightly=False,
            )
            for test in tests)
        )

    def _get_git_diff(self) -> FilesToCollect:
        repo = PATHS.content_repo
        changed_files: list[str] = []
        packs_files_were_removed_from: set[str] = set()

        previous_commit = 'origin/master'
        current_commit = self.branch_name

        logger.debug(f'Getting changed files for {self.branch_name=}')

        if os.getenv('IFRA_ENV_TYPE') == 'Bucket-Upload':
            logger.info('bucket upload: getting last commit from index')
            previous_commit = get_last_commit_from_index(self.service_account)
            if self.branch_name == 'master':
                current_commit = 'origin/master'

        elif self.branch_name == 'master':
            current_commit, previous_commit = tuple(repo.iter_commits(max_count=2))

        elif os.getenv('CONTRIB_BRANCH'):
            # gets files of unknown status
            contrib_diff: tuple[str, ...] = tuple(filter(lambda f: f.startswith('Packs/'), repo.untracked_files))
            logger.info('contribution branch found, contrib-diff:\n' + '\n'.join(contrib_diff))
            changed_files.extend(contrib_diff)

        diff = repo.git.diff(f'{previous_commit}...{current_commit}', '--name-status')
        logger.debug(f'raw changed files string:\n{diff}')

        # diff is formatted as `M  foo.json\n A  bar.py\n ...`, turning it into ('foo.json', 'bar.py', ...).
        for line in diff.splitlines():
            match len(parts := line.split('\t')):
                case 2:
                    git_status, file_path = parts
                case 3:
                    git_status, old_file_path, file_path = parts  # R <old location> <new location>

                    if git_status.startswith('R'):
                        logger.debug(f'{git_status=} for {file_path=}, considering it as <M>odified')
                        git_status = 'M'

                    if pack_file_removed_from := find_pack_file_removed_from(Path(old_file_path), Path(file_path)):
                        packs_files_were_removed_from.add(pack_file_removed_from)

                case _:
                    raise ValueError(f'unexpected line format '
                                     f'(expected `<modifier>\t<file>` or `<modifier>\t<old_location>\t<new_location>`'
                                     f', got {line}')

            if git_status not in {'A', 'M', 'D', }:
                logger.warning(f'unexpected {git_status=}, considering it as <M>odified')

            if git_status == 'D':  # git-deleted file
                logger.warning(f'Found a file deleted from git {file_path}, '
                               f'skipping it as TestCollector cannot properly find the appropriate tests (by design)')
                continue
            changed_files.append(file_path)  # non-deleted files (added, modified)
        return FilesToCollect(changed_files=tuple(changed_files),
                              pack_ids_files_were_removed_from=tuple(packs_files_were_removed_from))


def find_pack_file_removed_from(old_path: Path, new_path: Path):
    """
    If a file is moved between packs, we should collect the older one, to make sure it is installed properly.
    """
    # two try statements as we need to tell which of the two is a pack, separately.
    try:
        old_pack = find_pack_folder(old_path).name
    except NotUnderPackException:
        return None  # not moved from a pack, no special treatment we can do here.

    try:
        new_pack = find_pack_folder(new_path).name
    except NotUnderPackException:
        new_pack = None

    if old_pack != new_pack:  # file moved between packs
        logger.info(f'file {old_path.name} was moved '
                    f'from pack {old_pack}, adding it, to make sure it still installs properly')
        return old_pack


class UploadCollector(BranchTestCollector):
    def _collect(self) -> Optional[CollectionResult]:
        # same as BranchTestCollector, but without tests.
        if result := super()._collect():
            logger.info('UploadCollector drops collected tests, as they are not required')
            result.tests = set()
        return result


class NightlyTestCollector(TestCollector, ABC):
    def _id_set_tests_matching_marketplace_value(self) -> Optional[CollectionResult]:
        """
        :return: all tests whose marketplace field includes the collector's marketplace value
                    (or is equal to it, if `only_value` is used).
        """
        result = []
        for playbook in self.id_set.test_playbooks:
            try:
                self._validate_id_set_item_compatibility(playbook, is_integration=False)
                result.append(CollectionResult(
                    test=playbook.id_,
                    pack=playbook.pack_id,
                    reason=CollectionReason.ID_SET_MARKETPLACE_VERSION,
                    reason_description=self.marketplace.value,
                    version_range=playbook.version_range,
                    conf=self.conf,
                    id_set=self.id_set,
                    is_nightly=True,
                ))
            except (NothingToCollectException, NonXsoarSupportedPackException) as e:
                logger.debug(str(e))

        return CollectionResult.union(result)

    def _collect_all_marketplace_compatible_packs(self) -> Optional[CollectionResult]:
        result = []
        for pack_metadata in PACK_MANAGER.iter_pack_metadata():
            try:
                result.append(self._collect_pack(
                    pack_id=pack_metadata.pack_id,
                    reason=CollectionReason.PACK_MARKETPLACE_VERSION_VALUE,
                    reason_description=self.marketplace.value,
                    allow_incompatible_marketplace=False,
                    is_nightly=True,
                ))
            except (NothingToCollectException, NonXsoarSupportedPackException) as e:
                logger.debug(str(e))
        return CollectionResult.union(result)


class XSIAMNightlyTestCollector(NightlyTestCollector):
    def __init__(self, graph: bool = False):
        super().__init__(MarketplaceVersions.MarketplaceV2, graph=graph)

    def _collect_packs_of_content_matching_marketplace_value(self) -> Optional[CollectionResult]:
        """
        :return: all packs whose under which a content item marketplace field contains self.marketplaces
                (or is equal to, if only_value is True).
        """
        result = []

        for item in self.id_set.artifact_iterator:
            if not item.path or not item.file_path_str:
                raise RuntimeError(f'missing path for {item.id_=} {item.name=}')
            path = PATHS.content_path / item.file_path_str

            try:
                pack_id = find_pack_folder(path).name
                pack_metadata = PACK_MANAGER.get_pack_metadata(pack_id)
                try:
                    self._validate_id_set_item_compatibility(item, is_integration='Integrations' in path.parts)
                except NonXsoarSupportedPackException as e:
                    logger.info(f'{str(e)} - collecting pack anyway')
                except NothingToCollectException as e:
                    logger.info(e)
                    continue

                marketplaces_string = ', '.join(map(str, item.marketplaces))
                result.append(self._collect_pack(
                    pack_id=pack_metadata.pack_id,
                    reason=CollectionReason.CONTAINED_ITEM_MARKETPLACE_VERSION_VALUE,
                    reason_description=f'{item.file_path_str} ({marketplaces_string})',
                    content_item_range=item.version_range,
                    allow_incompatible_marketplace=True,
                    is_nightly=True,
                ))

            except NotUnderPackException:
                if path.name in SKIPPED_CONTENT_ITEMS__NOT_UNDER_PACK:
                    logger.info(f'skipping unsupported content item: {str(path)}, not under a pack')
                    continue
        return CollectionResult.union(result)

    @property
    def sanity_tests(self) -> Optional[CollectionResult]:
        return CollectionResult.union(tuple(
            CollectionResult(
                test=test,
                pack=SANITY_TEST_TO_PACK.get(test),  # None in most cases
                reason=CollectionReason.SANITY_TESTS,
                version_range=None,
                reason_description='XSIAM Nightly sanity',
                conf=self.conf,
                id_set=self.id_set,
                is_sanity=True
            )
            for test in self.conf['test_marketplacev2']
        ))

    def _collect(self) -> Optional[CollectionResult]:
        return CollectionResult.union((
            self._id_set_tests_matching_marketplace_value(),
            self._collect_all_marketplace_compatible_packs(),
            self._collect_packs_of_content_matching_marketplace_value(),
            self.sanity_tests,  # XSIAM nightly always collects its sanity test(s)
        ))


class XSOARNightlyTestCollector(NightlyTestCollector):
    def __init__(self, graph: bool = False):
        super().__init__(MarketplaceVersions.XSOAR, graph=graph)

    def _collect(self) -> Optional[CollectionResult]:
        return CollectionResult.union((
            self._id_set_tests_matching_marketplace_value(),
            self._collect_all_marketplace_compatible_packs(),
        ))


def output(result: Optional[CollectionResult]):
    """
    writes to both log and files
    """
    tests = sorted(result.tests, key=lambda x: x.lower()) if result else ()
    packs = sorted(result.packs, key=lambda x: x.lower()) if result else ()
    machines = result.machines if result and result.machines else ()

    test_str = '\n'.join(tests)
    pack_str = '\n'.join(packs)
    machine_str = ', '.join(sorted(map(str, machines)))

    logger.info(f'collected {len(tests)} test playbooks:\n{test_str}')
    logger.info(f'collected {len(packs)} packs:\n{pack_str}')
    logger.info(f'collected {len(machines)} machines: {machine_str}')

    PATHS.output_tests_file.write_text(test_str)
    PATHS.output_packs_file.write_text(pack_str)
    PATHS.output_machines_file.write_text(json.dumps({str(machine): (machine in machines) for machine in Machine}))


if __name__ == '__main__':
    logger.info('TestCollector v20221108')
    sys.path.append(str(PATHS.content_path))
    parser = ArgumentParser()
    parser.add_argument('-n', '--nightly', type=str2bool, help='Is nightly')
    parser.add_argument('-p', '--changed_pack_path', type=str,
                        help='Path to a changed pack. Used for private content')
    parser.add_argument('-mp', '--marketplace', type=MarketplaceVersions, help='marketplace version',
                        default='xsoar')
    parser.add_argument('--service_account', help="Path to gcloud service account")
    parser.add_argument('--graph', '-g', type=str2bool, help='Should use graph', default=False, required=False)
    args = parser.parse_args()
    args_string = '\n'.join(f'{k}={v}' for k, v in vars(args).items())
    logger.debug(f'parsed args:\n{args_string}')
    logger.debug('CONTRIB_BRANCH=' + os.getenv('CONTRIB_BRANCH', '<undefined>'))
    branch_name = PATHS.content_repo.active_branch.name

    marketplace = MarketplaceVersions(args.marketplace)
    nightly = args.nightly
    service_account = args.service_account
    graph = args.graph
    collector: TestCollector

    if args.changed_pack_path:
        collector = BranchTestCollector('master', marketplace, service_account, args.changed_pack_path, graph=graph)

    elif os.environ.get("IFRA_ENV_TYPE") == 'Bucket-Upload':
        collector = UploadCollector(branch_name, marketplace, service_account, graph=graph)

    else:
        match (nightly, marketplace):
            case False, _:  # not nightly
                collector = BranchTestCollector(branch_name, marketplace, service_account, graph=graph)
            case True, MarketplaceVersions.XSOAR:
                collector = XSOARNightlyTestCollector(graph=graph)
            case True, MarketplaceVersions.MarketplaceV2:
                collector = XSIAMNightlyTestCollector(graph=graph)
            case _:
                raise ValueError(f"unexpected values of {marketplace=} and/or {nightly=}")

    collected = collector.collect()
    output(collected)  # logs and writes to output files<|MERGE_RESOLUTION|>--- conflicted
+++ resolved
@@ -400,13 +400,9 @@
         self._validate_path(path)
         if is_integration:
             self.__validate_skipped_integration(id_, path)
-<<<<<<< HEAD
             self.__validate_deprecated_integration(path)
-        self.__validate_marketplace_compatibility(marketplaces or (), path)
-=======
         pack_marketplaces = PACK_MANAGER.get_pack_metadata(pack_id).marketplaces
         self.__validate_marketplace_compatibility(marketplaces or pack_marketplaces or (), path)
->>>>>>> 35cae9dd
         self.__validate_support_level_is_xsoar(pack_id, version_range)
 
     def _validate_path(self, path: Path):
