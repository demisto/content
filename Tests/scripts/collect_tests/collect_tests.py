--- conflicted
+++ resolved
@@ -13,11 +13,7 @@
 
 from Tests.Marketplace.marketplace_services import get_last_commit_from_index
 from Tests.scripts.collect_tests.constants import (
-<<<<<<< HEAD
-    DEFAULT_MARKETPLACE_WHEN_MISSING, IGNORED_FILE_TYPES, NON_CONTENT_FOLDERS,
-=======
     DEFAULT_MARKETPLACES_WHEN_MISSING, IGNORED_FILE_TYPES, NON_CONTENT_FOLDERS,
->>>>>>> 9d6c5180
     ONLY_INSTALL_PACK_FILE_TYPES, SANITY_TEST_TO_PACK, ONLY_UPLOAD_PACK_FILE_TYPES,
     SKIPPED_CONTENT_ITEMS__NOT_UNDER_PACK, XSOAR_SANITY_TEST_NAMES,
     ALWAYS_INSTALLED_PACKS_MAPPING, MODELING_RULE_COMPONENT_FILES, XSIAM_COMPONENT_FILES,
@@ -243,13 +239,9 @@
                     raise ValueError(f'{test} has no path')
                 if PACK_MANAGER.is_test_skipped_in_pack_ignore(playbook_path.name, pack_id):
                     raise SkippedTestException(test, skip_place='.pack_ignore')
-<<<<<<< HEAD
-                for integration in test_playbook.implementing_integrations:
-=======
                 test_integrations = conf.tests_to_integrations.get(test) or ()  # type: ignore[union-attr]
                 # test_playbook.implementing_integrations is from id set (always empty), test_integrations is from conf.json
                 for integration in test_playbook.implementing_integrations + test_integrations:
->>>>>>> 9d6c5180
                     if reason := conf.skipped_integrations.get(integration):  # type: ignore[union-attr, assignment]
                         raise SkippedTestException(
                             test_name=test,
@@ -645,15 +637,12 @@
                 reason = CollectionReason.MODELING_RULE_TEST_DATA_CHANGED
             elif file_type == FileType.MODELING_RULE_XIF:
                 reason = CollectionReason.MODELING_RULE_XIF_CHANGED
-<<<<<<< HEAD
-=======
             elif file_type == FileType.ASSETS_MODELING_RULE:
                 reason = CollectionReason.MODELING_RULE_CHANGED
             elif file_type == FileType.ASSETS_MODELING_RULE_SCHEMA:
                 reason = CollectionReason.MODELING_RULE_SCHEMA_CHANGED
             elif file_type == FileType.ASSETS_MODELING_RULE_XIF:
                 reason = CollectionReason.MODELING_RULE_XIF_CHANGED
->>>>>>> 9d6c5180
             else:  # pragma: no cover
                 raise RuntimeError(f'Unexpected file type {file_type} for changed file {changed_file_path}')
         # the modeling rule to test will be the containing directory of the modeling rule's component files
@@ -773,11 +762,7 @@
                 # _collect_xsiam_and_modeling_pack function.
                 if (MarketplaceVersions.MarketplaceV2 not in content_item_marketplaces) or \
                         (MarketplaceVersions.XSOAR in content_item_marketplaces):
-<<<<<<< HEAD
-                    raise IncompatibleMarketplaceException(content_item_path, self.marketplace)
-=======
                     raise IncompatibleMarketplaceException(content_item_path, content_item_marketplaces, self.marketplace)
->>>>>>> 9d6c5180
             case MarketplaceVersions.XSOAR | MarketplaceVersions.XPANSE | MarketplaceVersions.XSOAR_SAAS:
                 if self.marketplace not in content_item_marketplaces:
                     raise IncompatibleMarketplaceException(content_item_path, content_item_marketplaces, self.marketplace)
@@ -1427,8 +1412,6 @@
         return {"TAXIIServer", "EDL", "QRadar", "Slack"}
 
 
-<<<<<<< HEAD
-=======
 class SDKNightlyTestCollector(TestCollector):
 
     @property
@@ -1452,7 +1435,6 @@
         return self.sanity_tests
 
 
->>>>>>> 9d6c5180
 def output(result: CollectionResult | None):
     """
     writes to both log and files
@@ -1500,11 +1482,7 @@
 
 
 if __name__ == '__main__':
-<<<<<<< HEAD
-    logger.info('TestCollector v20230123')
-=======
     logger.info('TestCollector v20241101')
->>>>>>> 9d6c5180
     sys.path.append(str(PATHS.content_path))
     parser = ArgumentParser()
     parser.add_argument('-n', '--nightly', type=str2bool, help='Is nightly')
@@ -1547,17 +1525,6 @@
         else:
             collector = UploadBranchCollector(branch_name, marketplace, service_account, graph=graph)
 
-<<<<<<< HEAD
-    else:
-        match (nightly, marketplace):
-            case False, _:  # not nightly
-                collector = BranchTestCollector(branch_name, marketplace, service_account, graph=graph)
-            case (True, (MarketplaceVersions.XSOAR)):
-                collector = XSOARNightlyTestCollector(marketplace=marketplace, graph=graph)
-            case (True, MarketplaceVersions.XSOAR_SAAS):
-                collector = XsoarSaasE2ETestCollector(marketplace=marketplace, graph=graph)
-            case True, MarketplaceVersions.MarketplaceV2:
-=======
     elif sdk_nightly:
         collector = SDKNightlyTestCollector(marketplace=marketplace, graph=graph)
 
@@ -1568,7 +1535,6 @@
             case MarketplaceVersions.XSOAR_SAAS:
                 collector = XsoarSaasE2ETestCollector(marketplace=marketplace, graph=graph)
             case MarketplaceVersions.MarketplaceV2:
->>>>>>> 9d6c5180
                 collector = XSIAMNightlyTestCollector(graph=graph)
             case MarketplaceVersions.XPANSE:
                 collector = XPANSENightlyTestCollector(graph=graph)
