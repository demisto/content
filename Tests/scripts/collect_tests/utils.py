from configparser import ConfigParser, MissingSectionHeaderError
from enum import Enum
from pathlib import Path
from typing import Any, NamedTuple
from collections.abc import Iterator

from demisto_sdk.commands.common.constants import FileType, MarketplaceVersions
from demisto_sdk.commands.common.tools import json, yaml
from packaging import version
from packaging._structures import InfinityType, NegativeInfinityType
from packaging.version import Version

from Tests.scripts.collect_tests.constants import ALWAYS_INSTALLED_PACKS_XSOAR
from Tests.scripts.collect_tests.exceptions import (
    BlankPackNameException, DeprecatedPackException, NonDictException,
    NonexistentPackException, NonXsoarSupportedPackException,
    NoTestsConfiguredException, NotUnderPackException, SkippedPackException)
from Tests.scripts.collect_tests.logger import logger
from Tests.scripts.collect_tests.path_manager import PathManager
from Tests.scripts.collect_tests.version_range import VersionRange


def find_pack_folder(path: Path) -> Path:
    """
    >>> find_pack_folder(Path('root/Packs/MyPack/Integrations/MyIntegration/MyIntegration.yml'))
    PosixPath('root/Packs/MyPack')
    >>> find_pack_folder(Path('Packs/MyPack1/Scripts/MyScript/MyScript.py')).name
    'MyPack1'
    >>> find_pack_folder(Path('Packs/MyPack2/Scripts/MyScript')).name
    'MyPack2'
    >>> find_pack_folder(Path('Packs/MyPack3/Scripts')).name
    'MyPack3'
    >>> find_pack_folder(Path('Packs/MyPack4')).name
    'MyPack4'
    """

    if 'Packs' not in path.parts:
        raise NotUnderPackException(path)
    if path.parent.name == 'Packs':
        return path
    return path.parents[len(path.parts) - (path.parts.index('Packs')) - 3]


class Machine(Enum):
    """
    Represents an XSOAR version.
    Serves as the single source of truth for versions used for collect_tests.
    """
    V6_9 = Version('6.9')
    V6_10 = Version('6.10')
    V6_11 = Version('6.11')
    V6_12 = Version('6.12')
    MASTER = 'Master'

    @staticmethod
    def numeric_machines() -> tuple['Machine', ...]:
        return tuple(machine for machine in Machine if isinstance(machine.value, Version))

    @staticmethod
    def get_suitable_machines(version_range: VersionRange | None) -> tuple['Machine', ...]:
        """

        :param version_range: range of versions. If None, all versions are returned.
        :return: Master, as well as all Machine items matching the input.
        """
        result: list[Machine] = [Machine.MASTER]

        if not version_range:
            version_range = VersionRange(version.NegativeInfinity, version.Infinity)

        result.extend(machine for machine in Machine.numeric_machines() if machine.value in version_range)

        return tuple(result)

    def __str__(self):
        return f'Server {self.value}'


class DictBased:
    """
    Represents a dictionary-based object, parsing common properties
    """

    def __init__(self, dict_: dict):
        if not isinstance(dict_, dict):
            raise NonDictException(None)
        self.content = dict_
        self.from_version: Version | NegativeInfinityType = self._calculate_from_version()
        self.to_version: Version | InfinityType = self._calculate_to_version()
        self.version_range = VersionRange(self.from_version, self.to_version)
        self.marketplaces: tuple[MarketplaceVersions, ...] | None = self._handle_xsoar_marketplaces()

    def get(self, key: str, default: Any = None, warn_if_missing: bool = True, warning_comment: str = ''):
        """
        allows fetching an attribute, with or without logging (useful for debug purposes)
        """
        if key not in self.content and warn_if_missing:
            suffix = f' ({warning_comment})' if warning_comment else ''
            logger.warning(f'attempted to access nonexistent key {key}{suffix}')
        return self.content.get(key, default)

    def __getitem__(self, key):
        return self.content[key]

    def __contains__(self, item):
        return item in self.content

    def _calculate_from_version(self) -> Version | NegativeInfinityType:
        # all three options are equivalent
        if value := (
                self.get('fromversion', warn_if_missing=False)
                or self.get('fromVersion', warn_if_missing=False)
                or self.get('fromServerVersion', warn_if_missing=False)
                or self.get('serverMinVersion', warn_if_missing=False)
        ):
            return Version(value)
        return version.NegativeInfinity

    def _calculate_to_version(self) -> Version | InfinityType:
        # all three options are equivalent
        if value := (
                self.get('toversion', warn_if_missing=False)
                or self.get('toVersion', warn_if_missing=False)
                or self.get('toServerVersion', warn_if_missing=False)
        ):
            return Version(value)
        return version.Infinity

    def _handle_xsoar_marketplaces(self) -> tuple[MarketplaceVersions, ...] | None:
<<<<<<< HEAD
        '''
        If xsoar marketplace supported add xsoar_saas marketplace.
        If xsoar_on_prem marketplace supported add xsoar marketplace.
        '''
        pack_marketplaces = {MarketplaceVersions(v) for v in self.get('marketplaces', (), warn_if_missing=False)} or None
=======
        """
        If xsoar marketplace supported add xsoar_saas marketplace.
        If xsoar_on_prem marketplace supported add xsoar marketplace.
        """
        pack_marketplaces = {MarketplaceVersions(v)
                             for v in to_tuple(self.get('marketplaces', (), warn_if_missing=False))} or None
>>>>>>> 5cfcc708
        if not pack_marketplaces:
            return pack_marketplaces

        if MarketplaceVersions.XSOAR in pack_marketplaces:
            pack_marketplaces.add(MarketplaceVersions.XSOAR_SAAS)

        if MarketplaceVersions.XSOAR_ON_PREM in pack_marketplaces:
            pack_marketplaces.add(MarketplaceVersions.XSOAR)

        return tuple(pack_marketplaces)


class DictFileBased(DictBased):
    """
    Represents a dictfile (json, yml), allowing access to common attributes (see DictBased)
    raising a NonDictException when called with an unsupported extension.
    """

    def __init__(self, path: Path, is_infrastructure: bool = False):
        if not path.exists():
            raise FileNotFoundError(path)

        if ('Packs' not in path.parts) and (not is_infrastructure):
            raise NotUnderPackException(path)

        if path.suffix not in ('.json', '.yml'):
            raise NonDictException(path)

        self.path = path
        with path.open() as file:
            match path.suffix:
                case '.json':
                    body = json.load(file)
                case '.yml':
                    body = yaml.load(file)
                case _:
                    raise NonDictException(path)
        try:
            super().__init__(body)
        except NonDictException:
            raise NonDictException(path)


class ContentItem(DictFileBased):
    """
    Represents a dict-based content item (yml, json), providing access to common attributes.
    """

    def __init__(self, path: Path):
        super().__init__(path)
        self.pack_path = find_pack_folder(self.path)
        self.deprecated = self.get('deprecated', warn_if_missing=False) or self.get('hidden', warn_if_missing=False)
        self._tests = self.get('tests', default=(), warn_if_missing=False)

    @property
    def _has_no_id(self):
        # some content files may not have an id
        file_path_splitted = self.path.parts
        return self.path.name == 'pack_metadata.json' \
            or self.path.name.endswith('_schema.json') \
            or self.path.name.endswith('testdata.json') \
            or len(file_path_splitted) > 1 \
            and file_path_splitted[-2] == 'ReleaseNotes' \
            and self.path.suffix == '.json'

    @property
    def id_(self) -> str | None:  # Optional as some content items don't have an id
        if self._has_no_id:
            return None
        # todo use get_id from the SDK once https://github.com/demisto/demisto-sdk/pull/2345 is merged & released
        if 'commonfields' in self:
            return self['commonfields']['id']
        if self.path.parent.name == 'Layouts' and self.path.name.startswith('layout-') and self.path.suffix == '.json':
            return self['layout']['id']
        if self.path.parent.name == 'CorrelationRules' and self.path.suffix == '.yml':
            return self['global_rule_id']
        if self.path.suffix == '.json':
            if self.path.parent.name == 'XSIAMDashboards':
                return self['dashboards_data'][0]['global_id']
            if self.path.parent.name == 'XSIAMReports':
                return self['templates_data'][0]['global_id']
            if self.path.parent.name == 'Triggers':
                return self['trigger_id']
            if self.path.parent.parent.name == 'XDRCTemplates':
                return self['content_global_id']
            if self.path.parent.name == 'LayoutRules':
                return self['rule_id']
        return self['id']

    @property
    def name(self) -> str:
        return self.get('name', default='', warn_if_missing=False, warning_comment=self.id_ or '')

    @property
    def tests(self) -> list[str]:
        if self.explicitly_no_tests():
            raise NoTestsConfiguredException(self.id_ or str(self.path))
        return self._tests

    @property
    def pack_id(self):
        return self.pack_path.name

    def explicitly_no_tests(self) -> bool:
        return len(self._tests) == 1 and 'no test' in self._tests[0].lower()


def read_skipped_test_playbooks(pack_folder: Path) -> set[str]:
    """
    :param pack_folder: containing .pack_ignore
    :return: all file names of test playbooks skipped under the .pack_ignore.
    """
    file_prefix = 'file:'

    skipped_playbooks = set()
    config = ConfigParser(allow_no_value=True)
    config.read(pack_folder / '.pack_ignore')

    try:
        for section in filter(lambda s: s.startswith(file_prefix), config.sections()):
            file_name = section[(len(file_prefix)):]

            for key in filter(lambda k: k == 'ignore', config[section]):
                if config[section][key] == 'auto-test':
                    skipped_playbooks.add(file_name)

    except MissingSectionHeaderError:  # no `ignore` header
        pass

    return skipped_playbooks


class PackManager:
    skipped_packs = {'DeprecatedContent', 'NonSupported', 'ApiModules'}

    def __init__(self, path_manager: PathManager):
        self.packs_path = path_manager.packs_path
        self.deprecated_packs: set[str] = set()
        self._pack_id_to_pack_metadata: dict[str, ContentItem] = {}  # NOTE: The ID of a pack is its folder name
        self._pack_id_to_skipped_test_playbooks: dict[str, set[str]] = {}

        for pack_folder in (pack_folder for pack_folder in self.packs_path.iterdir() if pack_folder.is_dir()):
            metadata = ContentItem(pack_folder / 'pack_metadata.json')
            pack_id = pack_folder.name

            self._pack_id_to_skipped_test_playbooks[pack_id] = read_skipped_test_playbooks(pack_folder)

            self._pack_id_to_pack_metadata[pack_id] = metadata
            if metadata.deprecated:
                self.deprecated_packs.add(pack_id)

        self.pack_ids: set[str] = set(self._pack_id_to_pack_metadata.keys())

    def get_pack_metadata(self, pack_id: str) -> ContentItem:
        return self._pack_id_to_pack_metadata[pack_id]

    def iter_pack_metadata(self) -> Iterator[ContentItem]:
        yield from self._pack_id_to_pack_metadata.values()

    def is_test_skipped_in_pack_ignore(self, test_file_name: str, pack_id: str):
        return test_file_name in self._pack_id_to_skipped_test_playbooks[pack_id]

    def relative_to_packs(self, path: Path | str):
        try:
            return Path(path).absolute().relative_to(self.packs_path.absolute())
        except ValueError:
            raise NotUnderPackException(path)

    def validate_pack(self, pack: str) -> None:
        """raises InvalidPackException if the pack name is not valid."""
        if pack in ALWAYS_INSTALLED_PACKS_XSOAR:
            return
        if not pack:
            raise BlankPackNameException(pack)
        if pack in PackManager.skipped_packs:
            raise SkippedPackException(pack)
        if pack in self.deprecated_packs:
            raise DeprecatedPackException(pack)
        if pack not in self.pack_ids:
            logger.error(f'nonexistent pack {pack}')
            raise NonexistentPackException(pack)
        if not (support_level := self.get_support_level(pack)):
            raise ValueError(f'pack {pack} has no support level (`support`) field or value')
        if support_level.lower() != 'xsoar':
            raise NonXsoarSupportedPackException(pack, support_level)

    def get_support_level(self, pack_id: str) -> str | None:
        return self.get_pack_metadata(pack_id).get('support', '').lower() or None


def to_tuple(value: str | int | MarketplaceVersions | list) -> tuple:
    if value is None:
        return ()
    if not value:
        return ()
    if isinstance(value, tuple):
        return value
    if isinstance(value, str | int | MarketplaceVersions):
        return value,
    return tuple(value)


def find_yml_content_type(yml_path: Path) -> FileType | None:
    """
    :param yml_path: path to some yml of a content item
    :return: matching FileType, based on the yml path
    """
    return {'Playbooks': FileType.PLAYBOOK, 'TestPlaybooks': FileType.TEST_PLAYBOOK}.get(yml_path.parent.name) or \
           {'Integrations': FileType.INTEGRATION, 'Scripts': FileType.SCRIPT, }.get(yml_path.parents[1].name)


def hotfix_detect_old_script_yml(path: Path):
    # a hotfix until SDK v1.7.5 is released
    if path.parent.name == 'Scripts' and path.name.startswith('script-') and path.suffix == '.yml':
        return FileType.SCRIPT
    return None


class FilesToCollect(NamedTuple):
    changed_files: tuple[str, ...]
    pack_ids_files_were_removed_from: tuple[str, ...]<|MERGE_RESOLUTION|>--- conflicted
+++ resolved
@@ -127,20 +127,12 @@
         return version.Infinity
 
     def _handle_xsoar_marketplaces(self) -> tuple[MarketplaceVersions, ...] | None:
-<<<<<<< HEAD
-        '''
+        """
         If xsoar marketplace supported add xsoar_saas marketplace.
         If xsoar_on_prem marketplace supported add xsoar marketplace.
-        '''
-        pack_marketplaces = {MarketplaceVersions(v) for v in self.get('marketplaces', (), warn_if_missing=False)} or None
-=======
-        """
-        If xsoar marketplace supported add xsoar_saas marketplace.
-        If xsoar_on_prem marketplace supported add xsoar marketplace.
         """
         pack_marketplaces = {MarketplaceVersions(v)
                              for v in to_tuple(self.get('marketplaces', (), warn_if_missing=False))} or None
->>>>>>> 5cfcc708
         if not pack_marketplaces:
             return pack_marketplaces
 
