#!/usr/bin/env bash
set -ex

<<<<<<< HEAD
echo "CI_COMMIT_BRANCH: $CI_COMMIT_BRANCH CI: $CI DEMISTO_README_VALIDATION: $DEMISTO_README_VALIDATION"
=======

echo "CI_COMMIT_BRANCH: $CI_COMMIT_BRANCH CI: $CI DEMISTO_README_VALIDATION: $DEMISTO_README_VALIDATION, CI_COMMIT_SHA: $CI_COMMIT_SHA, LAST_UPLOAD_COMMIT: $LAST_UPLOAD_COMMIT"
>>>>>>> 6f77591c
if [[ $CI_COMMIT_BRANCH = master ]] || [[ -n "${NIGHTLY}" ]] || [[ -n "${BUCKET_UPLOAD}" ]] || [[ -n "${DEMISTO_SDK_NIGHTLY}" ]]; then
    if [[ -n "${PACKS_TO_UPLOAD}" ]]; then
        echo "Packs upload - Validating only the supplied packs"
        PACKS_TO_UPLOAD_SPACED=${PACKS_TO_UPLOAD//,/ }
        for item in $PACKS_TO_UPLOAD_SPACED; do
            python3 -m demisto_sdk validate -i Packs/"$item" --post-commit --graph --skip-pack-dependencies
        done       
<<<<<<< HEAD
    else 
        python3 -m demisto_sdk validate -a --post-commit --graph --skip-pack-dependencies
=======
    else
        if [[ -n "${NIGHTLY}" && "${CI_COMMIT_BRANCH}" == "master" ]]; then
            PREV_VER=$LAST_UPLOAD_COMMIT
        else
            PREV_VER="origin/master"
        fi
        python3 -m demisto_sdk validate -a --graph --skip-pack-dependencies --prev-ver $PREV_VER
>>>>>>> 6f77591c
    fi
elif [[ $CI_COMMIT_BRANCH =~ pull/[0-9]+ ]]; then
    python3 -m demisto_sdk validate -g --post-commit --graph --skip-pack-dependencies
elif [[ $CI_COMMIT_BRANCH = demisto/python3 ]]; then
    python3 -m demisto_sdk validate -g --post-commit --no-conf-json --allow-skipped --graph --skip-pack-dependencies
else
    python3 -m demisto_sdk validate -g --post-commit --graph --skip-pack-dependencies
fi<|MERGE_RESOLUTION|>--- conflicted
+++ resolved
@@ -1,12 +1,8 @@
 #!/usr/bin/env bash
 set -ex
 
-<<<<<<< HEAD
-echo "CI_COMMIT_BRANCH: $CI_COMMIT_BRANCH CI: $CI DEMISTO_README_VALIDATION: $DEMISTO_README_VALIDATION"
-=======
 
 echo "CI_COMMIT_BRANCH: $CI_COMMIT_BRANCH CI: $CI DEMISTO_README_VALIDATION: $DEMISTO_README_VALIDATION, CI_COMMIT_SHA: $CI_COMMIT_SHA, LAST_UPLOAD_COMMIT: $LAST_UPLOAD_COMMIT"
->>>>>>> 6f77591c
 if [[ $CI_COMMIT_BRANCH = master ]] || [[ -n "${NIGHTLY}" ]] || [[ -n "${BUCKET_UPLOAD}" ]] || [[ -n "${DEMISTO_SDK_NIGHTLY}" ]]; then
     if [[ -n "${PACKS_TO_UPLOAD}" ]]; then
         echo "Packs upload - Validating only the supplied packs"
@@ -14,10 +10,6 @@
         for item in $PACKS_TO_UPLOAD_SPACED; do
             python3 -m demisto_sdk validate -i Packs/"$item" --post-commit --graph --skip-pack-dependencies
         done       
-<<<<<<< HEAD
-    else 
-        python3 -m demisto_sdk validate -a --post-commit --graph --skip-pack-dependencies
-=======
     else
         if [[ -n "${NIGHTLY}" && "${CI_COMMIT_BRANCH}" == "master" ]]; then
             PREV_VER=$LAST_UPLOAD_COMMIT
@@ -25,7 +17,6 @@
             PREV_VER="origin/master"
         fi
         python3 -m demisto_sdk validate -a --graph --skip-pack-dependencies --prev-ver $PREV_VER
->>>>>>> 6f77591c
     fi
 elif [[ $CI_COMMIT_BRANCH =~ pull/[0-9]+ ]]; then
     python3 -m demisto_sdk validate -g --post-commit --graph --skip-pack-dependencies
