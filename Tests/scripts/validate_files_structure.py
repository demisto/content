"""
This script is used to validate the files in Content repository. Specifically for each file:
1) Proper prefix
2) Proper suffix
3) Valid yml/json schema
4) Having ReleaseNotes if applicable.

It can be run to check only commited changes (if the first argument is 'true') or all the files in the repo.
Note - if it is run for all the files in the repo it won't check releaseNotes, use `setContentDescriptor.sh` for that task.
"""
import pip
import sys
try:
    import yaml
except ImportError:
    print "Please install pyyaml, you can do it by running: `pip install pyyaml`"
    sys.exit(1)
try:
    import pykwalify
except ImportError:
    print "Please install pykwalify, you can do it by running: `pip install -I pykwalify`"
    sys.exit(1)
import json
import re
import os
from subprocess import Popen, PIPE
from pykwalify.core import Core

# dirs
INTEGRATIONS_DIR = "Integrations"
SCRIPTS_DIR = "Scripts"
PLAYBOOKS_DIR = "Playbooks"
TEST_PLAYBOOKS_DIR = "TestPlaybooks"
REPORTS_DIR = "Reports"
DASHBOARDS_DIR = "Dashboards"
WIDGETS_DIR = "Widgets"
INCIDENT_FIELDS_DIR = "IncidentFields"
LAYOUTS_DIR = "Layouts"
CLASSIFIERS_DIR = "Classifiers"
MISC_DIR = "Misc"
CONNECTIONS_DIR = "Connections"

# file types regexes
INTEGRATION_REGEX = "{}.*integration-.*.yml".format(INTEGRATIONS_DIR)
PLAYBOOK_REGEX = "{}.*playbook-.*.yml".format(PLAYBOOKS_DIR)
TEST_PLAYBOOK_REGEX = "{}.*playbook-.*.yml".format(TEST_PLAYBOOKS_DIR)
SCRIPT_REGEX = "{}.*script-.*.yml".format(SCRIPTS_DIR)
WIDGETS_REGEX = "{}.*widget-.*.json".format(WIDGETS_DIR)
DASHBOARD_REGEX = "{}.*dashboard-.*.json".format(DASHBOARDS_DIR)
CONNECTIONS_REGEX = "{}.*canvas-context-connections.*.json".format(CONNECTIONS_DIR)
CLASSIFIER_REGEX = "{}.*classifier-.*.json".format(CLASSIFIERS_DIR)
LAYOUT_REGEX = "{}.*layout-.*.json".format(LAYOUTS_DIR)
INCIDENT_FIELDS_REGEX = "{}.*incidentfields.*.json".format(INCIDENT_FIELDS_DIR)
MISC_REGEX = "{}.*reputations.*.json".format(MISC_DIR)
REPORT_REGEX = "{}.*report-.*.json".format(REPORTS_DIR)

CHECKED_TYPES_REGEXES = [INTEGRATION_REGEX, PLAYBOOK_REGEX, SCRIPT_REGEX, WIDGETS_REGEX, DASHBOARD_REGEX, CONNECTIONS_REGEX,
                 CLASSIFIER_REGEX, LAYOUT_REGEX, INCIDENT_FIELDS_REGEX, MISC_REGEX, REPORT_REGEX]

SKIPPED_SCHEMAS = [MISC_REGEX, REPORT_REGEX]

KNOWN_FILE_STATUSES = ['a', 'm', 'd']

REGEXES_TO_SCHEMA_DIC={INTEGRATION_REGEX: "integration", PLAYBOOK_REGEX: "playbook", TEST_PLAYBOOK_REGEX:"test-playbook",
             SCRIPT_REGEX: "script", WIDGETS_REGEX: "widget", DASHBOARD_REGEX:"dashboard", CONNECTIONS_REGEX: "canvas-context-connections",
             CLASSIFIER_REGEX: "classifier", LAYOUT_REGEX:"layout", INCIDENT_FIELDS_REGEX:"incidentfields"}

SCHEMAS_PATH = "Tests/schemas/"

DIRS = [INTEGRATIONS_DIR, SCRIPTS_DIR, PLAYBOOKS_DIR, REPORTS_DIR, DASHBOARDS_DIR, WIDGETS_DIR, INCIDENT_FIELDS_DIR, 
        LAYOUTS_DIR, CLASSIFIERS_DIR, MISC_DIR]

class LOG_COLORS:
    NATIVE = '\033[m'
    RED = '\033[01;31m'
    GREEN = '\033[01;32m'

# print srt in the given color
def print_color(msg, color):
    print(str(color) +str(msg) + LOG_COLORS.NATIVE)

def print_error(error_str):
    print_color(error_str, LOG_COLORS.RED)

def run_git_command(command):
    p = Popen(command.split(), stdout=PIPE, stderr=PIPE)
    p.wait()
    if p.returncode != 0:
        print_error("Failed to run git command " + command)
        sys.exit(1)
    return p.stdout.read()

def checked_type(file_path):
    for regex in CHECKED_TYPES_REGEXES:
        if re.match(regex, file_path, re.IGNORECASE):
            return True
    return False

def get_modified_files(files_string):
    all_files = files_string.split('\n')
    modified_files_list = []
    for f in all_files:
        file_data = f.split()
        if not file_data:
            continue
        file_status = file_data[0]
        file_path = file_data[1]
        if file_status.lower() == 'm' and checked_type(file_path) and not file_path.startswith('.'):
            modified_files_list.append(file_path)
        if file_status.lower() not in KNOWN_FILE_STATUSES:
            print_error(file_path + " file status is an unknown known one, please check. File status was: " + file_status)
    return modified_files_list


def validate_file_release_notes(file_path):
    data_dictionary = None
    if re.match(TEST_PLAYBOOK_REGEX, file_path, re.IGNORECASE):
        return True # Test playbooks don't need releaseNotes
    with open(os.path.expanduser(file_path), "r") as f:
        if file_path.endswith(".json"):
            data_dictionary = json.load(f)
        elif file_path.endswith(".yaml") or file_path.endswith('.yml'):
            try:
                data_dictionary = yaml.safe_load(f)
            except Exception as e:
                print_error(file_path + " has yml structure issue. Error was: " + str(e))
                return False

    if data_dictionary and data_dictionary.get('releaseNotes') is None:
        print_error("File " + file_path + " is missing releaseNotes, please add.")
        return False
    
    return True

def validate_schema(file_path, matching_regex=None):
    if matching_regex is None:
        for regex in CHECKED_TYPES_REGEXES:
            if re.match(regex, file_path, re.IGNORECASE):
                matching_regex = regex
                break
    
    if matching_regex in SKIPPED_SCHEMAS:
        return True
    
    if matching_regex is not None and REGEXES_TO_SCHEMA_DIC.get(matching_regex):
        c = Core(source_file=file_path, schema_files=[SCHEMAS_PATH + REGEXES_TO_SCHEMA_DIC.get(matching_regex) + '.yml'])
        try:
            c.validate(raise_exception=True)
            return True
        except Exception as err:
            print_error('Failed: %s failed' % (file_path,))
            print_error(err)
            return False

    print file_path + " doesn't match any of the known supported file prefix/suffix, please make sure that its naming is correct."
    return True

def validate_committed_files(branch_name):
    files_string = run_git_command("git diff --name-status origin/master...{0}".format(branch_name))
    modified_files = get_modified_files(files_string)
    missing_release_notes = False
    wrong_schema = False
    for file_path in modified_files:
<<<<<<< HEAD
=======
        if re.match(PLAYBOOK_REGEX, file_path, re.IGNORECASE) or re.match(SCRIPT_REGEX, file_path, re.IGNORECASE) or re.match(TEST_PLAYBOOK_REGEX, file_path, re.IGNORECASE):
            if changed_id(file_path):
                is_changed_id = True

>>>>>>> 4c013346
        print "Validating {}".format(file_path)
        if not validate_file_release_notes(file_path):
            missing_release_notes = True

        if not validate_schema(file_path):
            wrong_schema = True

    if missing_release_notes or wrong_schema:
        sys.exit(1)

def validate_all_files():
    found_wrong_name = False
    wrong_schema = False

    for regex in CHECKED_TYPES_REGEXES:
        splitted_regex = regex.split(".*")
        directory = splitted_regex[0]
        prefix = splitted_regex[1]
        suffix = splitted_regex[2]
        for root, dirs, files in os.walk(directory):
            print_color("Validating {} directory:".format(directory), LOG_COLORS.GREEN)
            for file_name in files:
                # skipping hidden files
                if file_name.startswith('.'):
                    continue
                print "Validating " + file_name
                if not file_name.lower().endswith(suffix):
                     print_error("file " + os.path.join(root, file_name) + " should end with " + suffix)
                     found_wrong_name = True
                if not file_name.lower().startswith(prefix):
                     print_error("file " + os.path.join(root, file_name) + " should start with " + prefix)
                     found_wrong_name = True
                if not validate_schema(os.path.join(root, file_name), regex):
                    print_error("file " + os.path.join(root, file_name) + " schema is wrong.")
                    wrong_schema = True
 
    if wrong_schema or found_wrong_name:
        sys.exit(1)    


def main(argv):
    ''' 
    This script runs both in a local and a remote environment. In a local environment we don't have any 
    logger assigned, and then pykwalify raises an error, since it is logging the validation results.
    Therefore, if we are in a local env, we set up a logger. Also, we set the logger's level to critical
    so the user won't be disturbed by non critical loggings
    '''
    branches = run_git_command("git branch")
    branch_name_reg = re.search("\* (.*)", branches)
    branch_name = branch_name_reg.group(1)

    print_color("Starting validating files structure", LOG_COLORS.GREEN)
    if branch_name != 'master':
        import logging
        logging.basicConfig(level=logging.CRITICAL)

        # validates only committed files
        validate_committed_files(branch_name)
    else:
        # validates all of Content repo directories according to their schemas
        validate_all_files()
    print_color("Finished validating files structure", LOG_COLORS.GREEN)
    sys.exit(0)


if __name__ == "__main__":
   main(sys.argv[1:])<|MERGE_RESOLUTION|>--- conflicted
+++ resolved
@@ -67,20 +67,24 @@
 
 SCHEMAS_PATH = "Tests/schemas/"
 
-DIRS = [INTEGRATIONS_DIR, SCRIPTS_DIR, PLAYBOOKS_DIR, REPORTS_DIR, DASHBOARDS_DIR, WIDGETS_DIR, INCIDENT_FIELDS_DIR, 
+DIRS = [INTEGRATIONS_DIR, SCRIPTS_DIR, PLAYBOOKS_DIR, REPORTS_DIR, DASHBOARDS_DIR, WIDGETS_DIR, INCIDENT_FIELDS_DIR,
         LAYOUTS_DIR, CLASSIFIERS_DIR, MISC_DIR]
+
 
 class LOG_COLORS:
     NATIVE = '\033[m'
     RED = '\033[01;31m'
     GREEN = '\033[01;32m'
 
+
 # print srt in the given color
 def print_color(msg, color):
     print(str(color) +str(msg) + LOG_COLORS.NATIVE)
 
+
 def print_error(error_str):
     print_color(error_str, LOG_COLORS.RED)
+
 
 def run_git_command(command):
     p = Popen(command.split(), stdout=PIPE, stderr=PIPE)
@@ -90,25 +94,35 @@
         sys.exit(1)
     return p.stdout.read()
 
+
 def checked_type(file_path):
     for regex in CHECKED_TYPES_REGEXES:
         if re.match(regex, file_path, re.IGNORECASE):
             return True
     return False
 
+
 def get_modified_files(files_string):
     all_files = files_string.split('\n')
+    added_files_list = []
     modified_files_list = []
     for f in all_files:
         file_data = f.split()
         if not file_data:
             continue
+
         file_status = file_data[0]
         file_path = file_data[1]
-        if file_status.lower() == 'm' and checked_type(file_path) and not file_path.startswith('.'):
+
+        if (file_status.lower() == 'm' or file_status.lower() == 'a') and checked_type(file_path) and not file_path.startswith('.'):
             modified_files_list.append(file_path)
+        if file_status.lower() == 'a' and checked_type(file_path) and not file_path.startswith('.'):
+            added_files_list.append(file_path)
         if file_status.lower() not in KNOWN_FILE_STATUSES:
             print_error(file_path + " file status is an unknown known one, please check. File status was: " + file_status)
+
+    return modified_files_list, added_files_list
+
     return modified_files_list
 
 
@@ -116,20 +130,22 @@
     data_dictionary = None
     if re.match(TEST_PLAYBOOK_REGEX, file_path, re.IGNORECASE):
         return True # Test playbooks don't need releaseNotes
-    with open(os.path.expanduser(file_path), "r") as f:
-        if file_path.endswith(".json"):
-            data_dictionary = json.load(f)
-        elif file_path.endswith(".yaml") or file_path.endswith('.yml'):
-            try:
-                data_dictionary = yaml.safe_load(f)
-            except Exception as e:
-                print_error(file_path + " has yml structure issue. Error was: " + str(e))
-                return False
-
-    if data_dictionary and data_dictionary.get('releaseNotes') is None:
-        print_error("File " + file_path + " is missing releaseNotes, please add.")
-        return False
-    
+
+    if os.path.isfile(file_path):
+        with open(os.path.expanduser(file_path), "r") as f:
+            if file_path.endswith(".json"):
+                data_dictionary = json.load(f)
+            elif file_path.endswith(".yaml") or file_path.endswith('.yml'):
+                try:
+                    data_dictionary = yaml.safe_load(f)
+                except Exception as e:
+                    print_error(file_path + " has yml structure issue. Error was: " + str(e))
+                    return False
+
+        if data_dictionary and data_dictionary.get('releaseNotes') is None:
+            print_error("File " + file_path + " is missing releaseNotes, please add.")
+            return False
+
     return True
 
 def validate_schema(file_path, matching_regex=None):
@@ -138,10 +154,13 @@
             if re.match(regex, file_path, re.IGNORECASE):
                 matching_regex = regex
                 break
-    
+
     if matching_regex in SKIPPED_SCHEMAS:
         return True
-    
+
+    if not os.path.isfile(file_path):
+        return True
+
     if matching_regex is not None and REGEXES_TO_SCHEMA_DIC.get(matching_regex):
         c = Core(source_file=file_path, schema_files=[SCHEMAS_PATH + REGEXES_TO_SCHEMA_DIC.get(matching_regex) + '.yml'])
         try:
@@ -155,19 +174,67 @@
     print file_path + " doesn't match any of the known supported file prefix/suffix, please make sure that its naming is correct."
     return True
 
+
+def changed_id(file_path):
+    change_string = run_git_command("git diff HEAD {0}".format(file_path))
+    if re.search("\+id: .*", change_string) or re.search("\-id: .*", change_string):
+        print_error("You've changed the ID of the playbook {0} please undo.".format(file_path))
+        return True
+
+    return False
+
+
+def get_json(file_path):
+    data_dictionary = None
+    with open(os.path.expanduser(file_path), "r") as f:
+        if file_path.endswith(".yaml") or file_path.endswith('.yml'):
+            try:
+                data_dictionary = yaml.safe_load(f)
+            except Exception as e:
+                print_error(file_path + " has yml structure issue. Error was: " + str(e))
+                return []
+
+    if type(data_dictionary) is dict:
+        return data_dictionary
+    else:
+        return {}
+
+
+def collect_ids(file_path):
+    """Collect id mentioned in file_path"""
+    data_dictionary = get_json(file_path)
+
+    if data_dictionary:
+        return data_dictionary.get('id', '-')
+
+
+def is_test_in_conf_json(file_path):
+    file_id = collect_ids(file_path)
+
+    with open("./Tests/conf.json") as data_file:
+        conf = json.load(data_file)
+
+    conf_tests = conf['tests']
+    for test in conf_tests:
+        playbook_id = test['playbookID']
+        if file_id == playbook_id:
+            return True
+
+    return False
+
+
 def validate_committed_files(branch_name):
-    files_string = run_git_command("git diff --name-status origin/master...{0}".format(branch_name))
-    modified_files = get_modified_files(files_string)
+    files_string = run_git_command("git diff --name-status --no-merges HEAD")
+    modified_files, added_files = get_modified_files(files_string)
     missing_release_notes = False
     wrong_schema = False
+    is_changed_id = False
+    missing_test = False
     for file_path in modified_files:
-<<<<<<< HEAD
-=======
         if re.match(PLAYBOOK_REGEX, file_path, re.IGNORECASE) or re.match(SCRIPT_REGEX, file_path, re.IGNORECASE) or re.match(TEST_PLAYBOOK_REGEX, file_path, re.IGNORECASE):
             if changed_id(file_path):
                 is_changed_id = True
 
->>>>>>> 4c013346
         print "Validating {}".format(file_path)
         if not validate_file_release_notes(file_path):
             missing_release_notes = True
@@ -175,8 +242,19 @@
         if not validate_schema(file_path):
             wrong_schema = True
 
-    if missing_release_notes or wrong_schema:
+    for file_path in added_files:
+        print "Validating {}".format(file_path)
+        if not validate_schema(file_path):
+            wrong_schema = True
+
+        if re.match(TEST_PLAYBOOK_REGEX, file_path, re.IGNORECASE):
+            if not is_test_in_conf_json(file_path):
+                missing_test = True
+                print_error("You've failed to add the {0} to conf.json".format(file_path))
+
+    if missing_release_notes or wrong_schema or is_changed_id or missing_test:
         sys.exit(1)
+
 
 def validate_all_files():
     found_wrong_name = False
@@ -203,14 +281,42 @@
                 if not validate_schema(os.path.join(root, file_name), regex):
                     print_error("file " + os.path.join(root, file_name) + " schema is wrong.")
                     wrong_schema = True
- 
+
     if wrong_schema or found_wrong_name:
-        sys.exit(1)    
-
-
-def main(argv):
-    ''' 
-    This script runs both in a local and a remote environment. In a local environment we don't have any 
+        sys.exit(1)
+
+
+def validate_conf_json():
+    with open("./Tests/conf.json") as data_file:
+        conf = json.load(data_file)
+
+    skipped_tests_conf = conf['skipped_tests']
+    skipped_integrations_conf = conf['skipped_integrations']
+
+    problemtic_tests = []
+    problemtic_integrations = []
+
+    for test, description in skipped_tests_conf.items():
+        if description == "":
+            problemtic_tests.append(test)
+
+    for integration, description in skipped_integrations_conf.items():
+        if description == "":
+            problemtic_integrations.append(integration)
+
+    if problemtic_tests:
+        print("Those tests don't have description:\n{0}".format('\n'.join(problemtic_tests)))
+
+    if problemtic_integrations:
+        print("Those integrations don't have description:\n{0}".format('\n'.join(problemtic_integrations)))
+
+    if problemtic_integrations or problemtic_tests:
+        sys.exit(1)
+
+
+def main():
+    '''
+    This script runs both in a local and a remote environment. In a local environment we don't have any
     logger assigned, and then pykwalify raises an error, since it is logging the validation results.
     Therefore, if we are in a local env, we set up a logger. Also, we set the logger's level to critical
     so the user won't be disturbed by non critical loggings
@@ -220,6 +326,7 @@
     branch_name = branch_name_reg.group(1)
 
     print_color("Starting validating files structure", LOG_COLORS.GREEN)
+    validate_conf_json()
     if branch_name != 'master':
         import logging
         logging.basicConfig(level=logging.CRITICAL)
@@ -234,4 +341,4 @@
 
 
 if __name__ == "__main__":
-   main(sys.argv[1:])+    main()