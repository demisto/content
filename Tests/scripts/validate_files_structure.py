--- conflicted
+++ resolved
@@ -20,13 +20,9 @@
 except ImportError:
     print "Please install pykwalify, you can do it by running: `pip install -I pykwalify`"
     sys.exit(1)
-<<<<<<< HEAD
-import glob
-import json
-=======
->>>>>>> 240b0db5
 import re
 import os
+import glob
 import json
 from subprocess import Popen, PIPE
 from pykwalify.core import Core
@@ -110,13 +106,8 @@
     return False
 
 
-<<<<<<< HEAD
-def get_modified_files(files_string, second_files_string):
-    all_files = files_string.split('\n') + second_files_string.split('\n')
-=======
 def get_modified_files(files_string):
     all_files = files_string.split('\n')
->>>>>>> 240b0db5
     added_files_list = set([])
     modified_files_list = set([])
     for f in all_files:
@@ -251,19 +242,6 @@
     return False
 
 
-<<<<<<< HEAD
-def has_duplicated_ids(id_to_file):
-    has_duplicate = False
-    with open('./Tests/id_set.json', 'r') as id_set_file:
-        id_list = json.load(id_set_file)
-
-    for id in id_to_file.keys():
-        if id in id_list:
-            print_error("The ID {0} already exists, please update the file {1}".format(id, id_to_file[id]))
-            has_duplicate = True
-
-    return has_duplicate
-=======
 def oversize_image(file_path):
     data_dictionary = get_json(file_path)
     image = data_dictionary.get('image', '')
@@ -275,29 +253,23 @@
          return True
 
     return False
->>>>>>> 240b0db5
+
+
+def has_duplicated_ids(id_to_file):
+    has_duplicate = False
+    with open('./Tests/id_set.json', 'r') as id_set_file:
+        id_list = json.load(id_set_file)
+
+    for id in id_to_file.keys():
+        if id in id_list:
+            print_error("The ID {0} already exists, please update the file {1}".format(id, id_to_file[id]))
+            has_duplicate = True
+
+    return has_duplicate
 
 
 def validate_committed_files(branch_name):
     files_string = run_git_command("git diff --name-status --no-merges HEAD")
-<<<<<<< HEAD
-    second_files_string = run_git_command("git diff --name-status origin/master...{0}".format(branch_name))
-    modified_files, added_files = get_modified_files(files_string, second_files_string)
-    missing_release_notes = False
-    added_required_fields = False
-    wrong_schema = False
-    is_changed_id = False
-    missing_test = False
-    for file_path in modified_files:
-        if re.match(PLAYBOOK_REGEX, file_path, re.IGNORECASE) or re.match(SCRIPT_REGEX, file_path, re.IGNORECASE) or re.match(TEST_PLAYBOOK_REGEX, file_path, re.IGNORECASE):
-            if changed_id(file_path):
-                is_changed_id = True
-        if re.match(INTEGRATION_REGEX, file_path, re.IGNORECASE):
-            if changed_id(file_path):
-                is_changed_id = True
-            if is_added_required_fields(file_path):
-                added_required_fields = True
-=======
     modified_files, added_files = get_modified_files(files_string)
     has_schema_problem = False
     for file_path in modified_files:
@@ -309,7 +281,8 @@
                 has_schema_problem = True
             if oversize_image(file_path):
                 has_schema_problem = True
->>>>>>> 240b0db5
+            if is_added_required_fields(file_path):
+                has_schema_problem = True
 
         print "Validating {}".format(file_path)
         if not validate_file_release_notes(file_path):
@@ -329,7 +302,6 @@
                 has_schema_problem = True
                 print_error("You've failed to add the {0} to conf.json".format(file_path))
 
-<<<<<<< HEAD
         if re.match(SCRIPT_REGEX, file_path, re.IGNORECASE) or re.match(INTEGRATION_REGEX, file_path, re.IGNORECASE):
             id_to_file[get_script_or_integration_id(file_path)] = file_path
         elif re.match(PLAYBOOK_REGEX, file_path, re.IGNORECASE) or re.match(TEST_PLAYBOOK_REGEX, file_path, re.IGNORECASE):
@@ -338,10 +310,7 @@
     if has_duplicated_ids(id_to_file):
         sys.exit(1)
 
-    if missing_release_notes or wrong_schema or is_changed_id or missing_test or added_required_fields:
-=======
     if has_schema_problem:
->>>>>>> 240b0db5
         sys.exit(1)
 
 
