--- conflicted
+++ resolved
@@ -175,7 +175,15 @@
     return True
 
 
-<<<<<<< HEAD
+def changed_id(file_path):
+    change_string = run_git_command("git diff HEAD {0}".format(file_path))
+    if re.search("\+id: .*", change_string) or re.search("\-id: .*", change_string):
+        print_error("You've changed the ID of the playbook {0} please undo.".format(file_path))
+        return True
+
+    return False
+
+
 def get_json(file_path):
     data_dictionary = None
     with open(os.path.expanduser(file_path), "r") as f:
@@ -211,13 +219,6 @@
         playbook_id = test['playbookID']
         if file_id == playbook_id:
             return True
-=======
-def changed_id(file_path):
-    change_string = run_git_command("git diff HEAD {0}".format(file_path))
-    if re.search("\+id: .*", change_string) or re.search("\-id: .*", change_string):
-        print_error("You've changed the ID of the playbook {0} please undo.".format(file_path))
-        return True
->>>>>>> db5dce00
 
     return False
 
@@ -227,11 +228,8 @@
     modified_files, added_files = get_modified_files(files_string)
     missing_release_notes = False
     wrong_schema = False
-<<<<<<< HEAD
+    is_changed_id = False
     missing_test = False
-=======
-    is_changed_id = False
->>>>>>> db5dce00
     for file_path in modified_files:
         if re.match(PLAYBOOK_REGEX, file_path, re.IGNORECASE) or re.match(SCRIPT_REGEX, file_path, re.IGNORECASE):
             if changed_id(file_path):
@@ -249,16 +247,12 @@
         if not validate_schema(file_path):
             wrong_schema = True
 
-<<<<<<< HEAD
         if re.match(TEST_PLAYBOOK_REGEX, file_path, re.IGNORECASE):
             if not is_test_in_conf_json(file_path):
                 missing_test = True
                 print_error("You've failed to add the {0} to conf.json".format(file_path))
 
-    if missing_release_notes or wrong_schema or missing_test:
-=======
-    if missing_release_notes or wrong_schema or is_changed_id:
->>>>>>> db5dce00
+    if missing_release_notes or wrong_schema or is_changed_id or missing_test:
         sys.exit(1)
 
 
