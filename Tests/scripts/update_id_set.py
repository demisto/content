--- conflicted
+++ resolved
@@ -1,7 +1,4 @@
-<<<<<<< HEAD
-=======
-
->>>>>>> b180e9eb
+
 #!/usr/bin/env python
 import itertools
 import re
@@ -315,32 +312,16 @@
         if checked_type(file_path, (INTEGRATION_REGEX, BETA_INTEGRATION_REGEX, PACKS_INTEGRATION_YML_REGEX)):
             print("adding {0} to id_set".format(file_path))
             res.append(get_integration_data(file_path))
-<<<<<<< HEAD
     else:
         for yml_file in glob.glob(os.path.join(file_path, os.path.basename(file_path) + '.yml')):
             print("adding {0} to id_set".format(yml_file))
             res.append(get_integration_data(yml_file))
-=======
-        elif re.match(PACKS_INTEGRATION_YML_REGEX, file_path, re.IGNORECASE):
-            print("adding {0} to id_set".format(file_path))
-            res.append(get_integration_data(file_path))
-    else:  # In case we encountered a package
-        if re.match(PACKS_INTEGRATION_YML_REGEX, file_path, re.IGNORECASE):
-            print("adding {0} to id_set".format(file_path))
-            res.append(get_integration_data(file_path))
-        else:
-            for yml_file in glob.glob(os.path.join(file_path, '*.yml')):
-                print("adding {0} to id_set".format(yml_file))
-                res.append(get_integration_data(yml_file))
->>>>>>> b180e9eb
     return res
 
 
 def process_script(file_path):
-
     res = []
     if os.path.isfile(file_path):
-<<<<<<< HEAD
         if checked_type(file_path, (SCRIPT_REGEX, PACKS_SCRIPT_YML_REGEX)):
             print("adding {0} to id_set".format(file_path))
             res.append(get_script_data(file_path))
@@ -348,28 +329,11 @@
         yml_path, code = get_script_package_data(file_path)
         print("adding {0} to id_set".format(file_path))
         res.append(get_script_data(yml_path, script_code=code))
-=======
-        if re.match(SCRIPT_REGEX, file_path, re.IGNORECASE):
-            print("adding {0} to id_set".format(file_path))
-            res.append(get_script_data(file_path))
-        elif re.match(PACKS_SCRIPT_YML_REGEX, file_path, re.IGNORECASE):
-            print("adding {0} to id_set".format(file_path))
-            res.append(get_script_data(file_path))
-    else:  # In case we encountered a package
-        if re.match(PACKS_SCRIPT_YML_REGEX, file_path, re.IGNORECASE):
-            print("adding {0} to id_set".format(file_path))
-            res.append(get_script_data(file_path))
-        else:
-            yml_path, code = get_script_package_data(file_path)
-            print("adding {0} to id_set".format(file_path))
-            res.append(get_script_data(yml_path, script_code=code))
->>>>>>> b180e9eb
     return res
 
 
 def process_playbook(file_path):
     res = []
-<<<<<<< HEAD
     if os.path.isfile(file_path):
         if checked_type(file_path, (PACKS_PLAYBOOK_YML_REGEX, PLAYBOOK_REGEX)):
             print('adding {0} to id_set'.format(file_path))
@@ -378,13 +342,6 @@
         for yml_file in glob.glob(os.path.join(file_path, '*.yml')):
             print("adding {0} to id_set".format(yml_file))
             res.append(get_playbook_data(yml_file))
-=======
-    print("adding {0} to id_set".format(file_path))
-    res.append(get_playbook_data(file_path))
-    if re.match(PACKS_PLAYBOOK_YML_REGEX, file_path, re.IGNORECASE):
-        print('adding {0} to id_set'.format(file_path))
-        res.append(get_playbook_data(file_path))
->>>>>>> b180e9eb
     return res
 
 
@@ -401,17 +358,9 @@
     print("adding {0} to id_set".format(file_path))
     script = None
     playbook = None
-<<<<<<< HEAD
     if checked_type(file_path, (TEST_SCRIPT_REGEX, PACKS_TEST_PLAYBOOKS_REGEX)):
         script = get_script_data(file_path)
     elif checked_type(file_path, (TEST_PLAYBOOK_REGEX, PACKS_TEST_PLAYBOOKS_REGEX)):
-=======
-    if re.match(TEST_SCRIPT_REGEX, file_path, re.IGNORECASE) or \
-            re.match(PACKS_TEST_PLAYBOOKS_REGEX, file_path, re.IGNORECASE):
-        script = get_script_data(file_path)
-    elif re.match(TEST_PLAYBOOK_REGEX, file_path, re.IGNORECASE) or \
-            re.match(PACKS_TEST_PLAYBOOKS_REGEX, file_path, re.IGNORECASE):
->>>>>>> b180e9eb
         playbook = get_playbook_data(file_path)
 
     return playbook, script
@@ -445,10 +394,6 @@
 
 
 def get_playbooks_paths():
-<<<<<<< HEAD
-=======
-
->>>>>>> b180e9eb
     path_list = [
         ['Playbooks', '*.yml'],
         ['Packs', '*', 'Playbooks', '*.yml']
@@ -462,10 +407,6 @@
 
 
 def get_test_playbooks_paths():
-<<<<<<< HEAD
-=======
-
->>>>>>> b180e9eb
     path_list = [
         ['TestPlaybooks', '*'],
         ['Packs', '*', 'TestPlaybooks', '*.yml']
@@ -541,7 +482,6 @@
         if has_duplicate(integrations, integration_id):
             integration_list.append(integration_id)
 
-<<<<<<< HEAD
     playbooks = id_set['playbooks']
     playbook_ids = set([playbook.keys()[0] for playbook in playbooks])
 
@@ -559,17 +499,11 @@
             test_playbooks_list.append(test_playbook_id)
 
     return scripts_list, integration_list, playbooks_list, test_playbooks_list
-=======
-    return scripts_list, integration_list
->>>>>>> b180e9eb
 
 
 def has_duplicate(id_set, id_to_check):
     duplicates = [duplicate for duplicate in id_set if duplicate.get(id_to_check)]
-<<<<<<< HEAD
-
-=======
->>>>>>> b180e9eb
+
     if len(duplicates) < 2:
         return False
 
@@ -582,7 +516,6 @@
         dict2_to_version = LooseVersion(dict2.get('toversion', '99.99.99'))
 
         if dict1['name'] != dict2['name']:
-<<<<<<< HEAD
             print_error('The following objects has the same ID but different names: {}, {}.'.format(dict1['name'],
                                                                                                     dict2['name']))
         is_duplicate = True
@@ -595,21 +528,6 @@
         if dict1_from_version > dict2_from_version:
             is_duplicate = False
     return is_duplicate
-=======
-            print_error('The ID and the name should be the same.')
-
-        if dict1_from_version >= dict2_to_version:
-            return False
-        if dict2_to_version > dict1_to_version:
-            return False
-        if dict2_from_version > dict1_to_version:
-            return False
-        if dict1_from_version > dict2_from_version:
-            return False
-        # if not dict2_to_version:
-        #     return True
-    return True
->>>>>>> b180e9eb
 
 
 def sort(data):
