import re
import os
import sys
import glob
import json
import yaml
from subprocess import Popen, PIPE



SCRIPT_REGEX = "scripts.*script-.*.yml"
PLAYBOOK_REGEX = "(?!Test)playbooks.*playbook-.*.yml"
INTEGRATION_REGEX = "integrations.*integration-.*.yml"
TEST_PLAYBOOK_REGEX = "TestPlaybooks.*playbook-.*.yml"
TEST_SCRIPT_REGEX = "TestPlaybooks.*script-.*.yml"

CHECKED_TYPES_REGEXES = [INTEGRATION_REGEX, PLAYBOOK_REGEX, SCRIPT_REGEX, TEST_PLAYBOOK_REGEX]


class LOG_COLORS:
    NATIVE = '\033[m'
    RED = '\033[01;31m'
    GREEN = '\033[01;32m'


# print srt in the given color
def print_color(msg, color):
    print(str(color) + str(msg) + LOG_COLORS.NATIVE)


def print_error(error_str):
    print_color(error_str, LOG_COLORS.RED)


def run_git_command(command):
    p = Popen(command.split(), stdout=PIPE, stderr=PIPE)
    p.wait()
    if p.returncode != 0:
        print_error("Failed to run git command " + command)
        sys.exit(1)
    return p.stdout.read()


def checked_type(file_path):
    for regex in CHECKED_TYPES_REGEXES:
        if re.match(regex, file_path, re.IGNORECASE):
            return True
    return False


def get_changed_files(files_string):
    all_files = files_string.split('\n')
    added_files_list = set([])
    modified_files_list = set([])
    for f in all_files:
        file_data = f.split()
        if not file_data:
            continue

        file_status = file_data[0]
        file_path = file_data[1]

        if file_status.lower() == 'a' and checked_type(file_path) and not file_path.startswith('.'):
            added_files_list.add(file_path)
        elif file_status.lower() == 'm' and checked_type(file_path) and not file_path.startswith('.'):
            modified_files_list.add(file_path)

    return added_files_list, modified_files_list


def get_json(file_path):
    data_dictionary = None
    with open(os.path.expanduser(file_path), "r") as f:
        if file_path.endswith(".yaml") or file_path.endswith('.yml'):
            try:
                data_dictionary = yaml.safe_load(f)
            except Exception as e:
                print_error(file_path + " has yml structure issue. Error was: " + str(e))
                return []

    if type(data_dictionary) is dict:
        return data_dictionary
    else:
        return {}


def collect_ids(file_path):
    """Collect id mentioned in file_path"""
    data_dictionary = get_json(file_path)

    if data_dictionary:
        return data_dictionary.get('id', '-')


def get_script_or_integration_id(file_path):
    data_dictionary = get_json(file_path)

    if data_dictionary:
        commonfields = data_dictionary.get('commonfields', {})
        return commonfields.get('id', '-')


def get_from_version(file_path):
    data_dictionary = get_json(file_path)

    if data_dictionary:
        return data_dictionary.get('fromversion', '0.0.0')


def get_to_version(file_path):
    data_dictionary = get_json(file_path)

    if data_dictionary:
        return data_dictionary.get('toversion', '99.99.99')


def get_integration_commands(file_path):
    cmd_list = []
    data_dictionary = get_json(file_path)
    commands = data_dictionary.get('script', {}).get('commands', [])
    for command in commands:
        cmd_list.append(command.get('name'))

    return cmd_list


def get_task_ids_from_playbook(param_to_enrich_by, data_dict):
    implementing_ids = set([])
    tasks = data_dict.get('tasks', {})

    for task in tasks.values():
        task_details = task.get('task', {})

        enriched_id = task_details.get(param_to_enrich_by)
        if enriched_id:
            implementing_ids.add(enriched_id)

    return list(implementing_ids)


def get_commmands_from_playbook(data_dict):
    commands = set([])
    tasks = data_dict.get('tasks', [])

    for task in tasks.values():
        task_details = task.get('task', {})

        command = task_details.get('script')
        if command:
            command = command.split('|')[-1]
            commands.add(command)

    return list(commands)


def get_integration_data(file_path):
    integration_data = OrderedDict()
    data_dictionary = get_json(file_path)
    id = data_dictionary.get('commonfields', {}).get('id', '-')
    name = data_dictionary.get('name', '-')

    toversion = data_dictionary.get('toversion')
    fromversion = data_dictionary.get('fromversion')
    commands = data_dictionary.get('script', {}).get('commands', [])
    cmd_list = [command.get('name') for command in commands]

    integration_data['name'] = name
    if toversion:
        integration_data['toversion'] = toversion
    if fromversion:
        integration_data['fromversion'] = fromversion
    if cmd_list:
        integration_data['commands'] = cmd_list

    return {id: integration_data}


def get_playbook_data(file_path):
    playbook_data = OrderedDict()
    data_dictionary = get_json(file_path)
    id = data_dictionary.get('id', '-')
    name = data_dictionary.get('name', '-')

    toversion = data_dictionary.get('toversion')
    fromversion = data_dictionary.get('fromversion')
    implementing_scripts = get_task_ids_from_playbook('scriptName', data_dictionary)
    implementing_playbooks = get_task_ids_from_playbook('playbookName', data_dictionary)
    implementing_commands = get_commmands_from_playbook(data_dictionary)

    playbook_data['name'] = name
    if toversion:
        playbook_data['toversion'] = toversion
    if fromversion:
        playbook_data['fromversion'] = fromversion
    if implementing_scripts:
        playbook_data['implementing_scripts'] = implementing_scripts
    if implementing_playbooks:
        playbook_data['implementing_playbooks'] = implementing_playbooks
    if implementing_commands:
        playbook_data['implementing_commands'] = implementing_commands

    return {id: playbook_data}


def get_script_data(file_path):
    script_data = OrderedDict()
    data_dictionary = get_json(file_path)
    id = data_dictionary.get('commonfields', {}).get('id', '-')
    script_code = data_dictionary.get('script', '')
    name = data_dictionary.get('name', '-')

    toversion = data_dictionary.get('toversion')
    fromversion = data_dictionary.get('fromversion')
    depends_on = get_depends_on(data_dictionary)
    script_executions = re.findall("demisto.executeCommand\(['\"](\w+)['\"].*\)", script_code)

    script_data['name'] = name
    if toversion:
        script_data['toversion'] = toversion
    if fromversion:
        script_data['fromversion'] = fromversion
    if depends_on:
        script_data['depends_on'] = depends_on
    if script_executions:
        script_data['script_executions'] = script_executions

    return {id: script_data}


def get_depends_on(data_dict):
    depends_on = data_dict.get('dependson', {}).get('must', [])
    return list(set([cmd.split('|')[-1] for cmd in depends_on]))


def update_object_in_id_set(obj_id, obj_data, file_path, instances_set):
    change_string = run_git_command("git diff HEAD {0}".format(file_path))
    is_added_from_version = True if re.search('\+fromversion: .*', change_string) else False
    is_added_to_version = True if re.search('\+toversion: .*', change_string) else False

    file_to_version = get_to_version(file_path)
    file_from_version = get_from_version(file_path)

    for instance in instances_set:
        instance_id = instance.keys()[0]
        integration_to_version = instance[instance_id].get('toversion', '99.99.99')
        integration_from_version = instance[instance_id].get('fromversion', '0.0.0')
        if obj_id == instance_id:
            if is_added_from_version or (not is_added_from_version and file_from_version == integration_from_version):
                if is_added_to_version or (not is_added_to_version and file_to_version == integration_to_version):
                    instance[obj_id] = obj_data[obj_id]


def re_create_id_set():
    scripts_list = []
    playbooks_list = []
    integration_list = []
    testplaybooks_list = []

    print_color("Starting the creation of the id_set", LOG_COLORS.GREEN)
    print_color("Starting iterating over Integrations", LOG_COLORS.GREEN)
    for file in glob.glob(os.path.join('Integrations', '*')):
        print("adding {0} to id_set".format(file))
        integration_list.append(get_integration_data(file))

    print_color("Starting iterating over Playbooks", LOG_COLORS.GREEN)
    for file in glob.glob(os.path.join('Playbooks', '*')):
        print("adding {0} to id_set".format(file))
        playbooks_list.append(get_playbook_data(file))

    print_color("Starting iterating over Scripts", LOG_COLORS.GREEN)
    for file in glob.glob(os.path.join('Scripts', '*')):
        print("adding {0} to id_set".format(file))
        scripts_list.append(get_script_data(file))

    print_color("Starting iterating over TestPlaybooks", LOG_COLORS.GREEN)
    for file in glob.glob(os.path.join('TestPlaybooks', '*')):
        print("adding {0}".format(file))
        if re.match(TEST_SCRIPT_REGEX, file, re.IGNORECASE):
            scripts_list.append(get_script_data(file))
        elif re.match(TEST_PLAYBOOK_REGEX, file, re.IGNORECASE):
            testplaybooks_list.append(get_playbook_data(file))

    ids_dict = {
        "scripts": scripts_list,
        "playbooks": playbooks_list,
        "integrations": integration_list,
        "TestPlaybooks": testplaybooks_list
    }

    print_color("Finished the creation of the id_set", LOG_COLORS.GREEN)
    with open('./Tests/id_set.json', 'w') as id_set_file:
        json.dump(ids_dict, id_set_file, indent=4)


def update_id_set():
    branches = run_git_command("git branch")
    branch_name_reg = re.search("\* (.*)", branches)
    branch_name = branch_name_reg.group(1)

    print("Getting added files")
    files_string = run_git_command("git diff --name-status")
    second_files_string = run_git_command("git diff --name-status origin/master...{}".format(branch_name))
    added_files, modified_files = get_changed_files(files_string + '\n' + second_files_string)

    if added_files or modified_files:
        print("Updating id_set.json")

        with open('./Tests/id_set.json', 'r') as id_set_file:
<<<<<<< HEAD
            ids_dict = json.load(id_set_file)
=======
            ids_dict = json.load(id_set_file, object_pairs_hook=OrderedDict)
>>>>>>> 206f91a0

        test_playbook_set = ids_dict['TestPlaybooks']
        integration_set = ids_dict['integrations']
        playbook_set = ids_dict['playbooks']
        script_set = ids_dict['scripts']

    if added_files:
        for file_path in added_files:
            if re.match(INTEGRATION_REGEX, file_path, re.IGNORECASE):
                integration_set.append(get_integration_data(file_path))
                print("Adding {0} to id_set".format(get_script_or_integration_id(file_path)))
            if re.match(SCRIPT_REGEX, file_path, re.IGNORECASE):
                script_set.append(get_script_data(file_path))
                print("Adding {0} to id_set".format(get_script_or_integration_id(file_path)))
            if re.match(PLAYBOOK_REGEX, file_path, re.IGNORECASE):
                playbook_set.append(get_playbook_data(file_path))
                print("Adding {0} to id_set".format(collect_ids(file_path)))
            if re.match(TEST_PLAYBOOK_REGEX, file_path, re.IGNORECASE):
                test_playbook_set.append(get_playbook_data(file_path))
                print("Adding {0} to id_set".format(collect_ids(file_path)))
            if re.match(TEST_SCRIPT_REGEX, file_path, re.IGNORECASE):
                script_set.append(get_script_data(file_path))
                print("Adding {0} to id_set".format(collect_ids(file_path)))

    if modified_files:
        for file_path in modified_files:
            if re.match(INTEGRATION_REGEX, file_path, re.IGNORECASE):
                id = get_script_or_integration_id(file_path)
                integration_data = get_integration_data(file_path)
                update_object_in_id_set(id, integration_data, file_path, integration_set)
                print("updated {0} in id_set".format(id))
            if re.match(SCRIPT_REGEX, file_path, re.IGNORECASE) or re.match(TEST_SCRIPT_REGEX, file_path, re.IGNORECASE):
                id = get_script_or_integration_id(file_path)
                script_data = get_script_data(file_path)
                update_object_in_id_set(id, script_data, file_path, script_set)
                print("updated {0} in id_set".format(id))
            if re.match(PLAYBOOK_REGEX, file_path, re.IGNORECASE):
                id = collect_ids(file_path)
                playbook_data = get_playbook_data(file_path)
                update_object_in_id_set(id, playbook_data, file_path, playbook_set)
                print("updated {0} in id_set".format(id))
            if re.match(TEST_PLAYBOOK_REGEX, file_path, re.IGNORECASE):
                id = collect_ids(file_path)
                playbook_data = get_playbook_data(file_path)
                update_object_in_id_set(id, playbook_data, file_path, test_playbook_set)
                print("updated {0} in id_set".format(id))

    if added_files or modified_files:
        with open('./Tests/id_set.json', 'w') as id_set_file:
            json.dump(ids_dict, id_set_file, indent=4)

    print("Finished updating id_set.json")


if __name__ == '__main__':
    update_id_set()<|MERGE_RESOLUTION|>--- conflicted
+++ resolved
@@ -5,7 +5,7 @@
 import json
 import yaml
 from subprocess import Popen, PIPE
-
+from collections import OrderedDict
 
 
 SCRIPT_REGEX = "scripts.*script-.*.yml"
@@ -210,6 +210,7 @@
     name = data_dictionary.get('name', '-')
 
     toversion = data_dictionary.get('toversion')
+    deprecated = data_dictionary.get('deprecated')
     fromversion = data_dictionary.get('fromversion')
     depends_on = get_depends_on(data_dictionary)
     script_executions = re.findall("demisto.executeCommand\(['\"](\w+)['\"].*\)", script_code)
@@ -219,6 +220,8 @@
         script_data['toversion'] = toversion
     if fromversion:
         script_data['fromversion'] = fromversion
+    if deprecated:
+        script_data['deprecated'] = deprecated
     if depends_on:
         script_data['depends_on'] = depends_on
     if script_executions:
@@ -280,12 +283,11 @@
         elif re.match(TEST_PLAYBOOK_REGEX, file, re.IGNORECASE):
             testplaybooks_list.append(get_playbook_data(file))
 
-    ids_dict = {
-        "scripts": scripts_list,
-        "playbooks": playbooks_list,
-        "integrations": integration_list,
-        "TestPlaybooks": testplaybooks_list
-    }
+    ids_dict = OrderedDict()
+    ids_dict['scripts'] = scripts_list
+    ids_dict['playbooks'] = playbooks_list
+    ids_dict['integrations'] = integration_list
+    ids_dict['TestPlaybooks'] = testplaybooks_list
 
     print_color("Finished the creation of the id_set", LOG_COLORS.GREEN)
     with open('./Tests/id_set.json', 'w') as id_set_file:
@@ -306,11 +308,7 @@
         print("Updating id_set.json")
 
         with open('./Tests/id_set.json', 'r') as id_set_file:
-<<<<<<< HEAD
-            ids_dict = json.load(id_set_file)
-=======
             ids_dict = json.load(id_set_file, object_pairs_hook=OrderedDict)
->>>>>>> 206f91a0
 
         test_playbook_set = ids_dict['TestPlaybooks']
         integration_set = ids_dict['integrations']
@@ -359,8 +357,14 @@
                 print("updated {0} in id_set".format(id))
 
     if added_files or modified_files:
+        new_ids_dict = OrderedDict()
+        new_ids_dict['scripts'] = script_set
+        new_ids_dict['playbooks'] = playbook_set
+        new_ids_dict['integrations'] = integration_set
+        new_ids_dict['TestPlaybooks'] = test_playbook_set
+
         with open('./Tests/id_set.json', 'w') as id_set_file:
-            json.dump(ids_dict, id_set_file, indent=4)
+            json.dump(new_ids_dict, id_set_file, indent=4)
 
     print("Finished updating id_set.json")
 
