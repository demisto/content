--- conflicted
+++ resolved
@@ -823,13 +823,8 @@
 # 3. wait for playbook to finish run
 # 4. if test pass - delete incident & instance
 # return playbook status
-<<<<<<< HEAD
 def test_integration(client, server_url, demisto_user, demisto_pass, integrations, playbook_id,
                      prints_manager, options=None, is_mock_run=False, thread_index=0):
-=======
-def check_integration(client, server_url, integrations, playbook_id, prints_manager, options=None, is_mock_run=False,
-                      thread_index=0):
->>>>>>> 54a12f56
     options = options if options is not None else {}
     # create integrations instances
     module_instances = []
