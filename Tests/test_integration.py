--- conflicted
+++ resolved
@@ -703,11 +703,7 @@
                                              message_color=color)
                 prints_manager.add_print_job('  Command: {}'.format(entry['parentContent']), print_color,
                                              thread_index, message_color=color)
-<<<<<<< HEAD
-                body_contents_str = '  Body:\n' + entry['contents'].encode('utf-8').decode('utf-8') + '\n'
-=======
                 body_contents_str = '  Body:\n{}\n'.format(entry['contents'])
->>>>>>> c103b7b6
                 prints_manager.add_print_job(body_contents_str, print_color,
                                              thread_index, message_color=color)
 
