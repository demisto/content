--- conflicted
+++ resolved
@@ -261,13 +261,8 @@
             break
 
         if i % DEFAULT_INTERVAL == 0:
-<<<<<<< HEAD
-            print 'loop no.' + str(i) + ', playbook state is ' + playbook_state
-            i = i + 1
-=======
             print 'loop no.' + str(i / DEFAULT_INTERVAL) + ', playbook state is ' + playbook_state
         i = i + 1
->>>>>>> 95f10c47
 
     test_pass = playbook_state == PB_Status.COMPLETED
     if test_pass:
