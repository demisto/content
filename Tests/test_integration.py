import copy
import time
from pprint import pformat
import uuid
import urllib

from Tests.test_utils import print_error
from Tests.scripts.constants import PB_Status

# ----- Constants ----- #
DEFAULT_TIMEOUT = 60
DEFAULT_INTERVAL = 20
ENTRY_TYPE_ERROR = 4

INC_CREATION_ERR = 'Failed to create incident. Possible reasons are:\nMismatch between playbookID in conf.json and ' \
                   'the id of the real playbook you were trying to use, or schema problems in the TestPlaybook.'


# ----- Functions ----- #


# get integration configuration
def __get_integration_config(client, integration_name):
    res = client.req('POST', '/settings/integration/search', {
        'page': 0, 'size': 100, 'query': 'name:' + integration_name
    })

    res = res.json()
    TIMEOUT = 180
    SLEEP_INTERVAL = 5
    total_sleep = 0
    while 'configurations' not in res:
        if total_sleep == TIMEOUT:
            print_error("Timeout - failed to get integration {} configuration. Error: {}".format(integration_name,
<<<<<<< HEAD
                                                                                                 res.text))
=======
                                                                                                 res.content))
>>>>>>> d4dd9af3
            return None

        time.sleep(SLEEP_INTERVAL)
        total_sleep += SLEEP_INTERVAL

    all_configurations = res['configurations']
    match_configurations = [x for x in all_configurations if x['name'] == integration_name]

    if not match_configurations or len(match_configurations) == 0:
        print_error('integration was not found')
        return None

    return match_configurations[0]


# __test_integration_instance
def __test_integration_instance(client, module_instance):
    res = client.req('POST', '/settings/integration/test', module_instance)
    if res.status_code != 200:
        print_error('Integration-instance test ("Test" button) failed.\nBad status code: ' + str(res.status_code))
        return False

    result_object = res.json()
    success = result_object['success']
    if not success:
        print_error('Test integration failed.\n Failure message: ' + result_object['message'])
        return False

    return True


# return instance name if succeed, None otherwise
def __create_integration_instance(client, integration_name, integration_params, is_byoi):
    print('Configuring instance for {}'.format(integration_name))
    # get configuration config (used for later rest api
    configuration = __get_integration_config(client, integration_name)
    if not configuration:
        return None

    module_configuration = configuration['configuration']
    if not module_configuration:
        module_configuration = []

    instance_name = (integration_name + '_test' + str(uuid.uuid4())).replace(' ', '_')
    # define module instance
    module_instance = {
        'brand': configuration['name'],
        'category': configuration['category'],
        'configuration': configuration,
        'data': [],
        'enabled': "true",
        'engine': '',
        'id': '',
        'isIntegrationScript': is_byoi,
        'name': instance_name,
        'passwordProtected': False,
        'version': 0
    }

    # set module params
    for param_conf in module_configuration:
        if param_conf['display'] in integration_params or param_conf['name'] in integration_params:
            # param defined in conf
            key = param_conf['display'] if param_conf['display'] in integration_params else param_conf['name']
            if key == 'credentials':
                credentials = integration_params[key]
                param_value = {
                    'credential': '',
                    'identifier': credentials['identifier'],
                    'password': credentials['password'],
                    'passwordChanged': False
                }
            else:
                param_value = integration_params[key]

            param_conf['value'] = param_value
            param_conf['hasvalue'] = True
        elif param_conf['defaultValue']:
            # param is required - take default value
            param_conf['value'] = param_conf['defaultValue']
        module_instance['data'].append(param_conf)
    res = client.req('PUT', '/settings/integration', module_instance)

    if res.status_code != 200:
        print_error('create instance failed with status code ' + str(res.status_code))
        print_error(pformat(res.json()))
        return None

    integration_config = res.json()
    module_instance['id'] = integration_config['id']

    # test integration
    test_succeed = __test_integration_instance(client, module_instance)

    if not test_succeed:
        __disable_integrations_instances(client, [module_instance])
        return None

    return module_instance


def __disable_integrations_instances(client, module_instances):
    for configured_instance in module_instances:
        # tested with POSTMAN, this is the minimum required fields for the request.
        module_instance = {
            key: configured_instance[key] for key in ['id', 'brand', 'name', 'data', 'isIntegrationScript', ]
        }
        module_instance['enable'] = "false"
        module_instance['version'] = -1

        res = client.req('PUT', '/settings/integration', module_instance)

        if res.status_code != 200:
            print_error('disable instance failed with status code ' + str(res.status_code))
            print_error(pformat(res.json()))


# create incident with given name & playbook, and then fetch & return the incident
def __create_incident_with_playbook(client, name, playbook_id):
    # create incident
    kwargs = {'createInvestigation': True, 'playbookId': playbook_id}
    response_json = {}
    try:
        r = client.CreateIncident(name, None, None, None, None, None, None, **kwargs)
        response_json = r.json()
    except RuntimeError as err:
        print_error(str(err))

    inc_id = response_json.get('id', 'incCreateErr')
    if inc_id == 'incCreateErr':
        print_error(INC_CREATION_ERR)
        return False, -1

    # get incident
    incidents = client.SearchIncidents(0, 50, 'id:' + inc_id)

    # poll the incidents queue for a max time of 25 seconds
    timeout = time.time() + 25
    while incidents['total'] != 1:
        incidents = client.SearchIncidents(0, 50, 'id:' + inc_id)
        if time.time() > timeout:
            print_error('Got timeout for searching incident with id {}, '
                        'got {} incidents in the search'.format(inc_id, incidents['total']))
            return False, -1

        time.sleep(1)

    return incidents['data'][0], inc_id


# returns current investigation playbook state - 'inprogress'/'failed'/'completed'
def __get_investigation_playbook_state(client, inv_id):
    res = client.req('GET', '/inv-playbook/' + inv_id, {})
    investigation_playbook = res.json()

    if 'state' in investigation_playbook.keys():
        return investigation_playbook['state']

    else:
        return PB_Status.NOT_SUPPORTED_VERSION


# return True if delete-incident succeeded, False otherwise
def __delete_incident(client, incident):
    res = client.req('POST', '/incident/batchDelete', {
        'ids': [incident['id']],
        'filter': {},
        'all': False
    })

    if res.status_code != 200:
        print_error('delete incident failed\nStatus code' + str(res.status_code))
        print_error(pformat(res.json()))
        return False

    return True


# return True if delete-integration-instance succeeded, False otherwise
def __delete_integration_instance(client, instance_id):
    res = client.req('DELETE', '/settings/integration/' + urllib.quote(instance_id), {})
    if res.status_code != 200:
        print_error('delete integration instance failed\nStatus code' + str(res.status_code))
        print_error(pformat(res.json()))
        return False
    return True


# delete all integration instances, return True if all succeed delete all
def __delete_integrations_instances(client, module_instances):
    succeed = True
    for module_instance in module_instances:
        succeed = __delete_integration_instance(client, module_instance['id']) and succeed
    return succeed


def __print_investigation_error(client, playbook_id, investigation_id):
    res = client.req('POST', '/investigation/' + urllib.quote(investigation_id), {})
    if res.status_code == 200:
        entries = res.json()['entries']
        print_error('Playbook ' + playbook_id + ' has failed:')
        for entry in entries:
            if entry['type'] == ENTRY_TYPE_ERROR:
                if entry['parentContent']:
                    print_error('\t- Command: ' + entry['parentContent'].encode('utf-8'))
                print_error('\t- Body: ' + entry['contents'].encode('utf-8'))


# Configure integrations to work with mock
def configure_proxy_unsecure(integration_params):
    """Copies the intgeration parameters dictionary.
        Set proxy and unscure integration parameters to true.

    Args:
        integration_params: dict of the integration parameters.
    """
    integration_params_copy = copy.deepcopy(integration_params)
    if integration_params_copy:
        for param in ('proxy', 'useProxy', 'insecure', 'unsecure'):
            integration_params[param] = True

    return integration_params_copy


# 1. create integrations instances
# 2. create incident with playbook
# 3. wait for playbook to finish run
# 4. if test pass - delete incident & instance
# return playbook status
def test_integration(client, integrations, playbook_id, options=None, is_mock_run=False):
    options = options if options is not None else {}
    # create integrations instances
    module_instances = []
    for integration in integrations:
        integration_name = integration.get('name', None)
        integration_params = integration.get('params', None)
        is_byoi = integration.get('byoi', True)

        if is_mock_run:
            configure_proxy_unsecure(integration_params)

        module_instance = __create_integration_instance(client, integration_name, integration_params, is_byoi)
        if module_instance is None:
            print_error('Failed to create instance')
            __delete_integrations_instances(client, module_instances)
            return False, -1

        module_instances.append(module_instance)
        print('Create integration %s succeed' % (integration_name, ))

    # create incident with playbook
    incident, inc_id = __create_incident_with_playbook(client, 'inc_%s' % (playbook_id, ), playbook_id)

    if not incident:
        return False, -1

    investigation_id = incident['investigationId']
    if investigation_id is None or len(investigation_id) == 0:
        print_error('Failed to get investigation id of incident:' + incident)
        return False, -1

    timeout_amount = options['timeout'] if 'timeout' in options else DEFAULT_TIMEOUT
    timeout = time.time() + timeout_amount

    i = 1
    # wait for playbook to finish run
    while True:
        # give playbook time to run
        time.sleep(1)

        # fetch status
        playbook_state = __get_investigation_playbook_state(client, investigation_id)

        if playbook_state == PB_Status.COMPLETED or playbook_state == PB_Status.NOT_SUPPORTED_VERSION:
            break
        if playbook_state == PB_Status.FAILED:
            print_error(playbook_id + ' failed with error/s')
            __print_investigation_error(client, playbook_id, investigation_id)
            break
        if time.time() > timeout:
            print_error(playbook_id + ' failed on timeout')
            break

        if i % DEFAULT_INTERVAL == 0:
            print('loop no. {}, playbook state is {}'.format(i / DEFAULT_INTERVAL, playbook_state))
        i = i + 1

    __disable_integrations_instances(client, module_instances)

    test_pass = playbook_state == PB_Status.COMPLETED or playbook_state == PB_Status.NOT_SUPPORTED_VERSION
    if test_pass:
        # delete incident
        __delete_incident(client, incident)

        # delete integration instance
        __delete_integrations_instances(client, module_instances)

    return playbook_state, inc_id<|MERGE_RESOLUTION|>--- conflicted
+++ resolved
@@ -31,12 +31,7 @@
     total_sleep = 0
     while 'configurations' not in res:
         if total_sleep == TIMEOUT:
-            print_error("Timeout - failed to get integration {} configuration. Error: {}".format(integration_name,
-<<<<<<< HEAD
-                                                                                                 res.text))
-=======
-                                                                                                 res.content))
->>>>>>> d4dd9af3
+            print_error("Timeout - failed to get integration {} configuration. Error: {}".format(integration_name, res))
             return None
 
         time.sleep(SLEEP_INTERVAL)
