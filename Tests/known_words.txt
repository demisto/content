Phishing
SplunkPy
remediate
playbook
firewalls
IOCs
Emails
centric
IncidentsPerFeed
McAfee
Endpoints
IOC
deprecated
EPOFindSystem
TaegisXDR
Taegis
boolean
xdr
Darktrace
aws
taxii
dll
msi
cve
cvss
IPs
CMD
CVSS
DNS
Hostnames
LTM
Src
Srcs
Subdomains
Dsts
Dst
Kubernetes
unquotes
unescapes
UR
Ls
Proofpoint
ATP
regex
Bambenek
csv
Cloudflare
PenfieldAssign
DShield
Feodo
Blocklist
Spamhaus
SSL
Prisma
runtime
ATOMs
Mappers
mapper
AlienVault
BitcoinAbuse
BruteForceBlocker
NetwitnessSearch
NetwitnessQuery
Deprecated
SQS
ACM
SQL
unicode
CloudWatchLogs
GuardDuty
NetWitness
ASN
NoneType
CreateIncidents
EML
LastSeen
Lastline
IntelGraph
Accenture
CTI
SCC
IPinfo
QRadarFullSearch
ServiceNow
OAuth
Qualys
Attivo
Botsink
QRadar
AdditionalPollingCommandName
FireEye
FormatURL
Gitlab
GitHub
Lastline
VMware
TAXII
Syslog
DomainTools
replyTo
HX
hostSetName
fieldSearchName
fieldSearchOperator
fieldSearchValue
Classifiers
SentinelOne
URLs
<<<<<<< HEAD
unisolate
CrowdStrike
MSDE
=======
hostname
EDR
>>>>>>> 5df18218
<|MERGE_RESOLUTION|>--- conflicted
+++ resolved
@@ -106,11 +106,8 @@
 Classifiers
 SentinelOne
 URLs
-<<<<<<< HEAD
 unisolate
 CrowdStrike
 MSDE
-=======
 hostname
-EDR
->>>>>>> 5df18218
+EDR