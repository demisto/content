--- conflicted
+++ resolved
@@ -245,11 +245,7 @@
 sdk
 RFC
 datetime
-<<<<<<< HEAD
 whitelist
 whitelists
 entrycontext
-aggregator
-=======
-HSTS
->>>>>>> be6afbf9
+aggregator