--- conflicted
+++ resolved
@@ -66,11 +66,8 @@
 NoneType
 CreateIncidents
 EML
-<<<<<<< HEAD
 LastSeen
 IntelGraph
 Accenture
 CTI
-=======
-SCC
->>>>>>> 8174e496
+SCC