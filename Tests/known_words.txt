Phishing
remediate
playbook
firewalls
IOCs
Emails
IncidentsPerFeed
McAfee
Endpoints
IOC
Deprecated
EPOFindSystem
boolean
xdr
Darktrace
aws
taxii
dll
msi
cve
cvss
IPs
CMD
CVSS
DNS
Hostnames
Src
Srcs
Subdomains
Dsts
Dst
Kubernetes
<<<<<<< HEAD
OTX
Dbot
=======
unquotes
unescapes
UR
Ls
Proofpoint
ATP
regex
Bambenek
csv
Cloudflare
DShield
Feodo
Blocklist
Spamhaus
SSL
Prisma
runtime
ATOMs
Mappers
mapper
AlienVault
BitcoinAbuse
BruteForceBlocker
NetwitnessSearch
NetwitnessQuery
Deprecated
SQS
ACM
unicode
CloudWatchLogs
GuardDuty
NetWitness
ASN
NoneType
CreateIncidents
EML
LastSeen
IntelGraph
Accenture
CTI
SCC
IPinfo
QRadarFullSearch
ServiceNow
OAuth
>>>>>>> 58e4cd42
<|MERGE_RESOLUTION|>--- conflicted
+++ resolved
@@ -30,10 +30,6 @@
 Dsts
 Dst
 Kubernetes
-<<<<<<< HEAD
-OTX
-Dbot
-=======
 unquotes
 unescapes
 UR
@@ -78,5 +74,4 @@
 IPinfo
 QRadarFullSearch
 ServiceNow
-OAuth
->>>>>>> 58e4cd42
+OAuth