--- conflicted
+++ resolved
@@ -49,11 +49,9 @@
     "ST110", "ST111",
     "TR100",
 ]
-<<<<<<< HEAD
-warning = ["RN116"]
-=======
+
 warning = ["PB130", "PB131", "RN116"]
->>>>>>> ef264f44
+
 
 
 [path_based_validations]
