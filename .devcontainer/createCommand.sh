#!/bin/bash

set -e

echo "Fixing permissions"
# get current folder name
repo=${PWD##*/}
sudo chown demisto /workspaces /workspaces/$repo
sudo chown -R demisto /workspaces/$repo/.vscode /workspaces/content/.git /workspaces/$repo/.venv /workspaces/$repo/node_modules /workspaces/$repo/package-lock.json

<<<<<<< HEAD
sudo chown demisto /workspaces /workspaces/content
sudo chown -R demisto /workspaces/content/.vscode /workspaces/content/.git /workspaces/content/.venv /workspaces/content/node_modules /workspaces/content/package-lock.json

sudo chown -R demisto $HOME

echo "Setting up VSCode paths"

cp .devcontainer/settings.json .vscode/settings.json 
touch CommonServerUserPython.py
touch DemistoClassApiModule.py
path=$(printf '%s:' Packs/ApiModules/Scripts/*)
rm -f .env
echo "PYTHONPATH=""$path"":$PYTHONPATH" >> .env
echo "MYPYPATH=""$path"":$MYPYPATH" >> .env

echo "Setting up git safe directory"
git config --global --add safe.directory /workspaces/content

echo "Setting up content dependencies"
.hooks/bootstrap

echo "Run demisto-sdk pre-commit to cache dependencies"
poetry run demisto-sdk pre-commit >/dev/null 2>&1 || true
=======
sudo chown -R demisto $HOME

echo "Setting up git safe directory"
git config --global --add safe.directory /workspaces/$repo

echo "Setting up content dependencies"
.hooks/bootstrap

echo "Setting up VSCode"
poetry run demisto-sdk setup-env


echo "Run demisto-sdk pre-commit to cache dependencies"
poetry run demisto-sdk pre-commit --mode=commit >/dev/null 2>&1 || true
>>>>>>> 9d6c5180
<|MERGE_RESOLUTION|>--- conflicted
+++ resolved
@@ -8,31 +8,6 @@
 sudo chown demisto /workspaces /workspaces/$repo
 sudo chown -R demisto /workspaces/$repo/.vscode /workspaces/content/.git /workspaces/$repo/.venv /workspaces/$repo/node_modules /workspaces/$repo/package-lock.json
 
-<<<<<<< HEAD
-sudo chown demisto /workspaces /workspaces/content
-sudo chown -R demisto /workspaces/content/.vscode /workspaces/content/.git /workspaces/content/.venv /workspaces/content/node_modules /workspaces/content/package-lock.json
-
-sudo chown -R demisto $HOME
-
-echo "Setting up VSCode paths"
-
-cp .devcontainer/settings.json .vscode/settings.json 
-touch CommonServerUserPython.py
-touch DemistoClassApiModule.py
-path=$(printf '%s:' Packs/ApiModules/Scripts/*)
-rm -f .env
-echo "PYTHONPATH=""$path"":$PYTHONPATH" >> .env
-echo "MYPYPATH=""$path"":$MYPYPATH" >> .env
-
-echo "Setting up git safe directory"
-git config --global --add safe.directory /workspaces/content
-
-echo "Setting up content dependencies"
-.hooks/bootstrap
-
-echo "Run demisto-sdk pre-commit to cache dependencies"
-poetry run demisto-sdk pre-commit >/dev/null 2>&1 || true
-=======
 sudo chown -R demisto $HOME
 
 echo "Setting up git safe directory"
@@ -46,5 +21,4 @@
 
 
 echo "Run demisto-sdk pre-commit to cache dependencies"
-poetry run demisto-sdk pre-commit --mode=commit >/dev/null 2>&1 || true
->>>>>>> 9d6c5180
+poetry run demisto-sdk pre-commit --mode=commit >/dev/null 2>&1 || true