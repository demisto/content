--- conflicted
+++ resolved
@@ -1,8 +1,4 @@
-<<<<<<< HEAD
-// Development container for Content. Poetry hash dba719d35b89ee660a81ae1d1b15c1d0dc8125df45af8cfba5d530e936341491
-=======
 // Development container for Content. Poetry hash 97b4446a28329c24352fcb41ca8570403da0ae3f7434121ab73b1ff83fdec395
->>>>>>> e78e298f
 {
 	"name": "XSOAR Content",
 	"build": {
@@ -87,26 +83,26 @@
 			}
 		}
 	},
-// this is commented out until VSCode will fix self signed certificate issues
-// "features": {
-// 	"ghcr.io/devcontainers/features/docker-in-docker:1": {
-// 		"version": "latest"
-// 	},
-// 	"ghcr.io/devcontainers/features/git:1": {
-// 		"version": "os-provided"
-// 	},
-// 	"ghcr.io/devcontainers/features/powershell:1": {
-// 		"version": "latest"
-// 	},
-// 	"ghcr.io/devcontainers/features/common-utils:1": {
-// 		"version": "latest"
-// 	},
-// 	"ghcr.io/devcontainers/features/node:1": {
-// 		"version": "latest"
-// 	}
-// },
-// "overrideFeatureInstallOrder": [
-// 	"ghcr.io/devcontainers/features/common-utils:1"
-// ],
-"onCreateCommand": "dos2unix -n .devcontainer/createCommand.sh .devcontainer/createCommand_unix.sh && chmod +x .devcontainer/createCommand_unix.sh && bash .devcontainer/createCommand_unix.sh"
+	// this is commented out until VSCode will fix self signed certificate issues
+	// "features": {
+	// 	"ghcr.io/devcontainers/features/docker-in-docker:1": {
+	// 		"version": "latest"
+	// 	},
+	// 	"ghcr.io/devcontainers/features/git:1": {
+	// 		"version": "os-provided"
+	// 	},
+	// 	"ghcr.io/devcontainers/features/powershell:1": {
+	// 		"version": "latest"
+	// 	},
+	// 	"ghcr.io/devcontainers/features/common-utils:1": {
+	// 		"version": "latest"
+	// 	},
+	// 	"ghcr.io/devcontainers/features/node:1": {
+	// 		"version": "latest"
+	// 	}
+	// },
+	// "overrideFeatureInstallOrder": [
+	// 	"ghcr.io/devcontainers/features/common-utils:1"
+	// ],
+	"onCreateCommand": "dos2unix -n .devcontainer/createCommand.sh .devcontainer/createCommand_unix.sh && chmod +x .devcontainer/createCommand_unix.sh && bash .devcontainer/createCommand_unix.sh"
 }