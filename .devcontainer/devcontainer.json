<<<<<<< HEAD
// Development container for Content. Poetry hash 1ea1cbbeea3bbe35fefb9c652066ae3028092e2d969648bdc646d74f83daf0c4
=======
// Development container for Content. Poetry hash 1.11.0
>>>>>>> a22b8675
{
	"name": "XSOAR Content",
	"build": {
		"dockerfile": "Dockerfile"
	},
	"runArgs": [
		"--init",
		"--privileged"
	],
	"overrideCommand": false,
	"mounts": [
		"source=venv,target=${containerWorkspaceFolder}/.venv,type=volume",
		"source=poetry-venv,target=/home/demisto/.cache/pypoetry,type=volume",
		"source=node-modules,target=${containerWorkspaceFolder}/node_modules,type=volume",
		"source=dind-var-lib-docker,target=/var/lib/docker,type=volume"
	],
	"containerUser": "demisto",
	"remoteUser": "demisto",
	"remoteEnv": {
		"LOCAL_WORKSPACE_PATH": "${localWorkspaceFolder}",
		"PATH": "${containerEnv:PATH}:${containerWorkspaceFolder}/.venv/bin",
		"CONTENT": "${containerWorkspaceFolder}",
		"DEMISTO_SDK_CONTENT_PATH": "${containerWorkspaceFolder}",
		"PYTHONPATH": "${containerWorkspaceFolder}:${containerWorkspaceFolder}/Packs/Base/Scripts/CommonServerPython/:${containerWorkspaceFolder}/Packs/Base/Scripts/CommonServerUserPython/:${containerWorkspaceFolder}/Tests/demistomock/:${containerEnv:PYTHONPATH}",
		"MYPYPATH": "${containerWorkspaceFolder}:${containerWorkspaceFolder}/Packs/Base/Scripts/CommonServerPython/:${containerWorkspaceFolder}/Packs/Base/Scripts/CommonServerUserPython/:${containerWorkspaceFolder}/Tests/demistomock/:${containerEnv:PYTHONPATH}",
		"DEMISTO_BASE_URL": "${localEnv:DEMISTO_BASE_URL}",
		"DEMISTO_USERNAME": "${localEnv:DEMISTO_USERNAME}",
		"DEMISTO_PASSWORD": "${localEnv:DEMISTO_PASSWORD}",
		"DEMISTO_VERIFY_SSL": "${localEnv:DEMISTO_VERIFY_SSL}",
		"DEMISTO_API_KEY": "${localEnv:DEMISTO_API_KEY}"
	},
	"customizations": {
		"vscode": {
			"settings": {
				"terminal.integrated.defaultProfile.linux": "zsh",
				"terminal.integrated.profiles.linux": {
					"zsh": {
						"path": "/bin/zsh"
					}
				},
				"cSpell.words": [
					"demisto",
					"xsoar",
					"xsiam",
					"fromversion",
					"toversion",
					"marketplacev",
					"ciac",
					"whois",
				]
			},
			"extensions": [
				"cortexxsoarext.xsoar",
				"ms-python.python",
				"ms-vscode.PowerShell",
				"ms-toolsai.jupyter",
				"timonwong.shellcheck",
				"GitHub.vscode-pull-request-github",
				"eamodio.gitlens",
				"ms-azuretools.vscode-docker",
				"ms-vscode-remote.remote-containers",
				"streetsidesoftware.code-spell-checker",
				"njpwerner.autodocstring",
				"VisualStudioExptTeam.vscodeintellicode",
				"yzhang.markdown-all-in-one",
				"shd101wyy.markdown-preview-enhanced",
				"Gruntfuggly.todo-tree",
				"redhat.vscode-yaml",
				"PKief.material-icon-theme",
				"mikestead.dotenv",
				"KevinRose.vsc-python-indent",
				"rangav.vscode-thunder-client",
				"ms-python.black-formatter",
				"LittleFoxTeam.vscode-python-test-adapter"
			]
		},
		"codespaces": {
			"repositories": {
				"demisto/demisto-sdk": {
					"permissions": "write-all"
				}
			}
		}
	},
// this is commented out until VSCode will fix self signed certificate issues
// "features": {
// 	"ghcr.io/devcontainers/features/docker-in-docker:1": {
// 		"version": "latest"
// 	},
// 	"ghcr.io/devcontainers/features/git:1": {
// 		"version": "os-provided"
// 	},
// 	"ghcr.io/devcontainers/features/powershell:1": {
// 		"version": "latest"
// 	},
// 	"ghcr.io/devcontainers/features/common-utils:1": {
// 		"version": "latest"
// 	},
// 	"ghcr.io/devcontainers/features/node:1": {
// 		"version": "latest"
// 	}
// },
// "overrideFeatureInstallOrder": [
// 	"ghcr.io/devcontainers/features/common-utils:1"
// ],
"onCreateCommand": "dos2unix -n .devcontainer/createCommand.sh .devcontainer/createCommand_unix.sh && chmod +x .devcontainer/createCommand_unix.sh && bash .devcontainer/createCommand_unix.sh"
}<|MERGE_RESOLUTION|>--- conflicted
+++ resolved
@@ -1,8 +1,4 @@
-<<<<<<< HEAD
-// Development container for Content. Poetry hash 1ea1cbbeea3bbe35fefb9c652066ae3028092e2d969648bdc646d74f83daf0c4
-=======
 // Development container for Content. Poetry hash 1.11.0
->>>>>>> a22b8675
 {
 	"name": "XSOAR Content",
 	"build": {
