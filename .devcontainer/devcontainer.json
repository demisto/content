--- conflicted
+++ resolved
@@ -1,8 +1,5 @@
-<<<<<<< HEAD
 // Development container for Content. Poetry hash 6c69ac4b4e71cfdddd29602e19df186c1118fb8ad974df7b2091dd9417b7aec9
-=======
-// Development container for Content. Poetry hash 1.11.0
->>>>>>> 07716b73
+
 {
 	"name": "XSOAR Content",
 	"build": {
