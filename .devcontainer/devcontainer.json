--- conflicted
+++ resolved
@@ -1,8 +1,4 @@
-<<<<<<< HEAD
-// Development container for Content. Poetry hash 022d65df3402ad71ca04cca0b76b759f0874f425330e511e952f4d2ebf9f265f
-=======
 // Development container for Content.
->>>>>>> 50ada94d
 {
 	"name": "XSOAR Content",
 	"build": {
