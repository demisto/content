--- conflicted
+++ resolved
@@ -40,10 +40,6 @@
 include:
   - local: .gitlab/ci/global.yml
   - local: .gitlab/ci/on-push.yml
-<<<<<<< HEAD
   - local: .gitlab/ci/bucket-upload.yml
   - local: .gitlab/ci/instance-test.yml
-=======
-  - local: .gitlab/ci/instance-test.yml
-  - local: .gitlab/ci/sdk-nightly.yml
->>>>>>> fac479e1
+  - local: .gitlab/ci/sdk-nightly.yml