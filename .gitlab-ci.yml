default:
<<<<<<< HEAD
  image: docker-io.art.code.pan.run/devdemisto/gitlab-content-ci:1.0.0.18999
=======
  image: docker-io.artifactory.pan.local/devdemisto/gitlab-content-ci:1.0.0.18999
>>>>>>> 31521a3b
  artifacts:
    expire_in: 30 days
    paths:
      - /builds/xsoar/content/artifacts/*
    when: always

stages:
  - unittests-and-validations
  - create-instances
  - run-instances
  - upload-to-marketplace


variables:
  DONT_CACHE_LAST_RESPONSE: "true"
  GCS_MARKET_BUCKET: "marketplace-dist-dev"
  SLACK_CHANNEL: "dmst-content-team"
  DEMISTO_README_VALIDATION: "true"
  ARTIFACTS_FOLDER: "/builds/xsoar/content/artifacts"
  BASH_ENV: "/builds/xsoar/content/artifacts/bash_env"
  PYTHONPATH: "/builds/xsoar/content"
  PIP_CACHE_DIR: "$CI_PROJECT_DIR/.cache/pip"
  FEATURE_BRANCH_NAME: "v4.5.0"
# Gitlab CI/CD uses shallow fetch with default depth of 50, these arguments are used to override it
# See here for more about that https://docs.gitlab.com/ee/ci/pipelines/settings.html#git-shallow-clone  # disable-secrets-detection
  GIT_STRATEGY: clone
  GIT_DEPTH: 0
  IFRA_ENV_TYPE: "Content-Env"
<<<<<<< HEAD
  ENV_RESULTS_PATH: "/builds/xsoar/content/artifacts/env_results.json"
  GCS_PRODUCTION_BUCKET: "marketplace-dist-dev" # change to marketplace-dist this after testing period
=======
# Remove this when https://github.com/demisto/etc/issues/36775 is done.
  SKIP_PRIVATE_BUILD: "true"
>>>>>>> 31521a3b


include:
  - local: .gitlab/ci/global.yml
  - local: .gitlab/ci/on-push.yml
  - local: .gitlab/ci/bucket-upload.yml
  - local: .gitlab/ci/instance-test.yml<|MERGE_RESOLUTION|>--- conflicted
+++ resolved
@@ -1,9 +1,5 @@
 default:
-<<<<<<< HEAD
-  image: docker-io.art.code.pan.run/devdemisto/gitlab-content-ci:1.0.0.18999
-=======
   image: docker-io.artifactory.pan.local/devdemisto/gitlab-content-ci:1.0.0.18999
->>>>>>> 31521a3b
   artifacts:
     expire_in: 30 days
     paths:
@@ -32,13 +28,10 @@
   GIT_STRATEGY: clone
   GIT_DEPTH: 0
   IFRA_ENV_TYPE: "Content-Env"
-<<<<<<< HEAD
+# Remove this when https://github.com/demisto/etc/issues/36775 is done.
+  SKIP_PRIVATE_BUILD: "true"
   ENV_RESULTS_PATH: "/builds/xsoar/content/artifacts/env_results.json"
   GCS_PRODUCTION_BUCKET: "marketplace-dist-dev" # change to marketplace-dist this after testing period
-=======
-# Remove this when https://github.com/demisto/etc/issues/36775 is done.
-  SKIP_PRIVATE_BUILD: "true"
->>>>>>> 31521a3b
 
 
 include:
