--- conflicted
+++ resolved
@@ -367,11 +367,7 @@
         Emails modified after this date and time. The date and time must be in UTC.
         Supported formats: N minutes, N hours, N days, N weeks, N months, N years, yyyy-mm-dd, yyyy-mm-ddTHH:MM:SSZ
 
-<<<<<<< HEAD
-        For example: 01 Mar 2021, 01 Feb 2021 04:45:33, 2022-04-17T14:05:44Z
-=======
         For example: 01 Mar 2021, 01 Feb 2021 04:45:33, 2022-04-17T14:05:44Z.
->>>>>>> 5cfcc708
       name: modified_date_after
     - description: |-
         One or more configured IOC sources. Comma separated values are supported.
@@ -1208,11 +1204,7 @@
     - description: |-
         A single IOC source value, to fetch the IOCs added or modified by that particular source. The value for source can contain uppercase letters, lowercase letters, numbers, and certain special characters ("." , "-" , "_" , "~").
 
-<<<<<<< HEAD
-        Example: "Traige-1" or "IOC_Source-2"
-=======
         Example: "Traige-1" or "IOC_Source-2".
->>>>>>> 5cfcc708
       name: source
       required: true
     - description: |-
@@ -1564,11 +1556,7 @@
     - description: |-
         The unique identifier of the email, enclosed in angle brackets. This argument is case-sensitive.
 
-<<<<<<< HEAD
-        Example:  <513C8CD8-E593-4DC4-82BF6202E8AC95CB@example.com>
-=======
         Example:  <513C8CD8-E593-4DC4-82BF6202E8AC95CB@example.com>.
->>>>>>> 5cfcc708
       name: internet_message_id
     - auto: PREDEFINED
       defaultValue: 'False'
@@ -1584,11 +1572,7 @@
 
         Supported formats: N minutes, N hours, N days, N weeks, N months, N years, yyyy-mm-dd, yyyy-mm-ddTHH:MM:SSZ
 
-<<<<<<< HEAD
-        Example: 01 Mar 2021, 01 Feb 2021 04:45:33, 2022-04-17T14:05:44Z
-=======
         Example: 01 Mar 2021, 01 Feb 2021 04:45:33, 2022-04-17T14:05:44Z.
->>>>>>> 5cfcc708
       name: received_after_date
     - description: |-
         Date and time to create a search for emails to specify the received
@@ -1596,11 +1580,7 @@
 
         Supported formats: N minutes, N hours, N days, N weeks, N months, N years, yyyy-mm-dd, yyyy-mm-ddTHH:MM:SSZ
 
-<<<<<<< HEAD
-        Example: 01 Mar 2021, 01 Feb 2021 04:45:33, 2022-04-17T14:05:44Z
-=======
         Example: 01 Mar 2021, 01 Feb 2021 04:45:33, 2022-04-17T14:05:44Z.
->>>>>>> 5cfcc708
       name: received_before_date
     - description: |-
         Create a search with the specified recipient. Supports one or more 
@@ -1857,31 +1837,19 @@
     - description: |-
         The severity of the IOC.  
 
-<<<<<<< HEAD
-        Example: "Malicious"
-=======
         Example: "Malicious".
->>>>>>> 5cfcc708
       name: threat_level
     - description: |-
         The unique identifier assigned by the IOC source. 
 
-<<<<<<< HEAD
-        Example: source1_id_00001
-=======
         Example: source1_id_00001.
->>>>>>> 5cfcc708
       name: source_id
     - description: |-
         The UTC date and time, the IOC source included the IOC for the first time.
 
         Supported formats: N minutes, N hours, N days, N weeks, N months, N years, yyyy-mm-dd, yyyy-mm-ddTHH:MM:SSZ
 
-<<<<<<< HEAD
-        Example: 01 Mar 2021, 01 Feb 2021 04:45:33, 2022-04-17T14:05:44Z
-=======
         Example: 01 Mar 2021, 01 Feb 2021 04:45:33, 2022-04-17T14:05:44Z.
->>>>>>> 5cfcc708
       name: created_at
     - description: |
         The UTC date and time, the IOC source last updated the IOC.
@@ -1899,11 +1867,7 @@
 
         Supported formats: N minutes, N hours, N days, N weeks, N months, N years, yyyy-mm-dd, yyyy-mm-ddTHH:MM:SSZ
 
-<<<<<<< HEAD
-        Example: 01 Mar 2021, 01 Feb 2021 04:45:33, 2022-04-17T14:05:44Z
-=======
         Example: 01 Mar 2021, 01 Feb 2021 04:45:33, 2022-04-17T14:05:44Z.
->>>>>>> 5cfcc708
       name: requested_expiration
     description: |-
       Updates one or more IOCs stored in the local IOC repository. 
@@ -2031,11 +1995,7 @@
 
         Supported formats: N minutes, N hours, N days, N weeks, N months, N years, yyyy-mm-dd, yyyy-mm-ddTHH:MM:SSZ
 
-<<<<<<< HEAD
-        Example: 01 Mar 2021, 01 Feb 2021 04:45:33, 2022-04-17T14:05:44Z
-=======
         Example: 01 Mar 2021, 01 Feb 2021 04:45:33, 2022-04-17T14:05:44Z.
->>>>>>> 5cfcc708
       name: expires_at
       required: true
     description: Updates the IOC identified by its unique MD5 ID.
@@ -2160,11 +2120,7 @@
       description: |-
         The number of results to retrieve.
 
-<<<<<<< HEAD
-        Maximum value is '2000'
-=======
         Maximum value is '2000'.
->>>>>>> 5cfcc708
       name: size
     - description: |-
         The name-value pair defining the order of the response.
@@ -2187,11 +2143,7 @@
 
         Supported formats: N minutes, N hours, N days, N weeks, N months, N years, yyyy-mm-dd, yyyy-mm-ddTHH:MM:SSZ
 
-<<<<<<< HEAD
-        Example: 01 Mar 2021, 01 Feb 2021 04:45:33, 2022-04-17T14:05:44Z
-=======
         Example: 01 Mar 2021, 01 Feb 2021 04:45:33, 2022-04-17T14:05:44Z.
->>>>>>> 5cfcc708
       name: since
     description: Lists the IOCs stored in the local IOC Repository.
     name: cofense-iocs-list
@@ -2430,11 +2382,7 @@
     - contextPath: Cofense.Config.value
       description: List of headers that are available to create a message search.
       type: Unknown
-<<<<<<< HEAD
-  dockerimage: demisto/python3:3.10.12.68714
-=======
   dockerimage: demisto/python3:3.10.13.84405
->>>>>>> 5cfcc708
   runonce: false
   script: '-'
   subtype: python3
