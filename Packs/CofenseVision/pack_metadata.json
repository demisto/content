{
  "name": "Cofense Vision",
  "description": "Cofense Vision empowers security teams to hunt for email messages and quarantine threats in mailboxes. Analysts can setup jobs to remove emerging phishing campaigns based on trusted and credible IOCs through an automated workflow.",
  "support": "partner",
<<<<<<< HEAD
  "currentVersion": "1.0.9",
=======
  "currentVersion": "1.0.11",
>>>>>>> 9d6c5180
  "author": "Cofense",
  "url": "https://cofense.com/contact-support/",
  "email": "support@cofense.com",
  "categories": [
    "Data Enrichment & Threat Intelligence"
  ],
  "tags": [],
  "useCases": [
    "Phishing"
  ],
  "keywords": [
    "phishing",
    "quarantine",
    "quarantine job",
    "malicious email",
    "email",
    "cofense",
    "vision",
    "triage",
    "iocs",
    "message",
    "attachments",
    "search"
  ],
  "marketplaces": [
    "xsoar",
    "marketplacev2"
  ],
  "githubUser": [
    "crestdatasystems"
  ]
}<|MERGE_RESOLUTION|>--- conflicted
+++ resolved
@@ -2,11 +2,7 @@
   "name": "Cofense Vision",
   "description": "Cofense Vision empowers security teams to hunt for email messages and quarantine threats in mailboxes. Analysts can setup jobs to remove emerging phishing campaigns based on trusted and credible IOCs through an automated workflow.",
   "support": "partner",
-<<<<<<< HEAD
-  "currentVersion": "1.0.9",
-=======
   "currentVersion": "1.0.11",
->>>>>>> 9d6c5180
   "author": "Cofense",
   "url": "https://cofense.com/contact-support/",
   "email": "support@cofense.com",
