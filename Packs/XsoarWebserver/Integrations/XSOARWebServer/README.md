This is a simple web-server that as of now, supports handling configurable user responses (like Yes/No/Maybe) and data collection tasks that can be used to fetch key value pairs. What makes it different from Data collection tasks is that, the URL to perform a certain action is predictable and written to the incident context when an action is setup.This URL can be inserted to for eg: an HTML email.  User clicks are  are recorded in the integration context and can be polled by Scheduled Commands/ Generic Polling
This integration was integrated and tested with version 1.0 of XSOAR-Web-Server

## Configure XSOAR-Web-Server on Cortex XSOAR

1. Navigate to **Settings** > **Integrations** > **Servers & Services**.
2. Search for XSOAR-Web-Server.
3. Click **Add instance** to create and configure a new integration instance.

    | **Parameter** | **Description** | **Required** |
    | --- | --- | --- |
    | Incident type |  | False |
    | Long running instance |  | False |
<<<<<<< HEAD
    | Server Listening Port | Runs the service on this port from within Cortex XSOAR. Requires a unique port for each long-running integration instance. Do not use the same port for multiple instances. Note: If you click the test button more than once, a failure may occur mistakenly indicating that the port is already in use. (For Cortex XSOAR 8 and Cortex XSIAM) If you do not enter a port, an unused port for XSOAR Web Server will automatically be generated when the instance is saved. However, if using an engine, you must enter a port.

 | True |
    |  | The URL on which the user should send the response to. | True |
=======
    | Server Listening Port | Runs the service on this port from within Cortex XSOAR. Requires a unique port for each long-running integration instance. Do not use the same port for multiple instances. Note: If you click the test button more than once, a failure may occur mistakenly indicating that the port is already in use. (For Cortex XSOAR 8 and Cortex XSIAM) If you do not enter a port, an unused port for XSOAR Web Server will automatically be generated when the instance is saved. However, if using an engine, you must enter a port. | True |
    | XSOAR external URL | The URL on which the user should send the response to. | True |
>>>>>>> 194a8164

4. Click **Test** to validate the URLs, token, and connection.

## Commands

You can execute these commands from the Cortex XSOAR CLI, as part of an automation, or in a playbook.
After you successfully execute a command, a DBot message appears in the War Room with the command details.

### xsoar-ws-setup-simple-action

***
setup the web server to handle URL clicks for each action specified from single or multiple recipients


#### Base Command

`xsoar-ws-setup-simple-action`

#### Input

| **Argument Name** | **Description** | **Required** |
| --- | --- | --- |
| actions | Comma separated possible values for each action. Mandatory for get requests. | Required | 
| emailaddresses | Comma separated email addresses of the recipients. | Required | 
| userstring | User defined string that has to be set from the playbook. This is  used to differentiate between multiple jobs running on the same incident. | Required | 
| htmltemplate | template to construct the html mail. | Required | 
| xsoarproxy | Used to specify what endpoint to submit the responses. If set to false, the  html template will have the endpoint containing the custom port. Possible values are: true, false. Default is true. | Optional | 


#### Context Output

| **Path** | **Type** | **Description** |
| --- | --- | --- |
| WS-ActionDetails | unknown | The current status of the action's  configuration details | 
| WS-ActionDetails.job_uuid | unknown | Subset of action details, added for ease of configuration in playbooks | 

### xsoar-ws-clear-cache

***
Clear the backend storage containing all session information.


#### Base Command

`xsoar-ws-clear-cache`

#### Input

| **Argument Name** | **Description** | **Required** |
| --- | --- | --- |


#### Context Output

There is no context output for this command.

### xsoar-ws-show-cache

***
Show the details of all the setup actions from the backend


#### Base Command

`xsoar-ws-show-cache`

#### Input

| **Argument Name** | **Description** | **Required** |
| --- | --- | --- |


#### Context Output

There is no context output for this command.

### xsoar-ws-remove-action

***
Remove a certain job from the backend


#### Base Command

`xsoar-ws-remove-action`

#### Input

| **Argument Name** | **Description** | **Required** |
| --- | --- | --- |
| uuid | Job's uuid. | Required | 


#### Context Output

There is no context output for this command.

### xsoar-ws-get-action-status

***
Gets the current status of an action that was setup; Used to track if the user responded to the action.


#### Base Command

`xsoar-ws-get-action-status`

#### Input

| **Argument Name** | **Description** | **Required** |
| --- | --- | --- |
| uuid | Job's uuid. | Required | 


#### Context Output

| **Path** | **Type** | **Description** |
| --- | --- | --- |
| WS-ActionStatus | unknown | The current status of the action with some configuration data. Is used for polling the status | 
| WS-ActionStatus.link_tracker | unknown | Subset of action status; tracked here to make it easier for configuring playbooks | 

### xsoar-ws-set-job-complete

***
Set a job to complete. Usually called from the automation that is polling the result


#### Base Command

`xsoar-ws-set-job-complete`

#### Input

| **Argument Name** | **Description** | **Required** |
| --- | --- | --- |
| uuid | Job's uuid. | Required | 


#### Context Output

There is no context output for this command.

### xsoar-ws-setup-form-submission

***
setup a form submission job that can take multiple values from multiple users


#### Base Command

`xsoar-ws-setup-form-submission`

#### Input

| **Argument Name** | **Description** | **Required** |
| --- | --- | --- |
| emailaddresses | Comma separated email addresses of the recipients. | Required | 
| userstring | Optional user string that can be set from the playbook. Can be used to differentiate between multiple jobs running on the same incident. | Optional | 
| htmltemplate | The template to build the email content. | Required | 
| xsoarproxy | Used to specify what endpoint to submit the responses. If set to false, the  html template will have the endpoint containing the custom port. Default is true. | Optional | 


#### Context Output

There is no context output for this command.<|MERGE_RESOLUTION|>--- conflicted
+++ resolved
@@ -11,15 +11,8 @@
     | --- | --- | --- |
     | Incident type |  | False |
     | Long running instance |  | False |
-<<<<<<< HEAD
-    | Server Listening Port | Runs the service on this port from within Cortex XSOAR. Requires a unique port for each long-running integration instance. Do not use the same port for multiple instances. Note: If you click the test button more than once, a failure may occur mistakenly indicating that the port is already in use. (For Cortex XSOAR 8 and Cortex XSIAM) If you do not enter a port, an unused port for XSOAR Web Server will automatically be generated when the instance is saved. However, if using an engine, you must enter a port.
-
- | True |
-    |  | The URL on which the user should send the response to. | True |
-=======
     | Server Listening Port | Runs the service on this port from within Cortex XSOAR. Requires a unique port for each long-running integration instance. Do not use the same port for multiple instances. Note: If you click the test button more than once, a failure may occur mistakenly indicating that the port is already in use. (For Cortex XSOAR 8 and Cortex XSIAM) If you do not enter a port, an unused port for XSOAR Web Server will automatically be generated when the instance is saved. However, if using an engine, you must enter a port. | True |
     | XSOAR external URL | The URL on which the user should send the response to. | True |
->>>>>>> 194a8164
 
 4. Click **Test** to validate the URLs, token, and connection.
 
