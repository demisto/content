--- conflicted
+++ resolved
@@ -2,11 +2,7 @@
     "name": "Campaign",
     "description": "This pack can help you find related phishing, spam, or other types of email incidents and characterize campaigns.",
     "support": "xsoar",
-<<<<<<< HEAD
     "currentVersion": "2.0.3",
-=======
-    "currentVersion": "2.0.2",
->>>>>>> a925e62a
     "author": "Cortex XSOAR",
     "url": "https://www.paloaltonetworks.com/cortex",
     "email": "",
