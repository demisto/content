--- conflicted
+++ resolved
@@ -42,16 +42,14 @@
         "Select Low Similarity",
         "Campaign"
     ],
-<<<<<<< HEAD
-    "marketplaces": [
-        "xsoar",
-        "marketplacev2"
-=======
     "displayedImages": [
         "Phishing",
         "DemistoLocking",
         "CommonTypes",
         "CommonScripts"
->>>>>>> a9fa819b
+    ],
+    "marketplaces": [
+        "xsoar",
+        "marketplacev2"
     ]
 }