{
    "name": "Phishing Campaign",
    "description": "This pack can help you find related phishing, spam or other types of email incidents and characterize campaigns.",
    "support": "xsoar",
<<<<<<< HEAD
    "currentVersion": "3.3.8",
=======
    "currentVersion": "3.3.10",
>>>>>>> 6f77591c
    "author": "Cortex XSOAR",
    "url": "https://www.paloaltonetworks.com/cortex",
    "email": "",
    "created": "2021-03-01T16:31:47Z",
    "categories": [
        "Case Management"
    ],
    "tags": [
        "Use Case"
    ],
    "useCases": [
        "Phishing"
    ],
    "keywords": [],
    "dependencies": {
        "Phishing": {
            "mandatory": true,
            "display_name": "Phishing"
        },
        "DemistoLocking": {
            "mandatory": true,
            "display_name": "Demisto Lock"
        },
        "CommonTypes": {
            "mandatory": true,
            "display_name": "Common Types"
        },
        "CommonScripts": {
            "mandatory": true,
            "display_name": "Common Scripts"
        }
    },
    "itemPrefix": [
        "Actions On Low Similarity",
        "Select Low Similarity",
        "Campaign"
    ],
    "displayedImages": [
        "Phishing",
        "DemistoLocking",
        "CommonTypes",
        "CommonScripts"
    ],
    "marketplaces": [
        "xsoar"
    ]
}<|MERGE_RESOLUTION|>--- conflicted
+++ resolved
@@ -2,11 +2,7 @@
     "name": "Phishing Campaign",
     "description": "This pack can help you find related phishing, spam or other types of email incidents and characterize campaigns.",
     "support": "xsoar",
-<<<<<<< HEAD
-    "currentVersion": "3.3.8",
-=======
     "currentVersion": "3.3.10",
->>>>>>> 6f77591c
     "author": "Cortex XSOAR",
     "url": "https://www.paloaltonetworks.com/cortex",
     "email": "",
