commonfields:
  id: SplitCampaignContext
  version: -1
name: SplitCampaignContext
script: ''
type: python
comment: |-
  Splits incidents in the context data to below and above a similarity threshold.
  If a low similarity incident was already added to the campaign,
  then it will also be considered in the higher similarity incidents list.

  This automation runs using the default Limited User role, unless you explicitly change the permissions.
  For more information, see the section about permissions here:
  https://docs-cortex.paloaltonetworks.com/r/Cortex-XSOAR/6.10/Cortex-XSOAR-Administrator-Guide/Automations
tags: []
enabled: true
args:
- name: similarity_threshold
  required: true
  defaultValue: "0.8"
  description: The similarity value on which to split the context campaign data.
outputs:
- contextPath: EmailCampaign.incidents.id
  description: The IDs of the incidents involved in the campaign.
  type: Number
- contextPath: EmailCampaign.incidents.similarity
  description: The textual similarity of the related emails to the current incident.
  type: Number
- contextPath: EmailCampaign.incidents.emailfrom
  description: The senders of the emails involved in the campaign.
  type: string
- contextPath: EmailCampaign.incidents.emailfromdomain
  description: The domains of the email senders involved in the campaign.
  type: string
- contextPath: EmailCampaign.incidents.recipients
  description: A list of email addresses of recipients involved in the campaign. The list is comprised of the following fields, "Email To", "Email CC", "Email BCC".
  type: string
- contextPath: EmailCampaign.incidents.recipientsdomain
  description: A list of the domains of the email addresses of recipients involved in the campaign. The list is comprised of the following fields, "Email To", "Email CC", "Email BCC".
  type: Unknown
- contextPath: EmailCampaign.LowerSimilarityIncidents.id
  description: The IDs of the incidents involved in the campaign.
  type: Number
- contextPath: EmailCampaign.LowerSimilarityIncidents.similarity
  description: The textual similarity of the related emails to the current incident.
  type: Number
- contextPath: EmailCampaign.LowerSimilarityIncidents.emailfrom
  description: The senders of the emails involved in the campaign.
  type: string
- contextPath: EmailCampaign.LowerSimilarityIncidents.emailfromdomain
  description: The domains of the email senders involved in the campaign.
  type: string
- contextPath: EmailCampaign.LowerSimilarityIncidents.recipients
  description: A list of email addresses of recipients involved in the campaign. The list is comprised of the following fields, "Email To", "Email CC", "Email BCC".
  type: string
- contextPath: EmailCampaign.LowerSimilarityIncidents.recipientsdomain
  description: A list of the domains of the email addresses of recipients involved in the campaign. The list is comprised of the following fields, "Email To", "Email CC", "Email BCC".
  type: Unknown
scripttarget: 0
subtype: python3
<<<<<<< HEAD
dockerimage: demisto/python3:3.10.12.63474
=======
dockerimage: demisto/python3:3.10.13.86272
>>>>>>> 90cf3b88
fromversion: 5.5.0
tests:
- No tests (auto formatted)<|MERGE_RESOLUTION|>--- conflicted
+++ resolved
@@ -58,11 +58,7 @@
   type: Unknown
 scripttarget: 0
 subtype: python3
-<<<<<<< HEAD
-dockerimage: demisto/python3:3.10.12.63474
-=======
 dockerimage: demisto/python3:3.10.13.86272
->>>>>>> 90cf3b88
 fromversion: 5.5.0
 tests:
 - No tests (auto formatted)