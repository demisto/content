<<<<<<< HEAD
=======
from collections.abc import Iterable

>>>>>>> c6375ee7
import demistomock as demisto  # noqa: F401
from CommonServerPython import *  # noqa: F401
from typing import Iterable, Set


''' STANDALONE FUNCTION '''


def get_incidents_ids_by_type(incident_type: str) -> Iterable[str]:
    """
    Get list of incidents ids with the given type.
    Args:
        Incident_type(str): the incident type name.

    Returns:
        List of ids as strings.
    """
    search_args = {
        'query': f'type:"{incident_type}"',
        'sort': {
            'field': 'occurred',
            'asc': False,
        },
    }
    incidents = execute_command("GetIncidentsByQuery", search_args)
    demisto.debug(f"Incidents getting from response: {incidents}")

    try:
        incidents = json.loads(incidents)
    except Exception as e:
        raise DemistoException(f'Failed loads for incidents: {incidents=}, error message: {str(e)}') from e

    campaign_ids = [incident.get('id') for incident in incidents]
    demisto.debug(f"Found campaing incident ids: {campaign_ids}")

    return campaign_ids


''' COMMAND FUNCTION '''


def check_incidents_ids_in_campaign(campaign_id: str, incidents_ids_set: set[str]) -> bool:
    """
    Check for each incident in the campaigns_ids_list if any of the ids in incidents_ids_set is linked.
    Args:
        campaigns_ids_list(str): campaign incident id to search in.
        incidents_ids_set(Set[str]): Set of incident ids to search for.

    Returns:
        True if at least one id from the incidents_ids_set is linked to the campaign incident, otherwise False.
    """
    try:
        campaign_context = execute_command("getContext", {'id': campaign_id})['context']

        if (connected_incidents_list := demisto.get(campaign_context, 'EmailCampaign.incidents')):
            connected_campaign_incidents_ids = {incident.get('id') for incident in connected_incidents_list}
            is_incidents_in_campaign = bool(incidents_ids_set & connected_campaign_incidents_ids)
            if is_incidents_in_campaign:
                return True
    except Exception as e:
        demisto.info(f"skipping for incident {campaign_id}, reason: {e}")
    return False


''' MAIN FUNCTION '''


def main():
    try:
        args = demisto.args()
        campaign_type = args.get('CampaignIncidentType', 'Phishing Campaign')
        incidents_ids_set = set(argToList(args.get('IncidentIDs', '')))
        campaign_id = None

        campaigns_ids_list = get_incidents_ids_by_type(campaign_type)

        for campaign_id in campaigns_ids_list:
            if check_incidents_ids_in_campaign(campaign_id, incidents_ids_set):
                readable = f"Found campaign with ID - {campaign_id}"
                break
        else:
            # did not find a relevant campaign
            campaign_id = None
            readable = "No campaign has found"

        return CommandResults(readable_output=readable, outputs={"ExistingCampaignID": campaign_id},
                              raw_response=readable)

    except Exception as ex:  # pylint: disable=broad-except  pragma: no cover
        return_error(f'Failed to execute. Error: {str(ex)}', error=ex)


''' ENTRY POINT '''

if __name__ in ('__main__', '__builtin__', 'builtins'):  # pragma: no cover
    return_results(main())<|MERGE_RESOLUTION|>--- conflicted
+++ resolved
@@ -1,10 +1,6 @@
-<<<<<<< HEAD
-=======
-from collections.abc import Iterable
-
->>>>>>> c6375ee7
 import demistomock as demisto  # noqa: F401
 from CommonServerPython import *  # noqa: F401
+from collections.abc import Iterable
 from typing import Iterable, Set
 
 
