--- conflicted
+++ resolved
@@ -54,19 +54,11 @@
         Campaign incident's id where at least one id from the incidents_ids_set is linked to that campaign incident.
     """
     for campaign_id in campaigns_ids_list:
-        campaign_context = demisto.executeCommand("getContext", {'id': campaign_id})
-
-        try:
-            campaign_context = campaign_context[0]['Contents']['context']
-        except (TypeError, KeyError, IndexError):  # ensure that the received context is from the type we expect
+        campaign_context = demisto.executeCommand("getContext", {'id': campaign_id})[0]['Contents']
+        if isinstance(campaign_context, str):  # item not found
             continue
-<<<<<<< HEAD
-
-        incidents_list = demisto.get(campaign_context, 'EmailCampaign.incidents')
-=======
         campaign_context = campaign_context['context']
         connected_incidents_list = demisto.get(campaign_context, 'EmailCampaign.incidents')
->>>>>>> fc6ad985
         if incidents_list:
             connected_campaign_incidents_ids = {incident.get('id') for incident in incidents_list}
             is_incidents_in_campaign = bool(incidents_ids_set & campaign_incidents_ids)
