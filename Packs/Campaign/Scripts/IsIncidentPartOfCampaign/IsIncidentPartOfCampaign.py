--- conflicted
+++ resolved
@@ -1,10 +1,6 @@
 import demistomock as demisto  # noqa: F401
 from CommonServerPython import *  # noqa: F401
 from collections.abc import Iterable
-<<<<<<< HEAD
-from typing import Iterable, Set
-=======
->>>>>>> 2b209c6a
 
 
 ''' STANDALONE FUNCTION '''
