import pytest
from PerformActionOnCampaignIncidents import *


NUM_OF_INCIDENTS = 5
INCIDENT_IDS = [str(i) for i in range(NUM_OF_INCIDENTS)]
CUSTOM_FIELDS = {
    ACTION_ON_CAMPAIGN_FIELD_NAME: 'Close',
    SELECT_CAMPAIGN_INCIDENTS_FIELD_NAME: INCIDENT_IDS
}
MOCKED_INCIDENT = {
    'id': '100',
    'CustomFields': CUSTOM_FIELDS
}

SUCCESS_REOPEN = 'The following incidents was successfully reopened {}.'
SUCCESS_CLOSE = 'The following incidents was successfully closed {}.'


def prepare(mocker):
    mocker.patch.object(demisto, 'incidents', return_value=[MOCKED_INCIDENT])
    mocker.patch.object(demisto, 'executeCommand')
    mocker.patch('PerformActionOnCampaignIncidents.get_campaign_incident_ids', return_value=INCIDENT_IDS)
    mocker.patch.object(demisto, 'results')
    mocker.patch.object(demisto, 'callingContext', return_value='admin')


@pytest.mark.parametrize('action', ACTIONS_MAPPER.keys())
def test_perform_action_happy_path(mocker, action):
    """
        Given -
            Perform action button was clicked and there is Selected incident ids

        When -
            Run the perform_action script

        Then -
            Validate the correct message is returned

    """
    prepare(mocker)
    CUSTOM_FIELDS[ACTION_ON_CAMPAIGN_FIELD_NAME] = action
    test_selected_ids = ['All', INCIDENT_IDS]
    for selected_ids in test_selected_ids:
        CUSTOM_FIELDS[SELECT_CAMPAIGN_INCIDENTS_FIELD_NAME] = selected_ids
        # run
        main()

        # validate
        res = demisto.results.call_args[0][0]
        assert 'The following incidents was successfully' in res
        assert ','.join(INCIDENT_IDS) in res


def test_invalid_action(mocker):
    """
        Given -
             Invalid action in the perform action field

        When -
            Run the main of PerformActionOnCampaignIncidents

        Then -
            Validate error occurred
    """

    prepare(mocker)
    CUSTOM_FIELDS[ACTION_ON_CAMPAIGN_FIELD_NAME] = 'invalid_action'
    # run
    try:
        main()
        pytest.fail('SystemExit should occurred as the return_error was called')
    except SystemExit:
        # validate
        res = demisto.results.call_args[0][0]
        assert 'invalid_action' in res['Contents']


@pytest.mark.parametrize('action', ACTIONS_MAPPER.keys())
def test_error_in_execute_command(mocker, action):
    """
        Given -
            isError is return true to indicate there is error

        When -
            Run the main of PerformActionOnCampaignIncidents

        Then -
            Validate return_error was called
    """

    prepare(mocker)
    mocker.patch('PerformActionOnCampaignIncidents.isError', return_value=True)
    mocker.patch('PerformActionOnCampaignIncidents.get_error', return_value="Error message")

    CUSTOM_FIELDS[ACTION_ON_CAMPAIGN_FIELD_NAME] = action
    # run
    try:
        main()
        pytest.fail('SystemExit should occurred as the return_error was called')
    except SystemExit:
        # validate
        res = demisto.results.call_args[0][0]
        if action == 'link & close':
            action = 'link'  # command failed on link
        elif action == 'unlink & reopen':
            action = 'unlink'  # command failed on unlink
<<<<<<< HEAD

        assert res['Contents'] == COMMAND_ERROR_MSG.format(action=action, ids=','.join(INCIDENT_IDS))
=======
        assert res['Contents'] == COMMAND_ERROR_MSG.format(action=action, ids=','.join(INCIDENT_IDS),
                                                           error="Error message")
>>>>>>> d2777437


def test_no_incidents_in_context(mocker):
    """
        Given - there is no email campaign in context

        When - user click on perform action button

        Then - validate the return message about there is no campaign in context

    """

    prepare(mocker)
    CUSTOM_FIELDS[SELECT_CAMPAIGN_INCIDENTS_FIELD_NAME] = []

    # run
    main()

    # validate
    assert demisto.results.call_args[0][0] == NO_CAMPAIGN_INCIDENTS_MSG<|MERGE_RESOLUTION|>--- conflicted
+++ resolved
@@ -105,13 +105,8 @@
             action = 'link'  # command failed on link
         elif action == 'unlink & reopen':
             action = 'unlink'  # command failed on unlink
-<<<<<<< HEAD
-
-        assert res['Contents'] == COMMAND_ERROR_MSG.format(action=action, ids=','.join(INCIDENT_IDS))
-=======
         assert res['Contents'] == COMMAND_ERROR_MSG.format(action=action, ids=','.join(INCIDENT_IDS),
                                                            error="Error message")
->>>>>>> d2777437
 
 
 def test_no_incidents_in_context(mocker):
