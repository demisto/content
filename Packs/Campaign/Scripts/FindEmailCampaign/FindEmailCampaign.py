--- conflicted
+++ resolved
@@ -358,11 +358,7 @@
             if word.lower() in word_frequency:
                 sentence_rank[i] += word_frequency[word.lower()]
         sentence_rank[i] = sentence_rank[i] / len(word_tokenize(sent))  # type: ignore
-<<<<<<< HEAD
-    top_sentences_indices: set[int] = np.argsort(sentence_rank)[::-1][:nb_sentences].tolist()
-=======
     top_sentences_indices: np.ndarray = np.argsort(sentence_rank)[::-1][:nb_sentences].tolist()
->>>>>>> cc527628
     summary = []
     for sent_i in sorted(top_sentences_indices):  # type: ignore
         sent = corpus[sent_i].strip().replace('\n', ' ')
