args:
- defaultValue: type
  description: The name of the incident field in which the incident type is stored. Default is "type". Change this argument only if you are using a custom field for specifying the incident type.
  name: incidentTypeFieldName
- defaultValue: Phishing
  description: A comma-separated list of incident types by which to filter. Specify "None" to search through all incident types.
  name: incidentTypes
- defaultValue: 14 days ago
  description: 'The date from which to search for similar incidents. Date format is the same as in the incidents query page. For example: "3 days ago", "2019-01-01T00:00:00 +0200".'
  name: existingIncidentsLookback
- description: Additional text by which to query incidents.
  name: query
- defaultValue: '1000'
  description: The maximum number of incidents to fetch.
  name: limit
- auto: PREDEFINED
  defaultValue: emailsubject
  description: The name of the field that contains the email subject.
  name: emailSubject
  predefined:
  - Subject of the email.
- defaultValue: emailbody
  description: The name of the field that contains the email body.
  name: emailBody
  predefined:
  - ''
- defaultValue: emailbodyhtml
  description: The name of the field that contains the HTML version of the email body.
  name: emailBodyHTML
- defaultValue: emailfrom
  description: The name of the field that contains the email sender.
  name: emailFrom
- auto: PREDEFINED
  defaultValue: All
  description: Whether to compare the new incident to closed incidents, unclosed incidents, or all incidents.
  name: statusScope
  predefined:
  - All
  - ClosedOnly
  - NonClosedOnly
- defaultValue: '0.8'
  description: Threshold by which to consider incidents as similar. The range of values is 0-1.
  name: threshold
- defaultValue: '30'
  description: The maximum number of incidents to display as part of a campaign. If a campaign includes a higher number of incidents, the results will contain only this amount of incidents.
  name: maxIncidentsToReturn
- defaultValue: '3'
  description: Minimum number of incidents to consider as a campaign.
  name: minIncidentsForCampaign
- defaultValue: '2'
  description: Minimum number of unique recipients of similar email incidents to consider as a campaign.
  name: minUniqueRecipients
- description: A comma-seperated list of fields to display. An example is "emailclassification,closereason". If a list of fields is provided, and a campaign is detected, these incidents fields will be displayed.
  name: fieldsToDisplay
  predefined:
  - ''
- defaultValue: 'false'
  description: Include the current incident in EmailCampaign path in context.
  name: includeSelf
  predefined:
  - 'true'
  - 'false'
- auto: PREDEFINED
  defaultValue: 'false'
  description: 'Whether to plot incidents-indicators relations to canvas. Default is "false". Skipping the canvas plotting stage would improve runtime. Note that canvas plotting would be skipped anyway if the number of incidents exceeds a certain threshold in order to avoid performance issues.'
  name: plotCanvas
  predefined:
  - 'true'
  - 'false'
comment: Find a campaign of emails based on their textual similarity.
commonfields:
  id: FindEmailCampaign
  version: -1
name: FindEmailCampaign
outputs:
- contextPath: EmailCampaign.isCampaignFound
  description: Whether a campaign was found.
  type: Boolean
- contextPath: EmailCampaign.involvedIncidentsCount
  description: The number of incidents involved in the campaign.
  type: Number
- contextPath: EmailCampaign.incidents.id
  description: The IDs of the incidents involved in the campaign.
  type: Unknown
- contextPath: EmailCampaign.incidents.similarity
  description: The textual similarity of the related emails to the current incident.
  type: Unknown
- contextPath: EmailCampaign.incidents.emailfrom
  description: The senders of the emails involved in the campaign.
  type: Unknown
- contextPath: EmailCampaign.incidents.emailfromdomain
  description: The domains of the email senders involved in the campaign.
  type: Unknown
- contextPath: EmailCampaign.incidents.recipients
  description: A list of email addresses of recipients involved in the campaign. The list is comprised of the following fields, "Email To", "Email CC", "Email BCC".
  type: Unknown
- contextPath: EmailCampaign.incidents.recipientsdomain
  description: A list of the domains of the email addresses of recipients involved in the campaign. The list is comprised of the following fields, "Email To", "Email CC", "Email BCC".
  type: Unknown
- contextPath: EmailCampaign.indicators.id
  description: The IDs of the mututal indicators of the incidents involved in the campaign.
  type: Unknown
- contextPath: EmailCampaign.indicators.value
  description: The values of the mututal indicators of the incidents involved in the campaign.
  type: Unknown
- contextPath: EmailCampaign.fieldsToDisplay
  description: List of fields to display in the linked list table.
  type: Unknown
- contextPath: EmailCampaign.firstIncidentDate
  description: The occurrence date of the oldest incident in the campaign.
  type: unknown
- contextPath: incident.emailcampaignsummary
  description: Markdown table with email campaign summary.
  type: string
- contextPath: incident.emailcampaignsnippets
  description: Markdown table with email content summary.
  type: string
- contextPath: incident.emailcampaignmutualindicators
  description: Markdown table with relevant indicators.
  type: string
- contextPath: incident.emailcampaigncanvas
  description: Link to the campaign canvas.
  type: string
script: '-'
subtype: python3
tags:
- ml
- phishing
timeout: '0'
type: python
<<<<<<< HEAD
dockerimage: demisto/sklearn:1.0.0.78931
=======
dockerimage: demisto/sklearn:1.0.0.87502
>>>>>>> 90cf3b88
tests:
- No tests (auto formatted)
runonce: true
fromversion: 5.0.0<|MERGE_RESOLUTION|>--- conflicted
+++ resolved
@@ -128,11 +128,7 @@
 - phishing
 timeout: '0'
 type: python
-<<<<<<< HEAD
-dockerimage: demisto/sklearn:1.0.0.78931
-=======
 dockerimage: demisto/sklearn:1.0.0.87502
->>>>>>> 90cf3b88
 tests:
 - No tests (auto formatted)
 runonce: true
