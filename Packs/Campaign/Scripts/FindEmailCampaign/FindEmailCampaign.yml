args:
- default: false
  defaultValue: type
  description: The name of the incident field in which the incident type is stored.
    Default is "type". Change this arguement only if you're using a custom field for
    specifying the incident type.
  isArray: false
  name: incidentTypeFieldName
  required: false
  secret: false
- default: false
  defaultValue: Phishing
  description: A comma-separatetd list of incident types by which to filter. Specify
    "None" to search through all incident types.
  isArray: false
  name: incidentTypes
  required: false
  secret: false
- default: false
  defaultValue: 14 days ago
  description: 'The date from which to search for similar incidents. Date format is
    the same as in the incidents query page. For example: "3 days ago", "2019-01-01T00:00:00
    +0200".'
  isArray: false
  name: existingIncidentsLookback
  required: false
  secret: false
- default: false
  description: Additional text by which to query incidents.
  isArray: false
  name: query
  required: false
  secret: false
- default: false
  defaultValue: '1000'
  description: The maximum number of incidents to fetch.
  isArray: false
  name: limit
  required: false
  secret: false
- auto: PREDEFINED
  default: false
  defaultValue: emailsubject
  description: The name of the field that contains the email subject.
  isArray: false
  name: emailSubject
  predefined:
  - Subject of the email.
  required: false
  secret: false
- default: false
  defaultValue: emailbody
  description: The name of the field that contains the email body.
  isArray: false
  name: emailBody
  predefined:
  - ''
  required: false
  secret: false
- default: false
  defaultValue: emailbodyhtml
  description: The name of the field that contains the HTML version of the email body.
  isArray: false
  name: emailBodyHTML
  required: false
  secret: false
- default: false
  defaultValue: emailfrom
  description: The name of the field that contains the email sender.
  isArray: false
  name: emailFrom
  required: false
  secret: false
- auto: PREDEFINED
  default: false
  defaultValue: All
  description: Whether to compare the new incident to closed incidents, unclosed incidents,
    or all incidents.
  isArray: false
  name: statusScope
  predefined:
  - All
  - ClosedOnly
  - NonClosedOnly
  required: false
  secret: false
- default: false
  defaultValue: '0.8'
  description: Threshold to consider incident as similar. The range of values is 0-1.
  isArray: false
  name: threshold
  required: false
  secret: false
- default: false
  defaultValue: '30'
  description: The maximum number of incidents to display as part of a campaign. If
    a campaign includes a higher number of incidents, the results will contain only
    this amount of incidents.
  isArray: false
  name: maxIncidentsToReturn
  required: false
  secret: false
- default: false
  defaultValue: '3'
  description: Minimum number of incidents to consider as a campaign.
  isArray: false
  name: minIncidentsForCampaign
  required: false
  secret: false
- default: false
  defaultValue: '2'
  description: Minimum number of unique recipients of similar email incidents to consider
    as a campaign.
  isArray: false
  name: minUniqueRecipients
  required: false
  secret: false
- default: false
  description: A comma-seperated list of fields to display and store in the context.
<<<<<<< HEAD
    An example is "emailclassification,closereason". If a list of fields is provided,
=======
    For example,"emailclassification,closereason". If a list of fields is provided,
>>>>>>> 8179b13e
    and a campaign is detected, these incidents fields will be displayed and stored
    in the context.
  isArray: false
  name: fieldsToDisplay
  predefined:
  - ''
  required: false
  secret: false
comment: Find a campaign of emails based on their textual similarity.
commonfields:
  id: FindEmailCampaign
  version: -1
enabled: false
name: FindEmailCampaign
outputs:
- contextPath: EmailCampaign.isCampaignFound
  description: Whether a campaign was found.
  type: Boolean
- contextPath: EmailCampaign.involvedIncidentsCount
  description: The number of incidents involved in the campaign.
  type: Number
- contextPath: EmailCampaign.incidents.id
  description: The IDs of the incidents involved in the campaign.
  type: Unknown
- contextPath: EmailCampaign.incidents.similarity
  description: The textual similarity of the related emails to the current incident.
  type: Unknown
- contextPath: EmailCampaign.incidents.emailfrom
  description: The senders of the emails involved in the campaign.
  type: Unknown
- contextPath: EmailCampaign.incidents.emailfromdomain
  description: The domains of the email senders involved in the campaign.
  type: Unknown
- contextPath: EmailCampaign.incidents.recipients
  description: A list of email addresses of recipients involved in the campaign. The
    list is comprised of the following fields, "Email To", "Email CC", "Email BCC".
  type: Unknown
- contextPath: EmailCampaign.incidents.recipientsdomain
  description: A list of the domains of the email addresses of recipients involved
    in the campaign. The list is comprised of the following fields, "Email To", "Email
    CC", "Email BCC".
  type: Unknown
- contextPath: EmailCampaign.indicators.id
  description: The IDs of the mututal indicators of the incidents invovled in the
    campaign.
  type: Unknown
- contextPath: EmailCampaign.indicators.value
  description: The values of the mututal indicators of the incidents invovled in the
    campaign.
  type: Unknown
script: '-'
subtype: python3
system: false
tags:
- ml
- phishing
timeout: '0'
type: python
<<<<<<< HEAD
dockerimage: demisto/sklearn:1.0.0.19515
=======
dockerimage: demisto/sklearn:1.0.0.19770
>>>>>>> 8179b13e
tests:
- No tests (auto formatted)
runonce: true
fromversion: 5.0.0<|MERGE_RESOLUTION|>--- conflicted
+++ resolved
@@ -116,14 +116,9 @@
   required: false
   secret: false
 - default: false
-  description: A comma-seperated list of fields to display and store in the context.
-<<<<<<< HEAD
-    An example is "emailclassification,closereason". If a list of fields is provided,
-=======
-    For example,"emailclassification,closereason". If a list of fields is provided,
->>>>>>> 8179b13e
-    and a campaign is detected, these incidents fields will be displayed and stored
-    in the context.
+  description: A comma-seperated list of fields to display. An example is "emailclassification,closereason".
+    If a list of fields is provided, and a campaign is detected, these incidents fields
+    will be displayed.
   isArray: false
   name: fieldsToDisplay
   predefined:
@@ -180,11 +175,7 @@
 - phishing
 timeout: '0'
 type: python
-<<<<<<< HEAD
-dockerimage: demisto/sklearn:1.0.0.19515
-=======
-dockerimage: demisto/sklearn:1.0.0.19770
->>>>>>> 8179b13e
+dockerimage: demisto/sklearn:1.0.0.17983
 tests:
 - No tests (auto formatted)
 runonce: true
