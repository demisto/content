--- conflicted
+++ resolved
@@ -101,10 +101,7 @@
       - 'false'
     description: Send an email
     name: send-mail
-<<<<<<< HEAD
-=======
   runonce: false
->>>>>>> 9ddafcfd
   script: '-'
   type: python
   subtype: python3
