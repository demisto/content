--- conflicted
+++ resolved
@@ -109,11 +109,7 @@
   script: '-'
   type: python
   subtype: python3
-<<<<<<< HEAD
-  dockerimage: demisto/python3:3.10.13.75921
-=======
   dockerimage: demisto/python3:3.10.14.90585
->>>>>>> 90cf3b88
 tests:
 - Mail Sender (New) Test
 fromversion: 5.0.0