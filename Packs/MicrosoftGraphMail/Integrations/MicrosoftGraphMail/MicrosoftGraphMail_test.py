--- conflicted
+++ resolved
@@ -1575,7 +1575,6 @@
             GraphMailUtils.file_result_creator(raw_attachment, legacy_name)
     else:
         result = GraphMailUtils.file_result_creator(raw_attachment, legacy_name)
-<<<<<<< HEAD
         assert result['File'] == expected_name
 
 
@@ -1605,7 +1604,4 @@
     result = get_message_command(client, {})
     assert result.readable_output == ('### Results for message ID 1234565\\+2345678_\\+-\n|ID|Subject|SendTime|Sender|From|'
                                       'Recipients|HasAttachments|Body|\n|---|---|---|---|---|---|---|---|\n| 123 | 123 | 123 '
-                                      '| 123 | 123 | 123 | false |  |\n')
-=======
-        assert result["File"] == expected_name
->>>>>>> 5e6b01ed
+                                      '| 123 | 123 | 123 | false |  |\n')