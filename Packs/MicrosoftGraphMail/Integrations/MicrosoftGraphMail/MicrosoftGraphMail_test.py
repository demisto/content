from urllib.parse import quote

import pytest
import requests_mock

from CommonServerPython import *
from MicrosoftGraphMail import MsGraphClient, build_mail_object, assert_pages, build_folders_path, \
    add_second_to_str_date, list_mails_command, item_result_creator, create_attachment, reply_email_command, \
    send_email_command
from MicrosoftApiModule import MicrosoftClient
import demistomock as demisto


def test_build_mail_object():
    # Testing list of mails
    user_id = 'ex@example.com'
    with open('test_data/mails') as mail_json:
        mail = json.load(mail_json)
        res = build_mail_object(mail, user_id=user_id, get_body=True)
        assert isinstance(res, list)
        assert len(mail[0].get('value')) == len(res)
        assert res[0]['Created'] == '2019-04-16T19:40:00Z'
        assert res[0]['UserID'] == user_id
        assert res[0]['Body']

    with open('test_data/mail') as mail_json:
        mail = json.load(mail_json)
        res = build_mail_object(mail, user_id=user_id, get_body=True)
        assert isinstance(res, dict)
        assert res['UserID'] == user_id
        assert res['Body']


def test_assert_pages():
    assert assert_pages(3) == 3 and assert_pages(None) == 1 and assert_pages('4') == 4


def test_build_folders_path():
    inp = 'i,s,f,q'
    response = build_folders_path(inp)
    assert response == 'mailFolders/i/childFolders/s/childFolders/f/childFolders/q'


def oproxy_client():
    auth_id = "dummy_auth_id"
    enc_key = "dummy_enc_key"
    token_retrieval_url = "url_to_retrieval"
    auth_and_token_url = f'{auth_id}@{token_retrieval_url}'
    app_name = "ms-graph-mail"
    mailbox_to_fetch = "dummy@mailbox.com"  # disable-secrets-detection
    folder_to_fetch = "Phishing"
    first_fetch_interval = "20 minutes"
    emails_fetch_limit = 50
    base_url = "https://graph.microsoft.com/v1.0"
    ok_codes = (200, 201, 202)

    return MsGraphClient(self_deployed=False, tenant_id='', auth_and_token_url=auth_and_token_url,
                         enc_key=enc_key, app_name=app_name, base_url=base_url, use_ssl=True, proxy=False,
                         ok_codes=ok_codes, mailbox_to_fetch=mailbox_to_fetch,
                         folder_to_fetch=folder_to_fetch, first_fetch_interval=first_fetch_interval,
                         emails_fetch_limit=emails_fetch_limit)


def self_deployed_client():
    tenant_id = "dummy_tenant"
    client_id = "dummy_client_id"
    client_secret = "dummy_secret"
    mailbox_to_fetch = "dummy@mailbox.com"  # disable-secrets-detection
    folder_to_fetch = "Phishing"
    first_fetch_interval = "20 minutes"
    emails_fetch_limit = 50
    base_url = "https://graph.microsoft.com/v1.0"
    ok_codes = (200, 201, 202)

    return MsGraphClient(self_deployed=True, tenant_id=tenant_id, auth_and_token_url=client_id, enc_key=client_secret,
                         base_url=base_url, use_ssl=True, proxy=False, ok_codes=ok_codes, app_name='',
                         mailbox_to_fetch=mailbox_to_fetch, folder_to_fetch=folder_to_fetch,
                         first_fetch_interval=first_fetch_interval, emails_fetch_limit=emails_fetch_limit)


@pytest.mark.parametrize('client', [oproxy_client(), self_deployed_client()])
def test_pages_puller(mocker, client):
    """Unit test
    Given
    - pages_puller function
    - different number of pages to pull
    When
    - mock the requests response.
    Then
    - run the pages_puller command using the Client
    Validate that the number of returned pages is according to the number of pages to pull
    """
    first_response = {
        '@odata.context': 'response_context',
        '@odata.nextLink': 'link_1',
        'value': ['email1', 'email2']
    }
    second_response = {
        '@odata.context': 'response_context',
        '@odata.nextLink': 'link_2',
        'value': ['email3', 'email4']
    }
    responses = client.pages_puller(first_response, 1)
    assert len(responses) == 1
    mocker.patch.object(client.ms_client, 'http_request', return_value=second_response)
    responses = client.pages_puller(first_response, 2)
    assert len(responses) == 2


@pytest.mark.parametrize('client', [oproxy_client(), self_deployed_client()])
def test_list_mails_command(mocker, client):
    """Unit test
    Given
    - list_mails command
    - different number of mails that are returned in the response
    When
    - mock the client.list_mails function
    Then
    - run the list_mails_command using the Client
    Validate that the human readable output, indicating the number of returned mails is correct
    """
    args = {'user_id': 'test id'}

    # call list mails with two emails
    with open('test_data/mails') as mail_json:
        mail = json.load(mail_json)
        mocker.patch.object(client, 'list_mails', return_value=mail)
        mocker.patch.object(demisto, 'results')
        list_mails_command(client, args)
        hr = demisto.results.call_args[0][0].get('HumanReadable')
        assert '2 mails received \nPay attention there are more results than shown. For more data please ' \
               'increase "pages_to_pull" argument' in hr

    # call list mails with no emails
    with open('test_data/no_mails') as mail_json:
        mail = json.load(mail_json)
        mocker.patch.object(client, 'list_mails', return_value=mail)
        mocker.patch.object(demisto, 'results')
        list_mails_command(client, args)
        hr = demisto.results.call_args[0][0].get('HumanReadable')
        assert '### No mails were found' in hr


@pytest.mark.parametrize('client', [oproxy_client(), self_deployed_client()])
def test_list_mails_command_encoding(mocker, client):
    """Unit test
    Given
    - an email query
    When
    - calling list_mails
    Then
    - Validate that the queried value is properly url-encoded
    """
    client = MsGraphClient(True, 'tenant', 'auth_token_url', 'enc_key', 'app_name', 'https://example.com',
                           use_ssl=True, proxy=False, ok_codes=(200,), mailbox_to_fetch='mailbox',
                           folder_to_fetch='folder', first_fetch_interval=10, emails_fetch_limit=10)
    mocker.patch.object(client.ms_client, 'get_access_token')

    search = 'Test&$%^'
    search_encoded = quote(search)

    with requests_mock.Mocker() as request_mocker:
        mocked = request_mocker.get(
            f'https://example.com/users/user_id/messages?$top=20&$search=%22{search_encoded}%22', json={}
        )
        client.list_mails('user_id', search=search)
    assert mocked.call_count == 1


@pytest.mark.parametrize('client', [oproxy_client(), self_deployed_client()])
def test_list_mails_with_page_limit(mocker, client):
    """Unit test
    Given
    - list_mails command with page_size set to 1
    - one mail returned on the response
    When
    - mock the MicrosoftClient.http_request function
    Then
    - run the list_mails_command using the Client
    Validate that the http_request called properly with endpoint top=1
    """
    args = {'user_id': 'test id', 'page_size': 1, 'pages_to_pull': 1}
    with open('test_data/response_with_one_mail') as mail_json:
        mail = json.load(mail_json)
        mock_request = mocker.patch.object(MicrosoftClient, 'http_request', return_value=mail)
        mocker.patch.object(demisto, 'results')
        mocker.patch.object(demisto, 'args', return_value=args)
        list_mails_command(client, args)
        hr = demisto.results.call_args[0][0].get('HumanReadable')
        assert '1 mails received \nPay attention there are more results than shown. For more data please ' \
               'increase "pages_to_pull" argument' in hr
        assert "top=1" in mock_request.call_args_list[0].args[1]


@pytest.fixture()
def expected_incident():
    with open('test_data/expected_incident') as emails_json:
        mocked_emails = json.load(emails_json)
        return mocked_emails


@pytest.fixture()
def emails_data():
    with open('test_data/emails_data') as emails_json:
        mocked_emails = json.load(emails_json)
        return mocked_emails


@pytest.fixture
def last_run_data():
    last_run = {
        'LAST_RUN_TIME': '2019-11-12T15:00:00Z',
        'LAST_RUN_IDS': [],
        'LAST_RUN_FOLDER_ID': 'last_run_dummy_folder_id',
        'LAST_RUN_FOLDER_PATH': "Phishing",
        'LAST_RUN_ACCOUNT': 'dummy@mailbox.com',
    }

    return last_run


@pytest.mark.parametrize('client', [oproxy_client(), self_deployed_client()])
def test_fetch_incidents(mocker, client, emails_data, expected_incident, last_run_data):
    mocker.patch('MicrosoftGraphMail.get_now_utc', return_value='2019-11-12T15:01:00Z')
    mocker.patch.object(client.ms_client, 'http_request', return_value=emails_data)
    mocker.patch.object(demisto, "info")
    result_next_run, result_incidents = client.fetch_incidents(last_run_data)

    assert result_next_run.get('LAST_RUN_TIME') == '2019-11-12T15:00:30Z'
    assert result_next_run.get('LAST_RUN_IDS') == ['dummy_id_1']
    assert result_next_run.get('LAST_RUN_FOLDER_ID') == 'last_run_dummy_folder_id'
    assert result_next_run.get('LAST_RUN_FOLDER_PATH') == 'Phishing'

    result_incidents = result_incidents[0]
    result_raw_json = json.loads(result_incidents.pop('rawJSON'))
    expected_raw_json = expected_incident.pop('rawJSON', None)

    assert result_raw_json == expected_raw_json
    assert result_incidents == expected_incident


@pytest.mark.parametrize('client', [oproxy_client(), self_deployed_client()])
def test_fetch_incidents_changed_folder(mocker, client, emails_data, last_run_data):
    changed_folder = "Changed_Folder"
    client._folder_to_fetch = changed_folder
    mocker_folder_by_path = mocker.patch.object(client, '_get_folder_by_path',
                                                return_value={'id': 'some_dummy_folder_id'})
    mocker.patch.object(client.ms_client, 'http_request', return_value=emails_data)
    mocker.patch.object(demisto, "info")
    client.fetch_incidents(last_run_data)

    mocker_folder_by_path.assert_called_once_with('dummy@mailbox.com', changed_folder)


@pytest.mark.parametrize('client', [oproxy_client(), self_deployed_client()])
def test_fetch_incidents_changed_account(mocker, client, emails_data, last_run_data):
    changed_account = "Changed_Account"
    client._mailbox_to_fetch = changed_account
    mocker_folder_by_path = mocker.patch.object(client, '_get_folder_by_path',
                                                return_value={'id': 'some_dummy_folder_id'})
    mocker.patch.object(client.ms_client, 'http_request', return_value=emails_data)
    mocker.patch.object(demisto, "info")
    client.fetch_incidents(last_run_data)

    mocker_folder_by_path.assert_called_once_with(changed_account, last_run_data['LAST_RUN_FOLDER_PATH'])


@pytest.mark.parametrize('client', [oproxy_client(), self_deployed_client()])
def test_fetch_incidents_detect_initial(mocker, client, emails_data):
    mocker_folder_by_path = mocker.patch.object(client, '_get_folder_by_path',
                                                return_value={'id': 'some_dummy_folder_id'})
    mocker.patch.object(client.ms_client, 'http_request', return_value=emails_data)
    mocker.patch.object(demisto, "info")
    client.fetch_incidents({})

    mocker_folder_by_path.assert_called_once_with('dummy@mailbox.com', "Phishing")


def test_add_second_to_str_date():
    assert add_second_to_str_date("2019-11-12T15:00:00Z") == "2019-11-12T15:00:01Z"
    assert add_second_to_str_date("2019-11-12T15:00:00Z", 10) == "2019-11-12T15:00:10Z"


@pytest.mark.parametrize('client', [oproxy_client(), self_deployed_client()])
def test_parse_email_as_label(client):
    assert client._parse_email_as_labels({'ID': 'dummy_id'}) == [{'type': 'Email/ID', 'value': 'dummy_id'}]
    assert client._parse_email_as_labels({'To': ['dummy@recipient.com']}) == [
        {'type': 'Email/To', 'value': 'dummy@recipient.com'}]


@pytest.mark.parametrize('client', [oproxy_client(), self_deployed_client()])
def test_build_recipient_input(client):
    recipient_input = ["dummy1@rec.com", "dummy2@rec.com", "dummy3@rec.com"]  # disable-secrets-detection
    result_recipients_input = client._build_recipient_input(recipient_input)
    expected_recipients_input = [{'emailAddress': {'address': 'dummy1@rec.com'}},
                                 {'emailAddress': {'address': 'dummy2@rec.com'}},
                                 {'emailAddress': {'address': 'dummy3@rec.com'}}]

    assert result_recipients_input == expected_recipients_input


@pytest.mark.parametrize('client', [oproxy_client(), self_deployed_client()])
def test_build_body_input(client):
    first_body_input = ["test body 1", "text"]
    second_body_input = ["test body 2", "HTML"]
    first_result_body_input = client._build_body_input(*first_body_input)
    second_result_body_input = client._build_body_input(*second_body_input)

    assert first_result_body_input == {'content': 'test body 1', 'contentType': 'text'}
    assert second_result_body_input == {'content': 'test body 2', 'contentType': 'HTML'}


@pytest.mark.parametrize('client', [oproxy_client(), self_deployed_client()])
def test_build_headers_input(client):
    headers_input = ['x-header-one:header1', 'x-header-two:heasder2']
    result_expecte_headers = [{'name': 'x-header-one', 'value': 'header1'},
                              {'name': 'x-header-two', 'value': 'heasder2'}]

    assert client._build_headers_input(headers_input) == result_expecte_headers


@pytest.mark.parametrize('client', [oproxy_client(), self_deployed_client()])
def test_build_message(client):
    message_input = {
        'to_recipients': ['dummy@recipient.com'],  # disable-secrets-detection
        'cc_recipients': ['dummyCC@recipient.com'],  # disable-secrets-detection
        'bcc_recipients': ['dummyBCC@recipient.com'],  # disable-secrets-detection
        'subject': 'Dummy Subject',
        'body': 'Dummy Body',
        'body_type': 'text',
        'flag': 'flagged',
        'importance': 'Normal',
        'internet_message_headers': None,
        'attach_ids': [],
        'attach_names': [],
        'attach_cids': [],
        'manual_attachments': []
    }

    expected_message = {'toRecipients': [{'emailAddress': {'address': 'dummy@recipient.com'}}],
                        # disable-secrets-detection
                        'ccRecipients': [{'emailAddress': {'address': 'dummyCC@recipient.com'}}],
                        # disable-secrets-detection
                        'bccRecipients': [{'emailAddress': {'address': 'dummyBCC@recipient.com'}}],
                        # disable-secrets-detection
                        'subject': 'Dummy Subject', 'body': {'content': 'Dummy Body', 'contentType': 'text'},
                        'bodyPreview': 'Dummy Body', 'importance': 'Normal', 'flag': {'flagStatus': 'flagged'},
                        'attachments': []}
    result_message = client.build_message(**message_input)

    assert result_message == expected_message


@pytest.mark.parametrize('client', [oproxy_client(), self_deployed_client()])
def test_get_attachment(client):
    """
    Given:
        - raw response returned from get_attachment_command

    When:
        - response type is itemAttachment and 'item_result_creator' is called

    Then:
        - Validate that the message object created successfully

    """
    output_prefix = 'MSGraphMail(val.ID && val.ID == obj.ID)'
    with open('test_data/mail_with_attachment') as mail_json:
        user_id = 'ex@example.com'
        raw_response = json.load(mail_json)
        res = item_result_creator(raw_response, user_id)
        assert isinstance(res, CommandResults)
        output = res.to_context().get('EntryContext', {})
        assert output.get(output_prefix).get('ID') == 'exampleID'
        assert output.get(output_prefix).get('Subject') == 'Test it'


@pytest.mark.parametrize('client', [oproxy_client(), self_deployed_client()])
def test_get_attachment_unsupported_type(client):
    """
    Given:
        - raw response returned from get_attachment_command

    When:
        - response type is itemAttachment with attachment that is not supported

    Then:
        - Validate the human readable which explain we do not support the type

    """
    with open('test_data/mail_with_unsupported_attachment') as mail_json:
        user_id = 'ex@example.com'
        raw_response = json.load(mail_json)
        res = item_result_creator(raw_response, user_id)
        assert isinstance(res, CommandResults)
        output = res.to_context().get('HumanReadable', '')
        assert 'Integration does not support attachments from type #microsoft.graph.contact' in output


@pytest.mark.parametrize('function_name, attachment_type', [('file_result_creator', 'fileAttachment'),
                                                            ('item_result_creator', 'itemAttachment')])
def test_create_attachment(mocker, function_name, attachment_type):
    """
    Given:
        - raw response returned from api:
            1. @odata.type is fileAttachment
            2. @odata.type is itemAttachment

    When:
        - create_attachment checks the attachment type and decide which function will handle the response

    Then:
        - item_result_creator and file_result_creator called respectively to the type

    """
    mocked_function = mocker.patch(f'MicrosoftGraphMail.{function_name}', return_value={})
    raw_response = {'@odata.type': f'#microsoft.graph.{attachment_type}'}
    user_id = 'ex@example.com'
    create_attachment(raw_response, user_id)
    assert mocked_function.called


@pytest.mark.parametrize('client', [oproxy_client(), self_deployed_client()])
def test_reply_mail_command(client, mocker):
    """
    Given:
        - reply-mail arguments

    When:
        - send a reply mail message

    Then:
        - validates that the outputs fit the updated reply mail message

    """
    args = {'to': ['ex@example.com'], 'body': "test body", 'subject': "test subject", "inReplyTo": "id",
            'from': "ex1@example.com"}
    mocker.patch.object(MicrosoftClient, 'http_request')

    reply_message = reply_email_command(client, args)

    assert reply_message.outputs_prefix == "MicrosoftGraph"
    assert reply_message.outputs_key_field == "SentMail"
    assert reply_message.outputs['ID'] == args['inReplyTo']
    assert reply_message.outputs['subject'] == 'Re: ' + args['subject']
    assert reply_message.outputs['toRecipients'] == args['to']
    assert reply_message.outputs['bodyPreview'] == args['body']


<<<<<<< HEAD
@pytest.mark.parametrize('server_url, expected_endpoint', [('https://graph.microsoft.us', 'gcc-high'),
                                                           ('https://dod-graph.microsoft.us', 'dod'),
                                                           ('https://graph.microsoft.de', 'de'),
                                                           ('https://microsoftgraph.chinacloudapi.cn', 'cn')])
def test_server_to_endpoint(server_url, expected_endpoint):
    """
    Given:
        - Host address for national endpoints
    When:
        - Creating a new MsGraphClient
    Then:
        - Verify that the host address is translated to the correct endpoint code, i.e. com/gcc-high/dod/de/cn
    """
    from MicrosoftGraphMail import GRAPH_BASE_ENDPOINTS

    assert GRAPH_BASE_ENDPOINTS[server_url] == expected_endpoint
=======
SEND_MAIL_COMMAND_ARGS = [
    (
        oproxy_client(),
        {
            'to': ['ex@example.com'],
            'htmlBody': "<b>This text is bold</b>",
            'subject': "test subject",
            'from': "ex1@example.com"
        },
    ),
    (
        self_deployed_client(),
        {
            'to': ['ex@example.com'],
            'htmlBody': "<b>This text is bold</b>",
            'subject': "test subject",
            'from': "ex1@example.com"
        },
    ),
    (
        oproxy_client(),
        {
            'to': ['ex@example.com'],
            'body': "test body",
            'subject': "test subject",
            'from': "ex1@example.com"
        }
    ),
    (
        self_deployed_client(),
        {
            'to': ['ex@example.com'],
            'body': "test body",
            'subject': "test subject",
            'from': "ex1@example.com"
        }
    )
]


@pytest.mark.parametrize('client, args', SEND_MAIL_COMMAND_ARGS)
def test_send_mail_command(mocker, client, args):
    """
        Given:
            - send-mail command's arguments

        When:
            - sending a mail

        Then:
            - validates that http request to send-mail was called with the correct values.
    """
    with requests_mock.Mocker() as request_mocker:
        from_email = args.get('from')

        mocker.patch.object(client.ms_client, 'get_access_token')
        send_mail_mocker = request_mocker.post(
            f'https://graph.microsoft.com/v1.0/users/{from_email}/SendMail'
        )

        send_email_command(client, args)

        assert send_mail_mocker.called
        message = send_mail_mocker.last_request.json().get('message')
        assert message
        assert message.get('toRecipients')[0].get('emailAddress').get("address") == args.get('to')[0]
        assert message.get('body').get('content') == args.get('htmlBody') or args.get('body')
        assert message.get('subject') == args.get('subject')
>>>>>>> 05eb4bce
<|MERGE_RESOLUTION|>--- conflicted
+++ resolved
@@ -447,24 +447,6 @@
     assert reply_message.outputs['bodyPreview'] == args['body']
 
 
-<<<<<<< HEAD
-@pytest.mark.parametrize('server_url, expected_endpoint', [('https://graph.microsoft.us', 'gcc-high'),
-                                                           ('https://dod-graph.microsoft.us', 'dod'),
-                                                           ('https://graph.microsoft.de', 'de'),
-                                                           ('https://microsoftgraph.chinacloudapi.cn', 'cn')])
-def test_server_to_endpoint(server_url, expected_endpoint):
-    """
-    Given:
-        - Host address for national endpoints
-    When:
-        - Creating a new MsGraphClient
-    Then:
-        - Verify that the host address is translated to the correct endpoint code, i.e. com/gcc-high/dod/de/cn
-    """
-    from MicrosoftGraphMail import GRAPH_BASE_ENDPOINTS
-
-    assert GRAPH_BASE_ENDPOINTS[server_url] == expected_endpoint
-=======
 SEND_MAIL_COMMAND_ARGS = [
     (
         oproxy_client(),
@@ -533,4 +515,21 @@
         assert message.get('toRecipients')[0].get('emailAddress').get("address") == args.get('to')[0]
         assert message.get('body').get('content') == args.get('htmlBody') or args.get('body')
         assert message.get('subject') == args.get('subject')
->>>>>>> 05eb4bce
+
+
+@pytest.mark.parametrize('server_url, expected_endpoint', [('https://graph.microsoft.us', 'gcc-high'),
+                                                           ('https://dod-graph.microsoft.us', 'dod'),
+                                                           ('https://graph.microsoft.de', 'de'),
+                                                           ('https://microsoftgraph.chinacloudapi.cn', 'cn')])
+def test_server_to_endpoint(server_url, expected_endpoint):
+    """
+    Given:
+        - Host address for national endpoints
+    When:
+        - Creating a new MsGraphClient
+    Then:
+        - Verify that the host address is translated to the correct endpoint code, i.e. com/gcc-high/dod/de/cn
+    """
+    from MicrosoftGraphMail import GRAPH_BASE_ENDPOINTS
+
+    assert GRAPH_BASE_ENDPOINTS[server_url] == expected_endpoint