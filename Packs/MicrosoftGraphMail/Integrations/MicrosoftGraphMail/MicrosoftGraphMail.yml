--- conflicted
+++ resolved
@@ -28,19 +28,13 @@
   name: credentials
   required: false
   type: 9
-<<<<<<< HEAD
-  section: Connect
-=======
->>>>>>> 28f86ff5
+  section: Connect
 - additionalinfo: Used for certificate authentication. As appears in the "Certificates & secrets" page of the app.
   display: Certificate Thumbprint
   name: certificate_thumbprint
   required: false
   type: 4
-<<<<<<< HEAD
-  section: Connect
-=======
->>>>>>> 28f86ff5
+  section: Connect
 - additionalinfo: Used for certificate authentication. The private key of the registered certificate.
   display: Private Key
   hiddenusername: true
@@ -69,10 +63,7 @@
   name: first_fetch
   required: false
   type: 0
-<<<<<<< HEAD
   section: Collect
-=======
->>>>>>> 28f86ff5
 - additionalinfo: The timeout of the HTTP requests sent to Microsoft Graph API (in seconds).
   defaultvalue: '10'
   display: HTTP Timeout
@@ -140,30 +131,21 @@
   name: tenant_id
   required: false
   type: 4
-<<<<<<< HEAD
-  section: Connect
-=======
->>>>>>> 28f86ff5
+  section: Connect
 - additionalinfo: Whether to fetch incidents with the entire email body, or just an email body preview, mark if the full email body is required.
   defaultvalue: 'false'
   display: Display the entire email body
   name: display_full_email_body
   type: 8
-<<<<<<< HEAD
   section: Collect
   advanced: true
-=======
->>>>>>> 28f86ff5
 - additionalinfo: Use this parameter to determine how long backward to look in the search for incidents that were created before the last run time and did not match the query when they were created.
   defaultvalue: 0
   display: 'Advanced: Time in minutes to look back when fetching emails'
   name: look_back
   required: false
   type: 0
-<<<<<<< HEAD
   section: Collect
-=======
->>>>>>> 28f86ff5
 description: Microsoft Graph lets your app get authorized access to a user's Outlook mail data in a personal or organization account.
 display: O365 Outlook Mail (Using Graph API)
 fromversion: 5.0.0
