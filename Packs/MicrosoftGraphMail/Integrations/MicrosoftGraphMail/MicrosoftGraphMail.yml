--- conflicted
+++ resolved
@@ -53,20 +53,6 @@
   additionalinfo: Used for certificate authentication. The private key of the registered certificate.
   hidden: true
   required: false
-<<<<<<< HEAD
-- additionalinfo: Relevant only if the integration is running on Azure VM. If selected, authenticates based on the value provided for the Azure Managed Identities Client ID field. If no value is provided for the Azure Managed Identities Client ID field, authenticates based on the System Assigned Managed Identity. For additional information, see the Help tab.
-  display: Use Azure Managed Identities
-  name: use_managed_identities
-  type: 8
-  required: false
-- additionalinfo: The Managed Identities client ID for authentication - relevant only if the integration is running on Azure VM.
-  displaypassword: Azure Managed Identities Client ID
-  name: managed_identities_client_id
-  hiddenusername: true
-  type: 9
-  section: Connect
-  required: false
-=======
 - additionalinfo: Select this checkbox if you are using a self-deployed Azure application.
   display: Use a self deployed Azure application
   name: self_deployed
@@ -86,7 +72,6 @@
   additionalinfo: The Managed Identities client ID for authentication - relevant only if the integration is running on Azure VM.
   displaypassword: Azure Managed Identities Client ID
   hiddenusername: true
->>>>>>> 90cf3b88
 - display: Fetch incidents
   name: isFetch
   type: 8
@@ -98,38 +83,18 @@
   type: 0
   section: Collect
   required: false
-<<<<<<< HEAD
-- defaultvalue: Inbox
-=======
 - additionalinfo: Supports folder ID and sub-folders, for example Inbox/Phishing.
   defaultvalue: 'Inbox'
->>>>>>> 90cf3b88
   display: Name of the folder or sub-folder from which to fetch incidents
   name: folder_to_fetch
   type: 0
   section: Collect
   required: false
-<<<<<<< HEAD
-- additionalinfo: <number> <time unit>, for example 12 hours, 7 days.
-  defaultvalue: '15 minutes'
-=======
 - defaultvalue: '15 minutes'
->>>>>>> 90cf3b88
   display: First fetch timestamp
   name: first_fetch
   type: 0
   section: Collect
-<<<<<<< HEAD
-  required: false
-- defaultvalue: '10'
-  display: HTTP Timeout
-  name: timeout
-  type: 0
-  section: Connect
-  additionalinfo: The timeout of the HTTP requests sent to Microsoft Graph API (in seconds).
-  advanced: true
-  required: false
-=======
   additionalinfo: <number> <time unit>, for example 12 hours, 7 days.
   required: false
 - display: HTTP Timeout
@@ -140,66 +105,29 @@
   required: false
   additionalinfo: The timeout of the HTTP requests sent to Microsoft Graph API (in seconds).
   advanced: true
->>>>>>> 90cf3b88
 - display: Maximum number of emails to pull per fetch
   name: fetch_limit
   type: 0
   section: Collect
-<<<<<<< HEAD
+  required: false
   defaultvalue: '50'
-  required: false
-- display: Trust any certificate (not secure)
-  name: insecure
-  type: 8
-  section: Connect
-  advanced: true
-  required: false
-- display: Use system proxy settings
-  name: proxy
-  type: 8
-  section: Connect
-  advanced: true
-  required: false
-- additionalinfo: Select this checkbox if you are using a self-deployed Azure application.
-  display: Use a self deployed Azure application
-  name: self_deployed
-  type: 8
-  section: Connect
-  advanced: false
-  required: false
-=======
-  required: false
-  defaultvalue: '50'
->>>>>>> 90cf3b88
 - display: Incident type
   name: incidentType
   type: 13
   section: Connect
   required: false
-<<<<<<< HEAD
-- display: ID or Client ID - see Detailed Instructions (?)
-  hidden: true
-=======
 - display: ID or Client ID
->>>>>>> 90cf3b88
   name: _auth_id
   type: 0
   section: Connect
   required: false
-<<<<<<< HEAD
-- display: Token or Tenant ID - see Detailed Instructions (?)
-=======
->>>>>>> 90cf3b88
   hidden: true
 - display: Token or Tenant ID
   name: _tenant_id
   type: 0
   section: Connect
   required: false
-<<<<<<< HEAD
-=======
   hidden: true
->>>>>>> 90cf3b88
 - display: Key or Client Secret (Deprecated)
   hidden: true
   name: enc_key
@@ -221,40 +149,23 @@
   type: 4
   section: Connect
   advanced: true
-<<<<<<< HEAD
-  hidden: true
-  required: false
-- additionalinfo: If not active, only a preview of the email will be fetched.
-  defaultvalue: 'false'
-  display: 'Display full email body'
-=======
   required: false
 - display: 'Display full email body'
->>>>>>> 90cf3b88
   name: display_full_email_body
   type: 8
   section: Collect
   advanced: true
   required: false
-<<<<<<< HEAD
-- additionalinfo: Relevant only if fetch incidents is active.
-  defaultvalue: 'false'
-  display: 'Mark fetched emails as read'
-=======
   additionalinfo: If not active, only a preview of the email will be fetched.
   defaultvalue: 'false'
 - display: 'Mark fetched emails as read'
->>>>>>> 90cf3b88
   name: mark_fetched_read
   type: 8
   section: Collect
   advanced: true
   required: false
-<<<<<<< HEAD
-=======
   additionalinfo: Relevant only if fetch incidents is active.
   defaultvalue: 'false'
->>>>>>> 90cf3b88
 - additionalinfo: Use this parameter to determine how long backward to look in the search for incidents that were created before the last run time and did not match the query when they were created.
   defaultvalue: 0
   display: 'Advanced: Time in minutes to look back when fetching emails'
@@ -263,8 +174,6 @@
   section: Collect
   advanced: true
   required: false
-<<<<<<< HEAD
-=======
 - display: 'Trust any certificate (not secure)'
   name: insecure
   type: 8
@@ -277,7 +186,6 @@
   section: Connect
   advanced: true
   required: false
->>>>>>> 90cf3b88
 description: Microsoft Graph lets your app get authorized access to a user's Outlook mail data in a personal or organization account.
 display: O365 Outlook Mail (Using Graph API)
 fromversion: 5.0.0
@@ -1147,9 +1055,6 @@
   - description: Run this command if for some reason you need to rerun the authentication process.
     name: msgraph-mail-auth-reset
     arguments: []
-<<<<<<< HEAD
-  dockerimage: demisto/crypto:1.0.0.78196
-=======
   - arguments:
     - description: User ID or principal ID (usually an email address in the format someuser@example.com).
       isArray: false
@@ -1238,7 +1143,6 @@
     description: Delete a specific email rule by ID for a user's mailbox using Microsoft Graph API.
     name: msgraph-mail-delete-rule
   dockerimage: demisto/crypto:1.0.0.89294
->>>>>>> 90cf3b88
   isfetch: true
   runonce: false
   script: '-'
