category: Cloud Services
sectionOrder:
- Connect
- Collect
commonfields:
  id: MicrosoftGraphMail
  version: -1
configuration:
- defaultvalue: https://graph.microsoft.com
  display: Server URL
  name: url
  required: true
  type: 0
  section: Connect
- displaypassword: Application ID or Client ID
  additionalinfo: See the Help tab.
  hiddenusername: true
  name: creds_auth_id
  required: false
  type: 9
  section: Connect
- displaypassword: Token or Tenant ID
  additionalinfo: See the Help tab.
  hiddenusername: true
  name: creds_tenant_id
  required: false
  type: 9
  section: Connect
- displaypassword: Key or Client Secret
  additionalinfo: See the Help tab.
  name: credentials
  required: false
  type: 9
  section: Connect
  hiddenusername: true
- display: Certificate Thumbprint
  name: creds_certificate
  required: false
  type: 9
  section: Connect
  displaypassword: Private Key
- additionalinfo: Used for certificate authentication. As appears in the "Certificates & secrets" page of the app.
  display: Certificate Thumbprint
  name: certificate_thumbprint
  required: false
  type: 4
  section: Connect
  hidden: true
- display: Private Key
  name: private_key
  required: false
  type: 14
  section: Connect
  additionalinfo: Used for certificate authentication. The private key of the registered certificate.
  hidden: true
- additionalinfo: Relevant only if the integration is running on Azure VM. 
    If selected, authenticates based on the value provided for the Azure Managed Identities Client ID field.
    If no value is provided for the Azure Managed Identities Client ID field, authenticates based on the System Assigned Managed Identity.
    For additional information, see the Help tab.
  display: Use Azure Managed Identities
  name: use_managed_identities
  required: false
  type: 8
- additionalinfo: The Managed Identities client id for authentication - relevant only if the integration is running on Azure VM.
  displaypassword: Azure Managed Identities Client ID
  name: managed_identities_client_id
  required: false
  hiddenusername: true
  type: 9
  section: Connect
- display: Fetch incidents
  name: isFetch
  required: false
  type: 8
  section: Collect
- display: Email address from which to fetch incidents
  additionalinfo: For example, "example@demisto.com"
  name: mailbox_to_fetch
  required: false
  type: 0
  section: Collect
- defaultvalue: Inbox
  display: Name of the folder or sub-folder from which to fetch incidents
  additionalinfo: Supports folder ID and sub-folders, for example Inbox/Phishing.
  name: folder_to_fetch
  required: false
  type: 0
  section: Collect
- additionalinfo: <number> <time unit>, for example 12 hours, 7 days.
  defaultvalue: '15 minutes'
  display: First fetch timestamp
  name: first_fetch
  required: false
  type: 0
  section: Collect
- defaultvalue: '10'
  display: HTTP Timeout
  name: timeout
  required: false
  type: 0
  section: Connect
  additionalinfo: The timeout of the HTTP requests sent to Microsoft Graph API (in seconds).
  advanced: true
- display: Maximum number of emails to pull per fetch
  name: fetch_limit
  required: false
  type: 0
  section: Collect
  defaultvalue: '50'
- display: Trust any certificate (not secure)
  name: insecure
  required: false
  type: 8
  section: Connect
  advanced: true
- display: Use system proxy settings
  name: proxy
  required: false
  type: 8
  section: Connect
  advanced: true
- display: Use a self deployed Azure application
  name: self_deployed
  required: false
  type: 8
  section: Connect
  advanced: true
- display: Incident type
  name: incidentType
  required: false
  type: 13
  section: Connect
- display: ID or Client ID - see Detailed Instructions (?)
  hidden: true
  name: _auth_id
  required: false
  type: 0
  section: Connect
- display: Token or Tenant ID - see Detailed Instructions (?)
  hidden: true
  name: _tenant_id
  required: false
  type: 0
  section: Connect
- display: Key or Client Secret (Deprecated)
  hidden: true
  name: enc_key
  required: false
  type: 4
  section: Connect
  advanced: true
- display: ID or Client ID - see Detailed Instructions (?) (Deprecated)
  hidden: true
  name: auth_id
  required: false
  type: 4
  section: Connect
  advanced: true
- display: Token or Tenant ID - see Detailed Instructions (?) (Deprecated)
  name: tenant_id
  type: 4
  section: Connect
  advanced: true
  hidden: true
  required: false
- additionalinfo: If not active, only a preview of the email will be fetched.
  defaultvalue: 'false'
  display: 'Display full email body'
  name: display_full_email_body
  type: 8
  section: Collect
  advanced: true
- additionalinfo: Relevant only if fetch incidents is active.
  defaultvalue: 'false'
  display: 'Mark fetched emails as read'
  name: mark_fetched_read
  type: 8
  section: Collect
  advanced: true
- additionalinfo: Use this parameter to determine how long backward to look in the search for incidents that were created before the last run time and did not match the query when they were created.
  defaultvalue: 0
  display: 'Advanced: Time in minutes to look back when fetching emails'
  name: look_back
  required: false
  type: 0
  section: Collect
  advanced: true
description: Microsoft Graph lets your app get authorized access to a user's Outlook mail data in a personal or organization account.
display: O365 Outlook Mail (Using Graph API)
fromversion: 5.0.0
name: MicrosoftGraphMail
script:
  commands:
  - arguments:
    - default: false
      description: User ID from which to pull mails (can be principal ID (email address)).
      isArray: false
      name: user_id
      required: true
      secret: false
    - default: false
      description: ' A comma-separated list of folder IDs, in the format: (mail_box,child_mail_box,child_mail_box). '
      isArray: false
      name: folder_id
      required: false
      secret: false
    - default: false
      description: An OData query. See README for OData usage examples.
      isArray: false
      name: odata
      required: false
      secret: false
    - default: false
      description: 'The term for which to search. This argument cannot contain reserved characters such as !, $, #, @, etc. For further information, see https://tools.ietf.org/html/rfc3986#section-2.2'
      isArray: false
      name: search
      required: false
      secret: false
    - defaultValue: 20
      description: Limit emails to fetch in one request
      isArray: false
      name: page_size
      required: false
      secret: false
    - default: true
      defaultValue: '1'
      description: The number of pages of emails to return (maximum is 10 emails per page).
      isArray: false
      name: pages_to_pull
      required: false
      secret: false
    - deprecated: true
      description: flag for rate limit retry
      isArray: false
      name: ran_once_flag
      required: false
    deprecated: false
    description: Gets the properties of returned emails. Typically shows partial results, use the "page_size" and "pages_to_pull" arguments to get all results.
    execution: false
    name: msgraph-mail-list-emails
    outputs:
    - contextPath: MSGraphMail.ID
      description: The ID of the email.
      type: String
    - contextPath: MSGraphMail.Created
      description: The time the email was created.
      type: Date
    - contextPath: MSGraphMail.LastModifiedTime
      description: The time the email was last modified.
      type: Date
    - contextPath: MSGraphMail.ReceivedTime
      description: The time the email was received.
      type: Date
    - contextPath: MSGraphMail.SendTime
      description: The time the email was sent.
      type: Date
    - contextPath: MSGraphMail.Categories
      description: Categories of the email.
      type: String
    - contextPath: MSGraphMail.HasAttachments
      description: Whether the email has attachments.
      type: Boolean
    - contextPath: MSGraphMail.Subject
      description: The subject of email.
      type: String
    - contextPath: MSGraphMail.IsDraft
      description: Whether the email is a draft.
      type: Boolean
    - contextPath: MSGraphMail.Body
      description: The content (body) of the email.
      type: String
    - contextPath: MSGraphMail.Sender.Name
      description: The name of sender.
      type: String
    - contextPath: MSGraphMail.Sender.Address
      description: The email address of the sender.
      type: String
    - contextPath: MSGraphMail.From.Name
      description: The name of the user in the 'from' field of the email.
      type: String
    - contextPath: MSGraphMail.From.Address
      description: The email address of the user in the 'from' field of the email
      type: String
    - contextPath: MSGraphMail.CCRecipients.Name
      description: The names of the CC recipients.
      type: String
    - contextPath: MSGraphMail.CCRecipients.Address
      description: The email address of the user in the 'cc' field of the email.
      type: String
    - contextPath: MSGraphMail.BCCRecipients.Name
      description: The names of the users in the 'bcc' field of the email.
      type: String
    - contextPath: MSGraphMail.BCCRecipients.Address
      description: The email address of the user in the 'bcc' field of the email.
      type: String
    - contextPath: MSGraphMail.ReplyTo.Name
      description: The name in the 'replyTo' field of the email.
      type: String
    - contextPath: MSGraphMail.ReplyTo.Address
      description: The email address in the 'replyTo' field of the email.
      type: String
    - contextPath: MSGraphMail.UserID
      description: The ID of the user.
      type: String
    - contextPath: MSGraphMail.ConversationID
      description: The ID of the conversation.
      type: String
    - contextPath: MSGraphMail.InternetMessageID
      description: Internet Message ID of the message
      type: String
    - contextPath: MSGraphMail.Recipients.Name
      description: The name of the user in the 'toRecipients' field of the email.
      type: String
    - contextPath: MSGraphMail.Recipients.Address
      description: The email address of the user in the 'toRecipients' field of the email.
      type: String
    - contextPath: MSGraphMail.NextPage
      description: A token to pass to the next list command to retrieve additional results.
      type: String
    polling: true
  - arguments:
    - default: false
      description: User ID or principal ID (usually an email address in the format someuser@example.com).
      isArray: false
      name: user_id
      required: true
      secret: false
    - default: false
      description: The unique ID of the mail. You cannot use the the 'MessageID' key in the form '<message-id>'.
      isArray: false
      name: message_id
      required: true
      secret: false
    - default: false
      description: The folder ID.
      isArray: false
      name: folder_id
      required: false
      secret: false
    - default: false
      description: An OData query. See REDAME for OData usage examples.
      isArray: false
      name: odata
      required: false
      secret: false
    - auto: PREDEFINED
      default: false
      description: Whether to return the message body. Can ge "true" or "false".
      isArray: false
      name: get_body
      predefined:
      - 'true'
      - 'false'
      required: false
      secret: false
    - deprecated: true
      description: flag for rate limit retry
      isArray: false
      name: ran_once_flag
      required: false
    deprecated: false
    description: Returns the properties of an email.
    execution: false
    name: msgraph-mail-get-email
    outputs:
    - contextPath: MSGraphMail.ID
      description: The ID of the email.
      type: String
    - contextPath: MSGraphMail.Created
      description: The time the email was created.
      type: Date
    - contextPath: MSGraphMail.LastModifiedTime
      description: The time the email was last modified.
      type: Date
    - contextPath: MSGraphMail.ReceivedTime
      description: The time the email was received.
      type: Date
    - contextPath: MSGraphMail.SendTime
      description: The time the email was sent.
      type: Date
    - contextPath: MSGraphMail.Categories
      description: Categories of the email.
      type: String
    - contextPath: MSGraphMail.HasAttachments
      description: Whether the email has attachments.
      type: Boolean
    - contextPath: MSGraphMail.Subject
      description: The subject of email.
      type: String
    - contextPath: MSGraphMail.IsDraft
      description: Whether the email is a draft.
      type: Boolean
    - contextPath: MSGraphMail.Body
      description: The content (body) of the email.
      type: String
    - contextPath: MSGraphMail.Sender.Name
      description: The name of sender.
      type: String
    - contextPath: MSGraphMail.Sender.Address
      description: The email address of the sender.
      type: String
    - contextPath: MSGraphMail.From.Name
      description: The name of the user in the 'from' field of the email.
      type: String
    - contextPath: MSGraphMail.From.Address
      description: The email address of the user in the 'from' field of the email.
      type: String
    - contextPath: MSGraphMail.CCRecipients.Name
      description: The names of the users in the 'cc' field of the email.
      type: String
    - contextPath: MSGraphMail.CCRecipients.Address
      description: The email address of the user in the 'cc' field of the email.
      type: String
    - contextPath: MSGraphMail.BCCRecipients.Name
      description: The names of the users in the 'bcc' field of the email.
      type: String
    - contextPath: MSGraphMail.BCCRecipients.Address
      description: The email address of the user in the 'bcc' field of the email.
      type: String
    - contextPath: MSGraphMail.ReplyTo.Name
      description: The name in the 'replyTo' field of the email.
      type: String
    - contextPath: MSGraphMail.ReplyTo.Address
      description: The email address in the 'replyTo' field of the email.
      type: String
    - contextPath: MSGraphMail.UserID
      description: The ID of the user.
      type: String
    - contextPath: MSGraphMail.ConversationID
      description: The ID of the conversation.
      type: String
    - contextPath: MSGraphMail.InternetMessageID
      description: Internet Message ID of the message
      type: String
    - contextPath: MSGraphMail.Recipients.Name
      description: The name of the user in the 'toRecipients' field of the email.
      type: String
    - contextPath: MSGraphMail.Recipients.Address
      description: The email address of the user in the 'toRecipients' field of the email.
      type: String
    polling: true
  - arguments:
    - default: false
      description: User ID or principal ID (usually an email address in the format someuser@example.com).
      isArray: false
      name: user_id
      required: true
      secret: false
    - default: false
      description: The unique ID of the mail. This could be extracted from - msgraph-mail-list-emails command results. You cannot use the the 'MessageID' key in the form '<message-id>'.
      isArray: false
      name: message_id
      required: true
      secret: false
    - default: false
      description: A comma-separated list of folder IDs. For example, mailFolders,childFolders,childFolders.
      isArray: false
      name: folder_id
      required: false
      secret: false
    - deprecated: true
      description: flag for rate limit retry
      isArray: false
      name: ran_once_flag
      required: false
    deprecated: false
    description: Deletes an email.
    execution: false
    name: msgraph-mail-delete-email
    polling: true
  - arguments:
    - default: false
      description: User ID or principal ID (usually an email address in the format someuser@example.com).
      isArray: false
      name: user_id
      required: true
      secret: false
    - default: false
      description: The unique ID of the mail. You cannot use the the 'MessageID' key in the form '<message-id>'.
      isArray: false
      name: message_id
      required: true
      secret: false
    - default: false
      description: ' A comma-separated list of folder IDs, in the format: (mail_box,child_mail_box,child_mail_box). '
      isArray: false
      name: folder_id
      required: false
      secret: false
    - deprecated: true
      description: flag for rate limit retry
      isArray: false
      name: ran_once_flag
      required: false
    deprecated: false
    description: Lists all of the attachments of given email
    execution: false
    name: msgraph-mail-list-attachments
    outputs:
    - contextPath: MSGraphMailAttachment.ID
      description: The email ID.
      type: String
    - contextPath: MSGraphMailAttachment.Attachment.ID
      description: The ID of the attachment.
      type: String
    - contextPath: MSGraphMailAttachment.Attachment.Name
      description: The name of the attachment.
      type: String
    - contextPath: MSGraphMailAttachment.Attachment.Type
      description: The attachment type.
      type: String
    - contextPath: MSGraphMailAttachment.UserID
      description: The ID of the user.
      type: String
    polling: true
  - arguments:
    - default: false
      description: User ID or principal ID (usually an email address in the format someuser@example.com).
      isArray: false
      name: user_id
      required: true
      secret: false
    - default: false
      description: The unique ID of the mail. You cannot use the the 'MessageID' key in the form '<message-id>'.
      isArray: false
      name: message_id
      required: true
      secret: false
    - default: false
      description: 'A comma-separated list of folder IDs, in the format: (mail_box,child_mail_box,child_mail_box).'
      isArray: false
      name: folder_id
      required: false
      secret: false
    - default: false
      description: The ID of the attachment. In case not supplied, the command will return all the attachments.
      isArray: false
      name: attachment_id
      required: false
      secret: false
    - deprecated: true
      description: flag for rate limit retry
      isArray: false
      name: ran_once_flag
      required: false
    deprecated: false
    description: Gets an attachment from the email.
    execution: false
    name: msgraph-mail-get-attachment
    outputs:
    - contextPath: File.Size
      description: The size of the file.
      type: Number
    - contextPath: File.SHA1
      description: The SHA1 hash of the file.
      type: String
    - contextPath: File.SHA256
      description: The SHA256 hash of the file.
      type: String
    - contextPath: File.Name
      description: The name of the file.
      type: String
    - contextPath: File.SSDeep
      description: The SSDeep hash of the file.
      type: String
    - contextPath: File.EntryID
      description: The entry ID of the file.
      type: String
    - contextPath: File.Info
      description: File information.
      type: String
    - contextPath: File.Type
      description: The file type.
      type: String
    - contextPath: File.MD5
      description: The MD5 hash of the file.
      type: String
    - contextPath: File.Extension
      description: The file extension.
      type: String
    polling: true
  - arguments:
    - default: false
      description: User ID or principal ID (usually an email address in the format someuser@example.com).
      isArray: false
      name: user_id
      required: true
      secret: false
    - default: false
      defaultValue: '20'
      description: The maximum number of mail folder lists to return. Default is 20.
      isArray: false
      name: limit
      required: false
      secret: false
    - deprecated: true
      description: flag for rate limit retry
      isArray: false
      name: ran_once_flag
      required: false
    deprecated: false
    description: Returns the mail folder list directly under the root folder.
    execution: false
    name: msgraph-mail-list-folders
    outputs:
    - contextPath: MSGraphMail.Folders.ChildFolderCount
      description: The number of child folders.
      type: Number
    - contextPath: MSGraphMail.Folders.DisplayName
      description: The folder display name.
      type: String
    - contextPath: MSGraphMail.Folders.ID
      description: The target folder ID.
      type: String
    - contextPath: MSGraphMail.Folders.ParentFolderID
      description: The parent folder ID.
      type: String
    - contextPath: MSGraphMail.Folders.TotalItemCount
      description: The total number of email messages in the folder.
      type: Number
    - contextPath: MSGraphMail.Folders.UnreadItemCount
      description: The number of unread emails in the folder.
      type: Number
    polling: true
  - arguments:
    - default: false
      description: User ID or principal ID (usually an email address in the format someuser@example.com).
      isArray: false
      name: user_id
      required: true
      secret: false
    - default: false
      description: The ID of the parent folder.
      isArray: false
      name: parent_folder_id
      required: true
      secret: false
    - default: false
      defaultValue: '20'
      description: The maximum number of mail folder lists to return. Default is 20.
      isArray: false
      name: limit
      required: false
      secret: false
    - deprecated: true
      description: flag for rate limit retry
      isArray: false
      name: ran_once_flag
      required: false
    deprecated: false
    description: Returns the folder list under the specified folder.
    execution: false
    name: msgraph-mail-list-child-folders
    outputs:
    - contextPath: MSGraphMail.Folders.ChildFolderCount
      description: The number of child folders.
      type: Number
    - contextPath: MSGraphMail.Folders.DisplayName
      description: The folder display name.
      type: String
    - contextPath: MSGraphMail.Folders.ID
      description: The folder ID.
      type: String
    - contextPath: MSGraphMail.Folders.ParentFolderID
      description: The parent folder ID.
      type: String
    - contextPath: MSGraphMail.Folders.TotalItemCount
      description: The total number of email messages in the folder.
      type: Number
    - contextPath: MSGraphMail.Folders.UnreadItemCount
      description: The number of unread email messages in the folder.
      type: Number
    polling: true
  - arguments:
    - default: false
      description: User ID or principal ID (usually an email address in the format someuser@example.com).
      isArray: false
      name: user_id
      required: true
      secret: false
    - default: false
      description: The display name of the new folder.
      isArray: false
      name: new_folder_name
      required: true
      secret: false
    - default: false
      description: The ID of the parent folder under which to create a new folder.
      isArray: false
      name: parent_folder_id
      required: false
      secret: false
    - deprecated: true
      description: flag for rate limit retry
      isArray: false
      name: ran_once_flag
      required: false
    deprecated: false
    description: Creates a new folder under the specified folder (parent).
    execution: false
    name: msgraph-mail-create-folder
    outputs:
    - contextPath: MSGraphMail.Folders.ChildFolderCount
      description: The number of child folders.
      type: Number
    - contextPath: MSGraphMail.Folders.DisplayName
      description: The folder display name.
      type: String
    - contextPath: MSGraphMail.Folders.ID
      description: The folder ID.
      type: String
    - contextPath: MSGraphMail.Folders.ParentFolderID
      description: The parent folder ID.
      type: String
    - contextPath: MSGraphMail.Folders.TotalItemCount
      description: The total number of email messages in the folder.
      type: Number
    - contextPath: MSGraphMail.Folders.UnreadItemCount
      description: The number of unread email messages in the folder.
      type: Number
    polling: true
  - arguments:
    - default: false
      description: User ID or principal ID (usually an email address in the format someuser@example.com).
      isArray: false
      name: user_id
      required: true
      secret: false
    - default: false
      description: The ID of the folder to update.
      isArray: false
      name: folder_id
      required: true
      secret: false
    - default: false
      description: The mail folder display name.
      isArray: false
      name: new_display_name
      required: true
      secret: false
    - deprecated: true
      description: flag for rate limit retry
      isArray: false
      name: ran_once_flag
      required: false
    deprecated: false
    description: Updates the properties of the specified folder.
    execution: false
    name: msgraph-mail-update-folder
    outputs:
    - contextPath: MSGraphMail.Folders.ChildFolderCount
      description: The number of child folders.
      type: String
    - contextPath: MSGraphMail.Folders.DisplayName
      description: The folder display name.
      type: String
    - contextPath: MSGraphMail.Folders.ID
      description: The folder ID.
      type: String
    - contextPath: MSGraphMail.Folders.ParentFolderID
      description: The parent folder ID.
      type: String
    - contextPath: MSGraphMail.Folders.TotalItemCount
      description: The total number of email messages in the folder.
      type: Number
    - contextPath: MSGraphMail.Folders.UnreadItemCount
      description: The unread emails count inside the folder.
      type: Number
    polling: true
  - arguments:
    - default: false
      description: User ID or principal ID (usually an email address in the format someuser@example.com).
      isArray: false
      name: user_id
      required: true
      secret: false
    - default: false
      description: The ID of the folder to delete.
      isArray: false
      name: folder_id
      required: true
      secret: false
    - deprecated: true
      description: flag for rate limit retry
      isArray: false
      name: ran_once_flag
      required: false
    deprecated: false
    description: Deletes the specified mail folder.
    execution: false
    name: msgraph-mail-delete-folder
    polling: true
  - arguments:
    - default: false
      description: The unique ID of the mail. You cannot use the the 'MessageID' key in the form '<message-id>'.
      isArray: false
      name: message_id
      required: true
      secret: false
    - default: false
      description: The ID of the destination folder.
      isArray: false
      name: destination_folder_id
      required: true
      secret: false
    - default: false
      description: User ID or principal ID (usually an email address in the format someuser@example.com).
      isArray: false
      name: user_id
      required: true
      secret: false
    - deprecated: true
      description: flag for rate limit retry
      isArray: false
      name: ran_once_flag
      required: false
    deprecated: false
    description: Moves a message to a different folder.
    execution: false
    name: msgraph-mail-move-email
    outputs:
    - contextPath: MSGraphMail.MovedEmails.DestinationFolderID
      description: The folder where the email message was moved.
      type: String
    - contextPath: MSGraphMail.MovedEmails.ID
      description: The new ID of the moved email message.
      type: String
    - contextPath: MSGraphMail.MovedEmails.UserID
      description: The user ID.
      type: String
    polling: true
  - arguments:
    - default: false
      description: User ID or principal ID (usually an email address in the format someuser@example.com).
      isArray: false
      name: user_id
      required: true
      secret: false
    - default: false
      description: The unique ID of the mail. You cannot use the the 'MessageID' key in the form '<message-id>'.
      isArray: false
      name: message_id
      required: true
      secret: false
    - deprecated: true
      description: flag for rate limit retry
      isArray: false
      name: ran_once_flag
      required: false
    deprecated: false
    description: Retrieves an email message by message ID and uploads the content as an EML file.
    execution: false
    name: msgraph-mail-get-email-as-eml
    outputs:
    - contextPath: File.Size
      description: The size of the file.
      type: String
    - contextPath: File.SHA1
      description: The SHA1 hash of the file.
      type: String
    - contextPath: File.SHA256
      description: The SHA256 hash of the file.
      type: String
    - contextPath: File.SHA512
      description: The SHA512 hash of the file.
      type: String
    - contextPath: File.Name
      description: The name of the file.
      type: String
    - contextPath: File.SSDeep
      description: The SSDeep hash of the file.
      type: String
    - contextPath: File.EntryID
      description: The EntryID of the file.
      type: String
    - contextPath: File.Info
      description: Information about the file.
      type: String
    - contextPath: File.Type
      description: The file type.
      type: String
    - contextPath: File.MD5
      description: The MD5 hash of the file.
      type: String
    - contextPath: File.Extension
      description: The extension of the file.
      type: String
    polling: true
  - arguments:
    - default: false
      description: A comma-separated list of email addresses for the 'to' field.
      isArray: true
      name: to
      required: false
      secret: false
    - default: false
      description: A comma-separated list of email addresses for the 'cc' field.
      isArray: true
      name: cc
      required: false
      secret: false
    - default: false
      description: A comma-separated list of email addresses for the 'bcc' field.
      isArray: true
      name: bcc
      required: false
      secret: false
    - default: false
      description: The subject for the draft.
      isArray: false
      name: subject
      required: true
      secret: false
    - default: false
      description: The contents (body) of the draft.
      isArray: false
      name: body
      required: false
      secret: false
    - auto: PREDEFINED
      default: false
      defaultValue: text
      description: 'The body type of the email. Can be: "text", or "HTML".'
      isArray: false
      name: bodyType
      predefined:
      - text
      - HTML
      required: false
      secret: false
    - auto: PREDEFINED
      default: false
      defaultValue: notFlagged
      description: 'The flag value that indicates the status of the draft. Can be: "notFlagged", "complete", or "flagged".'
      isArray: false
      name: flag
      predefined:
      - notFlagged
      - complete
      - flagged
      required: false
      secret: false
    - auto: PREDEFINED
      default: false
      defaultValue: Low
      description: 'The importance of the draft. Can be: "Low", "Normal", or "High".'
      isArray: false
      name: importance
      predefined:
      - Low
      - Normal
      - High
      required: false
      secret: false
    - default: false
      description: A comma-separated list of additional headers in the format, headerName:headerValue. For example, "headerName1:headerValue1,headerName2:headerValue2".
      isArray: true
      name: headers
      required: false
      secret: false
    - default: false
      description: A comma-separated list of War Room entry IDs that contain files, which are used to attach files to the draft. For example, attachIDs=15@8,19@8.
      isArray: true
      name: attachIDs
      required: false
      secret: false
    - default: false
      description: A comma-separated list of names of attachments to be displayed in the draft. Must be the same number of elements as attachIDs.
      isArray: true
      name: attachNames
      required: false
      secret: false
    - default: false
      description: A comma-separated list of CIDs to embed attachments within the actual email.
      isArray: true
      name: attachCIDs
      required: false
      secret: false
    - default: false
      description: The email address from which the draft is created.
      isArray: false
      name: from
      required: true
      secret: false
    - deprecated: true
      description: flag for rate limit retry
      isArray: false
      name: ran_once_flag
      required: false
    deprecated: false
    description: Creates a draft message in the specified user's mailbox.
    execution: false
    name: msgraph-mail-create-draft
    outputs:
    - contextPath: MicrosoftGraph.Draft.Cc
      description: The CC recipients of the draft email.
      type: String
    - contextPath: MicrosoftGraph.Draft.IsRead
      description: The "Is read" status of the draft email.
      type: String
    - contextPath: MicrosoftGraph.Draft.Bcc
      description: The BCC recipients of the draft email.
      type: String
    - contextPath: MicrosoftGraph.Draft.Body
      description: The body of the draft email.
      type: String
    - contextPath: MicrosoftGraph.Draft.MessageID
      description: The message ID of the draft email.
      type: String
    - contextPath: MicrosoftGraph.Draft.SentTime
      description: The created time of the draft email.
      type: Date
    - contextPath: MicrosoftGraph.Draft.Headers
      description: The headers of the draft email.
      type: String
    - contextPath: MicrosoftGraph.Draft.From
      description: The user that sent the draft email.
      type: String
    - contextPath: MicrosoftGraph.Draft.Subject
      description: The subject of the draft email.
      type: String
    - contextPath: MicrosoftGraph.Draft.ReceivedTime
      description: The received time of the draft email.
      type: String
    - contextPath: MicrosoftGraph.Draft.Importance
      description: The importance status of the draft email.
      type: String
    - contextPath: MicrosoftGraph.Draft.CreatedTime
      description: The created time of the draft email.
      type: String
    - contextPath: MicrosoftGraph.Draft.Sender
      description: The sender of the draft email.
      type: String
    - contextPath: MicrosoftGraph.Draft.ModifiedTime
      description: The modified time of the draft email.
      type: Date
    - contextPath: MicrosoftGraph.Draft.IsDraft
      description: Whether it is a draft email.
      type: Boolean
    - contextPath: MicrosoftGraph.Draft.ID
      description: The ID of the draft email.
      type: String
    - contextPath: MicrosoftGraph.Draft.To
      description: The 'to' recipients of the draft email.
      type: String
    - contextPath: MicrosoftGraph.Draft.BodyType
      description: The body type of the draft email.
      type: Unknown
    - contextPath: MicrosoftGraph.Draft.ConversationID
      description: The conversation ID of the draft email.
      type: String
    polling: true
  - arguments:
    - default: false
      description: A comma-separated list of email addresses for the 'to' field.
      isArray: true
      name: to
      required: false
      secret: false
    - default: false
      description: A comma-separated list of email addresses for the 'cc' field.
      isArray: true
      name: cc
      required: false
      secret: false
    - default: false
      description: A comma-separated list of email addresses for the 'bcc' field.
      isArray: true
      name: bcc
      required: false
      secret: false
    - default: false
      description: The subject of the email.
      isArray: false
      name: subject
      required: true
      secret: false
    - default: false
      description: The contents (body) of the email.
      isArray: false
      name: body
      required: false
      secret: false
    - auto: PREDEFINED
      default: false
      description: 'The body type of the email. Can be: "text", or "HTML".'
      isArray: false
      name: bodyType
      predefined:
      - text
      - HTML
      required: false
      secret: false
    - auto: PREDEFINED
      default: false
      defaultValue: notFlagged
      description: 'The flag value that indicates the status for the email. Can be: "notFlagged", "complete", or "flagged".'
      isArray: false
      name: flag
      predefined:
      - notFlagged
      - complete
      - flagged
      required: false
      secret: false
    - auto: PREDEFINED
      default: false
      defaultValue: Low
      description: 'The importance of the email. Can be: "Low", "Normal", or "High".'
      isArray: false
      name: importance
      predefined:
      - Low
      - Normal
      - High
      required: false
      secret: false
    - default: false
      description: 'A comma-separated list of additional headers in the format: headerName:headerValue. For example: "headerName1:headerValue1,headerName2:headerValue2".'
      isArray: true
      name: headers
      required: false
      secret: false
    - default: false
      description: A comma-separated list of War Room entry IDs that contain files, which are used to attach files for the email to send. For example, attachIDs=15@8,19@8.
      isArray: true
      name: attachIDs
      required: false
      secret: false
    - default: false
      description: A comma-separated list of names of attachments to display in the email to send. Must be the same number of elements as attachIDs.
      isArray: true
      name: attachNames
      required: false
      secret: false
    - default: false
      description: A comma-separated list of CIDs to embed attachments within the actual email.
      isArray: true
      name: attachCIDs
      required: false
      secret: false
    - default: false
      description: The email address from which to send the email.
      isArray: false
      name: from
      required: false
      secret: false
    - default: false
      description: The content (body) of the email (in HTML format).
      isArray: false
      name: htmlBody
      required: false
      secret: false
    - default: false
      description: Email addresses that need to be used to reply to the message. Supports comma-separated values.
      isArray: true
      name: replyTo
      required: false
      secret: false
    - deprecated: true
      description: flag for rate limit retry
      isArray: false
      name: ran_once_flag
      required: false
    deprecated: false
    description: Sends an email using Microsoft Graph.
    execution: false
    name: send-mail
    outputs:
    - contextPath: MicrosoftGraph.Email.internetMessageHeaders
      description: The email headers.
      type: String
    - contextPath: MicrosoftGraph.Email.body
      description: The body of the email.
      type: String
    - contextPath: MicrosoftGraph.Email.bodyPreview
      description: The body preview of the email.
      type: String
    - contextPath: MicrosoftGraph.Email.subject
      description: The subject of the email.
      type: String
    - contextPath: MicrosoftGraph.Email.flag
      description: The flag status of the email.
      type: String
    - contextPath: MicrosoftGraph.Email.importance
      description: The importance status of the email.
      type: String
    - contextPath: MicrosoftGraph.Email.toRecipients
      description: The 'to' recipients of the email.
      type: String
    - contextPath: MicrosoftGraph.Email.ccRecipients
      description: The CC recipients of the email.
      type: String
    - contextPath: MicrosoftGraph.Email.bccRecipients
      description: The BCC recipients of the email.
      type: String
    - contextPath: MicrosoftGraph.Email.replyTo
      description: The replyTo recipients of the email.
      type: String
    polling: true
  - arguments:
    - default: false
      description: The ID of the message.
      isArray: false
      name: ID
      required: true
      secret: false
    - default: false
      description: The comment of the replied message.
      isArray: false
      name: body
      required: true
      secret: false
    - default: false
      description: A comma-separated list of email addresses for the 'to' field.
      isArray: true
      name: to
      required: true
      secret: false
    - default: false
      description: The email address from which to reply.
      isArray: false
      name: from
      required: true
      secret: false
    - default: false
      description: A comma-separated list of War Room entry IDs that contain files, which are used to attach files for the email to send. For example, attachIDs=15@8,19@8.
      isArray: true
      name: attachIDs
      required: false
      secret: false
    - default: false
      description: A comma-separated list of names of attachments to display in the email to send. Must be the same number of elements as attachIDs.
      isArray: true
      name: attachNames
      required: false
      secret: false
    - default: false
      description: A CSV list of CIDs to embed attachments within the email itself.
      isArray: true
      name: attachCIDs
      required: false
      secret: false
    - deprecated: true
      description: flag for rate limit retry
      isArray: false
      name: ran_once_flag
      required: false
    deprecated: false
    description: The replies to the recipients of a message.
    execution: false
    name: msgraph-mail-reply-to
    polling: true
  - arguments:
    - default: false
      description: The ID of the draft email.
      isArray: false
      name: draft_id
      required: true
      secret: false
    - default: false
      description: The email address from which to send the draft.
      isArray: false
      name: from
      required: true
      secret: false
    - deprecated: true
      description: flag for rate limit retry
      isArray: false
      name: ran_once_flag
      required: false
    deprecated: false
    description: Sends a draft email using Microsoft Graph.
    execution: false
    name: msgraph-mail-send-draft
    polling: true
  - arguments:
    - default: false
      description: A CSV list of email addresses for the 'to' field.
      isArray: true
      name: to
      required: true
      secret: false
    - default: false
      description: The contents (body) of the email to be sent.
      isArray: false
      name: body
      required: false
      secret: false
    - default: false
      description: Subject for the email to be sent.
      isArray: false
      name: subject
      required: true
      secret: false
    - description: ID of the item to reply to.
      name: inReplyTo
      required: true
      secret: false
    - default: false
      description: 'A CSV list of War Room entry IDs that contain files, and are used to attach files to the outgoing email. For example: attachIDs=15@8,19@8.'
      isArray: true
      name: attachIDs
      required: false
      secret: false
    - default: false
      description: A CSV list of email addresses for the 'cc' field.
      isArray: true
      name: cc
      required: false
      secret: false
    - default: false
      description: A CSV list of email addresses for the 'bcc' field.
      isArray: true
      name: bcc
      required: false
      secret: false
    - default: false
      description: HTML formatted content (body) of the email to be sent. This argument overrides the "body" argument.
      isArray: false
      name: htmlBody
      required: false
      secret: false
    - default: false
      description: A CSV list of names of attachments to send. Should be the same number of elements as attachIDs.
      isArray: true
      name: attachNames
      required: false
      secret: false
    - default: false
      description: A CSV list of CIDs to embed attachments within the email itself.
      isArray: true
      name: attachCIDs
      required: false
      secret: false
    - default: false
      description: Email address of the sender.
      name: from
      required: false
      secret: false
    - default: false
      description: Email addresses that need to be used to reply to the message. Supports comma-separated values.
      isArray: true
      name: replyTo
      required: false
      secret: false
    - deprecated: true
      description: flag for rate limit retry
      isArray: false
      name: ran_once_flag
      required: false
    deprecated: false
    description: Replies to an email using Graph Mail.
    execution: false
    name: reply-mail
    outputs:
    - contextPath: MicrosoftGraph.SentMail.body
      description: The body of the email.
      type: String
    - contextPath: MicrosoftGraph.SentMail.bodyPreview
      description: The body preview of the email.
      type: String
    - contextPath: MicrosoftGraph.SentMail.subject
      description: The subject of the email.
      type: String
    - contextPath: MicrosoftGraph.SentMail.toRecipients
      description: The 'To' recipients of the email.
      type: String
    - contextPath: MicrosoftGraph.SentMail.ccRecipients
      description: The CC recipients of the email.
      type: String
    - contextPath: MicrosoftGraph.SentMail.bccRecipients
      description: The BCC recipients of the email.
      type: String
    - contextPath: MicrosoftGraph.SentMail.ID
      description: The immutable ID of the message.
      type: String
    - contextPath: MicrosoftGraph.SentMail.replyTo
      description: The replyTo recipients of the email.
      type: String
    polling: true
  - name: msgraph-mail-update-email-status
    arguments:
    - description: User ID or principal ID (usually an email address. E.g., user@example.com).
      name: user_id
      required: true
    - description: Unique ID of the emails to update. You cannot use the 'MessageID' key in the form '<message-id>'. Can be a list of comma-separated values.
      isArray: true
      name: message_ids
      required: true
    - description: The folder ID.
      name: folder_id
    - auto: PREDEFINED
      description: Status to set the email to.
      name: status
      required: true
      predefined:
      - Read
      - Unread
    description: Update the status of an email to read / unread.
<<<<<<< HEAD
  dockerimage: demisto/crypto:1.0.0.44762
=======
  dockerimage: demisto/crypto:1.0.0.45575
>>>>>>> 079cecc6
  feed: false
  isfetch: true
  longRunning: false
  longRunningPort: false
  runonce: false
  script: '-'
  subtype: python3
  type: python
tests:
- MicrosoftGraphMail-Test_dev_no_oproxy
- MicrosoftGraphMail-Test_dev
- MicrosoftGraphMail-Test_prod<|MERGE_RESOLUTION|>--- conflicted
+++ resolved
@@ -1398,11 +1398,7 @@
       - Read
       - Unread
     description: Update the status of an email to read / unread.
-<<<<<<< HEAD
-  dockerimage: demisto/crypto:1.0.0.44762
-=======
   dockerimage: demisto/crypto:1.0.0.45575
->>>>>>> 079cecc6
   feed: false
   isfetch: true
   longRunning: false
