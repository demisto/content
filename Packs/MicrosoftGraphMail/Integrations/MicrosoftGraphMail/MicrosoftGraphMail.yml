category: Cloud Services
sectionOrder:
- Connect
- Collect
commonfields:
  id: MicrosoftGraphMail
  version: -1
configuration:
- defaultvalue: https://graph.microsoft.com
  display: Server URL
  name: url
  required: true
  type: 0
  section: Connect
- displaypassword: Application ID or Client ID
  additionalinfo: See the Help tab.
  hiddenusername: true
  name: creds_auth_id
  required: false
  type: 9
  section: Connect
- displaypassword: Token or Tenant ID
  additionalinfo: See the Help tab.
  hiddenusername: true
  name: creds_tenant_id
  required: false
  type: 9
  section: Connect
- displaypassword: Key or Client Secret
  additionalinfo: See the Help tab.
  name: credentials
  required: false
  type: 9
  section: Connect
  hiddenusername: true
- display: Certificate Thumbprint
  name: creds_certificate
  required: false
  type: 9
  section: Connect
  displaypassword: Private Key
- additionalinfo: Used for certificate authentication. As appears in the "Certificates & secrets" page of the app.
  display: Certificate Thumbprint
  name: certificate_thumbprint
  required: false
  type: 4
  section: Connect
  hidden: true
- display: Private Key
  name: private_key
  required: false
  type: 14
  section: Connect
  additionalinfo: Used for certificate authentication. The private key of the registered certificate.
  hidden: true
- additionalinfo: Relevant only if the integration is running on Azure VM. If selected, authenticates based on the value provided for the Azure Managed Identities Client ID field. If no value is provided for the Azure Managed Identities Client ID field, authenticates based on the System Assigned Managed Identity. For additional information, see the Help tab.
  display: Use Azure Managed Identities
  name: use_managed_identities
  required: false
  type: 8
- additionalinfo: The Managed Identities client ID for authentication - relevant only if the integration is running on Azure VM.
  displaypassword: Azure Managed Identities Client ID
  name: managed_identities_client_id
  required: false
  hiddenusername: true
  type: 9
  section: Connect
- display: Fetch incidents
  name: isFetch
  required: false
  type: 8
  section: Collect
- display: Email address from which to fetch incidents
  additionalinfo: For example, "example@demisto.com"
  name: mailbox_to_fetch
  required: false
  type: 0
  section: Collect
- defaultvalue: Inbox
  display: Name of the folder or sub-folder from which to fetch incidents
  additionalinfo: Supports folder ID and sub-folders, for example Inbox/Phishing.
  name: folder_to_fetch
  required: false
  type: 0
  section: Collect
- additionalinfo: <number> <time unit>, for example 12 hours, 7 days.
  defaultvalue: '15 minutes'
  display: First fetch timestamp
  name: first_fetch
  required: false
  type: 0
  section: Collect
- defaultvalue: '10'
  display: HTTP Timeout
  name: timeout
  required: false
  type: 0
  section: Connect
  additionalinfo: The timeout of the HTTP requests sent to Microsoft Graph API (in seconds).
  advanced: true
- display: Maximum number of emails to pull per fetch
  name: fetch_limit
  required: false
  type: 0
  section: Collect
  defaultvalue: '50'
- display: Trust any certificate (not secure)
  name: insecure
  required: false
  type: 8
  section: Connect
  advanced: true
- display: Use system proxy settings
  name: proxy
  required: false
  type: 8
  section: Connect
  advanced: true
- display: Use a self deployed Azure application
  name: self_deployed
  required: false
  type: 8
  section: Connect
  advanced: true
- display: Incident type
  name: incidentType
  required: false
  type: 13
  section: Connect
- display: ID or Client ID - see Detailed Instructions (?)
  hidden: true
  name: _auth_id
  required: false
  type: 0
  section: Connect
- display: Token or Tenant ID - see Detailed Instructions (?)
  hidden: true
  name: _tenant_id
  required: false
  type: 0
  section: Connect
- display: Key or Client Secret (Deprecated)
  hidden: true
  name: enc_key
  required: false
  type: 4
  section: Connect
  advanced: true
- display: ID or Client ID - see Detailed Instructions (?) (Deprecated)
  hidden: true
  name: auth_id
  required: false
  type: 4
  section: Connect
  advanced: true
- display: Token or Tenant ID - see Detailed Instructions (?) (Deprecated)
  name: tenant_id
  type: 4
  section: Connect
  advanced: true
  hidden: true
  required: false
- additionalinfo: If not active, only a preview of the email will be fetched.
  defaultvalue: 'false'
  display: 'Display full email body'
  name: display_full_email_body
  type: 8
  section: Collect
  advanced: true
- additionalinfo: Relevant only if fetch incidents is active.
  defaultvalue: 'false'
  display: 'Mark fetched emails as read'
  name: mark_fetched_read
  type: 8
  section: Collect
  advanced: true
- additionalinfo: Use this parameter to determine how long backward to look in the search for incidents that were created before the last run time and did not match the query when they were created.
  defaultvalue: 0
  display: 'Advanced: Time in minutes to look back when fetching emails'
  name: look_back
  required: false
  type: 0
  section: Collect
  advanced: true
description: Microsoft Graph lets your app get authorized access to a user's Outlook mail data in a personal or organization account.
display: O365 Outlook Mail (Using Graph API)
fromversion: 5.0.0
name: MicrosoftGraphMail
script:
  commands:
  - arguments:
    - default: false
      description: User ID from which to pull mails (can be principal ID (email address)).
      isArray: false
      name: user_id
      required: true
      secret: false
    - default: false
      description: ' A comma-separated list of folder IDs, in the format: (mail_box,child_mail_box,child_mail_box). '
      isArray: false
      name: folder_id
      required: false
      secret: false
    - default: false
      description: An OData query. See README for OData usage examples.
      isArray: false
      name: odata
      required: false
      secret: false
    - default: false
      description: 'The term for which to search. This argument cannot contain reserved characters such as !, $, #, @, etc. For further information, see https://tools.ietf.org/html/rfc3986#section-2.2'
      isArray: false
      name: search
      required: false
      secret: false
    - defaultValue: 20
      description: Limit emails to fetch in one request
      isArray: false
      name: page_size
      required: false
      secret: false
    - default: true
      defaultValue: '1'
      description: The number of pages of emails to return (maximum is 10 emails per page).
      isArray: false
      name: pages_to_pull
      required: false
      secret: false
    - deprecated: true
      description: flag for rate limit retry
      isArray: false
      name: ran_once_flag
      required: false
    deprecated: false
    description: Gets the properties of returned emails. Typically shows partial results, use the "page_size" and "pages_to_pull" arguments to get all results.
    execution: false
    name: msgraph-mail-list-emails
    outputs:
    - contextPath: MSGraphMail.ID
      description: The ID of the email.
      type: String
    - contextPath: MSGraphMail.Created
      description: The time the email was created.
      type: Date
    - contextPath: MSGraphMail.LastModifiedTime
      description: The time the email was last modified.
      type: Date
    - contextPath: MSGraphMail.ReceivedTime
      description: The time the email was received.
      type: Date
    - contextPath: MSGraphMail.SendTime
      description: The time the email was sent.
      type: Date
    - contextPath: MSGraphMail.Categories
      description: Categories of the email.
      type: String
    - contextPath: MSGraphMail.HasAttachments
      description: Whether the email has attachments.
      type: Boolean
    - contextPath: MSGraphMail.Subject
      description: The subject of email.
      type: String
    - contextPath: MSGraphMail.IsDraft
      description: Whether the email is a draft.
      type: Boolean
    - contextPath: MSGraphMail.Body
      description: The content (body) of the email.
      type: String
    - contextPath: MSGraphMail.Sender.Name
      description: The name of sender.
      type: String
    - contextPath: MSGraphMail.Sender.Address
      description: The email address of the sender.
      type: String
    - contextPath: MSGraphMail.From.Name
      description: The name of the user in the 'from' field of the email.
      type: String
    - contextPath: MSGraphMail.From.Address
      description: The email address of the user in the 'from' field of the email
      type: String
    - contextPath: MSGraphMail.CCRecipients.Name
      description: The names of the CC recipients.
      type: String
    - contextPath: MSGraphMail.CCRecipients.Address
      description: The email address of the user in the 'cc' field of the email.
      type: String
    - contextPath: MSGraphMail.BCCRecipients.Name
      description: The names of the users in the 'bcc' field of the email.
      type: String
    - contextPath: MSGraphMail.BCCRecipients.Address
      description: The email address of the user in the 'bcc' field of the email.
      type: String
    - contextPath: MSGraphMail.ReplyTo.Name
      description: The name in the 'replyTo' field of the email.
      type: String
    - contextPath: MSGraphMail.ReplyTo.Address
      description: The email address in the 'replyTo' field of the email.
      type: String
    - contextPath: MSGraphMail.UserID
      description: The ID of the user.
      type: String
    - contextPath: MSGraphMail.ConversationID
      description: The ID of the conversation.
      type: String
    - contextPath: MSGraphMail.InternetMessageID
      description: Internet Message ID of the message
      type: String
    - contextPath: MSGraphMail.Recipients.Name
      description: The name of the user in the 'toRecipients' field of the email.
      type: String
    - contextPath: MSGraphMail.Recipients.Address
      description: The email address of the user in the 'toRecipients' field of the email.
      type: String
    - contextPath: MSGraphMail.NextPage
      description: A token to pass to the next list command to retrieve additional results.
      type: String
    polling: true
  - arguments:
    - default: false
      description: User ID or principal ID (usually an email address in the format someuser@example.com).
      isArray: false
      name: user_id
      required: true
      secret: false
    - default: false
      description: The unique ID of the mail. You cannot use the the 'MessageID' key in the form '<message-id>'.
      isArray: false
      name: message_id
      required: true
      secret: false
    - default: false
      description: The folder ID.
      isArray: false
      name: folder_id
      required: false
      secret: false
    - default: false
      description: An OData query. See REDAME for OData usage examples.
      isArray: false
      name: odata
      required: false
      secret: false
    - auto: PREDEFINED
      default: false
      description: Whether to return the message body. Can ge "true" or "false".
      isArray: false
      name: get_body
      predefined:
      - 'true'
      - 'false'
      required: false
      secret: false
    - deprecated: true
      description: flag for rate limit retry
      isArray: false
      name: ran_once_flag
      required: false
    deprecated: false
    description: Returns the properties of an email.
    execution: false
    name: msgraph-mail-get-email
    outputs:
    - contextPath: MSGraphMail.ID
      description: The ID of the email.
      type: String
    - contextPath: MSGraphMail.Created
      description: The time the email was created.
      type: Date
    - contextPath: MSGraphMail.LastModifiedTime
      description: The time the email was last modified.
      type: Date
    - contextPath: MSGraphMail.ReceivedTime
      description: The time the email was received.
      type: Date
    - contextPath: MSGraphMail.SendTime
      description: The time the email was sent.
      type: Date
    - contextPath: MSGraphMail.Categories
      description: Categories of the email.
      type: String
    - contextPath: MSGraphMail.HasAttachments
      description: Whether the email has attachments.
      type: Boolean
    - contextPath: MSGraphMail.Subject
      description: The subject of email.
      type: String
    - contextPath: MSGraphMail.IsDraft
      description: Whether the email is a draft.
      type: Boolean
    - contextPath: MSGraphMail.Body
      description: The content (body) of the email.
      type: String
    - contextPath: MSGraphMail.Sender.Name
      description: The name of sender.
      type: String
    - contextPath: MSGraphMail.Sender.Address
      description: The email address of the sender.
      type: String
    - contextPath: MSGraphMail.From.Name
      description: The name of the user in the 'from' field of the email.
      type: String
    - contextPath: MSGraphMail.From.Address
      description: The email address of the user in the 'from' field of the email.
      type: String
    - contextPath: MSGraphMail.CCRecipients.Name
      description: The names of the users in the 'cc' field of the email.
      type: String
    - contextPath: MSGraphMail.CCRecipients.Address
      description: The email address of the user in the 'cc' field of the email.
      type: String
    - contextPath: MSGraphMail.BCCRecipients.Name
      description: The names of the users in the 'bcc' field of the email.
      type: String
    - contextPath: MSGraphMail.BCCRecipients.Address
      description: The email address of the user in the 'bcc' field of the email.
      type: String
    - contextPath: MSGraphMail.ReplyTo.Name
      description: The name in the 'replyTo' field of the email.
      type: String
    - contextPath: MSGraphMail.ReplyTo.Address
      description: The email address in the 'replyTo' field of the email.
      type: String
    - contextPath: MSGraphMail.UserID
      description: The ID of the user.
      type: String
    - contextPath: MSGraphMail.ConversationID
      description: The ID of the conversation.
      type: String
    - contextPath: MSGraphMail.InternetMessageID
      description: Internet Message ID of the message
      type: String
    - contextPath: MSGraphMail.Recipients.Name
      description: The name of the user in the 'toRecipients' field of the email.
      type: String
    - contextPath: MSGraphMail.Recipients.Address
      description: The email address of the user in the 'toRecipients' field of the email.
      type: String
    polling: true
  - arguments:
    - default: false
      description: User ID or principal ID (usually an email address in the format someuser@example.com).
      isArray: false
      name: user_id
      required: true
      secret: false
    - default: false
      description: The unique ID of the mail. This could be extracted from - msgraph-mail-list-emails command results. You cannot use the the 'MessageID' key in the form '<message-id>'.
      isArray: false
      name: message_id
      required: true
      secret: false
    - default: false
      description: A comma-separated list of folder IDs. For example, mailFolders,childFolders,childFolders.
      isArray: false
      name: folder_id
      required: false
      secret: false
    - deprecated: true
      description: flag for rate limit retry
      isArray: false
      name: ran_once_flag
      required: false
    deprecated: false
    description: Deletes an email.
    execution: false
    name: msgraph-mail-delete-email
    polling: true
  - arguments:
    - default: false
      description: User ID or principal ID (usually an email address in the format someuser@example.com).
      isArray: false
      name: user_id
      required: true
      secret: false
    - default: false
      description: The unique ID of the mail. You cannot use the the 'MessageID' key in the form '<message-id>'.
      isArray: false
      name: message_id
      required: true
      secret: false
    - default: false
      description: ' A comma-separated list of folder IDs, in the format: (mail_box,child_mail_box,child_mail_box). '
      isArray: false
      name: folder_id
      required: false
      secret: false
    - deprecated: true
      description: flag for rate limit retry
      isArray: false
      name: ran_once_flag
      required: false
    deprecated: false
    description: Lists all of the attachments of given email
    execution: false
    name: msgraph-mail-list-attachments
    outputs:
    - contextPath: MSGraphMailAttachment.ID
      description: The email ID.
      type: String
    - contextPath: MSGraphMailAttachment.Attachment.ID
      description: The ID of the attachment.
      type: String
    - contextPath: MSGraphMailAttachment.Attachment.Name
      description: The name of the attachment.
      type: String
    - contextPath: MSGraphMailAttachment.Attachment.Type
      description: The attachment type.
      type: String
    - contextPath: MSGraphMailAttachment.UserID
      description: The ID of the user.
      type: String
    polling: true
  - arguments:
    - default: false
      description: User ID or principal ID (usually an email address in the format someuser@example.com).
      isArray: false
      name: user_id
      required: true
      secret: false
    - default: false
      description: The unique ID of the mail. You cannot use the the 'MessageID' key in the form '<message-id>'.
      isArray: false
      name: message_id
      required: true
      secret: false
    - default: false
      description: 'A comma-separated list of folder IDs, in the format: (mail_box,child_mail_box,child_mail_box).'
      isArray: false
      name: folder_id
      required: false
      secret: false
    - default: false
      description: The ID of the attachment. In case not supplied, the command will return all the attachments.
      isArray: false
      name: attachment_id
      required: false
      secret: false
    - deprecated: true
      description: flag for rate limit retry
      isArray: false
      name: ran_once_flag
      required: false
    deprecated: false
    description: Gets an attachment from the email.
    execution: false
    name: msgraph-mail-get-attachment
    outputs:
    - contextPath: File.Size
      description: The size of the file.
      type: Number
    - contextPath: File.SHA1
      description: The SHA1 hash of the file.
      type: String
    - contextPath: File.SHA256
      description: The SHA256 hash of the file.
      type: String
    - contextPath: File.Name
      description: The name of the file.
      type: String
    - contextPath: File.SSDeep
      description: The SSDeep hash of the file.
      type: String
    - contextPath: File.EntryID
      description: The entry ID of the file.
      type: String
    - contextPath: File.Info
      description: File information.
      type: String
    - contextPath: File.Type
      description: The file type.
      type: String
    - contextPath: File.MD5
      description: The MD5 hash of the file.
      type: String
    - contextPath: File.Extension
      description: The file extension.
      type: String
    polling: true
  - arguments:
    - default: false
      description: User ID or principal ID (usually an email address in the format someuser@example.com).
      isArray: false
      name: user_id
      required: true
      secret: false
    - default: false
      defaultValue: '20'
      description: The maximum number of mail folder lists to return. Default is 20.
      isArray: false
      name: limit
      required: false
      secret: false
    - deprecated: true
      description: flag for rate limit retry
      isArray: false
      name: ran_once_flag
      required: false
    deprecated: false
    description: Returns the mail folder list directly under the root folder.
    execution: false
    name: msgraph-mail-list-folders
    outputs:
    - contextPath: MSGraphMail.Folders.ChildFolderCount
      description: The number of child folders.
      type: Number
    - contextPath: MSGraphMail.Folders.DisplayName
      description: The folder display name.
      type: String
    - contextPath: MSGraphMail.Folders.ID
      description: The target folder ID.
      type: String
    - contextPath: MSGraphMail.Folders.ParentFolderID
      description: The parent folder ID.
      type: String
    - contextPath: MSGraphMail.Folders.TotalItemCount
      description: The total number of email messages in the folder.
      type: Number
    - contextPath: MSGraphMail.Folders.UnreadItemCount
      description: The number of unread emails in the folder.
      type: Number
    polling: true
  - arguments:
    - default: false
      description: User ID or principal ID (usually an email address in the format someuser@example.com).
      isArray: false
      name: user_id
      required: true
      secret: false
    - default: false
      description: The ID of the parent folder.
      isArray: false
      name: parent_folder_id
      required: true
      secret: false
    - default: false
      defaultValue: '20'
      description: The maximum number of mail folder lists to return. Default is 20.
      isArray: false
      name: limit
      required: false
      secret: false
    - deprecated: true
      description: flag for rate limit retry
      isArray: false
      name: ran_once_flag
      required: false
    deprecated: false
    description: Returns the folder list under the specified folder.
    execution: false
    name: msgraph-mail-list-child-folders
    outputs:
    - contextPath: MSGraphMail.Folders.ChildFolderCount
      description: The number of child folders.
      type: Number
    - contextPath: MSGraphMail.Folders.DisplayName
      description: The folder display name.
      type: String
    - contextPath: MSGraphMail.Folders.ID
      description: The folder ID.
      type: String
    - contextPath: MSGraphMail.Folders.ParentFolderID
      description: The parent folder ID.
      type: String
    - contextPath: MSGraphMail.Folders.TotalItemCount
      description: The total number of email messages in the folder.
      type: Number
    - contextPath: MSGraphMail.Folders.UnreadItemCount
      description: The number of unread email messages in the folder.
      type: Number
    polling: true
  - arguments:
    - default: false
      description: User ID or principal ID (usually an email address in the format someuser@example.com).
      isArray: false
      name: user_id
      required: true
      secret: false
    - default: false
      description: The display name of the new folder.
      isArray: false
      name: new_folder_name
      required: true
      secret: false
    - default: false
      description: The ID of the parent folder under which to create a new folder.
      isArray: false
      name: parent_folder_id
      required: false
      secret: false
    - deprecated: true
      description: flag for rate limit retry
      isArray: false
      name: ran_once_flag
      required: false
    deprecated: false
    description: Creates a new folder under the specified folder (parent).
    execution: false
    name: msgraph-mail-create-folder
    outputs:
    - contextPath: MSGraphMail.Folders.ChildFolderCount
      description: The number of child folders.
      type: Number
    - contextPath: MSGraphMail.Folders.DisplayName
      description: The folder display name.
      type: String
    - contextPath: MSGraphMail.Folders.ID
      description: The folder ID.
      type: String
    - contextPath: MSGraphMail.Folders.ParentFolderID
      description: The parent folder ID.
      type: String
    - contextPath: MSGraphMail.Folders.TotalItemCount
      description: The total number of email messages in the folder.
      type: Number
    - contextPath: MSGraphMail.Folders.UnreadItemCount
      description: The number of unread email messages in the folder.
      type: Number
    polling: true
  - arguments:
    - default: false
      description: User ID or principal ID (usually an email address in the format someuser@example.com).
      isArray: false
      name: user_id
      required: true
      secret: false
    - default: false
      description: The ID of the folder to update.
      isArray: false
      name: folder_id
      required: true
      secret: false
    - default: false
      description: The mail folder display name.
      isArray: false
      name: new_display_name
      required: true
      secret: false
    - deprecated: true
      description: flag for rate limit retry
      isArray: false
      name: ran_once_flag
      required: false
    deprecated: false
    description: Updates the properties of the specified folder.
    execution: false
    name: msgraph-mail-update-folder
    outputs:
    - contextPath: MSGraphMail.Folders.ChildFolderCount
      description: The number of child folders.
      type: String
    - contextPath: MSGraphMail.Folders.DisplayName
      description: The folder display name.
      type: String
    - contextPath: MSGraphMail.Folders.ID
      description: The folder ID.
      type: String
    - contextPath: MSGraphMail.Folders.ParentFolderID
      description: The parent folder ID.
      type: String
    - contextPath: MSGraphMail.Folders.TotalItemCount
      description: The total number of email messages in the folder.
      type: Number
    - contextPath: MSGraphMail.Folders.UnreadItemCount
      description: The unread emails count inside the folder.
      type: Number
    polling: true
  - arguments:
    - default: false
      description: User ID or principal ID (usually an email address in the format someuser@example.com).
      isArray: false
      name: user_id
      required: true
      secret: false
    - default: false
      description: The ID of the folder to delete.
      isArray: false
      name: folder_id
      required: true
      secret: false
    - deprecated: true
      description: flag for rate limit retry
      isArray: false
      name: ran_once_flag
      required: false
    deprecated: false
    description: Deletes the specified mail folder.
    execution: false
    name: msgraph-mail-delete-folder
    polling: true
  - arguments:
    - default: false
      description: The unique ID of the mail. You cannot use the the 'MessageID' key in the form '<message-id>'.
      isArray: false
      name: message_id
      required: true
      secret: false
    - default: false
      description: The ID of the destination folder.
      isArray: false
      name: destination_folder_id
      required: true
      secret: false
    - default: false
      description: User ID or principal ID (usually an email address in the format someuser@example.com).
      isArray: false
      name: user_id
      required: true
      secret: false
    - deprecated: true
      description: flag for rate limit retry
      isArray: false
      name: ran_once_flag
      required: false
    deprecated: false
    description: Moves a message to a different folder.
    execution: false
    name: msgraph-mail-move-email
    outputs:
    - contextPath: MSGraphMail.MovedEmails.DestinationFolderID
      description: The folder where the email message was moved.
      type: String
    - contextPath: MSGraphMail.MovedEmails.ID
      description: The new ID of the moved email message.
      type: String
    - contextPath: MSGraphMail.MovedEmails.UserID
      description: The user ID.
      type: String
    polling: true
  - arguments:
    - default: false
      description: User ID or principal ID (usually an email address in the format someuser@example.com).
      isArray: false
      name: user_id
      required: true
      secret: false
    - default: false
      description: The unique ID of the mail. You cannot use the the 'MessageID' key in the form '<message-id>'.
      isArray: false
      name: message_id
      required: true
      secret: false
    - deprecated: true
      description: flag for rate limit retry
      isArray: false
      name: ran_once_flag
      required: false
    deprecated: false
    description: Retrieves an email message by message ID and uploads the content as an EML file.
    execution: false
    name: msgraph-mail-get-email-as-eml
    outputs:
    - contextPath: File.Size
      description: The size of the file.
      type: String
    - contextPath: File.SHA1
      description: The SHA1 hash of the file.
      type: String
    - contextPath: File.SHA256
      description: The SHA256 hash of the file.
      type: String
    - contextPath: File.SHA512
      description: The SHA512 hash of the file.
      type: String
    - contextPath: File.Name
      description: The name of the file.
      type: String
    - contextPath: File.SSDeep
      description: The SSDeep hash of the file.
      type: String
    - contextPath: File.EntryID
      description: The EntryID of the file.
      type: String
    - contextPath: File.Info
      description: Information about the file.
      type: String
    - contextPath: File.Type
      description: The file type.
      type: String
    - contextPath: File.MD5
      description: The MD5 hash of the file.
      type: String
    - contextPath: File.Extension
      description: The extension of the file.
      type: String
    polling: true
  - arguments:
    - default: false
      description: A comma-separated list of email addresses for the 'to' field.
      isArray: true
      name: to
      required: false
      secret: false
    - default: false
      description: A comma-separated list of email addresses for the 'cc' field.
      isArray: true
      name: cc
      required: false
      secret: false
    - default: false
      description: A comma-separated list of email addresses for the 'bcc' field.
      isArray: true
      name: bcc
      required: false
      secret: false
    - default: false
      description: The subject for the draft.
      isArray: false
      name: subject
      required: true
      secret: false
    - default: false
      description: The contents (body) of the draft.
      isArray: false
      name: body
      required: false
      secret: false
    - auto: PREDEFINED
      default: false
      defaultValue: text
      description: 'The body type of the email. Can be: "text", or "HTML".'
      isArray: false
      name: bodyType
      predefined:
      - text
      - HTML
      required: false
      secret: false
    - auto: PREDEFINED
      default: false
      defaultValue: notFlagged
      description: 'The flag value that indicates the status of the draft. Can be: "notFlagged", "complete", or "flagged".'
      isArray: false
      name: flag
      predefined:
      - notFlagged
      - complete
      - flagged
      required: false
      secret: false
    - auto: PREDEFINED
      default: false
      defaultValue: Low
      description: 'The importance of the draft. Can be: "Low", "Normal", or "High". The default is Normal'
      isArray: false
      name: importance
      predefined:
      - Low
      - Normal
      - High
      required: false
      secret: false
    - default: false
      description: A comma-separated list of additional headers in the format, headerName:headerValue. For example, "headerName1:headerValue1,headerName2:headerValue2".
      isArray: true
      name: headers
      required: false
      secret: false
    - default: false
      description: A comma-separated list of War Room entry IDs that contain files, which are used to attach files to the draft. For example, attachIDs=15@8,19@8.
      isArray: true
      name: attachIDs
      required: false
      secret: false
    - default: false
      description: A comma-separated list of names of attachments to be displayed in the draft. Must be the same number of elements as attachIDs.
      isArray: true
      name: attachNames
      required: false
      secret: false
    - default: false
      description: A comma-separated list of CIDs to embed attachments within the actual email.
      isArray: true
      name: attachCIDs
      required: false
      secret: false
    - default: false
      description: The email address from which the draft is created.
      isArray: false
      name: from
      required: true
      secret: false
    - deprecated: true
      description: flag for rate limit retry
      isArray: false
      name: ran_once_flag
      required: false
    deprecated: false
    description: Creates a draft message in the specified user's mailbox.
    execution: false
    name: msgraph-mail-create-draft
    outputs:
    - contextPath: MicrosoftGraph.Draft.Cc
      description: The CC recipients of the draft email.
      type: String
    - contextPath: MicrosoftGraph.Draft.IsRead
      description: The "Is read" status of the draft email.
      type: String
    - contextPath: MicrosoftGraph.Draft.Bcc
      description: The BCC recipients of the draft email.
      type: String
    - contextPath: MicrosoftGraph.Draft.Body
      description: The body of the draft email.
      type: String
    - contextPath: MicrosoftGraph.Draft.MessageID
      description: The message ID of the draft email.
      type: String
    - contextPath: MicrosoftGraph.Draft.SentTime
      description: The created time of the draft email.
      type: Date
    - contextPath: MicrosoftGraph.Draft.Headers
      description: The headers of the draft email.
      type: String
    - contextPath: MicrosoftGraph.Draft.From
      description: The user that sent the draft email.
      type: String
    - contextPath: MicrosoftGraph.Draft.Subject
      description: The subject of the draft email.
      type: String
    - contextPath: MicrosoftGraph.Draft.ReceivedTime
      description: The received time of the draft email.
      type: String
    - contextPath: MicrosoftGraph.Draft.Importance
      description: The importance status of the draft email.
      type: String
    - contextPath: MicrosoftGraph.Draft.CreatedTime
      description: The created time of the draft email.
      type: String
    - contextPath: MicrosoftGraph.Draft.Sender
      description: The sender of the draft email.
      type: String
    - contextPath: MicrosoftGraph.Draft.ModifiedTime
      description: The modified time of the draft email.
      type: Date
    - contextPath: MicrosoftGraph.Draft.IsDraft
      description: Whether it is a draft email.
      type: Boolean
    - contextPath: MicrosoftGraph.Draft.ID
      description: The ID of the draft email.
      type: String
    - contextPath: MicrosoftGraph.Draft.To
      description: The 'to' recipients of the draft email.
      type: String
    - contextPath: MicrosoftGraph.Draft.BodyType
      description: The body type of the draft email.
      type: Unknown
    - contextPath: MicrosoftGraph.Draft.ConversationID
      description: The conversation ID of the draft email.
      type: String
    polling: true
  - arguments:
    - default: false
      description: A comma-separated list of email addresses for the 'to' field.
      isArray: true
      name: to
      required: false
      secret: false
    - default: false
      description: A comma-separated list of email addresses for the 'cc' field.
      isArray: true
      name: cc
      required: false
      secret: false
    - default: false
      description: A comma-separated list of email addresses for the 'bcc' field.
      isArray: true
      name: bcc
      required: false
      secret: false
    - default: false
      description: The subject of the email.
      isArray: false
      name: subject
      required: true
      secret: false
    - default: false
      description: The contents (body) of the email.
      isArray: false
      name: body
      required: false
      secret: false
    - auto: PREDEFINED
      default: false
      description: 'The body type of the email. Can be: "text", or "HTML".'
      isArray: false
      name: bodyType
      predefined:
      - text
      - HTML
      required: false
      secret: false
    - auto: PREDEFINED
      default: false
      defaultValue: notFlagged
      description: 'The flag value that indicates the status for the email. Can be: "notFlagged", "complete", or "flagged".'
      isArray: false
      name: flag
      predefined:
      - notFlagged
      - complete
      - flagged
      required: false
      secret: false
    - auto: PREDEFINED
      default: false
      defaultValue: Low
      description: 'The importance of the email. Can be: "Low", "Normal", or "High". The default is Normal'
      isArray: false
      name: importance
      predefined:
      - Low
      - Normal
      - High
      required: false
      secret: false
    - default: false
      description: 'A comma-separated list of additional headers in the format: headerName:headerValue. For example: "headerName1:headerValue1,headerName2:headerValue2".'
      isArray: true
      name: headers
      required: false
      secret: false
    - default: false
      description: A comma-separated list of War Room entry IDs that contain files, which are used to attach files for the email to send. For example, attachIDs=15@8,19@8.
      isArray: true
      name: attachIDs
      required: false
      secret: false
    - default: false
      description: A comma-separated list of names of attachments to display in the email to send. Must be the same number of elements as attachIDs.
      isArray: true
      name: attachNames
      required: false
      secret: false
    - default: false
      description: A comma-separated list of CIDs to embed attachments within the actual email.
      isArray: true
      name: attachCIDs
      required: false
      secret: false
    - default: false
      description: The email address from which to send the email.
      isArray: false
      name: from
      required: false
      secret: false
    - default: false
      description: The content (body) of the email (in HTML format).
      isArray: false
      name: htmlBody
      required: false
      secret: false
    - default: false
      description: Indicates whether to render the email body
      isArray: false
      name: renderBody
      required: false
      secret: false
      auto: PREDEFINED
      predefined:
      - 'true'
      - 'false'
    - description: Email addresses that need to be used to reply to the message. Supports comma-separated values.
      isArray: true
      name: replyTo
      required: false
      default: false
      secret: false
    - deprecated: true
      description: flag for rate limit retry
      isArray: false
      name: ran_once_flag
      required: false
    deprecated: false
    description: Sends an email using Microsoft Graph.
    execution: false
    name: send-mail
    outputs:
    - contextPath: MicrosoftGraph.Email.internetMessageHeaders
      description: The email headers.
      type: String
    - contextPath: MicrosoftGraph.Email.body
      description: The body of the email.
      type: String
    - contextPath: MicrosoftGraph.Email.bodyPreview
      description: The body preview of the email.
      type: String
    - contextPath: MicrosoftGraph.Email.subject
      description: The subject of the email.
      type: String
    - contextPath: MicrosoftGraph.Email.flag
      description: The flag status of the email.
      type: String
    - contextPath: MicrosoftGraph.Email.importance
      description: The importance status of the email.
      type: String
    - contextPath: MicrosoftGraph.Email.toRecipients
      description: The 'to' recipients of the email.
      type: String
    - contextPath: MicrosoftGraph.Email.ccRecipients
      description: The CC recipients of the email.
      type: String
    - contextPath: MicrosoftGraph.Email.bccRecipients
      description: The BCC recipients of the email.
      type: String
    - contextPath: MicrosoftGraph.Email.replyTo
      description: The replyTo recipients of the email.
      type: String
    polling: true
  - arguments:
    - default: false
      description: The ID of the message.
      isArray: false
      name: ID
      required: true
      secret: false
    - default: false
      description: The comment of the replied message.
      isArray: false
      name: body
      required: true
      secret: false
    - default: false
      description: A comma-separated list of email addresses for the 'to' field.
      isArray: true
      name: to
      required: true
      secret: false
    - default: false
      description: The email address from which to reply.
      isArray: false
      name: from
      required: true
      secret: false
    - default: false
      description: A comma-separated list of War Room entry IDs that contain files, which are used to attach files for the email to send. For example, attachIDs=15@8,19@8.
      isArray: true
      name: attachIDs
      required: false
      secret: false
    - default: false
      description: A comma-separated list of names of attachments to display in the email to send. Must be the same number of elements as attachIDs.
      isArray: true
      name: attachNames
      required: false
      secret: false
    - default: false
      description: A CSV list of CIDs to embed attachments within the email itself.
      isArray: true
      name: attachCIDs
      required: false
      secret: false
    - deprecated: true
      description: flag for rate limit retry
      isArray: false
      name: ran_once_flag
      required: false
    deprecated: false
    description: The replies to the recipients of a message.
    execution: false
    name: msgraph-mail-reply-to
    polling: true
  - arguments:
    - default: false
      description: The ID of the draft email.
      isArray: false
      name: draft_id
      required: true
      secret: false
    - default: false
      description: The email address from which to send the draft.
      isArray: false
      name: from
      required: true
      secret: false
    - deprecated: true
      description: flag for rate limit retry
      isArray: false
      name: ran_once_flag
      required: false
    deprecated: false
    description: Sends a draft email using Microsoft Graph.
    execution: false
    name: msgraph-mail-send-draft
    polling: true
  - arguments:
    - default: false
      description: A CSV list of email addresses for the 'to' field.
      isArray: true
      name: to
      required: true
      secret: false
    - default: false
      description: The contents (body) of the email to be sent.
      isArray: false
      name: body
      required: false
      secret: false
    - default: false
      description: Subject for the email to be sent.
      isArray: false
      name: subject
      required: true
      secret: false
    - description: ID of the item to reply to.
      name: inReplyTo
      required: true
      secret: false
    - default: false
      description: 'A CSV list of War Room entry IDs that contain files, and are used to attach files to the outgoing email. For example: attachIDs=15@8,19@8.'
      isArray: true
      name: attachIDs
      required: false
      secret: false
    - default: false
      description: A CSV list of email addresses for the 'cc' field.
      isArray: true
      name: cc
      required: false
      secret: false
    - default: false
      description: A CSV list of email addresses for the 'bcc' field.
      isArray: true
      name: bcc
      required: false
      secret: false
    - default: false
      description: HTML formatted content (body) of the email to be sent. This argument overrides the "body" argument.
      isArray: false
      name: htmlBody
      required: false
      secret: false
    - default: false
      description: A CSV list of names of attachments to send. Should be the same number of elements as attachIDs.
      isArray: true
      name: attachNames
      required: false
      secret: false
    - default: false
      description: A CSV list of CIDs to embed attachments within the email itself.
      isArray: true
      name: attachCIDs
      required: false
      secret: false
    - default: false
      description: Email address of the sender.
      name: from
      required: false
      secret: false
    - default: false
      description: Email addresses that need to be used to reply to the message. Supports comma-separated values.
      isArray: true
      name: replyTo
      required: false
      secret: false
    - deprecated: true
      description: flag for rate limit retry
      isArray: false
      name: ran_once_flag
      required: false
    deprecated: false
    description: Replies to an email using Graph Mail.
    execution: false
    name: reply-mail
    outputs:
    - contextPath: MicrosoftGraph.SentMail.body
      description: The body of the email.
      type: String
    - contextPath: MicrosoftGraph.SentMail.bodyPreview
      description: The body preview of the email.
      type: String
    - contextPath: MicrosoftGraph.SentMail.subject
      description: The subject of the email.
      type: String
    - contextPath: MicrosoftGraph.SentMail.toRecipients
      description: The 'To' recipients of the email.
      type: String
    - contextPath: MicrosoftGraph.SentMail.ccRecipients
      description: The CC recipients of the email.
      type: String
    - contextPath: MicrosoftGraph.SentMail.bccRecipients
      description: The BCC recipients of the email.
      type: String
    - contextPath: MicrosoftGraph.SentMail.ID
      description: The immutable ID of the message.
      type: String
    - contextPath: MicrosoftGraph.SentMail.replyTo
      description: The replyTo recipients of the email.
      type: String
    polling: true
  - name: msgraph-mail-update-email-status
    arguments:
    - description: User ID or principal ID (usually an email address. E.g., user@example.com).
      name: user_id
      required: true
    - description: Unique ID of the emails to update. You cannot use the 'MessageID' key in the form '<message-id>'. Can be a list of comma-separated values.
      isArray: true
      name: message_ids
      required: true
    - description: The folder ID.
      name: folder_id
    - auto: PREDEFINED
      description: Status to set the email to.
      name: status
      required: true
      predefined:
      - Read
      - Unread
    description: Update the status of an email to read / unread.
<<<<<<< HEAD
  dockerimage: demisto/crypto:1.0.0.61689
=======
  dockerimage: demisto/crypto:1.0.0.62834
>>>>>>> a56da0f6
  feed: false
  isfetch: true
  longRunning: false
  longRunningPort: false
  runonce: false
  script: '-'
  subtype: python3
  type: python
tests:
- MicrosoftGraphMail-Test_dev_no_oproxy
- MicrosoftGraphMail-Test_dev
- MicrosoftGraphMail-Test_prod<|MERGE_RESOLUTION|>--- conflicted
+++ resolved
@@ -1405,11 +1405,7 @@
       - Read
       - Unread
     description: Update the status of an email to read / unread.
-<<<<<<< HEAD
-  dockerimage: demisto/crypto:1.0.0.61689
-=======
   dockerimage: demisto/crypto:1.0.0.62834
->>>>>>> a56da0f6
   feed: false
   isfetch: true
   longRunning: false
