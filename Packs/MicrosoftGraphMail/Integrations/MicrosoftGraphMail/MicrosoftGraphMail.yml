--- conflicted
+++ resolved
@@ -1405,11 +1405,7 @@
       - Read
       - Unread
     description: Update the status of an email to read / unread.
-<<<<<<< HEAD
-  dockerimage: demisto/crypto:1.0.0.56396
-=======
   dockerimage: demisto/crypto:1.0.0.57063
->>>>>>> 3270154c
   feed: false
   isfetch: true
   longRunning: false
