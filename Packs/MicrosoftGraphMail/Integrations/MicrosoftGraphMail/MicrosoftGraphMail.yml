category: Email Gateway
commonfields:
  id: MicrosoftGraphMail
  version: -1
configuration:
- defaultvalue: https://graph.microsoft.com
  display: Server URL
  name: url
  required: true
  type: 0
- display: ID or Client ID - see Detailed Instructions (?)
  name: auth_id
  required: true
  type: 4
- display: Token or Tenant ID - see Detailed Instructions (?)
  name: tenant_id
  required: true
  type: 4
- display: Key or Client Secret - see Detailed Instructions (?)
  name: enc_key
  required: true
  type: 4
- display: Fetch incidents
  name: isFetch
  required: false
  type: 8
- display: Email address from which to fetch incidents (e.g. "example@demisto.com")
  name: mailbox_to_fetch
  required: false
  type: 0
- defaultvalue: Inbox
  display: Name of the folder from which to fetch incidents (supports Folder ID and
    sub-folders e.g. Inbox/Phishing)
  name: folder_to_fetch
  required: false
  type: 0
- defaultvalue: 15 minutes
  display: First fetch timestamp (<number> <time unit>, e.g., 12 hours, 7 days)
  name: first_fetch
  required: false
  type: 0
- defaultvalue: '50'
  display: Maximum number of emails to pull per fetch
  name: fetch_limit
  required: false
  type: 0
- display: Trust any certificate (not secure)
  name: insecure
  required: false
  type: 8
- display: Use system proxy settings
  name: proxy
  required: false
  type: 8
- display: Use a self deployed Azure Application
  name: self_deployed
  required: false
  type: 8
- display: Incident type
  name: incidentType
  required: false
  type: 13
description: Microsoft Graph lets your app get authorized access to a user's Outlook
  mail data in a personal or organization account.
display: Microsoft Graph Mail
name: MicrosoftGraphMail
script:
  commands:
  - arguments:
    - default: false
      description: User ID from which to pull mails (can be principal ID (email address)).
      isArray: true
      name: user_id
      required: true
      secret: false
    - default: false
      description: ' A comma-separated list of folder IDs, in the format: (mail_box,child_mail_box,child_mail_box). '
      isArray: false
      name: folder_id
      required: false
      secret: false
    - default: false
      description: An OData query. See REDAME for OData usage examples.
      isArray: false
      name: odata
      required: false
      secret: false
    - default: false
      description: 'The term for which to search. This argument cannot contain reserved
        characters such as !, $, #, @, etc. For further information, see https://tools.ietf.org/html/rfc3986#section-2.2'
      isArray: false
      name: search
      required: false
      secret: false
    - default: true
      defaultValue: '1'
      description: The number of pages of emails to return (maximum is 10 emails per
        page).
      isArray: false
      name: pages_to_pull
      required: false
      secret: false
    deprecated: false
    description: Gets the properties of returned emails.
    execution: false
    name: msgraph-mail-list-emails
    outputs:
    - contextPath: MSGraphMail.ID
      description: The ID of the email.
      type: String
    - contextPath: MSGraphMail.Created
      description: The time the email was created.
      type: Date
    - contextPath: MSGraphMail.LastModifiedTime
      description: The time the email was last modified.
      type: Date
    - contextPath: MSGraphMail.ReceivedTime
      description: The time the email was received.
      type: Date
    - contextPath: MSGraphMail.SendTime
      description: The time the email was sent.
      type: Date
    - contextPath: MSGraphMail.Categories
      description: Categories of the email.
      type: String
    - contextPath: MSGraphMail.HasAttachments
      description: Whether the email has attachments.
      type: Boolean
    - contextPath: MSGraphMail.Subject
      description: The subject of email.
      type: String
    - contextPath: MSGraphMail.IsDraft
      description: Whether the email is a draft.
      type: Boolean
    - contextPath: MSGraphMail.Body
      description: The content (body) of the email.
      type: String
    - contextPath: MSGraphMail.Sender.Name
      description: The name of sender.
      type: String
    - contextPath: MSGraphMail.Sender.Address
      description: The email address of the sender.
      type: String
    - contextPath: MSGraphMail.From.Name
      description: The name of the user in the 'from' field of the email.
      type: String
    - contextPath: MSGraphMail.From.Address
      description: The email address of the user in the 'from' field of the email
      type: String
    - contextPath: MSGraphMail.CCRecipients.Name
      description: The names of the CC recipients.
      type: String
    - contextPath: MSGraphMail.CCRecipients.Address
      description: The email address of the user in the 'cc' field of the email.
      type: String
    - contextPath: MSGraphMail.BCCRecipients.Name
      description: The names of the users in the 'bcc' field of the email.
      type: String
    - contextPath: MSGraphMail.BCCRecipients.Address
      description: The email address of the user in the 'bcc' field of the email.
      type: String
    - contextPath: MSGraphMail.ReplyTo.Name
      description: The name in the 'replyTo' field of the email.
      type: String
    - contextPath: MSGraphMail.ReplyTo.Address
      description: The email address in the 'replyTo' field of the email.
      type: String
    - contextPath: MSGraphMail.UserID
      description: The ID of the user.
      type: String
  - arguments:
    - default: false
      description: User ID or principal ID (usually an email address in the format
        someuser@example.com).
      isArray: false
      name: user_id
      required: true
      secret: false
    - default: false
      description: 'The unique ID of the mail. You cannot use the the ''MessageID''
        key in the form ''<message-id>''.'
      isArray: false
      name: message_id
      required: true
      secret: false
    - default: false
      description: The folder ID.
      isArray: false
      name: folder_id
      required: false
      secret: false
    - default: false
      description: An OData query. See REDAME for OData usage examples.
      isArray: false
      name: odata
      required: false
      secret: false
    - auto: PREDEFINED
      default: false
      description: Whether to return the message body. Can ge "true" or "false".
      isArray: false
      name: get_body
      predefined:
      - 'true'
      - 'false'
      required: false
      secret: false
    deprecated: false
    description: Returns the properties of an email.
    execution: false
    name: msgraph-mail-get-email
    outputs:
    - contextPath: MSGraphMail.ID
      description: The ID of the email.
      type: String
    - contextPath: MSGraphMail.Created
      description: The time the email was created.
      type: Date
    - contextPath: MSGraphMail.LastModifiedTime
      description: The time the email was last modified.
      type: Date
    - contextPath: MSGraphMail.ReceivedTime
      description: The time the email was received.
      type: Date
    - contextPath: MSGraphMail.SendTime
      description: The time the email was sent.
      type: Date
    - contextPath: MSGraphMail.Categories
      description: Categories of the email.
      type: String
    - contextPath: MSGraphMail.HasAttachments
      description: Whether the email has attachments.
      type: Boolean
    - contextPath: MSGraphMail.Subject
      description: The subject of email.
      type: String
    - contextPath: MSGraphMail.IsDraft
      description: Whether the email is a draft.
      type: Boolean
    - contextPath: MSGraphMail.Body
      description: The content (body) of the email.
      type: String
    - contextPath: MSGraphMail.Sender.Name
      description: The name of sender.
      type: String
    - contextPath: MSGraphMail.Sender.Address
      description: The email address of the sender.
      type: String
    - contextPath: MSGraphMail.From.Name
      description: The name of the user in the 'from' field of the email.
      type: String
    - contextPath: MSGraphMail.From.Address
      description: The email address of the user in the 'from' field of the email.
      type: String
    - contextPath: MSGraphMail.CCRecipients.Name
      description: The names of the users in the 'cc' field of the email.
      type: String
    - contextPath: MSGraphMail.CCRecipients.Address
      description: The email address of the user in the 'cc' field of the email.
      type: String
    - contextPath: MSGraphMail.BCCRecipients.Name
      description: The names of the users in the 'bcc' field of the email.
      type: String
    - contextPath: MSGraphMail.BCCRecipients.Address
      description: The email address of the user in the 'bcc' field of the email.
      type: String
    - contextPath: MSGraphMail.ReplyTo.Name
      description: The name in the 'replyTo' field of the email.
      type: String
    - contextPath: MSGraphMail.ReplyTo.Address
      description: The email address in the 'replyTo' field of the email.
      type: String
    - contextPath: MSGraphMail.UserID
      description: The ID of the user.
      type: String
  - arguments:
    - default: false
      description: User ID or principal ID (usually an email address in the format
        someuser@example.com).
      isArray: false
      name: user_id
      required: true
      secret: false
    - default: false
      description: 'The unique ID of the mail. This could be extracted from - msgraph-mail-list-emails
        command results. You cannot use the the ''MessageID'' key in the form ''<message-id>''.'
      isArray: false
      name: message_id
      required: true
      secret: false
    - default: false
      description: A comma-separated list of folder IDs. For example, mailFolders,childFolders,childFolders.
      isArray: false
      name: folder_id
      required: false
      secret: false
    deprecated: false
    description: Deletes an email.
    execution: false
    name: msgraph-mail-delete-email
  - arguments:
    - default: false
      description: User ID or principal ID (usually an email address in the format
        someuser@example.com).
      isArray: false
      name: user_id
      required: true
      secret: false
    - default: false
      description: 'The unique ID of the mail. You cannot use the the ''MessageID''
        key in the form ''<message-id>''.'
      isArray: false
      name: message_id
      required: true
      secret: false
    - default: false
      description: ' A comma-separated list of folder IDs, in the format: (mail_box,child_mail_box,child_mail_box). '
      isArray: false
      name: folder_id
      required: false
      secret: false
    deprecated: false
    description: Lists all of the attachments of given email
    execution: false
    name: msgraph-mail-list-attachments
    outputs:
    - contextPath: MSGraphMailAttachment.ID
      description: The email ID.
      type: String
    - contextPath: MSGraphMailAttachment.Attachment.ID
      description: The ID of the attachment.
      type: String
    - contextPath: MSGraphMailAttachment.Attachment.Name
      description: The name of the attachment.
      type: String
    - contextPath: MSGraphMailAttachment.Attachment.Type
      description: The attachment type.
      type: String
    - contextPath: MSGraphMailAttachment.UserID
      description: The ID of the user.
      type: String
  - arguments:
    - default: false
      description: User ID or principal ID (usually an email address in the format
        someuser@example.com).
      isArray: false
      name: user_id
      required: true
      secret: false
    - default: false
      description: 'The unique ID of the mail. You cannot use the the ''MessageID''
        key in the form ''<message-id>''.'
      isArray: false
      name: message_id
      required: true
      secret: false
    - default: false
      description: 'A comma-separated list of folder IDs, in the format: (mail_box,child_mail_box,child_mail_box).'
      isArray: false
      name: folder_id
      required: false
      secret: false
    - default: false
      description: ID of the attachment.
      isArray: false
      name: attachment_id
      required: true
      secret: false
    deprecated: false
    description: Gets an attachment from the email.
    execution: false
    name: msgraph-mail-get-attachment
    outputs:
    - contextPath: File.Size
      description: The size of the file.
      type: Number
    - contextPath: File.SHA1
      description: The SHA1 hash of the file.
      type: String
    - contextPath: File.SHA256
      description: The SHA256 hash of the file.
      type: String
    - contextPath: File.Name
      description: The name of the file.
      type: String
    - contextPath: File.SSDeep
      description: The SSDeep hash of the file.
      type: String
    - contextPath: File.EntryID
      description: The entry ID of the file.
      type: String
    - contextPath: File.Info
      description: File information.
      type: String
    - contextPath: File.Type
      description: The file type.
      type: String
    - contextPath: File.MD5
      description: The MD5 hash of the file.
      type: String
    - contextPath: File.Extension
      description: The file extension.
      type: String
  - arguments:
    - default: false
      description: User ID or principal ID (usually an email address in the format
        someuser@example.com).
      isArray: false
      name: user_id
      required: true
      secret: false
    - default: false
      defaultValue: '20'
      description: The maximum number of mail folder lists to return. Default is 20.
      isArray: false
      name: limit
      required: false
      secret: false
    deprecated: false
    description: Returns the mail folder list directly under the root folder.
    execution: false
    name: msgraph-mail-list-folders
    outputs:
    - contextPath: MSGraphMail.Folders.ChildFolderCount
      description: The number of child folders.
      type: Number
    - contextPath: MSGraphMail.Folders.DisplayName
      description: The folder display name.
      type: String
    - contextPath: MSGraphMail.Folders.ID
      description: The target folder ID.
      type: String
    - contextPath: MSGraphMail.Folders.ParentFolderID
      description: The parent folder ID.
      type: String
    - contextPath: MSGraphMail.Folders.TotalItemCount
      description: The total number of email messages in the folder.
      type: Number
    - contextPath: MSGraphMail.Folders.UnreadItemCount
      description: The number of unread emails in the folder.
      type: Number
  - arguments:
    - default: false
      description: User ID or principal ID (usually an email address in the format
        someuser@example.com).
      isArray: false
      name: user_id
      required: true
      secret: false
    - default: false
      description: The ID of the parent folder.
      isArray: false
      name: parent_folder_id
      required: true
      secret: false
    - default: false
      defaultValue: '20'
      description: The maximum number of mail folder lists to return. Default is 20.
      isArray: false
      name: limit
      required: false
      secret: false
    deprecated: false
    description: Returns the folder list under the specified folder.
    execution: false
    name: msgraph-mail-list-child-folders
    outputs:
    - contextPath: MSGraphMail.Folders.ChildFolderCount
      description: The number of child folders.
      type: Number
    - contextPath: MSGraphMail.Folders.DisplayName
      description: The folder display name.
      type: String
    - contextPath: MSGraphMail.Folders.ID
      description: The folder ID.
      type: String
    - contextPath: MSGraphMail.Folders.ParentFolderID
      description: The parent folder ID.
      type: String
    - contextPath: MSGraphMail.Folders.TotalItemCount
      description: The total number of email messages in the folder.
      type: Number
    - contextPath: MSGraphMail.Folders.UnreadItemCount
      description: The number of unread email messages in the folder.
      type: Number
  - arguments:
    - default: false
      description: User ID or principal ID (usually an email address in the format
        someuser@example.com).
      isArray: false
      name: user_id
      required: true
      secret: false
    - default: false
      description: The display name of the new folder.
      isArray: false
      name: new_folder_name
      required: true
      secret: false
    - default: false
      description: The ID of the parent folder under which to create a new folder.
      isArray: false
      name: parent_folder_id
      required: false
      secret: false
    deprecated: false
    description: Creates a new folder under specified the specified folder (parent).
    execution: false
    name: msgraph-mail-create-folder
    outputs:
    - contextPath: MSGraphMail.Folders.ChildFolderCount
      description: The number of child folders.
      type: Number
    - contextPath: MSGraphMail.Folders.DisplayName
      description: The folder display name.
      type: String
    - contextPath: MSGraphMail.Folders.ID
      description: The folder ID.
      type: String
    - contextPath: MSGraphMail.Folders.ParentFolderID
      description: The parent folder ID.
      type: String
    - contextPath: MSGraphMail.Folders.TotalItemCount
      description: The total number of email messages in the folder.
      type: Number
    - contextPath: MSGraphMail.Folders.UnreadItemCount
      description: The number of unread email messages in the folder.
      type: Number
  - arguments:
    - default: false
      description: User ID or principal ID (usually an email address in the format
        someuser@example.com).
      isArray: false
      name: user_id
      required: true
      secret: false
    - default: false
      description: The ID of the folder to update.
      isArray: false
      name: folder_id
      required: true
      secret: false
    - default: false
      description: The mail folder display name.
      isArray: false
      name: new_display_name
      required: true
      secret: false
    deprecated: false
    description: Updates the properties of the specified folder.
    execution: false
    name: msgraph-mail-update-folder
    outputs:
    - contextPath: MSGraphMail.Folders.ChildFolderCount
      description: The number of child folders.
      type: String
    - contextPath: MSGraphMail.Folders.DisplayName
      description: The folder display name.
      type: String
    - contextPath: MSGraphMail.Folders.ID
      description: The folder ID.
      type: String
    - contextPath: MSGraphMail.Folders.ParentFolderID
      description: The parent folder ID.
      type: String
    - contextPath: MSGraphMail.Folders.TotalItemCount
      description: The total number of email messages in the folder.
      type: Number
    - contextPath: MSGraphMail.Folders.UnreadItemCount
      description: The unread emails count inside the folder.
      type: Number
  - arguments:
    - default: false
      description: User ID or principal ID (usually an email address in the format
        someuser@example.com).
      isArray: false
      name: user_id
      required: true
      secret: false
    - default: false
      description: The ID of the folder to delete.
      isArray: false
      name: folder_id
      required: true
      secret: false
    deprecated: false
    description: Deletes the specified mail folder.
    execution: false
    name: msgraph-mail-delete-folder
  - arguments:
    - default: false
      description: 'The unique ID of the mail. You cannot use the the ''MessageID''
        key in the form ''<message-id>''.'
      isArray: false
      name: message_id
      required: true
      secret: false
    - default: false
      description: The ID of the destination folder.
      isArray: false
      name: destination_folder_id
      required: true
      secret: false
    - default: false
      description: User ID or principal ID (usually an email address in the format
        someuser@example.com).
      isArray: false
      name: user_id
      required: true
      secret: false
    deprecated: false
    description: Moves a message to a different folder.
    execution: false
    name: msgraph-mail-move-email
    outputs:
    - contextPath: MSGraphMail.MovedEmails.DestinationFolderID
      description: The folder where the email message was moved.
      type: String
    - contextPath: MSGraphMail.MovedEmails.ID
      description: The new ID of the moved email message.
      type: String
    - contextPath: MSGraphMail.MovedEmails.UserID
      description: The user ID.
      type: String
  - arguments:
    - default: false
      description: User ID or principal ID (usually an email address in the format
        someuser@example.com).
      isArray: false
      name: user_id
      required: true
      secret: false
    - default: false
      description: 'The unique ID of the mail. You cannot use the the ''MessageID''
        key in the form ''<message-id>''.'
      isArray: false
      name: message_id
      required: true
      secret: false
    deprecated: false
    description: Retrieves an email message by message ID and uploads the content
      as an EML file.
    execution: false
    name: msgraph-mail-get-email-as-eml
    outputs:
    - contextPath: File.Size
      description: The size of the file.
      type: String
    - contextPath: File.SHA1
      description: The SHA1 hash of the file.
      type: String
    - contextPath: File.SHA256
      description: The SHA256 hash of the file.
      type: String
    - contextPath: File.SHA512
      description: The SHA512 hash of the file.
      type: String
    - contextPath: File.Name
      description: The name of the file.
      type: String
    - contextPath: File.SSDeep
      description: The SSDeep hash of the file.
      type: String
    - contextPath: File.EntryID
      description: The EntryID of the file.
      type: String
    - contextPath: File.Info
      description: Information about the file.
      type: String
    - contextPath: File.Type
      description: The file type.
      type: String
    - contextPath: File.MD5
      description: The MD5 hash of the file.
      type: String
    - contextPath: File.Extension
      description: The extension of the file.
      type: String
  - arguments:
    - default: false
      description: A comma-separated list of email addresses for the 'to' field.
      isArray: true
      name: to
      required: false
      secret: false
    - default: false
      description: A comma-separated list of email addresses for the 'cc' field.
      isArray: true
      name: cc
      required: false
      secret: false
    - default: false
      description: A comma-separated list of email addresses for the 'bcc' field.
      isArray: true
      name: bcc
      required: false
      secret: false
    - default: false
      description: The subject for the draft.
      isArray: false
      name: subject
      required: true
      secret: false
    - default: false
      description: The contents (body) of the draft.
      isArray: false
      name: body
      required: false
      secret: false
    - auto: PREDEFINED
      default: false
      defaultValue: text
      description: 'The body type of the email. Can be: "text", or "HTML".'
      isArray: false
      name: bodyType
      predefined:
      - text
      - HTML
      required: false
      secret: false
    - auto: PREDEFINED
      default: false
      defaultValue: notFlagged
      description: 'The flag value that indicates the status of the draft. Can be:
        "notFlagged", "complete", or "flagged".'
      isArray: false
      name: flag
      predefined:
      - notFlagged
      - complete
      - flagged
      required: false
      secret: false
    - auto: PREDEFINED
      default: false
      defaultValue: Low
      description: 'The importance of the draft. Can be: "Low", "Normal", or "High".'
      isArray: false
      name: importance
      predefined:
      - Low
      - Normal
      - High
      required: false
      secret: false
    - default: false
      description: A comma-separated list of additional headers in the format, headerName:headerValue.
        For example, "headerName1:headerValue1,headerName2:headerValue2".
      isArray: true
      name: headers
      required: false
      secret: false
    - default: false
      description: A comma-separated list of War Room entry IDs that contain files,
        which are used to attach files to the draft. For example, attachIDs=15@8,19@8.
      isArray: true
      name: attachIDs
      required: false
      secret: false
    - default: false
      description: A comma-separated list of names of attachments to be displayed
        in the draft. Must be the same number of elements as attachIDs.
      isArray: true
      name: attachNames
      required: false
      secret: false
    - default: false
      description: A comma-separated list of CIDs to embed attachments within the
        actual email.
      isArray: true
      name: attachCIDs
      required: false
      secret: false
    - default: false
      description: The email address from which the draft is created.
      isArray: false
      name: from
      required: true
      secret: false
    deprecated: false
    description: Creates a draft message in the specified user's mailbox.
    execution: false
    name: msgraph-mail-create-draft
    outputs:
    - contextPath: MicrosoftGraph.Draft.Cc
      description: The CC recipients of the draft email.
      type: String
    - contextPath: MicrosoftGraph.Draft.IsRead
      description: The "Is read" status of the draft email.
      type: String
    - contextPath: MicrosoftGraph.Draft.Bcc
      description: The BCC recipients of the draft email.
      type: String
    - contextPath: MicrosoftGraph.Draft.Body
      description: The body of the draft email.
      type: String
    - contextPath: MicrosoftGraph.Draft.MessageID
      description: The message ID of the draft email.
      type: String
    - contextPath: MicrosoftGraph.Draft.SentTime
      description: The created time of the draft email.
      type: Date
    - contextPath: MicrosoftGraph.Draft.Headers
      description: The headers of the draft email.
      type: String
    - contextPath: MicrosoftGraph.Draft.From
      description: The user that sent the draft email.
      type: String
    - contextPath: MicrosoftGraph.Draft.Subject
      description: The subject of the draft email.
      type: String
    - contextPath: MicrosoftGraph.Draft.ReceivedTime
      description: The received time of the draft email.
      type: String
    - contextPath: MicrosoftGraph.Draft.Importance
      description: The importance status of the draft email.
      type: String
    - contextPath: MicrosoftGraph.Draft.CreatedTime
      description: The created time of the draft email.
      type: String
    - contextPath: MicrosoftGraph.Draft.Sender
      description: The sender of the draft email.
      type: String
    - contextPath: MicrosoftGraph.Draft.ModifiedTime
      description: The modified time of the draft email.
      type: Date
    - contextPath: MicrosoftGraph.Draft.IsDraft
      description: Whether it is a draft email.
      type: Boolean
    - contextPath: MicrosoftGraph.Draft.ID
      description: The ID of the draft email.
      type: String
    - contextPath: MicrosoftGraph.Draft.To
      description: The 'to' recipients of the draft email.
      type: String
    - contextPath: MicrosoftGraph.Draft.BodyType
      description: The body type of the draft email.
      type: Unknown
    - contextPath: MicrosoftGraph.Draft.ConversationID
      description: The conversation ID of the draft email.
      type: String
  - arguments:
    - default: false
      description: A comma-separated list of email addresses for the 'to' field.
      isArray: true
      name: to
      required: false
      secret: false
    - default: false
      description: A comma-separated list of email addresses for the 'cc' field.
      isArray: true
      name: cc
      required: false
      secret: false
    - default: false
      description: A comma-separated list of email addresses for the 'bcc' field.
      isArray: true
      name: bcc
      required: false
      secret: false
    - default: false
      description: The subject of the email.
      isArray: false
      name: subject
      required: true
      secret: false
    - default: false
      description: The contents (body) of the email.
      isArray: false
      name: body
      required: false
      secret: false
    - auto: PREDEFINED
      default: false
      description: 'The body type of the email. Can be: "text", or "HTML".'
      isArray: false
      name: bodyType
      predefined:
      - text
      - HTML
      required: false
      secret: false
    - auto: PREDEFINED
      default: false
      defaultValue: notFlagged
      description: 'The flag value that indicates the status for the email. Can be:
        "notFlagged", "complete", or "flagged".'
      isArray: false
      name: flag
      predefined:
      - notFlagged
      - complete
      - flagged
      required: false
      secret: false
    - auto: PREDEFINED
      default: false
      defaultValue: Low
      description: 'The importance of the email. Can be: "Low", "Normal", or "High".'
      isArray: false
      name: importance
      predefined:
      - Low
      - Normal
      - High
      required: false
      secret: false
    - default: false
      description: 'A comma-separated list of additional headers in the format: headerName:headerValue.
        For example: "headerName1:headerValue1,headerName2:headerValue2".'
      isArray: true
      name: headers
      required: false
      secret: false
    - default: false
      description: A comma-separated list of War Room entry IDs that contain files,
        which are used to attach files for the email to send. For example, attachIDs=15@8,19@8.
      isArray: true
      name: attachIDs
      required: false
      secret: false
    - default: false
      description: A comma-separated list of names of attachments to display in the
        email to send. Must be the same number of elements as attachIDs.
      isArray: true
      name: attachNames
      required: false
      secret: false
    - default: false
      description: A comma-separated list of CIDs to embed attachments within the
        actual email.
      isArray: true
      name: attachCIDs
      required: false
      secret: false
    - default: false
      description: The email address from which to send the email.
      isArray: false
      name: from
      required: false
      secret: false
    deprecated: false
    description: Sends an email using Microsoft Graph.
    execution: false
    name: send-mail
    outputs:
    - contextPath: MicrosoftGraph.Email.internetMessageHeaders
      description: The email headers.
      type: String
    - contextPath: MicrosoftGraph.Email.body
      description: The body of the email.
      type: String
    - contextPath: MicrosoftGraph.Email.bodyPreview
      description: The body preview of the email.
      type: String
    - contextPath: MicrosoftGraph.Email.subject
      description: The subject of the email.
      type: String
    - contextPath: MicrosoftGraph.Email.flag
      description: The flag status of the email.
      type: String
    - contextPath: MicrosoftGraph.Email.importance
      description: The importance status of the email.
      type: String
    - contextPath: MicrosoftGraph.Email.toRecipients
      description: The 'to' recipients of the email.
      type: String
    - contextPath: MicrosoftGraph.Email.ccRecipients
      description: The CC recipients of the email.
      type: String
    - contextPath: MicrosoftGraph.Email.bccRecipients
      description: The BCC recipients of the email.
      type: String
  - arguments:
    - default: false
      description: The ID of the message.
      isArray: false
      name: ID
      required: true
      secret: false
    - default: false
      description: The comment of the replied message.
      isArray: false
      name: body
      required: true
      secret: false
    - default: false
      description: A comma-separated list of email addresses for the 'to' field.
      isArray: true
      name: to
      required: true
      secret: false
    - default: false
      description: The email address from which to reply.
      isArray: false
      name: from
      required: true
      secret: false
    deprecated: false
    description: The replies to the recipients of a message.
    execution: false
    name: msgraph-mail-reply-to
  - arguments:
    - default: false
      description: The ID of the draft email.
      isArray: false
      name: draft_id
      required: true
      secret: false
    - default: false
      description: The email address from which to send the draft.
      isArray: false
      name: from
      required: true
      secret: false
    deprecated: false
    description: Sends a draft email using Microsoft Graph.
    execution: false
    name: msgraph-mail-send-draft
<<<<<<< HEAD
  dockerimage: demisto/crypto:1.0.0.12807
=======
  dockerimage: demisto/crypto:1.0.0.12979
>>>>>>> 582aadef
  feed: false
  isfetch: true
  longRunning: false
  longRunningPort: false
  runonce: false
  script: '-'
  subtype: python3
  type: python
tests:
- MicrosoftGraphMail-Test
fromversion: 5.0.0<|MERGE_RESOLUTION|>--- conflicted
+++ resolved
@@ -1017,11 +1017,7 @@
     description: Sends a draft email using Microsoft Graph.
     execution: false
     name: msgraph-mail-send-draft
-<<<<<<< HEAD
-  dockerimage: demisto/crypto:1.0.0.12807
-=======
   dockerimage: demisto/crypto:1.0.0.12979
->>>>>>> 582aadef
   feed: false
   isfetch: true
   longRunning: false
