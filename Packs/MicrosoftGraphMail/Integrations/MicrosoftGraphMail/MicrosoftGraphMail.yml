--- conflicted
+++ resolved
@@ -8,19 +8,6 @@
   name: url
   required: true
   type: 0
-<<<<<<< HEAD
-- displaypassword: Application ID or Client ID
-  name: creds_auth_id
-  required: false
-  type: 9
-  hiddenusername: true
-- displaypassword: Token or Tenant ID
-  name: creds_tenant_id
-  required: false
-  type: 9
-  hiddenusername: true
-- displaypassword: Key or Client Secret
-=======
 - displaypassword: ID or Client ID - see Detailed Instructions (?)
   hiddenusername: true
   name: creds_auth_id
@@ -32,11 +19,9 @@
   required: false
   type: 9
 - displaypassword: Key or Client Secret - see Detailed Instructions (?)
->>>>>>> 2bb33bea
   name: credentials
   required: false
   type: 9
-  hiddenusername: true
 - additionalinfo: Used for certificate authentication. As appears in the "Certificates & secrets" page of the app.
   display: Certificate Thumbprint
   name: certificate_thumbprint
@@ -52,24 +37,17 @@
   name: isFetch
   required: false
   type: 8
-- display: Email address from which to fetch incidents
-  additionalinfo: e.g. "example@demisto.com"
+- display: Email address from which to fetch incidents (e.g. "example@demisto.com")
   name: mailbox_to_fetch
   required: false
   type: 0
 - defaultvalue: Inbox
-<<<<<<< HEAD
-  display: Name of the folder or subfolder to fetch incidents from
-  additionalinfo: supports Folder ID and sub-folders e.g. Inbox/Phishing.
-=======
   display: Name of the folder from which to fetch incidents (supports Folder ID and sub-folders e.g. Inbox/Phishing)
->>>>>>> 2bb33bea
   name: folder_to_fetch
   required: false
   type: 0
 - defaultvalue: 15 minutes
-  display: First fetch timestamp
-  additionalinfo: <number> <time unit>, e.g., 12 hours, 7 days
+  display: First fetch timestamp (<number> <time unit>, e.g., 12 hours, 7 days)
   name: first_fetch
   required: false
   type: 0
@@ -92,7 +70,7 @@
   name: proxy
   required: false
   type: 8
-- display: Use a self deployed Azure application
+- display: Use a self deployed Azure Application
   name: self_deployed
   required: false
   type: 8
