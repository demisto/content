--- conflicted
+++ resolved
@@ -1141,11 +1141,7 @@
       required: true
     description: Delete a specific email rule by ID for a user's mailbox using Microsoft Graph API.
     name: msgraph-mail-delete-rule
-<<<<<<< HEAD
-  dockerimage: demisto/crypto:1.0.0.80694
-=======
   dockerimage: demisto/crypto:1.0.0.83343
->>>>>>> 19e52d5b
   isfetch: true
   runonce: false
   script: '-'
