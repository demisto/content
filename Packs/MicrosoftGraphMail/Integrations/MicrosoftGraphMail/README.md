Microsoft Graph lets your app get authorized access to a user's Outlook mail data in a personal or organization account.
This integration was integrated and tested with version v1 of Microsoft Graph.

## Configure O365 Outlook Mail (Using Graph API) on Cortex XSOAR

1. Navigate to **Settings** > **Integrations** > **Servers & Services**.
2. Search for O365 Outlook Mail (Using Graph API).
3. Click **Add instance** to create and configure a new integration instance.

    | **Parameter** | **Description** | **Required** |
    | --- | --- | --- |
    | Server URL |  | True |
    | Application ID or Client ID | See the Help tab. | False |
    | Token or Tenant ID | See the Help tab. | False |
    | Key or Client Secret | See the Help tab. | False |
    | Certificate Thumbprint | Used for certificate authentication. As appears in the "Certificates &amp; secrets" page of the app. | False |
    | Private Key | Used for certificate authentication. The private key of the registered certificate. | False |
    | Use Azure Managed Identities | Relevant only if the integration is running on Azure VM. If selected, authenticates based on the value provided for the Azure Managed Identities Client ID field. If no value is provided for the Azure Managed Identities Client ID field, authenticates based on the System Assigned Managed Identity. For additional information, see the Help tab. | False |
    | Azure Managed Identities Client ID | The Managed Identities client ID for authentication - relevant only if the integration is running on Azure VM. | False |
    | Fetch incidents | Whether to fetch incidents. | False |
    | Email address from which to fetch incidents | For example, "example@demisto.com" | False |
    | Name of the folder or sub-folder from which to fetch incidents | Supports folder ID and sub-folders, for example Inbox/Phishing. | False |
    | First fetch timestamp | \<number\> /<time unit\>, for example 12 hours, 7 days. | False |
    | HTTP Timeout | The timeout of the HTTP requests sent to Microsoft Graph API \(in seconds\). | False |
    | Maximum number of emails to pull per fetch |  | False |
    | Trust any certificate (not secure) |  | False |
    | Use system proxy settings |  | False |
    | Use a self deployed Azure application |  | False |
    | Incident type |  | False |
    | ID or Client ID - see Detailed Instructions (?) |  | False |
    | Token or Tenant ID - see Detailed Instructions (?) |  | False |
    | Key or Client Secret (Deprecated) |  | False |
    | ID or Client ID - see Detailed Instructions (?) (Deprecated) |  | False |
    | Token or Tenant ID - see Detailed Instructions (?) (Deprecated) |  | False |
    | Display full email body | If not active, only a preview of the email will be fetched. |  |
    | Mark fetched emails as read | Relevant only if fetch incidents is active. |  |
    | Advanced: Time in minutes to look back when fetching emails | Use this parameter to determine how far backward to look in the search for incidents that were created before the last run time and did not match the query when they were created. | False |

4. Click **Test** to validate the URLs, token, and connection.

### Required Permissions

The following permissions are required for all commands:

- Mail.ReadWrite - Application
- Mail.Send - Application
<<<<<<< HEAD
=======
- MailboxSettings.ReadWrite - Application
>>>>>>> 6f77591c

## Commands

You can execute these commands from the Cortex XSOAR CLI, as part of an automation, or in a playbook.
After you successfully execute a command, a DBot message appears in the War Room with the command details.

### msgraph-mail-list-emails

***
Gets the properties of returned emails. Typically shows partial results, use the "page_size" and "pages_to_pull" arguments to get all results.


#### Base Command

`msgraph-mail-list-emails`

#### Input

| **Argument Name** | **Description** | **Required** |
| --- | --- | --- |
| user_id | User ID from which to pull mails (can be principal ID (email address)). | Required | 
| folder_id |  A comma-separated list of folder IDs, in the format: (mail_box,child_mail_box,child_mail_box). . | Optional | 
| odata | An OData query. See REDAME for OData usage examples. | Optional | 
| search | The term for which to search. This argument cannot contain reserved characters such as !, $, #, @, etc. For further information, see <https://tools.ietf.org/html/rfc3986#section-2.2>. | Optional | 
| page_size | Limit emails to fetch in one request. Default is 20. | Optional | 
| pages_to_pull | The number of pages of emails to return (maximum is 10 emails per page). Default is 1. | Optional | 
| ran_once_flag | flag for rate limit retry. | Optional | 


#### Context Output

| **Path** | **Type** | **Description** |
| --- | --- | --- |
| MSGraphMail.ID | String | The ID of the email. | 
| MSGraphMail.Created | Date | The time the email was created. | 
| MSGraphMail.LastModifiedTime | Date | The time the email was last modified. | 
| MSGraphMail.ReceivedTime | Date | The time the email was received. | 
| MSGraphMail.SendTime | Date | The time the email was sent. | 
| MSGraphMail.Categories | String | Categories of the email. | 
| MSGraphMail.HasAttachments | Boolean | Whether the email has attachments. | 
| MSGraphMail.Subject | String | The subject of email. | 
| MSGraphMail.IsDraft | Boolean | Whether the email is a draft. | 
| MSGraphMail.Body | String | The content \(body\) of the email. | 
| MSGraphMail.Sender.Name | String | The name of sender. | 
| MSGraphMail.Sender.Address | String | The email address of the sender. | 
| MSGraphMail.From.Name | String | The name of the user in the 'from' field of the email. | 
| MSGraphMail.From.Address | String | The email address of the user in the 'from' field of the email. | 
| MSGraphMail.CCRecipients.Name | String | The names of the CC recipients. | 
| MSGraphMail.CCRecipients.Address | String | The email address of the user in the 'cc' field of the email. | 
| MSGraphMail.BCCRecipients.Name | String | The names of the users in the 'bcc' field of the email. | 
| MSGraphMail.BCCRecipients.Address | String | The email address of the user in the 'bcc' field of the email. | 
| MSGraphMail.ReplyTo.Name | String | The name in the 'replyTo' field of the email. | 
| MSGraphMail.ReplyTo.Address | String | The email address in the 'replyTo' field of the email. | 
| MSGraphMail.UserID | String | The ID of the user. | 
| MSGraphMail.ConversationID | String | The ID of the conversation. | 
| MSGraphMail.InternetMessageID | String | Internet Message ID of the message. | 
| MSGraphMail.Recipients.Name | String | The name of the user in the 'toRecipients' field of the email. | 
| MSGraphMail.Recipients.Address | String | The email address of the user in the 'toRecipients' field of the email. | 
| MSGraphMail.NextPage | String | A token to pass to the next list command to retrieve additional results. | 

### msgraph-mail-get-email

***
Returns the properties of an email.


#### Base Command

`msgraph-mail-get-email`

#### Input

| **Argument Name** | **Description** | **Required** |
| --- | --- | --- |
| user_id | User ID or principal ID (usually an email address in the format someuser@example.com). | Required | 
| message_id | The unique ID of the mail. You cannot use the the 'MessageID' key in the form '&lt;message-id&gt;'. | Required | 
| folder_id | The folder ID. | Optional | 
| odata | An OData query. See the README for OData usage examples. | Optional | 
| get_body | Whether to return the message body. Possible values are: true, false. | Optional | 
| ran_once_flag | Flag for rate limit retry. | Optional | 


#### Context Output

| **Path** | **Type** | **Description** |
| --- | --- | --- |
| MSGraphMail.ID | String | The ID of the email. | 
| MSGraphMail.Created | Date | The time the email was created. | 
| MSGraphMail.LastModifiedTime | Date | The time the email was last modified. | 
| MSGraphMail.ReceivedTime | Date | The time the email was received. | 
| MSGraphMail.SendTime | Date | The time the email was sent. | 
| MSGraphMail.Categories | String | Categories of the email. | 
| MSGraphMail.HasAttachments | Boolean | Whether the email has attachments. | 
| MSGraphMail.Subject | String | The subject of email. | 
| MSGraphMail.IsDraft | Boolean | Whether the email is a draft. | 
| MSGraphMail.Body | String | The content \(body\) of the email. | 
| MSGraphMail.Sender.Name | String | The name of sender. | 
| MSGraphMail.Sender.Address | String | The email address of the sender. | 
| MSGraphMail.From.Name | String | The name of the user in the 'from' field of the email. | 
| MSGraphMail.From.Address | String | The email address of the user in the 'from' field of the email. | 
| MSGraphMail.CCRecipients.Name | String | The names of the users in the 'cc' field of the email. | 
| MSGraphMail.CCRecipients.Address | String | The email address of the user in the 'cc' field of the email. | 
| MSGraphMail.BCCRecipients.Name | String | The names of the users in the 'bcc' field of the email. | 
| MSGraphMail.BCCRecipients.Address | String | The email address of the user in the 'bcc' field of the email. | 
| MSGraphMail.ReplyTo.Name | String | The name in the 'replyTo' field of the email. | 
| MSGraphMail.ReplyTo.Address | String | The email address in the 'replyTo' field of the email. | 
| MSGraphMail.UserID | String | The ID of the user. | 
| MSGraphMail.ConversationID | String | The ID of the conversation. | 
| MSGraphMail.InternetMessageID | String | Internet Message ID of the message. | 
| MSGraphMail.Recipients.Name | String | The name of the user in the 'toRecipients' field of the email. | 
| MSGraphMail.Recipients.Address | String | The email address of the user in the 'toRecipients' field of the email. | 

### msgraph-mail-delete-email

***
Deletes an email.


#### Base Command

`msgraph-mail-delete-email`

#### Input

| **Argument Name** | **Description** | **Required** |
| --- | --- | --- |
| user_id | User ID or principal ID (usually an email address in the format someuser@example.com). | Required | 
| message_id | The unique ID of the mail. This could be extracted from - msgraph-mail-list-emails command results. You cannot use the the 'MessageID' key in the form '&lt;message-id&gt;'. | Required | 
| folder_id | A comma-separated list of folder IDs. For example, mailFolders,childFolders,childFolders. | Optional | 
| ran_once_flag | Flag for rate limit retry. | Optional | 


#### Context Output

There is no context output for this command.

### msgraph-mail-list-attachments

***
Lists all of the attachments of given email


#### Base Command

`msgraph-mail-list-attachments`

#### Input

| **Argument Name** | **Description** | **Required** |
| --- | --- | --- |
| user_id | User ID or principal ID (usually an email address in the format someuser@example.com). | Required | 
| message_id | The unique ID of the mail. You cannot use the the 'MessageID' key in the form '&lt;message-id&gt;'. | Required | 
| folder_id |  A comma-separated list of folder IDs, in the format: (mail_box,child_mail_box,child_mail_box). | Optional | 
| ran_once_flag | Flag for rate limit retry. | Optional | 


#### Context Output

| **Path** | **Type** | **Description** |
| --- | --- | --- |
| MSGraphMailAttachment.ID | String | The email ID. | 
| MSGraphMailAttachment.Attachment.ID | String | The ID of the attachment. | 
| MSGraphMailAttachment.Attachment.Name | String | The name of the attachment. | 
| MSGraphMailAttachment.Attachment.Type | String | The attachment type. | 
| MSGraphMailAttachment.UserID | String | The ID of the user. | 

### msgraph-mail-get-attachment

***
Gets an attachment from the email.


#### Base Command

`msgraph-mail-get-attachment`

#### Input

| **Argument Name** | **Description** | **Required** |
| --- | --- | --- |
| user_id | User ID or principal ID (usually an email address in the format someuser@example.com). | Required | 
| message_id | The unique ID of the mail. You cannot use the the 'MessageID' key in the form '&lt;message-id&gt;'. | Required | 
| folder_id | A comma-separated list of folder IDs, in the format: (mail_box,child_mail_box,child_mail_box). | Optional | 
| attachment_id | The ID of the attachment. In case it is not supplied, the command will return all the attachments. | Optional | 
| ran_once_flag | flag for rate limit retry. | Optional | 


#### Context Output

| **Path** | **Type** | **Description** |
| --- | --- | --- |
| File.Size | Number | The size of the file. | 
| File.SHA1 | String | The SHA1 hash of the file. | 
| File.SHA256 | String | The SHA256 hash of the file. | 
| File.Name | String | The name of the file. | 
| File.SSDeep | String | The SSDeep hash of the file. | 
| File.EntryID | String | The entry ID of the file. | 
| File.Info | String | File information. | 
| File.Type | String | The file type. | 
| File.MD5 | String | The MD5 hash of the file. | 
| File.Extension | String | The file extension. | 

### msgraph-mail-list-folders

***
Returns the mail folder list directly under the root folder.


#### Base Command

`msgraph-mail-list-folders`

#### Input

| **Argument Name** | **Description** | **Required** |
| --- | --- | --- |
| user_id | User ID or principal ID (usually an email address in the format someuser@example.com). | Required | 
| limit | The maximum number of mail folder lists to return. Default is 20. | Optional | 
| ran_once_flag | flag for rate limit retry. | Optional | 


#### Context Output

| **Path** | **Type** | **Description** |
| --- | --- | --- |
| MSGraphMail.Folders.ChildFolderCount | Number | The number of child folders. | 
| MSGraphMail.Folders.DisplayName | String | The folder display name. | 
| MSGraphMail.Folders.ID | String | The target folder ID. | 
| MSGraphMail.Folders.ParentFolderID | String | The parent folder ID. | 
| MSGraphMail.Folders.TotalItemCount | Number | The total number of email messages in the folder. | 
| MSGraphMail.Folders.UnreadItemCount | Number | The number of unread emails in the folder. | 

### msgraph-mail-list-child-folders

***
Returns the folder list under the specified folder.


#### Base Command

`msgraph-mail-list-child-folders`

#### Input

| **Argument Name** | **Description** | **Required** |
| --- | --- | --- |
| user_id | User ID or principal ID (usually an email address in the format someuser@example.com). | Required | 
| parent_folder_id | The ID of the parent folder. | Required | 
| limit | The maximum number of mail folder lists to return. Default is 20. | Optional | 
| ran_once_flag | flag for rate limit retry. | Optional | 


#### Context Output

| **Path** | **Type** | **Description** |
| --- | --- | --- |
| MSGraphMail.Folders.ChildFolderCount | Number | The number of child folders. | 
| MSGraphMail.Folders.DisplayName | String | The folder display name. | 
| MSGraphMail.Folders.ID | String | The folder ID. | 
| MSGraphMail.Folders.ParentFolderID | String | The parent folder ID. | 
| MSGraphMail.Folders.TotalItemCount | Number | The total number of email messages in the folder. | 
| MSGraphMail.Folders.UnreadItemCount | Number | The number of unread email messages in the folder. | 

### msgraph-mail-create-folder

***
Creates a new folder under the specified folder (parent).


#### Base Command

`msgraph-mail-create-folder`

#### Input

| **Argument Name** | **Description** | **Required** |
| --- | --- | --- |
| user_id | User ID or principal ID (usually an email address in the format someuser@example.com). | Required | 
| new_folder_name | The display name of the new folder. | Required | 
| parent_folder_id | The ID of the parent folder under which to create a new folder. | Optional | 
| ran_once_flag | flag for rate limit retry. | Optional | 


#### Context Output

| **Path** | **Type** | **Description** |
| --- | --- | --- |
| MSGraphMail.Folders.ChildFolderCount | Number | The number of child folders. | 
| MSGraphMail.Folders.DisplayName | String | The folder display name. | 
| MSGraphMail.Folders.ID | String | The folder ID. | 
| MSGraphMail.Folders.ParentFolderID | String | The parent folder ID. | 
| MSGraphMail.Folders.TotalItemCount | Number | The total number of email messages in the folder. | 
| MSGraphMail.Folders.UnreadItemCount | Number | The number of unread email messages in the folder. | 

### msgraph-mail-update-folder

***
Updates the properties of the specified folder.


#### Base Command

`msgraph-mail-update-folder`

#### Input

| **Argument Name** | **Description** | **Required** |
| --- | --- | --- |
| user_id | User ID or principal ID (usually an email address in the format someuser@example.com). | Required | 
| folder_id | The ID of the folder to update. | Required | 
| new_display_name | The mail folder display name. | Required | 
| ran_once_flag | Flag for rate limit retry. | Optional | 


#### Context Output

| **Path** | **Type** | **Description** |
| --- | --- | --- |
| MSGraphMail.Folders.ChildFolderCount | String | The number of child folders. | 
| MSGraphMail.Folders.DisplayName | String | The folder display name. | 
| MSGraphMail.Folders.ID | String | The folder ID. | 
| MSGraphMail.Folders.ParentFolderID | String | The parent folder ID. | 
| MSGraphMail.Folders.TotalItemCount | Number | The total number of email messages in the folder. | 
| MSGraphMail.Folders.UnreadItemCount | Number | The unread emails count inside the folder. | 

### msgraph-mail-delete-folder

***
Deletes the specified mail folder.


#### Base Command

`msgraph-mail-delete-folder`

#### Input

| **Argument Name** | **Description** | **Required** |
| --- | --- | --- |
| user_id | User ID or principal ID (usually an email address in the format someuser@example.com). | Required | 
| folder_id | The ID of the folder to delete. | Required | 
| ran_once_flag | Flag for rate limit retry. | Optional | 


#### Context Output

There is no context output for this command.

### msgraph-mail-move-email

***
Moves a message to a different folder.


#### Base Command

`msgraph-mail-move-email`

#### Input

| **Argument Name** | **Description** | **Required** |
| --- | --- | --- |
| message_id | The unique ID of the mail. You cannot use the the 'MessageID' key in the form '&lt;message-id&gt;'. | Required | 
| destination_folder_id | The ID of the destination folder. | Required | 
| user_id | User ID or principal ID (usually an email address in the format someuser@example.com). | Required | 
| ran_once_flag | Flag for rate limit retry. | Optional | 


#### Context Output

| **Path** | **Type** | **Description** |
| --- | --- | --- |
| MSGraphMail.MovedEmails.DestinationFolderID | String | The folder where the email message was moved. | 
| MSGraphMail.MovedEmails.ID | String | The new ID of the moved email message. | 
| MSGraphMail.MovedEmails.UserID | String | The user ID. | 

### msgraph-mail-get-email-as-eml

***
Retrieves an email message by message ID and uploads the content as an EML file.


#### Base Command

`msgraph-mail-get-email-as-eml`

#### Input

| **Argument Name** | **Description** | **Required** |
| --- | --- | --- |
| user_id | User ID or principal ID (usually an email address in the format someuser@example.com). | Required | 
| message_id | The unique ID of the mail. You cannot use the the 'MessageID' key in the form '&lt;message-id&gt;'. | Required | 
| ran_once_flag | Flag for rate limit retry. | Optional | 


#### Context Output

| **Path** | **Type** | **Description** |
| --- | --- | --- |
| File.Size | String | The size of the file. | 
| File.SHA1 | String | The SHA1 hash of the file. | 
| File.SHA256 | String | The SHA256 hash of the file. | 
| File.SHA512 | String | The SHA512 hash of the file. | 
| File.Name | String | The name of the file. | 
| File.SSDeep | String | The SSDeep hash of the file. | 
| File.EntryID | String | The EntryID of the file. | 
| File.Info | String | Information about the file. | 
| File.Type | String | The file type. | 
| File.MD5 | String | The MD5 hash of the file. | 
| File.Extension | String | The extension of the file. | 

### msgraph-mail-create-draft

***
Creates a draft message in the specified user's mailbox.


#### Base Command

`msgraph-mail-create-draft`

#### Input

| **Argument Name** | **Description** | **Required** |
| --- | --- | --- |
| to | A comma-separated list of email addresses for the 'to' field. | Optional | 
| cc | A comma-separated list of email addresses for the 'cc' field. | Optional | 
| bcc | A comma-separated list of email addresses for the 'bcc' field. | Optional | 
| subject | The subject for the draft. | Required | 
| body | The contents (body) of the draft. | Optional | 
| bodyType | The body type of the email. Can be: "text", or "HTML". Possible values are: text, HTML. Default is text. | Optional | 
| flag | The flag value that indicates the status of the draft. Can be: "notFlagged", "complete", or "flagged". Possible values are: notFlagged, complete, flagged. Default is notFlagged. | Optional | 
| importance | The importance of the draft. Can be: "Low", "Normal", or "High". Possible values are: Low, Normal, High. Default is Low. | Optional | 
| headers | A comma-separated list of additional headers in the format, headerName:headerValue. For example, "headerName1:headerValue1,headerName2:headerValue2". | Optional | 
| attachIDs | A comma-separated list of War Room entry IDs that contain files, which are used to attach files to the draft. For example, attachIDs=15@8,19@8. | Optional | 
| attachNames | A comma-separated list of names of attachments to be displayed in the draft. Must be the same number of elements as attachIDs. | Optional | 
| attachCIDs | A comma-separated list of CIDs to embed attachments within the actual email. | Optional | 
| from | The email address from which the draft is created. | Required | 
| ran_once_flag | flag for rate limit retry. | Optional | 


#### Context Output

| **Path** | **Type** | **Description** |
| --- | --- | --- |
| MicrosoftGraph.Draft.Cc | String | The CC recipients of the draft email. | 
| MicrosoftGraph.Draft.IsRead | String | The "Is read" status of the draft email. | 
| MicrosoftGraph.Draft.Bcc | String | The BCC recipients of the draft email. | 
| MicrosoftGraph.Draft.Body | String | The body of the draft email. | 
| MicrosoftGraph.Draft.MessageID | String | The message ID of the draft email. | 
| MicrosoftGraph.Draft.SentTime | Date | The created time of the draft email. | 
| MicrosoftGraph.Draft.Headers | String | The headers of the draft email. | 
| MicrosoftGraph.Draft.From | String | The user that sent the draft email. | 
| MicrosoftGraph.Draft.Subject | String | The subject of the draft email. | 
| MicrosoftGraph.Draft.ReceivedTime | String | The received time of the draft email. | 
| MicrosoftGraph.Draft.Importance | String | The importance status of the draft email. | 
| MicrosoftGraph.Draft.CreatedTime | String | The created time of the draft email. | 
| MicrosoftGraph.Draft.Sender | String | The sender of the draft email. | 
| MicrosoftGraph.Draft.ModifiedTime | Date | The modified time of the draft email. | 
| MicrosoftGraph.Draft.IsDraft | Boolean | Whether it is a draft email. | 
| MicrosoftGraph.Draft.ID | String | The ID of the draft email. | 
| MicrosoftGraph.Draft.To | String | The 'to' recipients of the draft email. | 
| MicrosoftGraph.Draft.BodyType | Unknown | The body type of the draft email. | 
| MicrosoftGraph.Draft.ConversationID | String | The conversation ID of the draft email. | 

### send-mail

***
Sends an email using Microsoft Graph.


#### Base Command

`send-mail`

#### Input

| **Argument Name** | **Description** | **Required** |
| --- | --- | --- |
| to | A comma-separated list of email addresses for the 'to' field. | Optional | 
| cc | A comma-separated list of email addresses for the 'cc' field. | Optional | 
| bcc | A comma-separated list of email addresses for the 'bcc' field. | Optional | 
| subject | The subject of the email. | Required | 
| body | The contents (body) of the email. | Optional | 
| bodyType | The body type of the email. Possible values are: text, HTML. | Optional | 
| flag | The flag value that indicates the status for the email. Possible values are: notFlagged, complete, flagged. Default is notFlagged. | Optional | 
| importance | The importance of the email. Possible values are: Low, Normal, High. Default is Low. | Optional | 
| headers | A comma-separated list of additional headers in the format: headerName:headerValue. For example: "headerName1:headerValue1,headerName2:headerValue2". | Optional | 
| attachIDs | A comma-separated list of War Room entry IDs that contain files, which are used to attach files for the email to send. For example, attachIDs=15@8,19@8. | Optional | 
| attachNames | A comma-separated list of names of attachments to display in the email to send. Must be the same number of elements as attachIDs. | Optional | 
| attachCIDs | A comma-separated list of CIDs to embed attachments within the actual email. | Optional | 
| from | The email address from which to send the email. | Optional | 
| htmlBody | The content (body) of the email (in HTML format). | Optional | 
| replyTo | Email addresses that need to be used to reply to the message. Supports comma-separated values. | Optional | 
| ran_once_flag | Flag for rate limit retry. | Optional | 


#### Context Output

| **Path** | **Type** | **Description** |
| --- | --- | --- |
| MicrosoftGraph.Email.internetMessageHeaders | String | The email headers. | 
| MicrosoftGraph.Email.body | String | The body of the email. | 
| MicrosoftGraph.Email.bodyPreview | String | The body preview of the email. | 
| MicrosoftGraph.Email.subject | String | The subject of the email. | 
| MicrosoftGraph.Email.flag | String | The flag status of the email. | 
| MicrosoftGraph.Email.importance | String | The importance status of the email. | 
| MicrosoftGraph.Email.toRecipients | String | The 'to' recipients of the email. | 
| MicrosoftGraph.Email.ccRecipients | String | The CC recipients of the email. | 
| MicrosoftGraph.Email.bccRecipients | String | The BCC recipients of the email. | 
| MicrosoftGraph.Email.replyTo | String | The replyTo recipients of the email. | 

### msgraph-mail-reply-to

***
The replies to the recipients of a message.


#### Base Command

`msgraph-mail-reply-to`

#### Input

| **Argument Name** | **Description** | **Required** |
| --- | --- | --- |
| ID | The ID of the message. | Required | 
| body | The comment of the replied message. | Required | 
| to | A comma-separated list of email addresses for the 'to' field. | Required | 
| from | The email address from which to reply. | Required | 
| attachIDs | A comma-separated list of War Room entry IDs that contain files, which are used to attach files for the email to send. For example, attachIDs=15@8,19@8. | Optional | 
| attachNames | A comma-separated list of names of attachments to display in the email to send. Must be the same number of elements as attachIDs. | Optional | 
| attachCIDs | A CSV list of CIDs to embed attachments within the email itself. | Optional | 
| ran_once_flag | Flag for rate limit retry. | Optional | 


#### Context Output

There is no context output for this command.

### msgraph-mail-send-draft

***
Sends a draft email using Microsoft Graph.


#### Base Command

`msgraph-mail-send-draft`

#### Input

| **Argument Name** | **Description** | **Required** |
| --- | --- | --- |
| draft_id | The ID of the draft email. | Required | 
| from | The email address from which to send the draft. | Required | 
| ran_once_flag | Flag for rate limit retry. | Optional | 


#### Context Output

There is no context output for this command.

### reply-mail

***
Replies to an email using Graph Mail.


#### Base Command

`reply-mail`

#### Input

| **Argument Name** | **Description** | **Required** |
| --- | --- | --- |
| to | A CSV list of email addresses for the 'to' field. | Required | 
| body | The contents (body) of the email to be sent. | Optional | 
| subject | Subject for the email to be sent. | Required | 
| inReplyTo | ID of the item to reply to. | Required | 
| attachIDs | A CSV list of War Room entry IDs that contain files, and are used to attach files to the outgoing email. For example: attachIDs=15@8,19@8. | Optional | 
| cc | A CSV list of email addresses for the 'cc' field. | Optional | 
| bcc | A CSV list of email addresses for the 'bcc' field. | Optional | 
| htmlBody | HTML formatted content (body) of the email to be sent. This argument overrides the "body" argument. | Optional | 
| attachNames | A CSV list of names of attachments to send. Should be the same number of elements as attachIDs. | Optional | 
| attachCIDs | A CSV list of CIDs to embed attachments within the email itself. | Optional | 
| from | Email address of the sender. | Optional | 
| replyTo | Email addresses that need to be used to reply to the message. Supports comma-separated values. | Optional | 
| ran_once_flag | Flag for rate limit retry. | Optional | 


#### Context Output

| **Path** | **Type** | **Description** |
| --- | --- | --- |
| MicrosoftGraph.SentMail.body | String | The body of the email. | 
| MicrosoftGraph.SentMail.bodyPreview | String | The body preview of the email. | 
| MicrosoftGraph.SentMail.subject | String | The subject of the email. | 
| MicrosoftGraph.SentMail.toRecipients | String | The 'To' recipients of the email. | 
| MicrosoftGraph.SentMail.ccRecipients | String | The CC recipients of the email. | 
| MicrosoftGraph.SentMail.bccRecipients | String | The BCC recipients of the email. | 
| MicrosoftGraph.SentMail.ID | String | The immutable ID of the message. | 
| MicrosoftGraph.SentMail.replyTo | String | The replyTo recipients of the email. | 

### msgraph-mail-update-email-status

***
Update the status of an email to read / unread.


#### Base Command

`msgraph-mail-update-email-status`

#### Input

| **Argument Name** | **Description** | **Required** |
| --- | --- | --- |
| user_id | User ID or principal ID (usually an email address. E.g., user@example.com). | Required | 
| message_ids | Unique ID of the emails to update. You cannot use the 'MessageID' key in the form '&lt;message-id&gt;'. Can be a list of comma-separated values. | Required | 
| folder_id | The folder ID. | Optional | 
| status | Status to set the email to. Possible values are: Read, Unread. | Required | 


#### Context Output

There is no context output for this command.


### msgraph-mail-auth-reset

***
Run this command if for some reason you need to rerun the authentication process.

#### Base Command

`msgraph-mail-auth-reset`

#### Input

There are no input arguments for this command.

#### Context Output

<<<<<<< HEAD
=======
There is no context output for this command.
### msgraph-mail-list-rules

***
List email rules for a user's mailbox using Microsoft Graph API.

#### Base Command

`msgraph-mail-list-rules`

#### Input

| **Argument Name** | **Description** | **Required** |
| --- | --- | --- |
| user_id | User ID or principal ID (usually an email address in the format someuser@example.com). | Required | 
| limit | Maximum number of results to return. Default is 50. | Required | 

#### Context Output

| **Path** | **Type** | **Description** |
| --- | --- | --- |
| MSGraphMail.Rule.conditions | Unknown | Conditions that when fulfilled, will trigger the corresponding actions for that rule. | 
| MSGraphMail.Rule.actions | Unknown | Actions to be taken on a message when the corresponding conditions are fulfilled. | 
| MSGraphMail.Rule.displayName | String | The display name of the rule. | 
| MSGraphMail.Rule.exceptions | Unknown | Exception conditions for the rule. | 
| MSGraphMail.Rule.hasError | Boolean | Indicates whether the rule is in an error condition. | 
| MSGraphMail.Rule.id | String | The ID of the rule. | 
| MSGraphMail.Rule.isEnabled | Boolean | Indicates whether the rule is enabled to be applied to messages. | 
| MSGraphMail.Rule.isReadOnly | Boolean | Indicates if the rule is read-only and cannot be modified or deleted by the rules REST API. | 
| MSGraphMail.Rule.sequence | Number | Indicates the order in which the rule is executed, among other rules. | 
### msgraph-mail-get-rule

***
Get details of a specific email rule by ID for a user's mailbox using Microsoft Graph API.

#### Base Command

`msgraph-mail-get-rule`

#### Input

| **Argument Name** | **Description** | **Required** |
| --- | --- | --- |
| user_id | User ID or principal ID (usually an email address in the format someuser@example.com). | Required | 
| rule_id | The ID of the rule to retrieve. | Required | 

#### Context Output

| **Path** | **Type** | **Description** |
| --- | --- | --- |
| MSGraphMail.Rule.conditions | Unknown | Conditions that when fulfilled, will trigger the corresponding actions for that rule. | 
| MSGraphMail.Rule.actions | Unknown | Actions to be taken on a message when the corresponding conditions are fulfilled. | 
| MSGraphMail.Rule.displayName | String | The display name of the rule. | 
| MSGraphMail.Rule.exceptions | Unknown | Exception conditions for the rule. | 
| MSGraphMail.Rule.hasError | Boolean | Indicates whether the rule is in an error condition. | 
| MSGraphMail.Rule.id | String | The ID of the rule. | 
| MSGraphMail.Rule.isEnabled | Boolean | Indicates whether the rule is enabled to be applied to messages. | 
| MSGraphMail.Rule.isReadOnly | Boolean | Indicates if the rule is read-only and cannot be modified or deleted by the rules REST API. | 
| MSGraphMail.Rule.sequence | Number | Indicates the order in which the rule is executed, among other rules. | 
### msgraph-mail-delete-rule

***
Delete a specific email rule by ID for a user's mailbox using Microsoft Graph API.

#### Base Command

`msgraph-mail-delete-rule`

#### Input

| **Argument Name** | **Description** | **Required** |
| --- | --- | --- |
| user_id | User ID or principal ID (usually an email address in the format someuser@example.com). | Required | 
| rule_id | The ID of the rule to delete. | Required | 

#### Context Output

>>>>>>> 6f77591c
There is no context output for this command.<|MERGE_RESOLUTION|>--- conflicted
+++ resolved
@@ -44,10 +44,7 @@
 
 - Mail.ReadWrite - Application
 - Mail.Send - Application
-<<<<<<< HEAD
-=======
 - MailboxSettings.ReadWrite - Application
->>>>>>> 6f77591c
 
 ## Commands
 
@@ -693,8 +690,6 @@
 
 #### Context Output
 
-<<<<<<< HEAD
-=======
 There is no context output for this command.
 ### msgraph-mail-list-rules
 
@@ -772,5 +767,4 @@
 
 #### Context Output
 
->>>>>>> 6f77591c
 There is no context output for this command.