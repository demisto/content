--- conflicted
+++ resolved
@@ -72,7 +72,6 @@
 
 | **Path** | **Type** | **Description** |
 | --- | --- | --- |
-<<<<<<< HEAD
 | MSGraphMail.ID | String | The ID of the email. | 
 | MSGraphMail.Created | Date | The time the email was created. | 
 | MSGraphMail.LastModifiedTime | Date | The time the email was last modified. | 
@@ -99,30 +98,6 @@
 | MSGraphMail.Recipients.Name | String | The name of the user in the 'toRecipients' field of the email. |
 | MSGraphMail.Recipients.Address | String | The email address of the user in the 'toRecipients' field of the email. |
 | MSGraphMail.NextPage | String | A token to pass to the next list command to retrieve additional results. | 
-=======
-| MSGraphMail.ID | String | The ID of the email. |
-| MSGraphMail.Created | Date | The time the email was created. |
-| MSGraphMail.LastModifiedTime | Date | The time the email was last modified. |
-| MSGraphMail.ReceivedTime | Date | The time the email was received. |
-| MSGraphMail.SendTime | Date | The time the email was sent. |
-| MSGraphMail.Categories | String | Categories of the email. |
-| MSGraphMail.HasAttachments | Boolean | Whether the email has attachments. |
-| MSGraphMail.Subject | String | The subject of email. |
-| MSGraphMail.IsDraft | Boolean | Whether the email is a draft. |
-| MSGraphMail.Body | String | The content \(body\) of the email. |
-| MSGraphMail.Sender.Name | String | The name of the sender. |
-| MSGraphMail.Sender.Address | String | The email address of the sender. |
-| MSGraphMail.From.Name | String | The name of the user in the 'from' field of the email. |
-| MSGraphMail.From.Address | String | The email address of the user in the 'from' field of the email |
-| MSGraphMail.CCRecipients.Name | String | The names of the CC recipients. |
-| MSGraphMail.CCRecipients.Address | String | The email address of the user in the 'cc' field of the email. |
-| MSGraphMail.BCCRecipients.Name | String | The names of the users in the 'bcc' field of the email. |
-| MSGraphMail.BCCRecipients.Address | String | The email address of the user in the 'bcc' field of the email. |
-| MSGraphMail.ReplyTo.Name | String | The name in the 'replyTo' field of the email. |
-| MSGraphMail.ReplyTo.Address | String | The email address in the 'replyTo' field of the email. |
-| MSGraphMail.UserID | String | The ID of the user. |
-| MSGraphMail.NextPage | String | A token to pass to the next list command to retrieve additional results. |
->>>>>>> b9790362
 
 
 ##### Command Example
@@ -213,7 +188,6 @@
 
 | **Path** | **Type** | **Description** |
 | --- | --- | --- |
-<<<<<<< HEAD
 | MSGraphMail.ID | String | The ID of the email. | 
 | MSGraphMail.Created | Date | The time the email was created. | 
 | MSGraphMail.LastModifiedTime | Date | The time the email was last modified. | 
@@ -239,29 +213,6 @@
 | MSGraphMail.InternetMessageID | String | Internet Message ID of the message |
 | MSGraphMail.Recipients.Name | String | The name of the user in the 'toRecipients' field of the email. |
 | MSGraphMail.Recipients.Address | String | The email address of the user in the 'toRecipients' field of the email. |
-=======
-| MSGraphMail.ID | String | The ID of the email. |
-| MSGraphMail.Created | Date | The time the email was created. |
-| MSGraphMail.LastModifiedTime | Date | The time the email was last modified. |
-| MSGraphMail.ReceivedTime | Date | The time the email was received. |
-| MSGraphMail.SendTime | Date | The time the email was sent. |
-| MSGraphMail.Categories | String | The categories of the email. |
-| MSGraphMail.HasAttachments | Boolean | Whether the email has attachments. |
-| MSGraphMail.Subject | String | The subject of the email. |
-| MSGraphMail.IsDraft | Boolean | Whether the email is a draft. |
-| MSGraphMail.Body | String | The content (body) of the email. |
-| MSGraphMail.Sender.Name | String | The name of the sender. |
-| MSGraphMail.Sender.Address | String | The email address of the sender. |
-| MSGraphMail.From.Name | String | The name of the user in the 'from' field of the email. |
-| MSGraphMail.From.Address | String | The email address of the user in the 'from' field of the email. |
-| MSGraphMail.CCRecipients.Name | String | The names of the users in the 'cc' field of the email. |
-| MSGraphMail.CCRecipients.Address | String | The email address of the user in the 'cc' field of the email. |
-| MSGraphMail.BCCRecipients.Name | String | The names of the users in the 'bcc' field of the email. |
-| MSGraphMail.BCCRecipients.Address | String | The email address of the user in the 'bcc' field of the email. |
-| MSGraphMail.ReplyTo.Name | String | The name in the 'replyTo' field of the email. |
-| MSGraphMail.ReplyTo.Address | String | The email address in the 'replyTo' field of the email. |
-| MSGraphMail.UserID | String | The ID of the user. |
->>>>>>> b9790362
 
 
 ##### Command Example
