--- conflicted
+++ resolved
@@ -12,1542 +12,8 @@
 
 class MsGraphMailClient(MsGraphMailBaseClient):
 
-<<<<<<< HEAD
-EMAIL_DATA_MAPPING = {
-    'id': 'ID',
-    'createdDateTime': 'CreatedTime',
-    'lastModifiedDateTime': 'ModifiedTime',
-    'receivedDateTime': 'ReceivedTime',
-    'sentDateTime': 'SentTime',
-    'subject': 'Subject',
-    'importance': 'Importance',
-    'conversationId': 'ConversationID',
-    'isRead': 'IsRead',
-    'isDraft': 'IsDraft',
-    'internetMessageId': 'MessageID',
-    'categories': 'Categories',
-}
-
-FOLDER_MAPPING = {
-    'id': 'ID',
-    'displayName': 'DisplayName',
-    'parentFolderId': 'ParentFolderID',
-    'childFolderCount': 'ChildFolderCount',
-    'unreadItemCount': 'UnreadItemCount',
-    'totalItemCount': 'TotalItemCount'
-}
-
-# Well known folders shortcut in MS Graph API
-# For more information: https://docs.microsoft.com/en-us/graph/api/resources/mailfolder?view=graph-rest-1.0
-WELL_KNOWN_FOLDERS = {
-    'archive': 'archive',
-    'conversation history': 'conversationhistory',
-    'deleted items': 'deleteditems',
-    'drafts': 'drafts',
-    'inbox': 'inbox',
-    'junk email': 'junkemail',
-    'outbox': 'outbox',
-    'sent items': 'sentitems',
-}
-
-''' CLIENT '''
-
-
-class MsGraphClient:
-    ITEM_ATTACHMENT = '#microsoft.graph.itemAttachment'
-    FILE_ATTACHMENT = '#microsoft.graph.fileAttachment'
-    # maximum attachment size to be sent through the api, files larger must be uploaded via upload session
-    MAX_ATTACHMENT_SIZE = 3145728  # 3mb = 3145728 bytes
-
-    def __init__(self, self_deployed, tenant_id, auth_and_token_url, enc_key,
-                 app_name, base_url, use_ssl, proxy, ok_codes, mailbox_to_fetch, folder_to_fetch, first_fetch_interval,
-                 emails_fetch_limit, timeout=10, endpoint='com', certificate_thumbprint=None, private_key=None,
-                 display_full_email_body=False, mark_fetched_read=False, look_back=0,
-                 managed_identities_client_id=None):
-
-        self.ms_client = MicrosoftClient(self_deployed=self_deployed, tenant_id=tenant_id, auth_id=auth_and_token_url,
-                                         enc_key=enc_key, app_name=app_name, base_url=base_url, verify=use_ssl,
-                                         proxy=proxy, ok_codes=ok_codes, timeout=timeout, endpoint=endpoint,
-                                         certificate_thumbprint=certificate_thumbprint, private_key=private_key,
-                                         retry_on_rate_limit=True,
-                                         managed_identities_client_id=managed_identities_client_id,
-                                         managed_identities_resource_uri=Resources.graph)
-
-        self._mailbox_to_fetch = mailbox_to_fetch
-        self._folder_to_fetch = folder_to_fetch
-        self._first_fetch_interval = first_fetch_interval
-        self._emails_fetch_limit = emails_fetch_limit
-        # whether to display the full email body for the fetch-incidents
-        self.display_full_email_body = display_full_email_body
-        self.mark_fetched_read = mark_fetched_read
-        self.look_back = look_back
-
-    def pages_puller(self, response: dict, page_count: int) -> list:
-        """ Gets first response from API and returns all pages
-
-        Args:
-            response (dict):
-            page_count (int):
-
-        Returns:
-            list: list of all pages
-        """
-        responses = [response]
-        for i in range(page_count - 1):
-            next_link = response.get('@odata.nextLink')
-            if next_link:
-                response = self.ms_client.http_request('GET', full_url=next_link, url_suffix=None)
-                responses.append(response)
-            else:
-                return responses
-        return responses
-
-    def list_mails(self, user_id: str, folder_id: str = '', search: str = None, odata: str = None) -> Union[dict, list]:
-        """Returning all mails from given user
-
-        Args:
-            user_id (str):
-            folder_id (str):
-            search (str):
-            odata (str):
-
-        Returns:
-            dict or list:
-        """
-        no_folder = f'/users/{user_id}/messages'
-        with_folder = f'/users/{user_id}/{build_folders_path(folder_id)}/messages'
-        pages_to_pull = demisto.args().get('pages_to_pull', 1)
-        page_size = demisto.args().get('page_size', 20)
-        odata = f'{odata}&$top={page_size}' if odata else f'$top={page_size}'
-
-        if search:
-            # Data is being handled as a JSON so in cases the search phrase contains double quote ",
-            # we should escape it.
-            search = search.replace('"', '\\"')
-            odata = f'{odata}&$search="{quote(search)}"'
-        suffix = with_folder if folder_id else no_folder
-        if odata:
-            suffix += f'?{odata}'
-        demisto.debug(f"URL suffix is {suffix}")
-        response = self.ms_client.http_request('GET', suffix)
-        return self.pages_puller(response, assert_pages(pages_to_pull))
-
-    def delete_mail(self, user_id: str, message_id: str, folder_id: str = None) -> bool:
-        """
-
-        Args:
-            user_id (str):
-            message_id (str):
-            folder_id (str):
-
-        Returns:
-            bool
-        """
-        with_folder = f'/users/{user_id}/{build_folders_path(folder_id)}/messages/{message_id}'  # type: ignore
-        no_folder = f'/users/{user_id}/messages/{message_id}'
-        suffix = with_folder if folder_id else no_folder
-        self.ms_client.http_request('DELETE', suffix, resp_type="")
-        return True
-
-    def get_attachment(self, message_id: str, user_id: str, attachment_id: str, folder_id: str = None) -> dict:
-        """
-
-        Args:
-            message_id (str):
-            user_id (str_:
-            attachment_id (str):
-            folder_id (str):
-
-        Returns:
-            dict:
-        """
-        if attachment_id:
-            no_folder = f'/users/{user_id}/messages/{message_id}/attachments/{attachment_id}' \
-                        f'/?$expand=microsoft.graph.itemattachment/item'
-            with_folder = (f'/users/{user_id}/{build_folders_path(folder_id)}/'  # type: ignore
-                           f'messages/{message_id}/attachments/{attachment_id}/'
-                           f'?$expand=microsoft.graph.itemattachment/item')
-        else:
-            no_folder = f'/users/{user_id}/messages/{message_id}/attachments'
-            with_folder = (f'/users/{user_id}/{build_folders_path(folder_id)}/'  # type: ignore
-                           f'messages/{message_id}/attachments')
-        suffix = with_folder if folder_id else no_folder
-        response = self.ms_client.http_request('GET', suffix)
-        response = [response] if response and attachment_id else response.get('value', [])
-        return response
-
-    def get_message(self, user_id: str, message_id: str, folder_id: str = '', odata: str = '') -> dict:
-        """
-
-        Args:
-            user_id (str): User ID to pull message from
-            message_id (str): Message ID to pull
-            folder_id: (str) Folder ID to pull from
-            odata (str): OData query
-
-        Returns
-            dict: request json
-        """
-        no_folder = f'/users/{user_id}/messages/{message_id}/'
-        with_folder = (f'/users/{user_id}/{build_folders_path(folder_id)}'  # type: ignore
-                       f'/messages/{message_id}/')
-
-        suffix = with_folder if folder_id else no_folder
-        if odata:
-            suffix += f'?{odata}'
-        response = self.ms_client.http_request('GET', suffix)
-
-        # Add user ID
-        response['userId'] = user_id
-        return response
-
-    def list_attachments(self, user_id: str, message_id: str, folder_id: str) -> dict:
-        """Listing all the attachments
-
-        Args:
-            user_id (str):
-            message_id (str):
-            folder_id (str):
-
-        Returns:
-            dict:
-        """
-        no_folder = f'/users/{user_id}/messages/{message_id}/attachments/'
-        with_folder = f'/users/{user_id}/{build_folders_path(folder_id)}/messages/{message_id}/attachments/'
-        suffix = with_folder if folder_id else no_folder
-        return self.ms_client.http_request('GET', suffix)
-
-    def list_folders(self, user_id: str, limit: str = '20') -> dict:
-        """List folder under root folder (Top of information store)
-
-        Args:
-            user_id (str): User id or mailbox address
-            limit (str): Limit number of returned folder collection
-
-        Returns:
-            dict: Collection of folders under root folder
-        """
-        suffix = f'/users/{user_id}/mailFolders?$top={limit}'
-        return self.ms_client.http_request('GET', suffix)
-
-    def list_child_folders(self, user_id: str, parent_folder_id: str, limit: str = '20') -> list:
-        """List child folder under specified folder.
-
-        Args:
-            user_id (str): User id or mailbox address
-            parent_folder_id (str): Parent folder id
-            limit (str): Limit number of returned folder collection
-
-        Returns:
-            list: Collection of folders under specified folder
-        """
-        # for additional info regarding OData query https://docs.microsoft.com/en-us/graph/query-parameters
-        suffix = f'/users/{user_id}/mailFolders/{parent_folder_id}/childFolders?$top={limit}'
-        return self.ms_client.http_request('GET', suffix)
-
-    def create_folder(self, user_id: str, new_folder_name: str, parent_folder_id: str = None) -> dict:
-        """Create folder under specified folder with given display name
-
-        Args:
-            user_id (str): User id or mailbox address
-            new_folder_name (str): Created folder display name
-            parent_folder_id (str): Parent folder id under where created new folder
-
-        Returns:
-            dict: Created folder data
-        """
-
-        suffix = f'/users/{user_id}/mailFolders'
-        if parent_folder_id:
-            suffix += f'/{parent_folder_id}/childFolders'
-
-        json_data = {'displayName': new_folder_name}
-        return self.ms_client.http_request('POST', suffix, json_data=json_data)
-
-    def update_folder(self, user_id: str, folder_id: str, new_display_name: str) -> dict:
-        """Update folder under specified folder with new display name
-
-        Args:
-            user_id (str): User id or mailbox address
-            folder_id (str): Folder id to update
-            new_display_name (str): New display name of updated folder
-
-        Returns:
-            dict: Updated folder data
-        """
-
-        suffix = f'/users/{user_id}/mailFolders/{folder_id}'
-        json_data = {'displayName': new_display_name}
-        return self.ms_client.http_request('PATCH', suffix, json_data=json_data)
-
-    def delete_folder(self, user_id: str, folder_id: str):
-        """Deletes folder under specified folder
-
-        Args:
-            user_id (str): User id or mailbox address
-            folder_id (str): Folder id to delete
-        """
-
-        suffix = f'/users/{user_id}/mailFolders/{folder_id}'
-        return self.ms_client.http_request('DELETE', suffix, resp_type="")
-
-    def move_email(self, user_id: str, message_id: str, destination_folder_id: str) -> dict:
-        """Moves email to destination folder
-
-        Args:
-            user_id (str): User id or mailbox address
-            message_id (str): The message id to move
-            destination_folder_id (str): Destination folder id
-
-        Returns:
-            dict: Moved email data
-        """
-
-        suffix = f'/users/{user_id}/messages/{message_id}/move'
-        json_data = {'destinationId': destination_folder_id}
-        return self.ms_client.http_request('POST', suffix, json_data=json_data)
-
-    def get_email_as_eml(self, user_id: str, message_id: str) -> str:
-        """Returns MIME content of specified message
-
-        Args:
-            user_id (str): User id or mailbox address
-            message_id (str): The message id of the email
-
-        Returns:
-            str: MIME content of the email
-        """
-
-        suffix = f'/users/{user_id}/messages/{message_id}/$value'
-        return self.ms_client.http_request('GET', suffix, resp_type='text')
-
-    @staticmethod
-    def _build_recipient_input(recipients):
-        """
-        Builds legal recipients list.
-
-        :type recipients: ``list``
-        :param recipients: List of recipients
-
-        :return: List of email addresses recipients
-        :rtype: ``list``
-        """
-        return [{'emailAddress': {'address': r}} for r in recipients] if recipients else []
-
-    @staticmethod
-    def _build_body_input(body, body_type):
-        """
-        Builds message body input.
-
-        :type body: ``str``
-        :param body: The body of the message
-
-        :type body_type: The body type of the message, html or text.
-        :param body_type:
-
-        :return: The message body
-        :rtype ``dict``
-        """
-        return {
-            "content": body,
-            "contentType": body_type
-        }
-
-    @staticmethod
-    def _build_flag_input(flag):
-        """
-        Builds flag status of the message.
-
-        :type flag: ``str``
-        :param flag: The flag of the message
-
-        :return: The flag status of the message
-        :rtype ``dict``
-        """
-        return {'flagStatus': flag}
-
-    @classmethod
-    def _build_attachments_input(cls, ids, attach_names=None, is_inline=False):
-        """
-        Builds valid attachment input of the message. Is used for both in-line and regular attachments.
-
-        :type ids: ``list``
-        :param ids: List of uploaded to War Room files ids
-
-        :type attach_names: ``list``
-        :param attach_names: List of attachment name, not required.
-
-        :type is_inline: ``bool``
-        :param is_inline: Indicates whether the attachment is inline or not
-
-        :return: List of valid attachments of message
-        :rtype: ``list``
-        """
-        provided_names = bool(attach_names)
-
-        if provided_names and len(ids) != len(attach_names):
-            raise Exception("Invalid input, attach_ids and attach_names lists should be the same length.")
-
-        file_attachments_result = []
-        # in case that no attach names where provided, ids are zipped together and the attach_name value is ignored
-        attachments = zip(ids, attach_names) if provided_names else zip(ids, ids)
-
-        for attach_id, attach_name in attachments:
-            file_data, file_size, uploaded_file_name = read_file(attach_id)
-            file_name = attach_name if provided_names or not uploaded_file_name else uploaded_file_name
-            if file_size < cls.MAX_ATTACHMENT_SIZE:  # if file is less than 3MB
-                file_attachments_result.append(
-                    {
-                        '@odata.type': cls.FILE_ATTACHMENT,
-                        'contentBytes': base64.b64encode(file_data).decode('utf-8'),
-                        'isInline': is_inline,
-                        'name': file_name,
-                        'size': file_size
-                    }
-                )
-            else:
-                file_attachments_result.append(
-                    {
-                        'size': file_size,
-                        'data': file_data,
-                        'name': file_name,
-                        'isInline': is_inline,
-                        'requires_upload': True
-                    }
-                )
-
-        return file_attachments_result
-
-    @staticmethod
-    def _build_file_attachments_input(attach_ids, attach_names, attach_cids, manual_attachments):
-        """
-        Builds both inline and regular attachments.
-
-        :type attach_ids: ``list``
-        :param attach_ids: List of uploaded to War Room regular attachments to send
-
-        :type attach_names: ``list``
-        :param attach_names: List of regular attachments names to send
-
-        :type attach_cids: ``list``
-        :param attach_cids: List of uploaded to War Room inline attachments to send
-
-        :type manual_attachments: ``list``
-        :param manual_attachments: List of manual attachments reports to send
-
-        :return: List of both inline and regular attachments of the message
-        :rtype: ``list``
-        """
-        regular_attachments = MsGraphClient._build_attachments_input(ids=attach_ids, attach_names=attach_names)
-        inline_attachments = MsGraphClient._build_attachments_input(ids=attach_cids, is_inline=True)
-        # collecting manual attachments info
-        manual_att_ids = [os.path.basename(att['RealFileName']) for att in manual_attachments if 'RealFileName' in att]
-        manual_att_names = [att['FileName'] for att in manual_attachments if 'FileName' in att]
-        manual_report_attachments = MsGraphClient._build_attachments_input(ids=manual_att_ids,
-                                                                           attach_names=manual_att_names)
-
-        return regular_attachments + inline_attachments + manual_report_attachments
-
-    @staticmethod
-    def _get_recipient_address(email_address):
-        """
-        Receives dict of form  "emailAddress":{"name":"_", "address":"_"} and return the address
-
-        :type email_address: ``dict``
-        :param email_address: Recipient address
-
-        :return: The address of recipient
-        :rtype: ``str``
-        """
-        return email_address.get('emailAddress', {}).get('address', '')
-
-    @staticmethod
-    def _build_headers_input(internet_message_headers):
-        """
-        Builds valid headers input.
-
-        :type internet_message_headers: ``list``
-        :param internet_message_headers: List of headers to build.
-
-        :return: List of transformed headers
-        :rtype: ``list``
-        """
-        return [{'name': kv[0], 'value': kv[1]} for kv in (h.split(':') for h in internet_message_headers)]
-
-    @staticmethod
-    def build_message(to_recipients, cc_recipients, bcc_recipients, subject, body, body_type, flag, importance,
-                      internet_message_headers, attach_ids, attach_names, attach_cids, manual_attachments, reply_to):
-        """
-        Builds valid message dict.
-        For more information https://docs.microsoft.com/en-us/graph/api/resources/message?view=graph-rest-1.0
-        """
-        message = {
-            'toRecipients': MsGraphClient._build_recipient_input(to_recipients),
-            'ccRecipients': MsGraphClient._build_recipient_input(cc_recipients),
-            'bccRecipients': MsGraphClient._build_recipient_input(bcc_recipients),
-            'replyTo': MsGraphClient._build_recipient_input(reply_to),
-            'subject': subject,
-            'body': MsGraphClient._build_body_input(body=body, body_type=body_type),
-            'bodyPreview': body[:255],
-            'importance': importance,
-            'flag': MsGraphClient._build_flag_input(flag),
-            'attachments': MsGraphClient._build_file_attachments_input(attach_ids, attach_names, attach_cids,
-                                                                       manual_attachments)
-        }
-
-        if internet_message_headers:
-            message['internetMessageHeaders'] = MsGraphClient._build_headers_input(internet_message_headers)
-
-        return message
-
-    @staticmethod
-    def build_message_to_reply(to_recipients, cc_recipients, bcc_recipients, subject, email_body, attach_ids,
-                               attach_names, attach_cids, reply_to):
-        """
-        Builds a valid reply message dict.
-        For more information https://docs.microsoft.com/en-us/graph/api/resources/message?view=graph-rest-1.0
-        """
-        return {
-            'toRecipients': MsGraphClient._build_recipient_input(to_recipients),
-            'ccRecipients': MsGraphClient._build_recipient_input(cc_recipients),
-            'bccRecipients': MsGraphClient._build_recipient_input(bcc_recipients),
-            'replyTo': MsGraphClient._build_recipient_input(reply_to),
-            'subject': subject,
-            'bodyPreview': email_body[:255],
-            'attachments': MsGraphClient._build_file_attachments_input(attach_ids, attach_names, attach_cids, [])
-        }
-
-    @staticmethod
-    def parse_item_as_dict(email):
-        """
-        Parses basic data of email.
-
-        Additional info https://docs.microsoft.com/en-us/graph/api/resources/message?view=graph-rest-1.0
-
-        :type email: ``dict``
-        :param email: Email to parse
-
-        :return: Parsed email
-        :rtype: ``dict``
-        """
-        parsed_email = {EMAIL_DATA_MAPPING[k]: v for (k, v) in email.items() if k in EMAIL_DATA_MAPPING}
-        parsed_email['Headers'] = email.get('internetMessageHeaders', [])
-
-        email_body = email.get('body', {}) or email.get('uniqueBody', {})
-        parsed_email['Body'] = email_body.get('content', '')
-        parsed_email['BodyType'] = email_body.get('contentType', '')
-
-        parsed_email['Sender'] = MsGraphClient._get_recipient_address(email.get('sender', {}))
-        parsed_email['From'] = MsGraphClient._get_recipient_address(email.get('from', {}))
-        parsed_email['To'] = list(map(MsGraphClient._get_recipient_address, email.get('toRecipients', [])))
-        parsed_email['Cc'] = list(map(MsGraphClient._get_recipient_address, email.get('ccRecipients', [])))
-        parsed_email['Bcc'] = list(map(MsGraphClient._get_recipient_address, email.get('bccRecipients', [])))
-
-        return parsed_email
-
-    @staticmethod
-    def build_reply(to_recipients, comment, attach_ids, attach_names, attach_cids):
-        """
-        Builds the reply message that includes recipients to reply and reply message.
-
-        :type to_recipients: ``list``
-        :param to_recipients: The recipients list to reply
-
-        :type comment: ``str``
-        :param comment: The message to reply.
-
-        :type attach_ids: ``list``
-        :param attach_ids: List of uploaded to War Room regular attachments to send
-
-        :type attach_names: ``list``
-        :param attach_names: List of regular attachments names to send
-
-        :type attach_cids: ``list``
-        :param attach_cids: List of uploaded to War Room inline attachments to send
-
-        :return: Returns legal reply message.
-        :rtype: ``dict``
-        """
-        return {
-            'message': {
-                'toRecipients': MsGraphClient._build_recipient_input(to_recipients),
-                'attachments': MsGraphClient._build_file_attachments_input(attach_ids, attach_names, attach_cids, [])
-            },
-            'comment': comment
-        }
-
-    def _get_folder_children(self, user_id, folder_id, overwrite_rate_limit_retry=False):
-        """
-        Get the folder collection under the specified folder.
-
-        :type user_id ``str``
-        :param user_id: Mailbox address
-
-        :type folder_id: ``str``
-        :param folder_id: Folder id
-
-        :return: List of folders that contain basic folder information
-        :rtype: ``list``
-        """
-        suffix_endpoint = f'/users/{user_id}/mailFolders/{folder_id}/childFolders?$top=250'
-        folder_children = self.ms_client.http_request('GET', suffix_endpoint,
-                                                      overwrite_rate_limit_retry=overwrite_rate_limit_retry).get(
-            'value', [])
-        return folder_children
-
-    def _get_folder_info(self, user_id, folder_id, overwrite_rate_limit_retry=False):
-        """
-        Returns folder information.
-
-        :type user_id: ``str``
-        :param user_id: Mailbox address
-
-        :type folder_id: ``str``
-        :param folder_id: Folder id
-
-        :raises: ``Exception``: No info found for folder {folder id}
-
-        :return: Folder information if found
-        :rtype: ``dict``
-        """
-
-        suffix_endpoint = f'/users/{user_id}/mailFolders/{folder_id}'
-        folder_info = self.ms_client.http_request('GET', suffix_endpoint,
-                                                  overwrite_rate_limit_retry=overwrite_rate_limit_retry)
-        if not folder_info:
-            raise Exception(f'No info found for folder {folder_id}')
-        return folder_info
-
-    def _get_root_folder_children(self, user_id, overwrite_rate_limit_retry=False):
-        """
-        Get the root folder (Top Of Information Store) children collection.
-
-        :type user_id: ``str``
-        :param user_id: Mailbox address
-
-        :raises: ``Exception``: No folders found under Top Of Information Store folder
-
-        :return: List of root folder children
-        rtype: ``list``
-        """
-        suffix_endpoint = f'/users/{user_id}/mailFolders/msgfolderroot/childFolders?$top=250'
-        root_folder_children = self.ms_client.http_request('GET', suffix_endpoint,
-                                                           overwrite_rate_limit_retry=overwrite_rate_limit_retry)\
-            .get('value', None)
-        if not root_folder_children:
-            raise Exception("No folders found under Top Of Information Store folder")
-
-        return root_folder_children
-
-    def _get_folder_by_path(self, user_id, folder_path, overwrite_rate_limit_retry=False):
-        """
-        Searches and returns basic folder information.
-
-        Receives mailbox address and folder path (e.g Inbox/Phishing) and iteratively retrieves folders info until
-        reaches the last folder of a path. In case that such folder exist, basic information that includes folder id,
-        display name, parent folder id, child folders count, unread items count and total items count will be returned.
-
-        :type user_id: ``str``
-        :param user_id: Mailbox address
-
-        :type folder_path: ``str``
-        :param folder_path: Folder path of searched folder
-
-        :raises: ``Exception``: No such folder exist: {folder path}
-
-        :return: Folder information if found
-        :rtype: ``dict``
-        """
-        folders_names = folder_path.replace('\\', '/').split('/')  # replaced backslash in original folder path
-
-        # Optimization step in order to improve performance before iterating the folder path in order to skip API call
-        # for getting Top of Information Store children collection if possible.
-        if folders_names[0].lower() in WELL_KNOWN_FOLDERS:
-            # check if first folder in the path is known folder in order to skip not necessary api call
-            folder_id = WELL_KNOWN_FOLDERS[folders_names[0].lower()]  # get folder shortcut instead of using folder id
-            if len(folders_names) == 1:  # in such case the folder path consist only from one well known folder
-                return self._get_folder_info(user_id, folder_id, overwrite_rate_limit_retry)
-            else:
-                current_directory_level_folders = self._get_folder_children(user_id, folder_id,
-                                                                            overwrite_rate_limit_retry)
-                folders_names.pop(0)  # remove the first folder name from the path before iterating
-        else:  # in such case the optimization step is skipped
-            # current_directory_level_folders will be set to folders that are under Top Of Information Store (root)
-            current_directory_level_folders = self._get_root_folder_children(user_id, overwrite_rate_limit_retry)
-
-        for index, folder_name in enumerate(folders_names):
-            # searching for folder in current_directory_level_folders list by display name or id
-            found_folder = [f for f in current_directory_level_folders if
-                            f.get('displayName', '').lower() == folder_name.lower() or f.get('id', '') == folder_name]
-
-            if not found_folder:  # no folder found, return error
-                raise Exception(f'No such folder exist: {folder_path}')
-            found_folder = found_folder[0]  # found_folder will be list with only one element in such case
-
-            if index == len(folders_names) - 1:  # reached the final folder in the path
-                # skip get folder children step in such case
-                return found_folder
-            # didn't reach the end of the loop, set the current_directory_level_folders to folder children
-            current_directory_level_folders = self._get_folder_children(user_id, found_folder.get('id', ''),
-                                                                        overwrite_rate_limit_retry=overwrite_rate_limit_retry)
-
-    def get_emails(self, exclude_ids, last_fetch, folder_id, overwrite_rate_limit_retry=False,
-                   mark_emails_as_read: bool = False):
-
-        suffix_endpoint = f"/users/{self._mailbox_to_fetch}/mailFolders/{folder_id}/messages"
-        # If you add to the select filter the $ sign, The 'internetMessageHeaders' field not contained within the
-        # API response, (looks like a bug in graph API).
-        params = {
-            "$filter": f"receivedDateTime ge {last_fetch}",
-            "$orderby": "receivedDateTime asc",
-            "select": "*",
-            "$top": len(exclude_ids) + self._emails_fetch_limit  # fetch extra incidents
-        }
-
-        emails_as_html = self.ms_client.http_request('GET', suffix_endpoint, params=params,
-                                                     overwrite_rate_limit_retry=overwrite_rate_limit_retry)\
-                             .get('value') or []
-
-        headers = {
-            "Prefer": "outlook.body-content-type='text'"
-        }
-
-        emails_as_text = self.ms_client.http_request(
-            'GET', suffix_endpoint, params=params, overwrite_rate_limit_retry=overwrite_rate_limit_retry, headers=headers
-        ).get('value') or []
-
-        if mark_emails_as_read:
-            for email in emails_as_html:
-                if email.get('id'):
-                    self.update_email_read_status(user_id=self._mailbox_to_fetch,
-                                                  message_id=email["id"],
-                                                  read=True,
-                                                  folder_id=folder_id)
-
-        return self.get_emails_as_text_and_html(emails_as_html=emails_as_html, emails_as_text=emails_as_text)
-
     @staticmethod
     def get_emails_as_text_and_html(emails_as_html, emails_as_text):
-
-        text_emails_ids = {email.get('id'): email for email in emails_as_text}
-        emails_as_html_and_text = []
-
-        for email_as_html in emails_as_html:
-            html_email_id = email_as_html.get('id')
-            text_email_data = text_emails_ids.get(html_email_id) or {}
-            if not text_email_data:
-                demisto.info(f'There is no matching text email to html email-ID {html_email_id}')
-
-            body_as_text = text_email_data.get('body')
-            if body_as_html := email_as_html.get('body'):
-                email_as_html['body'] = (body_as_html, body_as_text)
-
-            unique_body_as_text = text_email_data.get('uniqueBody')
-            if unique_body_as_html := email_as_html.get('uniqueBody'):
-                email_as_html['uniqueBody'] = (unique_body_as_html, unique_body_as_text)
-
-            emails_as_html_and_text.append(email_as_html)
-
-        return emails_as_html_and_text
-
-    def _fetch_last_emails(self, folder_id, last_fetch, exclude_ids):
-        """
-        Fetches emails from given folder that were modified after specific datetime (last_fetch).
-        All fields are fetched for given email using select=* clause,
-        for more information https://docs.microsoft.com/en-us/graph/query-parameters.
-        The email will be excluded from returned results if it's id is presented in exclude_ids.
-        Number of fetched emails is limited by _emails_fetch_limit parameter.
-        The filtering and ordering is done based on modified time.
-        :type folder_id: ``str``
-        :param folder_id: Folder id
-        :type last_fetch: ``str``
-        :param last_fetch: Previous fetch date
-        :type exclude_ids: ``list``
-        :param exclude_ids: List of previous fetch email ids to exclude in current run
-        :return: Fetched emails and exclude ids list that contains the new ids of fetched emails
-        :rtype: ``list`` and ``list``
-        """
-        demisto.debug(f'fetching emails since {last_fetch}')
-        fetched_emails = self.get_emails(exclude_ids=exclude_ids, last_fetch=last_fetch,
-                                         folder_id=folder_id, mark_emails_as_read=self.mark_fetched_read,
-                                         overwrite_rate_limit_retry=True)
-
-        fetched_emails_ids = {email.get('id') for email in fetched_emails}
-        exclude_ids_set = set(exclude_ids)
-        if not fetched_emails or not (filtered_new_email_ids := fetched_emails_ids - exclude_ids_set):
-            # no new emails
-            demisto.debug(f'No new emails: {fetched_emails_ids=}. {exclude_ids_set=}')
-            return [], exclude_ids
-        new_emails = [mail for mail in fetched_emails
-                      if mail.get('id') in filtered_new_email_ids][:self._emails_fetch_limit]
-        last_email_time = new_emails[-1].get('receivedDateTime')
-        if last_email_time == last_fetch:
-            # next fetch will need to skip existing exclude_ids
-            excluded_ids_for_nextrun = exclude_ids + [email.get('id') for email in new_emails]
-        else:
-            # next fetch will need to skip messages the same time as last_email
-            excluded_ids_for_nextrun = [email.get('id') for email in new_emails if
-                                        email.get('receivedDateTime') == last_email_time]
-
-        return new_emails, excluded_ids_for_nextrun
-
-    @staticmethod
-    def get_email_content_as_text_and_html(email):
-        email_body = email.get('body') or tuple()  # email body including replyTo emails.
-        email_unique_body = email.get('uniqueBody') or tuple()  # email-body without replyTo emails.
-
-        # there are situations where the 'body' key won't be returned from the api response, hence taking the uniqueBody
-        # in those cases for both html/text formats.
-        try:
-            email_content_as_html, email_content_as_text = email_body or email_unique_body
-        except ValueError:
-            demisto.info(f'email body content is missing from email {email}')
-            return '', ''
-
-        return email_content_as_html.get('content'), email_content_as_text.get('content')
-
-    def _parse_item_as_dict(self, email):
-        """
-        Parses basic data of email.
-
-        Additional info https://docs.microsoft.com/en-us/graph/api/resources/message?view=graph-rest-1.0
-
-        :type email: ``dict``
-        :param email: Email to parse
-
-        :return: Parsed email
-        :rtype: ``dict``
-        """
-        parsed_email = {EMAIL_DATA_MAPPING[k]: v for (k, v) in email.items() if k in EMAIL_DATA_MAPPING}
-        parsed_email['Headers'] = email.get('internetMessageHeaders', [])
-
-        # there are situations where the 'body' key won't be returned from the api response, hence taking the uniqueBody
-        # in those cases for both html/text formats.
-        email_content_as_html, email_content_as_text = self.get_email_content_as_text_and_html(email)
-
-        parsed_email['Body'] = email_content_as_html
-        parsed_email['Text'] = email_content_as_text
-        parsed_email['BodyType'] = 'html'
-
-        parsed_email['Sender'] = MsGraphClient._get_recipient_address(email.get('sender', {}))
-        parsed_email['From'] = MsGraphClient._get_recipient_address(email.get('from', {}))
-        parsed_email['To'] = list(map(MsGraphClient._get_recipient_address, email.get('toRecipients', [])))
-        parsed_email['Cc'] = list(map(MsGraphClient._get_recipient_address, email.get('ccRecipients', [])))
-        parsed_email['Bcc'] = list(map(MsGraphClient._get_recipient_address, email.get('bccRecipients', [])))
-
-        return parsed_email
-
-    def _get_attachment_mime(self, message_id, attachment_id, overwrite_rate_limit_retry=False):
-        """
-        Gets attachment mime.
-
-        :type attachment_id: ``str``
-        :param attachment_id: Attachment id to get MIME
-
-        :return: The MIME of the attachment
-        :rtype: ``str``
-        """
-        suffix_endpoint = f'/users/{self._mailbox_to_fetch}/messages/{message_id}/attachments/{attachment_id}/$value'
-        mime_content = self.ms_client.http_request('GET', suffix_endpoint, resp_type='text',
-                                                   overwrite_rate_limit_retry=overwrite_rate_limit_retry)
-
-        return mime_content
-
-    def _get_email_attachments(self, message_id, overwrite_rate_limit_retry=False):
-        """
-        Get email attachments  and upload to War Room.
-
-        :type message_id: ``str``
-        :param message_id: The email id to get attachments
-
-        :return: List of uploaded to War Room data, uploaded file path and name
-        :rtype: ``list``
-        """
-
-        attachment_results = []  # type: ignore
-        suffix_endpoint = f'/users/{self._mailbox_to_fetch}/messages/{message_id}/attachments'
-        attachments = self.ms_client.http_request('Get', suffix_endpoint,
-                                                  overwrite_rate_limit_retry=overwrite_rate_limit_retry).get('value', [])
-
-        for attachment in attachments:
-            attachment_type = attachment.get('@odata.type', '')
-            attachment_name = attachment.get('name', 'untitled_attachment')
-            if attachment_type == self.FILE_ATTACHMENT:
-                try:
-                    attachment_content = base64.b64decode(attachment.get('contentBytes', ''))
-                except Exception as e:  # skip the uploading file step
-                    demisto.info(f"MS-Graph-Listener: failed in decoding base64 file attachment with error {str(e)}")
-                    continue
-            elif attachment_type == self.ITEM_ATTACHMENT:
-                attachment_id = attachment.get('id', '')
-                attachment_content = self._get_attachment_mime(message_id, attachment_id, overwrite_rate_limit_retry)
-                attachment_name = f'{attachment_name}.eml'
-            else:
-                # skip attachments that are not of the previous types (type referenceAttachment)
-                continue
-            # upload the item/file attachment to War Room
-            upload_file(attachment_name, attachment_content, attachment_results)
-
-        return attachment_results
-
-    @staticmethod
-    def _parse_email_as_labels(parsed_email):
-        """
-        Parses the email as incident labels.
-
-        :type parsed_email: ``dict``
-        :param parsed_email: The parsed email from which create incidents labels.
-
-        :return: Incident labels
-        :rtype: ``list``
-        """
-        labels = []
-
-        for (key, value) in parsed_email.items():
-            if key == 'Headers':
-                headers_labels = [
-                    {'type': 'Email/Header/{}'.format(header.get('name', '')), 'value': header.get('value', '')}
-                    for header in value]
-                labels.extend(headers_labels)
-            elif key in ['To', 'Cc', 'Bcc']:
-                recipients_labels = [{'type': f'Email/{key}', 'value': recipient} for recipient in value]
-                labels.extend(recipients_labels)
-            else:
-                labels.append({'type': f'Email/{key}', 'value': f'{value}'})
-
-        return labels
-
-    def _parse_email_as_incident(self, email, overwrite_rate_limit_retry=False):
-        """
-        Parses fetched emails as incidents.
-
-        :type email: ``dict``
-        :param email: Fetched email to parse
-
-        :return: Parsed email
-        :rtype: ``dict``
-        """
-        parsed_email = self._parse_item_as_dict(email)
-
-        # handling attachments of fetched email
-        attachments = self._get_email_attachments(message_id=email.get('id', ''),
-                                                  overwrite_rate_limit_retry=overwrite_rate_limit_retry)
-        if attachments:
-            parsed_email['Attachments'] = attachments
-
-        parsed_email['Mailbox'] = self._mailbox_to_fetch
-
-        body = email.get('bodyPreview', '')
-        if not body or self.display_full_email_body:
-            _, body = self.get_email_content_as_text_and_html(email)
-
-        incident = {
-            'name': parsed_email.get('Subject'),
-            'details': body,
-            'labels': MsGraphClient._parse_email_as_labels(parsed_email),
-            'occurred': parsed_email.get('ReceivedTime'),
-            'attachment': parsed_email.get('Attachments', []),
-            'rawJSON': json.dumps(parsed_email),
-            'ID': parsed_email.get('ID')  # only used for look-back to identify the email in a unique way
-        }
-
-        return incident
-
-    @logger
-    def fetch_incidents(self, last_run):
-        """
-        Fetches emails from office 365 mailbox and creates incidents of parsed emails.
-        :type last_run: ``dict``
-        :param last_run:
-            Previous fetch run data that holds the fetch time in utc Y-m-dTH:M:SZ format,
-            ids of fetched emails, id and path of folder to fetch incidents from
-        :return: Next run data and parsed fetched incidents
-        :rtype: ``dict`` and ``list``
-        """
-        if 'time' not in last_run and (last_run_time := last_run.get('LAST_RUN_TIME')):
-            last_run['time'] = last_run_time.replace('Z', '')
-
-        if 'time' in last_run:
-            last_run['time'] = last_run['time'].replace('Z', '')
-
-        start_fetch_time, end_fetch_time = get_fetch_run_time_range(
-            last_run=last_run,
-            first_fetch=self._first_fetch_interval,
-            look_back=self.look_back,
-            date_format=API_DATE_FORMAT
-        )
-
-        demisto.debug(f'{start_fetch_time=}, {end_fetch_time=}')
-
-        exclude_ids = list(set(last_run.get('LAST_RUN_IDS', [])))  # remove any possible duplicates
-
-        last_run_folder_path = last_run.get('LAST_RUN_FOLDER_PATH')
-        folder_path_changed = (last_run_folder_path != self._folder_to_fetch)
-        last_run_account = last_run.get('LAST_RUN_ACCOUNT')
-        mailbox_to_fetch_changed = last_run_account != self._mailbox_to_fetch
-
-        if folder_path_changed or mailbox_to_fetch_changed:
-            # detected folder path change, get new folder id
-            folder_id = self._get_folder_by_path(self._mailbox_to_fetch, self._folder_to_fetch,
-                                                 overwrite_rate_limit_retry=True).get('id')
-            demisto.info("MS-Graph-Listener: detected file path change, ignored LAST_RUN_FOLDER_ID from last run.")
-        else:
-            # LAST_RUN_FOLDER_ID is stored in order to avoid calling _get_folder_by_path method in each fetch
-            folder_id = last_run.get('LAST_RUN_FOLDER_ID')
-
-        fetched_emails, exclude_ids = self._fetch_last_emails(
-            folder_id=folder_id, last_fetch=start_fetch_time, exclude_ids=exclude_ids)
-
-        demisto.debug(
-            f'fetched email IDs before removing duplications - {[email.get("id") for email in fetched_emails]}'
-        )
-
-        # remove duplicate incidents which were already fetched
-        incidents = filter_incidents_by_duplicates_and_limit(
-            incidents_res=list(map(lambda email: self._parse_email_as_incident(email, True), fetched_emails)),
-            last_run=last_run,
-            fetch_limit=self._emails_fetch_limit,
-            id_field='ID'
-        )
-
-        demisto.debug(
-            f'fetched email IDs after removing duplications - {[email.get("ID") for email in incidents]}'
-        )
-
-        next_run = update_last_run_object(
-            last_run=last_run,
-            incidents=incidents,
-            fetch_limit=self._emails_fetch_limit,
-            start_fetch_time=start_fetch_time,
-            end_fetch_time=end_fetch_time,
-            look_back=self.look_back,
-            created_time_field='occurred',
-            id_field='ID',
-            date_format=API_DATE_FORMAT,
-            increase_last_run_time=True
-        )
-
-        next_run.update(
-            {
-                'LAST_RUN_IDS': exclude_ids,
-                'LAST_RUN_FOLDER_ID': folder_id,
-                'LAST_RUN_FOLDER_PATH': self._folder_to_fetch,
-                'LAST_RUN_ACCOUNT': self._mailbox_to_fetch,
-            }
-        )
-
-        for incident in incidents:  # remove the ID from the incidents, they are used only for look-back.
-            incident.pop('ID', None)
-
-        demisto.info(f"MS-Graph-Listener: fetched {len(incidents)} incidents")
-        demisto.debug(f"{next_run=}")
-
-        return next_run, incidents
-
-    def add_attachments_via_upload_session(self, email, draft_id, attachments):
-        """
-        Add attachments using an upload session by dividing the file bytes into chunks and sent each chunk each time.
-        more info here - https://docs.microsoft.com/en-us/graph/outlook-large-attachments?tabs=http
-
-        Args:
-            email (str): email to create the upload session.
-            draft_id (str): draft ID to add the attachments to.
-            attachments (list[dict]) : attachments to add to the draft message.
-        """
-        for attachment in attachments:
-            self.add_attachment_with_upload_session(
-                email=email,
-                draft_id=draft_id,
-                attachment_data=attachment.get('data'),
-                attachment_name=attachment.get('name'),
-                is_inline=attachment.get('isInline')
-            )
-
-    def get_upload_session(self, email, draft_id, attachment_name, attachment_size, is_inline):
-        """
-        Create an upload session for a specific draft ID.
-
-        Args:
-            email (str): email to create the upload session.
-            draft_id (str): draft ID to add the attachments to.
-            attachment_size (int) : attachment size (in bytes).
-            attachment_name (str): attachment name.
-            is_inline (bool): is the attachment inline, True if yes, False if not.
-        """
-        return self.ms_client.http_request(
-            'POST',
-            f'/users/{email}/messages/{draft_id}/attachments/createUploadSession',
-            json_data={
-                'attachmentItem': {
-                    'attachmentType': 'file',
-                    'name': attachment_name,
-                    'size': attachment_size,
-                    'isInline': is_inline
-                }
-            }
-        )
-
-    @staticmethod
-    def upload_attachment(
-            upload_url, start_chunk_idx, end_chunk_idx, chunk_data, attachment_size
-    ):
-        """
-        Upload an attachment to the upload URL.
-
-        Args:
-            upload_url (str): upload URL provided when running 'get_upload_session'
-            start_chunk_idx (int): the start of the chunk file data.
-            end_chunk_idx (int): the end of the chunk file data.
-            chunk_data (bytes): the chunk data in bytes from start_chunk_idx to end_chunk_idx
-            attachment_size (int): the entire attachment size in bytes.
-
-        Returns:
-            Response: response indicating whether the operation succeeded. 200 if a chunk was added successfully,
-                201 (created) if the file was uploaded completely. 400 in case of errors.
-        """
-        chunk_size = len(chunk_data)
-        headers = {
-            "Content-Length": f'{chunk_size}',
-            "Content-Range": f"bytes {start_chunk_idx}-{end_chunk_idx - 1}/{attachment_size}",
-            "Content-Type": "application/octet-stream"
-        }
-        demisto.debug(f'uploading session headers: {headers}')
-        return requests.put(url=upload_url, data=chunk_data, headers=headers)
-
-    def add_attachment_with_upload_session(self, email, draft_id, attachment_data, attachment_name, is_inline=False):
-        """
-        Add an attachment using an upload session by dividing the file bytes into chunks and sent each chunk each time.
-        more info here - https://docs.microsoft.com/en-us/graph/outlook-large-attachments?tabs=http
-
-        Args:
-            email (str): email to create the upload session.
-            draft_id (str): draft ID to add the attachments to.
-            attachment_data (bytes) : attachment data in bytes.
-            attachment_name (str): attachment name.
-            is_inline (bool): is the attachment inline, True if yes, False if not.
-        """
-
-        attachment_size = len(attachment_data)
-        try:
-            upload_session = self.get_upload_session(
-                email=email,
-                draft_id=draft_id,
-                attachment_name=attachment_name,
-                attachment_size=attachment_size,
-                is_inline=is_inline
-            )
-            upload_url = upload_session.get('uploadUrl')
-            if not upload_url:
-                raise Exception(f'Cannot get upload URL for attachment {attachment_name}')
-
-            start_chunk_index = 0
-            end_chunk_index = self.MAX_ATTACHMENT_SIZE
-
-            chunk_data = attachment_data[start_chunk_index: end_chunk_index]
-
-            response = self.upload_attachment(
-                upload_url=upload_url,
-                start_chunk_idx=start_chunk_index,
-                end_chunk_idx=end_chunk_index,
-                chunk_data=chunk_data,
-                attachment_size=attachment_size
-            )
-            while response.status_code != 201:  # the api returns 201 when the file is created at the draft message
-                start_chunk_index = end_chunk_index
-                next_chunk = end_chunk_index + self.MAX_ATTACHMENT_SIZE
-                end_chunk_index = next_chunk if next_chunk < attachment_size else attachment_size
-
-                chunk_data = attachment_data[start_chunk_index: end_chunk_index]
-
-                response = self.upload_attachment(
-                    upload_url=upload_url,
-                    start_chunk_idx=start_chunk_index,
-                    end_chunk_idx=end_chunk_index,
-                    chunk_data=chunk_data,
-                    attachment_size=attachment_size
-                )
-
-                if response.status_code not in (201, 200):
-                    raise Exception(f'{response.json()}')
-
-        except Exception as e:
-            demisto.error(f'{e}')
-            raise e
-
-    def create_draft(self, email, json_data, reply_message_id=None):
-        """
-        Create a draft message for either a new message or as a reply to an existing message.
-
-        Args:
-            email (str): email to create the draft from.
-            json_data (dict): data to create the message with.
-            reply_message_id (str): message ID in case creating a draft to an existing message.
-
-        Returns:
-            dict: api response information about the draft.
-        """
-        if reply_message_id:
-            suffix = f'/users/{email}/messages/{reply_message_id}/createReply'  # create draft for a reply to an existing message
-        else:
-            suffix = f'/users/{email}/messages'  # create draft for a new message
-        return self.ms_client.http_request('POST', suffix, json_data=json_data)
-
-    def send_draft(self, email, draft_id):
-        """
-        Sends a draft message.
-
-        Args:
-            email (str): email to send the draft from.
-            draft_id (str): the ID of the draft to send.
-        """
-        self.ms_client.http_request('POST', f'/users/{email}/messages/{draft_id}/send', resp_type='text')
-
-    def send_mail(self, email, json_data):
-        """
-        Sends an email.
-
-        Args:
-            email (str): email to send the the message from.
-            json_data (dict): message data.
-        """
-        self.ms_client.http_request(
-            'POST', f'/users/{email}/sendMail', json_data={'message': json_data}, resp_type="text"
-        )
-
-    def send_reply(self, email_from, json_data, message_id):
-        """
-        Sends a reply email.
-
-        Args:
-            email_from (str): email to send the reply from.
-            message_id (str): a message ID to reply to.
-            message (dict): message body request.
-            comment (str): email's body.
-        """
-        self.ms_client.http_request(
-            'POST',
-            f'/users/{email_from}/messages/{message_id}/reply',
-            json_data=json_data,
-            resp_type="text"
-        )
-
-    def send_mail_with_upload_session_flow(self, email, json_data, attachments_more_than_3mb, reply_message_id=None):
-        """
-        Sends an email with the upload session flow, this is used only when there is one attachment that is larger
-        than 3 MB.
-
-        1) creates a draft message
-        2) upload the attachment using an upload session which uploads file chunks by chunks.
-        3) send the draft message
-
-        Args:
-            email (str): email to send from.
-            json_data (dict): data to send the message with.
-            attachments_more_than_3mb (list[dict]): data information about the large attachments.
-            reply_message_id (str): message ID in case sending a reply to an existing message.
-        """
-        # create the draft email
-        created_draft = self.create_draft(email=email, json_data=json_data, reply_message_id=reply_message_id)
-        draft_id = created_draft.get('id')
-        self.add_attachments_via_upload_session(  # add attachments via upload session.
-            email=email, draft_id=draft_id, attachments=attachments_more_than_3mb
-        )
-        self.send_draft(email=email, draft_id=draft_id)  # send the draft email
-
-    def update_email_read_status(self, user_id: str, message_id: str, read: bool,
-                                 folder_id: str | None = None) -> dict:
-        """
-        Update the status of an email to read / unread.
-
-        Args:
-            user_id (str): User id or mailbox address
-            message_id (str): Message id to mark as read/unread
-            folder_id (str): Folder id to update
-            read (bool): Whether to mark the email as read or unread. True for read, False for unread.
-
-        Returns:
-            dict: API response
-        """
-        if folder_id is not None:
-            suffix = f'/users/{user_id}/{build_folders_path(folder_id)}/messages/{message_id}'
-
-        else:
-            suffix = f'/users/{user_id}/messages/{message_id}'
-
-        return self.ms_client.http_request(
-            method='PATCH',
-            url_suffix=suffix,
-            json_data={'isRead': read},
-        )
-
-
-''' HELPER FUNCTIONS '''
-
-
-def upload_file(filename, content, attachments_list):
-    """
-    Uploads file to War room.
-
-    :type filename: ``str``
-    :param filename: file name to upload
-
-    :type content: ``str``
-    :param content: Content of file to upload
-
-    :type attachments_list: ``list``
-    :param attachments_list: List of uploaded file data to War Room
-    """
-    file_result = fileResult(filename, content)
-
-    if is_error(file_result):
-        demisto.error(file_result['Contents'])
-        raise Exception(file_result['Contents'])
-
-    attachments_list.append({
-        'path': file_result['FileID'],
-        'name': file_result['File']
-    })
-
-
-def get_now_utc():
-    """
-    Creates UTC current time of format Y-m-dTH:M:SZ (e.g. 2019-11-06T09:06:39Z)
-
-    :return: String format of current UTC time
-    :rtype: ``str``
-    """
-    return datetime.utcnow().strftime(API_DATE_FORMAT)
-
-
-def read_file(attach_id):
-    """
-    Reads file that was uploaded to War Room.
-
-    :type attach_id: ``str``
-    :param attach_id: The id of uploaded file to War Room
-
-    :return: file data, size of the file in bytes and uploaded file name.
-    :rtype: ``bytes``, ``int``, ``str``
-    """
-    try:
-        file_info = demisto.getFilePath(attach_id)
-        with open(file_info['path'], 'rb') as file_data:
-            file_data = file_data.read()  # type: ignore[assignment]
-            file_size = os.path.getsize(file_info['path'])
-            return file_data, file_size, file_info['name']
-    except Exception as e:
-        raise Exception(f'Unable to read and decode in base 64 file with id {attach_id}', e)
-
-
-def assert_pages(pages: Union[str, int]) -> int:
-    """
-
-    Args:
-        pages (str or int): pages need to pull in int or str
-
-    Returns:
-        int: default 1
-
-    """
-    if isinstance(pages, str) and pages.isdigit():
-        return int(pages)
-    elif isinstance(pages, int):
-        return pages
-    return 1
-
-
-def build_folders_path(folder_string: str) -> Optional[str]:
-    """
-
-    Args:
-        folder_string (str): string with `,` delimiter. first one is mailFolders all other are child
-
-    Returns:
-        str or None:  string with path to the folder and child folders
-    """
-    if isinstance(folder_string, str):
-        path = 'mailFolders/'
-        folders_list = argToList(folder_string, ',')
-        first = True
-        for folder in folders_list:
-            if first:
-                path += folder
-                first = False
-            else:
-                path += f'/childFolders/{folder}'
-        return path
-    return None
-
-
-def build_mail_object(raw_response: Union[dict, list], user_id: str, get_body: bool = False) -> Union[dict, list]:
-    """Building mail entry context
-    Getting a list from build_mail_object
-
-    Args:
-        user_id (str): user id of the mail
-        get_body (bool): should get body
-        raw_response (dict or list): list of pages
-
-    Returns:
-        dict or list: output context
-    """
-
-    def build_mail(given_mail: dict) -> dict:
-        """
-
-        Args:
-            given_mail (dict):
-
-        Returns:
-            dict:
-        """
-        # Dicts
-        mail_properties = {
-            'ID': 'id',
-            'Created': 'createdDateTime',
-            'LastModifiedTime': 'lastModifiedDateTime',
-            'ReceivedTime': 'receivedDateTime',
-            'SendTime': 'sentDateTime',
-            'Categories': 'categories',
-            'HasAttachments': 'hasAttachments',
-            'Subject': 'subject',
-            'IsDraft': 'isDraft',
-            'Headers': 'internetMessageHeaders',
-            'Flag': 'flag',
-            'Importance': 'importance',
-            'InternetMessageID': 'internetMessageId',
-            'ConversationID': 'conversationId',
-        }
-
-        contact_properties = {
-            'Sender': 'sender',
-            'From': 'from',
-            'Recipients': 'toRecipients',
-            'CCRecipients': 'ccRecipients',
-            'BCCRecipients': 'bccRecipients',
-            'ReplyTo': 'replyTo'
-        }
-
-        # Create entry properties
-        entry = {k: given_mail.get(v) for k, v in mail_properties.items()}
-
-        # Create contacts properties
-        entry.update(
-            {k: build_contact(given_mail.get(v)) for k, v in contact_properties.items()}  # type: ignore
-        )
-
-        if get_body:
-            entry['Body'] = given_mail.get('body', {}).get('content')
-        entry['UserID'] = user_id
-        return entry
-
-    def build_contact(contacts: Union[dict, list, str]) -> object:
-        """Building contact object
-
-        Args:
-            contacts (list or dict or str):
-
-        Returns:
-            dict or list[dict] or str or None: describing contact
-        """
-        if contacts:
-            if isinstance(contacts, list):
-                return [build_contact(contact) for contact in contacts]
-            elif isinstance(contacts, dict):
-                email = contacts.get('emailAddress')
-                if email and isinstance(email, dict):
-                    return {
-                        'Name': email.get('name'),
-                        'Address': email.get('address')
-                    }
-        return None
-
-    mails_list = list()
-    if isinstance(raw_response, list):  # response from list_emails_command
-        for page in raw_response:
-            # raw_response is a list containing multiple pages or one page
-            # if value is not empty, there are emails in the page
-            value = page.get('value')
-            if value:
-                for mail in value:
-                    mails_list.append(build_mail(mail))
-    elif isinstance(raw_response, dict):  # response from get_message_command
-        return build_mail(raw_response)
-    return mails_list
-
-
-def file_result_creator(raw_response: dict) -> dict:
-    """
-
-    Args:
-        raw_response (dict):
-
-    Returns:
-        dict:
-
-    """
-    name = raw_response.get('name')
-    data = raw_response.get('contentBytes')
-    try:
-        data = base64.b64decode(data)  # type: ignore
-        return fileResult(name, data)
-    except binascii.Error:
-        return_error('Attachment could not be decoded')
-        return {}  # return_error will exit
-
-
-def parse_folders_list(folders_list):
-    if isinstance(folders_list, dict):
-        folders_list = [folders_list]
-
-    return [{FOLDER_MAPPING[k]: v for (k, v) in f.items() if k in FOLDER_MAPPING} for f in folders_list]
-
-
-def get_text_from_html(html):
-    # parse HTML into plain-text
-    soup = BeautifulSoup(html, features="html.parser")
-
-    # kill all script and style elements
-    for script in soup(["script", "style"]):
-        script.extract()  # rip it out
-    # get text
-    text = soup.get_text()
-    # break into lines and remove leading and trailing space on each line
-    lines = (line.strip() for line in text.splitlines())
-    # break multi-headlines into a line each
-    chunks = (phrase.strip() for line in lines for phrase in line.split("  "))
-    # drop blank lines
-    return '\n'.join(chunk for chunk in chunks if chunk)
-
-
-''' COMMANDS '''
-
-
-def list_mails_command(client: MsGraphClient, args):
-    search = args.get('search')
-    user_id = args.get('user_id')
-    folder_id = args.get('folder_id')
-    odata = args.get('odata')
-
-    raw_response = client.list_mails(user_id, folder_id=folder_id, search=search, odata=odata)
-    last_page_response = raw_response[len(raw_response) - 1]
-    metadata = ''
-    next_page = last_page_response.get('@odata.nextLink')
-    if next_page:
-        metadata = '\nPay attention there are more results than shown. For more data please ' \
-                   'increase "pages_to_pull" argument'
-
-    mail_context = build_mail_object(raw_response, user_id)
-    entry_context = {}
-    if mail_context:
-        entry_context = {'MSGraphMail(val.ID === obj.ID)': mail_context}
-        if next_page:
-            # .NextPage.indexOf(\'http\')>=0 : will make sure the NextPage token will always be updated because it's a url
-            entry_context['MSGraphMail(val.NextPage.indexOf(\'http\')>=0)'] = {'NextPage': next_page}
-=======
-    @staticmethod
-    def get_emails_as_text_and_html(emails_as_html, emails_as_text):
->>>>>>> 3270154c
 
         text_emails_ids = {email.get('id'): email for email in emails_as_text}
         emails_as_html_and_text = []
