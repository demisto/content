--- conflicted
+++ resolved
@@ -2079,8 +2079,8 @@
     proxy: bool = params.get('proxy', False)
     certificate_thumbprint: str = params.get('creds_certificate', {}).get(
         'identifier', '') or params.get('certificate_thumbprint', '')
-<<<<<<< HEAD
-    private_key: str = params.get('creds_certificate', {}).get('password', '') or params.get('private_key', '')
+    private_key: str = (replace_spaces_in_credential(params.get('creds_certificate', {}).get('password', ''))
+                        or params.get('private_key', ''))
     managed_identities_client_id: Optional[str] = get_azure_managed_identities_client_id(params)
     self_deployed: bool = params.get('self_deployed', False) or managed_identities_client_id is not None
 
@@ -2094,20 +2094,6 @@
             raise Exception('ID must be provided.')
         if not tenant_id:
             raise Exception('Token must be provided.')
-=======
-    private_key: str = (replace_spaces_in_credential(params.get('creds_certificate', {}).get('password', ''))
-                        or params.get('private_key', ''))
-
-    if not self_deployed and not enc_key:
-        raise DemistoException('Key must be provided. For further information see '
-                               'https://xsoar.pan.dev/docs/reference/articles/microsoft-integrations---authentication')
-    elif not enc_key and not (certificate_thumbprint and private_key):
-        raise DemistoException('Key or Certificate Thumbprint and Private Key must be provided.')
-    if not auth_and_token_url:
-        raise Exception('ID must be provided.')
-    if not tenant_id:
-        raise Exception('Token must be provided.')
->>>>>>> 079cecc6
 
     # params related to mailbox to fetch incidents
     mailbox_to_fetch = params.get('mailbox_to_fetch', '')
