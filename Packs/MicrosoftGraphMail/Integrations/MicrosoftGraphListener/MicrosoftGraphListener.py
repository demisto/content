--- conflicted
+++ resolved
@@ -76,26 +76,26 @@
 
         incidents = [self._parse_email_as_incident(email, True) for email in fetched_emails]
 
-<<<<<<< HEAD
-
-=======
->>>>>>> 3202500b
         next_run_time = self._get_next_run_time(fetched_emails, last_fetch)
 
         next_run = {
             'LAST_RUN_TIME': next_run_time,
             'LAST_RUN_IDS': exclude_ids,
-<<<<<<< HEAD
-            'LAST_RUN_IDS': exclude_ids,
-=======
->>>>>>> 3202500b
             'LAST_RUN_FOLDER_ID': folder_id,
             'LAST_RUN_FOLDER_PATH': self._folder_to_fetch
         }
 
+
         demisto.debug(f'MicrosoftGraphMail - Next run after incidents fetching: {json.dumps(next_run)}')
         demisto.debug(f"MicrosoftGraphMail - Number of incidents before filtering: {len(fetched_emails)}")
         demisto.debug(f"MicrosoftGraphMail - Number of incidents after filtering: {len(incidents)}")
+        demisto.debug(f"MicrosoftGraphMail - Number of incidents skipped: {len(fetched_emails)-len(incidents)}")
+        for incident in incidents:  # remove the ID from the incidents, they are used only for look-back.
+            incident.pop('ID', None)
+
+        demisto.info(f"fetched {len(incidents)} incidents")
+        demisto.debug(f"{next_run=}")
+
         demisto.debug(f"MicrosoftGraphMail - Number of incidents skipped: {len(fetched_emails)-len(incidents)}")
         for incident in incidents:  # remove the ID from the incidents, they are used only for look-back.
             incident.pop('ID', None)
