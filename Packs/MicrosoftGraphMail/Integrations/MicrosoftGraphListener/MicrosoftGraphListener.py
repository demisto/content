import demistomock as demisto  # noqa: F401
from CommonServerPython import *  # noqa: F401
<<<<<<< HEAD
=======


''' IMPORTS '''
import base64
import binascii
import os
>>>>>>> 12a52bb0
import json
import urllib3
from MicrosoftGraphMailApiModule import *  # noqa: E402


# Disable insecure warnings
urllib3.disable_warnings()

DATE_FORMAT = '%Y-%m-%dT%H:%M:%SZ'


class MsGraphListenerClient(MsGraphMailBaseClient):
    """
    MsGraphListenerClient enables authorized access to a user's Office 365 mail data in a personal account.
    """

    def __init__(self, **kwargs):
        super().__init__(grant_type=AUTHORIZATION_CODE, **kwargs)

    @staticmethod
    def _get_next_run_time(fetched_emails, start_time):
        """
        Returns received time of last email if exist, else utc time that was passed as start_time.

        The elements in fetched emails are ordered by modified time in ascending order,
        meaning the last element has the latest received time.

        :type fetched_emails: ``list``
        :param fetched_emails: List of fetched emails

        :type start_time: ``str``
        :param start_time: utc string of format Y-m-dTH:M:SZ

        :return: Returns str date of format Y-m-dTH:M:SZ
        :rtype: `str`
        """
        return fetched_emails[-1].get('receivedDateTime') if fetched_emails else start_time

    def _fetch_last_emails(self, folder_id, last_fetch, exclude_ids):
        """
        Fetches emails from given folder that were modified after specific datetime (last_fetch).

        All fields are fetched for given email using select=* clause,
        for more information https://docs.microsoft.com/en-us/graph/query-parameters.
        The email will be excluded from returned results if it's id is presented in exclude_ids.
        Number of fetched emails is limited by _emails_fetch_limit parameter.
        The filtering and ordering is done based on modified time.

        :type folder_id: ``str``
        :param folder_id: Folder id

        :type last_fetch: ``dict``
        :param last_fetch: Previous fetch data

        :type exclude_ids: ``list``
        :param exclude_ids: List of previous fetch email ids to exclude in current run

        :return: Fetched emails and exclude ids list that contains the new ids of fetched emails
        :rtype: ``list`` and ``list``
        """
        demisto.debug(f'Fetching Emails starting from {last_fetch}')
        fetched_emails = self.get_emails(exclude_ids=exclude_ids, last_fetch=last_fetch,
                                         folder_id=folder_id, overwrite_rate_limit_retry=True,
                                         mark_emails_as_read=self._mark_fetched_read)

        fetched_emails = fetched_emails[:self._emails_fetch_limit]

        if exclude_ids:  # removing emails in order to prevent duplicate incidents
            fetched_emails = [email for email in fetched_emails if email.get('id') not in exclude_ids]

        fetched_emails_ids = [email.get('id') for email in fetched_emails]
        return fetched_emails, fetched_emails_ids

    def _parse_email_as_incident(self, email, overwrite_rate_limit_retry=False):
        """
        Parses fetched emails as incidents.

        :type email: ``dict``
        :param email: Fetched email to parse

        :return: Parsed email
        :rtype: ``dict``
        """
        parsed_email = GraphMailUtils.parse_item_as_dict(email)

        # handling attachments of fetched email
        attachments = self._get_email_attachments(
            message_id=email.get('id', ''),
            overwrite_rate_limit_retry=overwrite_rate_limit_retry
        )
        if attachments:
            parsed_email['Attachments'] = attachments

        parsed_email['Mailbox'] = self._mailbox_to_fetch

        if self._display_full_email_body:
            body = email.get('body', {}).get('content', '')

        else:
            body = email.get('bodyPreview', '')

        incident = {
            'name': parsed_email['Subject'],
            'details': body,
            'labels': GraphMailUtils.parse_email_as_labels(parsed_email),
            'occurred': parsed_email['ModifiedTime'],
            'attachment': parsed_email.get('Attachments', []),
            'rawJSON': json.dumps(parsed_email)
        }

        return incident

    def get_emails(self, exclude_ids, last_fetch, folder_id, overwrite_rate_limit_retry=False,
                   mark_emails_as_read: bool = False) -> list:

        results = self.get_emails_from_api(folder_id,
                                           last_fetch,
                                           limit=len(exclude_ids) + self._emails_fetch_limit,  # fetch extra incidents
                                           overwrite_rate_limit_retry=overwrite_rate_limit_retry)

        if mark_emails_as_read:
            for email in results:
                if email.get('id'):
                    self.update_email_read_status(
                        user_id=self._mailbox_to_fetch,
                        message_id=email["id"],
                        read=True,
                        folder_id=folder_id)

        return results

    @logger
    def fetch_incidents(self, last_run):
        """
        Fetches emails from office 365 mailbox and creates incidents of parsed emails.

        :type last_run: ``dict``
        :param last_run:
            Previous fetch run data that holds the fetch time in utc Y-m-dTH:M:SZ format,
            ids of fetched emails, id and path of folder to fetch incidents from

        :return: Next run data and parsed fetched incidents
        :rtype: ``dict`` and ``list``
        """
        last_fetch = last_run.get('LAST_RUN_TIME')
        exclude_ids = last_run.get('LAST_RUN_IDS', [])
        last_run_folder_path = last_run.get('LAST_RUN_FOLDER_PATH')
        folder_path_changed = (last_run_folder_path != self._folder_to_fetch)

        if folder_path_changed:
            # detected folder path change, get new folder id
            folder_id = self._get_folder_by_path(self._mailbox_to_fetch, self._folder_to_fetch,
                                                 overwrite_rate_limit_retry=True).get('id')
            demisto.info('detected file path change, ignored last run.')
        else:
            # LAST_RUN_FOLDER_ID is stored in order to avoid calling _get_folder_by_path method in each fetch
            folder_id = last_run.get('LAST_RUN_FOLDER_ID')

        if not last_fetch or folder_path_changed:  # initialized fetch
            last_fetch, _ = parse_date_range(self._first_fetch_interval, date_format=DATE_FORMAT, utc=True)
            demisto.info(f"initialize fetch and pull emails from date :{last_fetch}")

        fetched_emails, fetched_emails_ids = self._fetch_last_emails(folder_id=folder_id, last_fetch=last_fetch,
                                                                     exclude_ids=exclude_ids)
        incidents = list(map(lambda email: self._parse_email_as_incident(email, True), fetched_emails))
        next_run_time = self._get_next_run_time(fetched_emails, last_fetch)
        next_run = {
            'LAST_RUN_TIME': next_run_time,
            'LAST_RUN_IDS': fetched_emails_ids,
            'LAST_RUN_FOLDER_ID': folder_id,
            'LAST_RUN_FOLDER_PATH': self._folder_to_fetch
        }
        demisto.info(f"fetched {len(incidents)} incidents")

        return next_run, incidents

<<<<<<< HEAD
=======
    def create_draft(self, email: str, json_data, reply_message_id: str = None) -> dict:
        """
        Create a draft message for either a new message or as a reply to an existing message.
        Args:
            email (str): email to create the draft from.
            json_data (dict): data to create the message with.
            reply_message_id (str): message ID in case creating a draft to an existing message.
        Returns:
            dict: api response information about the draft.
        """
        if reply_message_id:
            suffix = f'/users/{email}/messages/{reply_message_id}/createReply'  # create draft for a reply to an existing message
        else:
            suffix = f'/users/{email}/messages'  # create draft for a new message
        return self.ms_client.http_request('POST', suffix, json_data=json_data)

    def create_draft_command(self, **kwargs) -> tuple[str, dict, dict]:
        """
        Creates draft message in user's mailbox, in draft folder.
        """
        draft = MsGraphClient._build_message(**kwargs)
        less_than_3mb_attachments, more_than_3mb_attachments = divide_attachments_according_to_size(
            attachments=draft.get('attachments')
        )

        draft['attachments'] = less_than_3mb_attachments
        created_draft = self.create_draft(email=self._mailbox_to_fetch, json_data=draft)
        if more_than_3mb_attachments:  # we have at least one attachment that should be uploaded using upload session
            self.add_attachments_via_upload_session(
                email=self._mailbox_to_fetch, draft_id=created_draft.get('id', ''), attachments=more_than_3mb_attachments
            )
        parsed_draft = MsGraphClient._parse_item_as_dict(created_draft)
        human_readable = tableToMarkdown(f'Created draft with id: {parsed_draft.get("ID", "")}', parsed_draft)
        ec = {self.CONTEXT_DRAFT_PATH: parsed_draft}

        return human_readable, ec, created_draft

    def send_email_command(self, **kwargs) -> tuple[str, dict]:
        """
        Sends email from user's mailbox, the sent message will appear in Sent Items folder.
        Sending email process:
        1) If there are attachments larger than 3MB, create a draft mail, upload > 3MB attachments via upload session,
            and send the draft mail.
        2) if there aren't any attachments larger than 3MB, just send the email as usual.
        """
        message_content = self._build_message(**kwargs)
        email = kwargs.get('from', self._mailbox_to_fetch)

        less_than_3mb_attachments, more_than_3mb_attachments = divide_attachments_according_to_size(
            attachments=message_content.get('attachments')
        )

        if more_than_3mb_attachments:  # go through process 1 (in docstring)
            message_content['attachments'] = less_than_3mb_attachments
            self.send_mail_with_upload_session_flow(
                email=email, json_data=message_content, attachments_more_than_3mb=more_than_3mb_attachments
            )
        else:  # go through process 2 (in docstring)
            self.send_mail(email=email, json_data=message_content)

        message_content.pop('attachments', None)
        message_content.pop('internet_message_headers', None)
        human_readable = tableToMarkdown('Email was sent successfully.', message_content)
        ec = {self.CONTEXT_SENT_EMAIL_PATH: message_content}

        return human_readable, ec

    def send_mail(self, email, json_data):
        """
        Sends an email.
        Args:
            email (str): email to send the message from.
            json_data (dict): message data.
        """
        self.ms_client.http_request(
            'POST', f'/users/{email}/sendMail', json_data={'message': json_data}, resp_type="text"
        )

    def mail_reply_to_command(self, to_recipients: list, comment: str, message_id: str,
                              attach_ids: list, attach_names: list, attach_cids: str) -> str:
        """
        Sends reply message to recipients.

        :type to_recipients: ``list``
        :param to_recipients: List of recipients to reply.

        :type comment: ``str``
        :param comment: The comment to send as a reply

        :type message_id: ``str``
        :param message_id: The message id to reply.

        :type attach_ids: ``list``
        :param attach_ids: List of uploaded to War Room regular attachments to send

        :type attach_names: ``list``
        :param attach_names: List of regular attachments names to send

        :type attach_cids: ``list``
        :param attach_cids: List of uploaded to War Room inline attachments to send

        :return: String representation of markdown message regarding successful message submission.
        rtype: ``str``
        """
        reply = MsGraphClient._build_reply(to_recipients, comment, attach_ids, attach_names, attach_cids)
        less_than_3mb_attachments, more_than_3mb_attachments = divide_attachments_according_to_size(
            attachments=reply.get('message').get('attachments')
        )
        if more_than_3mb_attachments:
            reply['message']['attachments'] = less_than_3mb_attachments
            self.send_mail_with_upload_session_flow(
                email=self._mailbox_to_fetch,
                json_data=reply,
                attachments_more_than_3mb=more_than_3mb_attachments,
                reply_message_id=message_id
            )
        else:
            self.send_reply(email_from=self._mailbox_to_fetch, message_id=message_id, json_data=reply)

        return f'### Replied to: {", ".join(to_recipients)} with comment: {comment}'

    def send_reply(self, email_from, json_data, message_id):
        """
        Sends a reply email.
        Args:
            email_from (str): email to send the reply from.
            message_id (str): a message ID to reply to.
            message (dict): message body request.
            comment (str): email's body.
        """
        self.ms_client.http_request(
            'POST',
            f'/users/{email_from}/messages/{message_id}/reply',
            json_data=json_data,
            resp_type="text"
        )

    def reply_mail_command(self, args: dict) -> CommandResults:
        email_to = argToList(args.get('to'))
        email_from = args.get('from', self._mailbox_to_fetch)
        message_id = args.get('inReplyTo', '')
        email_body = args.get('body', "")
        email_subject = args.get('subject', "")
        email_subject = f'Re: {email_subject}'
        attach_ids = argToList(args.get('attachIDs'))
        email_cc = argToList(args.get('cc'))
        email_bcc = argToList(args.get('bcc'))
        html_body = args.get('htmlBody')
        attach_names = argToList(args.get('attachNames'))
        attach_cids = argToList(args.get('attachCIDs'))
        message_body = html_body or email_body

        reply = self.build_message_to_reply(email_to, email_cc, email_bcc, email_subject, message_body,
                                            attach_ids,
                                            attach_names, attach_cids)

        less_than_3mb_attachments, more_than_3mb_attachments = divide_attachments_according_to_size(
            attachments=reply.get('attachments')
        )

        if more_than_3mb_attachments:
            reply['attachments'] = less_than_3mb_attachments
            self.send_mail_with_upload_session_flow(
                email=email_from,
                json_data={'message': reply, 'comment': message_body},
                attachments_more_than_3mb=more_than_3mb_attachments,
                reply_message_id=message_id
            )
        else:
            self.send_reply(
                email_from=email_from, message_id=message_id, json_data={'message': reply, 'comment': message_body}
            )

        return prepare_outputs_for_reply_mail_command(reply, email_to, message_id)

    def send_draft(self, email: str, draft_id: str):
        """
        Sends a draft message.
        Args:
            email (str): email to send the draft from.
            draft_id (str): the ID of the draft to send.
        """
        self.ms_client.http_request('POST', f'/users/{email}/messages/{draft_id}/send', resp_type='text')

    def send_draft_command(self, draft_id: str) -> str:
        """
        Send draft message.

        :type draft_id: ``str``
        :param draft_id: Draft id to send.

        :return: String representation of markdown message regarding successful message submission.
        :rtype: ``str``
        """
        self.send_draft(email=self._mailbox_to_fetch, draft_id=draft_id)
        return f'### Draft with: {draft_id} id was sent successfully.'

    @staticmethod
    def build_message_to_reply(to_recipients, cc_recipients, bcc_recipients, subject, email_body, attach_ids,
                               attach_names, attach_cids):
        """
        Builds a valid reply message dict.
        For more information https://docs.microsoft.com/en-us/graph/api/resources/message?view=graph-rest-1.0
        """
        return {
            'toRecipients': MsGraphClient._build_recipient_input(to_recipients),
            'ccRecipients': MsGraphClient._build_recipient_input(cc_recipients),
            'bccRecipients': MsGraphClient._build_recipient_input(bcc_recipients),
            'subject': subject,
            'bodyPreview': email_body[:255],
            'attachments': MsGraphClient._build_file_attachments_input(attach_ids, attach_names, attach_cids, [])
        }

    def list_mails(self, search: str = None, odata: str = None) -> Union[dict, list]:
        """Returning all mails from given user

        Args:
            search (str):   plaintext search query
            odata (str):    odata-formatted query

        Returns:
            dict or list:   list of mails or dictionary when single item is returned
        """
        suffix = f'/users/{self._mailbox_to_fetch}/messages'
        pages_to_pull = demisto.args().get('pages_to_pull', 1)
        page_size = demisto.args().get('page_size', 20)
        odata = f'{odata}&$top={page_size}' if odata else f'$top={page_size}'

        if search:
            # Data is being handled as a JSON so in cases the search phrase contains double quote ",
            # we should escape it.
            search = search.replace('"', '\\"')
            odata = f'{odata}&$search="{quote(search)}"'
        if odata:
            suffix += f'?{odata}'
        demisto.debug(f"URL suffix is {suffix}")
        response = self.ms_client.http_request('GET', suffix)
        return self.pages_puller(response, assert_pages(pages_to_pull))

    def list_attachments(self, message_id: str, folder_id: str) -> dict:
        """Listing all the attachments

        Args:
            message_id (str): ID of a message to pull
            folder_id (str):  ID of folder from which to pull message

        Returns:
            dict: Attachments Data
        """
        no_folder = f'/users/{self._mailbox_to_fetch}/messages/{message_id}/attachments/'
        with_folder = f'/users/{self._mailbox_to_fetch}/{build_folders_path(folder_id)}/messages/{message_id}/attachments/'
        suffix = with_folder if folder_id else no_folder
        return self.ms_client.http_request('GET', suffix)

    def get_mailbox_to_fetch(self):
        return self._mailbox_to_fetch

    def get_attachment(self, message_id: str, attachment_id: str, folder_id: str = None) -> dict:
        """

        Args:
            message_id (str):       ID of a message to pull
            attachment_id (str):    ID of an attachment to pull
            folder_id (str):        ID of folder from which to pull message

        Returns:
            dict:                   Attachment Data
        """
        if attachment_id:
            no_folder = f'/users/{self._mailbox_to_fetch}/messages/{message_id}/attachments/{attachment_id}/' \
                        f'?$expand=microsoft.graph.itemattachment/item'
            with_folder = (f'/users/{self._mailbox_to_fetch}/{build_folders_path(folder_id)}/'  # type: ignore
                           f'messages/{message_id}/attachments/{attachment_id}/'
                           f'?$expand=microsoft.graph.itemattachment/item')
        else:
            no_folder = f'/users/{self._mailbox_to_fetch}/messages/{message_id}/attachments'
            with_folder = (f'/users/{self._mailbox_to_fetch}/{build_folders_path(folder_id)}/'  # type: ignore
                           f'messages/{message_id}/attachments')
        suffix = with_folder if folder_id else no_folder
        demisto.debug(f'Getting attachment with suffix: {suffix}')
        response = self.ms_client.http_request('GET', suffix)
        response = [response] if response and attachment_id else response.get('value', [])
        return response

    def get_email_as_eml(self, user_id: str, message_id: str) -> str:
        """Returns MIME content of specified message

        Args:
            user_id (str): User id or mailbox address
            message_id (str): The message id of the email

        Returns:
            str: MIME content of the email
        """

        suffix = f'/users/{user_id}/messages/{message_id}/$value'
        return self.ms_client.http_request('GET', suffix, resp_type='text')

    def pages_puller(self, response: dict, page_count: int) -> list:
        """ Gets first response from API and returns all pages

        Args:
            response (dict):        raw http response data
            page_count (int):       amount of pages

        Returns:
            list: list of all pages
        """
        responses = [response]
        for i in range(page_count - 1):
            next_link = response.get('@odata.nextLink')
            if next_link:
                response = self.ms_client.http_request('GET', full_url=next_link, url_suffix=None)
                responses.append(response)
            else:
                return responses
        return responses

    def test_connection(self):
        """
        Basic connection test instead of test-module.

        :return: Returns markdown string representation of success or Exception in case of login failure.
        rtype: ``str`` or Exception
        """
        suffix_endpoint = f'users/{self._mailbox_to_fetch}'
        user_response = self.ms_client.http_request('GET', suffix_endpoint)

        if user_response.get('mail') != '' and user_response.get('id') != '':
            return '```✅ Success!```'
        else:
            raise Exception("Failed validating the user.")

    def add_attachments_via_upload_session(self, email: str, draft_id: str, attachments: list[dict]):
        """
        Add attachments using an upload session by dividing the file bytes into chunks and sent each chunk each time.
        more info here - https://docs.microsoft.com/en-us/graph/outlook-large-attachments?tabs=http
        Args:
            email (str): email to create the upload session.
            draft_id (str): draft ID to add the attachments to.
            attachments (list[dict]) : attachments to add to the draft message.
        """
        for attachment in attachments:
            self.add_attachment_with_upload_session(
                email=email,
                draft_id=draft_id,
                attachment_data=attachment.get('data', ''),
                attachment_name=attachment.get('name', ''),
                is_inline=attachment.get('isInline', False)
            )

    def get_upload_session(self, email: str, draft_id: str, attachment_name: str, attachment_size: int, is_inline: bool) -> dict:
        """
        Create an upload session for a specific draft ID.
        Args:
            email (str): email to create the upload session.
            draft_id (str): draft ID to add the attachments to.
            attachment_size (int) : attachment size (in bytes).
            attachment_name (str): attachment name.
            is_inline (bool): is the attachment inline, True if yes, False if not.
        """
        return self.ms_client.http_request(
            'POST',
            f'/users/{email}/messages/{draft_id}/attachments/createUploadSession',
            json_data={
                'attachmentItem': {
                    'attachmentType': 'file',
                    'name': attachment_name,
                    'size': attachment_size,
                    'isInline': is_inline
                }
            }
        )

    @staticmethod
    def upload_attachment(
        upload_url: str, start_chunk_idx: int, end_chunk_idx: int, chunk_data: bytes, attachment_size: int
    ) -> requests.Response:
        """
        Upload an attachment to the upload URL.
        Args:
            upload_url (str): upload URL provided when running 'get_upload_session'
            start_chunk_idx (int): the start of the chunk file data.
            end_chunk_idx (int): the end of the chunk file data.
            chunk_data (bytes): the chunk data in bytes from start_chunk_idx to end_chunk_idx
            attachment_size (int): the entire attachment size in bytes.
        Returns:
            Response: response indicating whether the operation succeeded. 200 if a chunk was added successfully,
                201 (created) if the file was uploaded completely. 400 in case of errors.
        """
        chunk_size = len(chunk_data)
        headers = {
            "Content-Length": f'{chunk_size}',
            "Content-Range": f"bytes {start_chunk_idx}-{end_chunk_idx - 1}/{attachment_size}",
            "Content-Type": "application/octet-stream"
        }
        demisto.debug(f'uploading session headers: {headers}')
        return requests.put(url=upload_url, data=chunk_data, headers=headers)

    def add_attachment_with_upload_session(self, email: str, draft_id: str, attachment_data: bytes,
                                           attachment_name: str, is_inline: bool = False):
        """
        Add an attachment using an upload session by dividing the file bytes into chunks and sent each chunk each time.
        more info here - https://docs.microsoft.com/en-us/graph/outlook-large-attachments?tabs=http
        Args:
            email (str): email to create the upload session.
            draft_id (str): draft ID to add the attachments to.
            attachment_data (bytes) : attachment data in bytes.
            attachment_name (str): attachment name.
            is_inline (bool): is the attachment inline, True if yes, False if not.
        """

        attachment_size = len(attachment_data)
        try:
            upload_session = self.get_upload_session(
                email=email,
                draft_id=draft_id,
                attachment_name=attachment_name,
                attachment_size=attachment_size,
                is_inline=is_inline
            )
            upload_url = upload_session.get('uploadUrl')
            if not upload_url:
                raise Exception(f'Cannot get upload URL for attachment {attachment_name}')

            start_chunk_index = 0
            end_chunk_index = self.MAX_ATTACHMENT_SIZE

            chunk_data = attachment_data[start_chunk_index: end_chunk_index]

            response = self.upload_attachment(
                upload_url=upload_url,
                start_chunk_idx=start_chunk_index,
                end_chunk_idx=end_chunk_index,
                chunk_data=chunk_data,
                attachment_size=attachment_size
            )
            while response.status_code != 201:  # the api returns 201 when the file is created at the draft message
                start_chunk_index = end_chunk_index
                next_chunk = end_chunk_index + self.MAX_ATTACHMENT_SIZE
                end_chunk_index = next_chunk if next_chunk < attachment_size else attachment_size

                chunk_data = attachment_data[start_chunk_index: end_chunk_index]

                response = self.upload_attachment(
                    upload_url=upload_url,
                    start_chunk_idx=start_chunk_index,
                    end_chunk_idx=end_chunk_index,
                    chunk_data=chunk_data,
                    attachment_size=attachment_size
                )

                if response.status_code not in (201, 200):
                    raise Exception(f'{response.json()}')

        except Exception as e:
            demisto.error(f'{e}')
            raise e

    def send_mail_with_upload_session_flow(self, email: str, json_data: dict,
                                           attachments_more_than_3mb: list[dict], reply_message_id: str = None):
        """
        Sends an email with the upload session flow, this is used only when there is one attachment that is larger
        than 3 MB.
        1) creates a draft message
        2) upload the attachment using an upload session which uploads file chunks by chunks.
        3) send the draft message
        Args:
            email (str): email to send from.
            json_data (dict): data to send the message with.
            attachments_more_than_3mb (list[dict]): data information about the large attachments.
            reply_message_id (str): message ID in case sending a reply to an existing message.
        """
        # create the draft email
        created_draft = self.create_draft(email=email, json_data=json_data, reply_message_id=reply_message_id)
        draft_id = created_draft.get('id', '')
        self.add_attachments_via_upload_session(  # add attachments via upload session.
            email=email, draft_id=draft_id, attachments=attachments_more_than_3mb
        )
        self.send_draft(email=email, draft_id=draft_id)  # send the draft email


def divide_attachments_according_to_size(attachments):
    """
    Divide attachments to those are larger than 3mb and those who are less than 3mb.
    Returns:
        tuple[list, list]: less than 3mb attachments and more than 3mb attachments.
    """
    less_than_3mb_attachments, more_than_3mb_attachments = [], []

    for attachment in attachments:
        if attachment.pop('requires_upload', None):  # if the attachment is bigger than 3mb, it requires upload session.
            more_than_3mb_attachments.append(attachment)
        else:
            less_than_3mb_attachments.append(attachment)
    return less_than_3mb_attachments, more_than_3mb_attachments


def assert_pages(pages: Union[str, int]) -> int:
    """

    Args:
        pages (str or int): pages need to pull in int or str

    Returns:
        int: default 1

    """
    if isinstance(pages, str) and pages.isdigit():
        return int(pages)
    elif isinstance(pages, int):
        return pages
    return 1


def list_attachments_command(client: MsGraphClient, args):
    message_id = args.get('message_id')
    folder_id = args.get('folder_id')
    raw_response = client.list_attachments(message_id, folder_id)
    attachments = raw_response.get('value')
    if attachments:
        attachment_list = [{
            'ID': attachment.get('id'),
            'Name': attachment.get('name') or attachment.get('id'),
            'Type': attachment.get('contentType')
        } for attachment in attachments]
        entry_context = {'ID': message_id, 'Attachment': attachment_list, 'UserID': client.get_mailbox_to_fetch()}

        # Build human readable
        file_names = [attachment.get('Name') for attachment in attachment_list if isinstance(
            attachment, dict) and attachment.get('Name')]
        human_readable = tableToMarkdown(
            f'Total of {len(attachment_list)} attachments found in message {message_id}',
            {'File names': file_names}
        )
        command_results = CommandResults(
            outputs_prefix='MSGraphMailAttachment',
            outputs_key_field='ID',

            outputs=entry_context,
            readable_output=human_readable,
            raw_response=raw_response
        )
    else:
        human_readable = f'### No attachments found in message {message_id}'
        command_results = CommandResults(
            outputs_prefix='MSGraphMailAttachment',
            outputs_key_field='ID',

            outputs=dict(),
            readable_output=human_readable,
            raw_response=raw_response
        )
    return command_results


def file_result_creator(raw_response: dict) -> dict:
    """

    Args:
        raw_response (dict):

    Returns:
        dict:

    """
    name = raw_response.get('name')
    data = raw_response.get('contentBytes')
    try:
        data = base64.b64decode(data)  # type: ignore
        return fileResult(name, data)
    except binascii.Error:
        raise DemistoException('Attachment could not be decoded')


def item_result_creator(raw_response, user_id) -> CommandResults:
    item = raw_response.get('item', {})
    item_type = item.get('@odata.type', '')
    if 'message' in item_type:
        message_id = raw_response.get('id')
        item['id'] = message_id
        mail_context = build_mail_object(item, user_id=user_id, get_body=True)
        human_readable = tableToMarkdown(
            f'Attachment ID {message_id} \n **message details:**',
            mail_context,
            headers=['ID', 'Subject', 'SendTime', 'Sender', 'From', 'HasAttachments', 'Body']
        )
        return CommandResults(outputs_prefix='MSGraphMail',
                              outputs_key_field='ID',
                              outputs=mail_context,
                              readable_output=human_readable,
                              raw_response=raw_response)
    else:
        human_readable = f'Integration does not support attachments from type {item_type}'
        return CommandResults(readable_output=human_readable, raw_response=raw_response)


def create_attachment(raw_response, user_id) -> Union[CommandResults, dict]:
    attachment_type = raw_response.get('@odata.type', '')
    # Documentation about the different attachment types
    # https://docs.microsoft.com/en-us/graph/api/attachment-get?view=graph-rest-1.0&tabs=http
    if 'itemAttachment' in attachment_type:
        return item_result_creator(raw_response, user_id)
    elif 'fileAttachment' in attachment_type:
        return file_result_creator(raw_response)
    else:
        demisto.debug(f"Unsupported attachment type: {attachment_type}. Attachment was not added to incident")
        return {}


def get_attachment_command(client: MsGraphClient, args):
    message_id = args.get('message_id')
    folder_id = args.get('folder_id')
    attachment_id = args.get('attachment_id')
    raw_response = client.get_attachment(message_id, attachment_id=attachment_id, folder_id=folder_id)
    attachments = []
    for attachment in raw_response:
        attachments.append(create_attachment(attachment, user_id=client.get_mailbox_to_fetch()))
    return attachments


def list_mails_command(client: MsGraphClient, args):
    search = args.get('search')
    odata = args.get('odata')

    raw_response = client.list_mails(search=search, odata=odata)
    last_page_response = raw_response[len(raw_response) - 1]
    metadata = ''
    next_page = last_page_response.get('@odata.nextLink')
    if next_page:
        metadata = '\nPay attention there are more results than shown. For more data please ' \
                   'increase "pages_to_pull" argument'

    mail_context = build_mail_object(raw_response)
    if mail_context:
        entry_context = mail_context
        if next_page:
            if isinstance(entry_context, dict):
                entry_context['MSGraphMail(val.NextPage.indexOf(\'http\')>=0)'] = {'NextPage': next_page}  # type: ignore
            else:
                entry_context[-1]['MSGraphMail(val.NextPage.indexOf(\'http\')>=0)'] =\
                    {'NextPage': next_page}  # type: ignore

        # human_readable builder
        human_readable_header = f'{len(mail_context)} mails received {metadata}' if metadata \
            else f'Total of {len(mail_context)} mails received'
        human_readable = tableToMarkdown(
            human_readable_header,
            mail_context,
            headers=['Subject', 'From', 'Recipients', 'SendTime', 'ID', 'InternetMessageID']
        )
    else:
        human_readable = '### No mails were found'
        entry_context = {}

    command_results = CommandResults(
        outputs_prefix='MSGraphMail',
        outputs_key_field='ID',

        outputs=entry_context,
        readable_output=human_readable,
        raw_response=raw_response
    )
    return command_results


def get_email_as_eml_command(client: MsGraphClient, args):
    user_id = client.get_mailbox_to_fetch()
    message_id = args.get('message_id')

    eml_content = client.get_email_as_eml(user_id, message_id)
    file_result = fileResult(f'{message_id}.eml', eml_content)

    return file_result


def update_email_status_command(client: MsGraphClient, args) -> CommandResults:
    folder_id = args.get('folder_id')
    message_ids = argToList(args['message_ids'])
    status: str = args['status']
    mark_as_read = (status.lower() == 'read')

    raw_responses = []

    for message_id in message_ids:
        raw_responses.append(
            client.update_email_read_status(message_id=message_id, folder_id=folder_id, read=mark_as_read)
        )

    return CommandResults(
        readable_output=f'Emails status has been updated to {status}.',
        raw_response=raw_responses[0] if len(raw_responses) == 1 else raw_responses
    )

>>>>>>> 12a52bb0

def reset_auth() -> str:
    set_integration_context({})
    return 'Authorization was reset successfully. Run **!msgraph-mail-test** to verify the authentication.'


def main():     # pragma: no cover
    """ COMMANDS MANAGER / SWITCH PANEL """
    params = demisto.params()
    # params related to common instance configuration
    base_url = 'https://graph.microsoft.com/v1.0/'
    use_ssl = not params.get('insecure', False)
    proxy = params.get('proxy', False)
    ok_codes = (200, 201, 202)
    refresh_token = params.get('creds_refresh_token', {}).get('password') or params.get('refresh_token', '')
    auth_and_token_url = params.get('creds_auth_id', {}).get('password') or params.get('auth_id', '')
    enc_key = params.get('creds_enc_key', {}).get('password') or params.get('enc_key', '')
    certificate_thumbprint = params.get('creds_certificate', {}).get('identifier') or params.get('certificate_thumbprint')
    private_key = replace_spaces_in_credential(params.get('creds_certificate', {}).get('password')) or params.get('private_key')
    auth_code = params.get('creds_auth_code', {}).get('password') or params.get('auth_code', '')
    app_name = 'ms-graph-mail-listener'
    managed_identities_client_id = get_azure_managed_identities_client_id(params)
    self_deployed = params.get('self_deployed', False) or managed_identities_client_id is not None

    if not managed_identities_client_id:
        if not self_deployed and not enc_key:
            raise DemistoException('Key must be provided. For further information see '
                                   'https://xsoar.pan.dev/docs/reference/articles/microsoft-integrations---authentication')
        elif not enc_key and not (certificate_thumbprint and private_key):
            raise DemistoException('Key or Certificate Thumbprint and Private Key must be provided.')

    # params related to mailbox to fetch incidents
    mailbox_to_fetch = params.get('mailbox_to_fetch', '')
    folder_to_fetch = params.get('folder_to_fetch', 'Inbox')
    first_fetch_interval = params.get('first_fetch', '15 minutes')
    emails_fetch_limit = int(params.get('fetch_limit', '50'))
    display_full_email_body = argToBoolean(params.get("display_full_email_body", "false"))
    mark_fetched_read = argToBoolean(params.get("mark_fetched_read", "false"))

    # params related to self deployed
    tenant_id = refresh_token if self_deployed else ''

    # params related to oproxy
    # In case the script is running for the first time, refresh token is retrieved from integration parameters,
    # in other case it's retrieved from integration context.

    # Client gets refresh_token_param as well as refresh_token which is the current refresh token from the integration
    # context (if exists) so It will be possible to manually update the refresh token param for an existing integration
    # instance.
    refresh_token_param = refresh_token  # Refresh token from the integration parameters (i.e current instance config)
    refresh_token = get_integration_context().get('current_refresh_token') or refresh_token_param

    client = MsGraphListenerClient(
        self_deployed=self_deployed,
        tenant_id=tenant_id,
        auth_id=auth_and_token_url,
        enc_key=enc_key,
        app_name=app_name,
        base_url=base_url,
        verify=use_ssl,
        proxy=proxy,
        ok_codes=ok_codes,
        mailbox_to_fetch=mailbox_to_fetch,
        folder_to_fetch=folder_to_fetch,
        first_fetch_interval=first_fetch_interval,
        emails_fetch_limit=emails_fetch_limit,

        refresh_token=refresh_token,
        auth_code=auth_code,
        private_key=private_key,
        display_full_email_body=display_full_email_body,
        mark_fetched_read=mark_fetched_read,
        redirect_uri=params.get('redirect_uri', ''),
        certificate_thumbprint=certificate_thumbprint,
        refresh_token_param=refresh_token_param,
        managed_identities_client_id=managed_identities_client_id)
    try:
        args = demisto.args()
        command = demisto.command()
        LOG(f'Command being called is {command}')

        if command == 'test-module':
            if managed_identities_client_id:
                return_results(client.test_connection())
            else:
                # cannot use test module due to the lack of ability to set refresh token to integration context
                raise Exception("Please use !msgraph-mail-test instead")
        if command == 'msgraph-mail-test':
            client.test_connection()
            return_results(CommandResults(readable_output='```✅ Success!```'))
        if command == 'msgraph-mail-auth-reset':
            return_results(CommandResults(readable_output=reset_auth()))
        if command == 'fetch-incidents':
            next_run, incidents = client.fetch_incidents(demisto.getLastRun())
            demisto.setLastRun(next_run)
            demisto.incidents(incidents)
        elif command == 'msgraph-mail-list-emails':
            return_results(list_mails_command(client, args))
        elif command == 'msgraph-mail-create-draft':
            return_results(create_draft_command(client, args))
        elif command == 'msgraph-mail-reply-to':
            return_results(reply_to_command(client, args))
        elif command == 'msgraph-mail-list-attachments':
            return_results(list_attachments_command(client, args))
        elif command == 'msgraph-mail-get-attachment':
            return_results(get_attachment_command(client, args))
        elif command == 'msgraph-mail-get-email-as-eml':
            return_results(get_email_as_eml_command(client, args))
        elif command == 'msgraph-mail-send-draft':
            return_results(send_draft_command(client, args))  # pylint: disable=E1123
        elif command == 'msgraph-update-email-status':
            return_results(update_email_status_command(client, args))
        elif command == 'reply-mail':
            return_results(reply_email_command(client, args))
        elif command == 'send-mail':
            return_results(send_email_command(client, args))
        elif command == 'msgraph-mail-generate-login-url':
            return_results(generate_login_url(client))
    except Exception as e:
        return_error(str(e))


if __name__ in ('__main__', '__builtin__', 'builtins'):
    main()<|MERGE_RESOLUTION|>--- conflicted
+++ resolved
@@ -1,14 +1,5 @@
 import demistomock as demisto  # noqa: F401
 from CommonServerPython import *  # noqa: F401
-<<<<<<< HEAD
-=======
-
-
-''' IMPORTS '''
-import base64
-import binascii
-import os
->>>>>>> 12a52bb0
 import json
 import urllib3
 from MicrosoftGraphMailApiModule import *  # noqa: E402
@@ -185,703 +176,6 @@
 
         return next_run, incidents
 
-<<<<<<< HEAD
-=======
-    def create_draft(self, email: str, json_data, reply_message_id: str = None) -> dict:
-        """
-        Create a draft message for either a new message or as a reply to an existing message.
-        Args:
-            email (str): email to create the draft from.
-            json_data (dict): data to create the message with.
-            reply_message_id (str): message ID in case creating a draft to an existing message.
-        Returns:
-            dict: api response information about the draft.
-        """
-        if reply_message_id:
-            suffix = f'/users/{email}/messages/{reply_message_id}/createReply'  # create draft for a reply to an existing message
-        else:
-            suffix = f'/users/{email}/messages'  # create draft for a new message
-        return self.ms_client.http_request('POST', suffix, json_data=json_data)
-
-    def create_draft_command(self, **kwargs) -> tuple[str, dict, dict]:
-        """
-        Creates draft message in user's mailbox, in draft folder.
-        """
-        draft = MsGraphClient._build_message(**kwargs)
-        less_than_3mb_attachments, more_than_3mb_attachments = divide_attachments_according_to_size(
-            attachments=draft.get('attachments')
-        )
-
-        draft['attachments'] = less_than_3mb_attachments
-        created_draft = self.create_draft(email=self._mailbox_to_fetch, json_data=draft)
-        if more_than_3mb_attachments:  # we have at least one attachment that should be uploaded using upload session
-            self.add_attachments_via_upload_session(
-                email=self._mailbox_to_fetch, draft_id=created_draft.get('id', ''), attachments=more_than_3mb_attachments
-            )
-        parsed_draft = MsGraphClient._parse_item_as_dict(created_draft)
-        human_readable = tableToMarkdown(f'Created draft with id: {parsed_draft.get("ID", "")}', parsed_draft)
-        ec = {self.CONTEXT_DRAFT_PATH: parsed_draft}
-
-        return human_readable, ec, created_draft
-
-    def send_email_command(self, **kwargs) -> tuple[str, dict]:
-        """
-        Sends email from user's mailbox, the sent message will appear in Sent Items folder.
-        Sending email process:
-        1) If there are attachments larger than 3MB, create a draft mail, upload > 3MB attachments via upload session,
-            and send the draft mail.
-        2) if there aren't any attachments larger than 3MB, just send the email as usual.
-        """
-        message_content = self._build_message(**kwargs)
-        email = kwargs.get('from', self._mailbox_to_fetch)
-
-        less_than_3mb_attachments, more_than_3mb_attachments = divide_attachments_according_to_size(
-            attachments=message_content.get('attachments')
-        )
-
-        if more_than_3mb_attachments:  # go through process 1 (in docstring)
-            message_content['attachments'] = less_than_3mb_attachments
-            self.send_mail_with_upload_session_flow(
-                email=email, json_data=message_content, attachments_more_than_3mb=more_than_3mb_attachments
-            )
-        else:  # go through process 2 (in docstring)
-            self.send_mail(email=email, json_data=message_content)
-
-        message_content.pop('attachments', None)
-        message_content.pop('internet_message_headers', None)
-        human_readable = tableToMarkdown('Email was sent successfully.', message_content)
-        ec = {self.CONTEXT_SENT_EMAIL_PATH: message_content}
-
-        return human_readable, ec
-
-    def send_mail(self, email, json_data):
-        """
-        Sends an email.
-        Args:
-            email (str): email to send the message from.
-            json_data (dict): message data.
-        """
-        self.ms_client.http_request(
-            'POST', f'/users/{email}/sendMail', json_data={'message': json_data}, resp_type="text"
-        )
-
-    def mail_reply_to_command(self, to_recipients: list, comment: str, message_id: str,
-                              attach_ids: list, attach_names: list, attach_cids: str) -> str:
-        """
-        Sends reply message to recipients.
-
-        :type to_recipients: ``list``
-        :param to_recipients: List of recipients to reply.
-
-        :type comment: ``str``
-        :param comment: The comment to send as a reply
-
-        :type message_id: ``str``
-        :param message_id: The message id to reply.
-
-        :type attach_ids: ``list``
-        :param attach_ids: List of uploaded to War Room regular attachments to send
-
-        :type attach_names: ``list``
-        :param attach_names: List of regular attachments names to send
-
-        :type attach_cids: ``list``
-        :param attach_cids: List of uploaded to War Room inline attachments to send
-
-        :return: String representation of markdown message regarding successful message submission.
-        rtype: ``str``
-        """
-        reply = MsGraphClient._build_reply(to_recipients, comment, attach_ids, attach_names, attach_cids)
-        less_than_3mb_attachments, more_than_3mb_attachments = divide_attachments_according_to_size(
-            attachments=reply.get('message').get('attachments')
-        )
-        if more_than_3mb_attachments:
-            reply['message']['attachments'] = less_than_3mb_attachments
-            self.send_mail_with_upload_session_flow(
-                email=self._mailbox_to_fetch,
-                json_data=reply,
-                attachments_more_than_3mb=more_than_3mb_attachments,
-                reply_message_id=message_id
-            )
-        else:
-            self.send_reply(email_from=self._mailbox_to_fetch, message_id=message_id, json_data=reply)
-
-        return f'### Replied to: {", ".join(to_recipients)} with comment: {comment}'
-
-    def send_reply(self, email_from, json_data, message_id):
-        """
-        Sends a reply email.
-        Args:
-            email_from (str): email to send the reply from.
-            message_id (str): a message ID to reply to.
-            message (dict): message body request.
-            comment (str): email's body.
-        """
-        self.ms_client.http_request(
-            'POST',
-            f'/users/{email_from}/messages/{message_id}/reply',
-            json_data=json_data,
-            resp_type="text"
-        )
-
-    def reply_mail_command(self, args: dict) -> CommandResults:
-        email_to = argToList(args.get('to'))
-        email_from = args.get('from', self._mailbox_to_fetch)
-        message_id = args.get('inReplyTo', '')
-        email_body = args.get('body', "")
-        email_subject = args.get('subject', "")
-        email_subject = f'Re: {email_subject}'
-        attach_ids = argToList(args.get('attachIDs'))
-        email_cc = argToList(args.get('cc'))
-        email_bcc = argToList(args.get('bcc'))
-        html_body = args.get('htmlBody')
-        attach_names = argToList(args.get('attachNames'))
-        attach_cids = argToList(args.get('attachCIDs'))
-        message_body = html_body or email_body
-
-        reply = self.build_message_to_reply(email_to, email_cc, email_bcc, email_subject, message_body,
-                                            attach_ids,
-                                            attach_names, attach_cids)
-
-        less_than_3mb_attachments, more_than_3mb_attachments = divide_attachments_according_to_size(
-            attachments=reply.get('attachments')
-        )
-
-        if more_than_3mb_attachments:
-            reply['attachments'] = less_than_3mb_attachments
-            self.send_mail_with_upload_session_flow(
-                email=email_from,
-                json_data={'message': reply, 'comment': message_body},
-                attachments_more_than_3mb=more_than_3mb_attachments,
-                reply_message_id=message_id
-            )
-        else:
-            self.send_reply(
-                email_from=email_from, message_id=message_id, json_data={'message': reply, 'comment': message_body}
-            )
-
-        return prepare_outputs_for_reply_mail_command(reply, email_to, message_id)
-
-    def send_draft(self, email: str, draft_id: str):
-        """
-        Sends a draft message.
-        Args:
-            email (str): email to send the draft from.
-            draft_id (str): the ID of the draft to send.
-        """
-        self.ms_client.http_request('POST', f'/users/{email}/messages/{draft_id}/send', resp_type='text')
-
-    def send_draft_command(self, draft_id: str) -> str:
-        """
-        Send draft message.
-
-        :type draft_id: ``str``
-        :param draft_id: Draft id to send.
-
-        :return: String representation of markdown message regarding successful message submission.
-        :rtype: ``str``
-        """
-        self.send_draft(email=self._mailbox_to_fetch, draft_id=draft_id)
-        return f'### Draft with: {draft_id} id was sent successfully.'
-
-    @staticmethod
-    def build_message_to_reply(to_recipients, cc_recipients, bcc_recipients, subject, email_body, attach_ids,
-                               attach_names, attach_cids):
-        """
-        Builds a valid reply message dict.
-        For more information https://docs.microsoft.com/en-us/graph/api/resources/message?view=graph-rest-1.0
-        """
-        return {
-            'toRecipients': MsGraphClient._build_recipient_input(to_recipients),
-            'ccRecipients': MsGraphClient._build_recipient_input(cc_recipients),
-            'bccRecipients': MsGraphClient._build_recipient_input(bcc_recipients),
-            'subject': subject,
-            'bodyPreview': email_body[:255],
-            'attachments': MsGraphClient._build_file_attachments_input(attach_ids, attach_names, attach_cids, [])
-        }
-
-    def list_mails(self, search: str = None, odata: str = None) -> Union[dict, list]:
-        """Returning all mails from given user
-
-        Args:
-            search (str):   plaintext search query
-            odata (str):    odata-formatted query
-
-        Returns:
-            dict or list:   list of mails or dictionary when single item is returned
-        """
-        suffix = f'/users/{self._mailbox_to_fetch}/messages'
-        pages_to_pull = demisto.args().get('pages_to_pull', 1)
-        page_size = demisto.args().get('page_size', 20)
-        odata = f'{odata}&$top={page_size}' if odata else f'$top={page_size}'
-
-        if search:
-            # Data is being handled as a JSON so in cases the search phrase contains double quote ",
-            # we should escape it.
-            search = search.replace('"', '\\"')
-            odata = f'{odata}&$search="{quote(search)}"'
-        if odata:
-            suffix += f'?{odata}'
-        demisto.debug(f"URL suffix is {suffix}")
-        response = self.ms_client.http_request('GET', suffix)
-        return self.pages_puller(response, assert_pages(pages_to_pull))
-
-    def list_attachments(self, message_id: str, folder_id: str) -> dict:
-        """Listing all the attachments
-
-        Args:
-            message_id (str): ID of a message to pull
-            folder_id (str):  ID of folder from which to pull message
-
-        Returns:
-            dict: Attachments Data
-        """
-        no_folder = f'/users/{self._mailbox_to_fetch}/messages/{message_id}/attachments/'
-        with_folder = f'/users/{self._mailbox_to_fetch}/{build_folders_path(folder_id)}/messages/{message_id}/attachments/'
-        suffix = with_folder if folder_id else no_folder
-        return self.ms_client.http_request('GET', suffix)
-
-    def get_mailbox_to_fetch(self):
-        return self._mailbox_to_fetch
-
-    def get_attachment(self, message_id: str, attachment_id: str, folder_id: str = None) -> dict:
-        """
-
-        Args:
-            message_id (str):       ID of a message to pull
-            attachment_id (str):    ID of an attachment to pull
-            folder_id (str):        ID of folder from which to pull message
-
-        Returns:
-            dict:                   Attachment Data
-        """
-        if attachment_id:
-            no_folder = f'/users/{self._mailbox_to_fetch}/messages/{message_id}/attachments/{attachment_id}/' \
-                        f'?$expand=microsoft.graph.itemattachment/item'
-            with_folder = (f'/users/{self._mailbox_to_fetch}/{build_folders_path(folder_id)}/'  # type: ignore
-                           f'messages/{message_id}/attachments/{attachment_id}/'
-                           f'?$expand=microsoft.graph.itemattachment/item')
-        else:
-            no_folder = f'/users/{self._mailbox_to_fetch}/messages/{message_id}/attachments'
-            with_folder = (f'/users/{self._mailbox_to_fetch}/{build_folders_path(folder_id)}/'  # type: ignore
-                           f'messages/{message_id}/attachments')
-        suffix = with_folder if folder_id else no_folder
-        demisto.debug(f'Getting attachment with suffix: {suffix}')
-        response = self.ms_client.http_request('GET', suffix)
-        response = [response] if response and attachment_id else response.get('value', [])
-        return response
-
-    def get_email_as_eml(self, user_id: str, message_id: str) -> str:
-        """Returns MIME content of specified message
-
-        Args:
-            user_id (str): User id or mailbox address
-            message_id (str): The message id of the email
-
-        Returns:
-            str: MIME content of the email
-        """
-
-        suffix = f'/users/{user_id}/messages/{message_id}/$value'
-        return self.ms_client.http_request('GET', suffix, resp_type='text')
-
-    def pages_puller(self, response: dict, page_count: int) -> list:
-        """ Gets first response from API and returns all pages
-
-        Args:
-            response (dict):        raw http response data
-            page_count (int):       amount of pages
-
-        Returns:
-            list: list of all pages
-        """
-        responses = [response]
-        for i in range(page_count - 1):
-            next_link = response.get('@odata.nextLink')
-            if next_link:
-                response = self.ms_client.http_request('GET', full_url=next_link, url_suffix=None)
-                responses.append(response)
-            else:
-                return responses
-        return responses
-
-    def test_connection(self):
-        """
-        Basic connection test instead of test-module.
-
-        :return: Returns markdown string representation of success or Exception in case of login failure.
-        rtype: ``str`` or Exception
-        """
-        suffix_endpoint = f'users/{self._mailbox_to_fetch}'
-        user_response = self.ms_client.http_request('GET', suffix_endpoint)
-
-        if user_response.get('mail') != '' and user_response.get('id') != '':
-            return '```✅ Success!```'
-        else:
-            raise Exception("Failed validating the user.")
-
-    def add_attachments_via_upload_session(self, email: str, draft_id: str, attachments: list[dict]):
-        """
-        Add attachments using an upload session by dividing the file bytes into chunks and sent each chunk each time.
-        more info here - https://docs.microsoft.com/en-us/graph/outlook-large-attachments?tabs=http
-        Args:
-            email (str): email to create the upload session.
-            draft_id (str): draft ID to add the attachments to.
-            attachments (list[dict]) : attachments to add to the draft message.
-        """
-        for attachment in attachments:
-            self.add_attachment_with_upload_session(
-                email=email,
-                draft_id=draft_id,
-                attachment_data=attachment.get('data', ''),
-                attachment_name=attachment.get('name', ''),
-                is_inline=attachment.get('isInline', False)
-            )
-
-    def get_upload_session(self, email: str, draft_id: str, attachment_name: str, attachment_size: int, is_inline: bool) -> dict:
-        """
-        Create an upload session for a specific draft ID.
-        Args:
-            email (str): email to create the upload session.
-            draft_id (str): draft ID to add the attachments to.
-            attachment_size (int) : attachment size (in bytes).
-            attachment_name (str): attachment name.
-            is_inline (bool): is the attachment inline, True if yes, False if not.
-        """
-        return self.ms_client.http_request(
-            'POST',
-            f'/users/{email}/messages/{draft_id}/attachments/createUploadSession',
-            json_data={
-                'attachmentItem': {
-                    'attachmentType': 'file',
-                    'name': attachment_name,
-                    'size': attachment_size,
-                    'isInline': is_inline
-                }
-            }
-        )
-
-    @staticmethod
-    def upload_attachment(
-        upload_url: str, start_chunk_idx: int, end_chunk_idx: int, chunk_data: bytes, attachment_size: int
-    ) -> requests.Response:
-        """
-        Upload an attachment to the upload URL.
-        Args:
-            upload_url (str): upload URL provided when running 'get_upload_session'
-            start_chunk_idx (int): the start of the chunk file data.
-            end_chunk_idx (int): the end of the chunk file data.
-            chunk_data (bytes): the chunk data in bytes from start_chunk_idx to end_chunk_idx
-            attachment_size (int): the entire attachment size in bytes.
-        Returns:
-            Response: response indicating whether the operation succeeded. 200 if a chunk was added successfully,
-                201 (created) if the file was uploaded completely. 400 in case of errors.
-        """
-        chunk_size = len(chunk_data)
-        headers = {
-            "Content-Length": f'{chunk_size}',
-            "Content-Range": f"bytes {start_chunk_idx}-{end_chunk_idx - 1}/{attachment_size}",
-            "Content-Type": "application/octet-stream"
-        }
-        demisto.debug(f'uploading session headers: {headers}')
-        return requests.put(url=upload_url, data=chunk_data, headers=headers)
-
-    def add_attachment_with_upload_session(self, email: str, draft_id: str, attachment_data: bytes,
-                                           attachment_name: str, is_inline: bool = False):
-        """
-        Add an attachment using an upload session by dividing the file bytes into chunks and sent each chunk each time.
-        more info here - https://docs.microsoft.com/en-us/graph/outlook-large-attachments?tabs=http
-        Args:
-            email (str): email to create the upload session.
-            draft_id (str): draft ID to add the attachments to.
-            attachment_data (bytes) : attachment data in bytes.
-            attachment_name (str): attachment name.
-            is_inline (bool): is the attachment inline, True if yes, False if not.
-        """
-
-        attachment_size = len(attachment_data)
-        try:
-            upload_session = self.get_upload_session(
-                email=email,
-                draft_id=draft_id,
-                attachment_name=attachment_name,
-                attachment_size=attachment_size,
-                is_inline=is_inline
-            )
-            upload_url = upload_session.get('uploadUrl')
-            if not upload_url:
-                raise Exception(f'Cannot get upload URL for attachment {attachment_name}')
-
-            start_chunk_index = 0
-            end_chunk_index = self.MAX_ATTACHMENT_SIZE
-
-            chunk_data = attachment_data[start_chunk_index: end_chunk_index]
-
-            response = self.upload_attachment(
-                upload_url=upload_url,
-                start_chunk_idx=start_chunk_index,
-                end_chunk_idx=end_chunk_index,
-                chunk_data=chunk_data,
-                attachment_size=attachment_size
-            )
-            while response.status_code != 201:  # the api returns 201 when the file is created at the draft message
-                start_chunk_index = end_chunk_index
-                next_chunk = end_chunk_index + self.MAX_ATTACHMENT_SIZE
-                end_chunk_index = next_chunk if next_chunk < attachment_size else attachment_size
-
-                chunk_data = attachment_data[start_chunk_index: end_chunk_index]
-
-                response = self.upload_attachment(
-                    upload_url=upload_url,
-                    start_chunk_idx=start_chunk_index,
-                    end_chunk_idx=end_chunk_index,
-                    chunk_data=chunk_data,
-                    attachment_size=attachment_size
-                )
-
-                if response.status_code not in (201, 200):
-                    raise Exception(f'{response.json()}')
-
-        except Exception as e:
-            demisto.error(f'{e}')
-            raise e
-
-    def send_mail_with_upload_session_flow(self, email: str, json_data: dict,
-                                           attachments_more_than_3mb: list[dict], reply_message_id: str = None):
-        """
-        Sends an email with the upload session flow, this is used only when there is one attachment that is larger
-        than 3 MB.
-        1) creates a draft message
-        2) upload the attachment using an upload session which uploads file chunks by chunks.
-        3) send the draft message
-        Args:
-            email (str): email to send from.
-            json_data (dict): data to send the message with.
-            attachments_more_than_3mb (list[dict]): data information about the large attachments.
-            reply_message_id (str): message ID in case sending a reply to an existing message.
-        """
-        # create the draft email
-        created_draft = self.create_draft(email=email, json_data=json_data, reply_message_id=reply_message_id)
-        draft_id = created_draft.get('id', '')
-        self.add_attachments_via_upload_session(  # add attachments via upload session.
-            email=email, draft_id=draft_id, attachments=attachments_more_than_3mb
-        )
-        self.send_draft(email=email, draft_id=draft_id)  # send the draft email
-
-
-def divide_attachments_according_to_size(attachments):
-    """
-    Divide attachments to those are larger than 3mb and those who are less than 3mb.
-    Returns:
-        tuple[list, list]: less than 3mb attachments and more than 3mb attachments.
-    """
-    less_than_3mb_attachments, more_than_3mb_attachments = [], []
-
-    for attachment in attachments:
-        if attachment.pop('requires_upload', None):  # if the attachment is bigger than 3mb, it requires upload session.
-            more_than_3mb_attachments.append(attachment)
-        else:
-            less_than_3mb_attachments.append(attachment)
-    return less_than_3mb_attachments, more_than_3mb_attachments
-
-
-def assert_pages(pages: Union[str, int]) -> int:
-    """
-
-    Args:
-        pages (str or int): pages need to pull in int or str
-
-    Returns:
-        int: default 1
-
-    """
-    if isinstance(pages, str) and pages.isdigit():
-        return int(pages)
-    elif isinstance(pages, int):
-        return pages
-    return 1
-
-
-def list_attachments_command(client: MsGraphClient, args):
-    message_id = args.get('message_id')
-    folder_id = args.get('folder_id')
-    raw_response = client.list_attachments(message_id, folder_id)
-    attachments = raw_response.get('value')
-    if attachments:
-        attachment_list = [{
-            'ID': attachment.get('id'),
-            'Name': attachment.get('name') or attachment.get('id'),
-            'Type': attachment.get('contentType')
-        } for attachment in attachments]
-        entry_context = {'ID': message_id, 'Attachment': attachment_list, 'UserID': client.get_mailbox_to_fetch()}
-
-        # Build human readable
-        file_names = [attachment.get('Name') for attachment in attachment_list if isinstance(
-            attachment, dict) and attachment.get('Name')]
-        human_readable = tableToMarkdown(
-            f'Total of {len(attachment_list)} attachments found in message {message_id}',
-            {'File names': file_names}
-        )
-        command_results = CommandResults(
-            outputs_prefix='MSGraphMailAttachment',
-            outputs_key_field='ID',
-
-            outputs=entry_context,
-            readable_output=human_readable,
-            raw_response=raw_response
-        )
-    else:
-        human_readable = f'### No attachments found in message {message_id}'
-        command_results = CommandResults(
-            outputs_prefix='MSGraphMailAttachment',
-            outputs_key_field='ID',
-
-            outputs=dict(),
-            readable_output=human_readable,
-            raw_response=raw_response
-        )
-    return command_results
-
-
-def file_result_creator(raw_response: dict) -> dict:
-    """
-
-    Args:
-        raw_response (dict):
-
-    Returns:
-        dict:
-
-    """
-    name = raw_response.get('name')
-    data = raw_response.get('contentBytes')
-    try:
-        data = base64.b64decode(data)  # type: ignore
-        return fileResult(name, data)
-    except binascii.Error:
-        raise DemistoException('Attachment could not be decoded')
-
-
-def item_result_creator(raw_response, user_id) -> CommandResults:
-    item = raw_response.get('item', {})
-    item_type = item.get('@odata.type', '')
-    if 'message' in item_type:
-        message_id = raw_response.get('id')
-        item['id'] = message_id
-        mail_context = build_mail_object(item, user_id=user_id, get_body=True)
-        human_readable = tableToMarkdown(
-            f'Attachment ID {message_id} \n **message details:**',
-            mail_context,
-            headers=['ID', 'Subject', 'SendTime', 'Sender', 'From', 'HasAttachments', 'Body']
-        )
-        return CommandResults(outputs_prefix='MSGraphMail',
-                              outputs_key_field='ID',
-                              outputs=mail_context,
-                              readable_output=human_readable,
-                              raw_response=raw_response)
-    else:
-        human_readable = f'Integration does not support attachments from type {item_type}'
-        return CommandResults(readable_output=human_readable, raw_response=raw_response)
-
-
-def create_attachment(raw_response, user_id) -> Union[CommandResults, dict]:
-    attachment_type = raw_response.get('@odata.type', '')
-    # Documentation about the different attachment types
-    # https://docs.microsoft.com/en-us/graph/api/attachment-get?view=graph-rest-1.0&tabs=http
-    if 'itemAttachment' in attachment_type:
-        return item_result_creator(raw_response, user_id)
-    elif 'fileAttachment' in attachment_type:
-        return file_result_creator(raw_response)
-    else:
-        demisto.debug(f"Unsupported attachment type: {attachment_type}. Attachment was not added to incident")
-        return {}
-
-
-def get_attachment_command(client: MsGraphClient, args):
-    message_id = args.get('message_id')
-    folder_id = args.get('folder_id')
-    attachment_id = args.get('attachment_id')
-    raw_response = client.get_attachment(message_id, attachment_id=attachment_id, folder_id=folder_id)
-    attachments = []
-    for attachment in raw_response:
-        attachments.append(create_attachment(attachment, user_id=client.get_mailbox_to_fetch()))
-    return attachments
-
-
-def list_mails_command(client: MsGraphClient, args):
-    search = args.get('search')
-    odata = args.get('odata')
-
-    raw_response = client.list_mails(search=search, odata=odata)
-    last_page_response = raw_response[len(raw_response) - 1]
-    metadata = ''
-    next_page = last_page_response.get('@odata.nextLink')
-    if next_page:
-        metadata = '\nPay attention there are more results than shown. For more data please ' \
-                   'increase "pages_to_pull" argument'
-
-    mail_context = build_mail_object(raw_response)
-    if mail_context:
-        entry_context = mail_context
-        if next_page:
-            if isinstance(entry_context, dict):
-                entry_context['MSGraphMail(val.NextPage.indexOf(\'http\')>=0)'] = {'NextPage': next_page}  # type: ignore
-            else:
-                entry_context[-1]['MSGraphMail(val.NextPage.indexOf(\'http\')>=0)'] =\
-                    {'NextPage': next_page}  # type: ignore
-
-        # human_readable builder
-        human_readable_header = f'{len(mail_context)} mails received {metadata}' if metadata \
-            else f'Total of {len(mail_context)} mails received'
-        human_readable = tableToMarkdown(
-            human_readable_header,
-            mail_context,
-            headers=['Subject', 'From', 'Recipients', 'SendTime', 'ID', 'InternetMessageID']
-        )
-    else:
-        human_readable = '### No mails were found'
-        entry_context = {}
-
-    command_results = CommandResults(
-        outputs_prefix='MSGraphMail',
-        outputs_key_field='ID',
-
-        outputs=entry_context,
-        readable_output=human_readable,
-        raw_response=raw_response
-    )
-    return command_results
-
-
-def get_email_as_eml_command(client: MsGraphClient, args):
-    user_id = client.get_mailbox_to_fetch()
-    message_id = args.get('message_id')
-
-    eml_content = client.get_email_as_eml(user_id, message_id)
-    file_result = fileResult(f'{message_id}.eml', eml_content)
-
-    return file_result
-
-
-def update_email_status_command(client: MsGraphClient, args) -> CommandResults:
-    folder_id = args.get('folder_id')
-    message_ids = argToList(args['message_ids'])
-    status: str = args['status']
-    mark_as_read = (status.lower() == 'read')
-
-    raw_responses = []
-
-    for message_id in message_ids:
-        raw_responses.append(
-            client.update_email_read_status(message_id=message_id, folder_id=folder_id, read=mark_as_read)
-        )
-
-    return CommandResults(
-        readable_output=f'Emails status has been updated to {status}.',
-        raw_response=raw_responses[0] if len(raw_responses) == 1 else raw_responses
-    )
-
->>>>>>> 12a52bb0
 
 def reset_auth() -> str:
     set_integration_context({})
