import pytest
import demistomock as demisto
import json
from MicrosoftGraphListener import MsGraphClient, is_only_ascii
from MicrosoftGraphListener import add_second_to_str_date
import requests_mock
from unittest.mock import mock_open
from CommonServerPython import *


def oproxy_client():
    refresh_token = "dummy_refresh_token"
    auth_id = "dummy_auth_id"
    enc_key = "dummy_enc_key"
    token_retrieval_url = "url_to_retrieval"
    auth_and_token_url = f'{auth_id}@{token_retrieval_url}'
    app_name = "ms-graph-mail-listener"
    mailbox_to_fetch = "dummy@mailbox.com"  # disable-secrets-detection
    folder_to_fetch = "Phishing"
    first_fetch_interval = "20 minutes"
    emails_fetch_limit = 50
    base_url = "https://graph.microsoft.com/v1.0/"
    ok_codes = (200, 201, 202)
    auth_code = "auth_code"
    redirect_uri = "redirect_uri"

    return MsGraphClient(self_deployed=False, tenant_id='', auth_and_token_url=auth_and_token_url,
                         enc_key=enc_key, app_name=app_name, base_url=base_url, use_ssl=True, proxy=False,
                         ok_codes=ok_codes, refresh_token=refresh_token, mailbox_to_fetch=mailbox_to_fetch,
                         folder_to_fetch=folder_to_fetch, first_fetch_interval=first_fetch_interval,
                         emails_fetch_limit=emails_fetch_limit, auth_code=auth_code, redirect_uri=redirect_uri)


def self_deployed_client():
    tenant_id = "dummy_tenant"
    client_id = "dummy_client_id"
    client_secret = "dummy_secret"
    mailbox_to_fetch = "dummy@mailbox.com"  # disable-secrets-detection
    folder_to_fetch = "Phishing"
    first_fetch_interval = "20 minutes"
    emails_fetch_limit = 50
    base_url = "https://graph.microsoft.com/v1.0/"
    ok_codes = (200, 201, 202)
    auth_code = "auth_code"
    redirect_uri = "redirect_uri"

    return MsGraphClient(self_deployed=True, tenant_id=tenant_id, auth_and_token_url=client_id, enc_key=client_secret,
                         base_url=base_url, use_ssl=True, proxy=False, ok_codes=ok_codes, app_name='',
                         refresh_token='', mailbox_to_fetch=mailbox_to_fetch, folder_to_fetch=folder_to_fetch,
                         first_fetch_interval=first_fetch_interval, emails_fetch_limit=emails_fetch_limit,
                         auth_code=auth_code, redirect_uri=redirect_uri)


@pytest.fixture()
def expected_incident():
    with open('test_data/expected_incident') as emails_json:
        mocked_emails = json.load(emails_json)
        return mocked_emails


@pytest.fixture()
def emails_data():
    with open('test_data/emails_data') as emails_json:
        mocked_emails = json.load(emails_json)
        return mocked_emails


@pytest.fixture()
def emails_data_full_body():
    with open('test_data/emails_data_full_body') as emails_json:
        return json.load(emails_json)


@pytest.fixture()
def expected_incident_full_body():
    with open('test_data/expected_incident_full_body') as incident:
        return json.load(incident)


@pytest.fixture
def last_run_data():
    last_run = {
        'LAST_RUN_TIME': '2019-11-12T15:00:00Z',
        'LAST_RUN_IDS': [],
        'LAST_RUN_FOLDER_ID': 'last_run_dummy_folder_id',
        'LAST_RUN_FOLDER_PATH': "Phishing"
    }

    return last_run


@pytest.mark.parametrize('client', [oproxy_client(), self_deployed_client()])
def test_fetch_incidents(mocker, client, emails_data, expected_incident, last_run_data):
    mocker.patch.object(client.ms_client, 'http_request', return_value=emails_data)
    mocker.patch.object(demisto, "info")
    result_next_run, result_incidents = client.fetch_incidents(last_run_data)

    assert result_next_run.get('LAST_RUN_TIME') == '2019-11-12T15:00:30Z'
    assert result_next_run.get('LAST_RUN_IDS') == ['dummy_id_1']
    assert result_next_run.get('LAST_RUN_FOLDER_ID') == 'last_run_dummy_folder_id'
    assert result_next_run.get('LAST_RUN_FOLDER_PATH') == 'Phishing'

    result_incidents = result_incidents[0]
    result_raw_json = json.loads(result_incidents.pop('rawJSON'))
    expected_raw_json = expected_incident.pop('rawJSON', None)

    assert result_raw_json == expected_raw_json
    assert result_incidents == expected_incident


@pytest.mark.parametrize('client', [oproxy_client(), self_deployed_client()])
def test_fetch_incidents_changed_folder(mocker, client, emails_data, last_run_data):
    changed_folder = "Changed_Folder"
    client._folder_to_fetch = changed_folder
    mocker_folder_by_path = mocker.patch.object(client, '_get_folder_by_path',
                                                return_value={'id': 'some_dummy_folder_id'})
    mocker.patch.object(client.ms_client, 'http_request', return_value=emails_data)
    mocker.patch.object(demisto, "info")
    client.fetch_incidents(last_run_data)

    mocker_folder_by_path.assert_called_once_with('dummy@mailbox.com', changed_folder, overwrite_rate_limit_retry=True)


@pytest.mark.parametrize('client', [oproxy_client(), self_deployed_client()])
def test_fetch_incidents_detect_initial(mocker, client, emails_data):
    mocker_folder_by_path = mocker.patch.object(client, '_get_folder_by_path',
                                                return_value={'id': 'some_dummy_folder_id'})
    mocker.patch.object(client.ms_client, 'http_request', return_value=emails_data)
    mocker.patch.object(demisto, "info")
    client.fetch_incidents({})

    mocker_folder_by_path.assert_called_once_with('dummy@mailbox.com', "Phishing", overwrite_rate_limit_retry=True)


def test_add_second_to_str_date():
    assert add_second_to_str_date("2019-11-12T15:00:00Z") == "2019-11-12T15:00:01Z"
    assert add_second_to_str_date("2019-11-12T15:00:00Z", 10) == "2019-11-12T15:00:10Z"


@pytest.mark.parametrize('client', [oproxy_client(), self_deployed_client()])
def test_parse_email_as_label(client):
    assert client._parse_email_as_labels({'ID': 'dummy_id'}) == [{'type': 'Email/ID', 'value': 'dummy_id'}]
    assert client._parse_email_as_labels({'To': ['dummy@recipient.com']}) == [
        {'type': 'Email/To', 'value': 'dummy@recipient.com'}]


@pytest.mark.parametrize('client', [oproxy_client(), self_deployed_client()])
def test_build_recipient_input(client):
    recipient_input = ["dummy1@rec.com", "dummy2@rec.com", "dummy3@rec.com"]  # disable-secrets-detection
    result_recipients_input = client._build_recipient_input(recipient_input)
    expected_recipients_input = [{'emailAddress': {'address': 'dummy1@rec.com'}},
                                 {'emailAddress': {'address': 'dummy2@rec.com'}},
                                 {'emailAddress': {'address': 'dummy3@rec.com'}}]

    assert result_recipients_input == expected_recipients_input


@pytest.mark.parametrize('client', [oproxy_client(), self_deployed_client()])
def test_build_body_input(client):
    first_body_input = ["test body 1", "text"]
    second_body_input = ["test body 2", "HTML"]
    first_result_body_input = client._build_body_input(*first_body_input)
    second_result_body_input = client._build_body_input(*second_body_input)

    assert first_result_body_input == {'content': 'test body 1', 'contentType': 'text'}
    assert second_result_body_input == {'content': 'test body 2', 'contentType': 'HTML'}


@pytest.mark.parametrize('client', [oproxy_client(), self_deployed_client()])
def test_build_headers_input(client):
    headers_input = ['x-header-one:header1', 'x-header-two:heasder2']
    result_expecte_headers = [{'name': 'x-header-one', 'value': 'header1'},
                              {'name': 'x-header-two', 'value': 'heasder2'}]

    assert client._build_headers_input(headers_input) == result_expecte_headers


@pytest.mark.parametrize('client', [oproxy_client(), self_deployed_client()])
def test_build_message(client, tmp_path, mocker):
    attachment_name = 'attachment.txt'
    attachment = tmp_path / attachment_name
    attachment.touch()
    mocker.patch.object(demisto, 'getFilePath', return_value={'path': str(attachment), 'name': attachment_name})
    message_input = {
        'to_recipients': ['dummy@recipient.com'],  # disable-secrets-detection
        'cc_recipients': ['dummyCC@recipient.com'],  # disable-secrets-detection
        'bcc_recipients': ['dummyBCC@recipient.com'],  # disable-secrets-detection
        'replyTo': ['dummyReplyTo@recipient.com'],  # disable-secrets-detection
        'subject': 'Dummy Subject',
        'body': 'Dummy Body',
        'body_type': 'text',
        'flag': 'flagged',
        'importance': 'Normal',
        'internet_message_headers': None,
        'attach_ids': [],
        'attach_names': [],
        'attach_cids': [str(attachment)],
        'manual_attachments': []
    }

    expected_message = {'toRecipients': [{'emailAddress': {'address': 'dummy@recipient.com'}}],
                        # disable-secrets-detection
                        'ccRecipients': [{'emailAddress': {'address': 'dummyCC@recipient.com'}}],
                        # disable-secrets-detection
                        'bccRecipients': [{'emailAddress': {'address': 'dummyBCC@recipient.com'}}],
                        # disable-secrets-detection
                        'replyTo': [{'emailAddress': {'address': 'dummyReplyTo@recipient.com'}}],
                        # disable-secrets-detection
                        'subject': 'Dummy Subject', 'body': {'content': 'Dummy Body', 'contentType': 'text'},
                        'bodyPreview': 'Dummy Body', 'importance': 'Normal', 'flag': {'flagStatus': 'flagged'},
                        'attachments': [{
                            '@odata.type': client.FILE_ATTACHMENT,
                            'contentBytes': '',
                            'isInline': True,
                            'name': attachment_name,
                            'size': 0,
                            'contentId': str(attachment)
                        }]
                        }
    result_message = client._build_message(**message_input)

    assert result_message == expected_message


@pytest.mark.parametrize('client', [oproxy_client(), self_deployed_client()])
def test_reply_mail_command(client, mocker):
    """
    Given:
        - reply-mail arguments
    When:
        - send a reply mail message
    Then:
        - validates that the outputs fit the updated reply mail message
    """
    args = {'to': ['ex@example.com'], 'body': "test body", 'subject': "test subject", "inReplyTo": "id",
            'from': "ex1@example.com"}
    mocker.patch.object(client.ms_client, 'http_request')

    reply_message = client.reply_mail_command(args)

    assert reply_message.outputs_prefix == "MicrosoftGraph"
    assert reply_message.outputs_key_field == "SentMail"
    assert reply_message.outputs['ID'] == args['inReplyTo']
    assert reply_message.outputs['subject'] == f'Re: {args["subject"]}'
    assert reply_message.outputs['toRecipients'] == args['to']
    assert reply_message.outputs['bodyPreview'] == args['body']


def test_list_emails(mocker):
    from MicrosoftGraphListener import list_mails_command
    RAW_RESPONSE = [
        {
            "@odata.context": "https://graph.microsoft.com/v1.0/$metadata#users('mailbox%40company.com')/messages",
            "value":
                [
                    {
                        "@odata.etag": "W/\"ABCDEF/iABCDEF\"",
                        "bccRecipients": [],
                        "body": {
                            "content": "test",
                            "contentType": "text"
                        },
                        "bodyPreview": "test",
                        "categories": [],
                        "ccRecipients": [],
                        "changeKey": "ABCDEF/iABCDEF",
                        "conversationId": "asdasdasd",
                        "conversationIndex": "adqweqwe",
                        "createdDateTime": "2021-01-01T10:18:41Z",
                        "flag": {
                            "flagStatus": "notFlagged"
                        },
                        "from": {
                            "emailAddress": {
                                "address": "john.doe@company.com",
                                "name": "John Doe"
                            }
                        },
                        "hasAttachments": True,
                        "id": "qwe",
                        "importance": "normal",
                        "inferenceClassification": "focused",
                        "internetMessageId": "\u003cqwe@qwe.eurprd05.prod.outlook.com\u003e",
                        "isDeliveryReceiptRequested": None,
                        "isDraft": False,
                        "isRead": False,
                        "isReadReceiptRequested": False,
                        "lastModifiedDateTime": "2021-01-01T10:18:41Z",
                        "parentFolderId": "PARENT==",
                        "receivedDateTime": "2021-01-01T10:18:41Z",
                        "replyTo": [],
                        "sender": {
                            "emailAddress": {
                                "address": "john.doe@company.com",
                                "name": "John Doe"
                            }
                        },
                        "sentDateTime": "2021-08-20T10:18:40Z",
                        "subject": "Test",
                        "toRecipients": [
                            {
                                "emailAddress": {
                                    "address": "mailbox@company.com",
                                    "name": "My mailbox"
                                }
                            }
                        ],
                        "webLink": "https://outlook.office365.com/owa/?ItemID=ABCDEF"
                    }
                ]
        }]
    client = self_deployed_client()
    mocker.patch.object(client, 'list_mails', return_value=RAW_RESPONSE)

    list_mails_command_results = list_mails_command(client, {})
    assert 'Total of 1 mails received' in list_mails_command_results.readable_output
    assert 'john.doe@company.com' in list_mails_command_results.readable_output
    assert 'qwe' in list_mails_command_results.readable_output


def test_list_emails_raw_response_contains_list(mocker):
    from MicrosoftGraphListener import list_mails_command
    RAW_RESPONSE = [
        {
            "@odata.context": "https://graph.microsoft.com/v1.0/$metadata#users('mailbox%40company.com')/messages",
            "value":
                [
                    {
                        "@odata.etag": "W/\"ABCDEF/iABCDEF\"",
                        "bccRecipients": [],
                        "body": {
                            "content": "test",
                            "contentType": "text"
                        },
                        "bodyPreview": "test",
                        "categories": [],
                        "ccRecipients": [],
                        "changeKey": "ABCDEF/iABCDEF",
                        "conversationId": "asdasdasd",
                        "conversationIndex": "adqweqwe",
                        "createdDateTime": "2021-01-01T10:18:41Z",
                        "flag": {
                            "flagStatus": "notFlagged"
                        },
                        "from": {
                            "emailAddress": {
                                "address": "john.doe@company.com",
                                "name": "John Doe"
                            }
                        },
                        "hasAttachments": True,
                        "id": "qwe",
                        "importance": "normal",
                        "inferenceClassification": "focused",
                        "internetMessageId": "\u003cqwe@qwe.eurprd05.prod.outlook.com\u003e",
                        "isDeliveryReceiptRequested": None,
                        "isDraft": False,
                        "isRead": False,
                        "isReadReceiptRequested": False,
                        "lastModifiedDateTime": "2021-01-01T10:18:41Z",
                        "parentFolderId": "PARENT==",
                        "receivedDateTime": "2021-01-01T10:18:41Z",
                        "replyTo": [],
                        "sender": {
                            "emailAddress": {
                                "address": "john.doe@company.com",
                                "name": "John Doe"
                            }
                        },
                        "sentDateTime": "2021-08-20T10:18:40Z",
                        "subject": "Test",
                        "toRecipients": [
                            {
                                "emailAddress": {
                                    "address": "mailbox@company.com",
                                    "name": "My mailbox"
                                }
                            }
                        ],
                        "webLink": "https://outlook.office365.com/owa/?ItemID=ABCDEF"
                    },
                    {
                        "@odata.etag": "W/\"KAHSKD/iABCDEF\"",
                        "bccRecipients": [],
                        "body": {
                            "content": "test",
                            "contentType": "text"
                        },
                        "bodyPreview": "test",
                        "categories": [],
                        "ccRecipients": [],
                        "changeKey": "ABCDEF/iABCDEF",
                        "conversationId": "asdasdasd",
                        "conversationIndex": "adqweqwe",
                        "createdDateTime": "2021-01-01T10:18:41Z",
                        "flag": {
                            "flagStatus": "notFlagged"
                        },
                        "from": {
                            "emailAddress": {
                                "address": "john.doe@company.com",
                                "name": "John Doe"
                            }
                        },
                        "hasAttachments": True,
                        "id": "qwe",
                        "importance": "normal",
                        "inferenceClassification": "focused",
                        "internetMessageId": "\u003cqwe@qwe.eurprd05.prod.outlook.com\u003e",
                        "isDeliveryReceiptRequested": None,
                        "isDraft": False,
                        "isRead": False,
                        "isReadReceiptRequested": False,
                        "lastModifiedDateTime": "2021-01-01T10:18:41Z",
                        "parentFolderId": "PARENT==",
                        "receivedDateTime": "2021-01-01T10:18:41Z",
                        "replyTo": [],
                        "sender": {
                            "emailAddress": {
                                "address": "john.doe@company.com",
                                "name": "John Doe"
                            }
                        },
                        "sentDateTime": "2021-08-20T10:18:40Z",
                        "subject": "Test",
                        "toRecipients": [
                            {
                                "emailAddress": {
                                    "address": "mailbox@company.com",
                                    "name": "My mailbox"
                                }
                            }
                        ],
                        "webLink": "https://outlook.office365.com/owa/?ItemID=ABCDEF"
                    }
                ],
                '@odata.nextLink': 'https://graph.microsoft.com/v1.0/users/avishai@demistodev.onmicrosoft.com'
        }]
    client = self_deployed_client()
    mocker.patch.object(client, 'list_mails', return_value=RAW_RESPONSE)

    list_mails_command_results = list_mails_command(client, {})
    assert '2 mails received' in list_mails_command_results.readable_output
    assert 'john.doe@company.com' in list_mails_command_results.readable_output
    assert 'qwe' in list_mails_command_results.readable_output


def test_list_attachments(mocker):
    from MicrosoftGraphListener import list_attachments_command
    RAW_RESPONSE = {
        "@odata.context":
            "",
        "value": [
            {
                "@odata.mediaContentType": "text/plain",
                "@odata.type": "#microsoft.graph.fileAttachment",
                "contentId": None,
                "contentLocation": None,
                "contentType": "text/plain",
                "id": "id=",
                "isInline": False,
                "lastModifiedDateTime": "2022-07-18T12:34:29Z",
                "name": "Attachment.txt",
                "size": 3843
            }
        ]}
    client = self_deployed_client()
    mocker.patch.object(client, 'list_attachments', return_value=RAW_RESPONSE)
    list_attachments_command_results = list_attachments_command(client, {})
    assert 'Total of 1 attachments found' in list_attachments_command_results.readable_output
    assert 'Attachment.txt' in list_attachments_command_results.readable_output


def test_get_email_as_eml(mocker):
    from MicrosoftGraphListener import get_email_as_eml_command
    RAW_RESPONSE = {
        "@odata.context": "https://graph.microsoft.com/v1.0/$metadata#users('my@company.com')/messages/$entity",
        "@odata.etag": "W/\"SOMEID\"",
        "id": "MSGID-MSGID_B-MSGID_C-MSGID_D=",
        "createdDateTime": "2022-07-18T12:34:29Z",
        "lastModifiedDateTime": "2022-07-18T12:34:29Z",
        "changeKey": "SOMEID",
        "categories": [],
        "receivedDateTime": "2022-07-18T12:34:29Z",
        "sentDateTime": "2022-07-18T12:34:28Z",
        "hasAttachments": True,
        "internetMessageId": "<imsgid@host.eurprd05.prod.outlook.com>",
        "subject": "Test",
        "bodyPreview": "Test",
        "importance": "normal",
        "parentFolderId": "parentfolderid==",
        "conversationId": "conversationid=",
        "conversationIndex": "conversationindex==",
        "isDeliveryReceiptRequested": False,
        "isReadReceiptRequested": False,
        "isRead": True,
        "isDraft": False,
        "webLink": "",
        "inferenceClassification": "focused",
        "body": {
            "contentType": "html",
            "content":
                "<html><head>\r\n<meta http-equiv=\"Content-Type\" content=\"text/html; charset=utf-8\"><m"
                "eta name=\"Generator\" content=\"Microsoft Word 15 (filtered medium)\"><style>\r\n<!--\r\n@fo"
                "nt-face\r\n\t{font-family:\"Cambria Math\"}\r\n@font-face\r\n\t{font-family:Calibri}\r\n@font-"
                "face\r\n\t{font-family:Verdana}\r\np.MsoNormal, li.MsoNormal, div.MsoNormal\r\n\t{margin:0"
                "in;\r\n\tfont-size:11.0pt;\r\n\tfont-family:\"Calibri\",sans-serif}\r\nspan.EmailStyle1"
                "8\r\n\t{font-family:\"Calibri\",sans-serif;\r\n\tcolor:windowtext}\r\n.MsoChpDefault\r\n\t{font"
                "-family:\"Calibri\",sans-serif}\r\n@page WordSection1\r\n\t{margin:1.0in 1.0in 1.0in 1.0in}\r\ndiv.Wor"
                "dSection1\r\n\t{}\r\n-->\r\n</style></head><body lang=\"EN-US\" link=\"#0563C1\" vlink=\"#954F72\" sty"
                "le=\"word-wrap:break-word\"><div class=\"WordSection1\"><div><p class=\"MsoNormal\" style=\"\">Test<s"
                "pan style=\"font-size:7.5pt; font-family:&quot;Verdana&quot;,sans-serif; color:black\"> </span></p>"
                "</div></div></body></html>"
        },
        "sender": {
            "emailAddress": {
                "name": "Jon Doe",
                "address": "you@company.com"
            }
        },
        "from": {
            "emailAddress": {
                "name": "Jon Doe",
                "address": "you@company.com"
            }
        },
        "toRecipients": [
            {
                "emailAddress": {
                    "name": "My",
                    "address": "my@company.com"
                }
            }
        ],
        "ccRecipients": [],
        "bccRecipients": [],
        "replyTo": [],
        "flag": {
            "flagStatus": "notFlagged"
        }
    }
    client = self_deployed_client()
    mocker.patch.object(client, 'get_email_as_eml', return_value=RAW_RESPONSE['body']['content'])
    get_email_as_eml_command_results = get_email_as_eml_command(client, {'message_id': 'id'})
    assert get_email_as_eml_command_results['File'] == 'id.eml'


@pytest.mark.parametrize("args",
                         [
                             ({"message_ids": "EMAIL1", "status": "Read"}),
                             ({"message_ids": "EMAIL1", "folder_id": "Inbox", "status": "Read"}),
                             ({"message_ids": "EMAIL1", "status": "Unread"}),
                             ({"message_ids": "EMAIL1", "folder_id": "Inbox", "status": "Unread"}),
                         ])
def test_update_email_status_command(mocker, args: dict):
    from MicrosoftGraphListener import MicrosoftClient, build_folders_path, update_email_status_command

    mark_as_read = (args["status"].lower() == 'read')

    client = self_deployed_client()
    http_request = mocker.patch.object(MicrosoftClient, "http_request", return_value={})

    result = update_email_status_command(client=client, args=args)

    if "folder_id" in args:
        http_request.assert_called_with(
            method="PATCH",
            url_suffix=f"/users/{client._mailbox_to_fetch}/"
                       f"{build_folders_path(args['folder_id'])}/messages/{args['message_ids']}",
            json_data={'isRead': mark_as_read},
        )

    else:
        http_request.assert_called_with(
            method="PATCH",
            url_suffix=f"/users/{client._mailbox_to_fetch}/messages/{args['message_ids']}",
            json_data={'isRead': mark_as_read},
        )

    assert result.outputs is None


@pytest.mark.parametrize(argnames='client_id', argvalues=['test_client_id', None])
def test_test_module_command_with_managed_identities(mocker, requests_mock, client_id):
    """
        Given:
            - Managed Identities client id for authentication.
        When:
            - Calling test_module.
        Then:
            - Ensure the output are as expected.
    """
    from MicrosoftGraphListener import main, MANAGED_IDENTITIES_TOKEN_URL, Resources
    import MicrosoftGraphListener
    import re

    mock_token = {'access_token': 'test_token', 'expires_in': '86400'}
    get_mock = requests_mock.get(MANAGED_IDENTITIES_TOKEN_URL, json=mock_token)
    requests_mock.get(re.compile(f'^{Resources.graph}.*'), json={})

    params = {
        'managed_identities_client_id': {'password': client_id},
        'use_managed_identities': 'True'
    }
    mocker.patch.object(demisto, 'params', return_value=params)
    mocker.patch.object(demisto, 'command', return_value='test-module')
    mocker.patch.object(MicrosoftGraphListener, 'return_results', return_value=params)
    mocker.patch('MicrosoftApiModule.get_integration_context', return_value={})

    main()

    assert 'ok' in MicrosoftGraphListener.return_results.call_args[0][0]
    qs = get_mock.last_request.qs
    assert qs['resource'] == [Resources.graph]
    assert client_id and qs['client_id'] == [client_id] or 'client_id' not in qs


class MockedResponse:

    def __init__(self, status_code):
        self.status_code = status_code


class TestCommandsWithLargeAttachments:

    SEND_MAIL_WITH_LARGE_ATTACHMENTS_COMMAND_ARGS = [
        (
            self_deployed_client(),
            {'to_recipients': ['ex@example.com'],
             'cc_recipients': [],
             'bcc_recipients': [],
             'subject': "test subject",
             'replyTo': ['ex2@example.com', 'ex3@example.com'],
             'body': "<b>This text is bold</b>",
             'body_type': 'html',
             'flag': 'notFlagged',
             'importance':'Low',
             'internet_message_headers': [],
             'attach_ids': ['1'],
             'attach_names': [],
             'attach_cids': [],
             'manual_attachments': []
             },
        ),
        (
            oproxy_client(),
            {'to_recipients': ['ex@example.com'],
             'cc_recipients': [],
             'bcc_recipients': [],
             'subject': "test subject",
             'body': "<b>This text is bold</b>",
             'body_type': 'html',
             'replyTo': ['ex2@example.com', 'ex3@example.com'],
             'flag': 'notFlagged',
             'importance':'Low',
             'internet_message_headers': [],
             'attach_ids': ['2'],
             'attach_names': [],
             'attach_cids': [],
             'manual_attachments': []
             },
        ),
        (
            self_deployed_client(),
            {'to_recipients': ['ex@example.com'],
             'cc_recipients': [],
             'bcc_recipients': [],
             'subject': "test subject",
             'body': "<b>This text is bold</b>",
             'body_type': 'html',
             'flag': 'notFlagged',
             'importance':'Low',
             'replyTo': ['ex2@example.com', 'ex3@example.com'],
             'internet_message_headers': [],
             'attach_ids': ['1', '2'],
             'attach_names': [],
             'attach_cids': [],
             'manual_attachments': []
             }
        )
    ]

    REPLY_MAIL_WITH_LARGE_ATTACHMENTS_COMMAND_ARGS = [
        (
            self_deployed_client(),
            {
                'to': ['ex@example.com'], 'body': "test body", 'subject': "test subject", "inReplyTo": "123",
                'from': "ex1@example.com", 'attachIDs': '3'
            },
        ),
        (
            oproxy_client(),
            {
                'to': ['ex@example.com'], 'body': "test body", 'subject': "test subject", "inReplyTo": "123",
                'from': "ex1@example.com", 'attachIDs': '4'
            }
        ),
        (
            self_deployed_client(),
            {
                'to': ['ex@example.com'], 'body': "test body", 'subject': "test subject", "inReplyTo": "123",
                'from': "ex1@example.com", 'attachIDs': '3,4'
            }
        )
    ]

    @staticmethod
    def expected_upload_headers(world_file=True):
        if world_file:
            for header in [  # testing on the world.jpg file.
                {'Content-Length': '3145728', 'Content-Range': 'bytes 0-3145727/21796912',
                 'Content-Type': 'application/octet-stream'},
                {'Content-Length': '3145728', 'Content-Range': 'bytes 3145728-6291455/21796912',
                 'Content-Type': 'application/octet-stream'},
                {'Content-Length': '3145728', 'Content-Range': 'bytes 6291456-9437183/21796912',
                 'Content-Type': 'application/octet-stream'},
                {'Content-Length': '3145728', 'Content-Range': 'bytes 9437184-12582911/21796912',
                 'Content-Type': 'application/octet-stream'},
                {'Content-Length': '3145728', 'Content-Range': 'bytes 12582912-15728639/21796912',
                 'Content-Type': 'application/octet-stream'},
                {'Content-Length': '3145728', 'Content-Range': 'bytes 15728640-18874367/21796912',
                 'Content-Type': 'application/octet-stream'},
                {'Content-Length': '2922544', 'Content-Range': 'bytes 18874368-21796911/21796912',
                 'Content-Type': 'application/octet-stream'}
            ]:
                yield header
        else:
            for header in [   # testing on the computer_architecture.pdf
                {'Content-Length': '3145728', 'Content-Range': 'bytes 0-3145727/10520433',
                 'Content-Type': 'application/octet-stream'},
                {'Content-Length': '3145728', 'Content-Range': 'bytes 3145728-6291455/10520433',
                 'Content-Type': 'application/octet-stream'},
                {'Content-Length': '3145728', 'Content-Range': 'bytes 6291456-9437183/10520433',
                 'Content-Type': 'application/octet-stream'},
                {'Content-Length': '1083249', 'Content-Range': 'bytes 9437184-10520432/10520433',
                 'Content-Type': 'application/octet-stream'},
            ]:
                yield header

    @staticmethod
    def get_attachment_file_details_by_attachment_id(attach_id):
        attachment_info = {
            '1': {
                'path': 'test_data/world.jpg',  # bigger than 3mb attachment
                'name': 'world.jpg'
            },
            '2': {
                'path': 'test_data/plant.jpeg',  # smaller than 3mb attachment
                'name': 'plant.jpeg'
            },
            '3': {
                'path': 'test_data/computer_architecture.pdf',  # bigger than 3mb attachment
                'name': 'computer_architecture.pdf'
            },
            '4': {
                'path': 'test_data/sample.pdf',  # smaller than 3mb attachment
                'name': 'sample-pdf'
            }
        }
        return attachment_info.get(attach_id)

    @staticmethod
    def upload_response_side_effect(**kwargs):
        headers = kwargs.get('headers')
        if int(headers['Content-Length']) < MsGraphClient.MAX_ATTACHMENT_SIZE:
            return MockedResponse(status_code=201)
        return MockedResponse(status_code=200)

    def validate_upload_attachments_flow(self, create_upload_mock, upload_query_mock, world_file=True):
        """
        Validates that the upload flow is working as expected, each piece of headers is sent as expected.
        """
        if not create_upload_mock.called:
            return False

        if create_upload_mock.call_count != 1:
            return False

        expected_headers = iter(self.expected_upload_headers(world_file=world_file))
        for i in range(upload_query_mock.call_count):
            current_headers = next(expected_headers)
            if upload_query_mock.mock_calls[i].kwargs['headers'] != current_headers:
                return False
        return True

    @pytest.mark.parametrize('client, args', SEND_MAIL_WITH_LARGE_ATTACHMENTS_COMMAND_ARGS)
    def test_send_mail_command(self, mocker, client, args):
        """
        Given:
            Case 1: send email command arguments and attachment > 3mb.
            Case 2: send email command arguments and attachment < 3mb.
            Case 3: send email command arguments and one attachment > 3m and one attachment < 3mb.
        When:
            - sending a mail
        Then:
            Case1:
             * make sure an upload session was created and that the correct headers were sent
             * make sure the endpoint to send an email without creating draft mail was not called.
             * make sure the endpoint to create a draft mail and send a draft mail were called.
            Case2:
             * make sure an upload session was not created
             * make sure the endpoints to create a draft email and send the draft email were not called.
             * make sure the endpoint to send an email was called.
            Case3:
             * make sure an upload session was created and that the correct headers were sent.
             * make sure the endpoint to send an email without creating draft mail was not called.
             * make sure the endpoint to create a draft email and send the draft mail were called.
             * make sure the the attachment < 3mb was sent when creating a draft mail not through an upload session.
            - Make sure for all three cases the expected context output is returned.
        """
        with requests_mock.Mocker() as request_mocker:
            mocked_draft_id = '123'
            mocker.patch.object(client.ms_client, 'get_access_token')
            mocker.patch.object(demisto, 'getFilePath', side_effect=self.get_attachment_file_details_by_attachment_id)

            create_draft_mail_mocker = request_mocker.post(
                f'https://graph.microsoft.com/v1.0/users/{client._mailbox_to_fetch}/messages', json={'id': mocked_draft_id}
            )
            send_draft_mail_mocker = request_mocker.post(  # mock the endpoint to send a draft mail
                f'https://graph.microsoft.com/v1.0/users/{client._mailbox_to_fetch}/messages/{mocked_draft_id}/send'
            )

            send_mail_mocker = request_mocker.post(
                f'https://graph.microsoft.com/v1.0/users/{client._mailbox_to_fetch}/SendMail'
            )

            create_upload_mock = mocker.patch.object(
                client, 'get_upload_session', return_value={"uploadUrl": "test.com"}
            )
            upload_query_mock = mocker.patch.object(requests, 'put', side_effect=self.upload_response_side_effect)

            human_readable, ec = client.send_email_command(**args)

            # attachment 1 is an attachment bigger than 3MB
            # means the attachment should be created in the upload session
            if (args.get('attach_ids') and '1' in args.get('attach_ids')):
                assert create_draft_mail_mocker.called
                assert send_draft_mail_mocker.called
                assert not send_mail_mocker.called
                assert self.validate_upload_attachments_flow(create_upload_mock, upload_query_mock)

                if (args.get('attach_ids') and '2' in args.get('attach_ids')):
                    assert create_draft_mail_mocker.last_request.json().get('attachments')

                draft_sent_json = create_draft_mail_mocker.last_request.json()
                assert draft_sent_json
                assert draft_sent_json.get('toRecipients')
                assert draft_sent_json.get('subject')
            else:
                assert not create_draft_mail_mocker.called
                assert not send_draft_mail_mocker.called
                assert send_mail_mocker.called

                message = send_mail_mocker.last_request.json().get('message')
                assert message
                assert message.get('toRecipients')[0].get('emailAddress').get("address") == args.get('to_recipients')[0]
                assert message.get('body').get('content') == args.get('htmlBody') or args.get('body')
                assert message.get('subject') == args.get('subject')
                assert message.get('replyTo')[0].get('emailAddress').get("address") == args.get('replyTo')[0]
                assert message.get('replyTo')[1].get('emailAddress').get("address") == args.get('replyTo')[1]
                assert message.get('attachments')

    @pytest.mark.parametrize('client, args', REPLY_MAIL_WITH_LARGE_ATTACHMENTS_COMMAND_ARGS)
    def test_reply_mail_command(self, mocker, client, args):
        """
        Given:
            Case 1: reply email command arguments and attachment > 3mb.
            Case 2: reply email command arguments and attachment < 3mb.
            Case 3: reply email command arguments and one attachment > 3m and one attachment < 3mb.
        When:
            - sending a reply mail
        Then:
            Case1:
             * make sure an upload session was created and that the correct headers were sent
             * make sure the endpoint to send a reply without creating draft mail was not called.
             * make sure the endpoint to create a draft reply mail and send a reply draft mail were called.
            Case2:
             * make sure an upload session was not created
             * make sure the endpoints to create a draft reply and send a draft reply were not called.
            Case3:
             * make sure an upload session was created and that the correct headers were sent.
             * make sure the endpoint to send a reply without creating draft mail was not called.
             * make sure the endpoint to create a draft reply mail and send a reply draft mail were called.
             * make sure the the attachment < 3mb was sent when creating a draft reply not through an upload session.
            - Make sure for all three cases the expected context output is returned.
        """
        with requests_mock.Mocker() as request_mocker:
            from_email = args.get('from')
            mocked_draft_id = '123'
            reply_message_id = args.get('inReplyTo')
            mocker.patch.object(client.ms_client, 'get_access_token')
            mocker.patch.object(demisto, 'getFilePath', side_effect=self.get_attachment_file_details_by_attachment_id)

            create_draft_mail_mocker = request_mocker.post(  # mock the endpoint to create a draft for an existing message
                f'https://graph.microsoft.com/v1.0/users/{from_email}/messages/{reply_message_id}/createReply',
                json={'id': mocked_draft_id}
            )
            send_reply_draft_mail_mocker = request_mocker.post(  # mock the endpoint to reply a draft mail
                f'https://graph.microsoft.com/v1.0/users/{from_email}/messages/{mocked_draft_id}/send'
            )

            create_upload_mock = mocker.patch.object(
                client, 'get_upload_session', return_value={"uploadUrl": "test.com"}
            )
            upload_query_mock = mocker.patch.object(requests, 'put', side_effect=self.upload_response_side_effect)
            reply_mail_mocker = request_mocker.post(
                f'https://graph.microsoft.com/v1.0/users/{from_email}/messages/{reply_message_id}/reply'
            )

            command_results = client.reply_mail_command(args)

            if '3' in args.get('attachIDs'):
                assert create_draft_mail_mocker.called
                assert send_reply_draft_mail_mocker.called  # sending the draft reply email should be called
                assert not reply_mail_mocker.called
                assert self.validate_upload_attachments_flow(create_upload_mock, upload_query_mock, world_file=False)

                if '4' in args.get('attachIDs'):
                    # make sure when creating draft to send a reply that the attachments are being added to the api
                    # call the create a draft and not through upload session
                    assert create_draft_mail_mocker.last_request.json().get('message').get('attachments')
            else:
                assert reply_mail_mocker.called
                assert not create_draft_mail_mocker.called
                assert not create_upload_mock.called
                assert not send_reply_draft_mail_mocker.called
            assert command_results.outputs == {
                'toRecipients': ['ex@example.com'], 'subject': 'Re: test subject', 'bodyPreview': 'test body',
                'ID': '123'
            }

    @pytest.mark.parametrize('client, args', SEND_MAIL_WITH_LARGE_ATTACHMENTS_COMMAND_ARGS)
    def test_create_draft_email_command(self, mocker, client, args):
        """
        Given:
            Case 1: create draft command arguments and attachment > 3mb.
            Case 2: create draft command arguments and attachment < 3mb.
            Case 3: create draft command arguments and one attachment > 3m and one attachment < 3mb.
        When:
            creating a draft mail.
        Then:
            Case1:
             * make sure an upload session was created and that the correct headers were sent
             * make sure the endpoint to create a draft email was called.
            Case2:
             * make sure an upload session was not created
             * make sure the endpoint to create a draft mail was called with the attachment.
            Case3:
             * make sure an upload session was created and that the correct headers were sent.
             * make sure the endpoint to create a draft mail was called.
             * make sure the the attachment < 3mb was sent when creating a draft reply not through an upload session
            - Make sure for all three cases the expected context output is returned.
        """

        with requests_mock.Mocker() as request_mocker:
            mocker.patch.object(client.ms_client, 'get_access_token')
            create_draft_mail_mocker = request_mocker.post(
                f'https://graph.microsoft.com/v1.0/users/{client._mailbox_to_fetch}/messages', json={'id': '123'}
            )
            mocker.patch.object(demisto, 'getFilePath', side_effect=self.get_attachment_file_details_by_attachment_id)

            create_upload_mock = mocker.patch.object(
                client, 'get_upload_session', return_value={"uploadUrl": "test.com"}
            )
            upload_query_mock = mocker.patch.object(requests, 'put', side_effect=self.upload_response_side_effect)

            _, ec, _ = client.create_draft_command(**args)

            # attachment 1 is an attachment bigger than 3MB
            # means the attachment should be created in the upload session
            if (args.get('attachIDs') and '1' in args.get('attachIDs')) or \
               (args.get('attach_ids') and '1' in args.get('attach_ids')):
                assert create_upload_mock.called
                assert upload_query_mock.called
                assert self.validate_upload_attachments_flow(create_upload_mock, upload_query_mock)
                if (args.get('attachIDs') and '2' in args.get('attachIDs')) or \
                   (args.get('attach_ids') and '2' in args.get('attach_ids')):
                    assert create_draft_mail_mocker.last_request.json()['attachments']

            else:
                assert not create_upload_mock.called
                assert not upload_query_mock.called
                assert create_draft_mail_mocker.last_request.json()['attachments']
        assert ec['MicrosoftGraph.Draft(val.ID && val.ID == obj.ID)']['ID'] == '123'
        assert create_draft_mail_mocker.called
        assert create_draft_mail_mocker.last_request.json()

    @pytest.mark.parametrize('command_args, expected_http_params',
                             [(
                                 {
                                     "exclude_ids": [], "last_fetch": "2022-12-31T09:38:15Z", "folder_id": "XYZ",
                                     "overwrite_rate_limit_retry": True, "fetch_mail_body_as_text": True
                                 },
                                 {
                                     "method": 'GET',
                                     "url_suffix":
                                     "/users/dummy@mailbox.com/mailFolders/XYZ/messages",
                                         "params": {
                                             "$filter": "receivedDateTime ge 2022-12-31T09:38:16Z",
                                             "$orderby": "receivedDateTime asc",
                                             "select": "*",
                                             "$top": 50,
                                         },
                                     "headers": {"Prefer": "outlook.body-content-type='text'"},
                                     "overwrite_rate_limit_retry": True,
                                 }
                             ),
                             ])
    def test_get_emails(self, mocker, command_args: dict, expected_http_params: dict):
        """
        Given: Command arguments and expected http request parameters.
        When: Running the `get_emails` command.
        Then: Ensure the expected http params are sent to the API.
        """
        client = oproxy_client()
        http_mock = mocker.patch.object(client.ms_client, 'http_request')
        client.get_emails(**command_args)

        http_mock.assert_called_with(**expected_http_params)


def test_special_chars_in_attachment_name(mocker):
    """
    Given: A attachment file name containing special characters.
    When: Running the `_get_email_attachments` function.
    Then: Ensure the file name was decoded correctly.
    """
    client = oproxy_client()
    attachment_file_name = 'Moving_Form_ชั้น_26_แผงหลัง.xlsx'
    mocker.patch.object(client.ms_client, 'http_request', return_value={'value': [{
        '@odata.type': '#microsoft.graph.fileAttachment',
        'name': attachment_file_name,
        'contentBytes': 'contentBytes'}]})
    mocker.patch.object(demisto, 'uniqueFile')
    mocker.patch("builtins.open", mock_open())

    res = client._get_email_attachments('message_id')

    assert res[0].get('name') == attachment_file_name


<<<<<<< HEAD
def test_generate_login_url(mocker):
    """
    Given:
        - Self-deployed are true and auth code are the auth flow
    When:
        - Calling function msgraph-mail-generate-login-url
        - Ensure the generated url are as expected.
    """
    # prepare
    import demistomock as demisto
    from MicrosoftGraphListener import main, Scopes
    import MicrosoftGraphListener

    redirect_uri = 'redirect_uri'
    tenant_id = 'tenant_id'
    client_id = 'client_id'
    mocked_params = {
        'redirect_uri': redirect_uri,
        'auth_type': 'Authorization Code',
        'self_deployed': 'True',
        'creds_refresh_token': {'password': tenant_id},
        'creds_auth_id': {
            'password': client_id
        },
        'creds_enc_key': {
            'password': 'client_secret'
        }
    }
    mocker.patch.object(demisto, 'params', return_value=mocked_params)
    mocker.patch.object(demisto, 'command', return_value='msgraph-mail-generate-login-url')
    mocker.patch.object(MicrosoftGraphListener, 'return_results')

    # call
    main()

    # assert
    expected_url = f'[login URL](https://login.microsoftonline.com/{tenant_id}/oauth2/v2.0/authorize?' \
                   f'response_type=code&scope=offline_access%20{Scopes.graph}' \
                   f'&client_id={client_id}&redirect_uri={redirect_uri})'
    res = MicrosoftGraphListener.return_results.call_args[0][0].readable_output
    assert expected_url in res
=======
@pytest.mark.parametrize('attachment_file_name', ['1.png', 'file_example_JPG_100kB.jpg', 'sdsdagdsga.png'])
def test_regular_chars_in_attachment_name(mocker, attachment_file_name):
    """
    Given: A attachment file name containing Latin alphabet + some other characters but not from some other alphabet.
    When: Running the `_get_email_attachments` function.
    Then: Ensure the file name remains the same (without decoding).
    """
    client = oproxy_client()
    mocker.patch.object(client.ms_client, 'http_request', return_value={'value': [{
        '@odata.type': '#microsoft.graph.fileAttachment',
        'name': attachment_file_name,
        'contentBytes': 'contentBytes'}]})
    mocker.patch.object(demisto, 'uniqueFile')
    mocker.patch("builtins.open", mock_open())

    res = client._get_email_attachments('message_id')

    assert res[0].get('name') == attachment_file_name


@pytest.mark.parametrize('str_to_check, expected_result', [('slabiky, ale liší se podle významu', False),
                                                           ('English', True), ('ގެ ފުރަތަމަ ދެ އަކުރު ކަ', False),
                                                           ('how about this one : 通 asfަ', False),
                                                           ('?fd4))45s&', True)])
def test_is_only_ascii(str_to_check, expected_result):
    """
    Given: A string which contains Latin alphabet + some other characters or some other alphabet.
    When: Running the `is_only_ascii` function.
    Then: Ensure the function works and returns true for English strings and false for everything else.
    """
    result = is_only_ascii(str_to_check)
    assert expected_result == result
>>>>>>> 270c8f6c
<|MERGE_RESOLUTION|>--- conflicted
+++ resolved
@@ -1039,7 +1039,40 @@
     assert res[0].get('name') == attachment_file_name
 
 
-<<<<<<< HEAD
+@pytest.mark.parametrize('attachment_file_name', ['1.png', 'file_example_JPG_100kB.jpg', 'sdsdagdsga.png'])
+def test_regular_chars_in_attachment_name(mocker, attachment_file_name):
+    """
+    Given: A attachment file name containing Latin alphabet + some other characters but not from some other alphabet.
+    When: Running the `_get_email_attachments` function.
+    Then: Ensure the file name remains the same (without decoding).
+    """
+    client = oproxy_client()
+    mocker.patch.object(client.ms_client, 'http_request', return_value={'value': [{
+        '@odata.type': '#microsoft.graph.fileAttachment',
+        'name': attachment_file_name,
+        'contentBytes': 'contentBytes'}]})
+    mocker.patch.object(demisto, 'uniqueFile')
+    mocker.patch("builtins.open", mock_open())
+
+    res = client._get_email_attachments('message_id')
+
+    assert res[0].get('name') == attachment_file_name
+
+
+@pytest.mark.parametrize('str_to_check, expected_result', [('slabiky, ale liší se podle významu', False),
+                                                           ('English', True), ('ގެ ފުރަތަމަ ދެ އަކުރު ކަ', False),
+                                                           ('how about this one : 通 asfަ', False),
+                                                           ('?fd4))45s&', True)])
+def test_is_only_ascii(str_to_check, expected_result):
+    """
+    Given: A string which contains Latin alphabet + some other characters or some other alphabet.
+    When: Running the `is_only_ascii` function.
+    Then: Ensure the function works and returns true for English strings and false for everything else.
+    """
+    result = is_only_ascii(str_to_check)
+    assert expected_result == result
+
+
 def test_generate_login_url(mocker):
     """
     Given:
@@ -1080,38 +1113,4 @@
                    f'response_type=code&scope=offline_access%20{Scopes.graph}' \
                    f'&client_id={client_id}&redirect_uri={redirect_uri})'
     res = MicrosoftGraphListener.return_results.call_args[0][0].readable_output
-    assert expected_url in res
-=======
-@pytest.mark.parametrize('attachment_file_name', ['1.png', 'file_example_JPG_100kB.jpg', 'sdsdagdsga.png'])
-def test_regular_chars_in_attachment_name(mocker, attachment_file_name):
-    """
-    Given: A attachment file name containing Latin alphabet + some other characters but not from some other alphabet.
-    When: Running the `_get_email_attachments` function.
-    Then: Ensure the file name remains the same (without decoding).
-    """
-    client = oproxy_client()
-    mocker.patch.object(client.ms_client, 'http_request', return_value={'value': [{
-        '@odata.type': '#microsoft.graph.fileAttachment',
-        'name': attachment_file_name,
-        'contentBytes': 'contentBytes'}]})
-    mocker.patch.object(demisto, 'uniqueFile')
-    mocker.patch("builtins.open", mock_open())
-
-    res = client._get_email_attachments('message_id')
-
-    assert res[0].get('name') == attachment_file_name
-
-
-@pytest.mark.parametrize('str_to_check, expected_result', [('slabiky, ale liší se podle významu', False),
-                                                           ('English', True), ('ގެ ފުރަތަމަ ދެ އަކުރު ކަ', False),
-                                                           ('how about this one : 通 asfަ', False),
-                                                           ('?fd4))45s&', True)])
-def test_is_only_ascii(str_to_check, expected_result):
-    """
-    Given: A string which contains Latin alphabet + some other characters or some other alphabet.
-    When: Running the `is_only_ascii` function.
-    Then: Ensure the function works and returns true for English strings and false for everything else.
-    """
-    result = is_only_ascii(str_to_check)
-    assert expected_result == result
->>>>>>> 270c8f6c
+    assert expected_url in res