--- conflicted
+++ resolved
@@ -759,11 +759,7 @@
     execution: false
     name: msgraph-mail-generate-login-url
     arguments: []
-<<<<<<< HEAD
-  dockerimage: demisto/crypto:1.0.0.56396
-=======
   dockerimage: demisto/crypto:1.0.0.57063
->>>>>>> 3270154c
   isfetch: true
   runonce: false
   script: ''
