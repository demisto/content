--- conflicted
+++ resolved
@@ -2,11 +2,7 @@
     "name": "Microsoft Graph Mail",
     "description": "Microsoft Graph lets your app get authorized access to a user's Outlook mail data in a personal or organization account.",
     "support": "xsoar",
-<<<<<<< HEAD
-    "currentVersion": "1.5.20",
-=======
     "currentVersion": "1.6.6",
->>>>>>> 90cf3b88
     "author": "Cortex XSOAR",
     "url": "https://www.paloaltonetworks.com/cortex",
     "email": "",
