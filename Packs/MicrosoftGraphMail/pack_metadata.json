--- conflicted
+++ resolved
@@ -2,11 +2,7 @@
     "name": "Microsoft Graph Mail",
     "description": "Microsoft Graph enables authorized access to a user’s Outlook mail data in personal or organizational accounts.",
     "support": "xsoar",
-<<<<<<< HEAD
-    "currentVersion": "1.7.16",
-=======
-    "currentVersion": "1.7.17",
->>>>>>> f260c21b
+    "currentVersion": "1.7.18",
     "author": "Cortex XSOAR",
     "url": "https://www.paloaltonetworks.com/cortex",
     "email": "",
