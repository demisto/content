import demistomock as demisto  # noqa: F401
from CommonServerPython import *  # noqa: F401
<<<<<<< HEAD
import os
import urllib3
import requests
=======
import urllib3
>>>>>>> 90cf3b88
from bs4 import BeautifulSoup

# disable insecure warnings
urllib3.disable_warnings()

''' GLOBAL VARS '''
SERVER = demisto.params()['server'].rstrip('/')
USERNAME = demisto.params()['credentials']['identifier']
PASSWORD = demisto.params()['credentials']['password']
BASE_URL = SERVER + '/brightmail/'
USE_SSL = not demisto.params().get('insecure', False)
COOKIES = {}  # type: ignore
TOKEN: str

BAD_DOMAINS_EMAILS_GROUP = 'Local Bad Sender Domains'
BAD_IPS_GROUP = 'Local Bad Sender IPs'

client = BaseClient(base_url=BASE_URL, verify=USE_SSL)
''' HELPER FUNCTIONS '''


def http_request(method, url_suffix, cookies=COOKIES, data=None, headers=None):
    LOG('running request with url={}\tdata={}\theaders={}'.format(BASE_URL + url_suffix,
                                                                  data, headers))
    try:
        res = client._session.request(
            method,
            BASE_URL + url_suffix,
            verify=USE_SSL,
            data=data,
            headers=headers,
            cookies=cookies
        )

        if res.status_code not in (200, 204):
            raise Exception('Your request failed with the following error: ' + res.reason)
    except Exception as e:
        LOG(e)
        raise
    return res


def login():
    login_do_url = 'viewLogin.do'
    login_do_response = http_request('get', login_do_url, cookies=None)
    login_jsession = login_do_response.cookies.get_dict()['JSESSIONID']

    soup = BeautifulSoup(login_do_response.text, "lxml")
    hidden_tags = soup.find_all("input", type="hidden")  # Parse <input type=hidden>
    for tag in hidden_tags:
        name = tag.attrs.get('name', None)
        if name == 'lastlogin':
            last_login = tag.attrs['value']
    cookies = {
        'JSESSIONID': login_jsession
    }
    data = {
        'lastlogin': last_login,
        'username': USERNAME,
        'password': PASSWORD
    }
    login_url = 'login.do'
    login_response = http_request('post', login_url, cookies=cookies, data=data)

    # if JSESSIONID doesn't exist - creds may be invalid
    if 'JSESSIONID' not in login_response.cookies:
        return_error('Failed to login. Username or password may be invalid')

    jsession = login_response.cookies.get_dict()['JSESSIONID']

    # Add Jsession ID to the cookies
    COOKIES['JSESSIONID'] = jsession

    # Get Token
    login_do_url = 'admin/backup/backupNow.do'
    login_do_response = http_request('get', login_do_url)
    soup = BeautifulSoup(login_do_response.text, "lxml")
    hidden_tags = soup.find_all("input", type="hidden")  # Parse <input type=hidden>
    for tag in hidden_tags:
        name = tag.attrs.get('name', None)
        if name == 'symantec.brightmail.key.TOKEN':
            token = tag.attrs['value']
            return token
    return None


def get_selected_sender_groups(group):
    '''
    Gets bad group name, i.e. Local Bad Sender Domains, and returns the bad group identifer, i.e. 1|3
    The identifier is needed in any sent query related to the bad group
    '''
    cmd_url = 'reputation/sender-group/viewSenderGroups.do?view=badSenders'
    groups = http_request('get', cmd_url)
    soup = BeautifulSoup(groups.text, 'lxml')

    tds_group_names_array = soup.find_all('td')  # Parse <td>
    for td in tds_group_names_array:
        a_href = td.find('a')  # Parse <a>
        if a_href:
            href_string = a_href.string  # Extracts the string from the <a>string</a> tags
            checked_group = ' '.join(href_string.split())  # Removes whitespaces from string
            if checked_group == group:
                previous_td = td.previous_sibling.previous_sibling
                input_tag = previous_td.find('input')  # Parse <input> tags
                if input_tag:
                    group_number = input_tag['value']
                    return group_number
    return None


def block_request(ioc, selected_sender_groups):
    cmd_url = 'reputation/sender-group/saveSender.do'
    data = {
        'pageReuseFor': 'add',
        'selectedSenderGroups': selected_sender_groups,
        'view': 'badSenders',
        'symantec.brightmail.key.TOKEN': TOKEN,
        'addEditSenders': ioc
    }
    response = http_request('post', cmd_url, data=data)
    # Check if given domain/email address is valid and is not already blocked
    soup = BeautifulSoup(response.text, 'lxml')
    # Look for the error message
    error = soup.find('div', 'errorMessageText')
    if error:  # Error occured
        error_message = ' '.join(error.text.split())  # Removes whitespaces from string
        return error_message
    return None


def unblock_request(selected_group_member, selected_sender_groups):
    cmd_url = 'reputation/sender-group/deleteSender.do'
    data = {
        'selectedSenderGroups': selected_sender_groups,
        'view': 'badSenders',
        'symantec.brightmail.key.TOKEN': TOKEN,
        'selectedGroupMembers': int(selected_group_member)
    }
    response = http_request('post', cmd_url, data=data)
    return response


def get_blocked_request(sender_group):
    selected_sender_groups = get_selected_sender_groups(sender_group)
    cmd_url = 'reputation/sender-group/viewSenderGroup.do'
    data = {
        'selectedSenderGroups': selected_sender_groups,
        'view': 'badSenders',
        'symantec.brightmail.key.TOKEN': TOKEN
    }
    blocked = http_request('post', cmd_url, data=data)
    return blocked


def get_next_page(selected_sender_groups):
    """
    Gets next page in bad list
    """
    cmd_url = 'reputation/sender-group/viewNextPage.do'
    data = {
        'selectedSenderGroups': selected_sender_groups,
        'view': 'badSenders',
        'symantec.brightmail.key.TOKEN': TOKEN
    }
    next_page = http_request('post', cmd_url, data=data)
    return next_page


''' FUNCTIONS '''


def get_blocked_domains():
    selected_sender_groups = get_selected_sender_groups(BAD_DOMAINS_EMAILS_GROUP)
    blocked_domains = get_blocked_request(BAD_DOMAINS_EMAILS_GROUP)
    hr = '### SMG Blocked domains:\n'
    soup = BeautifulSoup(blocked_domains.text, 'lxml')
    # Handles pagination of Local Bad Sender Domains
    pages = soup.find('select', 'defaultDrop', id="pageNumber").find_all('option')
    for _i in range(len(pages)):  # Loop through all pages of blocked IP address
        tds_array = soup.find_all('td', 'paddingL3')  # Parse <td>
        for td in tds_array:
            a = td.find('a')  # Parse <a>
            if a:
                s = str(a.find_next_sibling(text=True))  # Get domain
                hr += '- ' + ''.join(s.split()) + '\n'  # Removes whitespaces from string
        # Get next page
        next_page = get_next_page(selected_sender_groups)
        soup = BeautifulSoup(next_page.text, 'lxml')

    entry = {
        'Type': entryTypes['note'],
        'Contents': hr,
        'ContentsFormat': formats['json'],
        'ReadableContentsFormat': formats['markdown'],
        'HumanReadable': hr
    }
    return entry


def get_blocked_ips():
    selected_sender_groups = get_selected_sender_groups(BAD_IPS_GROUP)
    blocked_emails = get_blocked_request(BAD_IPS_GROUP)
    hr = '### SMG Blocked IP addresses:\n'
    soup = BeautifulSoup(blocked_emails.text, 'lxml')
    # Handles pagination of Local Bad Sender IPs
    pages = soup.find('select', 'defaultDrop', id="pageNumber").find_all('option')
    for _i in range(len(pages)):  # Loop through all pages of blocked IP address
        tds_array = soup.find_all('td', 'paddingL3')  # Parse <td>
        for td in tds_array:
            a = td.find('a')  # Parse <a>
            if a:
                s = str(a.find_next_sibling(text=True))  # Get IP address
                hr += '- ' + ''.join(s.split()) + '\n'  # Removes whitespaces from string
        # Get next page
        next_page = get_next_page(selected_sender_groups)
        soup = BeautifulSoup(next_page.text, 'lxml')

    entry = {
        'Type': entryTypes['note'],
        'Contents': hr,
        'ContentsFormat': formats['json'],
        'ReadableContentsFormat': formats['markdown'],
        'HumanReadable': hr
    }
    return entry


def block_email(email):
    selected_sender_groups = get_selected_sender_groups(BAD_DOMAINS_EMAILS_GROUP)
    error_message = block_request(email, selected_sender_groups)
    if error_message:
        return error_message
    context = {
        'Address': email,
        'Blocked': True
    }
    ec = {
        'Email(val.Address && val.Address === obj.Address)': context
    }
    message = 'Email address ' + email + ' was blocked successfully.'
    entry = {
        'Type': entryTypes['note'],
        'Contents': message,
        'ContentsFormat': formats['json'],
        'ReadableContentsFormat': formats['markdown'],
        'HumanReadable': message,
        'EntryContext': ec
    }
    return entry


def unblock_email(email):
    selected_sender_groups = get_selected_sender_groups(BAD_DOMAINS_EMAILS_GROUP)
    blocked_emails = get_blocked_request(BAD_DOMAINS_EMAILS_GROUP)
    # Email member number is required in order to send it in the unblock query
    soup = BeautifulSoup(blocked_emails.text, 'lxml')
    # Handles pagination of Local Bad Sender Domains
    pages = soup.find('select', 'defaultDrop', id="pageNumber").find_all('option')
    for _i in range(len(pages)):  # Loop through all pages of blocked email addresses
        tds_array = soup.find_all('td', 'paddingL3')  # Parse <td>
        for td in tds_array:
            a = td.find('a')  # Parse <a>
            if a:
                s = str(a.find_next_sibling(text=True))  # Get checked email address
                checked_email = ''.join(s.split())  # Removes whitespaces from string
                if checked_email == email:
                    href = a['href']  # Get <a href=...>
                    comma_index = href.find(',')  # Get comma sign index in string
                    selected_group_member = a['href'][comma_index + 1:-2]  # Get email member number
                    break
        # Get next page
        next_page = get_next_page(selected_sender_groups)
        soup = BeautifulSoup(next_page.text, 'lxml')

    if 'selected_group_member' not in locals():
        return 'Could not find given email address in ' + BAD_DOMAINS_EMAILS_GROUP

    unblock_request(selected_group_member, selected_sender_groups)
    context = {
        'Address': email,
        'Blocked': False
    }
    ec = {
        'Email(val.Address && val.Address === obj.Address)': context
    }
    message = 'Email address ' + email + ' was unblocked successfully.'
    entry = {
        'Type': entryTypes['note'],
        'Contents': message,
        'ContentsFormat': formats['json'],
        'ReadableContentsFormat': formats['markdown'],
        'HumanReadable': message,
        'EntryContext': ec
    }
    return entry


def block_domain(domain):
    selected_sender_groups = get_selected_sender_groups(BAD_DOMAINS_EMAILS_GROUP)
    error_message = block_request(domain, selected_sender_groups)
    if error_message:
        return error_message
    context = {
        'Name': domain,
        'Blocked': True
    }
    ec = {
        'Domain(val.Name && val.Name === obj.Name)': context
    }
    message = 'Domain ' + domain + ' was blocked successfully.'
    entry = {
        'Type': entryTypes['note'],
        'Contents': message,
        'ContentsFormat': formats['json'],
        'ReadableContentsFormat': formats['markdown'],
        'HumanReadable': message,
        'EntryContext': ec
    }
    return entry


def unblock_domain(domain):
    selected_sender_groups = get_selected_sender_groups(BAD_DOMAINS_EMAILS_GROUP)
    blocked_domains = get_blocked_request(BAD_DOMAINS_EMAILS_GROUP)
    # Domain member number is required in order to send it in the unblock query
    soup = BeautifulSoup(blocked_domains.text, 'lxml')
    # Handles pagination of Local Bad Sender Domains
    pages = soup.find('select', 'defaultDrop', id="pageNumber").find_all('option')
    for _i in range(len(pages)):  # Loop through all pages of blocked domains
        tds_array = soup.find_all('td', 'paddingL3')  # Parse <td>
        for td in tds_array:
            a = td.find('a')  # Parse <a>
            if a:
                s = str(a.find_next_sibling(text=True))  # Get checked domain
                checked_domain = ''.join(s.split())  # Removed whitespaces from string
                if checked_domain == domain:
                    href = a['href']  # Get <a href=...>
                    comma_index = href.find(',')  # Get comma sign index in string
                    selected_group_member = a['href'][comma_index + 1:-2]  # Get domain member number
                    break
        # Get next page
        next_page = get_next_page(selected_sender_groups)
        soup = BeautifulSoup(next_page.text, 'lxml')

    if 'selected_group_member' not in locals():
        return 'Could not find given domain in ' + BAD_DOMAINS_EMAILS_GROUP

    unblock_request(selected_group_member, selected_sender_groups)
    context = {
        'Name': domain,
        'Blocked': False
    }
    ec = {
        'Domain(val.Name && val.Name === obj.Name)': context
    }
    message = 'Domain ' + domain + ' was unblocked successfully.'
    entry = {
        'Type': entryTypes['note'],
        'Contents': message,
        'ContentsFormat': formats['json'],
        'ReadableContentsFormat': formats['markdown'],
        'HumanReadable': message,
        'EntryContext': ec
    }
    return entry


def block_ip(ip):
    selected_sender_groups = get_selected_sender_groups(BAD_IPS_GROUP)
    error_message = block_request(ip, selected_sender_groups)
    if error_message:
        return error_message
    context = {
        'Address': ip,
        'Blocked': True
    }
    ec = {
        'IP(val.Address && val.Address === obj.Address)': context
    }
    message = 'IP address ' + ip + ' was blocked successfully.'
    entry = {
        'Type': entryTypes['note'],
        'Contents': message,
        'ContentsFormat': formats['json'],
        'ReadableContentsFormat': formats['markdown'],
        'HumanReadable': message,
        'EntryContext': ec
    }
    return entry


def unblock_ip(ip):
    selected_sender_groups = get_selected_sender_groups(BAD_IPS_GROUP)
    blocked_ips = get_blocked_request(BAD_IPS_GROUP)
    # Domain member number is required in order to send it in the unblock query
    soup = BeautifulSoup(blocked_ips.text, 'lxml')
    # Handles pagination of Local Bad Sender IPs
    pages = soup.find('select', 'defaultDrop', id="pageNumber").find_all('option')
    for _i in range(len(pages)):  # Loop through all pages of blocked IP address
        tds_array = soup.find_all('td', 'paddingL3')  # Parse <td>
        for td in tds_array:
            a = td.find('a')  # Parse <a>
            if a:
                s = str(a.find_next_sibling(text=True))  # Get checked IP address
                checked_ip = ''.join(s.split())  # Removed whitespaces from string
                if checked_ip == ip:
                    href = a['href']  # Get <a href=...>
                    comma_index = href.find(',')  # Get comma sign index in string
                    selected_group_member = a['href'][comma_index + 1:-2]  # Get IP member number
                    break
        next_page = get_next_page(selected_sender_groups)
        soup = BeautifulSoup(next_page.text, 'lxml')

    if 'selected_group_member' not in locals():
        return 'Could not find given IP address in ' + BAD_IPS_GROUP

    unblock_request(selected_group_member, selected_sender_groups)
    context = {
        'Address': ip,
        'Blocked': False
    }
    ec = {
        'IP(val.Address && val.Address === obj.Address)': context
    }
    message = 'IP address ' + ip + ' was unblocked successfully.'
    entry = {
        'Type': entryTypes['note'],
        'Contents': message,
        'ContentsFormat': formats['json'],
        'ReadableContentsFormat': formats['markdown'],
        'HumanReadable': message,
        'EntryContext': ec
    }
    return entry


def main():
    global TOKEN
    handle_proxy()
    TOKEN = login()

    try:
        if demisto.command() == 'test-module':
            # Checks authentication and connectivity in login() function
            demisto.results('ok')
        elif demisto.command() == 'smg-block-email':
            # demisto.results(get_selected_sender_groups())
            demisto.results(block_email(demisto.args()['email']))
        elif demisto.command() == 'smg-unblock-email':
            demisto.results(unblock_email(demisto.args()['email']))
        elif demisto.command() == 'smg-block-domain':
            demisto.results(block_domain(demisto.args()['domain']))
        elif demisto.command() == 'smg-block-ip':
            demisto.results(block_ip(demisto.args()['ip']))
        elif demisto.command() == 'smg-unblock-ip':
            demisto.results(unblock_ip(demisto.args()['ip']))
        elif demisto.command() == 'smg-unblock-domain':
            demisto.results(unblock_domain(demisto.args()['domain']))
        elif demisto.command() == 'smg-get-blocked-domains':
            demisto.results(get_blocked_domains())
        elif demisto.command() == 'smg-get-blocked-ips':
            demisto.results(get_blocked_ips())

    except Exception as e:
        return_error(str(e))


if __name__ in ('__main__', 'builtin', 'builtins'):
    main()<|MERGE_RESOLUTION|>--- conflicted
+++ resolved
@@ -1,12 +1,6 @@
 import demistomock as demisto  # noqa: F401
 from CommonServerPython import *  # noqa: F401
-<<<<<<< HEAD
-import os
 import urllib3
-import requests
-=======
-import urllib3
->>>>>>> 90cf3b88
 from bs4 import BeautifulSoup
 
 # disable insecure warnings
