--- conflicted
+++ resolved
@@ -55,11 +55,7 @@
     - contextPath: Confluera.TrailDetails
       description: Progression Details
     description: Fetches progression details of which provided trailId is a part of.
-<<<<<<< HEAD
-  dockerimage: demisto/python3:3.10.12.63474
-=======
   dockerimage: demisto/python3:3.10.14.90585
->>>>>>> 90cf3b88
   runonce: false
   subtype: python3
 fromversion: 6.0.0
