{
    "name": "Cortex Response And Remediation",
    "description": "The Cortex Response & Remediation Pack delivers a powerful collection of automated playbooks designed to streamline incident response and remediation processes. Built to support an Autonomous SOC vision.",
    "support": "xsoar",
<<<<<<< HEAD
    "currentVersion": "1.0.1",
=======
    "currentVersion": "1.0.2",
>>>>>>> 461cab41
    "author": "Cortex XSOAR",
    "url": "https://www.paloaltonetworks.com/cortex",
    "email": "",
    "categories": [
        "Case Management",
        "Endpoint",
        "Cloud Security",
        "Email"
    ],
    "tags": [
        "Palo Alto Networks Products"
    ],
    "useCases": [],
    "keywords": [],
    "marketplaces": [
        "marketplacev2"
    ]
}<|MERGE_RESOLUTION|>--- conflicted
+++ resolved
@@ -2,11 +2,7 @@
     "name": "Cortex Response And Remediation",
     "description": "The Cortex Response & Remediation Pack delivers a powerful collection of automated playbooks designed to streamline incident response and remediation processes. Built to support an Autonomous SOC vision.",
     "support": "xsoar",
-<<<<<<< HEAD
-    "currentVersion": "1.0.1",
-=======
     "currentVersion": "1.0.2",
->>>>>>> 461cab41
     "author": "Cortex XSOAR",
     "url": "https://www.paloaltonetworks.com/cortex",
     "email": "",
