--- conflicted
+++ resolved
@@ -26,13 +26,8 @@
   Remediation:
 
   - Automatically terminate the causality process.
-<<<<<<< HEAD
   - Quarantine the initiator file if its reputation is malicious, if medium- to high-severity alerts indicating malicious activity are found, or if related insights are found and the initiator is running from a suspicious path. (This action requires analyst approval).
   - Automatically Close the alert.
-=======
-  - Quarantine the initiator file (requires analyst approval).
-  - Automatically close the alert.
->>>>>>> 72753028
 tags:
 - TA0006 - Credential Access
 - T1555 - Credentials from Password Stores
@@ -646,63 +641,6 @@
     quietmode: 0
     isoversize: false
     isautoswitchedtoquietmode: false
-<<<<<<< HEAD
-=======
-  "99":
-    id: "99"
-    taskid: 5db57631-e95b-4dcb-8af6-6ca17be028bb
-    type: condition
-    task:
-      id: 5db57631-e95b-4dcb-8af6-6ca17be028bb
-      version: -1
-      name: Analyst approval to quarantine the initiator
-      description: Analyst approval to quarantine the initiator file.
-      type: condition
-      iscommand: false
-      brand: ""
-    nexttasks:
-      No Quarantine:
-      - "104"
-      Quarantine:
-      - "113"
-    separatecontext: false
-    continueonerrortype: ""
-    view: |-
-      {
-        "position": {
-          "x": 190,
-          "y": 1230
-        }
-      }
-    note: false
-    timertriggers: []
-    ignoreworker: false
-    message:
-      to:
-      subject:
-      body:
-        simple: |-
-          Dear Analyst,
-          Should perform quarantine ot the Initiator file?
-          ${alert.initiatorpath}
-      methods: []
-      format: ""
-      bcc:
-      cc:
-      timings:
-        retriescount: 2
-        retriesinterval: 360
-        completeafterreplies: 1
-        completeafterv2: true
-        completeaftersla: false
-      replyOptions:
-      - Quarantine
-      - No Quarantine
-    skipunavailable: false
-    quietmode: 0
-    isoversize: false
-    isautoswitchedtoquietmode: false
->>>>>>> 72753028
   "100":
     id: "100"
     taskid: 47c6abf6-2897-4efd-8dd6-c306bbaf31fa
