contentitemexportablefields:
  contentitemfields: {}
description: "This playbook addresses the following alerts:\n\n* WmiPrvSe.exe Rare\
  \ Child Command Line\n\n**Playbook Stages:**\n\n**Analysis:**\n\n* Enrich the attacker\u2019\
  s IP address to identify any known malicious activity.\n\n* Retrieve all alert-related\
  \ alerts to consolidate context for further analysis.\n\n**Investigation:**\n\n\
  * Analyze command-line activity to assess risks based on suspicious patterns.\n\n\
  * Check for high-confidence evidence, such as malicious IP addresses or suspicious\
  \ command-line activity, to determine the next course of action.\n\n* Evaluate medium-confidence\
  \ detections and request analyst approval for further containment if required.\n\
  \n**Containment:**\n\n* Attempt to terminate the malicious process.\n\n* Provide\
  \ guidance for manual process termination if the automated action fails.\n\n* Propose\
  \ endpoint isolation to prevent further compromise if malicious activity is confirmed."
fromversion: 8.9.0
id: silent-WmiPrvSe.exe Rare Child Command Line
inputs: []
issilent: true
name: silent-WmiPrvSe.exe Rare Child Command Line
outputs: []
starttaskid: '0'
tags:
- TA0008 - Lateral Movement
- T1021 - Remote Services
tasks:
  '0':
    continueonerrortype: ''
    id: '0'
    ignoreworker: false
    isautoswitchedtoquietmode: false
    isoversize: false
    nexttasks:
      '#none#':
      - '22'
    note: false
    quietmode: 0
    separatecontext: false
    skipunavailable: false
    task:
      brand: ''
      description: ''
      id: d0d9e83a-eb37-4c5e-8669-4610c07f402f
      iscommand: false
      name: ''
      version: -1
    taskid: d0d9e83a-eb37-4c5e-8669-4610c07f402f
    timertriggers: []
    type: start
    view: "{\n  \"position\": {\n    \"x\": 450,\n    \"y\": -150\n  }\n}"
  '1':
    continueonerrortype: ''
    id: '1'
    ignoreworker: false
    isautoswitchedtoquietmode: false
    isoversize: false
    nexttasks:
      '#none#':
      - '4'
    note: false
    quietmode: 0
    scriptarguments:
      ip:
        complex:
          accessor: actor_remote_ip
          root: Core.OriginalAlert.event
          transformers:
          - args:
              applyIfEmpty: {}
              defaultValue:
                iscontext: true
                value:
                  simple: alert.hostip
            operator: SetIfEmpty
    separatecontext: false
    skipunavailable: true
    task:
      brand: ''
      description: Checks the specified IP address against the AbuseIP database.
      id: 3dea1ef1-2e15-40b1-8043-d23c49082ae9
      iscommand: true
      name: Enrich attacker's IP address
      script: '|||ip'
      type: regular
      version: -1
    taskid: 3dea1ef1-2e15-40b1-8043-d23c49082ae9
    timertriggers: []
    type: regular
    view: "{\n  \"position\": {\n    \"x\": 663,\n    \"y\": 221\n  }\n}"
  '10':
    continueonerrortype: ''
    id: '10'
    ignoreworker: false
    isautoswitchedtoquietmode: false
    isoversize: false
    nexttasks:
      '#default#':
      - '16'
      Approved:
      - '11'
    note: false
    quietmode: 0
    separatecontext: false
    skipunavailable: false
    task:
      brand: ''
      description: '**Approval Required: Suspicious Activity Detection**


        The detection does not meet the thresholds for a definitive malicious verdict.
        It falls into a suspicious category based on the following conditions:


        **One of the following supporting evidences**


        * Command Line Analysis score is in range 10 to 25

        * Command Line Analysis score below 15 with a prevention rule in the same
        incident.

        * Suspicious process tree detected


        **Unmatched Verdicts:**

        * No matches for high-risk command line analysis profiles.

        * No malicious IP address detected.

        * The command line analysis score is below 15 with high-confidence indicators.


        Analyst approval is required to proceed with further containment or escalation.'
      id: b5b70f92-16a9-4883-ba8c-720d18105221
      iscommand: false
      name: 'Approval Required: Medium Confidence Detection'
      type: condition
      version: -1
    taskid: b5b70f92-16a9-4883-ba8c-720d18105221
    timertriggers: []
    type: condition
    view: "{\n  \"position\": {\n    \"x\": 830,\n    \"y\": 1350\n  }\n}"
  '11':
    continueonerrortype: ''
    id: '11'
    ignoreworker: false
    isautoswitchedtoquietmode: false
    isoversize: false
    nexttasks:
      '#none#':
      - '28'
    note: false
    quietmode: 0
    separatecontext: false
    skipunavailable: false
    task:
      brand: ''
      description: ''
      id: 0a1c5a5b-8df2-4b95-8fbe-d1d655f55346
      iscommand: false
      name: Containment
      type: title
      version: -1
    taskid: 0a1c5a5b-8df2-4b95-8fbe-d1d655f55346
    timertriggers: []
    type: title
    view: "{\n  \"position\": {\n    \"x\": 450,\n    \"y\": 1530\n  }\n}"
  '12':
    continueonerror: true
    continueonerrortype: errorPath
    id: '12'
    ignoreworker: false
    isautoswitchedtoquietmode: false
    isoversize: false
    nexttasks:
      '#error#':
      - '13'
      '#none#':
      - '27'
    note: false
    quietmode: 0
    scriptarguments:
      agent_id:
        simple: ${alert.agentid}
      instance_id:
        simple: ${alert.actionprocessinstanceid}
      timeout_in_seconds:
        simple: '180'
    separatecontext: false
    skipunavailable: false
    task:
      brand: ''
      description: Terminate a process by its instance ID. Available only for Cortex
        XSIAM 2.4 and above.
      id: cd768fe6-4308-492c-8f3f-02d4d77daf5d
      iscommand: true
      name: Terminate target process
      script: '|||core-terminate-process'
      type: regular
      version: -1
    taskid: cd768fe6-4308-492c-8f3f-02d4d77daf5d
    timertriggers: []
    type: regular
    view: "{\n  \"position\": {\n    \"x\": 70,\n    \"y\": 1840\n  }\n}"
  '13':
    continueonerrortype: ''
    id: '13'
    ignoreworker: false
    isautoswitchedtoquietmode: false
    isoversize: false
    nexttasks:
      '#none#':
      - '27'
    note: false
    quietmode: 0
    separatecontext: false
    skipunavailable: false
    task:
      brand: ''
      description: "Dear Analyst,\n\nDuring the containment phase, the playbook couldn\u2019\
        t terminate the process: ${Core.OriginalAlert.event.action_process_image_name}\n\
        \nPlease terminate the process manually if possible."
      id: be6e0678-b817-46a9-8a0d-f6b2ac546436
      iscommand: false
      name: Terminate Process Manually
      type: regular
      version: -1
    taskid: be6e0678-b817-46a9-8a0d-f6b2ac546436
    timertriggers: []
    type: regular
    view: "{\n  \"position\": {\n    \"x\": 450,\n    \"y\": 2007\n  }\n}"
  '14':
    continueonerrortype: ''
    id: '14'
    ignoreworker: false
    isautoswitchedtoquietmode: false
    isoversize: false
    nexttasks:
      '#none#':
      - '15'
    note: false
    quietmode: 0
    scriptarguments:
      closeNotes:
        simple: The alert has been resolved. Confirmed as a True Positive by the playbook
          "WmiPrvSe.exe Rare Child Command Line"
      closeReason:
        simple: Resolved - True Positive
      id:
        simple: ${alert.id}
    separatecontext: false
    skipunavailable: false
    task:
      brand: Builtin
      description: commands.local.cmd.close.inv
      id: b9bddcb7-e2bf-4cb6-8ccf-9a10b71ffb8a
      iscommand: true
      name: Close the Alert as True Positive
      script: Builtin|||closeInvestigation
      type: regular
      version: -1
    taskid: b9bddcb7-e2bf-4cb6-8ccf-9a10b71ffb8a
    timertriggers: []
    type: regular
    view: "{\n  \"position\": {\n    \"x\": 172,\n    \"y\": 3007\n  }\n}"
  '15':
    continueonerrortype: ''
    id: '15'
    ignoreworker: false
    isautoswitchedtoquietmode: false
    isoversize: false
    note: false
    quietmode: 0
    separatecontext: false
    skipunavailable: false
    task:
      brand: ''
      description: ''
      id: 7f02a14e-8ff0-4bb6-860b-17d2471ce868
      iscommand: false
      name: Done
      type: title
      version: -1
    taskid: 7f02a14e-8ff0-4bb6-860b-17d2471ce868
    timertriggers: []
    type: title
    view: "{\n  \"position\": {\n    \"x\": 172,\n    \"y\": 3177\n  }\n}"
  '16':
    continueonerrortype: ''
    id: '16'
    ignoreworker: false
    isautoswitchedtoquietmode: false
    isoversize: false
    nexttasks:
      '#none#':
      - '15'
    note: false
    quietmode: 0
    scriptarguments:
      closeNotes:
        simple: The alert has been resolved. Confirmed as a False Positive by the
          playbook "WmiPrvSe.exe Rare Child Command Line"
      closeReason:
        simple: Resolved - False Positive
      id:
        simple: ${alert.id}
    separatecontext: false
    skipunavailable: false
    task:
      brand: Builtin
      description: commands.local.cmd.close.inv
      id: 7122a5a1-429a-4ba1-8069-c7d736845fa1
      iscommand: true
      name: Close the Alert as False Positive
      script: Builtin|||closeInvestigation
      type: regular
      version: -1
    taskid: 7122a5a1-429a-4ba1-8069-c7d736845fa1
    timertriggers: []
    type: regular
    view: "{\n  \"position\": {\n    \"x\": 1140,\n    \"y\": 3007\n  }\n}"
  '17':
    continueonerrortype: ''
    id: '17'
    ignoreworker: false
    isautoswitchedtoquietmode: false
    isoversize: false
    message:
      bcc: null
      body: null
      cc: null
      format: ''
      methods: []
      replyOptions:
      - Isolate
      subject: null
      timings:
        completeafterreplies: 1
        completeaftersla: false
        completeafterv2: true
        retriescount: 2
        retriesinterval: 360
      to: null
    nexttasks:
      '#default#':
      - '14'
      Isolate:
      - '18'
    note: false
    quietmode: 0
    separatecontext: false
    skipunavailable: false
    task:
      brand: ''
      description: "**Recommendation: Isolation Required \u2013 Malicious Activity\
        \ Detected**\n\nThe detection meets high-confidence criteria for malicious\
        \ activity based on the following conditions:\n\n**Matched Verdicts:**\n*\
        \ Matches for high-risk command line analysis profiles: mixed_case_powershell,\
        \ double_encoding, amsi_techniques, malicious_commands, or powershell_suspicious_network_patterns.\n\
        \n* Score >= 25, indicating high confidence probability for malicious behavior.\n\
        \n**Action Required:**\n\n* Isolate the remote host: ${Endpoint.Hostname}"
      id: 095c11b6-e83f-49f8-8761-24fe79b5d968
      iscommand: false
      name: "Approval Required \u2013 Malicious Activity Detected"
      type: condition
      version: -1
    taskid: 095c11b6-e83f-49f8-8761-24fe79b5d968
    timertriggers: []
    type: condition
    view: "{\n  \"position\": {\n    \"x\": 451,\n    \"y\": 2670\n  }\n}"
  '18':
    continueonerrortype: ''
    id: '18'
    ignoreworker: false
    isautoswitchedtoquietmode: false
    isoversize: false
    nexttasks:
      '#none#':
      - '14'
    note: false
    quietmode: 0
    scriptarguments:
      endpoint_id:
        simple: ${Endpoint.ID}
      incident_id:
        complex:
          accessor: parentXDRIncident
          root: alert
          transformers:
          - args:
              delimiter:
                value:
                  simple: '-'
              fields:
                value:
                  simple: '2'
            operator: Cut
    separatecontext: false
    skipunavailable: false
    task:
      brand: ''
      description: Isolates the specified endpoint.
      id: 7df12c62-a960-428c-8e0f-dccf404b63e0
      iscommand: true
      name: Isolate endpoint
      script: '|||core-isolate-endpoint'
      type: regular
      version: -1
    taskid: 7df12c62-a960-428c-8e0f-dccf404b63e0
    timertriggers: []
    type: regular
    view: "{\n  \"position\": {\n    \"x\": 451,\n    \"y\": 2865\n  }\n}"
  '19':
    conditions:
    - condition:
      - - ignorecase: true
          left:
            iscontext: true
            value:
              simple: CommandLineAnalysis.findings
          operator: AnyMatch
          right:
            value:
              simple: mixed case powershell, reversed command, powershell suspicious
                patterns, credential dumping, double encoding, amsi techniques, malicious
                commands
        - left:
            iscontext: true
            value:
              simple: CommandLineAnalysis.score
          operator: greaterThanOrEqual
          right:
            value:
              simple: '25'
      - - ignorecase: true
          left:
            iscontext: true
            value:
              simple: Core.Endpoint.is_isolated
          operator: isEqualString
          right:
            value:
              simple: AGENT_UNISOLATED
      label: 'Yes'
    continueonerrortype: ''
    id: '19'
    ignoreworker: false
    isautoswitchedtoquietmode: false
    isoversize: false
    nexttasks:
      '#default#':
      - '14'
      'Yes':
      - '23'
    note: false
    quietmode: 0
    separatecontext: false
    skipunavailable: false
    task:
      brand: ''
      description: If the condition "Check for high-confidence evidence" was matched
        and the endpoint ID is available, an endpoint isolation is suggested.
      id: aa59de8b-dca5-485b-90db-49fc8bad71dc
      iscommand: false
      name: Should proceed to isolate the endpoint?
      type: condition
      version: -1
    taskid: aa59de8b-dca5-485b-90db-49fc8bad71dc
    timertriggers: []
    type: condition
    view: "{\n  \"position\": {\n    \"x\": 451,\n    \"y\": 2310\n  }\n}"
  '22':
    continueonerrortype: ''
    id: '22'
    ignoreworker: false
    isautoswitchedtoquietmode: false
    isoversize: false
    nexttasks:
      '#none#':
      - '26'
    note: false
    quietmode: 0
    separatecontext: false
    skipunavailable: false
    task:
      brand: ''
      description: ''
      id: 7ae38b7e-4c38-4c10-8cd6-1e935e4e0e4f
      iscommand: false
      name: Analysis
      type: title
      version: -1
    taskid: 7ae38b7e-4c38-4c10-8cd6-1e935e4e0e4f
    timertriggers: []
    type: title
    view: "{\n  \"position\": {\n    \"x\": 450,\n    \"y\": -20\n  }\n}"
  '23':
    conditions:
    - condition:
      - - ignorecase: true
          left:
            iscontext: true
            value:
              simple: Core.Endpoint.endpoint_type
          operator: containsString
          right:
            value:
              simple: WORKSTATION
      - - ignorecase: true
          left:
            iscontext: true
            value:
              simple: Core.Endpoint.endpoint_status
          operator: isEqualString
          right:
            value:
              simple: CONNECTED
      label: WORKSTATION
    continueonerrortype: ''
    id: '23'
    ignoreworker: false
    isautoswitchedtoquietmode: false
    isoversize: false
    nexttasks:
      '#default#':
      - '24'
      WORKSTATION:
      - '17'
    note: false
    quietmode: 0
    separatecontext: false
    skipunavailable: false
    task:
      brand: ''
      description: Checks whether the endpoint is a workstation or a server.
      id: c5470fce-c24b-4768-844b-ce10abd9c6ba
      iscommand: false
      name: Check if the endpoint is workstation or a server
      type: condition
      version: -1
    taskid: c5470fce-c24b-4768-844b-ce10abd9c6ba
    timertriggers: []
    type: condition
    view: "{\n  \"position\": {\n    \"x\": 451,\n    \"y\": 2490\n  }\n}"
  '24':
    continueonerrortype: ''
    id: '24'
    ignoreworker: false
    isautoswitchedtoquietmode: false
    isoversize: false
    nexttasks:
      '#none#':
      - '14'
    note: false
    quietmode: 0
    separatecontext: false
    skipunavailable: false
    task:
      brand: ''
      description: "Dear Analyst,\n\nPlease note that during the remediation process,\
        \ the playbook didn't isolate the following host: ${Endpoint.Hostname} \n\n\
        This is due to one of the following reasons:\n- The device disconnected.\n\
        - The device has been identified as a server.\n\nPlease take manual action\
        \ to contain the attack and prevent the attacker from executing lateral movement\
        \ before closing this alert."
      id: dc9a785d-392b-4233-89ad-b308d3412477
      iscommand: false
      name: Manual remediation actions for a server or a disconnected endpoint
      type: regular
      version: -1
    taskid: dc9a785d-392b-4233-89ad-b308d3412477
    timertriggers: []
    type: regular
    view: "{\n  \"position\": {\n    \"x\": 891,\n    \"y\": 2670\n  }\n}"
  '25':
    conditions:
    - condition:
      - - ignorecase: true
          left:
            iscontext: true
            value:
              simple: alert.initiatedby
          operator: containsGeneral
          right:
            value:
              simple: WmiPrvSE.exe
        - ignorecase: true
          left:
            iscontext: true
            value:
              simple: alert.initiatedby
          operator: containsGeneral
          right:
            value:
              simple: WMIC.exe
        - ignorecase: true
          left:
            iscontext: true
            value:
              simple: alert.initiatedby
          operator: containsGeneral
          right:
            value:
              simple: WMICodeCreator.exe
      - - ignorecase: true
          left:
            iscontext: true
            value:
              simple: alert.targetprocessname
          operator: containsGeneral
          right:
            value:
              simple: powershell.exe
        - ignorecase: true
          left:
            iscontext: true
            value:
              simple: alert.targetprocessname
          operator: containsGeneral
          right:
            value:
              simple: cmd.exe
        - ignorecase: true
          left:
            iscontext: true
            value:
              simple: alert.targetprocessname
          operator: containsGeneral
          right:
            value:
              simple: ntdsutil.exe
        - ignorecase: true
          left:
            iscontext: true
            value:
              simple: alert.targetprocessname
          operator: containsGeneral
          right:
            value:
              simple: rundll32.exe
      - - ignorecase: true
          left:
            iscontext: true
            value:
              simple: alert.targetprocesscmd
          operator: notContainsGeneral
          right:
            value:
              simple: C:\Windows\CCM
      label: 'yes'
    continueonerrortype: ''
    id: '25'
    ignoreworker: false
    isautoswitchedtoquietmode: false
    isoversize: false
    nexttasks:
      '#default#':
      - '16'
      'yes':
      - '10'
    note: false
    quietmode: 0
    separatecontext: false
    skipunavailable: false
    task:
      brand: ''
      description: Checks if a suspicious process execution chain was detected. This
        Indicates a high probability of malicious behavior.
      id: d5bfd9fb-9daf-442c-8107-77255db16b94
      iscommand: false
      name: Check for suspicious process tree
      type: condition
      version: -1
    taskid: d5bfd9fb-9daf-442c-8107-77255db16b94
    timertriggers: []
    type: condition
    view: "{\n  \"position\": {\n    \"x\": 1140,\n    \"y\": 1150\n  }\n}"
  '26':
    continueonerrortype: ''
    id: '26'
    ignoreworker: false
    isautoswitchedtoquietmode: false
    isoversize: false
    nexttasks:
      '#none#':
      - '1'
      - '6'
    note: false
    quietmode: 0
    scriptarguments:
      alert_ids:
        simple: ${alert.id}
      filter_alert_fields:
        simple: 'false'
    separatecontext: false
    skipunavailable: false
    task:
      brand: ''
      description: Returns information about each alert ID.
      id: f0b93f7f-3f2c-4141-8de9-78fa361a7597
      iscommand: true
      name: Get the attacker's remote host IP address
      script: '|||core-get-cloud-original-alerts'
      type: regular
      version: -1
    taskid: f0b93f7f-3f2c-4141-8de9-78fa361a7597
    timertriggers: []
    type: regular
    view: "{\n  \"position\": {\n    \"x\": 450,\n    \"y\": 93\n  }\n}"
  '27':
    continueonerrortype: ''
    id: '27'
    ignoreworker: false
    isautoswitchedtoquietmode: false
    isoversize: false
    nexttasks:
      '#none#':
      - '19'
    note: false
    quietmode: 0
    scriptarguments:
      endpoint_id_list:
        simple: ${alert.agentid}
    separatecontext: false
    skipunavailable: false
    task:
      brand: ''
      description: Gets a list of endpoints, according to the passed filters. If there
        are no filters, all endpoints are returned. Filtering by multiple fields will
        be concatenated using AND condition (OR is not supported). Maximum result
        set size is 100. Offset is the zero-based number of the endpoint from the
        start of the result set (start by counting from 0).
      id: de317f0e-4b02-4628-81fa-134576939a13
      iscommand: true
      name: Get endpoint status
      script: '|||core-get-endpoints'
      type: regular
      version: -1
    taskid: de317f0e-4b02-4628-81fa-134576939a13
    timertriggers: []
    type: regular
    view: "{\n  \"position\": {\n    \"x\": 451,\n    \"y\": 2140\n  }\n}"
  '28':
    conditions:
    - condition:
      - - ignorecase: true
          left:
            iscontext: true
            value:
              simple: alert.cgoname
          operator: containsGeneral
          right:
            value:
              simple: WmiPrvSE.exe
        - ignorecase: true
          left:
            iscontext: true
            value:
              simple: alert.cgoname
          operator: containsGeneral
          right:
            value:
              simple: WMIC.exe
        - ignorecase: true
          left:
            iscontext: true
            value:
              simple: alert.cgoname
          operator: containsGeneral
          right:
            value:
              simple: WMICodeCreator.exe
      label: WMI
    continueonerrortype: ''
    id: '28'
    ignoreworker: false
    isautoswitchedtoquietmode: false
    isoversize: false
    nexttasks:
      '#default#':
      - '29'
      WMI:
      - '12'
    note: false
    quietmode: 0
    separatecontext: false
    skipunavailable: false
    task:
      brand: ''
      description: Check if the causality process image name is WMI.
      id: 894c36a0-db47-468b-887c-79316156c692
      iscommand: false
      name: Check if the causality is WMI
      type: condition
      version: -1
    taskid: 894c36a0-db47-468b-887c-79316156c692
    timertriggers: []
    type: condition
    view: "{\n  \"position\": {\n    \"x\": 450,\n    \"y\": 1643\n  }\n}"
  '29':
    continueonerror: true
    continueonerrortype: errorPath
    id: '29'
    ignoreworker: false
    isautoswitchedtoquietmode: false
    isoversize: false
    nexttasks:
      '#error#':
      - '13'
      '#none#':
      - '27'
    note: false
    quietmode: 0
    scriptarguments:
      agent_id:
        simple: ${alert.agentid}
      causality_id:
        simple: ${alert.cid}
      timeout_in_seconds:
        simple: '180'
    separatecontext: false
    skipunavailable: false
    task:
      brand: ''
      description: Terminate a process tree by its causality ID. Available only for
        Cortex XSIAM 2.4 and above.
      id: 2aabb75e-d911-4d92-8974-0891c6156934
      iscommand: true
      name: Terminate causality process
      script: '|||core-terminate-causality'
      type: regular
      version: -1
    taskid: 2aabb75e-d911-4d92-8974-0891c6156934
    timertriggers: []
    type: regular
    view: "{\n  \"position\": {\n    \"x\": 819,\n    \"y\": 1840\n  }\n}"
  '3':
    continueonerrortype: ''
    id: '3'
    ignoreworker: false
    isautoswitchedtoquietmode: false
    isoversize: false
    nexttasks:
      '#none#':
      - '5'
    note: false
    quietmode: 0
    scriptarguments:
      command_line:
        complex:
          accessor: targetprocesscmd
          root: alert
          transformers:
          - args:
              item:
                iscontext: true
                value:
                  simple: alert.initiatorcmd
            operator: append
    separatecontext: false
    skipunavailable: false
    task:
      brand: ''
      description: 'This script evaluates command-line threats by analyzing both original
        and decoded inputs. It assigns weighted scores to detected patterns, such
        as AMSI bypass or credential dumping, and applies risk combination bonuses
        for multiple detections. The total score is normalized to a 0-100 scale, with
        risk levels categorized as follows:


        * 0-25: Low Risk

        * 26-50: Medium Risk

        * 51-90: High Risk

        * 91-100: Critical Risk


        The scoring mechanism provides a comprehensive risk assessment, considering
        both the severity and frequency of malicious behaviors.'
      id: e6a68fa1-07fe-477e-839b-e34f1ea94317
      iscommand: false
      name: Analyze command line
      scriptName: CommandLineAnalysis
      type: regular
      version: -1
    taskid: e6a68fa1-07fe-477e-839b-e34f1ea94317
    timertriggers: []
    type: regular
    view: "{\n  \"position\": {\n    \"x\": 450,\n    \"y\": 478\n  }\n}"
  '4':
    continueonerrortype: ''
    id: '4'
    ignoreworker: false
    isautoswitchedtoquietmode: false
    isoversize: false
    nexttasks:
      '#none#':
      - '3'
    note: false
    quietmode: 0
    separatecontext: false
    skipunavailable: false
    task:
      brand: ''
      description: ''
      id: 2bc56cd9-7962-499b-8b89-2c1019c24e51
      iscommand: false
      name: Investigation
      type: title
      version: -1
    taskid: 2bc56cd9-7962-499b-8b89-2c1019c24e51
    timertriggers: []
    type: title
    view: "{\n  \"position\": {\n    \"x\": 450,\n    \"y\": 365\n  }\n}"
  '5':
    conditions:
    - condition:
      - - ignorecase: true
          left:
            iscontext: true
            value:
              simple: CommandLineAnalysis.findings
          operator: AnyMatch
          right:
            value:
              simple: mixed case powershell, reversed command, powershell suspicious
                patterns, credential dumping, double encoding, amsi techniques, malicious
                commands
        - left:
            iscontext: true
            value:
              complex:
                accessor: Score
                filters:
                - - ignorecase: true
                    left:
                      iscontext: true
                      value:
                        simple: DBotScore.Type
                    operator: isEqualString
                    right:
                      value:
                        simple: IP
                root: DBotScore
          operator: isEqualString
          right:
            value:
              simple: '3'
        - left:
            iscontext: true
            value:
              simple: CommandLineAnalysis.score
          operator: greaterThanOrEqual
          right:
            value:
              simple: '25'
      label: Malicious
    continueonerrortype: ''
    id: '5'
    ignoreworker: false
    isautoswitchedtoquietmode: false
    isoversize: false
    nexttasks:
      '#default#':
      - '8'
      Malicious:
      - '11'
    note: false
    quietmode: 0
    separatecontext: false
    skipunavailable: false
    task:
      brand: ''
      description: 'This task evaluates the command line analysis results and checks
        if the profile matches one or more high-risk categories or if the overall
        score indicates a critical risk.


        **Conditions:**


        - A profile matches one or more of the following categories: **mixed case
        PowerShell, reversed command, PowerShell suspicious patterns, credential dumping,
        double encoding, AMSI techniques, or malicious commands.**

        - OR the score is **greater than or equal to 25**.

        - OR an **IP address** involved in the alert is flagged as **malicious**.


        If any condition is met, mark the result as **Malicious**.'
      id: e3a5f626-810e-4be2-814a-4e7e39a901b6
      iscommand: false
      name: Check for high-confidence evidence or malicious IP address
      type: condition
      version: -1
    taskid: e3a5f626-810e-4be2-814a-4e7e39a901b6
    timertriggers: []
    type: condition
    view: "{\n  \"position\": {\n    \"x\": 450,\n    \"y\": 602\n  }\n}"
  '6':
    continueonerrortype: ''
    id: '6'
    ignoreworker: false
    isautoswitchedtoquietmode: false
    isoversize: false
    nexttasks:
      '#none#':
      - '4'
    note: false
    quietmode: 0
    scriptarguments:
      query:
        complex:
          accessor: parentXDRIncident
          root: alert
          transformers:
          - args:
              delimiter:
                value:
                  simple: '-'
              fields:
                value:
                  simple: '2'
            operator: Cut
          - args:
              prefix:
                value:
                  simple: 'caseid:'
              suffix: {}
            operator: concat
    separatecontext: false
    skipunavailable: false
    task:
      brand: ''
      description: This task searches for Cortex XSIAM alerts related to the current
        incident.
      id: 19cbb840-f9a2-4334-8050-ea85ec73736a
      iscommand: false
      name: Retrieve all incident alerts
      scriptName: SearchIncidentsV2
      type: regular
      version: -1
    taskid: 19cbb840-f9a2-4334-8050-ea85ec73736a
    timertriggers: []
    type: regular
    view: "{\n  \"position\": {\n    \"x\": 230,\n    \"y\": 221\n  }\n}"
  '8':
    conditions:
    - condition:
      - - left:
            iscontext: true
            value:
              simple: CommandLineAnalysis.score
          operator: greaterThanOrEqual
          right:
            value:
              simple: '15'
      - - ignorecase: true
          left:
            iscontext: true
            value:
              simple: foundIncidents.CustomFields.action
          operator: containsGeneral
          right:
            value:
              simple: BLOCKED
        - left:
            iscontext: true
            value:
              simple: foundIncidents.CustomFields.action
          operator: isEqualString
          right:
            value:
              simple: REPORTED
      label: Malicious
    - condition:
      - - left:
            iscontext: true
            value:
              simple: CommandLineAnalysis.score
          operator: lessThan
          right:
            value:
              simple: '15'
      - - ignorecase: true
          left:
            iscontext: true
            value:
              simple: foundIncidents.CustomFields.action
          operator: containsGeneral
          right:
            value:
              simple: BLOCKED
        - left:
            iscontext: true
            value:
              simple: foundIncidents.CustomFields.action
          operator: isEqualString
          right:
            value:
              simple: REPORTED
      label: Medium Confidence
    continueonerrortype: ''
    id: '8'
    ignoreworker: false
    isautoswitchedtoquietmode: false
    isoversize: false
    nexttasks:
      '#default#':
      - '9'
      Malicious:
      - '11'
      Medium Confidence:
      - '10'
    note: false
    quietmode: 0
    separatecontext: false
    skipunavailable: false
    task:
      brand: ''
      description: 'This task identifies the risk level by considering the score and
        whether a prevention rule is present in the same alert.


        **Conditions:**


        - If Score is **greater than or equal to 15** AND a **prevention rule exists**
        in the same alert, classify the result as **Malicious**.

        - Else, if Score is **less than 15** AND a **prevention rule exists** in the
        same alert, classify the result as **Suspicious**.


        High-risk behavior with prevention rule: **Malicious**.

        Low-risk behavior with prevention rule: **Suspicious**.

        '
      id: 80d9b967-a4d6-46a5-814a-06d806805237
      iscommand: false
      name: Check for medium-confidence threshold with a prevention alert
      type: condition
      version: -1
    taskid: 80d9b967-a4d6-46a5-814a-06d806805237
    timertriggers: []
    type: condition
    view: "{\n  \"position\": {\n    \"x\": 450,\n    \"y\": 780\n  }\n}"
  '9':
    conditions:
    - condition:
      - - left:
            iscontext: true
            value:
              simple: CommandLineAnalysis.score
          operator: InRange
          right:
            value:
              simple: 10,25
      label: 'yes'
    continueonerrortype: ''
    id: '9'
    ignoreworker: false
    isautoswitchedtoquietmode: false
    isoversize: false
    nexttasks:
      '#default#':
      - '25'
      'yes':
      - '10'
    note: false
    quietmode: 0
    separatecontext: false
    skipunavailable: false
    task:
      brand: ''
      description: "This task identifies medium-risk cases based on the score received\
        \ from the command line analysis script.\n\n**Conditions:**\n\nIf the score\
        \ is in the range of **10\u201325**, mark the result as **Suspicious**."
      id: d7ea9ec9-e8b0-4c5f-8ecf-84dcbb2b422a
      iscommand: false
      name: Check for medium-confidence and request remediation approval
      type: condition
      version: -1
    taskid: d7ea9ec9-e8b0-4c5f-8ecf-84dcbb2b422a
    timertriggers: []
    type: condition
    view: "{\n  \"position\": {\n    \"x\": 830,\n    \"y\": 960\n  }\n}"
tests:
- No tests (auto formatted)
<<<<<<< HEAD
version: -1
view: "{\n  \"linkLabelsPosition\": {\n    \"10_11_Approved\": 0.38,\n    \"10_16_#default#\"\
  : 0.1,\n    \"12_13_#error#\": 0.64,\n    \"17_14_#default#\": 0.43,\n    \"17_18_Isolate\"\
  : 0.4,\n    \"19_14_#default#\": 0.21,\n    \"19_23_Yes\": 0.37,\n    \"23_17_WORKSTATION\"\
  : 0.46,\n    \"23_24_#default#\": 0.62,\n    \"25_10_yes\": 0.55,\n    \"25_16_#default#\"\
  : 0.1,\n    \"28_12_WMI\": 0.59,\n    \"28_29_#default#\": 0.6,\n    \"29_13_#error#\"\
  : 0.63,\n    \"5_11_Malicious\": 0.4,\n    \"5_8_#default#\": 0.42,\n    \"8_10_Medium\
  \ Confidence\": 0.82,\n    \"8_11_Malicious\": 0.8,\n    \"8_9_#default#\": 0.64,\n\
  \    \"9_10_yes\": 0.25,\n    \"9_25_#default#\": 0.48\n  },\n  \"paper\": {\n \
  \   \"dimensions\": {\n      \"height\": 3387,\n      \"width\": 1451,\n      \"\
  x\": 70,\n      \"y\": -150\n    }\n  }\n}"
=======
fromversion: 8.9.0
>>>>>>> 9e3773e0
<|MERGE_RESOLUTION|>--- conflicted
+++ resolved
@@ -1190,18 +1190,4 @@
     view: "{\n  \"position\": {\n    \"x\": 830,\n    \"y\": 960\n  }\n}"
 tests:
 - No tests (auto formatted)
-<<<<<<< HEAD
-version: -1
-view: "{\n  \"linkLabelsPosition\": {\n    \"10_11_Approved\": 0.38,\n    \"10_16_#default#\"\
-  : 0.1,\n    \"12_13_#error#\": 0.64,\n    \"17_14_#default#\": 0.43,\n    \"17_18_Isolate\"\
-  : 0.4,\n    \"19_14_#default#\": 0.21,\n    \"19_23_Yes\": 0.37,\n    \"23_17_WORKSTATION\"\
-  : 0.46,\n    \"23_24_#default#\": 0.62,\n    \"25_10_yes\": 0.55,\n    \"25_16_#default#\"\
-  : 0.1,\n    \"28_12_WMI\": 0.59,\n    \"28_29_#default#\": 0.6,\n    \"29_13_#error#\"\
-  : 0.63,\n    \"5_11_Malicious\": 0.4,\n    \"5_8_#default#\": 0.42,\n    \"8_10_Medium\
-  \ Confidence\": 0.82,\n    \"8_11_Malicious\": 0.8,\n    \"8_9_#default#\": 0.64,\n\
-  \    \"9_10_yes\": 0.25,\n    \"9_25_#default#\": 0.48\n  },\n  \"paper\": {\n \
-  \   \"dimensions\": {\n      \"height\": 3387,\n      \"width\": 1451,\n      \"\
-  x\": 70,\n      \"y\": -150\n    }\n  }\n}"
-=======
-fromversion: 8.9.0
->>>>>>> 9e3773e0
+fromversion: 8.9.0