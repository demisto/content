--- conflicted
+++ resolved
@@ -1,11 +1,3 @@
 ## Cortex Response And Remediation
 
-<<<<<<< HEAD
-#### Playbooks
-
-##### A mail forwarding rule was configured in Google Workspace
-
-- Enhanced approach for cases where a response is required, but the necessary integrations are not available. Under these circumstances, the playbook will pause and present a manual task with evidence details and recommended steps.
-=======
-Documentation and metadata improvements.
->>>>>>> 1c18de41
+Documentation and metadata improvements.