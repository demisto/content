
#### Playbooks

##### Endpoint initiated uncommon remote scheduled task creation

- Replaced the 'core-get-endpoints' command with the 'get-endpoint-data' script.
- Replaced the 'Command Line Analysis' sub-playbook with the 'Command Line Analysis' script.
- Replaced the 'core-get-script-execution-results' and the 'core-run-script-execute-commands' commands with the 'core-execute-command' script.
<<<<<<< HEAD
- Replaced the 'Containment Plan - Quarantine File' sub-playbook with the 'quarantine-file' script.
- Added conditional task to checks if there a script SHA-256 that needs to be blocked.
=======
- Updated the close incident task with the close reason and close notes.
>>>>>>> 5885ad15
<|MERGE_RESOLUTION|>--- conflicted
+++ resolved
@@ -6,9 +6,4 @@
 - Replaced the 'core-get-endpoints' command with the 'get-endpoint-data' script.
 - Replaced the 'Command Line Analysis' sub-playbook with the 'Command Line Analysis' script.
 - Replaced the 'core-get-script-execution-results' and the 'core-run-script-execute-commands' commands with the 'core-execute-command' script.
-<<<<<<< HEAD
-- Replaced the 'Containment Plan - Quarantine File' sub-playbook with the 'quarantine-file' script.
-- Added conditional task to checks if there a script SHA-256 that needs to be blocked.
-=======
-- Updated the close incident task with the close reason and close notes.
->>>>>>> 5885ad15
+- Updated the close incident task with the close reason and close notes.