--- conflicted
+++ resolved
@@ -3,9 +3,4 @@
 
 ##### Unprivileged process opened a registry hive
 
-<<<<<<< HEAD
-- Replaced the 'file' command with the 'file-enrichment' command.
-- Replaced the 'core-run-script-execute-commands' command with the 'core-execute-command' command.
-=======
-Updated the related alert search query to filter out the alert "Unprivileged process opened a registry hive".
->>>>>>> 4c1142fa
+Updated the related alert search query to filter out the alert "Unprivileged process opened a registry hive".