from collections.abc import Callable
from itertools import chain

from bs4 import BeautifulSoup
from bs4.element import Tag
from dateutil import parser
from urllib.parse import urlparse

import demistomock as demisto  # noqa: F401
from CommonServerPython import *  # noqa: F401

""" CONSTANTS """

MAX_LIMIT = 1000
ADMIN_AUDITS_MAX_LIMIT = 500
DEFAULT_LIMIT = 250
MAX_FETCH = 5000
VENDOR = "CyberArk"
PRODUCT = "EPM"
XSIAM_EVENT_TYPE = {
    "policy_audits": "policy audit raw event details",
    "admin_audits": "set admin audit data",
    "detailed_events": "detailed raw",
}

""" CLIENT CLASS """


class Client(BaseClient):
    def __init__(
        self,
        base_url,
        username,
        password,
        application_id,
        authentication_url=None,
        application_url=None,
        verify=True,
        proxy=False,
        policy_audits_event_type=None,
        raw_events_event_type=None,
    ):
        # Normalize base_url to avoid double paths like 
        # https://login.epm.cyberark.com/SAML/Logon/SAML/Logon which cause 404/redirects
        original_base_url = base_url
        try:
            parsed = urlparse(base_url or "")
            if parsed.scheme and parsed.netloc:
                base_url = f"{parsed.scheme}://{parsed.netloc}"
        except Exception as e:
            demisto.debug(f"[CyberArkEPM] Failed to normalize base_url '{original_base_url}': {e}")
        if original_base_url != base_url:
            demisto.debug(f"[CyberArkEPM] Normalized base_url from '{original_base_url}' to '{base_url}'")

        super().__init__(base_url, verify=verify, proxy=proxy)
        self._headers = {
            "Accept": "application/json",
            "Content-Type": "application/json",
        }
        self.username = username
        self.password = password
        self.application_id = application_id
        self.authentication_url = authentication_url
        self.application_url = application_url
        if self.authentication_url and self.application_url:
            demisto.debug("[CyberArkEPM] Using SAML authentication flow")
            self.saml_auth_to_cyber_ark()
        else:
            demisto.debug("[CyberArkEPM] Using EPM local authentication flow")
            self.epm_auth_to_cyber_ark()
        self.policy_audits_event_type = policy_audits_event_type
        self.raw_events_event_type = raw_events_event_type

    def epm_auth_to_cyber_ark(self):  # pragma: no cover
        data = {
            "Username": self.username,
            "Password": self.password,
            "ApplicationID": self.application_id or "CyberArkXSOAR",
        }
        demisto.debug("[CyberArkEPM] EPM auth: POST /EPM/API/Auth/EPM/Logon")
        result = self._http_request("POST", url_suffix="/EPM/API/Auth/EPM/Logon", json_data=data)
        if result.get("IsPasswordExpired"):
            return_error("CyberArk is reporting that the user password is expired. Terminating script.")
        self._base_url = urljoin(result.get("ManagerURL"), "/EPM/API/")
        self._headers["Authorization"] = f"basic {result.get('EPMAuthenticationResult')}"
        demisto.debug(f"[CyberArkEPM] EPM auth success. ManagerURL={result.get('ManagerURL')}")

    def get_session_token(self) -> str:  # pragma: no cover
        # Reference: https://developer.okta.com/docs/reference/api/authn/#primary-authentication
        data = {
            "username": self.username,
            "password": self.password,
        }
        result = self._http_request("POST", full_url=self.authentication_url, json_data=data)
        demisto.debug(
            f"[CyberArkEPM] Okta primary auth returned status={result.get('status', '')}"
        )
        if result.get("status", "") != "SUCCESS":
            raise DemistoException(
                f"Retrieving Okta session token returned status: {result.get('status')},"
                f" Check your Okta credentials and make sure the user is not blocked by a role."
            )
        return result.get("sessionToken")

    def get_saml_response(self) -> str:  # pragma: no cover
        # Reference: https://devforum.okta.com/t/how-to-get-saml-assertion-through-an-api/24580
        full_url = f"{self.application_url}?onetimetoken={self.get_session_token()}"
        result = self._http_request("POST", full_url=full_url, resp_type="response")
        soup = BeautifulSoup(result.text, features="html.parser")
        saml_input = soup.find("input", {"name": "SAMLResponse"})
        saml_response = saml_input.get("value") if isinstance(saml_input, Tag) else None
        if not isinstance(saml_response, str):
            # Covers: missing input, missing value, or unexpected non-string attribute type.
            raise DemistoException("SAMLResponse value not found in authentication response.")

        return saml_response

    def saml_auth_to_cyber_ark(self):  # pragma: no cover
        # Reference: https://docs.cyberark.com/EPM/Latest/en/Content/WebServices/SAMLAuthentication.htm
        headers = {"Content-Type": "application/x-www-form-urlencoded"}
        data = {"SAMLResponse": self.get_saml_response()}
        demisto.debug("[CyberArkEPM] SAML auth: POST /SAML/Logon")
        result = self._http_request("POST", url_suffix="/SAML/Logon", headers=headers, data=data)
        if result.get("IsPasswordExpired"):
            return_error("CyberArk is reporting that the user password is expired. Terminating script.")
        self._base_url = urljoin(result.get("ManagerURL"), "/EPM/API/")
        self._headers["Authorization"] = f"basic {result.get('EPMAuthenticationResult')}"
        demisto.debug(f"[CyberArkEPM] SAML auth success. ManagerURL={result.get('ManagerURL')}")

    def get_set_list(self) -> dict:
        return self._http_request("GET", url_suffix="Sets")

    def get_admin_audits(self, set_id: str, from_date: str = "", limit: int = ADMIN_AUDITS_MAX_LIMIT) -> dict:
        url_suffix = f"Sets/{set_id}/AdminAudit?dateFrom={from_date}&limit={min(limit, ADMIN_AUDITS_MAX_LIMIT)}"
        demisto.debug(f"[CyberArkEPM] GET {url_suffix}")
        return self._http_request("GET", url_suffix=url_suffix)

    def get_policy_audits(self, set_id: str, from_date: str = "", limit: int = MAX_LIMIT, next_cursor: str = "start") -> dict:
        url_suffix = f"Sets/{set_id}/policyaudits/search?nextCursor={next_cursor}&limit={min(limit, MAX_LIMIT)}"
        filter_params = f"arrivalTime GE {from_date}"
        if self.policy_audits_event_type:
            types = ",".join(self.policy_audits_event_type)
            filter_params += f" AND eventType IN ({types})"
        data = assign_params(
            filter=filter_params,
        )
        demisto.debug(
            f"[CyberArkEPM] POST {url_suffix} | filter='{filter_params}'"
        )
        return self._http_request("POST", url_suffix=url_suffix, json_data=data)

    def get_events(self, set_id: str, from_date: str = "", limit: int = MAX_LIMIT, next_cursor: str = "start") -> dict:
        url_suffix = f"Sets/{set_id}/Events/Search?nextCursor={next_cursor}&limit={min(limit, MAX_LIMIT)}"
        filter_params = f"arrivalTime GE {from_date}"
        if self.raw_events_event_type:
<<<<<<< HEAD
            types = ",".join(self.raw_events_event_type)
            filter_params += f" AND eventType IN ({types})"
=======
            filter_params += f' AND eventType IN {",".join(self.raw_events_event_type)}'
        demisto.debug(
            f"[Client.get_events] set_id={set_id}, from_date={from_date}, limit={limit}, next_cursor={next_cursor}, "
            f"raw_events_event_type={self.raw_events_event_type}"
        )
        demisto.debug(f"[Client.get_events] url_suffix={url_suffix} filter={filter_params}")
>>>>>>> 091e0d30
        data = assign_params(
            filter=filter_params,
        )
        demisto.debug(
            f"[CyberArkEPM] POST {url_suffix} | filter='{filter_params}'"
        )
        return self._http_request("POST", url_suffix=url_suffix, json_data=data)


""" HELPER FUNCTIONS """


def create_last_run(set_ids: list, from_date: str) -> dict:
    """
    Gets a list of set_ids and a datetime presentation in str.
    Args:
        set_ids (Any): A datetime presentation in str or as a datetime object.
        from_date (bool): either to increase the datetime with a millisecond (useful for next fetch).
    Returns:
        (dict) A dict with a set_id as a key and a dict with the event type (admin_audits, policy_audits, detailed_events)
            as a key and a dict with `from_date` (from which date the get the event) and `next_cursor` (for the next_fetch)
            for example {
                '123': {
                    'admin_audits': {'from_date': '01-02-2023T23:20:50Z'},
                    'policy_audits': {'from_date': '01-02-2023T23:20:50Z', 'next_cursor': 'start'},
                    'detailed_events': {'from_date': '01-02-2023T23:20:50Z', 'next_cursor': 'start'},
                }
                '456': {
                    'admin_audits': {'from_date': '01-02-2023T23:20:50Z'},
                    'policy_audits': {'from_date': '01-02-2023T23:20:50Z', 'next_cursor': 'start'},
                    'detailed_events': {'from_date': '01-02-2023T23:20:50Z', 'next_cursor': 'start'},
                }
            }
    """
    return {
        set_id: {
            "admin_audits": {"from_date": from_date},
            "policy_audits": {"from_date": from_date, "next_cursor": "start"},
            "detailed_events": {"from_date": from_date, "next_cursor": "start"},
        }
        for set_id in set_ids
    }


def prepare_datetime(date_time: Any, increase: bool = False) -> str:
    """
    Gets a datetime (string or datetime object) and returns a str in ISO format with milliseconds and Z suffix.
    Args:
        date_time (Any): A datetime presentation in str or as a datetime object.
        increase (bool): either to increase the datetime with a millisecond (useful for next fetch).
    Returns:
        (str) A datetime presentation in str with milliseconds and Z suffix. 01-02-2023T23:20:50.123Z.
    """
    if isinstance(date_time, str):
        date_time = parser.parse(date_time, ignoretz=True)
    if increase:
        date_time += timedelta(milliseconds=1)
    date_time_str = date_time.isoformat(timespec="milliseconds")
    return f"{date_time_str}Z"


def prepare_next_run(set_id: str, event_type: str, last_run: dict, last_fetch: dict):  # pragma: nocover
    """
    Gets a list of events and adds the `_time` and the `eventTypeXsiam` keys.
    Args:
        set_id (str): The set_id that the events are related with.
        event_type (str): The evnet type, (possible values: policy_audits, detailed_events).
        last_run (dict): The last run information should be updated with the last fetch information.
        last_fetch (dict): The last fetch information.

    Note: Must be called even when zero events are fetched to properly update next_cursor.
          Failing to update next_cursor may cause infinite fetch loops where stale next_cursor
          values repeatedly return zero events.
    """
    events = last_fetch.get("events", [])
    next_cursor = last_fetch.get("next_cursor")

    # Always update next_cursor to avoid infinite loops
    last_run[set_id][event_type]["next_cursor"] = next_cursor

    # Only update from_date when pagination completes (next_cursor == "start") and events from recent fetch exist
    if events and last_fetch.get("next_cursor") == "start":
        latest_event = max(events, key=lambda x: parser.parse(x.get("_time"), ignoretz=True))  # type: ignore
        from_date_next_fetch = prepare_datetime(latest_event.get("_time"), increase=True)  # type: ignore
        last_run[set_id][event_type]["from_date"] = from_date_next_fetch


def add_fields_to_events(events: list, date_field: str, event_type: str):
    """
    Gets a list of events and adds the `_time` and the `eventTypeXsiam` keys.
    Args:
        events (list): A list of events.
        date_field (str): The date field from which the _time field is taken.
        event_type (str): The event type to set in the eventTypeXsiam field.
    """
    for event in events:
        event["_time"] = event.get(date_field)
        event["source_log_type"] = XSIAM_EVENT_TYPE.get(event_type)


def get_set_ids_by_set_names(client: Client, set_names: list) -> list[str]:
    """
    Gets a list of set names and returns a list of set IDs.
    Args:
        client (Client): CyberArkEPM client to use.
        set_names (list): A list of set names configured in the integration instance.
    Returns:
        (dict) A dict of {set_id: events (list events associated with a list of set names)}.
    """
    context_set_items = get_integration_context().get("set_items", {})
    if not isinstance(context_set_items, dict):
        context_set_items = {}

    # Always fetch current mapping to detect ID changes even when names are unchanged
    result = client.get_set_list()
    current_mapping = {
        set_item.get("Name"): set_item.get("Id") for set_item in result.get("Sets", []) if set_item.get("Name") in set_names
    }

    if context_set_items != current_mapping:
        demisto.debug(
            f"[CyberArkEPM] Updating set_items mapping. Old={context_set_items} New={current_mapping}"
        )
        set_integration_context({"set_items": current_mapping})
        context_set_items = current_mapping
    else:
        demisto.debug("[CyberArkEPM] Using cached set_items mapping from integration context")

    return list(context_set_items.values())


def get_admin_audits(client: Client, last_run_per_id: dict, limit: int) -> dict[str, list]:  # pragma: nocover
    """
    Args:
        client (Client): CyberArkEPM client to use.
        last_run_per_id (dict): A dict of set_ids and dates form where to get the events. {'123': '01-02-2023T23:20:50Z'}.
        limit (int): The maximum events to get.
    Returns:
        (dict) A dict of {set_id: events (list events associated with a list of set names)}.
    """
    admin_audits = {}

    for set_id, last_run in last_run_per_id.items():
        result = client.get_admin_audits(set_id, last_run.get("admin_audits", {}).get("from_date"), limit)
        admin_audits[set_id] = result.get("AdminAudits", [])
        total_events = arg_to_number(result.get("TotalCount", 0))

        while len(admin_audits[set_id]) < total_events and len(admin_audits[set_id]) < limit:  # type: ignore
            latest_event_date = admin_audits[set_id][-1].get("EventTime")
            result = client.get_admin_audits(set_id, prepare_datetime(latest_event_date, increase=True), limit)
            admin_audits[set_id].extend(result.get("AdminAudits", []))

        add_fields_to_events(admin_audits[set_id], "EventTime", "admin_audits")

    return admin_audits


def get_events(client_function: Callable, event_type: str, last_run_per_id: dict, limit: int) -> dict[str, dict[str, str | list]]:
    """
    Args:
        client_function (callable): CyberArkEPM client function to use to get the events.
        event_type (str): The events type to fetch.
        last_run_per_id (dict): A dict of set_ids and a dict of dates and next_cursor from where to get the events.
            {'123': {'from_date': '01-02-2023T23:20:50Z', 'next_cursor': '123465'}}.
        limit (int): The maximum events to get.
    Returns:
        (dict) A dict of {'set_id': {'events' [list events associated with a list of set names], 'next_cursor': '123456'}}.
    """
    demisto.debug(
        f"[get_events] called with event_type={event_type}, limit={limit}, last_run_set_ids={list(last_run_per_id.keys())}"
    )
    events: dict[str, dict[str, str | list]] = {}

    for set_id, last_run in last_run_per_id.items():
        events[set_id] = {}
        from_date = last_run.get(event_type).get("from_date")
        next_cursor = last_run.get(event_type).get("next_cursor")

<<<<<<< HEAD
        demisto.debug(
            f"[CyberArkEPM] Fetching '{event_type}' for set_id={set_id} from_date={from_date} limit={limit} next_cursor={next_cursor}"
        )
=======
        demisto.debug(f"[get_events] requesting first page - {set_id=}, {from_date=}, {next_cursor=}")
>>>>>>> 091e0d30
        results = client_function(set_id, from_date, limit, next_cursor)
        demisto.debug(f"[get_events] set_id={set_id} received {len(results.get('events', []))} events")
        demisto.debug(f"[get_events] set_id={set_id} nextCursor={results.get('nextCursor')}")
        events[set_id]["events"] = results.get("events", [])

<<<<<<< HEAD
        # Track the last seen non-empty nextCursor to persist when we stop due to reaching limit
        cursor_for_next_run = results.get("nextCursor")

        while cursor_for_next_run and len(events[set_id]["events"]) < limit:
            demisto.debug(
                f"[CyberArkEPM] Continuing '{event_type}' for set_id={set_id} next_cursor={cursor_for_next_run} accumulated={len(events[set_id]['events'])}"
            )
            results = client_function(set_id, from_date, limit, cursor_for_next_run)
            events[set_id]["events"].extend(results.get("events", []))  # type: ignore
            cursor_for_next_run = results.get("nextCursor")

        add_fields_to_events(events[set_id]["events"], "arrivalTime", event_type)  # type: ignore

        # If we still have a cursor and we hit the limit, persist it; otherwise mark 'start' to advance from_date
        if len(events[set_id]["events"]) >= limit and cursor_for_next_run:
            events[set_id]["next_cursor"] = cursor_for_next_run
        else:
            events[set_id]["next_cursor"] = "start"
=======
        while (next_cursor := results.get("nextCursor")) and len(events[set_id]["events"]) < limit:
            demisto.debug(
                f"[get_events] {set_id=} paginating with next_cursor={next_cursor}, current_count="
                f"{len(events[set_id]['events'])}"
            )
            results = client_function(set_id, from_date, limit, next_cursor)
            events[set_id]["events"].extend(results.get("events", []))  # type: ignore
            demisto.debug(f"[get_events] {set_id=} page received {len(results.get('events', []))}")
            demisto.debug(f"[get_events] {set_id=} total_count={len(events[set_id]['events'])}")

        add_fields_to_events(events[set_id]["events"], "arrivalTime", event_type)  # type: ignore
        events[set_id]["next_cursor"] = next_cursor or "start"
        demisto.debug(
            f"[get_events] {set_id=}, final_count={len(events[set_id]['events'])}, "
            f"next_cursor_for_next_fetch={events[set_id]['next_cursor']}"
        )
>>>>>>> 091e0d30

    return events


""" COMMAND FUNCTIONS """


def get_events_command(client: Client, event_type: str, last_run: dict, limit: int) -> tuple[list, CommandResults]:
    demisto.debug(f"[get_events_command] called with {event_type=}, {limit=}, set_ids={list(last_run.keys())}")
    if event_type == "admin_audits":
        results = get_admin_audits(client, last_run, limit)  # type: ignore
        events_list = list(chain(*results.values()))
    else:
        if event_type == "policy_audits":
            results = get_events(client.get_policy_audits, "policy_audits", last_run, limit)  # type: ignore
        if event_type == "detailed_events":
            results = get_events(client.get_events, "detailed_events", last_run, limit)  # type: ignore
        events_list_of_lists = [value.get("events", []) for value in results.values()]  # type: ignore
        events_list = list(chain(*events_list_of_lists))

    demisto.debug(f"[get_events_command] event_type={event_type} total_fetched={len(events_list)}")
    unique_types = list(dict.fromkeys(e.get("eventType") for e in events_list if isinstance(e, dict))) if events_list else []
    demisto.debug(f"[get_events_command] unique_event_types fetched during this fetch={unique_types}")

    human_readable = tableToMarkdown(string_to_table_header(event_type), events_list)

    return events_list, CommandResults(readable_output=human_readable, raw_response=events_list)


def fetch_events(
    client: Client, last_run: dict, max_fetch: int = MAX_FETCH, enable_admin_audits: bool = False
) -> tuple[list, dict]:
    """Fetches 3 types of events from CyberArkEPM
        - admin_audits
        - policy_audits
        - events
    Args:
        client (Client): CyberArkEPM client to use.
        last_run (dict): The last run information.
        max_fetch (int): The max events to return per fetch default is 250.
        enable_admin_audits (bool): Whether to fetch admin audits events. Defaults is False.
    Return:
        (list, dict) A list of events to push to XSIAM, A dict with information for next fetch.
    """
    events: list = []
<<<<<<< HEAD
    demisto.info(f"[CyberArkEPM] Start fetching last_run={last_run}")
=======
    demisto.info(f"[fetch_events] Start fetching, {last_run=}")
    demisto.debug(f"[fetch_events] params: {max_fetch=}, {enable_admin_audits=}")
    demisto.debug(f"[fetch_events] set_ids={list(last_run.keys())}")
>>>>>>> 091e0d30

    if enable_admin_audits:
        for set_id, admin_audits in get_admin_audits(client, last_run, max_fetch).items():
            if admin_audits:
                last_run[set_id]["admin_audits"]["from_date"] = prepare_datetime(admin_audits[-1].get("EventTime"), increase=True)
                demisto.debug(f"[CyberArkEPM] Retrieved {len(admin_audits)} admin_audits for set_id={set_id}")
                events.extend(admin_audits)
                demisto.debug(
                    f"[fetch_events][admin_audits] {set_id=} fetched={len(admin_audits)} "
                    f"new_from_date={last_run[set_id]['admin_audits']['from_date']}"
                )

    for set_id, policy_audits_last_run in get_events(client.get_policy_audits, "policy_audits", last_run, max_fetch).items():
        prepare_next_run(set_id, "policy_audits", last_run, policy_audits_last_run)
        if policy_audits := policy_audits_last_run.get("events", []):
<<<<<<< HEAD
            prepare_next_run(set_id, "policy_audits", last_run, policy_audits_last_run)
            demisto.debug(f"[CyberArkEPM] Retrieved {len(policy_audits)} policy_audits for set_id={set_id}")
=======
            demisto.debug(
                f"[fetch_events][policy_audits] {set_id=} fetched={len(policy_audits)} "
                f"next_cursor={last_run[set_id]['policy_audits'].get('next_cursor')} "
                f"from_date_next={last_run[set_id]['policy_audits'].get('from_date')}"
            )
>>>>>>> 091e0d30
            events.extend(policy_audits)

    for set_id, detailed_events_last_run in get_events(client.get_events, "detailed_events", last_run, max_fetch).items():
        prepare_next_run(set_id, "detailed_events", last_run, detailed_events_last_run)
        if detailed_events := detailed_events_last_run.get("events", []):
<<<<<<< HEAD
            prepare_next_run(set_id, "detailed_events", last_run, detailed_events_last_run)
            demisto.debug(f"[CyberArkEPM] Retrieved {len(detailed_events)} detailed_events for set_id={set_id}")
            events.extend(detailed_events)

    demisto.info(f"[CyberArkEPM] Sending {len(events)} events to XSIAM | updated_next_run={last_run}")

=======
            demisto.debug(
                f"[fetch_events][detailed_events] set_id={set_id} fetched={len(detailed_events)} "
                f"next_cursor={last_run[set_id]['detailed_events'].get('next_cursor')} "
                f"from_date_next={last_run[set_id]['detailed_events'].get('from_date')}"
            )
            events.extend(detailed_events)

    demisto.info(f"[fetch_events] Sending {len(events)} events to XSIAM. updated_next_run={last_run}.")
    unique_types = list(dict.fromkeys(e.get("eventType") for e in events if isinstance(e, dict)))
    demisto.debug(f"[fetch_events] unique_event_types fetched during this fetch={unique_types}")
    demisto.debug(f"[fetch_events] events_count={len(events)} first_event_keys={(list(events[0].keys()) if events else [])}")
>>>>>>> 091e0d30
    return events, last_run


def test_module(client: Client, last_run: dict) -> str:
    """
    Tests API connectivity and authentication'
    When 'ok' is returned it indicates the integration works like it is supposed to and connection to the service is successful.
    Raises exceptions if something goes wrong.
    Args:
        client (Client): CyberArkEPM client to use.
    Returns:
        str: 'ok' if test passed, anything else will raise an exception and will fail the test.
    """
    demisto.debug("[test_module] starting test fetch with max_fetch=5")
    fetch_events(client=client, last_run=last_run, max_fetch=5)
    demisto.debug("[test_module] test fetch completed successfully")
    return "ok"


""" MAIN FUNCTION """


def main():  # pragma: no cover
    args = demisto.args()
    params = demisto.params()
    command = demisto.command()

    # Parse parameters
    base_url = params.get("url")
    application_id = params.get("application_id")
    authentication_url = params.get("authentication_url")
    application_url = params.get("application_url")
    username = params.get("credentials").get("identifier")
    password = params.get("credentials").get("password")
    set_names = argToList(params.get("set_name"))
    enable_admin_audits = argToBoolean(params.get("enable_admin_audits", False))
    policy_audits_event_type = argToList(params.get("policy_audits_event_type"))
    raw_events_event_type = argToList(params.get("raw_events_event_type"))
    verify_certificate = not params.get("insecure", False)
    proxy = params.get("proxy", False)
    max_fetch = arg_to_number(args.get("limit") or params.get("max_fetch") or DEFAULT_LIMIT)
    max_limit = arg_to_number(args.get("limit", 5))
    first_fetch_param = params.get("first_fetch") or "3 hours"

    if not 0 < max_fetch <= MAX_FETCH:  # type: ignore
        demisto.debug(f"`max_fetch` is not in the correct value, setting it to {DEFAULT_LIMIT}.")
        max_fetch = DEFAULT_LIMIT

<<<<<<< HEAD
    demisto.info(f"[CyberArkEPM] Command being called is {command}")
=======
    demisto.info(f"Command being called is {command}")
    demisto.debug(
        f"[main] parsed params: {enable_admin_audits=}, {max_fetch=}, "
        f"{max_limit=}, {set_names=}, "
        f"{policy_audits_event_type=}, {raw_events_event_type=}"
    )
>>>>>>> 091e0d30

    try:
        client = Client(
            base_url=base_url,
            username=username,
            password=password,
            verify=verify_certificate,
            proxy=proxy,
            application_id=application_id,
            authentication_url=authentication_url,
            application_url=application_url,
            policy_audits_event_type=policy_audits_event_type,
            raw_events_event_type=raw_events_event_type,
        )

        set_ids = get_set_ids_by_set_names(client, set_names)
<<<<<<< HEAD

        if command == "fetch-events":
            saved_last_run = demisto.getLastRun()
            if saved_last_run:
                last_run = saved_last_run
                demisto.debug("[CyberArkEPM] Using saved last_run from previous fetch")
            else:
                # Parse first fetch window only for initial fetch
                from_dt = None
                try:
                    # parse_date_range returns (from, to, description)
                    parsed_from, _, _ = parse_date_range(first_fetch_param)  # type: ignore
                    from_dt = parsed_from
                except Exception as e:
                    demisto.debug(f"[CyberArkEPM] Failed to parse first_fetch='{first_fetch_param}': {e}. Falling back to now-3h")
                    from_dt = datetime.now() - timedelta(hours=3)
                demisto.debug(f"[CyberArkEPM] Initial fetch from_date={from_dt}")
                last_run = create_last_run(set_ids, prepare_datetime(from_dt))
        else:
            # For manual commands, allow overriding with 'from_date' arg, otherwise default to now-3h
            from_date_arg = args.get("from_date")
            from_dt = from_date_arg or (datetime.now() - timedelta(hours=3))
            last_run = create_last_run(set_ids, prepare_datetime(from_dt))
=======
        demisto.debug(f"[main] resolved {set_ids=}")
        if command != "fetch-events" or not demisto.getLastRun():
            from_date = args.get("from_date") or datetime.now() - timedelta(hours=3)
            last_run = create_last_run(set_ids, prepare_datetime(from_date))
            demisto.debug(f"[main] initializing last_run for set_ids={set_ids} from_date={prepare_datetime(from_date)}")
        else:
            last_run = demisto.getLastRun()
            demisto.debug(f"[main] loaded existing last_run for set_ids={list(last_run.keys())}")
>>>>>>> 091e0d30

        if command == "test-module":
            # This is the call made when pressing the integration Test button.
            result = test_module(client, last_run)
            return_results(result)

        elif command == "cyberarkepm-get-admin-audits":
            demisto.debug(
                f"[main] executing cyberarkepm-get-admin-audits with limit={max_limit}, "
                f"from_date={args.get('from_date')}, "
                f"should_push_events={argToBoolean(args.get('should_push_events', False))}"
            )
            events, command_result = get_events_command(client, "admin_audits", last_run, max_limit)  # type: ignore
            if argToBoolean(args.get("should_push_events", False)):
                send_events_to_xsiam(events, vendor=VENDOR, product=PRODUCT)
                demisto.debug(f"[cyberarkepm-get-admin-audits] send_events_to_xsiam: {events=}")
            return_results(command_result)

        elif command == "cyberarkepm-get-policy-audits":
            demisto.debug(
                f"[main] executing cyberarkepm-get-policy-audits with limit={max_limit}, "
                f"from_date={args.get('from_date')}, "
                f"should_push_events={argToBoolean(args.get('should_push_events', False))}"
            )
            events, command_result = get_events_command(client, "policy_audits", last_run, max_limit)  # type: ignore
            if argToBoolean(args.get("should_push_events", False)):
                send_events_to_xsiam(events, vendor=VENDOR, product=PRODUCT)
                demisto.debug(f"[cyberarkepm-get-policy-audits] send_events_to_xsiam: {events=}")
            return_results(command_result)

        elif command == "cyberarkepm-get-events":
            demisto.debug(
                f"[main] executing cyberarkepm-get-events with limit={max_limit}, "
                f"from_date={args.get('from_date')}, "
                f"raw_events_event_type={raw_events_event_type}, "
                f"should_push_events={argToBoolean(args.get('should_push_events', False))}"
            )
            events, command_result = get_events_command(client, "detailed_events", last_run, max_limit)  # type: ignore
            if argToBoolean(args.get("should_push_events", False)):
                send_events_to_xsiam(events, vendor=VENDOR, product=PRODUCT)
                demisto.debug(f"[cyberarkepm-get-events] send_events_to_xsiam: {events=}")
            return_results(command_result)

        elif command == "fetch-events":
            events, next_run = fetch_events(client, last_run, max_fetch, enable_admin_audits)  # type: ignore
            send_events_to_xsiam(events, vendor=VENDOR, product=PRODUCT)
            demisto.debug(f"[fetch-events] send_events_to_xsiam: {events=}")
            demisto.setLastRun(next_run)

    except Exception as e:
        return_error(f"Failed to execute {command} command.\nError:\n{e!s}")


if __name__ in ("__main__", "__builtin__", "builtins"):
    main()<|MERGE_RESOLUTION|>--- conflicted
+++ resolved
@@ -4,7 +4,6 @@
 from bs4 import BeautifulSoup
 from bs4.element import Tag
 from dateutil import parser
-from urllib.parse import urlparse
 
 import demistomock as demisto  # noqa: F401
 from CommonServerPython import *  # noqa: F401
@@ -40,18 +39,6 @@
         policy_audits_event_type=None,
         raw_events_event_type=None,
     ):
-        # Normalize base_url to avoid double paths like 
-        # https://login.epm.cyberark.com/SAML/Logon/SAML/Logon which cause 404/redirects
-        original_base_url = base_url
-        try:
-            parsed = urlparse(base_url or "")
-            if parsed.scheme and parsed.netloc:
-                base_url = f"{parsed.scheme}://{parsed.netloc}"
-        except Exception as e:
-            demisto.debug(f"[CyberArkEPM] Failed to normalize base_url '{original_base_url}': {e}")
-        if original_base_url != base_url:
-            demisto.debug(f"[CyberArkEPM] Normalized base_url from '{original_base_url}' to '{base_url}'")
-
         super().__init__(base_url, verify=verify, proxy=proxy)
         self._headers = {
             "Accept": "application/json",
@@ -63,10 +50,8 @@
         self.authentication_url = authentication_url
         self.application_url = application_url
         if self.authentication_url and self.application_url:
-            demisto.debug("[CyberArkEPM] Using SAML authentication flow")
             self.saml_auth_to_cyber_ark()
         else:
-            demisto.debug("[CyberArkEPM] Using EPM local authentication flow")
             self.epm_auth_to_cyber_ark()
         self.policy_audits_event_type = policy_audits_event_type
         self.raw_events_event_type = raw_events_event_type
@@ -77,13 +62,11 @@
             "Password": self.password,
             "ApplicationID": self.application_id or "CyberArkXSOAR",
         }
-        demisto.debug("[CyberArkEPM] EPM auth: POST /EPM/API/Auth/EPM/Logon")
         result = self._http_request("POST", url_suffix="/EPM/API/Auth/EPM/Logon", json_data=data)
         if result.get("IsPasswordExpired"):
             return_error("CyberArk is reporting that the user password is expired. Terminating script.")
         self._base_url = urljoin(result.get("ManagerURL"), "/EPM/API/")
         self._headers["Authorization"] = f"basic {result.get('EPMAuthenticationResult')}"
-        demisto.debug(f"[CyberArkEPM] EPM auth success. ManagerURL={result.get('ManagerURL')}")
 
     def get_session_token(self) -> str:  # pragma: no cover
         # Reference: https://developer.okta.com/docs/reference/api/authn/#primary-authentication
@@ -92,9 +75,7 @@
             "password": self.password,
         }
         result = self._http_request("POST", full_url=self.authentication_url, json_data=data)
-        demisto.debug(
-            f"[CyberArkEPM] Okta primary auth returned status={result.get('status', '')}"
-        )
+        demisto.debug(f"result is: {result}")
         if result.get("status", "") != "SUCCESS":
             raise DemistoException(
                 f"Retrieving Okta session token returned status: {result.get('status')},"
@@ -119,33 +100,26 @@
         # Reference: https://docs.cyberark.com/EPM/Latest/en/Content/WebServices/SAMLAuthentication.htm
         headers = {"Content-Type": "application/x-www-form-urlencoded"}
         data = {"SAMLResponse": self.get_saml_response()}
-        demisto.debug("[CyberArkEPM] SAML auth: POST /SAML/Logon")
         result = self._http_request("POST", url_suffix="/SAML/Logon", headers=headers, data=data)
         if result.get("IsPasswordExpired"):
             return_error("CyberArk is reporting that the user password is expired. Terminating script.")
         self._base_url = urljoin(result.get("ManagerURL"), "/EPM/API/")
         self._headers["Authorization"] = f"basic {result.get('EPMAuthenticationResult')}"
-        demisto.debug(f"[CyberArkEPM] SAML auth success. ManagerURL={result.get('ManagerURL')}")
 
     def get_set_list(self) -> dict:
         return self._http_request("GET", url_suffix="Sets")
 
     def get_admin_audits(self, set_id: str, from_date: str = "", limit: int = ADMIN_AUDITS_MAX_LIMIT) -> dict:
         url_suffix = f"Sets/{set_id}/AdminAudit?dateFrom={from_date}&limit={min(limit, ADMIN_AUDITS_MAX_LIMIT)}"
-        demisto.debug(f"[CyberArkEPM] GET {url_suffix}")
         return self._http_request("GET", url_suffix=url_suffix)
 
     def get_policy_audits(self, set_id: str, from_date: str = "", limit: int = MAX_LIMIT, next_cursor: str = "start") -> dict:
         url_suffix = f"Sets/{set_id}/policyaudits/search?nextCursor={next_cursor}&limit={min(limit, MAX_LIMIT)}"
         filter_params = f"arrivalTime GE {from_date}"
         if self.policy_audits_event_type:
-            types = ",".join(self.policy_audits_event_type)
-            filter_params += f" AND eventType IN ({types})"
+            filter_params += f' AND eventType IN {",".join(self.policy_audits_event_type)}'
         data = assign_params(
             filter=filter_params,
-        )
-        demisto.debug(
-            f"[CyberArkEPM] POST {url_suffix} | filter='{filter_params}'"
         )
         return self._http_request("POST", url_suffix=url_suffix, json_data=data)
 
@@ -153,22 +127,14 @@
         url_suffix = f"Sets/{set_id}/Events/Search?nextCursor={next_cursor}&limit={min(limit, MAX_LIMIT)}"
         filter_params = f"arrivalTime GE {from_date}"
         if self.raw_events_event_type:
-<<<<<<< HEAD
-            types = ",".join(self.raw_events_event_type)
-            filter_params += f" AND eventType IN ({types})"
-=======
             filter_params += f' AND eventType IN {",".join(self.raw_events_event_type)}'
         demisto.debug(
             f"[Client.get_events] set_id={set_id}, from_date={from_date}, limit={limit}, next_cursor={next_cursor}, "
             f"raw_events_event_type={self.raw_events_event_type}"
         )
         demisto.debug(f"[Client.get_events] url_suffix={url_suffix} filter={filter_params}")
->>>>>>> 091e0d30
         data = assign_params(
             filter=filter_params,
-        )
-        demisto.debug(
-            f"[CyberArkEPM] POST {url_suffix} | filter='{filter_params}'"
         )
         return self._http_request("POST", url_suffix=url_suffix, json_data=data)
 
@@ -274,23 +240,13 @@
         (dict) A dict of {set_id: events (list events associated with a list of set names)}.
     """
     context_set_items = get_integration_context().get("set_items", {})
-    if not isinstance(context_set_items, dict):
-        context_set_items = {}
-
-    # Always fetch current mapping to detect ID changes even when names are unchanged
-    result = client.get_set_list()
-    current_mapping = {
-        set_item.get("Name"): set_item.get("Id") for set_item in result.get("Sets", []) if set_item.get("Name") in set_names
-    }
-
-    if context_set_items != current_mapping:
-        demisto.debug(
-            f"[CyberArkEPM] Updating set_items mapping. Old={context_set_items} New={current_mapping}"
-        )
-        set_integration_context({"set_items": current_mapping})
-        context_set_items = current_mapping
-    else:
-        demisto.debug("[CyberArkEPM] Using cached set_items mapping from integration context")
+
+    if context_set_items.keys() != set(set_names):
+        result = client.get_set_list()
+        context_set_items = {
+            set_item.get("Name"): set_item.get("Id") for set_item in result.get("Sets", []) if set_item.get("Name") in set_names
+        }
+        set_integration_context({"set_items": context_set_items})
 
     return list(context_set_items.values())
 
@@ -342,38 +298,12 @@
         from_date = last_run.get(event_type).get("from_date")
         next_cursor = last_run.get(event_type).get("next_cursor")
 
-<<<<<<< HEAD
-        demisto.debug(
-            f"[CyberArkEPM] Fetching '{event_type}' for set_id={set_id} from_date={from_date} limit={limit} next_cursor={next_cursor}"
-        )
-=======
         demisto.debug(f"[get_events] requesting first page - {set_id=}, {from_date=}, {next_cursor=}")
->>>>>>> 091e0d30
         results = client_function(set_id, from_date, limit, next_cursor)
         demisto.debug(f"[get_events] set_id={set_id} received {len(results.get('events', []))} events")
         demisto.debug(f"[get_events] set_id={set_id} nextCursor={results.get('nextCursor')}")
         events[set_id]["events"] = results.get("events", [])
 
-<<<<<<< HEAD
-        # Track the last seen non-empty nextCursor to persist when we stop due to reaching limit
-        cursor_for_next_run = results.get("nextCursor")
-
-        while cursor_for_next_run and len(events[set_id]["events"]) < limit:
-            demisto.debug(
-                f"[CyberArkEPM] Continuing '{event_type}' for set_id={set_id} next_cursor={cursor_for_next_run} accumulated={len(events[set_id]['events'])}"
-            )
-            results = client_function(set_id, from_date, limit, cursor_for_next_run)
-            events[set_id]["events"].extend(results.get("events", []))  # type: ignore
-            cursor_for_next_run = results.get("nextCursor")
-
-        add_fields_to_events(events[set_id]["events"], "arrivalTime", event_type)  # type: ignore
-
-        # If we still have a cursor and we hit the limit, persist it; otherwise mark 'start' to advance from_date
-        if len(events[set_id]["events"]) >= limit and cursor_for_next_run:
-            events[set_id]["next_cursor"] = cursor_for_next_run
-        else:
-            events[set_id]["next_cursor"] = "start"
-=======
         while (next_cursor := results.get("nextCursor")) and len(events[set_id]["events"]) < limit:
             demisto.debug(
                 f"[get_events] {set_id=} paginating with next_cursor={next_cursor}, current_count="
@@ -390,7 +320,6 @@
             f"[get_events] {set_id=}, final_count={len(events[set_id]['events'])}, "
             f"next_cursor_for_next_fetch={events[set_id]['next_cursor']}"
         )
->>>>>>> 091e0d30
 
     return events
 
@@ -436,19 +365,14 @@
         (list, dict) A list of events to push to XSIAM, A dict with information for next fetch.
     """
     events: list = []
-<<<<<<< HEAD
-    demisto.info(f"[CyberArkEPM] Start fetching last_run={last_run}")
-=======
     demisto.info(f"[fetch_events] Start fetching, {last_run=}")
     demisto.debug(f"[fetch_events] params: {max_fetch=}, {enable_admin_audits=}")
     demisto.debug(f"[fetch_events] set_ids={list(last_run.keys())}")
->>>>>>> 091e0d30
 
     if enable_admin_audits:
         for set_id, admin_audits in get_admin_audits(client, last_run, max_fetch).items():
             if admin_audits:
                 last_run[set_id]["admin_audits"]["from_date"] = prepare_datetime(admin_audits[-1].get("EventTime"), increase=True)
-                demisto.debug(f"[CyberArkEPM] Retrieved {len(admin_audits)} admin_audits for set_id={set_id}")
                 events.extend(admin_audits)
                 demisto.debug(
                     f"[fetch_events][admin_audits] {set_id=} fetched={len(admin_audits)} "
@@ -458,29 +382,16 @@
     for set_id, policy_audits_last_run in get_events(client.get_policy_audits, "policy_audits", last_run, max_fetch).items():
         prepare_next_run(set_id, "policy_audits", last_run, policy_audits_last_run)
         if policy_audits := policy_audits_last_run.get("events", []):
-<<<<<<< HEAD
-            prepare_next_run(set_id, "policy_audits", last_run, policy_audits_last_run)
-            demisto.debug(f"[CyberArkEPM] Retrieved {len(policy_audits)} policy_audits for set_id={set_id}")
-=======
             demisto.debug(
                 f"[fetch_events][policy_audits] {set_id=} fetched={len(policy_audits)} "
                 f"next_cursor={last_run[set_id]['policy_audits'].get('next_cursor')} "
                 f"from_date_next={last_run[set_id]['policy_audits'].get('from_date')}"
             )
->>>>>>> 091e0d30
             events.extend(policy_audits)
 
     for set_id, detailed_events_last_run in get_events(client.get_events, "detailed_events", last_run, max_fetch).items():
         prepare_next_run(set_id, "detailed_events", last_run, detailed_events_last_run)
         if detailed_events := detailed_events_last_run.get("events", []):
-<<<<<<< HEAD
-            prepare_next_run(set_id, "detailed_events", last_run, detailed_events_last_run)
-            demisto.debug(f"[CyberArkEPM] Retrieved {len(detailed_events)} detailed_events for set_id={set_id}")
-            events.extend(detailed_events)
-
-    demisto.info(f"[CyberArkEPM] Sending {len(events)} events to XSIAM | updated_next_run={last_run}")
-
-=======
             demisto.debug(
                 f"[fetch_events][detailed_events] set_id={set_id} fetched={len(detailed_events)} "
                 f"next_cursor={last_run[set_id]['detailed_events'].get('next_cursor')} "
@@ -492,7 +403,6 @@
     unique_types = list(dict.fromkeys(e.get("eventType") for e in events if isinstance(e, dict)))
     demisto.debug(f"[fetch_events] unique_event_types fetched during this fetch={unique_types}")
     demisto.debug(f"[fetch_events] events_count={len(events)} first_event_keys={(list(events[0].keys()) if events else [])}")
->>>>>>> 091e0d30
     return events, last_run
 
 
@@ -535,22 +445,17 @@
     proxy = params.get("proxy", False)
     max_fetch = arg_to_number(args.get("limit") or params.get("max_fetch") or DEFAULT_LIMIT)
     max_limit = arg_to_number(args.get("limit", 5))
-    first_fetch_param = params.get("first_fetch") or "3 hours"
 
     if not 0 < max_fetch <= MAX_FETCH:  # type: ignore
         demisto.debug(f"`max_fetch` is not in the correct value, setting it to {DEFAULT_LIMIT}.")
         max_fetch = DEFAULT_LIMIT
 
-<<<<<<< HEAD
-    demisto.info(f"[CyberArkEPM] Command being called is {command}")
-=======
     demisto.info(f"Command being called is {command}")
     demisto.debug(
         f"[main] parsed params: {enable_admin_audits=}, {max_fetch=}, "
         f"{max_limit=}, {set_names=}, "
         f"{policy_audits_event_type=}, {raw_events_event_type=}"
     )
->>>>>>> 091e0d30
 
     try:
         client = Client(
@@ -567,31 +472,6 @@
         )
 
         set_ids = get_set_ids_by_set_names(client, set_names)
-<<<<<<< HEAD
-
-        if command == "fetch-events":
-            saved_last_run = demisto.getLastRun()
-            if saved_last_run:
-                last_run = saved_last_run
-                demisto.debug("[CyberArkEPM] Using saved last_run from previous fetch")
-            else:
-                # Parse first fetch window only for initial fetch
-                from_dt = None
-                try:
-                    # parse_date_range returns (from, to, description)
-                    parsed_from, _, _ = parse_date_range(first_fetch_param)  # type: ignore
-                    from_dt = parsed_from
-                except Exception as e:
-                    demisto.debug(f"[CyberArkEPM] Failed to parse first_fetch='{first_fetch_param}': {e}. Falling back to now-3h")
-                    from_dt = datetime.now() - timedelta(hours=3)
-                demisto.debug(f"[CyberArkEPM] Initial fetch from_date={from_dt}")
-                last_run = create_last_run(set_ids, prepare_datetime(from_dt))
-        else:
-            # For manual commands, allow overriding with 'from_date' arg, otherwise default to now-3h
-            from_date_arg = args.get("from_date")
-            from_dt = from_date_arg or (datetime.now() - timedelta(hours=3))
-            last_run = create_last_run(set_ids, prepare_datetime(from_dt))
-=======
         demisto.debug(f"[main] resolved {set_ids=}")
         if command != "fetch-events" or not demisto.getLastRun():
             from_date = args.get("from_date") or datetime.now() - timedelta(hours=3)
@@ -600,7 +480,6 @@
         else:
             last_run = demisto.getLastRun()
             demisto.debug(f"[main] loaded existing last_run for set_ids={list(last_run.keys())}")
->>>>>>> 091e0d30
 
         if command == "test-module":
             # This is the call made when pressing the integration Test button.
@@ -644,7 +523,7 @@
                 demisto.debug(f"[cyberarkepm-get-events] send_events_to_xsiam: {events=}")
             return_results(command_result)
 
-        elif command == "fetch-events":
+        elif command in "fetch-events":
             events, next_run = fetch_events(client, last_run, max_fetch, enable_admin_audits)  # type: ignore
             send_events_to_xsiam(events, vendor=VENDOR, product=PRODUCT)
             demisto.debug(f"[fetch-events] send_events_to_xsiam: {events=}")
