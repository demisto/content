--- conflicted
+++ resolved
@@ -2,11 +2,7 @@
     "name": "CyberArk Endpoint Privilege Manager",
     "description": "Endpoint Privilege Manager helps remove local admin rights while improving user experience and optimizing IT operations.",
     "support": "xsoar",
-<<<<<<< HEAD
-    "currentVersion": "1.0.8",
-=======
     "currentVersion": "1.0.9",
->>>>>>> 091e0d30
     "author": "Cortex XSOAR",
     "url": "https://www.paloaltonetworks.com/cortex",
     "email": "",
