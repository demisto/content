--- conflicted
+++ resolved
@@ -112,12 +112,7 @@
       On-Demand).
     execution: false
     name: eis-update
-<<<<<<< HEAD
   dockerimage: demisto/teams:1.0.0.6483
-=======
-  dockerimage: demisto/teams:1.0.0.6411
-  feed: false
->>>>>>> a24123c2
   isfetch: false
   longRunning: true
   longRunningPort: true
