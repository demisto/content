## How to Access the Export Indicators Service
There are two ways that you can access the Export Indicators Service.

### Access the Export Indicators Service by URL and Port (HTTP)
In a web browser, go to **http://*demisto_address*:*listen_port***.

In case of several Export Indicators Service integration instances - make sure to use **different listening ports** to separate the outbound feeds.

### Access the Export Indicators Service by Instance Name (HTTPS)
To access the EDL service by instance name, make sure ***Instance execute external*** is enabled. 

1. In Demisto, go to **Settings > About > Troubleshooting**.
2. In the **Server Configuration** section, verify that the ***instance.execute.external*** key is set to *true*. If this key does not exist, click **+ Add Server Configuration** and add the *instance.execute.external* and set the value to *true*.
3. In a web browser, go to **https://*<demisto_address>*/instance/execute/*<instance_name>*** .

### Modify Request Parameters Through the URL
Use the following arguments in the URL to change the request:

1. **n** - The maximum number of entries in the output. If no value is provided, will use the value specified in the *List Size* parameter configured in the instance configuration.
 * Example: https://{demisto_instance}/instance/execute/{ExportIndicators_instance_name}?n=50
2. **s** - The starting entry index from which to export the indicators.
 * Example: https://{demisto_instance}/instance/execute/{ExportIndicators_instance_name}?s=10&n=50
3. **v** - The output format. Supports `text`, `csv`, `json`, `json-seq`,`xsoar-json`, `xsoar-seq`, `xsoar-csv`, `mwg`, `panosurl` and `proxysg` (alias: `bluecoat`).
 * Example: https://{demisto_instance}/instance/execute/{ExportIndicators_instance_name}?v=json
4. **q** - The query used to retrieve indicators from the system.
 * Example: https://{demisto_instance}/instance/execute/{ExportIndicators_instance_name}?q="type:ip and sourceBrand:my_source"
<<<<<<< HEAD
5. **tr** - Whether to collapse IPs. 
    * 0 - Do not collapse. 
    * 1 - Collapse to ranges.
    * 2 - Collapse to CIDRs.
 * Example: https://{demisto_instance}/instance/execute/{ExportIndicators_instance_name}?q="type:ip and sourceBrand:my_source"&tr=1
=======
5. **t** - Only with `mwg` format. The type indicated on the top of the exported list. Supports: string, applcontrol, dimension, category, ip, mediatype, number and regex.
 * Example: https://{demisto_instance}/instance/execute/{ExportIndicators_instance_name}?v=mwg&t=ip
6. **sp** - Only with `panosurl` format. If set will strip ports off URLs, otherwise will ignore URLs with ports.
 * Example: https://{demisto_instance}/instance/execute/{ExportIndicators_instance_name}?v=panosurl&sp 
7. **di** -  Only with `panosurl` format. If set will ignore URLs which are not compliant with PAN-OS URL format instead of being re-written.
 * Example: https://{demisto_instance}/instance/execute/{ExportIndicators_instance_name}?v=panosurl&di
8. **cd** - Only with `proxysg` format. The default category for the exported indicators.
 * Example: https://{demisto_instance}/instance/execute/{ExportIndicators_instance_name}?v=proxysg&cd=default_category
9. **ca** - Only with `proxysg` format. The categories which will be exported. Indicators not in these categories will be classified as the default category.
 * Example: https://{demisto_instance}/instance/execute/{ExportIndicators_instance_name}?v=proxysg&ca=category1,category2
>>>>>>> 04f56989
<|MERGE_RESOLUTION|>--- conflicted
+++ resolved
@@ -24,13 +24,6 @@
  * Example: https://{demisto_instance}/instance/execute/{ExportIndicators_instance_name}?v=json
 4. **q** - The query used to retrieve indicators from the system.
  * Example: https://{demisto_instance}/instance/execute/{ExportIndicators_instance_name}?q="type:ip and sourceBrand:my_source"
-<<<<<<< HEAD
-5. **tr** - Whether to collapse IPs. 
-    * 0 - Do not collapse. 
-    * 1 - Collapse to ranges.
-    * 2 - Collapse to CIDRs.
- * Example: https://{demisto_instance}/instance/execute/{ExportIndicators_instance_name}?q="type:ip and sourceBrand:my_source"&tr=1
-=======
 5. **t** - Only with `mwg` format. The type indicated on the top of the exported list. Supports: string, applcontrol, dimension, category, ip, mediatype, number and regex.
  * Example: https://{demisto_instance}/instance/execute/{ExportIndicators_instance_name}?v=mwg&t=ip
 6. **sp** - Only with `panosurl` format. If set will strip ports off URLs, otherwise will ignore URLs with ports.
@@ -41,4 +34,8 @@
  * Example: https://{demisto_instance}/instance/execute/{ExportIndicators_instance_name}?v=proxysg&cd=default_category
 9. **ca** - Only with `proxysg` format. The categories which will be exported. Indicators not in these categories will be classified as the default category.
  * Example: https://{demisto_instance}/instance/execute/{ExportIndicators_instance_name}?v=proxysg&ca=category1,category2
->>>>>>> 04f56989
+10. **tr** - Whether to collapse IPs. 
+    * 0 - Do not collapse. 
+    * 1 - Collapse to ranges.
+    * 2 - Collapse to CIDRs.
+ * Example: https://{demisto_instance}/instance/execute/{ExportIndicators_instance_name}?q="type:ip and sourceBrand:my_source"&tr=1