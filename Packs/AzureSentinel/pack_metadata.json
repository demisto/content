--- conflicted
+++ resolved
@@ -2,11 +2,7 @@
     "name": "Microsoft Sentinel",
     "description": "Microsoft Sentinel is a cloud-native security information and event manager (SIEM) platform that uses built-in AI to help analyze large volumes of data across an enterprise.",
     "support": "xsoar",
-<<<<<<< HEAD
-    "currentVersion": "1.5.12",
-=======
     "currentVersion": "1.5.13",
->>>>>>> 8d4476e7
     "author": "Cortex XSOAR",
     "url": "https://www.paloaltonetworks.com/cortex",
     "email": "",
