{
    "name": "Microsoft Sentinel",
    "description": "Microsoft Sentinel is a cloud-native security information and event manager (SIEM) platform that uses built-in AI to help analyze large volumes of data across an enterprise.",
    "support": "xsoar",
<<<<<<< HEAD
    "currentVersion": "1.5.27",
=======
    "currentVersion": "1.5.39",
>>>>>>> 90cf3b88
    "author": "Cortex XSOAR",
    "url": "https://www.paloaltonetworks.com/cortex",
    "email": "",
    "created": "2020-03-28T12:58:02Z",
    "categories": [
        "Analytics & SIEM"
    ],
    "tags": [],
    "useCases": [],
    "keywords": [],
    "marketplaces": [
        "xsoar",
        "marketplacev2"
    ]
}<|MERGE_RESOLUTION|>--- conflicted
+++ resolved
@@ -2,11 +2,7 @@
     "name": "Microsoft Sentinel",
     "description": "Microsoft Sentinel is a cloud-native security information and event manager (SIEM) platform that uses built-in AI to help analyze large volumes of data across an enterprise.",
     "support": "xsoar",
-<<<<<<< HEAD
-    "currentVersion": "1.5.27",
-=======
     "currentVersion": "1.5.39",
->>>>>>> 90cf3b88
     "author": "Cortex XSOAR",
     "url": "https://www.paloaltonetworks.com/cortex",
     "email": "",
