[file:AzureSentinel.yml]
ignore=IN126

[known_words]
URLs
mappers
DBot
Assignee
UTC
Etag
Sharepoint
br
gt
watchlists
CSV
Dns
IoTDevice
aad
kkk
upn
Boolean
Etags
pagination
Mappings
lookback
severities
displayname
AWSCloudTrail
Principalid
AWS
VPC
abcd
efgh
VM
T
Hn
Tn
Mn
D
Pn
S
W
f
anonymization
Appends
AWSClou
n
Eleme
Respo
ts
<<<<<<< HEAD
GCC
=======
GCC
unassign
>>>>>>> 51ee7d33
<|MERGE_RESOLUTION|>--- conflicted
+++ resolved
@@ -48,9 +48,5 @@
 Eleme
 Respo
 ts
-<<<<<<< HEAD
 GCC
-=======
-GCC
-unassign
->>>>>>> 51ee7d33
+unassign