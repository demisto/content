--- conflicted
+++ resolved
@@ -12,24 +12,18 @@
   name: server_url
   required: true
   type: 0
-<<<<<<< HEAD
-  section: Connect
-=======
 - name: creds_tenant_id
   required: false
   type: 9
   displaypassword: Tenant ID
   hiddenusername: true
->>>>>>> f568ae3d
+  section: Connect
 - display: Tenant ID
   name: tenant_id
   required: false
   type: 4
-<<<<<<< HEAD
+  hidden: true
   section: Connect
-=======
-  hidden: true
->>>>>>> f568ae3d
 - display: Client ID
   name: credentials
   required: false
@@ -41,28 +35,39 @@
   required: false
   type: 9
   displaypassword: Private Key
+  section: Connect
+- additionalinfo: Used for certificate authentication. As appears in the "Certificates & secrets" page of the app.
+  display: Certificate Thumbprint
+  name: creds_certificate
+  required: false
+  type: 9
+  displaypassword: Private Key
+  section: Connect
+  advanced: true
+- additionalinfo: Used for certificate authentication. As appears in the "Certificates & secrets" page of the app.
+  display: Certificate Thumbprint
+  name: creds_certificate
+  required: false
+  type: 9
+  displaypassword: Private Key
+  section: Connect
+  advanced: true
 - additionalinfo: Used for certificate authentication. As appears in the "Certificates & secrets" page of the app.
   display: Certificate Thumbprint
   name: certificate_thumbprint
   required: false
   type: 4
-<<<<<<< HEAD
+  hidden: true
   section: Connect
   advanced: true
-=======
-  hidden: true
->>>>>>> f568ae3d
 - additionalinfo: Used for certificate authentication. The private key of the registered certificate.
   display: Private Key
   name: private_key
   required: false
   type: 14
-<<<<<<< HEAD
+  hidden: true
   section: Connect
   advanced: true
-=======
-  hidden: true
->>>>>>> f568ae3d
 - display: Subscription ID
   name: subscriptionID
   required: true
