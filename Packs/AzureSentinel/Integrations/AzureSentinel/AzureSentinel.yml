--- conflicted
+++ resolved
@@ -3025,13 +3025,6 @@
     - contextPath: AzureSentinel.AlertRule.properties.incidentConfiguration
       description: The settings of the incidents that were created from alerts triggered by this analytics rule.
       type: Unknown
-<<<<<<< HEAD
-  - description: Run this command if for some reason you need to rerun the authentication process.
-    execution: false
-    name: azure-sentinel-auth-reset
-    arguments: []
-  dockerimage: demisto/crypto:1.0.0.61689
-=======
   - name: azure-sentinel-subscriptions-list
     description: Lists all subscriptions.
     outputs:
@@ -3092,7 +3085,6 @@
       description: The properties of the resource group.
       type: dictionary
   dockerimage: demisto/crypto:1.0.0.63672
->>>>>>> c2873a45
   feed: false
   isfetch: true
   longRunning: false
