--- conflicted
+++ resolved
@@ -51,7 +51,8 @@
   required: false
   type: 14
   hidden: true
-<<<<<<< HEAD
+  section: Connect
+  advanced: true
 - additionalinfo: Relevant only if the integration is running on Azure VM. 
     If selected, authenticates based on the value provided for the Azure Managed Identities Client ID field.
     If no value is provided for the Azure Managed Identities Client ID field, authenticates based on the System Assigned Managed Identity.
@@ -60,16 +61,16 @@
   name: use_managed_identities
   required: false
   type: 8
+  section: Connect
+  advanced: true
 - additionalinfo: The Managed Identities client id for authentication - relevant only if the integration is running on Azure VM.
   displaypassword: Azure Managed Identities Client ID
   name: managed_identities_client_id
   required: false
   hiddenusername: true
   type: 9
-=======
   section: Connect
   advanced: true
->>>>>>> 72338dde
 - display: Subscription ID
   name: subscriptionID
   required: true
