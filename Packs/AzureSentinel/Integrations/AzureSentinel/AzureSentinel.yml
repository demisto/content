category: Analytics & SIEM
commonfields:
  id: Azure Sentinel
  version: -1
configuration:
- defaultvalue: https://management.azure.com
  display: Server URL
  hidden: false
  name: server_url
  required: true
  type: 0
- display: Tenant ID
  name: tenant_id
  required: true
  type: 4
- display: Client ID
  name: credentials
  required: true
  type: 9
- display: Subscription ID
  name: subscriptionID
  required: true
  type: 0
- display: Resource Group Name
  name: resourceGroupName
  required: true
  type: 0
- display: Workspace Name
  name: workspaceName
  required: true
  type: 0
- display: Fetch incidents
  name: isFetch
  required: false
  type: 8
- defaultvalue: 3 days
  display: First fetch timestamp (<number> <time unit>, e.g., 12 hours, 7 days)
  name: fetch_time
  required: false
  type: 0
- defaultvalue: Informational
  display: The minimum severity of incidents to fetch
  name: min_severity
  options:
  - Informational
  - Low
  - Medium
  - High
  required: false
  type: 15
- display: Incident type
  name: incidentType
  required: false
  type: 13
- display: Trust any certificate (not secure)
  name: insecure
  required: false
  type: 8
- display: Use system proxy settings
  name: proxy
  required: false
  type: 8
description: Use the Azure Sentinel integration to get and manage incidents and get
  related entity information for incidents.
display: Azure Sentinel
name: Azure Sentinel
script:
  commands:
  - arguments:
    - default: false
      description: The incident ID.
      isArray: false
      name: incident_id
      required: true
      secret: false
    deprecated: false
    description: Gets a single incident from Azure Sentinel.
    execution: false
    name: azure-sentinel-get-incident-by-id
    outputs:
    - contextPath: AzureSentinel.Incident.ID
      description: The incident ID.
      type: String
    - contextPath: AzureSentinel.Incident.Title
      description: The incident title.
      type: String
    - contextPath: AzureSentinel.Incident.Description
      description: Description of the incident.
      type: String
    - contextPath: AzureSentinel.Incident.Severity
      description: The incident severity.
      type: String
    - contextPath: AzureSentinel.Incident.Status
      description: The incident status.
      type: String
    - contextPath: AzureSentinel.Incident.AssigneeName
      description: The name of the incident assignee.
      type: String
    - contextPath: AzureSentinel.Incident.AssigneeEmail
      description: The email address of the incident assignee.
      type: String
    - contextPath: AzureSentinel.Incident.Label.Name
      description: The name of the incident label.
      type: String
    - contextPath: AzureSentinel.Incident.Label.Type
      description: The incident label type.
      type: String
    - contextPath: AzureSentinel.Incident.FirstActivityTimeUTC
      description: The date and time of the incident's first activity.
      type: Date
    - contextPath: AzureSentinel.Incident.LastActivityTimeUTC
      description: The date and time of the incident's last activity.
      type: Date
    - contextPath: AzureSentinel.Incident.LastModifiedTimeUTC
      description: The date and time the incident was last modified.
      type: Date
    - contextPath: AzureSentinel.Incident.CreatedTimeUTC
      description: The date and time the incident was created.
      type: Date
    - contextPath: AzureSentinel.Incident.IncidentNumber
      description: The incident number.
      type: Number
    - contextPath: AzureSentinel.Incident.AlertsCount
      description: The number of the alerts in the incident.
      type: Number
    - contextPath: AzureSentinel.Incident.BookmarkCount
      description: The number of bookmarks in the incident.
      type: Number
    - contextPath: AzureSentinel.Incident.CommentCount
      description: The number of comments in the incident.
      type: Number
    - contextPath: AzureSentinel.Incident.AlertProductNames
      description: The alert product names of the incident.
      type: String
    - contextPath: AzureSentinel.Incident.Tactics
      description: The incident's tactics.
      type: String
    - contextPath: AzureSentinel.Incident.FirstActivityTimeGenerated
      description: The incident's generated first activity time.
      type: Date
    - contextPath: AzureSentinel.Incident.LastActivityTimeGenerated
      description: The incident's generated last activity time.
      type: Date
    - contextPath: AzureSentinel.Incident.Etag
      description: The Etag of the incident.
      type: String
    - contextPath: AzureSentinel.Incident.IncidentUrl
<<<<<<< HEAD
      description: The Url of the incident.
=======
      description: The deep-link url to the incident in Azure portal.
>>>>>>> d57a80e3
      type: String
  - arguments:
    - default: false
      defaultValue: '50'
      description: The maximum number of incidents to return. The default value is
        50 and maximum value is 200.
      isArray: false
      name: limit
      required: false
      secret: false
    - default: false
      description: 'Filter results using OData syntax. For example: properties/createdTimeUtc
        gt 2020-02-02T14:00:00Z`). For more information see the Azure documentation:
        https://docs.microsoft.com/bs-latn-ba/azure/search/search-query-odata-filter.'
      isArray: false
      name: filter
      required: false
      secret: false
    - default: false
      description: A link that specifies a starting point to use for subsequent calls.
        This argument overrides all of the other command arguments.
      isArray: false
      name: next_link
      required: false
      secret: false
    deprecated: false
    description: Gets a list of incidents from Azure Sentinel.
    execution: false
    name: azure-sentinel-list-incidents
    outputs:
    - contextPath: AzureSentinel.Incident.ID
      description: The incident ID.
      type: String
    - contextPath: AzureSentinel.Incident.Title
      description: The incident title.
      type: String
    - contextPath: AzureSentinel.Incident.Description
      description: Description of the incident.
      type: String
    - contextPath: AzureSentinel.Incident.Severity
      description: The incident severity.
      type: String
    - contextPath: AzureSentinel.Incident.Status
      description: The incident status.
      type: String
    - contextPath: AzureSentinel.Incident.AssigneeName
      description: The name of the incident assignee.
      type: String
    - contextPath: AzureSentinel.Incident.AssigneeEmail
      description: The email address of the incident assignee.
      type: String
    - contextPath: AzureSentinel.Incident.Label.Name
      description: The name of the incident label.
      type: String
    - contextPath: AzureSentinel.Incident.Label.Type
      description: The incident label type.
      type: String
    - contextPath: AzureSentinel.Incident.FirstActivityTimeUTC
      description: The date and time of the incident's first activity.
      type: Date
    - contextPath: AzureSentinel.Incident.LastActivityTimeUTC
      description: The date and time of the incident's last activity.
      type: Date
    - contextPath: AzureSentinel.Incident.LastModifiedTimeUTC
      description: The date and time the incident was last modified.
      type: Date
    - contextPath: AzureSentinel.Incident.CreatedTimeUTC
      description: The date and time the incident was created.
      type: Date
    - contextPath: AzureSentinel.Incident.IncidentNumber
      description: The incident number.
      type: Number
    - contextPath: AzureSentinel.Incident.AlertsCount
      description: The number of the alerts in the incident.
      type: Number
    - contextPath: AzureSentinel.Incident.BookmarkCount
      description: The number of bookmarks in the incident.
      type: Number
    - contextPath: AzureSentinel.Incident.CommentCount
      description: The number of comments in the incident.
      type: Number
    - contextPath: AzureSentinel.Incident.AlertProductNames
      description: The alert product names of the incident.
      type: String
    - contextPath: AzureSentinel.Incident.Tactics
      description: The incident's tactics.
      type: String
    - contextPath: AzureSentinel.Incident.FirstActivityTimeGenerated
      description: The incident's generated first activity time.
      type: Date
    - contextPath: AzureSentinel.Incident.LastActivityTimeGenerated
      description: The incident's generated last activity time.
      type: Date
    - contextPath: AzureSentinel.NextLink.Description
      description: Description of NextLink.
      type: String
    - contextPath: AzureSentinel.NextLink.URL
      description: Used if an operation returns partial results. If a response contains
        a NextLink element, its value specifies a starting point to use for subsequent
        calls.
      type: String
    - contextPath: AzureSentinel.Incident.Etag
      description: The Etag of the incident.
      type: String
  - arguments:
    - default: false
      description: Alias of the specific watchlist to get.
      isArray: false
      name: watchlist_alias
      required: false
      secret: false
    deprecated: false
    description: Gets a list of watchlists from Azure Sentinel.
    execution: false
    name: azure-sentinel-list-watchlists
    outputs:
    - contextPath: AzureSentinel.Watchlist.ID
      description: The watchlist ID.
      type: String
    - contextPath: AzureSentinel.Watchlist.Description
      description: A description of the watchlist.
      type: String
    - contextPath: AzureSentinel.Watchlist.DisplayName
      description: The display name of the watchlist.
      type: String
    - contextPath: AzureSentinel.Watchlist.Provider
      description: The provider of the watchlist.
      type: String
    - contextPath: AzureSentinel.Watchlist.Source
      description: The source of the watchlist.
      type: String
    - contextPath: AzureSentinel.Watchlist.Created
      description: The time the watchlist was created.
      type: Date
    - contextPath: AzureSentinel.Watchlist.Updated
      description: The last time the watchlist was updated.
      type: Date
    - contextPath: AzureSentinel.Watchlist.CreatedBy
      description: The name of the user who created the watchlist.
      type: String
    - contextPath: AzureSentinel.Watchlist.UpdatedBy
      description: The name of the user who updated the watchlist.
      type: String
    - contextPath: AzureSentinel.Watchlist.Alias
      description: The alias of the watchlist.
      type: String
    - contextPath: AzureSentinel.Watchlist.Label
      description: Label that will be used to tag and filter on.
      type: unknown
    - contextPath: AzureSentinel.Watchlist.ItemsSearchKey
      description: The search key is used to optimize query performance when using
        watchlists for joins with other data. For example, enable a column with IP
        addresses to be the designated SearchKey field, then use this field as the
        key field when joining to other event data by IP address.
      type: String
    - contextPath: AzureSentinel.NextLink.Description
      description: Description of nextLink.
      type: String
    - contextPath: AzureSentinel.NextLink.URL
      description: Used if an operation returns partial results. If a response contains
        a nextLink element, its value specifies a starting point to use for subsequent
        calls.
      type: String
  - arguments:
    - default: false
      description: Alias of the watchlist to be deleted.
      isArray: false
      name: watchlist_alias
      required: true
      secret: false
    deprecated: false
    description: Delete a watchlist from Azure Sentinel.
    execution: false
    name: azure-sentinel-delete-watchlist
  - arguments:
    - default: false
      description: The alias of the new watchlist or the watchlist to update.
      isArray: false
      name: watchlist_alias
      required: true
      secret: false
    - default: false
      description: The display name of the watchlist.
      isArray: false
      name: watchlist_display_name
      required: true
      secret: false
    - default: false
      description: The description of the watchlist.
      isArray: false
      name: description
      required: false
      secret: false
    - default: false
      defaultValue: XSOAR
      description: The provider of the watchlist.
      isArray: false
      name: provider
      required: false
      secret: false
    - default: false
      description: The labels of the watchlist.
      isArray: true
      name: labels
      required: false
      secret: false
    - default: false
      defaultValue: '0'
      description: The number of lines in the CSV content to skip before the header.
      isArray: false
      name: lines_to_skip
      required: false
      secret: false
    - default: false
      description: A file entry with raw content that represents the watchlist items
        to create.
      isArray: false
      name: file_entry_id
      required: true
      secret: false
    - default: false
      description: The search key is used to optimize query performance when using
        watchlists for joins with other data. For example, enable a column with IP
        addresses to be the designated SearchKey field, then use this field as the
        key field when joining to other event data by IP address.
      isArray: false
      name: items_search_key
      required: true
      secret: false
    - default: false
      defaultValue: Text/Csv
      description: The content type of the raw content. For now, only text/csv is
        valid.
      isArray: false
      name: content_type
      required: false
      secret: false
    deprecated: false
    description: Create or update a watchlist in Azure Sentinel.
    execution: false
    name: azure-sentinel-watchlist-create-update
    outputs:
    - contextPath: AzureSentinel.Watchlist.Name
      description: The name of the watchlist.
      type: String
    - contextPath: AzureSentinel.Watchlist.ID
      description: The ID (GUID) of the watchlist.
      type: String
    - contextPath: AzureSentinel.Watchlist.Description
      description: A description of the watchlist.
      type: String
    - contextPath: AzureSentinel.Watchlist.Provider
      description: The provider of the watchlist.
      type: String
    - contextPath: AzureSentinel.Watchlist.Source
      description: The source of the watchlist.
      type: String
    - contextPath: AzureSentinel.Watchlist.Created
      description: The time the watchlist was created.
      type: Date
    - contextPath: AzureSentinel.Watchlist.Updated
      description: The time the watchlist was updated.
      type: Date
    - contextPath: AzureSentinel.Watchlist.CreatedBy
      description: The user who created the watchlist.
      type: String
    - contextPath: AzureSentinel.Watchlist.UpdatedBy
      description: The user who updated the watchlist.
      type: String
    - contextPath: AzureSentinel.Watchlist.Alias
      description: The alias of the watchlist.
      type: String
    - contextPath: AzureSentinel.Watchlist.Label
      description: List of labels relevant to this watchlist.
      type: Unknown
    - contextPath: AzureSentinel.Watchlist.ItemsSearchKey
      description: The search key is used to optimize query performance when using
        watchlists for joins with other data.
      type: String
  - arguments:
    - default: false
      description: The incident ID.
      isArray: false
      name: incident_id
      required: true
      secret: false
    - default: false
      description: The incident's title.
      isArray: false
      name: title
      required: false
      secret: false
    - default: false
      description: Description of the incident.
      isArray: false
      name: description
      required: false
      secret: false
    - auto: PREDEFINED
      default: false
      description: 'The incident severity. Possible values: "High", "Medium", "Low",
        and  "Informational".'
      isArray: false
      name: severity
      predefined:
      - High
      - Medium
      - Low
      - Informational
      required: false
      secret: false
    - auto: PREDEFINED
      default: false
      description: 'The incident status. Possible values: "New", "Active", and "Closed".'
      isArray: false
      name: status
      predefined:
      - New
      - Active
      - Closed
      required: false
      secret: false
    - auto: PREDEFINED
      default: false
      description: 'The reason the incident was closed. Required when updating the
        status to Closed. Possible values: "BenignPositive", "FalsePositive", "TruePositive",
        and "Undetermined".'
      isArray: false
      name: classification
      predefined:
      - BenignPositive
      - FalsePositive
      - TruePositive
      - Undetermined
      required: false
      secret: false
    - default: false
      description: Describes the reason the incident was closed.
      isArray: false
      name: classification_comment
      required: false
      secret: false
    - auto: PREDEFINED
      default: false
      description: 'The classification reason the incident was closed with. Required
        when updating the status to Closed and the classification is determined. Possible
        values: "InaccurateData", "IncorrectAlertLogic", "SuspiciousActivity", and
        "SuspiciousButExpected".'
      isArray: false
      name: classification_reason
      predefined:
      - InaccurateData
      - IncorrectAlertLogic
      - SuspiciousActivity
      - SuspiciousButExpected
      required: false
      secret: false
    - default: false
      description: The email address of the incident assignee. Note that the updated
        API field is `owner.email`.
      isArray: false
      name: assignee_email
      required: false
      secret: false
    - default: false
      description: Incident labels. Note that all labels will be set as labelType='User'.
      isArray: true
      name: labels
      required: false
      secret: false
    deprecated: false
    description: Updates a single incident in Azure Sentinel.
    execution: false
    name: azure-sentinel-update-incident
    outputs:
    - contextPath: AzureSentinel.Incident.ID
      description: The incident ID.
      type: String
    - contextPath: AzureSentinel.Incident.Title
      description: The incident's title.
      type: String
    - contextPath: AzureSentinel.Incident.Description
      description: Description of the incident.
      type: String
    - contextPath: AzureSentinel.Incident.Severity
      description: The incident severity.
      type: String
    - contextPath: AzureSentinel.Incident.Status
      description: The incident status.
      type: String
    - contextPath: AzureSentinel.Incident.AssigneeName
      description: The name of the incident assignee.
      type: String
    - contextPath: AzureSentinel.Incident.AssigneeEmail
      description: The email address of the incident assignee.
      type: String
    - contextPath: AzureSentinel.Incident.Label.Name
      description: The name of the incident label.
      type: String
    - contextPath: AzureSentinel.Incident.Label.Type
      description: The incident label type.
      type: String
    - contextPath: AzureSentinel.Incident.FirstActivityTimeUTC
      description: The date and time of the incident's first activity.
      type: Date
    - contextPath: AzureSentinel.Incident.LastActivityTimeUTC
      description: The date and time of the incident's last activity.
      type: Date
    - contextPath: AzureSentinel.Incident.LastModifiedTimeUTC
      description: The date and time the incident was last modified.
      type: Date
    - contextPath: AzureSentinel.Incident.CreatedTimeUTC
      description: The date and time the incident was created.
      type: Date
    - contextPath: AzureSentinel.Incident.IncidentNumber
      description: The incident number.
      type: Number
    - contextPath: AzureSentinel.Incident.AlertsCount
      description: The number of the alerts in the incident.
      type: Number
    - contextPath: AzureSentinel.Incident.BookmarkCount
      description: The number of bookmarks in the incident.
      type: Number
    - contextPath: AzureSentinel.Incident.CommentCount
      description: The number of comments in the incident.
      type: Number
    - contextPath: AzureSentinel.Incident.AlertProductNames
      description: The alert product names of the incident.
      type: String
    - contextPath: AzureSentinel.Incident.Tactics
      description: The incident's tactics.
      type: String
    - contextPath: AzureSentinel.Incident.FirstActivityTimeGenerated
      description: The incident's generated first activity time.
      type: Date
    - contextPath: AzureSentinel.Incident.LastActivityTimeGenerated
      description: The incident's generated last activity time.
      type: Date
    - contextPath: AzureSentinel.Incident.Etag
      description: The Etag of the incident.
      type: String
  - arguments:
    - default: false
      description: The incident ID.
      isArray: false
      name: incident_id
      required: true
      secret: false
    deprecated: false
    description: Deletes a single incident in Azure Sentinel.
    execution: false
    name: azure-sentinel-delete-incident
  - arguments:
    - default: false
      description: The incident ID.
      isArray: false
      name: incident_id
      required: true
      secret: false
    - default: false
      defaultValue: '50'
      description: The maximum number of incident comments to return. The default
        and maximum value is 50.
      isArray: false
      name: limit
      required: false
      secret: false
    - default: false
      description: A link that specifies a starting point to use for subsequent calls.
        Using this argument overrides all of the other command arguments.
      isArray: false
      name: next_link
      required: false
      secret: false
    deprecated: false
    description: Gets the comments of an incident from Azure Sentinel.
    execution: false
    name: azure-sentinel-list-incident-comments
    outputs:
    - contextPath: AzureSentinel.IncidentComment.ID
      description: The ID of the incident comment.
      type: String
    - contextPath: AzureSentinel.IncidentComment.IncidentID
      description: The incident ID.
      type: String
    - contextPath: AzureSentinel.IncidentComment.Message
      description: The incident comment.
      type: String
    - contextPath: AzureSentinel.IncidentComment.AuthorName
      description: The name of the author of the incident comment.
      type: String
    - contextPath: AzureSentinel.IncidentComment.AuthorEmail
      description: The email address of the author of the incident comment.
      type: String
    - contextPath: AzureSentinel.IncidentComment.CreatedTimeUTC
      description: The date and time that the incident comment was created.
      type: Date
    - contextPath: AzureSentinel.NextLink.Description
      description: Description of nextLink.
      type: String
    - contextPath: AzureSentinel.NextLink.URL
      description: Used if an operation returns a partial result. If a response contains
        a nextLink element, its value specifies a starting point to use for subsequent
        calls.
      type: String
  - arguments:
    - default: false
      description: The incident ID.
      isArray: false
      name: incident_id
      required: true
      secret: false
    - default: false
      description: The comment message.
      isArray: false
      name: message
      required: true
      secret: false
    deprecated: false
    description: Adds a comment to an incident in Azure Sentinel.
    execution: false
    name: azure-sentinel-incident-add-comment
    outputs:
    - contextPath: AzureSentinel.IncidentComment.ID
      description: The ID of the incident comment.
      type: String
    - contextPath: AzureSentinel.IncidentComment.IncidentID
      description: The incident ID.
      type: String
    - contextPath: AzureSentinel.IncidentComment.Message
      description: The incident comment.
      type: String
    - contextPath: AzureSentinel.IncidentComment.AuthorName
      description: The name of the author of the incident comment.
      type: String
    - contextPath: AzureSentinel.IncidentComment.AuthorEmail
      description: The email address of the author of the incident comment.
      type: String
    - contextPath: AzureSentinel.IncidentComment.CreatedTimeUTC
      description: The date and time that the incident comment was created.
      type: Date
  - arguments:
    - default: false
      description: The incident ID.
      isArray: false
      name: incident_id
      required: true
      secret: false
    - default: false
      description: The comment ID.
      isArray: false
      name: comment_id
      required: true
      secret: false
    deprecated: false
    description: Deletes a comment from incident in Azure Sentinel.
    execution: false
    name: azure-sentinel-incident-delete-comment
  - arguments:
    - default: false
      description: The incident ID.
      isArray: false
      name: incident_id
      required: true
      secret: false
    - default: false
      defaultValue: '50'
      description: The maximum number of related entities to return.
      isArray: false
      name: limit
      required: false
      secret: false
    - default: false
      description: A link that specifies a starting point to use for subsequent calls.
        Using this argument overrides all of the other command arguments.
      isArray: false
      name: next_link
      required: false
      secret: false
    - default: false
      description: |-
        A comma-separated list of entity kinds to filter by. By default, the results won't be filtered by kind.
        The optional kinds are: Account, Host, File, AzureResource, CloudApplication, DnsResolution, FileHash, Ip, Malware, Process, RegistryKey, RegistryValue, SecurityGroup, Url, IoTDevice, SecurityAlert, Bookmark.
      isArray: true
      name: entity_kinds
      predefined:
      - ''
      required: false
      secret: false
    - default: false
      description: 'Filter results using OData syntax. For example: properties/createdTimeUtc
        gt 2020-02-02T14:00:00Z`). For more information see the Azure documentation:
        https://docs.microsoft.com/bs-latn-ba/azure/search/search-query-odata-filter.'
      isArray: false
      name: filter
      required: false
      secret: false
    deprecated: false
    description: Gets a list of an incident's related entities from Azure Sentinel.
    execution: false
    name: azure-sentinel-list-incident-relations
    outputs:
    - contextPath: AzureSentinel.IncidentRelatedResource.ID
      description: The ID of the incident's related resource.
      type: String
    - contextPath: AzureSentinel.IncidentRelatedResource.Kind
      description: The kind of the incident's related resource.
      type: String
    - contextPath: AzureSentinel.NextLink.Description
      description: The description about nextLink.
      type: String
    - contextPath: AzureSentinel.NextLink.URL
      description: Used if an operation returns a partial result. If a response contains
        a nextLink element, its value specifies a starting point to use for subsequent
        calls.
      type: String
    - contextPath: AzureSentinel.IncidentRelatedResource.IncidentID
      description: The incident ID.
      type: String
  - arguments:
    - default: false
      description: The incident ID.
      isArray: false
      name: incident_id
      required: true
      secret: false
    deprecated: false
    description: Gets a list of an incident's entities from Azure Sentinel.
    execution: false
    name: azure-sentinel-list-incident-entities
    outputs:
    - contextPath: AzureSentinel.IncidentEntity.ID
      description: The ID of the entity.
      type: String
    - contextPath: AzureSentinel.IncidentEntity.IncidentId
      description: The ID of the incident.
      type: String
    - contextPath: AzureSentinel.IncidentEntity.Kind
      description: The kind of the entity.
      type: String
    - contextPath: AzureSentinel.IncidentEntity.Properties
      description: The properties of the entity.
      type: Unknown
  - arguments:
    - default: false
      description: The incident ID.
      isArray: false
      name: incident_id
      required: true
      secret: false
    deprecated: false
    description: Gets a list of an incident's alerts from Azure Sentinel.
    execution: false
    name: azure-sentinel-list-incident-alerts
    outputs:
    - contextPath: AzureSentinel.IncidentAlert.ID
      description: The ID of the alert.
      type: String
    - contextPath: AzureSentinel.IncidentAlert.IncidentId
      description: The ID of the incident.
      type: String
    - contextPath: AzureSentinel.IncidentAlert.Kind
      description: The kind of the alert.
      type: String
    - contextPath: AzureSentinel.IncidentAlert.Tactic
      description: The tactics of the alert.
      type: Unknown
    - contextPath: AzureSentinel.IncidentAlert.DisplayName
      description: The display name of the alert.
      type: String
    - contextPath: AzureSentinel.IncidentAlert.Description
      description: The description of the alert.
      type: String
    - contextPath: AzureSentinel.IncidentAlert.ConfidenceLevel
      description: The confidence level of this alert.
      type: String
    - contextPath: AzureSentinel.IncidentAlert.Severity
      description: The severity of the alert.
      type: String
    - contextPath: AzureSentinel.IncidentAlert.VendorName
      description: The name of the vendor that raise the alert.
      type: String
    - contextPath: AzureSentinel.IncidentAlert.ProductName
      description: The name of the product that published this alert.
      type: String
    - contextPath: AzureSentinel.IncidentAlert.ProductComponentName
      description: The name of a component inside the product which generated the
        alert.
      type: String
  - arguments:
    - default: false
      description: The alias of the watchlist.
      isArray: false
      name: watchlist_alias
      required: true
      secret: false
    - default: false
      description: The ID of the single watchlist item.
      isArray: false
      name: watchlist_item_id
      required: false
      secret: false
    deprecated: false
    description: Get a single watchlist item or list of watchlist items.
    execution: false
    name: azure-sentinel-list-watchlist-items
    outputs:
    - contextPath: AzureSentinel.WatchlistItem.WatchlistAlias
      description: The alias of the watchlist
      type: String
    - contextPath: AzureSentinel.WatchlistItem.ID
      description: The ID (GUID) of the watchlist item.
      type: String
    - contextPath: AzureSentinel.WatchlistItem.Created
      description: The time the watchlist item was created.
      type: Date
    - contextPath: AzureSentinel.WatchlistItem.Updated
      description: The last time the watchlist item was updated.
      type: Date
    - contextPath: AzureSentinel.WatchlistItem.CreatedBy
      description: The name of the user.
      type: String
    - contextPath: AzureSentinel.WatchlistItem.UpdatedBy
      description: The user who updated this item.
      type: String
    - contextPath: AzureSentinel.WatchlistItem.ItemsKeyValue
      description: Key-value pairs for a watchlist item.
      type: Unknown
  - arguments:
    - default: false
      description: The watchlist alias.
      isArray: false
      name: watchlist_alias
      required: true
      secret: false
    - default: false
      description: The watchlist item ID to be deleted.
      isArray: false
      name: watchlist_item_id
      required: true
      secret: false
    deprecated: false
    description: Delete a watchlist item.
    execution: false
    name: azure-sentinel-delete-watchlist-item
  - arguments:
    - default: false
      description: The watchlist alias.
      isArray: false
      name: watchlist_alias
      required: true
      secret: false
    - default: false
      description: The watchlist item ID (GUID) to update.
      isArray: false
      name: watchlist_item_id
      required: false
      secret: false
    - default: false
      description: The JSON for the itemsKeyValue of the item (the key value is different
        from watchlist to watchlist).
      isArray: false
      name: item_key_value
      required: true
      secret: false
    deprecated: false
    description: Create or update a watchlist item.
    execution: false
    name: azure-sentinel-create-update-watchlist-item
    outputs:
    - contextPath: AzureSentinel.WatchlistItem.WatchlistAlias
      description: The alias of the watchlist
      type: String
    - contextPath: AzureSentinel.WatchlistItem.ID
      description: The ID (GUID) of the watchlist item.
      type: String
    - contextPath: AzureSentinel.WatchlistItem.Created
      description: The time the watchlist item was created.
      type: Date
    - contextPath: AzureSentinel.WatchlistItem.Updated
      description: The last time the watchlist item was updated.
      type: Date
    - contextPath: AzureSentinel.WatchlistItem.CreatedBy
      description: The name of the user who created this watchlist item.
      type: String
    - contextPath: AzureSentinel.WatchlistItem.UpdatedBy
      description: The user who updated this watchlist item.
      type: String
    - contextPath: AzureSentinel.WatchlistItem.ItemsKeyValue
      description: Key-value pairs for a watchlist item.
      type: Unknown
  - arguments:
    - default: false
      description: The name of the indicator.
      isArray: false
      name: indicator_name
      required: false
      secret: false
    - default: false
      defaultValue: '50'
      description: The maximum number of indicators to return.
      isArray: false
      name: limit
      required: false
      secret: false
    - default: false
      description: |-
        A link that specifies a starting point to use for subsequent calls.
        This argument overrides all of the other command arguments.
      isArray: false
      name: next_link
      required: false
      secret: false
    deprecated: false
    description: Returns a list of threat indicators.
    execution: false
    name: azure-sentinel-threat-indicator-list
    outputs:
    - contextPath: AzureSentinel.ThreatIndicator.ID
      description: The ID of the indicator.
      type: String
    - contextPath: AzureSentinel.ThreatIndicator.Name
      description: The name of the indicator.
      type: String
    - contextPath: AzureSentinel.ThreatIndicator.ETag
      description: The ETag of the indicator.
      type: String
    - contextPath: AzureSentinel.ThreatIndicator.Type
      description: The type of the indicator.
      type: String
    - contextPath: AzureSentinel.ThreatIndicator.Kind
      description: The kind of the indicator.
      type: String
    - contextPath: AzureSentinel.ThreatIndicators.Confidence
      description: The confidence of the threat indicator. A number between 0-100.
      type: Number
    - contextPath: AzureSentinel.ThreatIndicator.Created
      description: When was the threat indicator created.
      type: Date
    - contextPath: AzureSentinel.ThreatIndicator.CreatedByRef
      description: The creator of the indicator.
      type: String
    - contextPath: AzureSentinel.ThreatIndicator.ExternalID
      description: The external id of the indicator.
      type: String
    - contextPath: AzureSentinel.ThreatIndicator.Revoked
      description: Was the threat indicator revoked or not.
      type: Boolean
    - contextPath: AzureSentinel.ThreatIndicator.Source
      description: The source of the indicator.
      type: String
    - contextPath: AzureSentinel.ThreatIndicator.ETags
      description: The etags of the indicator.
      type: Unknown
    - contextPath: AzureSentinel.ThreatIndicator.DisplayName
      description: The display name of the indicator.
      type: String
    - contextPath: AzureSentinel.ThreatIndicator.Description
      description: The description of the indicator.
      type: String
    - contextPath: AzureSentinel.ThreatIndicator.ThreatTypes
      description: The threat types of the indicator.
      type: Unknown
    - contextPath: AzureSentinel.ThreatIndicator.KillChainPhases.KillChainName
      description: The kill chains name of the indicator.
      type: Unknown
    - contextPath: AzureSentinel.ThreatIndicator.ParsedPattern.PatternTypeKey
      description: The pattern type key of the indicator.
      type: Unknown
    - contextPath: AzureSentinel.ThreatIndicator.Pattern
      description: The pattern of the indicator.
      type: String
    - contextPath: AzureSentinel.ThreatIndicator.PatternType
      description: The pattern type of the indicator.
      type: String
    - contextPath: AzureSentinel.ThreatIndicator.ValidFrom
      description: The date which the indicator is valid from.
      type: Date
    - contextPath: AzureSentinel.ThreatIndicator.ValidUntil
      description: The date which the indicator is valid until.
      type: Date
    - contextPath: AzureSentinel.ThreatIndicator.KillChainPhases.PhaseName
      description: The phase name of the indicator.
      type: Unknown
    - contextPath: AzureSentinel.ThreatIndicator.ParsedPattern.PatternTypeValues.Value
      description: The value of the inidcator.
      type: Unknown
    - contextPath: AzureSentinel.ThreatIndicator.ParsedPattern.PatternTypeValues.ValueType
      description: The value type of the indicator.
      type: Unknown
  - arguments:
    - default: false
      defaultValue: '50'
      description: The maximum number of indicators to return.
      isArray: false
      name: limit
      required: false
      secret: false
    - default: false
      description: |-
        A link that specifies a starting point to use for subsequent calls.
        This argument overrides all of the other command arguments.
      isArray: false
      name: next_link
      required: false
      secret: false
    - default: false
      description: The minimum confidence number for a threat indicator.
      isArray: false
      name: min_confidence
      required: false
      secret: false
    - default: false
      description: The maximum confidence number for a threat indicator.
      isArray: false
      name: max_confidence
      required: false
      secret: false
    - default: false
      description: Minimum ValidUntil value of indicators to query.
      isArray: false
      name: min_valid_until
      required: false
      secret: false
    - default: false
      description: Maximum ValidUntil value of indicators to query.
      isArray: false
      name: max_valid_until
      required: false
      secret: false
    - auto: PREDEFINED
      default: false
      defaultValue: 'false'
      description: If true, the query returns also disabled indicators.
      isArray: false
      name: include_disabled
      predefined:
      - 'true'
      - 'false'
      required: false
      secret: false
    - default: false
      description: The sources of the threat indicator.
      isArray: true
      name: sources
      required: false
      secret: false
    - auto: PREDEFINED
      default: false
      description: The indicator types of the threat indicator.
      isArray: true
      name: indicator_types
      predefined:
      - ipv4
      - ipv6
      - file
      - url
      - domain
      required: false
      secret: false
    - auto: PREDEFINED
      default: false
      description: The threat types of the threat indicator, a comma seperated list
        from the list options.
      isArray: true
      name: threat_types
      predefined:
      - anomalous-activity
      - attribution
      - anonymization
      - benign
      - malicious-activity
      - compromised
      - unknown
      required: false
      secret: false
    - default: false
      description: Keywords, seperated by commas
      isArray: true
      name: keywords
      required: false
      secret: false
    deprecated: false
    description: Returns a list of threat indicators with specific entities.
    execution: false
    name: azure-sentinel-threat-indicator-query
    outputs:
    - contextPath: AzureSentinel.ThreatIndicator.ID
      description: The ID of the indicator.
      type: String
    - contextPath: AzureSentinel.ThreatIndicator.Name
      description: The name of the indicator.
      type: String
    - contextPath: AzureSentinel.ThreatIndicator.ETag
      description: The ETag of the indicator.
      type: String
    - contextPath: AzureSentinel.ThreatIndicator.Type
      description: The type of the indicator.
      type: String
    - contextPath: AzureSentinel.ThreatIndicator.Kind
      description: The kind of the indicator.
      type: String
    - contextPath: AzureSentinel.ThreatIndicators.Confidence
      description: The confidence of the threat indicator. A number between 0-100.
      type: Number
    - contextPath: AzureSentinel.ThreatIndicator.Created
      description: When was the threat indicator created.
      type: Date
    - contextPath: AzureSentinel.ThreatIndicator.CreatedByRef
      description: The creator of the indicator.
      type: String
    - contextPath: AzureSentinel.ThreatIndicator.ExternalID
      description: The external id of the indicator.
      type: String
    - contextPath: AzureSentinel.ThreatIndicator.Revoked
      description: Was the threat indicator revoked or not.
      type: Boolean
    - contextPath: AzureSentinel.ThreatIndicator.Source
      description: The source of the indicator.
      type: String
    - contextPath: AzureSentinel.ThreatIndicator.ETags
      description: The etags of the indicator.
      type: Unknown
    - contextPath: AzureSentinel.ThreatIndicator.DisplayName
      description: The display name of the indicator.
      type: String
    - contextPath: AzureSentinel.ThreatIndicator.Description
      description: The description of the indicator.
      type: String
    - contextPath: AzureSentinel.ThreatIndicator.ThreatTypes
      description: The threat types of the indicator.
      type: Unknown
    - contextPath: AzureSentinel.ThreatIndicator.KillChainPhases.KillChainName
      description: The kill chains name of the indicator.
      type: Unknown
    - contextPath: AzureSentinel.ThreatIndicator.ParsedPattern.PatternTypeKey
      description: The pattern type key of the indicator.
      type: Unknown
    - contextPath: AzureSentinel.ThreatIndicator.Pattern
      description: The pattern of the indicator.
      type: String
    - contextPath: AzureSentinel.ThreatIndicator.PatternType
      description: The pattern type of the indicator.
      type: String
    - contextPath: AzureSentinel.ThreatIndicator.ValidFrom
      description: The date which the indicator is valid from.
      type: Date
    - contextPath: AzureSentinel.ThreatIndicator.ValidUntil
      description: The date which the indicator is valid until.
      type: Date
    - contextPath: AzureSentinel.ThreatIndicator.KillChainPhases.PhaseName
      description: The phase name of the indicator.
      type: Unknown
    - contextPath: AzureSentinel.ThreatIndicator.ParsedPattern.PatternTypeValues.Value
      description: The value of the inidcator.
      type: Unknown
    - contextPath: AzureSentinel.ThreatIndicator.ParsedPattern.PatternTypeValues.ValueType
      description: The value type of the indicator.
      type: Unknown
  - arguments:
    - default: false
      description: The value of the threat indicator.
      isArray: false
      name: value
      required: true
      secret: false
    - default: false
      description: The display name of the new indicator.
      isArray: false
      name: display_name
      required: true
      secret: false
    - default: false
      description: The description of the new indicator.
      isArray: false
      name: description
      required: false
      secret: false
    - auto: PREDEFINED
      default: false
      description: The type of the new indicator.
      isArray: false
      name: indicator_type
      predefined:
      - ipv4
      - ipv6
      - file
      - url
      - domain
      required: true
      secret: false
    - auto: PREDEFINED
      default: false
      description: The hash type of the new indicator. This argument is mandatory
        if the indicator type is file.
      isArray: false
      name: hash_type
      predefined:
      - MD5
      - SHA-1
      - SHA-256
      - SHA-512
      required: false
      secret: false
    - default: false
      description: The confidence of the new threat indicator. Should be a number
        between 0-100.
      isArray: false
      name: confidence
      required: false
      secret: false
    - auto: PREDEFINED
      default: false
      description: The threat types of the threat indicator, a comma seperated list
        from the list options.
      isArray: true
      name: threat_types
      predefined:
      - anomalous-activity
      - attribution
      - anonymization
      - benign
      - malicious-activity
      - compromised
      - unknown
      required: true
      secret: false
    - default: false
      description: The kill chains phases of the indicator.
      isArray: true
      name: kill_chains
      required: false
      secret: false
    - default: false
      description: The tags of the new threat indicator, separated by commas.
      isArray: true
      name: tags
      required: false
      secret: false
    - default: false
      description: The date which the indicator is valid from.
      isArray: false
      name: valid_from
      required: false
      secret: false
    - default: false
      description: The date which the indicator is valid until.
      isArray: false
      name: valid_until
      required: false
      secret: false
    - default: false
      description: The creator of the new indicator.
      isArray: false
      name: created_by
      required: false
      secret: false
    - auto: PREDEFINED
      default: false
      defaultValue: 'false'
      description: If true, the indicator is revoked.
      isArray: false
      name: revoked
      predefined:
      - 'true'
      - 'false'
      required: false
      secret: false
    deprecated: false
    description: Creates a new threat indicator.
    execution: false
    name: azure-sentinel-threat-indicator-create
    outputs:
    - contextPath: AzureSentinel.ThreatIndicator.ID
      description: The ID of the indicator.
      type: String
    - contextPath: AzureSentinel.ThreatIndicator.Name
      description: The name of the indicator.
      type: String
    - contextPath: AzureSentinel.ThreatIndicator.ETag
      description: The ETag of the indicator.
      type: String
    - contextPath: AzureSentinel.ThreatIndicator.Type
      description: The type of the indicator.
      type: String
    - contextPath: AzureSentinel.ThreatIndicator.Kind
      description: The kind of the indicator.
      type: String
    - contextPath: AzureSentinel.ThreatIndicators.Confidence
      description: The confidence of the threat indicator. A number between 0-100.
      type: Number
    - contextPath: AzureSentinel.ThreatIndicator.Created
      description: When was the threat indicator created.
      type: Date
    - contextPath: AzureSentinel.ThreatIndicator.CreatedByRef
      description: The creator of the indicator.
      type: String
    - contextPath: AzureSentinel.ThreatIndicator.ExternalID
      description: The external id of the indicator.
      type: String
    - contextPath: AzureSentinel.ThreatIndicator.Revoked
      description: Was the threat indicator revoked or not.
      type: Boolean
    - contextPath: AzureSentinel.ThreatIndicator.Source
      description: The source of the indicator.
      type: String
    - contextPath: AzureSentinel.ThreatIndicator.ETags
      description: The etags of the indicator.
      type: Unknown
    - contextPath: AzureSentinel.ThreatIndicator.DisplayName
      description: The display name of the indicator.
      type: String
    - contextPath: AzureSentinel.ThreatIndicator.Description
      description: The description of the indicator.
      type: String
    - contextPath: AzureSentinel.ThreatIndicator.ThreatTypes
      description: The threat types of the indicator.
      type: Unknown
    - contextPath: AzureSentinel.ThreatIndicator.KillChainPhases.KillChainName
      description: The kill chains name of the indicator.
      type: Unknown
    - contextPath: AzureSentinel.ThreatIndicator.ParsedPattern.PatternTypeKey
      description: The pattern type key of the indicator.
      type: Unknown
    - contextPath: AzureSentinel.ThreatIndicator.Pattern
      description: The pattern of the indicator.
      type: String
    - contextPath: AzureSentinel.ThreatIndicator.PatternType
      description: The pattern type of the indicator.
      type: String
    - contextPath: AzureSentinel.ThreatIndicator.ValidFrom
      description: The date which the indicator is valid from.
      type: Date
    - contextPath: AzureSentinel.ThreatIndicator.ValidUntil
      description: The date which the indicator is valid until.
      type: Date
    - contextPath: AzureSentinel.ThreatIndicator.KillChainPhases.PhaseName
      description: The phase name of the indicator.
      type: Unknown
    - contextPath: AzureSentinel.ThreatIndicator.ParsedPattern.PatternTypeValues.Value
      description: The value of the inidcator.
      type: Unknown
    - contextPath: AzureSentinel.ThreatIndicator.ParsedPattern.PatternTypeValues.ValueType
      description: The value type of the indicator.
      type: Unknown
  - arguments:
    - default: false
      description: The name of the indicator.
      isArray: false
      name: indicator_name
      required: true
      secret: false
    - default: false
      description: The value of the indicator.
      isArray: false
      name: value
      required: true
      secret: false
    - default: false
      description: The display name of the indicator.
      isArray: false
      name: display_name
      required: true
      secret: false
    - default: false
      description: The description of the threat indicator.
      isArray: false
      name: description
      required: false
      secret: false
    - auto: PREDEFINED
      default: false
      description: The type of the indicator.
      isArray: false
      name: indicator_type
      predefined:
      - ipv4
      - ipv6
      - file
      - url
      - domain-name
      required: true
      secret: false
    - default: false
      description: If indicator_type is a file, this entry is mandatory.
      isArray: false
      name: hash_type
      required: false
      secret: false
    - default: false
      description: Is the indicator revoked or not.
      isArray: false
      name: revoked
      required: false
      secret: false
    - default: false
      description: The confidence of the threat indicator, a number between 0-100.
      isArray: false
      name: confidence
      required: false
      secret: false
    - auto: PREDEFINED
      default: false
      description: The threat types of the  threat indicator, a multi-select variable
        from the list.
      isArray: true
      name: threat_types
      predefined:
      - anomalous-activity
      - attribution
      - anonymization
      - benign
      - malicious-activity
      - compromised
      - |
        unknown
      required: false
      secret: false
    - default: false
      description: The kill chains phases of the indicator, seperated by commas.
      isArray: true
      name: kill_chains
      required: false
      secret: false
    - default: false
      description: Tha tags of the threat indicator, seperated by commas.
      isArray: true
      name: tags
      required: false
      secret: false
    - default: false
      description: The date which the indicator is valid from.
      isArray: false
      name: valid_from
      required: false
      secret: false
    - default: false
      description: The date which the indicator is valid until.
      isArray: false
      name: valid_until
      required: false
      secret: false
    - default: false
      description: The creator of the indicator.
      isArray: false
      name: created_by
      required: false
      secret: false
    deprecated: false
    description: Updates an existing threat indicator.
    execution: false
    name: azure-sentinel-threat-indicator-update
    outputs:
    - contextPath: AzureSentinel.ThreatIndicator.ID
      description: The ID of the indicator.
      type: String
    - contextPath: AzureSentinel.ThreatIndicator.Name
      description: The name of the indicator.
      type: String
    - contextPath: AzureSentinel.ThreatIndicator.ETag
      description: The ETag of the indicator.
      type: String
    - contextPath: AzureSentinel.ThreatIndicator.Type
      description: The type of the indicator.
      type: String
    - contextPath: AzureSentinel.ThreatIndicator.Kind
      description: The kind of the indicator.
      type: String
    - contextPath: AzureSentinel.ThreatIndicators.Confidence
      description: The confidence of the threat indicator. A number between 0-100.
      type: Number
    - contextPath: AzureSentinel.ThreatIndicator.Created
      description: When was the threat indicator created.
      type: Date
    - contextPath: AzureSentinel.ThreatIndicator.CreatedByRef
      description: The creator of the indicator.
      type: String
    - contextPath: AzureSentinel.ThreatIndicator.ExternalID
      description: The external id of the indicator.
      type: String
    - contextPath: AzureSentinel.ThreatIndicator.Revoked
      description: Was the threat indicator revoked or not.
      type: Boolean
    - contextPath: AzureSentinel.ThreatIndicator.Source
      description: The source of the indicator.
      type: String
    - contextPath: AzureSentinel.ThreatIndicator.ETags
      description: The etags of the indicator.
      type: Unknown
    - contextPath: AzureSentinel.ThreatIndicator.DisplayName
      description: The display name of the indicator.
      type: String
    - contextPath: AzureSentinel.ThreatIndicator.Description
      description: The description of the indicator.
      type: String
    - contextPath: AzureSentinel.ThreatIndicator.ThreatTypes
      description: The threat types of the indicator.
      type: Unknown
    - contextPath: AzureSentinel.ThreatIndicator.KillChainPhases.KillChainName
      description: The kill chains name of the indicator.
      type: Unknown
    - contextPath: AzureSentinel.ThreatIndicator.ParsedPattern.PatternTypeKey
      description: The pattern type key of the indicator.
      type: Unknown
    - contextPath: AzureSentinel.ThreatIndicator.Pattern
      description: The pattern of the indicator.
      type: String
    - contextPath: AzureSentinel.ThreatIndicator.PatternType
      description: The pattern type of the indicator.
      type: String
    - contextPath: AzureSentinel.ThreatIndicator.ValidFrom
      description: The date which the indicator is valid from.
      type: Date
    - contextPath: AzureSentinel.ThreatIndicator.ValidUntil
      description: The date which the indicator is valid until.
      type: Date
    - contextPath: AzureSentinel.ThreatIndicator.KillChainPhases.PhaseName
      description: The phase name of the indicator.
      type: Unknown
    - contextPath: AzureSentinel.ThreatIndicator.ParsedPattern.PatternTypeValues.Value
      description: The value of the inidcator.
      type: Unknown
    - contextPath: AzureSentinel.ThreatIndicator.ParsedPattern.PatternTypeValues.ValueType
      description: The value type of the indicator.
      type: Unknown
  - arguments:
    - default: false
      description: The name of the indicator to delete.
      isArray: true
      name: indicator_name
      required: true
      secret: false
    deprecated: false
    description: Deletes an existing threat indicator.
    execution: false
    name: azure-sentinel-threat-indicator-delete
  - arguments:
    - default: false
      description: The name of the indicator.
      isArray: false
      name: indicator_name
      required: true
      secret: false
    - default: false
      description: A comma-separated list of tags to append.
      isArray: true
      name: tags
      required: true
      secret: false
    deprecated: false
    description: Appends new tags to an existing indicator.
    execution: false
    name: azure-sentinel-threat-indicator-tags-append
    outputs:
    - contextPath: AzureSentinel.ThreatIndicator.ID
      description: The ID of the indicator.
      type: String
    - contextPath: AzureSentinel.ThreatIndicator.Name
      description: The name of the indicator.
      type: String
    - contextPath: AzureSentinel.ThreatIndicator.ETag
      description: The ETag of the indicator.
      type: String
    - contextPath: AzureSentinel.ThreatIndicator.Type
      description: The type of the indicator.
      type: String
    - contextPath: AzureSentinel.ThreatIndicator.Kind
      description: The kind of the indicator.
      type: String
    - contextPath: AzureSentinel.ThreatIndicators.Confidence
      description: The confidence of the threat indicator. A number between 0-100.
      type: Number
    - contextPath: AzureSentinel.ThreatIndicator.Created
      description: When was the threat indicator created.
      type: Date
    - contextPath: AzureSentinel.ThreatIndicator.CreatedByRef
      description: The creator of the indicator.
      type: String
    - contextPath: AzureSentinel.ThreatIndicator.ExternalID
      description: The external id of the indicator.
      type: String
    - contextPath: AzureSentinel.ThreatIndicator.Revoked
      description: Was the threat indicator revoked or not.
      type: Boolean
    - contextPath: AzureSentinel.ThreatIndicator.Source
      description: The source of the indicator.
      type: String
    - contextPath: AzureSentinel.ThreatIndicator.ETags
      description: The etags of the indicator.
      type: Unknown
    - contextPath: AzureSentinel.ThreatIndicator.DisplayName
      description: The display name of the indicator.
      type: String
    - contextPath: AzureSentinel.ThreatIndicator.Description
      description: The description of the indicator.
      type: String
    - contextPath: AzureSentinel.ThreatIndicator.ThreatTypes
      description: The threat types of the indicator.
      type: Unknown
    - contextPath: AzureSentinel.ThreatIndicator.KillChainPhases.KillChainName
      description: The kill chains name of the indicator.
      type: Unknown
    - contextPath: AzureSentinel.ThreatIndicator.ParsedPattern.PatternTypeKey
      description: The pattern type key of the indicator.
      type: Unknown
    - contextPath: AzureSentinel.ThreatIndicator.Pattern
      description: The pattern of the indicator.
      type: String
    - contextPath: AzureSentinel.ThreatIndicator.PatternType
      description: The pattern type of the indicator.
      type: String
    - contextPath: AzureSentinel.ThreatIndicator.ValidFrom
      description: The date which the indicator is valid from.
      type: Date
    - contextPath: AzureSentinel.ThreatIndicator.ValidUntil
      description: The date which the indicator is valid until.
      type: Date
    - contextPath: AzureSentinel.ThreatIndicator.KillChainPhases.PhaseName
      description: The phase name of the indicator.
      type: Unknown
    - contextPath: AzureSentinel.ThreatIndicator.ParsedPattern.PatternTypeValues.Value
      description: The value of the inidcator.
      type: Unknown
    - contextPath: AzureSentinel.ThreatIndicator.ParsedPattern.PatternTypeValues.ValueType
      description: The value type of the indicator.
      type: Unknown
  - arguments:
    - default: false
      description: The name of the indicator.
      isArray: false
      name: indicator_name
      required: true
      secret: false
    - default: false
      description: A comma-separated list of tags to replace.
      isArray: true
      name: tags
      required: true
      secret: false
    deprecated: false
    description: Replaces the tags of a given indicator.
    execution: false
    name: azure-sentinel-threat-indicator-tags-replace
    outputs:
    - contextPath: AzureSentinel.ThreatIndicator.ID
      description: The ID of the indicator.
      type: String
    - contextPath: AzureSentinel.ThreatIndicator.Name
      description: The name of the indicator.
      type: String
    - contextPath: AzureSentinel.ThreatIndicator.ETag
      description: The ETag of the indicator.
      type: String
    - contextPath: AzureSentinel.ThreatIndicator.Type
      description: The type of the indicator.
      type: String
    - contextPath: AzureSentinel.ThreatIndicator.Kind
      description: The kind of the indicator.
      type: String
    - contextPath: AzureSentinel.ThreatIndicators.Confidence
      description: The confidence of the threat indicator. A number between 0-100.
      type: Number
    - contextPath: AzureSentinel.ThreatIndicator.Created
      description: When was the threat indicator created.
      type: Date
    - contextPath: AzureSentinel.ThreatIndicator.CreatedByRef
      description: The creator of the indicator.
      type: String
    - contextPath: AzureSentinel.ThreatIndicator.ExternalID
      description: The external id of the indicator.
      type: String
    - contextPath: AzureSentinel.ThreatIndicator.Revoked
      description: Was the threat indicator revoked or not.
      type: Boolean
    - contextPath: AzureSentinel.ThreatIndicator.Source
      description: The source of the indicator.
      type: String
    - contextPath: AzureSentinel.ThreatIndicator.ETags
      description: The etags of the indicator.
      type: Unknown
    - contextPath: AzureSentinel.ThreatIndicator.DisplayName
      description: The display name of the indicator.
      type: String
    - contextPath: AzureSentinel.ThreatIndicator.Description
      description: The description of the indicator.
      type: String
    - contextPath: AzureSentinel.ThreatIndicator.ThreatTypes
      description: The threat types of the indicator.
      type: Unknown
    - contextPath: AzureSentinel.ThreatIndicator.KillChainPhases.KillChainName
      description: The kill chains name of the indicator.
      type: Unknown
    - contextPath: AzureSentinel.ThreatIndicator.ParsedPattern.PatternTypeKey
      description: The pattern type key of the indicator.
      type: Unknown
    - contextPath: AzureSentinel.ThreatIndicator.Pattern
      description: The pattern of the indicator.
      type: String
    - contextPath: AzureSentinel.ThreatIndicator.PatternType
      description: The pattern type of the indicator.
      type: String
    - contextPath: AzureSentinel.ThreatIndicator.ValidFrom
      description: The date which the indicator is valid from.
      type: Date
    - contextPath: AzureSentinel.ThreatIndicator.ValidUntil
      description: The date which the indicator is valid until.
      type: Date
    - contextPath: AzureSentinel.ThreatIndicator.KillChainPhases.PhaseName
      description: The phase name of the indicator.
      type: Unknown
    - contextPath: AzureSentinel.ThreatIndicator.ParsedPattern.PatternTypeValues.Value
      description: The value of the inidcator.
      type: Unknown
    - contextPath: AzureSentinel.ThreatIndicator.ParsedPattern.PatternTypeValues.ValueType
      description: The value type of the indicator.
      type: Unknown
  dockerimage: demisto/crypto:1.0.0.24380
  feed: false
  isfetch: true
  longRunning: false
  longRunningPort: false
  runonce: false
  script: '-'
  subtype: python3
  type: python
tests:
- TestAzureSentinelPlaybookV2
- No test - Manual test playbook-TestAzureSentinelPlaybook is available in NonCircleTests
  folder
fromversion: 5.0.0<|MERGE_RESOLUTION|>--- conflicted
+++ resolved
@@ -14,6 +14,7 @@
   required: true
   type: 4
 - display: Client ID
+  displaypassword: Client Secret
   name: credentials
   required: true
   type: 9
@@ -145,11 +146,7 @@
       description: The Etag of the incident.
       type: String
     - contextPath: AzureSentinel.Incident.IncidentUrl
-<<<<<<< HEAD
-      description: The Url of the incident.
-=======
       description: The deep-link url to the incident in Azure portal.
->>>>>>> d57a80e3
       type: String
   - arguments:
     - default: false
