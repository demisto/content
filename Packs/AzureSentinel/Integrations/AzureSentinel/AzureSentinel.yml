category: Analytics & SIEM
sectionOrder:
- Connect
- Collect
commonfields:
  id: Azure Sentinel_debug
  version: -1
configuration:
- defaultvalue: Worldwide
  display: Azure Cloud
  name: azure_cloud
  type: 15
  options:
  - Worldwide
  - US GCC
  - US GCC-High
  - DoD
  - Germany
  - China
  - Custom
  section: Connect
  advanced: true
  additionalinfo: When selecting the Custom option, the Server URL parameter must be filled. More information about National clouds can be found here - https://xsoar.pan.dev/docs/reference/articles/microsoft-integrations---authentication#using-national-cloud
  required: false
- name: limit
  type: 0
  section: Collect
  required: false
  defaultvalue: '20'
  display: Maximum number of incidents per fetch.
- name: creds_tenant_id
  type: 9
  section: Connect
  required: false
  displaypassword: Tenant ID
  hiddenusername: true
- display: Tenant ID
  name: tenant_id
  type: 4
  section: Connect
  required: false
  hidden: true
- display: Client ID
  name: credentials
  type: 9
  section: Connect
  required: false
- additionalinfo: Used for certificate authentication. As appears in the "Certificates & secrets" page of the app.
  display: Certificate Thumbprint
  name: creds_certificate
  type: 9
  section: Connect
  advanced: true
  required: false
  displaypassword: Private Key
- additionalinfo: Used for certificate authentication. As appears in the "Certificates & secrets" page of the app.
  display: Certificate Thumbprint
  name: certificate_thumbprint
  type: 4
  hidden: true
  section: Connect
  advanced: true
  required: false
- additionalinfo: Used for certificate authentication. The private key of the registered certificate.
  display: Private Key
  name: private_key
  type: 14
  section: Connect
  advanced: true
  required: false
  hidden: true
- additionalinfo: Relevant only if the integration is running on Azure VM. If selected, authenticates based on the value provided for the Azure Managed Identities Client ID field. If no value is provided for the Azure Managed Identities Client ID field, authenticates based on the System Assigned Managed Identity. For additional information, see the Help tab.
  name: use_managed_identities
  type: 8
  section: Connect
  advanced: true
  required: false
  display: Use Azure Managed Identities
- name: managed_identities_client_id
  required: false
  additionalinfo: The Managed Identities client id for authentication - relevant only if the integration is running on Azure VM.
  type: 9
  section: Connect
  displaypassword: Azure Managed Identities Client ID
  hiddenusername: true
  advanced: true
- display: Default Subscription ID
  name: subscriptionID
  required: true
  additionalinfo: The parameter can be saved as 000-000 and added as an argument to each command, but Test button will fail.
  type: 0
  section: Connect
- display: Default Resource Group Name
  name: resourceGroupName
  required: true
  type: 0
  section: Connect
  additionalinfo: The parameter can be saved as 000-000 and added as an argument to each command, but the Test button will fail.
- display: Workspace Name
  name: workspaceName
  type: 0
  section: Connect
  required: true
- display: Fetch incidents
  name: isFetch
  type: 8
  section: Collect
  required: false
- defaultvalue: 3 days
  display: First fetch timestamp (<number> <time unit>, e.g., 12 hours, 7 days)
  name: fetch_time
  type: 0
  section: Collect
  required: false
- display: The minimum severity of incidents to fetch
  name: min_severity
  type: 15
  section: Collect
  required: false
  defaultvalue: Informational
  options:
  - Informational
  - Low
  - Medium
  - High
  advanced: true
- display: Incident type
  name: incidentType
  type: 13
  section: Connect
  required: false
- display: Server URL
  name: server_url
  type: 0
  section: Connect
  advanced: true
  required: false
  defaultvalue: https://management.azure.com
  additionalinfo: Use this option when required to customize the URL to the Azure management endpoint. More information can be found here - https://xsoar.pan.dev/docs/reference/articles/microsoft-integrations---authentication#using-national-cloud
- display: Trust any certificate (not secure)
  name: insecure
  type: 8
  section: Connect
  advanced: true
  required: false
- display: Use system proxy settings
  name: proxy
  type: 8
  section: Connect
  advanced: true
  required: false
- display: Additional info to fetch
  name: fetch_additional_info
  type: 16
  section: Collect
  options:
  - Alerts
  - Entities
  - Comments
  - Relations
  required: false
  additionalinfo: |
    Choose what additional info to fetch for each incident.
    Note that this will increase the number of API calls.
  advanced: true
- defaultvalue: 'None'
  display: Mirroring Direction
  name: mirror_direction
  type: 15
  hidden:
  - marketplacev2
  section: Collect
  required: false
  options:
  - None
  - Incoming
  - Outgoing
  - Incoming And Outgoing
- additionalinfo: When selected, closing the Microsoft Sentinel ticket is mirrored in Cortex XSOAR.
  defaultvalue: 'false'
  display: Close Mirrored XSOAR Incident
  name: close_incident
  type: 8
  hidden:
  - marketplacev2
  section: Collect
  advanced: true
  required: false
- additionalinfo: When selected, closing the Cortex XSOAR incident is mirrored in Microsoft Sentinel.
  defaultvalue: 'false'
  display: Close Mirrored Microsoft Sentinel Ticket
  name: close_ticket
  type: 8
  hidden:
  - marketplacev2
  section: Collect
  advanced: true
  required: false
description: "Microsoft Sentinel is a scalable, cloud-native solution that provides: Security information and event management (SIEM) Security orchestration, automation, and response (SOAR)."
display: Microsoft Sentinel_debug
name: Azure Sentinel_debug
script:
  commands:
  - arguments:
    - description: The incident ID.
      name: incident_id
      required: true
    - description: The subscription ID.
      name: subscription_id
    - description: The resource group name.
      name: resource_group_name
    description: Gets a single incident from Azure Sentinel.
    name: azure-sentinel-get-incident-by-id
    outputs:
    - contextPath: AzureSentinel.Incident.ID
      description: The incident ID.
      type: String
    - contextPath: AzureSentinel.Incident.Title
      description: The incident title.
      type: String
    - contextPath: AzureSentinel.Incident.Description
      description: Description of the incident.
      type: String
    - contextPath: AzureSentinel.Incident.Severity
      description: The incident severity.
      type: String
    - contextPath: AzureSentinel.Incident.Status
      description: The incident status.
      type: String
    - contextPath: AzureSentinel.Incident.AssigneeName
      description: The name of the incident assignee.
      type: String
    - contextPath: AzureSentinel.Incident.AssigneeEmail
      description: The email address of the incident assignee.
      type: String
    - contextPath: AzureSentinel.Incident.Label.Name
      description: The name of the incident label.
      type: String
    - contextPath: AzureSentinel.Incident.Label.Type
      description: The incident label type.
      type: String
    - contextPath: AzureSentinel.Incident.FirstActivityTimeUTC
      description: The date and time of the incident's first activity.
      type: Date
    - contextPath: AzureSentinel.Incident.LastActivityTimeUTC
      description: The date and time of the incident's last activity.
      type: Date
    - contextPath: AzureSentinel.Incident.LastModifiedTimeUTC
      description: The date and time the incident was last modified.
      type: Date
    - contextPath: AzureSentinel.Incident.CreatedTimeUTC
      description: The date and time the incident was created.
      type: Date
    - contextPath: AzureSentinel.Incident.IncidentNumber
      description: The incident number.
      type: Number
    - contextPath: AzureSentinel.Incident.AlertsCount
      description: The number of the alerts in the incident.
      type: Number
    - contextPath: AzureSentinel.Incident.BookmarkCount
      description: The number of bookmarks in the incident.
      type: Number
    - contextPath: AzureSentinel.Incident.CommentCount
      description: The number of comments in the incident.
      type: Number
    - contextPath: AzureSentinel.Incident.AlertProductNames
      description: The alert product names of the incident.
      type: String
    - contextPath: AzureSentinel.Incident.Tactics
      description: The incident's tactics.
      type: String
    - contextPath: AzureSentinel.Incident.FirstActivityTimeGenerated
      description: The incident's generated first activity time.
      type: Date
    - contextPath: AzureSentinel.Incident.LastActivityTimeGenerated
      description: The incident's generated last activity time.
      type: Date
    - contextPath: AzureSentinel.Incident.Etag
      description: The Etag of the incident.
      type: String
    - contextPath: AzureSentinel.Incident.IncidentUrl
      description: The deep-link URL to the incident in the Azure portal.
      type: String
  - arguments:
    - defaultValue: '50'
      description: The maximum number of incidents to return. The maximum value is 200.
      name: limit
    - description: 'Filter results using OData syntax. For example: properties/createdTimeUtc gt 2020-02-02T14:00:00Z`). For more information, see the Azure documentation: https://docs.microsoft.com/bs-latn-ba/azure/search/search-query-odata-filter.'
      name: filter
    - description: A link that specifies a starting point to use for subsequent calls. This argument overrides all of the other command arguments.
      name: next_link
    - description: The subscription ID.
      name: subscription_id
    - description: The resource group name.
      name: resource_group_name
    description: Gets a list of incidents from Azure Sentinel.
    name: azure-sentinel-list-incidents
    outputs:
    - contextPath: AzureSentinel.Incident.ID
      description: The incident ID.
      type: String
    - contextPath: AzureSentinel.Incident.Title
      description: The incident title.
      type: String
    - contextPath: AzureSentinel.Incident.Description
      description: Description of the incident.
      type: String
    - contextPath: AzureSentinel.Incident.Severity
      description: The incident severity.
      type: String
    - contextPath: AzureSentinel.Incident.Status
      description: The incident status.
      type: String
    - contextPath: AzureSentinel.Incident.AssigneeName
      description: The name of the incident assignee.
      type: String
    - contextPath: AzureSentinel.Incident.AssigneeEmail
      description: The email address of the incident assignee.
      type: String
    - contextPath: AzureSentinel.Incident.Label.Name
      description: The name of the incident label.
      type: String
    - contextPath: AzureSentinel.Incident.Label.Type
      description: The incident label type.
      type: String
    - contextPath: AzureSentinel.Incident.FirstActivityTimeUTC
      description: The date and time of the incident's first activity.
      type: Date
    - contextPath: AzureSentinel.Incident.LastActivityTimeUTC
      description: The date and time of the incident's last activity.
      type: Date
    - contextPath: AzureSentinel.Incident.LastModifiedTimeUTC
      description: The date and time the incident was last modified.
      type: Date
    - contextPath: AzureSentinel.Incident.CreatedTimeUTC
      description: The date and time the incident was created.
      type: Date
    - contextPath: AzureSentinel.Incident.IncidentNumber
      description: The incident number.
      type: Number
    - contextPath: AzureSentinel.Incident.AlertsCount
      description: The number of the alerts in the incident.
      type: Number
    - contextPath: AzureSentinel.Incident.BookmarkCount
      description: The number of bookmarks in the incident.
      type: Number
    - contextPath: AzureSentinel.Incident.CommentCount
      description: The number of comments in the incident.
      type: Number
    - contextPath: AzureSentinel.Incident.AlertProductNames
      description: The alert product names of the incident.
      type: String
    - contextPath: AzureSentinel.Incident.Tactics
      description: The incident's tactics.
      type: String
    - contextPath: AzureSentinel.Incident.FirstActivityTimeGenerated
      description: The incident's generated first activity time.
      type: Date
    - contextPath: AzureSentinel.Incident.LastActivityTimeGenerated
      description: The incident's generated last activity time.
      type: Date
    - contextPath: AzureSentinel.NextLink.Description
      description: Description of NextLink.
      type: String
    - contextPath: AzureSentinel.NextLink.URL
      description: Used if an operation returns partial results. If a response contains a NextLink element, its value specifies a starting point to use for subsequent calls.
      type: String
    - contextPath: AzureSentinel.Incident.Etag
      description: The Etag of the incident.
      type: String
  - arguments:
    - description: Alias of the specific watchlist to get.
      name: watchlist_alias
    - description: The subscription ID.
      name: subscription_id
    - description: The resource group name.
      name: resource_group_name
    description: Gets a list of watchlists from Azure Sentinel.
    name: azure-sentinel-list-watchlists
    outputs:
    - contextPath: AzureSentinel.Watchlist.ID
      description: The watchlist ID.
      type: String
    - contextPath: AzureSentinel.Watchlist.Description
      description: A description of the watchlist.
      type: String
    - contextPath: AzureSentinel.Watchlist.DisplayName
      description: The display name of the watchlist.
      type: String
    - contextPath: AzureSentinel.Watchlist.Provider
      description: The provider of the watchlist.
      type: String
    - contextPath: AzureSentinel.Watchlist.Source
      description: The source of the watchlist.
      type: String
    - contextPath: AzureSentinel.Watchlist.Created
      description: The time the watchlist was created.
      type: Date
    - contextPath: AzureSentinel.Watchlist.Updated
      description: The last time the watchlist was updated.
      type: Date
    - contextPath: AzureSentinel.Watchlist.CreatedBy
      description: The name of the user who created the watchlist.
      type: String
    - contextPath: AzureSentinel.Watchlist.UpdatedBy
      description: The name of the user who updated the watchlist.
      type: String
    - contextPath: AzureSentinel.Watchlist.Alias
      description: The alias of the watchlist.
      type: String
    - contextPath: AzureSentinel.Watchlist.Label
      description: Label that will be used to tag and filter on.
      type: unknown
    - contextPath: AzureSentinel.Watchlist.ItemsSearchKey
      description: The search key is used to optimize query performance when using watchlists for joins with other data. For example, enable a column with IP addresses to be the designated SearchKey field, then use this field as the key field when joining to other event data by IP address.
      type: String
    - contextPath: AzureSentinel.NextLink.Description
      description: Description of NextLink.
      type: String
    - contextPath: AzureSentinel.NextLink.URL
      description: Used if an operation returns partial results. If a response contains a NextLink element, its value specifies a starting point to use for subsequent calls.
      type: String
  - arguments:
    - description: Alias of the watchlist to be deleted.
      name: watchlist_alias
      required: true
    - description: The subscription ID.
      name: subscription_id
    - description: The resource group name.
      name: resource_group_name
    description: Delete a watchlist from Azure Sentinel.
    name: azure-sentinel-delete-watchlist
  - arguments:
    - description: The alias of the new watchlist or the watchlist to update.
      name: watchlist_alias
      required: true
    - description: The display name of the watchlist.
      name: watchlist_display_name
      required: true
    - description: The description of the watchlist.
      name: description
    - defaultValue: XSOAR
      description: The provider of the watchlist.
      name: provider
    - description: The labels of the watchlist.
      isArray: true
      name: labels
    - defaultValue: '0'
      description: The number of lines in the CSV content to skip before the header.
      name: lines_to_skip
    - description: A file entry with raw content that represents the watchlist items to create.
      name: file_entry_id
      required: true
    - description: The search key is used to optimize query performance when using watchlists for joins with other data. For example, enable a column with IP addresses to be the designated SearchKey field, then use this field as the key field when joining to other event data by IP address.
      name: items_search_key
      required: true
    - defaultValue: Text/Csv
      description: The content type of the raw content. For now, only text/csv is valid.
      name: content_type
    - description: The subscription ID.
      name: subscription_id
    - description: The resource group name.
      name: resource_group_name
    description: Create or update a watchlist in Azure Sentinel.
    name: azure-sentinel-watchlist-create-update
    outputs:
    - contextPath: AzureSentinel.Watchlist.Name
      description: The name of the watchlist.
      type: String
    - contextPath: AzureSentinel.Watchlist.ID
      description: The ID (GUID) of the watchlist.
      type: String
    - contextPath: AzureSentinel.Watchlist.Description
      description: A description of the watchlist.
      type: String
    - contextPath: AzureSentinel.Watchlist.Provider
      description: The provider of the watchlist.
      type: String
    - contextPath: AzureSentinel.Watchlist.Source
      description: The source of the watchlist.
      type: String
    - contextPath: AzureSentinel.Watchlist.Created
      description: The time the watchlist was created.
      type: Date
    - contextPath: AzureSentinel.Watchlist.Updated
      description: The time the watchlist was updated.
      type: Date
    - contextPath: AzureSentinel.Watchlist.CreatedBy
      description: The user who created the watchlist.
      type: String
    - contextPath: AzureSentinel.Watchlist.UpdatedBy
      description: The user who updated the watchlist.
      type: String
    - contextPath: AzureSentinel.Watchlist.Alias
      description: The alias of the watchlist.
      type: String
    - contextPath: AzureSentinel.Watchlist.Label
      description: List of labels relevant to this watchlist.
      type: Unknown
    - contextPath: AzureSentinel.Watchlist.ItemsSearchKey
      description: The search key is used to optimize query performance when using watchlists for joins with other data.
      type: String
  - arguments:
    - description: The incident ID.
      name: incident_id
      required: true
    - description: The incident's title.
      name: title
    - description: Description of the incident.
      name: description
    - auto: PREDEFINED
      description: The incident severity.
      name: severity
      predefined:
      - High
      - Medium
      - Low
      - Informational
    - auto: PREDEFINED
      description: The incident status.
      name: status
      predefined:
      - New
      - Active
      - Closed
    - auto: PREDEFINED
      description: The reason the incident was closed. Required when updating the status to Closed.
      name: classification
      predefined:
      - BenignPositive
      - FalsePositive
      - TruePositive
      - Undetermined
    - description: Describes the reason the incident was closed.
      name: classification_comment
    - auto: PREDEFINED
      description: The classification reason the incident was closed with. Required when updating the status to Closed and the classification is determined.
      name: classification_reason
      predefined:
      - InaccurateData
      - IncorrectAlertLogic
      - SuspiciousActivity
      - SuspiciousButExpected
    - description: The email address of the incident assignee. It is recommended to update *user_principal_name* instead of this field. Note that the updated API field is `owner.email`.
      name: assignee_email
    - description: The user principal name of the client. Note that the updated API field is `owner.userPrincipalName`.
      name: user_principal_name
    - description: Incident labels. Note that all labels will be set as labelType='User'.
      isArray: true
      name: labels
    - description: The subscription ID.
      name: subscription_id
    - description: The resource group name.
      name: resource_group_name
    description: Updates a single incident in Azure Sentinel.
    name: azure-sentinel-update-incident
    outputs:
    - contextPath: AzureSentinel.Incident.ID
      description: The incident ID.
      type: String
    - contextPath: AzureSentinel.Incident.Title
      description: The incident's title.
      type: String
    - contextPath: AzureSentinel.Incident.Description
      description: Description of the incident.
      type: String
    - contextPath: AzureSentinel.Incident.Severity
      description: The incident severity.
      type: String
    - contextPath: AzureSentinel.Incident.Status
      description: The incident status.
      type: String
    - contextPath: AzureSentinel.Incident.AssigneeName
      description: The name of the incident assignee.
      type: String
    - contextPath: AzureSentinel.Incident.AssigneeEmail
      description: The email address of the incident assignee.
      type: String
    - contextPath: AzureSentinel.Incident.Label.Name
      description: The name of the incident label.
      type: String
    - contextPath: AzureSentinel.Incident.Label.Type
      description: The incident label type.
      type: String
    - contextPath: AzureSentinel.Incident.FirstActivityTimeUTC
      description: The date and time of the incident's first activity.
      type: Date
    - contextPath: AzureSentinel.Incident.LastActivityTimeUTC
      description: The date and time of the incident's last activity.
      type: Date
    - contextPath: AzureSentinel.Incident.LastModifiedTimeUTC
      description: The date and time the incident was last modified.
      type: Date
    - contextPath: AzureSentinel.Incident.CreatedTimeUTC
      description: The date and time the incident was created.
      type: Date
    - contextPath: AzureSentinel.Incident.IncidentNumber
      description: The incident number.
      type: Number
    - contextPath: AzureSentinel.Incident.AlertsCount
      description: The number of the alerts in the incident.
      type: Number
    - contextPath: AzureSentinel.Incident.BookmarkCount
      description: The number of bookmarks in the incident.
      type: Number
    - contextPath: AzureSentinel.Incident.CommentCount
      description: The number of comments in the incident.
      type: Number
    - contextPath: AzureSentinel.Incident.AlertProductNames
      description: The alert product names of the incident.
      type: String
    - contextPath: AzureSentinel.Incident.Tactics
      description: The incident's tactics.
      type: String
    - contextPath: AzureSentinel.Incident.FirstActivityTimeGenerated
      description: The incident's generated first activity time.
      type: Date
    - contextPath: AzureSentinel.Incident.LastActivityTimeGenerated
      description: The incident's generated last activity time.
      type: Date
    - contextPath: AzureSentinel.Incident.Etag
      description: The Etag of the incident.
      type: String
  - arguments:
    - description: The incident ID.
      name: incident_id
      required: true
    - description: The subscription ID.
      name: subscription_id
    - description: The resource group name.
      name: resource_group_name
    description: Deletes a single incident in Azure Sentinel.
    name: azure-sentinel-delete-incident
  - arguments:
    - description: The incident ID.
      name: incident_id
      required: true
    - defaultValue: '50'
      description: The maximum number of incident comments to return. The maximum value is 50.
      name: limit
    - description: A link that specifies a starting point to use for subsequent calls. Using this argument overrides all of the other command arguments.
      name: next_link
    - description: The subscription ID.
      name: subscription_id
    - description: The resource group name.
      name: resource_group_name
    description: Gets the comments of an incident from Azure Sentinel.
    name: azure-sentinel-list-incident-comments
    outputs:
    - contextPath: AzureSentinel.IncidentComment.ID
      description: The ID of the incident comment.
      type: String
    - contextPath: AzureSentinel.IncidentComment.IncidentID
      description: The incident ID.
      type: String
    - contextPath: AzureSentinel.IncidentComment.Message
      description: The incident comment.
      type: String
    - contextPath: AzureSentinel.IncidentComment.AuthorName
      description: The name of the author of the incident's comment.
      type: String
    - contextPath: AzureSentinel.IncidentComment.AuthorEmail
      description: The email address of the author of the incident comment.
      type: String
    - contextPath: AzureSentinel.IncidentComment.CreatedTimeUTC
      description: The date and time that the incident comment was created.
      type: Date
    - contextPath: AzureSentinel.NextLink.Description
      description: Description of NextLink.
      type: String
    - contextPath: AzureSentinel.NextLink.URL
      description: Used if an operation returns a partial result. If a response contains a NextLink element, its value specifies a starting point to use for subsequent calls.
      type: String
  - arguments:
    - description: The incident ID.
      name: incident_id
      required: true
    - description: The comment message.
      name: message
      required: true
    - description: The subscription ID.
      name: subscription_id
    - description: The resource group name.
      name: resource_group_name
    description: Adds a comment to an incident in Azure Sentinel.
    name: azure-sentinel-incident-add-comment
    outputs:
    - contextPath: AzureSentinel.IncidentComment.ID
      description: The ID of the incident comment.
      type: String
    - contextPath: AzureSentinel.IncidentComment.IncidentID
      description: The incident ID.
      type: String
    - contextPath: AzureSentinel.IncidentComment.Message
      description: The incident's comment.
      type: String
    - contextPath: AzureSentinel.IncidentComment.AuthorName
      description: The name of the author of the incident's comment.
      type: String
    - contextPath: AzureSentinel.IncidentComment.AuthorEmail
      description: The email address of the author of the incident comment.
      type: String
    - contextPath: AzureSentinel.IncidentComment.CreatedTimeUTC
      description: The date and time that the incident comment was created.
      type: Date
  - arguments:
    - description: The incident ID.
      name: incident_id
      required: true
    - description: The comment ID.
      name: comment_id
      required: true
    - description: The subscription ID.
      name: subscription_id
    - description: The resource group name.
      name: resource_group_name
    description: Deletes a comment from incident in Azure Sentinel.
    name: azure-sentinel-incident-delete-comment
  - arguments:
    - description: The incident ID.
      name: incident_id
      required: true
    - defaultValue: '50'
      description: The maximum number of related entities to return.
      name: limit
    - description: A link that specifies a starting point to use for subsequent calls. Using this argument overrides all of the other command arguments.
      name: next_link
    - description: |-
        A comma-separated list of entity kinds to filter by. By default, the results won't be filtered by kind.
        The optional kinds are: Account, Host, File, AzureResource, CloudApplication, DnsResolution, FileHash, Ip, Malware, Process, RegistryKey, RegistryValue, SecurityGroup, Url, IoTDevice, SecurityAlert, Bookmark.
      isArray: true
      name: entity_kinds
      predefined:
      - ''
    - description: 'Filter results using OData syntax. For example: properties/createdTimeUtc gt 2020-02-02T14:00:00Z`). For more information see the Azure documentation: https://docs.microsoft.com/bs-latn-ba/azure/search/search-query-odata-filter.'
      name: filter
    - description: The subscription ID.
      name: subscription_id
    - description: The resource group name.
      name: resource_group_name
    description: Gets a list of an incident's related entities from Azure Sentinel.
    name: azure-sentinel-list-incident-relations
    outputs:
    - contextPath: AzureSentinel.IncidentRelatedResource.ID
      description: The ID of the incident's related resource.
      type: String
    - contextPath: AzureSentinel.IncidentRelatedResource.Kind
      description: The kind of the incident's related resource.
      type: String
    - contextPath: AzureSentinel.NextLink.Description
      description: The description about NextLink.
      type: String
    - contextPath: AzureSentinel.NextLink.URL
      description: Used if an operation returns a partial result. If a response contains a NextLink element, its value specifies a starting point to use for subsequent calls.
      type: String
    - contextPath: AzureSentinel.IncidentRelatedResource.IncidentID
      description: The incident ID.
      type: String
  - arguments:
    - description: The incident ID.
      name: incident_id
      required: true
    - description: The subscription ID.
      name: subscription_id
    - description: The resource group name.
      name: resource_group_name
    description: Gets a list of an incident's entities from Azure Sentinel.
    name: azure-sentinel-list-incident-entities
    outputs:
    - contextPath: AzureSentinel.IncidentEntity.ID
      description: The ID of the entity.
      type: String
    - contextPath: AzureSentinel.IncidentEntity.IncidentId
      description: The ID of the incident.
      type: String
    - contextPath: AzureSentinel.IncidentEntity.Kind
      description: The kind of the entity.
      type: String
    - contextPath: AzureSentinel.IncidentEntity.Properties
      description: The properties of the entity.
      type: Unknown
  - arguments:
    - description: The incident ID.
      name: incident_id
      required: true
    - description: The subscription ID.
      name: subscription_id
    - description: The resource group name.
      name: resource_group_name
    description: Gets a list of an incident's alerts from Azure Sentinel.
    name: azure-sentinel-list-incident-alerts
    outputs:
    - contextPath: AzureSentinel.IncidentAlert.ID
      description: The ID of the alert.
      type: String
    - contextPath: AzureSentinel.IncidentAlert.IncidentId
      description: The ID of the incident.
      type: String
    - contextPath: AzureSentinel.IncidentAlert.Kind
      description: The kind of the alert.
      type: String
    - contextPath: AzureSentinel.IncidentAlert.Tactic
      description: The tactics of the alert.
      type: Unknown
    - contextPath: AzureSentinel.IncidentAlert.Techniques
      description: The techniques of the alert.
      type: Unknown
    - contextPath: AzureSentinel.IncidentAlert.DisplayName
      description: The display name of the alert.
      type: String
    - contextPath: AzureSentinel.IncidentAlert.Description
      description: The description of the alert.
      type: String
    - contextPath: AzureSentinel.IncidentAlert.ConfidenceLevel
      description: The confidence level of this alert.
      type: String
    - contextPath: AzureSentinel.IncidentAlert.Severity
      description: The severity of the alert.
      type: String
    - contextPath: AzureSentinel.IncidentAlert.VendorName
      description: The name of the vendor that raised the alert.
      type: String
    - contextPath: AzureSentinel.IncidentAlert.ProductName
      description: The name of the product that published this alert.
      type: String
    - contextPath: AzureSentinel.IncidentAlert.ProductComponentName
      description: The name of a component inside the product which generated the alert.
      type: String
  - arguments:
    - description: The alias of the watchlist.
      name: watchlist_alias
      required: true
    - description: The ID of the single watchlist item.
      name: watchlist_item_id
    - description: The subscription ID.
      name: subscription_id
    - description: The resource group name.
      name: resource_group_name
    description: Get a single watchlist item or list of watchlist items.
    name: azure-sentinel-list-watchlist-items
    outputs:
    - contextPath: AzureSentinel.WatchlistItem.WatchlistAlias
      description: The alias of the watchlist.
      type: String
    - contextPath: AzureSentinel.WatchlistItem.ID
      description: The ID (GUID) of the watchlist item.
      type: String
    - contextPath: AzureSentinel.WatchlistItem.Created
      description: The time the watchlist item was created.
      type: Date
    - contextPath: AzureSentinel.WatchlistItem.Updated
      description: The last time the watchlist item was updated.
      type: Date
    - contextPath: AzureSentinel.WatchlistItem.CreatedBy
      description: The name of the user.
      type: String
    - contextPath: AzureSentinel.WatchlistItem.UpdatedBy
      description: The user who updated this item.
      type: String
    - contextPath: AzureSentinel.WatchlistItem.ItemsKeyValue
      description: Key-value pairs for a watchlist item.
      type: Unknown
  - arguments:
    - description: The watchlist alias.
      name: watchlist_alias
      required: true
    - description: The watchlist item ID to be deleted.
      name: watchlist_item_id
      required: true
    - description: The subscription ID.
      name: subscription_id
    - description: The resource group name.
      name: resource_group_name
    description: Delete a watchlist item.
    name: azure-sentinel-delete-watchlist-item
  - arguments:
    - description: The watchlist alias.
      name: watchlist_alias
      required: true
    - description: The watchlist item ID (GUID) to update.
      name: watchlist_item_id
    - description: The JSON for the itemsKeyValue of the item (the key value is different from watchlist to watchlist).
      name: item_key_value
      required: true
    - description: The subscription ID.
      name: subscription_id
    - description: The resource group name.
      name: resource_group_name
    description: Create or update a watchlist item.
    name: azure-sentinel-create-update-watchlist-item
    outputs:
    - contextPath: AzureSentinel.WatchlistItem.WatchlistAlias
      description: The alias of the watchlist.
      type: String
    - contextPath: AzureSentinel.WatchlistItem.ID
      description: The ID (GUID) of the watchlist item.
      type: String
    - contextPath: AzureSentinel.WatchlistItem.Created
      description: The time the watchlist item was created.
      type: Date
    - contextPath: AzureSentinel.WatchlistItem.Updated
      description: The last time the watchlist item was updated.
      type: Date
    - contextPath: AzureSentinel.WatchlistItem.CreatedBy
      description: The name of the user who created this watchlist item.
      type: String
    - contextPath: AzureSentinel.WatchlistItem.UpdatedBy
      description: The user who updated this watchlist item.
      type: String
    - contextPath: AzureSentinel.WatchlistItem.ItemsKeyValue
      description: Key-value pairs for a watchlist item.
      type: Unknown
  - arguments:
    - description: The name of the indicator.
      name: indicator_name
    - defaultValue: '50'
      description: The maximum number of indicators to return.
      name: limit
    - description: |-
        A link that specifies a starting point to use for subsequent calls.
        This argument overrides all of the other command arguments.
        There may be no support for pagination.
      name: next_link
    - description: The subscription ID.
      name: subscription_id
    - description: The resource group name.
      name: resource_group_name
    description: Returns a list of threat indicators.
    name: azure-sentinel-threat-indicator-list
    outputs:
    - contextPath: AzureSentinel.ThreatIndicator.ID
      description: The ID of the indicator.
      type: String
    - contextPath: AzureSentinel.ThreatIndicator.Name
      description: The name of the indicator.
      type: String
    - contextPath: AzureSentinel.ThreatIndicator.ETag
      description: The ETag of the indicator.
      type: String
    - contextPath: AzureSentinel.ThreatIndicator.Type
      description: The type of the indicator.
      type: String
    - contextPath: AzureSentinel.ThreatIndicator.Kind
      description: The kind of the indicator.
      type: String
    - contextPath: AzureSentinel.ThreatIndicators.Confidence
      description: The confidence of the threat indicator. This is a number between 0-100.
      type: Number
    - contextPath: AzureSentinel.ThreatIndicator.Created
      description: When the threat indicator was created.
      type: Date
    - contextPath: AzureSentinel.ThreatIndicator.CreatedByRef
      description: The creator of the indicator.
      type: String
    - contextPath: AzureSentinel.ThreatIndicator.ExternalID
      description: The external ID of the indicator.
      type: String
    - contextPath: AzureSentinel.ThreatIndicator.Revoked
      description: Whether the threat indicator was revoked.
      type: Boolean
    - contextPath: AzureSentinel.ThreatIndicator.Source
      description: The source of the indicator.
      type: String
    - contextPath: AzureSentinel.ThreatIndicator.ETags
      description: The Etags of the indicator.
      type: String
    - contextPath: AzureSentinel.ThreatIndicator.DisplayName
      description: The display name of the indicator.
      type: String
    - contextPath: AzureSentinel.ThreatIndicator.Description
      description: The description of the indicator.
      type: String
    - contextPath: AzureSentinel.ThreatIndicator.ThreatTypes
      description: The threat types of the indicator.
      type: Unknown
    - contextPath: AzureSentinel.ThreatIndicator.KillChainPhases.KillChainName
      description: The kill chain's name of the indicator.
      type: String
    - contextPath: AzureSentinel.ThreatIndicator.ParsedPattern.PatternTypeKey
      description: The pattern type key of the indicator.
      type: Unknown
    - contextPath: AzureSentinel.ThreatIndicator.Pattern
      description: The pattern of the indicator.
      type: String
    - contextPath: AzureSentinel.ThreatIndicator.PatternType
      description: The pattern type of the indicator.
      type: String
    - contextPath: AzureSentinel.ThreatIndicator.ValidFrom
      description: The date from which the indicator is valid.
      type: Date
    - contextPath: AzureSentinel.ThreatIndicator.ValidUntil
      description: The date until which the indicator is valid.
      type: Date
    - contextPath: AzureSentinel.ThreatIndicator.KillChainPhases.PhaseName
      description: The phase name of the indicator.
      type: String
    - contextPath: AzureSentinel.ThreatIndicator.ParsedPattern.PatternTypeValues.Value
      description: The value of the indicator.
      type: String
    - contextPath: AzureSentinel.ThreatIndicator.ParsedPattern.PatternTypeValues.ValueType
      description: The value type of the indicator.
      type: String
    - contextPath: AzureSentinel.ThreatIndicator.LastUpdatedTimeUtc
      description: The last updated time of the indicator.
      type: Date
    - contextPath: AzureSentinel.ThreatIndicator.Tags
      description: The tags of the indicator.
      type: Unknown
    - contextPath: AzureSentinel.ThreatIndicator.Types
      description: The threat types of the indicator.
      type: Unknown
  - arguments:
    - defaultValue: '50'
      description: The maximum number of indicators to return.
      name: limit
    - description: |-
        A link that specifies a starting point to use for subsequent calls.
        This argument overrides all of the other command arguments.
        There may be no support for pagination.
      name: next_link
    - description: The minimum confidence number for a threat indicator.
      name: min_confidence
    - description: The maximum confidence number for a threat indicator.
      name: max_confidence
    - description: Minimum valid until value of indicators to query.
      name: min_valid_until
    - description: Maximum valid until value of indicators to query.
      name: max_valid_until
    - auto: PREDEFINED
      defaultValue: 'false'
      description: If true, the query also returns disabled indicators.
      name: include_disabled
      predefined:
      - 'true'
      - 'false'
    - description: The sources of the threat indicator.
      isArray: true
      name: sources
    - auto: PREDEFINED
      description: The indicator types of the threat indicator.
      isArray: true
      name: indicator_types
      predefined:
      - ipv4
      - ipv6
      - file
      - url
      - domain
    - auto: PREDEFINED
      description: A comma-separated list of threat types of the threat indicator.
      isArray: true
      name: threat_types
      predefined:
      - anomalous-activity
      - attribution
      - anonymization
      - benign
      - malicious-activity
      - compromised
      - unknown
    - description: A comma-separated list of keywords.
      isArray: true
      name: keywords
    - description: The subscription ID.
      name: subscription_id
    - description: The resource group name.
      name: resource_group_name
    description: Returns a list of threat indicators with specific entities.
    name: azure-sentinel-threat-indicator-query
    outputs:
    - contextPath: AzureSentinel.ThreatIndicator.ID
      description: The ID of the indicator.
      type: String
    - contextPath: AzureSentinel.ThreatIndicator.Name
      description: The name of the indicator.
      type: String
    - contextPath: AzureSentinel.ThreatIndicator.ETag
      description: The ETag of the indicator.
      type: String
    - contextPath: AzureSentinel.ThreatIndicator.Type
      description: The type of the indicator.
      type: String
    - contextPath: AzureSentinel.ThreatIndicator.Kind
      description: The kind of the indicator.
      type: String
    - contextPath: AzureSentinel.ThreatIndicators.Confidence
      description: The confidence of the threat indicator. This is a number between 0-100.
      type: Number
    - contextPath: AzureSentinel.ThreatIndicator.Created
      description: When the threat indicator was created.
      type: Date
    - contextPath: AzureSentinel.ThreatIndicator.CreatedByRef
      description: The creator of the indicator.
      type: String
    - contextPath: AzureSentinel.ThreatIndicator.ExternalID
      description: The external ID of the indicator.
      type: String
    - contextPath: AzureSentinel.ThreatIndicator.Revoked
      description: Whether the threat indicator was revoked.
      type: Boolean
    - contextPath: AzureSentinel.ThreatIndicator.Source
      description: The source of the indicator.
      type: String
    - contextPath: AzureSentinel.ThreatIndicator.ETags
      description: The Etags of the indicator.
      type: String
    - contextPath: AzureSentinel.ThreatIndicator.DisplayName
      description: The display name of the indicator.
      type: String
    - contextPath: AzureSentinel.ThreatIndicator.Description
      description: The description of the indicator.
      type: String
    - contextPath: AzureSentinel.ThreatIndicator.ThreatTypes
      description: The threat types of the indicator.
      type: Unknown
    - contextPath: AzureSentinel.ThreatIndicator.KillChainPhases.KillChainName
      description: The kill chain's name of the indicator.
      type: String
    - contextPath: AzureSentinel.ThreatIndicator.ParsedPattern.PatternTypeKey
      description: The pattern type key of the indicator.
      type: Unknown
    - contextPath: AzureSentinel.ThreatIndicator.Pattern
      description: The pattern of the indicator.
      type: String
    - contextPath: AzureSentinel.ThreatIndicator.PatternType
      description: The pattern type of the indicator.
      type: String
    - contextPath: AzureSentinel.ThreatIndicator.ValidFrom
      description: The date from which the indicator is valid.
      type: Date
    - contextPath: AzureSentinel.ThreatIndicator.ValidUntil
      description: The date until which the indicator is valid.
      type: Date
    - contextPath: AzureSentinel.ThreatIndicator.KillChainPhases.PhaseName
      description: The phase name of the indicator.
      type: String
    - contextPath: AzureSentinel.ThreatIndicator.ParsedPattern.PatternTypeValues.Value
      description: The value of the indicator.
      type: String
    - contextPath: AzureSentinel.ThreatIndicator.ParsedPattern.PatternTypeValues.ValueType
      description: The value type of the indicator.
      type: String
    - contextPath: AzureSentinel.ThreatIndicator.LastUpdatedTimeUtc
      description: The last updated time of the indicator.
      type: Date
    - contextPath: AzureSentinel.ThreatIndicator.Tags
      description: The tags of the indicator.
      type: Unknown
    - contextPath: AzureSentinel.ThreatIndicator.Types
      description: The threat types of the indicator.
      type: Unknown
  - arguments:
    - description: The value of the threat indicator.
      name: value
      required: true
    - description: The display name of the new indicator.
      name: display_name
      required: true
    - description: The description of the new indicator.
      name: description
    - auto: PREDEFINED
      description: The type of the new indicator.
      name: indicator_type
      predefined:
      - ipv4
      - ipv6
      - file
      - url
      - domain
      required: true
    - auto: PREDEFINED
      description: The hash type of the new indicator. This argument is mandatory if the indicator type is file.
      name: hash_type
      predefined:
      - MD5
      - SHA-1
      - SHA-256
      - SHA-512
    - description: The confidence of the new threat indicator. Should be a number between 0-100.
      name: confidence
    - auto: PREDEFINED
      description: A comma-separated list of threat types of the threat indicator.
      isArray: true
      name: threat_types
      predefined:
      - anomalous-activity
      - attribution
      - anonymization
      - benign
      - malicious-activity
      - compromised
      - unknown
      required: true
    - description: The kill chains phases of the indicator.
      isArray: true
      name: kill_chains
    - description: A comma-separated list of tags of the new threat indicator.
      isArray: true
      name: tags
    - description: The date from which the indicator is valid.
      name: valid_from
    - description: The date until which the indicator is valid.
      name: valid_until
    - description: The creator of the new indicator.
      name: created_by
    - auto: PREDEFINED
      defaultValue: 'false'
      description: If true, the indicator is revoked.
      name: revoked
      predefined:
      - 'true'
      - 'false'
    - description: The subscription ID.
      name: subscription_id
    - description: The resource group name.
      name: resource_group_name
    description: Creates a new threat indicator.
    name: azure-sentinel-threat-indicator-create
    outputs:
    - contextPath: AzureSentinel.ThreatIndicator.ID
      description: The ID of the indicator.
      type: String
    - contextPath: AzureSentinel.ThreatIndicator.Name
      description: The name of the indicator.
      type: String
    - contextPath: AzureSentinel.ThreatIndicator.ETag
      description: The ETag of the indicator.
      type: String
    - contextPath: AzureSentinel.ThreatIndicator.Type
      description: The type of the indicator.
      type: String
    - contextPath: AzureSentinel.ThreatIndicator.Kind
      description: The kind of the indicator.
      type: String
    - contextPath: AzureSentinel.ThreatIndicators.Confidence
      description: The confidence of the threat indicator. This is a number between 0-100.
      type: Number
    - contextPath: AzureSentinel.ThreatIndicator.Created
      description: When the threat indicator was created.
      type: Date
    - contextPath: AzureSentinel.ThreatIndicator.CreatedByRef
      description: The creator of the indicator.
      type: String
    - contextPath: AzureSentinel.ThreatIndicator.ExternalID
      description: The external ID of the indicator.
      type: String
    - contextPath: AzureSentinel.ThreatIndicator.Revoked
      description: Whether the threat indicator was revoked.
      type: Boolean
    - contextPath: AzureSentinel.ThreatIndicator.Source
      description: The source of the indicator.
      type: String
    - contextPath: AzureSentinel.ThreatIndicator.ETags
      description: The Etags of the indicator.
      type: String
    - contextPath: AzureSentinel.ThreatIndicator.DisplayName
      description: The display name of the indicator.
      type: String
    - contextPath: AzureSentinel.ThreatIndicator.Description
      description: The description of the indicator.
      type: String
    - contextPath: AzureSentinel.ThreatIndicator.ThreatTypes
      description: The threat types of the indicator.
      type: Unknown
    - contextPath: AzureSentinel.ThreatIndicator.KillChainPhases.KillChainName
      description: The kill chain's name of the indicator.
      type: String
    - contextPath: AzureSentinel.ThreatIndicator.ParsedPattern.PatternTypeKey
      description: The pattern type key of the indicator.
      type: Unknown
    - contextPath: AzureSentinel.ThreatIndicator.Pattern
      description: The pattern of the indicator.
      type: String
    - contextPath: AzureSentinel.ThreatIndicator.PatternType
      description: The pattern type of the indicator.
      type: String
    - contextPath: AzureSentinel.ThreatIndicator.ValidFrom
      description: The date from which the indicator is valid.
      type: Date
    - contextPath: AzureSentinel.ThreatIndicator.ValidUntil
      description: The date until which the indicator is valid.
      type: Date
    - contextPath: AzureSentinel.ThreatIndicator.KillChainPhases.PhaseName
      description: The phase name of the indicator.
      type: String
    - contextPath: AzureSentinel.ThreatIndicator.ParsedPattern.PatternTypeValues.Value
      description: The value of the indicator.
      type: String
    - contextPath: AzureSentinel.ThreatIndicator.ParsedPattern.PatternTypeValues.ValueType
      description: The value type of the indicator.
      type: String
    - contextPath: AzureSentinel.ThreatIndicator.LastUpdatedTimeUtc
      description: The last updated time of the indicator.
      type: Date
    - contextPath: AzureSentinel.ThreatIndicator.Tags
      description: The tags of the indicator.
      type: Unknown
    - contextPath: AzureSentinel.ThreatIndicator.Types
      description: The threat types of the indicator.
      type: Unknown
  - arguments:
    - description: The name of the indicator.
      name: indicator_name
      required: true
    - description: The value of the indicator.
      name: value
      required: true
    - description: The display name of the indicator.
      name: display_name
      required: true
    - description: The description of the threat indicator.
      name: description
    - auto: PREDEFINED
      description: The type of the indicator.
      name: indicator_type
      predefined:
      - ipv4
      - ipv6
      - file
      - url
      - domain
      required: true
    - description: If indicator_type is a file, this entry is mandatory.
      name: hash_type
    - description: Whether the indicator is revoked.
      name: revoked
    - description: The confidence of the threat indicator. This is a number between 0-100.
      name: confidence
    - auto: PREDEFINED
      description: A comma-separated list of threat types of the threat indicator.
      isArray: true
      name: threat_types
      predefined:
      - anomalous-activity
      - attribution
      - anonymization
      - benign
      - malicious-activity
      - compromised
      - unknown
    - description: A comma-separated list of  kill chains phases of the indicator.
      isArray: true
      name: kill_chains
    - description: A comma-separated list of tags of the threat indicator.
      isArray: true
      name: tags
    - description: The date from which the indicator is valid.
      name: valid_from
    - description: The date until which the indicator is valid.
      name: valid_until
    - description: The creator of the indicator.
      name: created_by
    - description: The subscription ID.
      name: subscription_id
    - description: The resource group name.
      name: resource_group_name
    description: Updates an existing threat indicator.
    name: azure-sentinel-threat-indicator-update
    outputs:
    - contextPath: AzureSentinel.ThreatIndicator.ID
      description: The ID of the indicator.
      type: String
    - contextPath: AzureSentinel.ThreatIndicator.Name
      description: The name of the indicator.
      type: String
    - contextPath: AzureSentinel.ThreatIndicator.ETag
      description: The ETag of the indicator.
      type: String
    - contextPath: AzureSentinel.ThreatIndicator.Type
      description: The type of the indicator.
      type: String
    - contextPath: AzureSentinel.ThreatIndicator.Kind
      description: The kind of the indicator.
      type: String
    - contextPath: AzureSentinel.ThreatIndicators.Confidence
      description: The confidence of the threat indicator. This is a number between 0-100.
      type: Number
    - contextPath: AzureSentinel.ThreatIndicator.Created
      description: When the threat indicator was created.
      type: Date
    - contextPath: AzureSentinel.ThreatIndicator.CreatedByRef
      description: The creator of the indicator.
      type: String
    - contextPath: AzureSentinel.ThreatIndicator.ExternalID
      description: The external ID of the indicator.
      type: String
    - contextPath: AzureSentinel.ThreatIndicator.Revoked
      description: Was the threat indicator revoked or not.
      type: Boolean
    - contextPath: AzureSentinel.ThreatIndicator.Source
      description: The source of the indicator.
      type: String
    - contextPath: AzureSentinel.ThreatIndicator.ETags
      description: The Etags of the indicator.
      type: String
    - contextPath: AzureSentinel.ThreatIndicator.DisplayName
      description: The display name of the indicator.
      type: String
    - contextPath: AzureSentinel.ThreatIndicator.Description
      description: The description of the indicator.
      type: String
    - contextPath: AzureSentinel.ThreatIndicator.ThreatTypes
      description: The threat types of the indicator.
      type: Unknown
    - contextPath: AzureSentinel.ThreatIndicator.KillChainPhases.KillChainName
      description: The kill chain's name of the indicator.
      type: String
    - contextPath: AzureSentinel.ThreatIndicator.ParsedPattern.PatternTypeKey
      description: The pattern type key of the indicator.
      type: Unknown
    - contextPath: AzureSentinel.ThreatIndicator.Pattern
      description: The pattern of the indicator.
      type: String
    - contextPath: AzureSentinel.ThreatIndicator.PatternType
      description: The pattern type of the indicator.
      type: String
    - contextPath: AzureSentinel.ThreatIndicator.ValidFrom
      description: The date from which the indicator is valid.
      type: Date
    - contextPath: AzureSentinel.ThreatIndicator.ValidUntil
      description: The date until which the indicator is valid.
      type: Date
    - contextPath: AzureSentinel.ThreatIndicator.KillChainPhases.PhaseName
      description: The phase name of the indicator.
      type: String
    - contextPath: AzureSentinel.ThreatIndicator.ParsedPattern.PatternTypeValues.Value
      description: The value of the indicator.
      type: String
    - contextPath: AzureSentinel.ThreatIndicator.ParsedPattern.PatternTypeValues.ValueType
      description: The value type of the indicator.
      type: String
    - contextPath: AzureSentinel.ThreatIndicator.LastUpdatedTimeUtc
      description: The last updated time of the indicator.
      type: Date
    - contextPath: AzureSentinel.ThreatIndicator.Tags
      description: The tags of the indicator.
      type: Unknown
    - contextPath: AzureSentinel.ThreatIndicator.Types
      description: The threat types of the indicator.
      type: Unknown
  - arguments:
    - description: A comma-separated list of indicators to delete.
      isArray: true
      name: indicator_names
      required: true
    - description: The subscription ID.
      name: subscription_id
    - description: The resource group name.
      name: resource_group_name
    description: Deletes an existing threat indicator.
    name: azure-sentinel-threat-indicator-delete
  - arguments:
    - description: The name of the indicator.
      name: indicator_name
      required: true
    - description: A comma-separated list of tags to append.
      isArray: true
      name: tags
      required: true
    - description: The subscription ID.
      name: subscription_id
    - description: The resource group name.
      name: resource_group_name
    description: Appends new tags to an existing indicator.
    name: azure-sentinel-threat-indicator-tags-append
    outputs:
    - contextPath: AzureSentinel.ThreatIndicator.ID
      description: The ID of the indicator.
      type: String
    - contextPath: AzureSentinel.ThreatIndicator.Name
      description: The name of the indicator.
      type: String
    - contextPath: AzureSentinel.ThreatIndicator.ETag
      description: The ETag of the indicator.
      type: String
    - contextPath: AzureSentinel.ThreatIndicator.Type
      description: The type of the indicator.
      type: String
    - contextPath: AzureSentinel.ThreatIndicator.Kind
      description: The kind of the indicator.
      type: String
    - contextPath: AzureSentinel.ThreatIndicators.Confidence
      description: The confidence of the threat indicator. This is a number between 0-100.
      type: Number
    - contextPath: AzureSentinel.ThreatIndicator.Created
      description: When the threat indicator was created.
      type: Date
    - contextPath: AzureSentinel.ThreatIndicator.CreatedByRef
      description: The creator of the indicator.
      type: String
    - contextPath: AzureSentinel.ThreatIndicator.ExternalID
      description: The external ID of the indicator.
      type: String
    - contextPath: AzureSentinel.ThreatIndicator.Revoked
      description: Was the threat indicator revoked or not.
      type: Boolean
    - contextPath: AzureSentinel.ThreatIndicator.Source
      description: The source of the indicator.
      type: String
    - contextPath: AzureSentinel.ThreatIndicator.ETags
      description: The Etags of the indicator.
      type: String
    - contextPath: AzureSentinel.ThreatIndicator.DisplayName
      description: The display name of the indicator.
      type: String
    - contextPath: AzureSentinel.ThreatIndicator.Description
      description: The description of the indicator.
      type: String
    - contextPath: AzureSentinel.ThreatIndicator.ThreatTypes
      description: The threat types of the indicator.
      type: Unknown
    - contextPath: AzureSentinel.ThreatIndicator.KillChainPhases.KillChainName
      description: The kill chain's name of the indicator.
      type: String
    - contextPath: AzureSentinel.ThreatIndicator.ParsedPattern.PatternTypeKey
      description: The pattern type key of the indicator.
      type: Unknown
    - contextPath: AzureSentinel.ThreatIndicator.Pattern
      description: The pattern of the indicator.
      type: String
    - contextPath: AzureSentinel.ThreatIndicator.PatternType
      description: The pattern type of the indicator.
      type: String
    - contextPath: AzureSentinel.ThreatIndicator.ValidFrom
      description: The date from which the indicator is valid.
      type: Date
    - contextPath: AzureSentinel.ThreatIndicator.ValidUntil
      description: The date until which the indicator is valid.
      type: Date
    - contextPath: AzureSentinel.ThreatIndicator.KillChainPhases.PhaseName
      description: The phase name of the indicator.
      type: String
    - contextPath: AzureSentinel.ThreatIndicator.ParsedPattern.PatternTypeValues.Value
      description: The value of the indicator.
      type: String
    - contextPath: AzureSentinel.ThreatIndicator.ParsedPattern.PatternTypeValues.ValueType
      description: The value type of the indicator.
      type: String
    - contextPath: AzureSentinel.ThreatIndicator.LastUpdatedTimeUtc
      description: The last updated time of the indicator.
      type: Date
    - contextPath: AzureSentinel.ThreatIndicator.Tags
      description: The tags of the indicator.
      type: Unknown
    - contextPath: AzureSentinel.ThreatIndicator.Types
      description: The threat types of the indicator.
      type: Unknown
  - arguments:
    - description: The name of the indicator.
      name: indicator_name
      required: true
    - description: A comma-separated list of tags to replace.
      isArray: true
      name: tags
      required: true
    - description: The subscription ID.
      name: subscription_id
    - description: The resource group name.
      name: resource_group_name
    description: Replaces the tags of a given indicator.
    name: azure-sentinel-threat-indicator-tags-replace
    outputs:
    - contextPath: AzureSentinel.ThreatIndicator.ID
      description: The ID of the indicator.
      type: String
    - contextPath: AzureSentinel.ThreatIndicator.Name
      description: The name of the indicator.
      type: String
    - contextPath: AzureSentinel.ThreatIndicator.ETag
      description: The ETag of the indicator.
      type: String
    - contextPath: AzureSentinel.ThreatIndicator.Type
      description: The type of the indicator.
      type: String
    - contextPath: AzureSentinel.ThreatIndicator.Kind
      description: The kind of the indicator.
      type: String
    - contextPath: AzureSentinel.ThreatIndicators.Confidence
      description: The confidence of the threat indicator. This is a number between 0-100.
      type: Number
    - contextPath: AzureSentinel.ThreatIndicator.Created
      description: When the threat indicator was created.
      type: Date
    - contextPath: AzureSentinel.ThreatIndicator.CreatedByRef
      description: The creator of the indicator.
      type: String
    - contextPath: AzureSentinel.ThreatIndicator.ExternalID
      description: The external ID of the indicator.
      type: String
    - contextPath: AzureSentinel.ThreatIndicator.Revoked
      description: Whether the threat indicator was revoked.
      type: Boolean
    - contextPath: AzureSentinel.ThreatIndicator.Source
      description: The source of the indicator.
      type: String
    - contextPath: AzureSentinel.ThreatIndicator.ETags
      description: The Etags of the indicator.
      type: String
    - contextPath: AzureSentinel.ThreatIndicator.DisplayName
      description: The display name of the indicator.
      type: String
    - contextPath: AzureSentinel.ThreatIndicator.Description
      description: The description of the indicator.
      type: String
    - contextPath: AzureSentinel.ThreatIndicator.ThreatTypes
      description: The threat types of the indicator.
      type: Unknown
    - contextPath: AzureSentinel.ThreatIndicator.KillChainPhases.KillChainName
      description: The kill chain's name of the indicator.
      type: String
    - contextPath: AzureSentinel.ThreatIndicator.ParsedPattern.PatternTypeKey
      description: The pattern type key of the indicator.
      type: Unknown
    - contextPath: AzureSentinel.ThreatIndicator.Pattern
      description: The pattern of the indicator.
      type: String
    - contextPath: AzureSentinel.ThreatIndicator.PatternType
      description: The pattern type of the indicator.
      type: String
    - contextPath: AzureSentinel.ThreatIndicator.ValidFrom
      description: The date from which the indicator is valid.
      type: Date
    - contextPath: AzureSentinel.ThreatIndicator.ValidUntil
      description: The date until which the indicator is valid.
      type: Date
    - contextPath: AzureSentinel.ThreatIndicator.KillChainPhases.PhaseName
      description: The phase name of the indicator.
      type: String
    - contextPath: AzureSentinel.ThreatIndicator.ParsedPattern.PatternTypeValues.Value
      description: The value of the indicator.
      type: String
    - contextPath: AzureSentinel.ThreatIndicator.ParsedPattern.PatternTypeValues.ValueType
      description: The value type of the indicator.
      type: String
    - contextPath: AzureSentinel.ThreatIndicator.LastUpdatedTimeUtc
      description: The last updated time of the indicator.
      type: Date
    - contextPath: AzureSentinel.ThreatIndicator.Tags
      description: The tags of the indicator.
      type: Unknown
    - contextPath: AzureSentinel.ThreatIndicator.Types
      description: The threat types of the indicator.
      type: Unknown
  - arguments:
    - description: Date string representing the local time. The incident is only returned if it was modified after the last update time.
      name: lastUpdate
      required: true
    description: Gets the list of incidents and detections that were modified since the last update time. This method is used for debugging purposes.
    name: get-modified-remote-data
  - arguments:
    - description: The remote incident ID.
      name: id
      required: true
    - defaultValue: '0'
      description: The UTC timestamp in seconds of the last update. The incident is only updated if it was modified after the last update time.
      name: lastUpdate
    description: Gets data from a remote incident. This method does not update the current incident, and should be used for debugging purposes only.
    name: get-remote-data
  - description: Returns the list of fields to map in outgoing mirroring. This command is only used for debugging purposes.
    name: get-mapping-fields
  - description: Updates the remote incident with local incident changes. This method is only used for debugging purposes and will not update the current incident.
    name: update-remote-system
  - arguments:
    - description: The rule ID. If not given, will return all rules.
      name: rule_id
    - defaultValue: '50'
      description: The maximum number of rules to return.
      name: limit
    - description: The subscription ID.
      name: subscription_id
    - description: The resource group name.
      name: resource_group_name
    description: Gets a list of all alert rules.
    name: azure-sentinel-list-alert-rule
    outputs:
    - contextPath: AzureSentinel.AlertRule.id
      description: Fully qualified resource ID for the resource.
      type: String
    - contextPath: AzureSentinel.AlertRule.name
      description: The name of the resource.
      type: String
    - contextPath: AzureSentinel.AlertRule.type
      description: The type of the resource.
      type: String
    - contextPath: AzureSentinel.AlertRule.kind
      description: The alert rule kind.
      type: String
    - contextPath: AzureSentinel.AlertRule.etag
      description: ETag of the Azure resource.
      type: String
    - contextPath: AzureSentinel.AlertRule.properties.alertRuleTemplateName
      description: The name of the alert rule template used to create this rule.
      type: Unknown
    - contextPath: AzureSentinel.AlertRule.properties.displayName
      description: The display name for alerts created by this alert rule.
      type: String
    - contextPath: AzureSentinel.AlertRule.properties.description
      description: The description of the alert rule.
      type: String
    - contextPath: AzureSentinel.AlertRule.properties.severity
      description: The severity for alerts created by this alert rule.
      type: String
    - contextPath: AzureSentinel.AlertRule.properties.enabled
      description: Determines whether this alert rule is enabled or disabled.
      type: Boolean
    - contextPath: AzureSentinel.AlertRule.properties.tactics
      description: The tactics of the alert rule.
      type: String
    - contextPath: AzureSentinel.AlertRule.properties.query
      description: The query that creates alerts for this rule.
      type: String
    - contextPath: AzureSentinel.AlertRule.properties.queryFrequency
      description: The frequency (in ISO 8601 duration format) for this alert rule to run.
      type: String
    - contextPath: AzureSentinel.AlertRule.properties.queryPeriod
      description: The period (in ISO 8601 duration format) that this alert rule looks at.
      type: String
    - contextPath: AzureSentinel.AlertRule.properties.triggerOperator
      description: The operation against the threshold that triggers the alert rule.
      type: String
    - contextPath: AzureSentinel.AlertRule.properties.triggerThreshold
      description: The threshold that triggers this alert rule.
      type: Number
    - contextPath: AzureSentinel.AlertRule.properties.suppressionDuration
      description: The suppression (in ISO 8601 duration format) to wait since the last time this alert rule was triggered.
      type: String
    - contextPath: AzureSentinel.AlertRule.properties.suppressionEnabled
      description: Determines whether the suppression for this alert rule is enabled or disabled.
      type: Boolean
    - contextPath: AzureSentinel.AlertRule.properties.lastModifiedUtc
      description: The last time this alert rule was modified.
      type: Date
    - contextPath: AzureSentinel.AlertRule.properties.eventGroupingSettings.aggregationKind
      description: The event grouping aggregation kinds.
      type: String
    - contextPath: AzureSentinel.AlertRule.properties.entityMappings.entityType
      description: The V3 type of the mapped entity.
      type: String
    - contextPath: AzureSentinel.AlertRule.properties.entityMappings.fieldMappings.identifier
      description: The V3 identifier of the entity.
      type: String
    - contextPath: AzureSentinel.AlertRule.properties.entityMappings.fieldMappings.columnName
      description: The column name to be mapped to the identifier.
      type: String
    - contextPath: AzureSentinel.AlertRule.properties.alertDetailsOverride.alertDisplayNameFormat
      description: The format containing the columns' name(s) used to override the alert name.
      type: String
    - contextPath: AzureSentinel.AlertRule.properties.alertDetailsOverride.alertDescriptionFormat
      description: The format containing columns' name(s) used to override the alert description.
      type: String
    - contextPath: AzureSentinel.AlertRule.properties.alertDetailsOverride.alertTacticsColumnName
      description: The column name to take the alert tactics from.
      type: Unknown
    - contextPath: AzureSentinel.AlertRule.properties.alertDetailsOverride.alertSeverityColumnName
      description: The column name to take the alert severity from.
      type: Unknown
    - contextPath: AzureSentinel.AlertRule.properties.incidentConfiguration.createIncident
      description: Create incidents from alerts triggered by this analytics rule.
      type: Boolean
    - contextPath: AzureSentinel.AlertRule.properties.incidentConfiguration.groupingConfiguration.enabled
      description: Whether grouping is enabled.
      type: Boolean
    - contextPath: AzureSentinel.AlertRule.properties.incidentConfiguration.groupingConfiguration.reopenClosedIncident
      description: Re-open closed matching incidents.
      type: Boolean
    - contextPath: AzureSentinel.AlertRule.properties.incidentConfiguration.groupingConfiguration.lookbackDuration
      description: Limit the group to alerts created within the lookback duration (in ISO 8601 duration format).
      type: String
    - contextPath: AzureSentinel.AlertRule.properties.incidentConfiguration.groupingConfiguration.matchingMethod
      description: Grouping matching method. When method is Selected at least one of groupByEntities, groupByAlertDetails, groupByCustomDetails must be provided and not empty.
      type: String
    - contextPath: AzureSentinel.AlertRule.properties.incidentConfiguration.groupingConfiguration.groupByEntities
      description: A list of entity types to group by (when matchingMethod is Selected). Only entities defined in the current alert rule may be used.
      type: String
    - contextPath: AzureSentinel.AlertRule.properties.incidentConfiguration.groupingConfiguration.groupByAlertDetails
      description: A list of alert details to group by (when matchingMethod is Selected).
      type: String
    - contextPath: AzureSentinel.AlertRule.properties.incidentConfiguration.groupingConfiguration.groupByCustomDetails
      description: A list of custom details keys to group by (when matchingMethod is Selected). Only keys defined in the current alert rule may be used.
      type: String
    - contextPath: AzureSentinel.AlertRule.properties.productFilter
      description: The alerts' productName on which the cases will be generated.
      type: String
    - contextPath: AzureSentinel.AlertRule.properties.severitiesFilter
      description: The alerts' severities on which the cases will be generated.
      type: Unknown
    - contextPath: AzureSentinel.AlertRule.properties.displayNamesFilter
      description: The alerts' displayNames on which the cases will be generated.
      type: Unknown
  - arguments:
    - description: The alert rule template ID. If not given, will return all alert rule templates.
      name: template_id
    - defaultValue: '50'
      description: The maximum number of templates to return.
      name: limit
    - description: The subscription ID.
      name: subscription_id
    - description: The resource group name.
      name: resource_group_name
    description: Gets a list of all alert rule templates.
    name: azure-sentinel-list-alert-rule-template
    outputs:
    - contextPath: AzureSentinel.AlertRuleTemplate.id
      description: Fully qualified resource ID for the resource.
      type: String
    - contextPath: AzureSentinel.AlertRuleTemplate.name
      description: The name of the resource.
      type: String
    - contextPath: AzureSentinel.AlertRuleTemplate.type
      description: The type of the resource.
      type: String
    - contextPath: AzureSentinel.AlertRuleTemplate.kind
      description: The alert rule kind.
      type: String
    - contextPath: AzureSentinel.AlertRuleTemplate.properties.severity
      description: The severity for alerts created by this alert rule.
      type: String
    - contextPath: AzureSentinel.AlertRuleTemplate.properties.query
      description: The query that creates alerts for this rule.
      type: String
    - contextPath: AzureSentinel.AlertRuleTemplate.properties.queryFrequency
      description: The frequency (in ISO 8601 duration format) for this alert rule to run.
      type: String
    - contextPath: AzureSentinel.AlertRuleTemplate.properties.queryPeriod
      description: The period (in ISO 8601 duration format) that this alert rule looks at.
      type: String
    - contextPath: AzureSentinel.AlertRuleTemplate.properties.triggerOperator
      description: The operation against the threshold that triggers alert rule.
      type: String
    - contextPath: AzureSentinel.AlertRuleTemplate.properties.triggerThreshold
      description: The threshold that triggers this alert rule.
      type: Number
    - contextPath: AzureSentinel.AlertRuleTemplate.properties.displayName
      description: The display name for the alert rule template.
      type: String
    - contextPath: AzureSentinel.AlertRuleTemplate.properties.description
      description: The description of the alert rule template.
      type: String
    - contextPath: AzureSentinel.AlertRuleTemplate.properties.tactics
      description: The tactics of the alert rule template.
      type: String
    - contextPath: AzureSentinel.AlertRuleTemplate.properties.lastUpdatedDateUTC
      description: The time this alert rule template was last updated.
      type: Date
    - contextPath: AzureSentinel.AlertRuleTemplate.properties.createdDateUTC
      description: The time this alert rule template was added.
      type: Date
    - contextPath: AzureSentinel.AlertRuleTemplate.properties.status
      description: The alert rule template status.
      type: String
    - contextPath: AzureSentinel.AlertRuleTemplate.properties.version
      description: The version of this template in the format <a.b.c>, where all are numbers. For example <1.0.2>.
      type: String
    - contextPath: AzureSentinel.AlertRuleTemplate.properties.requiredDataConnectors.connectorId
      description: The connector ID that provides the following data types.
      type: String
    - contextPath: AzureSentinel.AlertRuleTemplate.properties.requiredDataConnectors.dataTypes
      description: The data types used by the alert rule template.
      type: String
    - contextPath: AzureSentinel.AlertRuleTemplate.properties.alertRulesCreatedByTemplateCount
      description: The number of alert rules that were created by this template.
      type: Number
    - contextPath: AzureSentinel.AlertRuleTemplate.properties.productFilter
      description: The alerts' productName on which the cases will be generated.
      type: String
  - arguments:
    - description: The alert rule ID to delete.
      name: rule_id
      required: true
    - description: The subscription ID.
      name: subscription_id
    - description: The resource group name.
      name: resource_group_name
    description: Deletes the specified alert rule.
    name: azure-sentinel-delete-alert-rule
    outputs:
    - contextPath: AzureSentinel.AlertRule.ID
      description: The alert rule ID.
      type: String
    - contextPath: AzureSentinel.AlertRule.Deleted
      description: Whether the alert rule was deleted.
      type: Boolean
  - arguments:
    - description: The alert rule name to create.
      name: rule_name
      required: true
    - auto: PREDEFINED
      description: |
        The alert rule kind to create.
        Required for all types.
      name: kind
      predefined:
      - fusion
      - microsoft_security_incident_creation
      - scheduled
    - description: |
        The name of the alert rule template used to create this rule.
        Required for Fusion, optional for Scheduled rules.
      name: template_name
    - auto: PREDEFINED
      description: |
        Determines whether this alert rule is enabled or disabled.
        Required for all types.
      name: enabled
      predefined:
      - yes
      - no
    - description: ETag of the Azure resource.
      name: etag
    - description: |
        The display name for alerts created by this alert rule.
        Required for MicrosoftSecurityIncidentCreation and scheduled rules.
      name: displayName
    - auto: PREDEFINED
      description: |
        The alerts' productName on which the cases will be generated.
        Required for MicrosoftSecurityIncidentCreation rules.
      name: product_filter
      predefined:
      - azure_active_directory_identity_protection
      - azure_advanced_threat_protection
      - azure_security_center
      - azure_security_center_for_iot
      - microsoft_cloud_app_security
    - description: |
        The description of the alert rule.
        Relevant for MicrosoftSecurityIncidentCreation and scheduled rules.
      name: description
    - description: |
        Alerts' displayNames on which the cases will not be generated.
        Relevant for MicrosoftSecurityIncidentCreation rules.
      isArray: true
      name: name_exclude_filter
    - description: |
        Alerts' displayNames on which the cases will be generated.
        Relevant for MicrosoftSecurityIncidentCreation rules.
      isArray: true
      name: name_include_filter
    - description: |
        Alerts' severities on which the cases will be generated.
        Relevant for MicrosoftSecurityIncidentCreation rules.
      isArray: true
      name: severity_filter
    - description: |
        The query that creates alerts for this rule.
        Required for scheduled rules.
      name: query
    - description: |
        The frequency (in ISO 8601 duration format: PnYnMnDTnHnMnS or PnW) for this alert rule to run.
        Required for scheduled rules.
      name: query_frequency
    - description: |
        The period (in ISO 8601 duration format: PnYnMnDTnHnMnS or PnW) that this alert rule looks at.
        Required for scheduled rules.
      name: query_period
    - auto: PREDEFINED
      description: |
        The severity for alerts created by this alert rule.
        Required for scheduled rules.
      name: severity
      predefined:
      - informational
      - low
      - medium
      - high
    - description: |
        The suppression (in ISO 8601 duration format: PnYnMnDTnHnMnS or PnW) to wait since the last time this alert rule was triggered.
        Required for scheduled rules.
      name: suppression_duration
    - auto: PREDEFINED
      description: |
        Determines whether the suppression for this alert rule is enabled or disabled.
        Required for scheduled rules.
      name: suppression_enabled
      predefined:
      - yes
      - no
    - auto: PREDEFINED
      description: |
        The operation against the threshold that triggers the alert rule.
        Required for scheduled rules.
      name: trigger_operator
      predefined:
      - equal
      - greater_than
      - less_than
      - not_equal
    - description: |
        The threshold that triggers this alert rule.
        Required for scheduled rules.
      name: trigger_threshold
    - description: |
        The tactics of the alert rule.
        Relevant for scheduled rules.
      isArray: true
      name: tactics
    - description: |
        The techniques of the alert rule.
        Relevant for scheduled rules.
      isArray: true
      name: techniques
    - description: |
        Option to insert a configured rule JSON instead of using the arguments.
      name: rule_json
    - description: The subscription ID.
      name: subscription_id
    - description: The resource group name.
      name: resource_group_name
    description: Creates a new alert rule.
    name: azure-sentinel-create-alert-rule
    outputs:
    - contextPath: AzureSentinel.AlertRule.id
      description: Fully qualified resource ID for the resource.
      type: String
    - contextPath: AzureSentinel.AlertRule.name
      description: The name of the resource.
      type: String
    - contextPath: AzureSentinel.AlertRule.etag
      description: ETag of the Azure resource.
      type: String
    - contextPath: AzureSentinel.AlertRule.type
      description: The type of the resource, e.g., "Microsoft.Compute/virtualMachines" or "Microsoft.Storage/storageAccounts".
      type: String
    - contextPath: AzureSentinel.AlertRule.kind
      description: The alert rule kind.
      type: String
    - contextPath: AzureSentinel.AlertRule.properties.displayName
      description: The display name for alerts created by this alert rule.
      type: String
    - contextPath: AzureSentinel.AlertRule.properties.description
      description: The description of the alert rule.
      type: String
    - contextPath: AzureSentinel.AlertRule.properties.alertRuleTemplateName
      description: The name of the alert rule template used to create this rule.
      type: Unknown
    - contextPath: AzureSentinel.AlertRule.properties.tactics
      description: The tactics of the alert rule.
      type: String
    - contextPath: AzureSentinel.AlertRule.properties.severity
      description: The severity for alerts created by this alert rule.
      type: String
    - contextPath: AzureSentinel.AlertRule.properties.enabled
      description: Determines whether this alert rule is enabled or disabled.
      type: Boolean
    - contextPath: AzureSentinel.AlertRule.properties.lastModifiedUtc
      description: The last time that this alert was modified.
      type: Date
    - contextPath: AzureSentinel.AlertRule.properties.productFilter
      description: The alerts' productName on which the cases will be generated.
      type: String
    - contextPath: AzureSentinel.AlertRule.properties.severitiesFilter
      description: The alerts' severities on which the cases will be generated.
      type: Unknown
    - contextPath: AzureSentinel.AlertRule.properties.displayNamesFilter
      description: The alerts' displayNames on which the cases will be generated.
      type: Unknown
    - contextPath: AzureSentinel.AlertRule.properties.query
      description: The query that creates alerts for this rule.
      type: String
    - contextPath: AzureSentinel.AlertRule.properties.queryFrequency
      description: The frequency (in ISO 8601 duration format) for this alert rule to run.
      type: String
    - contextPath: AzureSentinel.AlertRule.properties.queryPeriod
      description: The period (in ISO 8601 duration format) that this alert rule looks at.
      type: String
    - contextPath: AzureSentinel.AlertRule.properties.triggerOperator
      description: The operation against the threshold that triggers the alert rule.
      type: String
    - contextPath: AzureSentinel.AlertRule.properties.triggerThreshold
      description: The threshold that triggers this alert rule.
      type: Number
    - contextPath: AzureSentinel.AlertRule.properties.suppressionDuration
      description: The suppression (in ISO 8601 duration format) to wait since the last time this alert rule was triggered.
      type: String
    - contextPath: AzureSentinel.AlertRule.properties.suppressionEnabled
      description: Determines whether the suppression for this alert rule is enabled or disabled.
      type: Boolean
    - contextPath: AzureSentinel.AlertRule.properties.eventGroupingSettings
      description: The event grouping settings.
      type: Unknown
    - contextPath: AzureSentinel.AlertRule.properties.customDetails
      description: Dictionary of string key-value pairs of columns to be attached to the alert.
      type: Unknown
    - contextPath: AzureSentinel.AlertRule.properties.entityMappings
      description: Array of the entity mappings of the alert rule.
      type: Unknown
    - contextPath: AzureSentinel.AlertRule.properties.alertDetailsOverride
      description: The alert details override settings.
      type: String
    - contextPath: AzureSentinel.AlertRule.properties.incidentConfiguration
      description: The settings of the incidents that were created from alerts triggered by this analytics rule.
      type: Unknown
  - arguments:
    - description: The alert rule name to update.
      name: rule_name
      required: true
    - auto: PREDEFINED
      description: |
        The alert rule kind to update.
        Required for all types.
      name: kind
      predefined:
      - fusion
      - microsoft_security_incident_creation
      - scheduled
    - description: |
        The name of the alert rule template used to update this rule.
        Required for Fusion, optional for Scheduled rules.
      name: template_name
    - auto: PREDEFINED
      description: |
        Determines whether this alert rule is enabled or disabled.
        Required for all types.
      name: enabled
      predefined:
      - yes
      - no
    - description: ETag of the Azure resource.
      name: etag
    - description: |
        The display name for alerts created by this alert rule.
        Required for MicrosoftSecurityIncidentCreation and scheduled rules.
      name: displayName
    - auto: PREDEFINED
      description: |
        The alerts' productName on which the cases will be generated.
        Required for MicrosoftSecurityIncidentCreation rules.
      name: product_filter
      predefined:
      - azure_active_directory_identity_protection
      - azure_advanced_threat_protection
      - azure_security_center
      - azure_security_center_for_iot
      - microsoft_cloud_app_security
    - description: |
        The description of the alert rule.
        Relevant for MicrosoftSecurityIncidentCreation and scheduled rules.
      name: description
    - description: |
        Alerts' displayNames on which the cases will not be generated.
        Relevant for MicrosoftSecurityIncidentCreation rules.
      isArray: true
      name: name_exclude_filter
    - description: |
        Alerts' displayNames on which the cases will be generated.
        Relevant for MicrosoftSecurityIncidentCreation rules.
      isArray: true
      name: name_include_filter
    - description: |
        Alerts' severities on which the cases will be generated.
        Relevant for MicrosoftSecurityIncidentCreation rules.
      isArray: true
      name: severity_filter
    - description: |
        The query that creates alerts for this rule.
        Required for scheduled rules.
      name: query
    - description: |
        The frequency (in ISO 8601 duration format: PnYnMnDTnHnMnS or PnW) for this alert rule to run.
        Required for scheduled rules.
      name: query_frequency
    - description: |
        The period (in ISO 8601 duration format: PnYnMnDTnHnMnS or PnW) that this alert rule looks at.
        Required for scheduled rules.
      name: query_period
    - auto: PREDEFINED
      description: |
        The severity for alerts created by this alert rule.
        Required for scheduled rules.
      name: severity
      predefined:
      - informational
      - low
      - medium
      - high
    - description: |
        The suppression (in ISO 8601 duration format: PnYnMnDTnHnMnS or PnW) to wait since the last time this alert rule was triggered.
        Required for scheduled rules.
      name: suppression_duration
    - auto: PREDEFINED
      description: |
        Determines whether the suppression for this alert rule is enabled or disabled.
        Required for scheduled rules.
      name: suppression_enabled
      predefined:
      - yes
      - no
    - auto: PREDEFINED
      description: |
        The operation against the threshold that triggers the alert rule.
        Required for scheduled rules.
      name: trigger_operator
      predefined:
      - equal
      - greater_than
      - less_than
      - not_equal
    - description: |
        The threshold that triggers this alert rule.
        Required for scheduled rules.
      name: trigger_threshold
    - description: |
        The tactics of the alert rule.
        Relevant for scheduled rules.
      isArray: true
      name: tactics
    - description: |
        The techniques of the alert rule.
        Relevant for scheduled rules.
      isArray: true
      name: techniques
    - description: |
        Option to insert a configured rule JSON instead of using the arguments.
      name: rule_json
    - description: The subscription ID.
      name: subscription_id
    - description: The resource group name.
      name: resource_group_name
    description: Updates an alert rule.
    name: azure-sentinel-update-alert-rule
    outputs:
    - contextPath: AzureSentinel.AlertRule.id
      description: Fully qualified resource ID for the resource.
      type: String
    - contextPath: AzureSentinel.AlertRule.name
      description: The name of the resource.
      type: String
    - contextPath: AzureSentinel.AlertRule.etag
      description: ETag of the Azure resource.
      type: String
    - contextPath: AzureSentinel.AlertRule.type
      description: The type of the resource, e.g., "Microsoft.Compute/virtualMachines" or "Microsoft.Storage/storageAccounts".
      type: String
    - contextPath: AzureSentinel.AlertRule.kind
      description: The alert rule kind.
      type: String
    - contextPath: AzureSentinel.AlertRule.properties.displayName
      description: The display name for alerts created by this alert rule.
      type: String
    - contextPath: AzureSentinel.AlertRule.properties.description
      description: The description of the alert rule.
      type: String
    - contextPath: AzureSentinel.AlertRule.properties.alertRuleTemplateName
      description: The name of the alert rule template used to update this rule.
      type: Unknown
    - contextPath: AzureSentinel.AlertRule.properties.tactics
      description: The tactics of the alert rule.
      type: String
    - contextPath: AzureSentinel.AlertRule.properties.severity
      description: The severity for alerts created by this alert rule.
      type: String
    - contextPath: AzureSentinel.AlertRule.properties.enabled
      description: Determines whether this alert rule is enabled or disabled.
      type: Boolean
    - contextPath: AzureSentinel.AlertRule.properties.lastModifiedUtc
      description: The last time this alert was modified.
      type: Date
    - contextPath: AzureSentinel.AlertRule.properties.productFilter
      description: The alerts' productName on which the cases will be generated.
      type: String
    - contextPath: AzureSentinel.AlertRule.properties.severitiesFilter
      description: The alerts' severities on which the cases will be generated.
      type: Unknown
    - contextPath: AzureSentinel.AlertRule.properties.displayNamesFilter
      description: The alerts' displayNames on which the cases will be generated.
      type: Unknown
    - contextPath: AzureSentinel.AlertRule.properties.query
      description: The query that creates alerts for this rule.
      type: String
    - contextPath: AzureSentinel.AlertRule.properties.queryFrequency
      description: The frequency (in ISO 8601 duration format) for this alert rule to run.
      type: String
    - contextPath: AzureSentinel.AlertRule.properties.queryPeriod
      description: The period (in ISO 8601 duration format) that this alert rule looks at.
      type: String
    - contextPath: AzureSentinel.AlertRule.properties.triggerOperator
      description: The operation against the threshold that triggers alert rule.
      type: String
    - contextPath: AzureSentinel.AlertRule.properties.triggerThreshold
      description: The threshold triggers this alert rule.
      type: Number
    - contextPath: AzureSentinel.AlertRule.properties.suppressionDuration
      description: The suppression (in ISO 8601 duration format) to wait since the last time this alert rule been triggered.
      type: String
    - contextPath: AzureSentinel.AlertRule.properties.suppressionEnabled
      description: Determines whether the suppression for this alert rule is enabled or disabled.
      type: Boolean
    - contextPath: AzureSentinel.AlertRule.properties.eventGroupingSettings
      description: The event grouping settings.
      type: Unknown
    - contextPath: AzureSentinel.AlertRule.properties.customDetails
      description: Dictionary of string key-value pairs of columns to be attached to the alert.
      type: Unknown
    - contextPath: AzureSentinel.AlertRule.properties.entityMappings
      description: Array of the entity mappings of the alert rule.
      type: Unknown
    - contextPath: AzureSentinel.AlertRule.properties.alertDetailsOverride
      description: The alert details override settings.
      type: String
    - contextPath: AzureSentinel.AlertRule.properties.incidentConfiguration
      description: The settings of the incidents that were created from alerts triggered by this analytics rule.
      type: Unknown
  - name: azure-sentinel-subscriptions-list
    description: Lists all subscriptions.
    outputs:
    - contextPath: AzureSentinel.SubscriptionId
      description: Fully qualified resource ID for the resource.
      type: String
    - contextPath: AzureSentinel.Subscription.displayName
      description: The name of the resource.
      type: String
    - contextPath: AzureSentinel.Subscription.authorizationSource
      description: The authorization source of the resource.
      type: String
    - contextPath: AzureSentinel.Subscription.managedByTenants
      description: The subscriptions that are managed by tenants of the resource.
      type: String
    - contextPath: AzureSentinel.Subscription.tenetId
      description: The tenet ID of the resource.
      type: String
    - contextPath: AzureSentinel.Subscription.state
      description: The state of the resource.
      type: String
    - contextPath: AzureSentinel.Subscription.subscriptionPolicies
      description: The subscription policies of the resource.
      type: String
  - name: azure-sentinel-resource-group-list
    description: List all resource groups for a subscription.
    arguments:
    - name: subscription_id
      description: "The subscription ID. Note: The integration default Subscription ID will be used unless this argument is provided."
      type: String
    - name: tag
      description: A single tag in the form of '{"Tag Name":"Tag Value"}' to filter the list by.
      type: String
    - name: limit
      description: The maximum number of resource groups to return.
      defaultValue: 50
      type: Number
    outputs:
    - contextPath: AzureSentinel.ResourceGroup.id
      description: Fully qualified resource ID for the resource.
      type: String
    - contextPath: AzureSentinel.ResourceGroup.name
      description: The name of the resource.
      type: String
    - contextPath: AzureSentinel.ResourceGroup.type
      description: The type of the resource. E.g., "Microsoft.Compute/virtualMachines" or "Microsoft.Storage/storageAccounts".
      type: String
    - contextPath: AzureSentinel.ResourceGroup.location
      description: The location of the resource group.
      type: String
    - contextPath: AzureSentinel.ResourceGroup.tags
      description: The tags of the resource group.
      type: Dictionary
    - contextPath: AzureSentinel.ResourceGroup.properties
      description: The properties of the resource group.
      type: dictionary
  - description: Run this command if for some reason you need to rerun the authentication process.
    execution: false
    name: azure-sentinel-auth-reset
    arguments: []
<<<<<<< HEAD
  dockerimage: demisto/crypto:1.0.0.78196
=======
  dockerimage: demisto/crypto:1.0.0.79946
>>>>>>> f0d52ddb
  isfetch: true
  runonce: false
  script: '-'
  subtype: python3
  type: python
  ismappable: true
  isremotesyncin: true
  isremotesyncout: true
tests:
- TestAzureSentinelPlaybookV2
- No test - Manual test playbook-TestAzureSentinelPlaybook is available in NonCircleTests folder
fromversion: 5.0.0
defaultclassifier: Microsoft Sentinel - Classifier
defaultmapperin: Microsoft Sentinel - Incoming Mapper
defaultmapperout: Microsoft Sentinel - Outgoing Mapper<|MERGE_RESOLUTION|>--- conflicted
+++ resolved
@@ -2360,11 +2360,7 @@
     execution: false
     name: azure-sentinel-auth-reset
     arguments: []
-<<<<<<< HEAD
-  dockerimage: demisto/crypto:1.0.0.78196
-=======
   dockerimage: demisto/crypto:1.0.0.79946
->>>>>>> f0d52ddb
   isfetch: true
   runonce: false
   script: '-'
