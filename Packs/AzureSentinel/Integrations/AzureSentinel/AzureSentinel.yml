category: Analytics & SIEM
sectionOrder:
- Connect
- Collect
commonfields:
  id: Azure Sentinel
  version: -1
configuration:
- defaultvalue: https://management.azure.com
  display: Server URL
  hidden: false
  name: server_url
  required: true
  type: 0
- name: creds_tenant_id
  required: false
  type: 9
  displaypassword: Tenant ID
  hiddenusername: true
  section: Connect
- display: Tenant ID
  name: tenant_id
  required: false
  type: 4
  hidden: true
  section: Connect
- display: Client ID
  name: credentials
  required: false
  type: 9
  section: Connect
- additionalinfo: Used for certificate authentication. As appears in the "Certificates & secrets" page of the app.
  display: Certificate Thumbprint
  name: creds_certificate
  required: false
  type: 9
  displaypassword: Private Key
  section: Connect
  advanced: true
- additionalinfo: Used for certificate authentication. As appears in the "Certificates & secrets" page of the app.
  display: Certificate Thumbprint
  name: certificate_thumbprint
  required: false
  type: 4
  hidden: true
  section: Connect
  advanced: true
- additionalinfo: Used for certificate authentication. The private key of the registered certificate.
  display: Private Key
  name: private_key
  required: false
  type: 14
  hidden: true
  section: Connect
  advanced: true
- display: Subscription ID
  name: subscriptionID
  type: 0
  section: Connect
- display: Resource Group Name
  name: resourceGroupName
  type: 0
  section: Connect
- display: Workspace Name
  name: workspaceName
  required: true
  type: 0
  section: Connect
- display: Fetch incidents
  name: isFetch
  required: false
  type: 8
  section: Collect
- defaultvalue: 3 days
  display: First fetch timestamp (<number> <time unit>, e.g., 12 hours, 7 days)
  name: fetch_time
  required: false
  type: 0
  section: Collect
- defaultvalue: Informational
  display: The minimum severity of incidents to fetch
  name: min_severity
  options:
  - Informational
  - Low
  - Medium
  - High
  required: false
  type: 15
  section: Collect
  advanced: true
- display: Incident type
  name: incidentType
  required: false
  type: 13
  section: Connect
- display: Trust any certificate (not secure)
  name: insecure
  required: false
  type: 8
  section: Connect
  advanced: true
- display: Use system proxy settings
  name: proxy
  required: false
  type: 8
<<<<<<< HEAD
- additionalinfo: |
    Choose what additional info to fetch for each incident.
    Note that this will increase the number of API calls.
  display: Additional info to fetch
  name: fetch_additional_info
  required: false
  type: 16
  options:
  - Alerts
  - Entities
  - Comments
  - Relations
- defaultvalue: None
  display: Mirroring Direction
  hidden: false
  name: mirror_direction
  options:
  - None
  - Incoming
  - Outgoing
  - Incoming And Outgoing
  required: false
  type: 15
- additionalinfo: When selected, closing the Microsoft Sentinel ticket is mirrored in Cortex XSOAR.
  defaultvalue: 'false'
  display: Close Mirrored XSOAR Incident
  name: close_incident
  required: false
  type: 8
- additionalinfo: When selected, closing the XSOAR incident is mirrored in Microsoft Sentinel.
  defaultvalue: 'false'
  display: Close Mirrored Microsoft Sentinel Ticket
  name: close_ticket
  required: false
  type: 8
=======
  section: Connect
  advanced: true
>>>>>>> 72338dde
description: Use the Azure Sentinel integration to get and manage incidents and get related entity information for incidents.
display: Microsoft Sentinel
name: Azure Sentinel
script:
  commands:
  - arguments:
    - default: false
      description: The incident ID.
      isArray: false
      name: incident_id
      required: true
      secret: false
    - default: false
      description: The subscription ID.
      isArray: false
      name: subscription_id
      required: false
      secret: false
    - default: false
      description: The resource group name.
      isArray: false
      name: resource_group_name
      required: false
      secret: false
    deprecated: false
    description: Gets a single incident from Azure Sentinel.
    execution: false
    name: azure-sentinel-get-incident-by-id
    outputs:
    - contextPath: AzureSentinel.Incident.ID
      description: The incident ID.
      type: String
    - contextPath: AzureSentinel.Incident.Title
      description: The incident title.
      type: String
    - contextPath: AzureSentinel.Incident.Description
      description: Description of the incident.
      type: String
    - contextPath: AzureSentinel.Incident.Severity
      description: The incident severity.
      type: String
    - contextPath: AzureSentinel.Incident.Status
      description: The incident status.
      type: String
    - contextPath: AzureSentinel.Incident.AssigneeName
      description: The name of the incident assignee.
      type: String
    - contextPath: AzureSentinel.Incident.AssigneeEmail
      description: The email address of the incident assignee.
      type: String
    - contextPath: AzureSentinel.Incident.Label.Name
      description: The name of the incident label.
      type: String
    - contextPath: AzureSentinel.Incident.Label.Type
      description: The incident label type.
      type: String
    - contextPath: AzureSentinel.Incident.FirstActivityTimeUTC
      description: The date and time of the incident's first activity.
      type: Date
    - contextPath: AzureSentinel.Incident.LastActivityTimeUTC
      description: The date and time of the incident's last activity.
      type: Date
    - contextPath: AzureSentinel.Incident.LastModifiedTimeUTC
      description: The date and time the incident was last modified.
      type: Date
    - contextPath: AzureSentinel.Incident.CreatedTimeUTC
      description: The date and time the incident was created.
      type: Date
    - contextPath: AzureSentinel.Incident.IncidentNumber
      description: The incident number.
      type: Number
    - contextPath: AzureSentinel.Incident.AlertsCount
      description: The number of the alerts in the incident.
      type: Number
    - contextPath: AzureSentinel.Incident.BookmarkCount
      description: The number of bookmarks in the incident.
      type: Number
    - contextPath: AzureSentinel.Incident.CommentCount
      description: The number of comments in the incident.
      type: Number
    - contextPath: AzureSentinel.Incident.AlertProductNames
      description: The alert product names of the incident.
      type: String
    - contextPath: AzureSentinel.Incident.Tactics
      description: The incident's tactics.
      type: String
    - contextPath: AzureSentinel.Incident.FirstActivityTimeGenerated
      description: The incident's generated first activity time.
      type: Date
    - contextPath: AzureSentinel.Incident.LastActivityTimeGenerated
      description: The incident's generated last activity time.
      type: Date
    - contextPath: AzureSentinel.Incident.Etag
      description: The Etag of the incident.
      type: String
    - contextPath: AzureSentinel.Incident.IncidentUrl
      description: The deep-link URL to the incident in the Azure portal.
      type: String
  - arguments:
    - default: false
      defaultValue: '50'
      description: The maximum number of incidents to return. The maximum value is 200.
      isArray: false
      name: limit
      required: false
      secret: false
    - default: false
      description: 'Filter results using OData syntax. For example: properties/createdTimeUtc gt 2020-02-02T14:00:00Z`). For more information, see the Azure documentation: https://docs.microsoft.com/bs-latn-ba/azure/search/search-query-odata-filter.'
      isArray: false
      name: filter
      required: false
      secret: false
    - default: false
      description: A link that specifies a starting point to use for subsequent calls. This argument overrides all of the other command arguments.
      isArray: false
      name: next_link
      required: false
      secret: false
    - default: false
      description: The subscription ID.
      isArray: false
      name: subscription_id
      required: false
      secret: false
    - default: false
      description: The resource group name.
      isArray: false
      name: resource_group_name
      required: false
      secret: false
    deprecated: false
    description: Gets a list of incidents from Azure Sentinel.
    execution: false
    name: azure-sentinel-list-incidents
    outputs:
    - contextPath: AzureSentinel.Incident.ID
      description: The incident ID.
      type: String
    - contextPath: AzureSentinel.Incident.Title
      description: The incident title.
      type: String
    - contextPath: AzureSentinel.Incident.Description
      description: Description of the incident.
      type: String
    - contextPath: AzureSentinel.Incident.Severity
      description: The incident severity.
      type: String
    - contextPath: AzureSentinel.Incident.Status
      description: The incident status.
      type: String
    - contextPath: AzureSentinel.Incident.AssigneeName
      description: The name of the incident assignee.
      type: String
    - contextPath: AzureSentinel.Incident.AssigneeEmail
      description: The email address of the incident assignee.
      type: String
    - contextPath: AzureSentinel.Incident.Label.Name
      description: The name of the incident label.
      type: String
    - contextPath: AzureSentinel.Incident.Label.Type
      description: The incident label type.
      type: String
    - contextPath: AzureSentinel.Incident.FirstActivityTimeUTC
      description: The date and time of the incident's first activity.
      type: Date
    - contextPath: AzureSentinel.Incident.LastActivityTimeUTC
      description: The date and time of the incident's last activity.
      type: Date
    - contextPath: AzureSentinel.Incident.LastModifiedTimeUTC
      description: The date and time the incident was last modified.
      type: Date
    - contextPath: AzureSentinel.Incident.CreatedTimeUTC
      description: The date and time the incident was created.
      type: Date
    - contextPath: AzureSentinel.Incident.IncidentNumber
      description: The incident number.
      type: Number
    - contextPath: AzureSentinel.Incident.AlertsCount
      description: The number of the alerts in the incident.
      type: Number
    - contextPath: AzureSentinel.Incident.BookmarkCount
      description: The number of bookmarks in the incident.
      type: Number
    - contextPath: AzureSentinel.Incident.CommentCount
      description: The number of comments in the incident.
      type: Number
    - contextPath: AzureSentinel.Incident.AlertProductNames
      description: The alert product names of the incident.
      type: String
    - contextPath: AzureSentinel.Incident.Tactics
      description: The incident's tactics.
      type: String
    - contextPath: AzureSentinel.Incident.FirstActivityTimeGenerated
      description: The incident's generated first activity time.
      type: Date
    - contextPath: AzureSentinel.Incident.LastActivityTimeGenerated
      description: The incident's generated last activity time.
      type: Date
    - contextPath: AzureSentinel.NextLink.Description
      description: Description of NextLink.
      type: String
    - contextPath: AzureSentinel.NextLink.URL
      description: Used if an operation returns partial results. If a response contains a NextLink element, its value specifies a starting point to use for subsequent calls.
      type: String
    - contextPath: AzureSentinel.Incident.Etag
      description: The Etag of the incident.
      type: String
  - arguments:
    - default: false
      description: Alias of the specific watchlist to get.
      isArray: false
      name: watchlist_alias
      required: false
      secret: false
    - default: false
      description: The subscription ID.
      isArray: false
      name: subscription_id
      required: false
      secret: false
    - default: false
      description: The resource group name.
      isArray: false
      name: resource_group_name
      required: false
      secret: false
    deprecated: false
    description: Gets a list of watchlists from Azure Sentinel.
    execution: false
    name: azure-sentinel-list-watchlists
    outputs:
    - contextPath: AzureSentinel.Watchlist.ID
      description: The watchlist ID.
      type: String
    - contextPath: AzureSentinel.Watchlist.Description
      description: A description of the watchlist.
      type: String
    - contextPath: AzureSentinel.Watchlist.DisplayName
      description: The display name of the watchlist.
      type: String
    - contextPath: AzureSentinel.Watchlist.Provider
      description: The provider of the watchlist.
      type: String
    - contextPath: AzureSentinel.Watchlist.Source
      description: The source of the watchlist.
      type: String
    - contextPath: AzureSentinel.Watchlist.Created
      description: The time the watchlist was created.
      type: Date
    - contextPath: AzureSentinel.Watchlist.Updated
      description: The last time the watchlist was updated.
      type: Date
    - contextPath: AzureSentinel.Watchlist.CreatedBy
      description: The name of the user who created the watchlist.
      type: String
    - contextPath: AzureSentinel.Watchlist.UpdatedBy
      description: The name of the user who updated the watchlist.
      type: String
    - contextPath: AzureSentinel.Watchlist.Alias
      description: The alias of the watchlist.
      type: String
    - contextPath: AzureSentinel.Watchlist.Label
      description: Label that will be used to tag and filter on.
      type: unknown
    - contextPath: AzureSentinel.Watchlist.ItemsSearchKey
      description: The search key is used to optimize query performance when using watchlists for joins with other data. For example, enable a column with IP addresses to be the designated SearchKey field, then use this field as the key field when joining to other event data by IP address.
      type: String
    - contextPath: AzureSentinel.NextLink.Description
      description: Description of NextLink.
      type: String
    - contextPath: AzureSentinel.NextLink.URL
      description: Used if an operation returns partial results. If a response contains a NextLink element, its value specifies a starting point to use for subsequent calls.
      type: String
  - arguments:
    - default: false
      description: Alias of the watchlist to be deleted.
      isArray: false
      name: watchlist_alias
      required: true
      secret: false
    - default: false
      description: The subscription ID.
      isArray: false
      name: subscription_id
      required: false
      secret: false
    - default: false
      description: The resource group name.
      isArray: false
      name: resource_group_name
      required: false
      secret: false
    deprecated: false
    description: Delete a watchlist from Azure Sentinel.
    execution: false
    name: azure-sentinel-delete-watchlist
  - arguments:
    - default: false
      description: The alias of the new watchlist or the watchlist to update.
      isArray: false
      name: watchlist_alias
      required: true
      secret: false
    - default: false
      description: The display name of the watchlist.
      isArray: false
      name: watchlist_display_name
      required: true
      secret: false
    - default: false
      description: The description of the watchlist.
      isArray: false
      name: description
      required: false
      secret: false
    - default: false
      defaultValue: XSOAR
      description: The provider of the watchlist.
      isArray: false
      name: provider
      required: false
      secret: false
    - default: false
      description: The labels of the watchlist.
      isArray: true
      name: labels
      required: false
      secret: false
    - default: false
      defaultValue: '0'
      description: The number of lines in the CSV content to skip before the header.
      isArray: false
      name: lines_to_skip
      required: false
      secret: false
    - default: false
      description: A file entry with raw content that represents the watchlist items to create.
      isArray: false
      name: file_entry_id
      required: true
      secret: false
    - default: false
      description: The search key is used to optimize query performance when using watchlists for joins with other data. For example, enable a column with IP addresses to be the designated SearchKey field, then use this field as the key field when joining to other event data by IP address.
      isArray: false
      name: items_search_key
      required: true
      secret: false
    - default: false
      defaultValue: Text/Csv
      description: The content type of the raw content. For now, only text/csv is valid.
      isArray: false
      name: content_type
      required: false
      secret: false
    - default: false
      description: The subscription ID.
      isArray: false
      name: subscription_id
      required: false
      secret: false
    - default: false
      description: The resource group name.
      isArray: false
      name: resource_group_name
      required: false
      secret: false
    deprecated: false
    description: Create or update a watchlist in Azure Sentinel.
    execution: false
    name: azure-sentinel-watchlist-create-update
    outputs:
    - contextPath: AzureSentinel.Watchlist.Name
      description: The name of the watchlist.
      type: String
    - contextPath: AzureSentinel.Watchlist.ID
      description: The ID (GUID) of the watchlist.
      type: String
    - contextPath: AzureSentinel.Watchlist.Description
      description: A description of the watchlist.
      type: String
    - contextPath: AzureSentinel.Watchlist.Provider
      description: The provider of the watchlist.
      type: String
    - contextPath: AzureSentinel.Watchlist.Source
      description: The source of the watchlist.
      type: String
    - contextPath: AzureSentinel.Watchlist.Created
      description: The time the watchlist was created.
      type: Date
    - contextPath: AzureSentinel.Watchlist.Updated
      description: The time the watchlist was updated.
      type: Date
    - contextPath: AzureSentinel.Watchlist.CreatedBy
      description: The user who created the watchlist.
      type: String
    - contextPath: AzureSentinel.Watchlist.UpdatedBy
      description: The user who updated the watchlist.
      type: String
    - contextPath: AzureSentinel.Watchlist.Alias
      description: The alias of the watchlist.
      type: String
    - contextPath: AzureSentinel.Watchlist.Label
      description: List of labels relevant to this watchlist.
      type: Unknown
    - contextPath: AzureSentinel.Watchlist.ItemsSearchKey
      description: The search key is used to optimize query performance when using watchlists for joins with other data.
      type: String
  - arguments:
    - default: false
      description: The incident ID.
      isArray: false
      name: incident_id
      required: true
      secret: false
    - default: false
      description: The incident's title.
      isArray: false
      name: title
      required: false
      secret: false
    - default: false
      description: Description of the incident.
      isArray: false
      name: description
      required: false
      secret: false
    - auto: PREDEFINED
      default: false
      description: The incident severity.
      isArray: false
      name: severity
      predefined:
      - High
      - Medium
      - Low
      - Informational
      required: false
      secret: false
    - auto: PREDEFINED
      default: false
      description: The incident status.
      isArray: false
      name: status
      predefined:
      - New
      - Active
      - Closed
      required: false
      secret: false
    - auto: PREDEFINED
      default: false
      description: The reason the incident was closed. Required when updating the status to Closed.
      isArray: false
      name: classification
      predefined:
      - BenignPositive
      - FalsePositive
      - TruePositive
      - Undetermined
      required: false
      secret: false
    - default: false
      description: Describes the reason the incident was closed.
      isArray: false
      name: classification_comment
      required: false
      secret: false
    - auto: PREDEFINED
      default: false
      description: The classification reason the incident was closed with. Required when updating the status to Closed and the classification is determined.
      isArray: false
      name: classification_reason
      predefined:
      - InaccurateData
      - IncorrectAlertLogic
      - SuspiciousActivity
      - SuspiciousButExpected
      required: false
      secret: false
    - default: false
      description: The email address of the incident assignee. It is recommended to update *user_principal_name* instead of this field. Note that the updated API field is `owner.email`.
      isArray: false
      name: assignee_email
      required: false
      secret: false
    - default: false
      description: The user principal name of the client. Note that the updated API field is `owner.userPrincipalName`.
      isArray: false
      name: user_principal_name
      required: false
      secret: false
    - default: false
      description: Incident labels. Note that all labels will be set as labelType='User'.
      isArray: true
      name: labels
      required: false
      secret: false
    - default: false
      description: The subscription ID.
      isArray: false
      name: subscription_id
      required: false
      secret: false
    - default: false
      description: The resource group name.
      isArray: false
      name: resource_group_name
      required: false
      secret: false
    deprecated: false
    description: Updates a single incident in Azure Sentinel.
    execution: false
    name: azure-sentinel-update-incident
    outputs:
    - contextPath: AzureSentinel.Incident.ID
      description: The incident ID.
      type: String
    - contextPath: AzureSentinel.Incident.Title
      description: The incident's title.
      type: String
    - contextPath: AzureSentinel.Incident.Description
      description: Description of the incident.
      type: String
    - contextPath: AzureSentinel.Incident.Severity
      description: The incident severity.
      type: String
    - contextPath: AzureSentinel.Incident.Status
      description: The incident status.
      type: String
    - contextPath: AzureSentinel.Incident.AssigneeName
      description: The name of the incident assignee.
      type: String
    - contextPath: AzureSentinel.Incident.AssigneeEmail
      description: The email address of the incident assignee.
      type: String
    - contextPath: AzureSentinel.Incident.Label.Name
      description: The name of the incident label.
      type: String
    - contextPath: AzureSentinel.Incident.Label.Type
      description: The incident label type.
      type: String
    - contextPath: AzureSentinel.Incident.FirstActivityTimeUTC
      description: The date and time of the incident's first activity.
      type: Date
    - contextPath: AzureSentinel.Incident.LastActivityTimeUTC
      description: The date and time of the incident's last activity.
      type: Date
    - contextPath: AzureSentinel.Incident.LastModifiedTimeUTC
      description: The date and time the incident was last modified.
      type: Date
    - contextPath: AzureSentinel.Incident.CreatedTimeUTC
      description: The date and time the incident was created.
      type: Date
    - contextPath: AzureSentinel.Incident.IncidentNumber
      description: The incident number.
      type: Number
    - contextPath: AzureSentinel.Incident.AlertsCount
      description: The number of the alerts in the incident.
      type: Number
    - contextPath: AzureSentinel.Incident.BookmarkCount
      description: The number of bookmarks in the incident.
      type: Number
    - contextPath: AzureSentinel.Incident.CommentCount
      description: The number of comments in the incident.
      type: Number
    - contextPath: AzureSentinel.Incident.AlertProductNames
      description: The alert product names of the incident.
      type: String
    - contextPath: AzureSentinel.Incident.Tactics
      description: The incident's tactics.
      type: String
    - contextPath: AzureSentinel.Incident.FirstActivityTimeGenerated
      description: The incident's generated first activity time.
      type: Date
    - contextPath: AzureSentinel.Incident.LastActivityTimeGenerated
      description: The incident's generated last activity time.
      type: Date
    - contextPath: AzureSentinel.Incident.Etag
      description: The Etag of the incident.
      type: String
  - arguments:
    - default: false
      description: The incident ID.
      isArray: false
      name: incident_id
      required: true
      secret: false
    - default: false
      description: The subscription ID.
      isArray: false
      name: subscription_id
      required: false
      secret: false
    - default: false
      description: The resource group name.
      isArray: false
      name: resource_group_name
      required: false
      secret: false
    deprecated: false
    description: Deletes a single incident in Azure Sentinel.
    execution: false
    name: azure-sentinel-delete-incident
  - arguments:
    - default: false
      description: The incident ID.
      isArray: false
      name: incident_id
      required: true
      secret: false
    - default: false
      defaultValue: '50'
      description: The maximum number of incident comments to return. The maximum value is 50.
      isArray: false
      name: limit
      required: false
      secret: false
    - default: false
      description: A link that specifies a starting point to use for subsequent calls. Using this argument overrides all of the other command arguments.
      isArray: false
      name: next_link
      required: false
      secret: false
    - default: false
      description: The subscription ID.
      isArray: false
      name: subscription_id
      required: false
      secret: false
    - default: false
      description: The resource group name.
      isArray: false
      name: resource_group_name
      required: false
      secret: false
    deprecated: false
    description: Gets the comments of an incident from Azure Sentinel.
    execution: false
    name: azure-sentinel-list-incident-comments
    outputs:
    - contextPath: AzureSentinel.IncidentComment.ID
      description: The ID of the incident comment.
      type: String
    - contextPath: AzureSentinel.IncidentComment.IncidentID
      description: The incident ID.
      type: String
    - contextPath: AzureSentinel.IncidentComment.Message
      description: The incident comment.
      type: String
    - contextPath: AzureSentinel.IncidentComment.AuthorName
      description: The name of the author of the incident's comment.
      type: String
    - contextPath: AzureSentinel.IncidentComment.AuthorEmail
      description: The email address of the author of the incident comment.
      type: String
    - contextPath: AzureSentinel.IncidentComment.CreatedTimeUTC
      description: The date and time that the incident comment was created.
      type: Date
    - contextPath: AzureSentinel.NextLink.Description
      description: Description of NextLink.
      type: String
    - contextPath: AzureSentinel.NextLink.URL
      description: Used if an operation returns a partial result. If a response contains a NextLink element, its value specifies a starting point to use for subsequent calls.
      type: String
  - arguments:
    - default: false
      description: The incident ID.
      isArray: false
      name: incident_id
      required: true
      secret: false
    - default: false
      description: The comment message.
      isArray: false
      name: message
      required: true
      secret: false
    - default: false
      description: The subscription ID.
      isArray: false
      name: subscription_id
      required: false
      secret: false
    - default: false
      description: The resource group name.
      isArray: false
      name: resource_group_name
      required: false
      secret: false
    deprecated: false
    description: Adds a comment to an incident in Azure Sentinel.
    execution: false
    name: azure-sentinel-incident-add-comment
    outputs:
    - contextPath: AzureSentinel.IncidentComment.ID
      description: The ID of the incident comment.
      type: String
    - contextPath: AzureSentinel.IncidentComment.IncidentID
      description: The incident ID.
      type: String
    - contextPath: AzureSentinel.IncidentComment.Message
      description: The incident's comment.
      type: String
    - contextPath: AzureSentinel.IncidentComment.AuthorName
      description: The name of the author of the incident's comment.
      type: String
    - contextPath: AzureSentinel.IncidentComment.AuthorEmail
      description: The email address of the author of the incident comment.
      type: String
    - contextPath: AzureSentinel.IncidentComment.CreatedTimeUTC
      description: The date and time that the incident comment was created.
      type: Date
  - arguments:
    - default: false
      description: The incident ID.
      isArray: false
      name: incident_id
      required: true
      secret: false
    - default: false
      description: The comment ID.
      isArray: false
      name: comment_id
      required: true
      secret: false
    - default: false
      description: The subscription ID.
      isArray: false
      name: subscription_id
      required: false
      secret: false
    - default: false
      description: The resource group name.
      isArray: false
      name: resource_group_name
      required: false
      secret: false
    deprecated: false
    description: Deletes a comment from incident in Azure Sentinel.
    execution: false
    name: azure-sentinel-incident-delete-comment
  - arguments:
    - default: false
      description: The incident ID.
      isArray: false
      name: incident_id
      required: true
      secret: false
    - default: false
      defaultValue: '50'
      description: The maximum number of related entities to return.
      isArray: false
      name: limit
      required: false
      secret: false
    - default: false
      description: A link that specifies a starting point to use for subsequent calls. Using this argument overrides all of the other command arguments.
      isArray: false
      name: next_link
      required: false
      secret: false
    - default: false
      description: |-
        A comma-separated list of entity kinds to filter by. By default, the results won't be filtered by kind.
        The optional kinds are: Account, Host, File, AzureResource, CloudApplication, DnsResolution, FileHash, Ip, Malware, Process, RegistryKey, RegistryValue, SecurityGroup, Url, IoTDevice, SecurityAlert, Bookmark.
      isArray: true
      name: entity_kinds
      predefined:
      - ''
      required: false
      secret: false
    - default: false
      description: 'Filter results using OData syntax. For example: properties/createdTimeUtc gt 2020-02-02T14:00:00Z`). For more information see the Azure documentation: https://docs.microsoft.com/bs-latn-ba/azure/search/search-query-odata-filter.'
      isArray: false
      name: filter
      required: false
      secret: false
    - default: false
      description: The subscription ID.
      isArray: false
      name: subscription_id
      required: false
      secret: false
    - default: false
      description: The resource group name.
      isArray: false
      name: resource_group_name
      required: false
      secret: false
    deprecated: false
    description: Gets a list of an incident's related entities from Azure Sentinel.
    execution: false
    name: azure-sentinel-list-incident-relations
    outputs:
    - contextPath: AzureSentinel.IncidentRelatedResource.ID
      description: The ID of the incident's related resource.
      type: String
    - contextPath: AzureSentinel.IncidentRelatedResource.Kind
      description: The kind of the incident's related resource.
      type: String
    - contextPath: AzureSentinel.NextLink.Description
      description: The description about NextLink.
      type: String
    - contextPath: AzureSentinel.NextLink.URL
      description: Used if an operation returns a partial result. If a response contains a NextLink element, its value specifies a starting point to use for subsequent calls.
      type: String
    - contextPath: AzureSentinel.IncidentRelatedResource.IncidentID
      description: The incident ID.
      type: String
  - arguments:
    - default: false
      description: The incident ID.
      isArray: false
      name: incident_id
      required: true
      secret: false
    - default: false
      description: The subscription ID.
      isArray: false
      name: subscription_id
      required: false
      secret: false
    - default: false
      description: The resource group name.
      isArray: false
      name: resource_group_name
      required: false
      secret: false
    deprecated: false
    description: Gets a list of an incident's entities from Azure Sentinel.
    execution: false
    name: azure-sentinel-list-incident-entities
    outputs:
    - contextPath: AzureSentinel.IncidentEntity.ID
      description: The ID of the entity.
      type: String
    - contextPath: AzureSentinel.IncidentEntity.IncidentId
      description: The ID of the incident.
      type: String
    - contextPath: AzureSentinel.IncidentEntity.Kind
      description: The kind of the entity.
      type: String
    - contextPath: AzureSentinel.IncidentEntity.Properties
      description: The properties of the entity.
      type: Unknown
  - arguments:
    - default: false
      description: The incident ID.
      isArray: false
      name: incident_id
      required: true
      secret: false
    - default: false
      description: The subscription ID.
      isArray: false
      name: subscription_id
      required: false
      secret: false
    - default: false
      description: The resource group name.
      isArray: false
      name: resource_group_name
      required: false
      secret: false
    deprecated: false
    description: Gets a list of an incident's alerts from Azure Sentinel.
    execution: false
    name: azure-sentinel-list-incident-alerts
    outputs:
    - contextPath: AzureSentinel.IncidentAlert.ID
      description: The ID of the alert.
      type: String
    - contextPath: AzureSentinel.IncidentAlert.IncidentId
      description: The ID of the incident.
      type: String
    - contextPath: AzureSentinel.IncidentAlert.Kind
      description: The kind of the alert.
      type: String
    - contextPath: AzureSentinel.IncidentAlert.Tactic
      description: The tactics of the alert.
      type: Unknown
    - contextPath: AzureSentinel.IncidentAlert.DisplayName
      description: The display name of the alert.
      type: String
    - contextPath: AzureSentinel.IncidentAlert.Description
      description: The description of the alert.
      type: String
    - contextPath: AzureSentinel.IncidentAlert.ConfidenceLevel
      description: The confidence level of this alert.
      type: String
    - contextPath: AzureSentinel.IncidentAlert.Severity
      description: The severity of the alert.
      type: String
    - contextPath: AzureSentinel.IncidentAlert.VendorName
      description: The name of the vendor that raised the alert.
      type: String
    - contextPath: AzureSentinel.IncidentAlert.ProductName
      description: The name of the product that published this alert.
      type: String
    - contextPath: AzureSentinel.IncidentAlert.ProductComponentName
      description: The name of a component inside the product which generated the alert.
      type: String
  - arguments:
    - default: false
      description: The alias of the watchlist.
      isArray: false
      name: watchlist_alias
      required: true
      secret: false
    - default: false
      description: The ID of the single watchlist item.
      isArray: false
      name: watchlist_item_id
      required: false
      secret: false
    - default: false
      description: The subscription ID.
      isArray: false
      name: subscription_id
      required: false
      secret: false
    - default: false
      description: The resource group name.
      isArray: false
      name: resource_group_name
      required: false
      secret: false
    deprecated: false
    description: Get a single watchlist item or list of watchlist items.
    execution: false
    name: azure-sentinel-list-watchlist-items
    outputs:
    - contextPath: AzureSentinel.WatchlistItem.WatchlistAlias
      description: The alias of the watchlist.
      type: String
    - contextPath: AzureSentinel.WatchlistItem.ID
      description: The ID (GUID) of the watchlist item.
      type: String
    - contextPath: AzureSentinel.WatchlistItem.Created
      description: The time the watchlist item was created.
      type: Date
    - contextPath: AzureSentinel.WatchlistItem.Updated
      description: The last time the watchlist item was updated.
      type: Date
    - contextPath: AzureSentinel.WatchlistItem.CreatedBy
      description: The name of the user.
      type: String
    - contextPath: AzureSentinel.WatchlistItem.UpdatedBy
      description: The user who updated this item.
      type: String
    - contextPath: AzureSentinel.WatchlistItem.ItemsKeyValue
      description: Key-value pairs for a watchlist item.
      type: Unknown
  - arguments:
    - default: false
      description: The watchlist alias.
      isArray: false
      name: watchlist_alias
      required: true
      secret: false
    - default: false
      description: The watchlist item ID to be deleted.
      isArray: false
      name: watchlist_item_id
      required: true
      secret: false
    - default: false
      description: The subscription ID.
      isArray: false
      name: subscription_id
      required: false
      secret: false
    - default: false
      description: The resource group name.
      isArray: false
      name: resource_group_name
      required: false
      secret: false
    deprecated: false
    description: Delete a watchlist item.
    execution: false
    name: azure-sentinel-delete-watchlist-item
  - arguments:
    - default: false
      description: The watchlist alias.
      isArray: false
      name: watchlist_alias
      required: true
      secret: false
    - default: false
      description: The watchlist item ID (GUID) to update.
      isArray: false
      name: watchlist_item_id
      required: false
      secret: false
    - default: false
      description: The JSON for the itemsKeyValue of the item (the key value is different from watchlist to watchlist).
      isArray: false
      name: item_key_value
      required: true
      secret: false
    - default: false
      description: The subscription ID.
      isArray: false
      name: subscription_id
      required: false
      secret: false
    - default: false
      description: The resource group name.
      isArray: false
      name: resource_group_name
      required: false
      secret: false
    deprecated: false
    description: Create or update a watchlist item.
    execution: false
    name: azure-sentinel-create-update-watchlist-item
    outputs:
    - contextPath: AzureSentinel.WatchlistItem.WatchlistAlias
      description: The alias of the watchlist.
      type: String
    - contextPath: AzureSentinel.WatchlistItem.ID
      description: The ID (GUID) of the watchlist item.
      type: String
    - contextPath: AzureSentinel.WatchlistItem.Created
      description: The time the watchlist item was created.
      type: Date
    - contextPath: AzureSentinel.WatchlistItem.Updated
      description: The last time the watchlist item was updated.
      type: Date
    - contextPath: AzureSentinel.WatchlistItem.CreatedBy
      description: The name of the user who created this watchlist item.
      type: String
    - contextPath: AzureSentinel.WatchlistItem.UpdatedBy
      description: The user who updated this watchlist item.
      type: String
    - contextPath: AzureSentinel.WatchlistItem.ItemsKeyValue
      description: Key-value pairs for a watchlist item.
      type: Unknown
  - arguments:
    - default: false
      description: The name of the indicator.
      isArray: false
      name: indicator_name
      required: false
      secret: false
    - default: false
      defaultValue: '50'
      description: The maximum number of indicators to return.
      isArray: false
      name: limit
      required: false
      secret: false
    - default: false
      description: |-
        A link that specifies a starting point to use for subsequent calls.
        This argument overrides all of the other command arguments.
        There may be no support for pagination.
      isArray: false
      name: next_link
      required: false
      secret: false
    - default: false
      description: The subscription ID.
      isArray: false
      name: subscription_id
      required: false
      secret: false
    - default: false
      description: The resource group name.
      isArray: false
      name: resource_group_name
      required: false
      secret: false
    deprecated: false
    description: Returns a list of threat indicators.
    execution: false
    name: azure-sentinel-threat-indicator-list
    outputs:
    - contextPath: AzureSentinel.ThreatIndicator.ID
      description: The ID of the indicator.
      type: String
    - contextPath: AzureSentinel.ThreatIndicator.Name
      description: The name of the indicator.
      type: String
    - contextPath: AzureSentinel.ThreatIndicator.ETag
      description: The ETag of the indicator.
      type: String
    - contextPath: AzureSentinel.ThreatIndicator.Type
      description: The type of the indicator.
      type: String
    - contextPath: AzureSentinel.ThreatIndicator.Kind
      description: The kind of the indicator.
      type: String
    - contextPath: AzureSentinel.ThreatIndicators.Confidence
      description: The confidence of the threat indicator. This is a number between 0-100.
      type: Number
    - contextPath: AzureSentinel.ThreatIndicator.Created
      description: When the threat indicator was created.
      type: Date
    - contextPath: AzureSentinel.ThreatIndicator.CreatedByRef
      description: The creator of the indicator.
      type: String
    - contextPath: AzureSentinel.ThreatIndicator.ExternalID
      description: The external ID of the indicator.
      type: String
    - contextPath: AzureSentinel.ThreatIndicator.Revoked
      description: Whether the threat indicator was revoked.
      type: Boolean
    - contextPath: AzureSentinel.ThreatIndicator.Source
      description: The source of the indicator.
      type: String
    - contextPath: AzureSentinel.ThreatIndicator.ETags
      description: The Etags of the indicator.
      type: String
    - contextPath: AzureSentinel.ThreatIndicator.DisplayName
      description: The display name of the indicator.
      type: String
    - contextPath: AzureSentinel.ThreatIndicator.Description
      description: The description of the indicator.
      type: String
    - contextPath: AzureSentinel.ThreatIndicator.ThreatTypes
      description: The threat types of the indicator.
      type: Unknown
    - contextPath: AzureSentinel.ThreatIndicator.KillChainPhases.KillChainName
      description: The kill chain's name of the indicator.
      type: String
    - contextPath: AzureSentinel.ThreatIndicator.ParsedPattern.PatternTypeKey
      description: The pattern type key of the indicator.
      type: Unknown
    - contextPath: AzureSentinel.ThreatIndicator.Pattern
      description: The pattern of the indicator.
      type: String
    - contextPath: AzureSentinel.ThreatIndicator.PatternType
      description: The pattern type of the indicator.
      type: String
    - contextPath: AzureSentinel.ThreatIndicator.ValidFrom
      description: The date from which the indicator is valid.
      type: Date
    - contextPath: AzureSentinel.ThreatIndicator.ValidUntil
      description: The date until which the indicator is valid.
      type: Date
    - contextPath: AzureSentinel.ThreatIndicator.KillChainPhases.PhaseName
      description: The phase name of the indicator.
      type: String
    - contextPath: AzureSentinel.ThreatIndicator.ParsedPattern.PatternTypeValues.Value
      description: The value of the indicator.
      type: String
    - contextPath: AzureSentinel.ThreatIndicator.ParsedPattern.PatternTypeValues.ValueType
      description: The value type of the indicator.
      type: String
    - contextPath: AzureSentinel.ThreatIndicator.LastUpdatedTimeUtc
      description: The last updated time of the indicator.
      type: Date
    - contextPath: AzureSentinel.ThreatIndicator.Tags
      description: The tags of the indicator.
      type: Unknown
    - contextPath: AzureSentinel.ThreatIndicator.Types
      description: The threat types of the indicator.
      type: Unknown
  - arguments:
    - default: false
      defaultValue: '50'
      description: The maximum number of indicators to return.
      isArray: false
      name: limit
      required: false
      secret: false
    - default: false
      description: |-
        A link that specifies a starting point to use for subsequent calls.
        This argument overrides all of the other command arguments.
        There may be no support for pagination.
      isArray: false
      name: next_link
      required: false
      secret: false
    - default: false
      description: The minimum confidence number for a threat indicator.
      isArray: false
      name: min_confidence
      required: false
      secret: false
    - default: false
      description: The maximum confidence number for a threat indicator.
      isArray: false
      name: max_confidence
      required: false
      secret: false
    - default: false
      description: Minimum valid until value of indicators to query.
      isArray: false
      name: min_valid_until
      required: false
      secret: false
    - default: false
      description: Maximum valid until value of indicators to query.
      isArray: false
      name: max_valid_until
      required: false
      secret: false
    - auto: PREDEFINED
      default: false
      defaultValue: 'false'
      description: If true, the query also returns disabled indicators.
      isArray: false
      name: include_disabled
      predefined:
      - 'true'
      - 'false'
      required: false
      secret: false
    - default: false
      description: The sources of the threat indicator.
      isArray: true
      name: sources
      required: false
      secret: false
    - auto: PREDEFINED
      default: false
      description: The indicator types of the threat indicator.
      isArray: true
      name: indicator_types
      predefined:
      - ipv4
      - ipv6
      - file
      - url
      - domain
      required: false
      secret: false
    - auto: PREDEFINED
      default: false
      description: A comma-separated list of threat types of the threat indicator.
      isArray: true
      name: threat_types
      predefined:
      - anomalous-activity
      - attribution
      - anonymization
      - benign
      - malicious-activity
      - compromised
      - unknown
      required: false
      secret: false
    - default: false
      description: A comma-separated list of keywords.
      isArray: true
      name: keywords
      required: false
      secret: false
    - default: false
      description: The subscription ID.
      isArray: false
      name: subscription_id
      required: false
      secret: false
    - default: false
      description: The resource group name.
      isArray: false
      name: resource_group_name
      required: false
      secret: false
    deprecated: false
    description: Returns a list of threat indicators with specific entities.
    execution: false
    name: azure-sentinel-threat-indicator-query
    outputs:
    - contextPath: AzureSentinel.ThreatIndicator.ID
      description: The ID of the indicator.
      type: String
    - contextPath: AzureSentinel.ThreatIndicator.Name
      description: The name of the indicator.
      type: String
    - contextPath: AzureSentinel.ThreatIndicator.ETag
      description: The ETag of the indicator.
      type: String
    - contextPath: AzureSentinel.ThreatIndicator.Type
      description: The type of the indicator.
      type: String
    - contextPath: AzureSentinel.ThreatIndicator.Kind
      description: The kind of the indicator.
      type: String
    - contextPath: AzureSentinel.ThreatIndicators.Confidence
      description: The confidence of the threat indicator. This is a number between 0-100.
      type: Number
    - contextPath: AzureSentinel.ThreatIndicator.Created
      description: When the threat indicator was created.
      type: Date
    - contextPath: AzureSentinel.ThreatIndicator.CreatedByRef
      description: The creator of the indicator.
      type: String
    - contextPath: AzureSentinel.ThreatIndicator.ExternalID
      description: The external ID of the indicator.
      type: String
    - contextPath: AzureSentinel.ThreatIndicator.Revoked
      description: Whether the threat indicator was revoked.
      type: Boolean
    - contextPath: AzureSentinel.ThreatIndicator.Source
      description: The source of the indicator.
      type: String
    - contextPath: AzureSentinel.ThreatIndicator.ETags
      description: The Etags of the indicator.
      type: String
    - contextPath: AzureSentinel.ThreatIndicator.DisplayName
      description: The display name of the indicator.
      type: String
    - contextPath: AzureSentinel.ThreatIndicator.Description
      description: The description of the indicator.
      type: String
    - contextPath: AzureSentinel.ThreatIndicator.ThreatTypes
      description: The threat types of the indicator.
      type: Unknown
    - contextPath: AzureSentinel.ThreatIndicator.KillChainPhases.KillChainName
      description: The kill chain's name of the indicator.
      type: String
    - contextPath: AzureSentinel.ThreatIndicator.ParsedPattern.PatternTypeKey
      description: The pattern type key of the indicator.
      type: Unknown
    - contextPath: AzureSentinel.ThreatIndicator.Pattern
      description: The pattern of the indicator.
      type: String
    - contextPath: AzureSentinel.ThreatIndicator.PatternType
      description: The pattern type of the indicator.
      type: String
    - contextPath: AzureSentinel.ThreatIndicator.ValidFrom
      description: The date from which the indicator is valid.
      type: Date
    - contextPath: AzureSentinel.ThreatIndicator.ValidUntil
      description: The date until which the indicator is valid.
      type: Date
    - contextPath: AzureSentinel.ThreatIndicator.KillChainPhases.PhaseName
      description: The phase name of the indicator.
      type: String
    - contextPath: AzureSentinel.ThreatIndicator.ParsedPattern.PatternTypeValues.Value
      description: The value of the indicator.
      type: String
    - contextPath: AzureSentinel.ThreatIndicator.ParsedPattern.PatternTypeValues.ValueType
      description: The value type of the indicator.
      type: String
    - contextPath: AzureSentinel.ThreatIndicator.LastUpdatedTimeUtc
      description: The last updated time of the indicator.
      type: Date
    - contextPath: AzureSentinel.ThreatIndicator.Tags
      description: The tags of the indicator.
      type: Unknown
    - contextPath: AzureSentinel.ThreatIndicator.Types
      description: The threat types of the indicator.
      type: Unknown
  - arguments:
    - default: false
      description: The value of the threat indicator.
      isArray: false
      name: value
      required: true
      secret: false
    - default: false
      description: The display name of the new indicator.
      isArray: false
      name: display_name
      required: true
      secret: false
    - default: false
      description: The description of the new indicator.
      isArray: false
      name: description
      required: false
      secret: false
    - auto: PREDEFINED
      default: false
      description: The type of the new indicator.
      isArray: false
      name: indicator_type
      predefined:
      - ipv4
      - ipv6
      - file
      - url
      - domain
      required: true
      secret: false
    - auto: PREDEFINED
      default: false
      description: The hash type of the new indicator. This argument is mandatory if the indicator type is file.
      isArray: false
      name: hash_type
      predefined:
      - MD5
      - SHA-1
      - SHA-256
      - SHA-512
      required: false
      secret: false
    - default: false
      description: The confidence of the new threat indicator. Should be a number between 0-100.
      isArray: false
      name: confidence
      required: false
      secret: false
    - auto: PREDEFINED
      default: false
      description: A comma-separated list of threat types of the threat indicator.
      isArray: true
      name: threat_types
      predefined:
      - anomalous-activity
      - attribution
      - anonymization
      - benign
      - malicious-activity
      - compromised
      - unknown
      required: true
      secret: false
    - default: false
      description: The kill chains phases of the indicator.
      isArray: true
      name: kill_chains
      required: false
      secret: false
    - default: false
      description: A comma-separated list of tags of the new threat indicator.
      isArray: true
      name: tags
      required: false
      secret: false
    - default: false
      description: The date from which the indicator is valid.
      isArray: false
      name: valid_from
      required: false
      secret: false
    - default: false
      description: The date until which the indicator is valid.
      isArray: false
      name: valid_until
      required: false
      secret: false
    - default: false
      description: The creator of the new indicator.
      isArray: false
      name: created_by
      required: false
      secret: false
    - auto: PREDEFINED
      default: false
      defaultValue: 'false'
      description: If true, the indicator is revoked.
      isArray: false
      name: revoked
      predefined:
      - 'true'
      - 'false'
      required: false
      secret: false
    - default: false
      description: The subscription ID.
      isArray: false
      name: subscription_id
      required: false
      secret: false
    - default: false
      description: The resource group name.
      isArray: false
      name: resource_group_name
      required: false
      secret: false
    deprecated: false
    description: Creates a new threat indicator.
    execution: false
    name: azure-sentinel-threat-indicator-create
    outputs:
    - contextPath: AzureSentinel.ThreatIndicator.ID
      description: The ID of the indicator.
      type: String
    - contextPath: AzureSentinel.ThreatIndicator.Name
      description: The name of the indicator.
      type: String
    - contextPath: AzureSentinel.ThreatIndicator.ETag
      description: The ETag of the indicator.
      type: String
    - contextPath: AzureSentinel.ThreatIndicator.Type
      description: The type of the indicator.
      type: String
    - contextPath: AzureSentinel.ThreatIndicator.Kind
      description: The kind of the indicator.
      type: String
    - contextPath: AzureSentinel.ThreatIndicators.Confidence
      description: The confidence of the threat indicator. This is a number between 0-100.
      type: Number
    - contextPath: AzureSentinel.ThreatIndicator.Created
      description: When the threat indicator was created.
      type: Date
    - contextPath: AzureSentinel.ThreatIndicator.CreatedByRef
      description: The creator of the indicator.
      type: String
    - contextPath: AzureSentinel.ThreatIndicator.ExternalID
      description: The external ID of the indicator.
      type: String
    - contextPath: AzureSentinel.ThreatIndicator.Revoked
      description: Whether the threat indicator was revoked.
      type: Boolean
    - contextPath: AzureSentinel.ThreatIndicator.Source
      description: The source of the indicator.
      type: String
    - contextPath: AzureSentinel.ThreatIndicator.ETags
      description: The Etags of the indicator.
      type: String
    - contextPath: AzureSentinel.ThreatIndicator.DisplayName
      description: The display name of the indicator.
      type: String
    - contextPath: AzureSentinel.ThreatIndicator.Description
      description: The description of the indicator.
      type: String
    - contextPath: AzureSentinel.ThreatIndicator.ThreatTypes
      description: The threat types of the indicator.
      type: Unknown
    - contextPath: AzureSentinel.ThreatIndicator.KillChainPhases.KillChainName
      description: The kill chain's name of the indicator.
      type: String
    - contextPath: AzureSentinel.ThreatIndicator.ParsedPattern.PatternTypeKey
      description: The pattern type key of the indicator.
      type: Unknown
    - contextPath: AzureSentinel.ThreatIndicator.Pattern
      description: The pattern of the indicator.
      type: String
    - contextPath: AzureSentinel.ThreatIndicator.PatternType
      description: The pattern type of the indicator.
      type: String
    - contextPath: AzureSentinel.ThreatIndicator.ValidFrom
      description: The date from which the indicator is valid.
      type: Date
    - contextPath: AzureSentinel.ThreatIndicator.ValidUntil
      description: The date until which the indicator is valid.
      type: Date
    - contextPath: AzureSentinel.ThreatIndicator.KillChainPhases.PhaseName
      description: The phase name of the indicator.
      type: String
    - contextPath: AzureSentinel.ThreatIndicator.ParsedPattern.PatternTypeValues.Value
      description: The value of the indicator.
      type: String
    - contextPath: AzureSentinel.ThreatIndicator.ParsedPattern.PatternTypeValues.ValueType
      description: The value type of the indicator.
      type: String
    - contextPath: AzureSentinel.ThreatIndicator.LastUpdatedTimeUtc
      description: The last updated time of the indicator.
      type: Date
    - contextPath: AzureSentinel.ThreatIndicator.Tags
      description: The tags of the indicator.
      type: Unknown
    - contextPath: AzureSentinel.ThreatIndicator.Types
      description: The threat types of the indicator.
      type: Unknown
  - arguments:
    - default: false
      description: The name of the indicator.
      isArray: false
      name: indicator_name
      required: true
      secret: false
    - default: false
      description: The value of the indicator.
      isArray: false
      name: value
      required: true
      secret: false
    - default: false
      description: The display name of the indicator.
      isArray: false
      name: display_name
      required: true
      secret: false
    - default: false
      description: The description of the threat indicator.
      isArray: false
      name: description
      required: false
      secret: false
    - auto: PREDEFINED
      default: false
      description: The type of the indicator.
      isArray: false
      name: indicator_type
      predefined:
      - ipv4
      - ipv6
      - file
      - url
      - domain
      required: true
      secret: false
    - default: false
      description: If indicator_type is a file, this entry is mandatory.
      isArray: false
      name: hash_type
      required: false
      secret: false
    - default: false
      description: Whether the indicator is revoked.
      isArray: false
      name: revoked
      required: false
      secret: false
    - default: false
      description: The confidence of the threat indicator. This is a number between 0-100.
      isArray: false
      name: confidence
      required: false
      secret: false
    - auto: PREDEFINED
      default: false
      description: A comma-separated list of threat types of the threat indicator.
      isArray: true
      name: threat_types
      predefined:
      - anomalous-activity
      - attribution
      - anonymization
      - benign
      - malicious-activity
      - compromised
      - unknown
      required: false
      secret: false
    - default: false
      description: A comma-separated list of  kill chains phases of the indicator.
      isArray: true
      name: kill_chains
      required: false
      secret: false
    - default: false
      description: A comma-separated list of tags of the threat indicator.
      isArray: true
      name: tags
      required: false
      secret: false
    - default: false
      description: The date from which the indicator is valid.
      isArray: false
      name: valid_from
      required: false
      secret: false
    - default: false
      description: The date until which the indicator is valid.
      isArray: false
      name: valid_until
      required: false
      secret: false
    - default: false
      description: The creator of the indicator.
      isArray: false
      name: created_by
      required: false
      secret: false
    - default: false
      description: The subscription ID.
      isArray: false
      name: subscription_id
      required: false
      secret: false
    - default: false
      description: The resource group name.
      isArray: false
      name: resource_group_name
      required: false
      secret: false
    deprecated: false
    description: Updates an existing threat indicator.
    execution: false
    name: azure-sentinel-threat-indicator-update
    outputs:
    - contextPath: AzureSentinel.ThreatIndicator.ID
      description: The ID of the indicator.
      type: String
    - contextPath: AzureSentinel.ThreatIndicator.Name
      description: The name of the indicator.
      type: String
    - contextPath: AzureSentinel.ThreatIndicator.ETag
      description: The ETag of the indicator.
      type: String
    - contextPath: AzureSentinel.ThreatIndicator.Type
      description: The type of the indicator.
      type: String
    - contextPath: AzureSentinel.ThreatIndicator.Kind
      description: The kind of the indicator.
      type: String
    - contextPath: AzureSentinel.ThreatIndicators.Confidence
      description: The confidence of the threat indicator. This is a number between 0-100.
      type: Number
    - contextPath: AzureSentinel.ThreatIndicator.Created
      description: When the threat indicator was created.
      type: Date
    - contextPath: AzureSentinel.ThreatIndicator.CreatedByRef
      description: The creator of the indicator.
      type: String
    - contextPath: AzureSentinel.ThreatIndicator.ExternalID
      description: The external ID of the indicator.
      type: String
    - contextPath: AzureSentinel.ThreatIndicator.Revoked
      description: Was the threat indicator revoked or not.
      type: Boolean
    - contextPath: AzureSentinel.ThreatIndicator.Source
      description: The source of the indicator.
      type: String
    - contextPath: AzureSentinel.ThreatIndicator.ETags
      description: The Etags of the indicator.
      type: String
    - contextPath: AzureSentinel.ThreatIndicator.DisplayName
      description: The display name of the indicator.
      type: String
    - contextPath: AzureSentinel.ThreatIndicator.Description
      description: The description of the indicator.
      type: String
    - contextPath: AzureSentinel.ThreatIndicator.ThreatTypes
      description: The threat types of the indicator.
      type: Unknown
    - contextPath: AzureSentinel.ThreatIndicator.KillChainPhases.KillChainName
      description: The kill chain's name of the indicator.
      type: String
    - contextPath: AzureSentinel.ThreatIndicator.ParsedPattern.PatternTypeKey
      description: The pattern type key of the indicator.
      type: Unknown
    - contextPath: AzureSentinel.ThreatIndicator.Pattern
      description: The pattern of the indicator.
      type: String
    - contextPath: AzureSentinel.ThreatIndicator.PatternType
      description: The pattern type of the indicator.
      type: String
    - contextPath: AzureSentinel.ThreatIndicator.ValidFrom
      description: The date from which the indicator is valid.
      type: Date
    - contextPath: AzureSentinel.ThreatIndicator.ValidUntil
      description: The date until which the indicator is valid.
      type: Date
    - contextPath: AzureSentinel.ThreatIndicator.KillChainPhases.PhaseName
      description: The phase name of the indicator.
      type: String
    - contextPath: AzureSentinel.ThreatIndicator.ParsedPattern.PatternTypeValues.Value
      description: The value of the indicator.
      type: String
    - contextPath: AzureSentinel.ThreatIndicator.ParsedPattern.PatternTypeValues.ValueType
      description: The value type of the indicator.
      type: String
    - contextPath: AzureSentinel.ThreatIndicator.LastUpdatedTimeUtc
      description: The last updated time of the indicator.
      type: Date
    - contextPath: AzureSentinel.ThreatIndicator.Tags
      description: The tags of the indicator.
      type: Unknown
    - contextPath: AzureSentinel.ThreatIndicator.Types
      description: The threat types of the indicator.
      type: Unknown
  - arguments:
    - default: false
      description: A comma-separated list of indicators to delete.
      isArray: true
      name: indicator_names
      required: true
      secret: false
    - default: false
      description: The subscription ID.
      isArray: false
      name: subscription_id
      required: false
      secret: false
    - default: false
      description: The resource group name.
      isArray: false
      name: resource_group_name
      required: false
      secret: false
    deprecated: false
    description: Deletes an existing threat indicator.
    execution: false
    name: azure-sentinel-threat-indicator-delete
  - arguments:
    - default: false
      description: The name of the indicator.
      isArray: false
      name: indicator_name
      required: true
      secret: false
    - default: false
      description: A comma-separated list of tags to append.
      isArray: true
      name: tags
      required: true
      secret: false
    - default: false
      description: The subscription ID.
      isArray: false
      name: subscription_id
      required: false
      secret: false
    - default: false
      description: The resource group name.
      isArray: false
      name: resource_group_name
      required: false
      secret: false
    deprecated: false
    description: Appends new tags to an existing indicator.
    execution: false
    name: azure-sentinel-threat-indicator-tags-append
    outputs:
    - contextPath: AzureSentinel.ThreatIndicator.ID
      description: The ID of the indicator.
      type: String
    - contextPath: AzureSentinel.ThreatIndicator.Name
      description: The name of the indicator.
      type: String
    - contextPath: AzureSentinel.ThreatIndicator.ETag
      description: The ETag of the indicator.
      type: String
    - contextPath: AzureSentinel.ThreatIndicator.Type
      description: The type of the indicator.
      type: String
    - contextPath: AzureSentinel.ThreatIndicator.Kind
      description: The kind of the indicator.
      type: String
    - contextPath: AzureSentinel.ThreatIndicators.Confidence
      description: The confidence of the threat indicator. THis is a number between 0-100.
      type: Number
    - contextPath: AzureSentinel.ThreatIndicator.Created
      description: When the threat indicator was created.
      type: Date
    - contextPath: AzureSentinel.ThreatIndicator.CreatedByRef
      description: The creator of the indicator.
      type: String
    - contextPath: AzureSentinel.ThreatIndicator.ExternalID
      description: The external ID of the indicator.
      type: String
    - contextPath: AzureSentinel.ThreatIndicator.Revoked
      description: Was the threat indicator revoked or not.
      type: Boolean
    - contextPath: AzureSentinel.ThreatIndicator.Source
      description: The source of the indicator.
      type: String
    - contextPath: AzureSentinel.ThreatIndicator.ETags
      description: The Etags of the indicator.
      type: String
    - contextPath: AzureSentinel.ThreatIndicator.DisplayName
      description: The display name of the indicator.
      type: String
    - contextPath: AzureSentinel.ThreatIndicator.Description
      description: The description of the indicator.
      type: String
    - contextPath: AzureSentinel.ThreatIndicator.ThreatTypes
      description: The threat types of the indicator.
      type: Unknown
    - contextPath: AzureSentinel.ThreatIndicator.KillChainPhases.KillChainName
      description: The kill chain's name of the indicator.
      type: String
    - contextPath: AzureSentinel.ThreatIndicator.ParsedPattern.PatternTypeKey
      description: The pattern type key of the indicator.
      type: Unknown
    - contextPath: AzureSentinel.ThreatIndicator.Pattern
      description: The pattern of the indicator.
      type: String
    - contextPath: AzureSentinel.ThreatIndicator.PatternType
      description: The pattern type of the indicator.
      type: String
    - contextPath: AzureSentinel.ThreatIndicator.ValidFrom
      description: The date from which the indicator is valid.
      type: Date
    - contextPath: AzureSentinel.ThreatIndicator.ValidUntil
      description: The date until which the indicator is valid.
      type: Date
    - contextPath: AzureSentinel.ThreatIndicator.KillChainPhases.PhaseName
      description: The phase name of the indicator.
      type: String
    - contextPath: AzureSentinel.ThreatIndicator.ParsedPattern.PatternTypeValues.Value
      description: The value of the indicator.
      type: String
    - contextPath: AzureSentinel.ThreatIndicator.ParsedPattern.PatternTypeValues.ValueType
      description: The value type of the indicator.
      type: String
    - contextPath: AzureSentinel.ThreatIndicator.LastUpdatedTimeUtc
      description: The last updated time of the indicator.
      type: Date
    - contextPath: AzureSentinel.ThreatIndicator.Tags
      description: The tags of the indicator.
      type: Unknown
    - contextPath: AzureSentinel.ThreatIndicator.Types
      description: The threat types of the indicator.
      type: Unknown
  - arguments:
    - default: false
      description: The name of the indicator.
      isArray: false
      name: indicator_name
      required: true
      secret: false
    - default: false
      description: A comma-separated list of tags to replace.
      isArray: true
      name: tags
      required: true
      secret: false
    - default: false
      description: The subscription ID.
      isArray: false
      name: subscription_id
      required: false
      secret: false
    - default: false
      description: The resource group name.
      isArray: false
      name: resource_group_name
      required: false
      secret: false
    deprecated: false
    description: Replaces the tags of a given indicator.
    execution: false
    name: azure-sentinel-threat-indicator-tags-replace
    outputs:
    - contextPath: AzureSentinel.ThreatIndicator.ID
      description: The ID of the indicator.
      type: String
    - contextPath: AzureSentinel.ThreatIndicator.Name
      description: The name of the indicator.
      type: String
    - contextPath: AzureSentinel.ThreatIndicator.ETag
      description: The ETag of the indicator.
      type: String
    - contextPath: AzureSentinel.ThreatIndicator.Type
      description: The type of the indicator.
      type: String
    - contextPath: AzureSentinel.ThreatIndicator.Kind
      description: The kind of the indicator.
      type: String
    - contextPath: AzureSentinel.ThreatIndicators.Confidence
      description: The confidence of the threat indicator. This is a number between 0-100.
      type: Number
    - contextPath: AzureSentinel.ThreatIndicator.Created
      description: When the threat indicator was created.
      type: Date
    - contextPath: AzureSentinel.ThreatIndicator.CreatedByRef
      description: The creator of the indicator.
      type: String
    - contextPath: AzureSentinel.ThreatIndicator.ExternalID
      description: The external ID of the indicator.
      type: String
    - contextPath: AzureSentinel.ThreatIndicator.Revoked
      description: Whether the threat indicator was revoked.
      type: Boolean
    - contextPath: AzureSentinel.ThreatIndicator.Source
      description: The source of the indicator.
      type: String
    - contextPath: AzureSentinel.ThreatIndicator.ETags
      description: The Etags of the indicator.
      type: String
    - contextPath: AzureSentinel.ThreatIndicator.DisplayName
      description: The display name of the indicator.
      type: String
    - contextPath: AzureSentinel.ThreatIndicator.Description
      description: The description of the indicator.
      type: String
    - contextPath: AzureSentinel.ThreatIndicator.ThreatTypes
      description: The threat types of the indicator.
      type: Unknown
    - contextPath: AzureSentinel.ThreatIndicator.KillChainPhases.KillChainName
      description: The kill chain's name of the indicator.
      type: String
    - contextPath: AzureSentinel.ThreatIndicator.ParsedPattern.PatternTypeKey
      description: The pattern type key of the indicator.
      type: Unknown
    - contextPath: AzureSentinel.ThreatIndicator.Pattern
      description: The pattern of the indicator.
      type: String
    - contextPath: AzureSentinel.ThreatIndicator.PatternType
      description: The pattern type of the indicator.
      type: String
    - contextPath: AzureSentinel.ThreatIndicator.ValidFrom
      description: The date from which the indicator is valid.
      type: Date
    - contextPath: AzureSentinel.ThreatIndicator.ValidUntil
      description: The date until which the indicator is valid.
      type: Date
    - contextPath: AzureSentinel.ThreatIndicator.KillChainPhases.PhaseName
      description: The phase name of the indicator.
      type: String
    - contextPath: AzureSentinel.ThreatIndicator.ParsedPattern.PatternTypeValues.Value
      description: The value of the indicator.
      type: String
    - contextPath: AzureSentinel.ThreatIndicator.ParsedPattern.PatternTypeValues.ValueType
      description: The value type of the indicator.
      type: String
    - contextPath: AzureSentinel.ThreatIndicator.LastUpdatedTimeUtc
      description: The last updated time of the indicator.
      type: Date
    - contextPath: AzureSentinel.ThreatIndicator.Tags
      description: The tags of the indicator.
      type: Unknown
    - contextPath: AzureSentinel.ThreatIndicator.Types
      description: The threat types of the indicator.
      type: Unknown
<<<<<<< HEAD
  - arguments:
    - default: false
      description: Date string representing the local time. The incident is only returned if it was modified after the last update time.
      name: lastUpdate
      required: true
    description: Gets the list of incidents and detections that were modified since the last update time. This method is used for debugging purposes. The get-modified-remote-data command is used as part of the Mirroring feature that was introduced in Cortex XSOAR version 6.1.
    name: get-modified-remote-data
  - arguments:
    - description: The remote incident ID.
      name: id
      required: true
    - defaultValue: '0'
      description: The UTC timestamp in seconds of the last update. The incident is only updated if it was modified after the last update time.
      name: lastUpdate
    description: Gets remote data from a remote incident. This method does not update the current incident, and should be used for debugging purposes only.
    name: get-remote-data
  dockerimage: demisto/crypto:1.0.0.47103
=======
  dockerimage: demisto/crypto:1.0.0.45575
>>>>>>> 72338dde
  feed: false
  isfetch: true
  longRunning: false
  longRunningPort: false
  runonce: false
  script: '-'
  subtype: python3
  type: python
  ismappable: true
  isremotesyncin: true
  isremotesyncout: true
tests:
- TestAzureSentinelPlaybookV2
- No test - Manual test playbook-TestAzureSentinelPlaybook is available in NonCircleTests folder
fromversion: 5.0.0
defaultclassifier: Microsoft Sentinel - Classifier
defaultmapperin: Microsoft Sentinel - Incoming Mapper
defaultmapperout:<|MERGE_RESOLUTION|>--- conflicted
+++ resolved
@@ -104,7 +104,8 @@
   name: proxy
   required: false
   type: 8
-<<<<<<< HEAD
+  section: Connect
+  advanced: true
 - additionalinfo: |
     Choose what additional info to fetch for each incident.
     Note that this will increase the number of API calls.
@@ -140,10 +141,6 @@
   name: close_ticket
   required: false
   type: 8
-=======
-  section: Connect
-  advanced: true
->>>>>>> 72338dde
 description: Use the Azure Sentinel integration to get and manage incidents and get related entity information for incidents.
 display: Microsoft Sentinel
 name: Azure Sentinel
@@ -2142,7 +2139,6 @@
     - contextPath: AzureSentinel.ThreatIndicator.Types
       description: The threat types of the indicator.
       type: Unknown
-<<<<<<< HEAD
   - arguments:
     - default: false
       description: Date string representing the local time. The incident is only returned if it was modified after the last update time.
@@ -2160,9 +2156,6 @@
     description: Gets remote data from a remote incident. This method does not update the current incident, and should be used for debugging purposes only.
     name: get-remote-data
   dockerimage: demisto/crypto:1.0.0.47103
-=======
-  dockerimage: demisto/crypto:1.0.0.45575
->>>>>>> 72338dde
   feed: false
   isfetch: true
   longRunning: false
