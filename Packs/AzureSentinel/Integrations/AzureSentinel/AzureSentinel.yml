--- conflicted
+++ resolved
@@ -3025,8 +3025,6 @@
     - contextPath: AzureSentinel.AlertRule.properties.incidentConfiguration
       description: The settings of the incidents that were created from alerts triggered by this analytics rule.
       type: Unknown
-<<<<<<< HEAD
-=======
   - name: azure-sentinel-subscriptions-list
     description: Lists all subscriptions.
     outputs:
@@ -3086,7 +3084,6 @@
     - contextPath: AzureSentinel.ResourceGroup.properties
       description: The properties of the resource group.
       type: dictionary
->>>>>>> fa455ac2
   dockerimage: demisto/crypto:1.0.0.63672
   feed: false
   isfetch: true
