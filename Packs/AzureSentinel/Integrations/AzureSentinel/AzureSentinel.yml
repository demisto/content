--- conflicted
+++ resolved
@@ -1423,10 +1423,7 @@
       name: keywords
       required: false
       secret: false
-<<<<<<< HEAD
-=======
       additionalinfo: To use multiple keywords, separate them with spaces.
->>>>>>> dce4c3af
     - default: false
       description: The subscription ID.
       isArray: false
