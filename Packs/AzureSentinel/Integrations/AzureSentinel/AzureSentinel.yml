category: Analytics & SIEM
commonfields:
  id: Azure Sentinel
  version: -1
configuration:
- defaultvalue: https://management.azure.com
  display: Server URL
  hidden: false
  name: server_url
  required: true
  type: 0
- display: Tenant ID
  name: tenant_id
  required: true
  type: 4
- display: Client ID
  name: credentials
  required: true
  type: 9
- display: Subscription ID
  name: subscriptionID
  required: true
  type: 0
- display: Resource Group Name
  name: resourceGroupName
  required: true
  type: 0
- display: Workspace Name
  name: workspaceName
  required: true
  type: 0
- display: Fetch incidents
  name: isFetch
  required: false
  type: 8
- defaultvalue: 3 days
  display: First fetch timestamp (<number> <time unit>, e.g., 12 hours, 7 days)
  name: fetch_time
  required: false
  type: 0
- defaultvalue: Informational
  display: The minimum severity of incidents to fetch
  name: min_severity
  options:
  - Informational
  - Low
  - Medium
  - High
  required: false
  type: 15
- display: Incident type
  name: incidentType
  required: false
  type: 13
- display: Trust any certificate (not secure)
  name: insecure
  required: false
  type: 8
- display: Use system proxy settings
  name: proxy
  required: false
  type: 8
description: Use the Azure Sentinel integration to get and manage incidents and get
  related entity information for incidents.
display: Azure Sentinel
name: Azure Sentinel
script:
  commands:
  - arguments:
    - default: false
      description: The incident ID.
      isArray: false
      name: incident_id
      required: true
      secret: false
    deprecated: false
    description: Gets a single incident from Azure Sentinel.
    execution: false
    name: azure-sentinel-get-incident-by-id
    outputs:
    - contextPath: AzureSentinel.Incident.ID
      description: The incident ID.
      type: String
    - contextPath: AzureSentinel.Incident.Title
      description: The incident title.
      type: String
    - contextPath: AzureSentinel.Incident.Description
      description: Description of the incident.
      type: String
    - contextPath: AzureSentinel.Incident.Severity
      description: The incident severity.
      type: String
    - contextPath: AzureSentinel.Incident.Status
      description: The incident status.
      type: String
    - contextPath: AzureSentinel.Incident.AssigneeName
      description: The name of the incident assignee.
      type: String
    - contextPath: AzureSentinel.Incident.AssigneeEmail
      description: The email address of the incident assignee.
      type: String
    - contextPath: AzureSentinel.Incident.Label.Name
      description: The name of the incident label.
      type: String
    - contextPath: AzureSentinel.Incident.Label.Type
      description: The incident label type.
      type: String
    - contextPath: AzureSentinel.Incident.FirstActivityTimeUTC
      description: The date and time of the incident's first activity.
      type: Date
    - contextPath: AzureSentinel.Incident.LastActivityTimeUTC
      description: The date and time of the incident's last activity.
      type: Date
    - contextPath: AzureSentinel.Incident.LastModifiedTimeUTC
      description: The date and time the incident was last modified.
      type: Date
    - contextPath: AzureSentinel.Incident.CreatedTimeUTC
      description: The date and time the incident was created.
      type: Date
    - contextPath: AzureSentinel.Incident.IncidentNumber
      description: The incident number.
      type: Number
    - contextPath: AzureSentinel.Incident.AlertsCount
      description: The number of the alerts in the incident.
      type: Number
    - contextPath: AzureSentinel.Incident.BookmarkCount
      description: The number of bookmarks in the incident.
      type: Number
    - contextPath: AzureSentinel.Incident.CommentCount
      description: The number of comments in the incident.
      type: Number
    - contextPath: AzureSentinel.Incident.AlertProductNames
      description: The alert product names of the incident.
      type: String
    - contextPath: AzureSentinel.Incident.Tactics
      description: The incident's tactics.
      type: String
    - contextPath: AzureSentinel.Incident.FirstActivityTimeGenerated
      description: The incident's generated first activity time.
      type: Date
    - contextPath: AzureSentinel.Incident.LastActivityTimeGenerated
      description: The incident's generated last activity time.
      type: Date
    - contextPath: AzureSentinel.Incident.Etag
      description: The Etag of the incident.
      type: String
  - arguments:
    - default: false
      defaultValue: '50'
      description: The maximum number of incidents to return. The default value is
        50 and maximum value is 200.
      isArray: false
      name: limit
      required: false
      secret: false
    - default: false
      description: 'Filter results using OData syntax. For example: properties/createdTimeUtc
        gt 2020-02-02T14:00:00Z`). For more information see the Azure documentation:
        https://docs.microsoft.com/bs-latn-ba/azure/search/search-query-odata-filter.'
      isArray: false
      name: filter
      required: false
      secret: false
    - default: false
      description: A link that specifies a starting point to use for subsequent calls.
        This argument overrides all of the other command arguments.
      isArray: false
      name: next_link
      required: false
      secret: false
    deprecated: false
    description: Gets a list of incidents from Azure Sentinel.
    execution: false
    name: azure-sentinel-list-incidents
    outputs:
    - contextPath: AzureSentinel.Incident.ID
      description: The incident ID.
      type: String
    - contextPath: AzureSentinel.Incident.Title
      description: The incident title.
      type: String
    - contextPath: AzureSentinel.Incident.Description
      description: Description of the incident.
      type: String
    - contextPath: AzureSentinel.Incident.Severity
      description: The incident severity.
      type: String
    - contextPath: AzureSentinel.Incident.Status
      description: The incident status.
      type: String
    - contextPath: AzureSentinel.Incident.AssigneeName
      description: The name of the incident assignee.
      type: String
    - contextPath: AzureSentinel.Incident.AssigneeEmail
      description: The email address of the incident assignee.
      type: String
    - contextPath: AzureSentinel.Incident.Label.Name
      description: The name of the incident label.
      type: String
    - contextPath: AzureSentinel.Incident.Label.Type
      description: The incident label type.
      type: String
    - contextPath: AzureSentinel.Incident.FirstActivityTimeUTC
      description: The date and time of the incident's first activity.
      type: Date
    - contextPath: AzureSentinel.Incident.LastActivityTimeUTC
      description: The date and time of the incident's last activity.
      type: Date
    - contextPath: AzureSentinel.Incident.LastModifiedTimeUTC
      description: The date and time the incident was last modified.
      type: Date
    - contextPath: AzureSentinel.Incident.CreatedTimeUTC
      description: The date and time the incident was created.
      type: Date
    - contextPath: AzureSentinel.Incident.IncidentNumber
      description: The incident number.
      type: Number
    - contextPath: AzureSentinel.Incident.AlertsCount
      description: The number of the alerts in the incident.
      type: Number
    - contextPath: AzureSentinel.Incident.BookmarkCount
      description: The number of bookmarks in the incident.
      type: Number
    - contextPath: AzureSentinel.Incident.CommentCount
      description: The number of comments in the incident.
      type: Number
    - contextPath: AzureSentinel.Incident.AlertProductNames
      description: The alert product names of the incident.
      type: String
    - contextPath: AzureSentinel.Incident.Tactics
      description: The incident's tactics.
      type: String
    - contextPath: AzureSentinel.Incident.FirstActivityTimeGenerated
      description: The incident's generated first activity time.
      type: Date
    - contextPath: AzureSentinel.Incident.LastActivityTimeGenerated
      description: The incident's generated last activity time.
      type: Date
    - contextPath: AzureSentinel.NextLink.Description
      description: Description of NextLink.
      type: String
    - contextPath: AzureSentinel.NextLink.URL
      description: Used if an operation returns partial results. If a response contains
        a NextLink element, its value specifies a starting point to use for subsequent
        calls.
      type: String
    - contextPath: AzureSentinel.Incident.Etag
      description: The Etag of the incident.
      type: String
  - arguments:
    - default: false
      description: Alias of the specific watchlist to get.
      isArray: false
      name: watchlist_alias
      required: false
      secret: false
    deprecated: false
    description: Gets a list of watchlists from Azure Sentinel.
    execution: false
    name: azure-sentinel-list-watchlists
    outputs:
    - contextPath: AzureSentinel.Watchlist.ID
      description: The watchlist ID.
      type: String
    - contextPath: AzureSentinel.Watchlist.Description
      description: A description of the watchlist.
      type: String
    - contextPath: AzureSentinel.Watchlist.DisplayName
      description: The display name of the watchlist.
      type: String
    - contextPath: AzureSentinel.Watchlist.Provider
      description: The provider of the watchlist.
      type: String
    - contextPath: AzureSentinel.Watchlist.Source
      description: The source of the watchlist.
      type: String
    - contextPath: AzureSentinel.Watchlist.Created
      description: The time the watchlist was created.
      type: Date
    - contextPath: AzureSentinel.Watchlist.Updated
      description: The last time the watchlist was updated.
      type: Date
    - contextPath: AzureSentinel.Watchlist.CreatedBy
      description: The name of the user who created the watchlist.
      type: String
    - contextPath: AzureSentinel.Watchlist.UpdatedBy
      description: The name of the user who updated the watchlist.
      type: String
    - contextPath: AzureSentinel.Watchlist.Alias
      description: The alias of the watchlist.
      type: String
    - contextPath: AzureSentinel.Watchlist.Label
      description: Label that will be used to tag and filter on.
      type: unknown
    - contextPath: AzureSentinel.Watchlist.ItemsSearchKey
      description: The search key is used to optimize query performance when using
        watchlists for joins with other data. For example, enable a column with IP
        addresses to be the designated SearchKey field, then use this field as the
        key field when joining to other event data by IP address.
      type: String
    - contextPath: AzureSentinel.NextLink.Description
      description: Description of nextLink.
      type: String
    - contextPath: AzureSentinel.NextLink.URL
      description: Used if an operation returns partial results. If a response contains
        a nextLink element, its value specifies a starting point to use for subsequent
        calls.
      type: String
  - arguments:
    - default: false
      description: Alias of the watchlist to be deleted.
      isArray: false
      name: watchlist_alias
      required: true
      secret: false
    deprecated: false
    description: Delete a watchlist from Azure Sentinel.
    execution: false
    name: azure-sentinel-delete-watchlist
  - arguments:
    - default: false
      description: The alias of the new watchlist or the watchlist to update.
      isArray: false
      name: watchlist_alias
      required: true
      secret: false
    - default: false
      description: The display name of the watchlist.
      isArray: false
      name: watchlist_display_name
      required: true
      secret: false
    - default: false
      description: The description of the watchlist.
      isArray: false
      name: description
      required: false
      secret: false
    - default: false
      defaultValue: XSOAR
      description: The provider of the watchlist.
      isArray: false
      name: provider
      required: false
      secret: false
    - default: false
      description: The labels of the watchlist.
      isArray: true
      name: labels
      required: false
      secret: false
    - default: false
      defaultValue: '0'
      description: The number of lines in the CSV content to skip before the header.
      isArray: false
      name: lines_to_skip
      required: false
      secret: false
    - default: false
      description: A file entry with raw content that represents the watchlist items
        to create.
      isArray: false
      name: file_entry_id
      required: true
      secret: false
    - default: false
      description: The search key is used to optimize query performance when using
        watchlists for joins with other data. For example, enable a column with IP
        addresses to be the designated SearchKey field, then use this field as the
        key field when joining to other event data by IP address.
      isArray: false
      name: items_search_key
      required: true
      secret: false
    - default: false
      defaultValue: Text/Csv
      description: The content type of the raw content. For now, only text/csv is
        valid.
      isArray: false
      name: content_type
      required: false
      secret: false
    deprecated: false
    description: Create or update a watchlist in Azure Sentinel.
    execution: false
    name: azure-sentinel-watchlist-create-update
    outputs:
    - contextPath: AzureSentinel.Watchlist.Name
      description: The name of the watchlist.
      type: String
    - contextPath: AzureSentinel.Watchlist.ID
      description: The ID (GUID) of the watchlist.
      type: String
    - contextPath: AzureSentinel.Watchlist.Description
      description: A description of the watchlist.
      type: String
    - contextPath: AzureSentinel.Watchlist.Provider
      description: The provider of the watchlist.
      type: String
    - contextPath: AzureSentinel.Watchlist.Source
      description: The source of the watchlist.
      type: String
    - contextPath: AzureSentinel.Watchlist.Created
      description: The time the watchlist was created.
      type: Date
    - contextPath: AzureSentinel.Watchlist.Updated
      description: The time the watchlist was updated.
      type: Date
    - contextPath: AzureSentinel.Watchlist.CreatedBy
      description: The user who created the watchlist.
      type: String
    - contextPath: AzureSentinel.Watchlist.UpdatedBy
      description: The user who updated the watchlist.
      type: String
    - contextPath: AzureSentinel.Watchlist.Alias
      description: The alias of the watchlist.
      type: String
    - contextPath: AzureSentinel.Watchlist.Label
      description: List of labels relevant to this watchlist.
      type: Unknown
    - contextPath: AzureSentinel.Watchlist.ItemsSearchKey
      description: The search key is used to optimize query performance when using
        watchlists for joins with other data.
      type: String
  - arguments:
    - default: false
      description: The incident ID.
      isArray: false
      name: incident_id
      required: true
      secret: false
    - default: false
      description: The incident's title.
      isArray: false
      name: title
      required: false
      secret: false
    - default: false
      description: Description of the incident.
      isArray: false
      name: description
      required: false
      secret: false
    - auto: PREDEFINED
      default: false
      description: 'The incident severity. Possible values: "High", "Medium", "Low",
        and  "Informational".'
      isArray: false
      name: severity
      predefined:
      - High
      - Medium
      - Low
      - Informational
      required: false
      secret: false
    - auto: PREDEFINED
      default: false
      description: 'The incident status. Possible values: "New", "Active", and "Closed".'
      isArray: false
      name: status
      predefined:
      - New
      - Active
      - Closed
      required: false
      secret: false
    - auto: PREDEFINED
      default: false
      description: 'The reason the incident was closed. Required when updating the
        status to Closed. Possible values: "BenignPositive", "FalsePositive", "TruePositive",
        and "Undetermined".'
      isArray: false
      name: classification
      predefined:
      - BenignPositive
      - FalsePositive
      - TruePositive
      - Undetermined
      required: false
      secret: false
    - default: false
      description: Describes the reason the incident was closed.
      isArray: false
      name: classification_comment
      required: false
      secret: false
    - auto: PREDEFINED
      default: false
      description: 'The classification reason the incident was closed with. Required
        when updating the status to Closed and the classification is determined. Possible
        values: "InaccurateData", "IncorrectAlertLogic", "SuspiciousActivity", and
        "SuspiciousButExpected".'
      isArray: false
      name: classification_reason
      predefined:
      - InaccurateData
      - IncorrectAlertLogic
      - SuspiciousActivity
      - SuspiciousButExpected
      required: false
      secret: false
    - default: false
      description: The email address of the incident assignee. Note that the updated
        API field is `owner.email`.
      isArray: false
      name: assignee_email
      required: false
      secret: false
    - default: false
      description: Incident labels. Note that all labels will be set as labelType='User'.
      isArray: true
      name: labels
      required: false
      secret: false
    deprecated: false
    description: Updates a single incident in Azure Sentinel.
    execution: false
    name: azure-sentinel-update-incident
    outputs:
    - contextPath: AzureSentinel.Incident.ID
      description: The incident ID.
      type: String
    - contextPath: AzureSentinel.Incident.Title
      description: The incident's title.
      type: String
    - contextPath: AzureSentinel.Incident.Description
      description: Description of the incident.
      type: String
    - contextPath: AzureSentinel.Incident.Severity
      description: The incident severity.
      type: String
    - contextPath: AzureSentinel.Incident.Status
      description: The incident status.
      type: String
    - contextPath: AzureSentinel.Incident.AssigneeName
      description: The name of the incident assignee.
      type: String
    - contextPath: AzureSentinel.Incident.AssigneeEmail
      description: The email address of the incident assignee.
      type: String
    - contextPath: AzureSentinel.Incident.Label.Name
      description: The name of the incident label.
      type: String
    - contextPath: AzureSentinel.Incident.Label.Type
      description: The incident label type.
      type: String
    - contextPath: AzureSentinel.Incident.FirstActivityTimeUTC
      description: The date and time of the incident's first activity.
      type: Date
    - contextPath: AzureSentinel.Incident.LastActivityTimeUTC
      description: The date and time of the incident's last activity.
      type: Date
    - contextPath: AzureSentinel.Incident.LastModifiedTimeUTC
      description: The date and time the incident was last modified.
      type: Date
    - contextPath: AzureSentinel.Incident.CreatedTimeUTC
      description: The date and time the incident was created.
      type: Date
    - contextPath: AzureSentinel.Incident.IncidentNumber
      description: The incident number.
      type: Number
    - contextPath: AzureSentinel.Incident.AlertsCount
      description: The number of the alerts in the incident.
      type: Number
    - contextPath: AzureSentinel.Incident.BookmarkCount
      description: The number of bookmarks in the incident.
      type: Number
    - contextPath: AzureSentinel.Incident.CommentCount
      description: The number of comments in the incident.
      type: Number
    - contextPath: AzureSentinel.Incident.AlertProductNames
      description: The alert product names of the incident.
      type: String
    - contextPath: AzureSentinel.Incident.Tactics
      description: The incident's tactics.
      type: String
    - contextPath: AzureSentinel.Incident.FirstActivityTimeGenerated
      description: The incident's generated first activity time.
      type: Date
    - contextPath: AzureSentinel.Incident.LastActivityTimeGenerated
      description: The incident's generated last activity time.
      type: Date
    - contextPath: AzureSentinel.Incident.Etag
      description: The Etag of the incident.
      type: String
  - arguments:
    - default: false
      description: The incident ID.
      isArray: false
      name: incident_id
      required: true
      secret: false
    deprecated: false
    description: Deletes a single incident in Azure Sentinel.
    execution: false
    name: azure-sentinel-delete-incident
  - arguments:
    - default: false
      description: The incident ID.
      isArray: false
      name: incident_id
      required: true
      secret: false
    - default: false
      defaultValue: '50'
      description: The maximum number of incident comments to return. The default
        and maximum value is 50.
      isArray: false
      name: limit
      required: false
      secret: false
    - default: false
      description: A link that specifies a starting point to use for subsequent calls.
        Using this argument overrides all of the other command arguments.
      isArray: false
      name: next_link
      required: false
      secret: false
    deprecated: false
    description: Gets the comments of an incident from Azure Sentinel.
    execution: false
    name: azure-sentinel-list-incident-comments
    outputs:
    - contextPath: AzureSentinel.IncidentComment.ID
      description: The ID of the incident comment.
      type: String
    - contextPath: AzureSentinel.IncidentComment.IncidentID
      description: The incident ID.
      type: String
    - contextPath: AzureSentinel.IncidentComment.Message
      description: The incident comment.
      type: String
    - contextPath: AzureSentinel.IncidentComment.AuthorName
      description: The name of the author of the incident comment.
      type: String
    - contextPath: AzureSentinel.IncidentComment.AuthorEmail
      description: The email address of the author of the incident comment.
      type: String
    - contextPath: AzureSentinel.IncidentComment.CreatedTimeUTC
      description: The date and time that the incident comment was created.
      type: Date
    - contextPath: AzureSentinel.NextLink.Description
      description: Description of nextLink.
      type: String
    - contextPath: AzureSentinel.NextLink.URL
      description: Used if an operation returns a partial result. If a response contains
        a nextLink element, its value specifies a starting point to use for subsequent
        calls.
      type: String
  - arguments:
    - default: false
      description: The incident ID.
      isArray: false
      name: incident_id
      required: true
      secret: false
    - default: false
      description: The comment message.
      isArray: false
      name: message
      required: true
      secret: false
    deprecated: false
    description: Adds a comment to an incident in Azure Sentinel.
    execution: false
    name: azure-sentinel-incident-add-comment
    outputs:
    - contextPath: AzureSentinel.IncidentComment.ID
      description: The ID of the incident comment.
      type: String
    - contextPath: AzureSentinel.IncidentComment.IncidentID
      description: The incident ID.
      type: String
    - contextPath: AzureSentinel.IncidentComment.Message
      description: The incident comment.
      type: String
    - contextPath: AzureSentinel.IncidentComment.AuthorName
      description: The name of the author of the incident comment.
      type: String
    - contextPath: AzureSentinel.IncidentComment.AuthorEmail
      description: The email address of the author of the incident comment.
      type: String
    - contextPath: AzureSentinel.IncidentComment.CreatedTimeUTC
      description: The date and time that the incident comment was created.
      type: Date
  - arguments:
    - default: false
      description: The incident ID.
      isArray: false
      name: incident_id
      required: true
      secret: false
    - default: false
      description: The comment ID.
      isArray: false
      name: comment_id
      required: true
      secret: false
    deprecated: false
    description: Deletes a comment from incident in Azure Sentinel.
    execution: false
    name: azure-sentinel-incident-delete-comment
  - arguments:
    - default: false
      description: The incident ID.
      isArray: false
      name: incident_id
      required: true
      secret: false
    - default: false
      defaultValue: '50'
      description: The maximum number of related entities to return.
      isArray: false
      name: limit
      required: false
      secret: false
    - default: false
      description: A link that specifies a starting point to use for subsequent calls.
        Using this argument overrides all of the other command arguments.
      isArray: false
      name: next_link
      required: false
      secret: false
    - default: false
      description: |-
        A comma-separated list of entity kinds to filter by. By default, the results won't be filtered by kind.
        The optional kinds are: Account, Host, File, AzureResource, CloudApplication, DnsResolution, FileHash, Ip, Malware, Process, RegistryKey, RegistryValue, SecurityGroup, Url, IoTDevice, SecurityAlert, Bookmark.
      isArray: true
      name: entity_kinds
      predefined:
      - ''
      required: false
      secret: false
    - default: false
      description: 'Filter results using OData syntax. For example: properties/createdTimeUtc
        gt 2020-02-02T14:00:00Z`). For more information see the Azure documentation:
        https://docs.microsoft.com/bs-latn-ba/azure/search/search-query-odata-filter.'
      isArray: false
      name: filter
      required: false
      secret: false
    deprecated: false
    description: Gets a list of an incident's related entities from Azure Sentinel.
    execution: false
    name: azure-sentinel-list-incident-relations
    outputs:
    - contextPath: AzureSentinel.IncidentRelatedResource.ID
      description: The ID of the incident's related resource.
      type: String
    - contextPath: AzureSentinel.IncidentRelatedResource.Kind
      description: The kind of the incident's related resource.
      type: String
    - contextPath: AzureSentinel.NextLink.Description
      description: The description about nextLink.
      type: String
    - contextPath: AzureSentinel.NextLink.URL
      description: Used if an operation returns a partial result. If a response contains
        a nextLink element, its value specifies a starting point to use for subsequent
        calls.
      type: String
    - contextPath: AzureSentinel.IncidentRelatedResource.IncidentID
      description: The incident ID.
      type: String
  - arguments:
    - default: false
      description: The incident ID.
      isArray: false
      name: incident_id
      required: true
      secret: false
    deprecated: false
    description: Gets a list of an incident's entities from Azure Sentinel.
    execution: false
    name: azure-sentinel-list-incident-entities
    outputs:
    - contextPath: AzureSentinel.IncidentEntity.ID
      description: The ID of the entity.
      type: String
    - contextPath: AzureSentinel.IncidentEntity.IncidentId
      description: The ID of the incident.
      type: String
    - contextPath: AzureSentinel.IncidentEntity.Kind
      description: The kind of the entity.
      type: String
    - contextPath: AzureSentinel.IncidentEntity.Properties
      description: The properties of the entity.
      type: Unknown
  - arguments:
    - default: false
      description: The incident ID.
      isArray: false
      name: incident_id
      required: true
      secret: false
    deprecated: false
    description: Gets a list of an incident's alerts from Azure Sentinel.
    execution: false
    name: azure-sentinel-list-incident-alerts
    outputs:
    - contextPath: AzureSentinel.IncidentAlert.ID
      description: The ID of the alert.
      type: String
    - contextPath: AzureSentinel.IncidentAlert.IncidentId
      description: The ID of the incident.
      type: String
    - contextPath: AzureSentinel.IncidentAlert.Kind
      description: The kind of the alert.
      type: String
    - contextPath: AzureSentinel.IncidentAlert.Tactic
      description: The tactics of the alert.
      type: Unknown
    - contextPath: AzureSentinel.IncidentAlert.DisplayName
      description: The display name of the alert.
      type: String
    - contextPath: AzureSentinel.IncidentAlert.Description
      description: The description of the alert.
      type: String
    - contextPath: AzureSentinel.IncidentAlert.ConfidenceLevel
      description: The confidence level of this alert.
      type: String
    - contextPath: AzureSentinel.IncidentAlert.Severity
      description: The severity of the alert.
      type: String
    - contextPath: AzureSentinel.IncidentAlert.VendorName
      description: The name of the vendor that raise the alert.
      type: String
    - contextPath: AzureSentinel.IncidentAlert.ProductName
      description: The name of the product that published this alert.
      type: String
    - contextPath: AzureSentinel.IncidentAlert.ProductComponentName
      description: The name of a component inside the product which generated the
        alert.
      type: String
  - arguments:
    - default: false
      description: The alias of the watchlist.
      isArray: false
      name: watchlist_alias
      required: true
      secret: false
    - default: false
      description: The ID of the single watchlist item.
      isArray: false
      name: watchlist_item_id
      required: false
      secret: false
    deprecated: false
    description: Get a single watchlist item or list of watchlist items.
    execution: false
    name: azure-sentinel-list-watchlist-items
    outputs:
    - contextPath: AzureSentinel.WatchlistItem.WatchlistAlias
      description: The alias of the watchlist
      type: String
    - contextPath: AzureSentinel.WatchlistItem.ID
      description: The ID (GUID) of the watchlist item.
      type: String
    - contextPath: AzureSentinel.WatchlistItem.Created
      description: The time the watchlist item was created.
      type: Date
    - contextPath: AzureSentinel.WatchlistItem.Updated
      description: The last time the watchlist item was updated.
      type: Date
    - contextPath: AzureSentinel.WatchlistItem.CreatedBy
      description: The name of the user.
      type: String
    - contextPath: AzureSentinel.WatchlistItem.UpdatedBy
      description: The user who updated this item.
      type: String
    - contextPath: AzureSentinel.WatchlistItem.ItemsKeyValue
      description: Key-value pairs for a watchlist item.
      type: Unknown
  - arguments:
    - default: false
      description: The watchlist alias.
      isArray: false
      name: watchlist_alias
      required: true
      secret: false
    - default: false
      description: The watchlist item ID to be deleted.
      isArray: false
      name: watchlist_item_id
      required: true
      secret: false
    deprecated: false
    description: Delete a watchlist item.
    execution: false
    name: azure-sentinel-delete-watchlist-item
  - arguments:
    - default: false
      description: The watchlist alias.
      isArray: false
      name: watchlist_alias
      required: true
      secret: false
    - default: false
      description: The watchlist item ID (GUID) to update.
      isArray: false
      name: watchlist_item_id
      required: false
      secret: false
    - default: false
      description: The JSON for the itemsKeyValue of the item (the key value is different
        from watchlist to watchlist).
      isArray: false
      name: item_key_value
      required: true
      secret: false
    deprecated: false
    description: Create or update a watchlist item.
    execution: false
    name: azure-sentinel-create-update-watchlist-item
    outputs:
    - contextPath: AzureSentinel.WatchlistItem.WatchlistAlias
      description: The alias of the watchlist
      type: String
    - contextPath: AzureSentinel.WatchlistItem.ID
      description: The ID (GUID) of the watchlist item.
      type: String
    - contextPath: AzureSentinel.WatchlistItem.Created
      description: The time the watchlist item was created.
      type: Date
    - contextPath: AzureSentinel.WatchlistItem.Updated
      description: The last time the watchlist item was updated.
      type: Date
    - contextPath: AzureSentinel.WatchlistItem.CreatedBy
      description: The name of the user who created this watchlist item.
      type: String
    - contextPath: AzureSentinel.WatchlistItem.UpdatedBy
      description: The user who updated this watchlist item.
      type: String
    - contextPath: AzureSentinel.WatchlistItem.ItemsKeyValue
      description: Key-value pairs for a watchlist item.
      type: Unknown
<<<<<<< HEAD
  - arguments:
    - default: false
      description: The indicator name
      isArray: false
      name: name
      required: false
      secret: false
    - default: true
      defaultValue: '50'
      description: Limit the number of shown results on the screen
      isArray: false
      name: limit
      required: false
      secret: false
    - default: false
      description: Link for the next page of entries
      isArray: false
      name: next_link
      required: false
      secret: false
    deprecated: false
    description: list_threat_indicator_command returns a list of threat indicators
    execution: false
    name: azure-sentinel-threat-indicator-list
    outputs:
    - contextPath: AzureSentinel.ThreatIndicator.ID
      description: The threat indicator ID
      type: String
    - contextPath: AzureSentinel.ThreatIndicator.Name
      description: The threat indicator name
      type: String
    - contextPath: AzureSentinel.ThreatIndicator.ETag
      description: The threat indicator etag
      type: String
    - contextPath: AzureSentinel.ThreatIndicator.Type
      description: The threat indicator type
      type: String
    - contextPath: AzureSentinel.ThreatIndicator.Kind
      description: The threat indicator kind
      type: String
    - contextPath: AzureSentinel.ThreatIndicator.Properties.Confidence
      description: The threat indicator confidence, A number between 0-100
      type: Number
    - contextPath: AzureSentinel.ThreatIndicator.Properties.Created
      description: When was the threat indicator created
      type: Date
    - contextPath: AzureSentinel.ThreatIndicator.Properties.CreatedByRef
      description: The threat indicator creator
      type: String
    - contextPath: AzureSentinel.ThreatIndicator.Properties.ExternalID
      description: The threat indicator external id
      type: String
    - contextPath: AzureSentinel.ThreatIndicator.Properties.Revoked
      description: Was the threat indicator revoked or not
      type: Boolean
    - contextPath: AzureSentinel.ThreatIndicator.Properties.Source
      description: The threat indicator source
      type: String
    - contextPath: AzureSentinel.ThreatIndicator.Properties.ThreatIntelligenceTags
      description: The threat indicator tags
      type: Unknown
    - contextPath: AzureSentinel.ThreatIndicator.Properties.DisplayName
      description: The threat indicator display name
      type: String
    - contextPath: AzureSentinel.ThreatIndicator.Properties.Description
      description: The threat indicator description
      type: String
    - contextPath: AzureSentinel.ThreatIndicator.Properties.ThreatTypes
      description: The threat types of the threat indicator
      type: Unknown
    - contextPath: AzureSentinel.ThreatIndicator.Properties.KillChainPhases
      description: The threat indicator killchains phases
      type: Unknown
    - contextPath: AzureSentinel.ThreatIndicator.Properties.ParsedPattern
      description: The threat indicator parsed pattern
      type: Unknown
    - contextPath: AzureSentinel.ThreatIndicator.Properties.Pattern
      description: The threat indicator pattern
      type: String
    - contextPath: AzureSentinel.ThreatIndicator.Properties.PatternType
      description: The threat indicator pattern type
      type: String
    - contextPath: AzureSentinel.ThreatIndicator.Properties.ValidFrom
      description: The date which the indicator is valid from
      type: Date
    - contextPath: AzureSentinel.ThreatIndicator.Properties.ValidUntil
      description: The date which the indicator is valid until
      type: Date
  - arguments:
    - default: true
      defaultValue: '50'
      description: Limit the number of shown results on the screen
      isArray: false
      name: limit
      required: false
      secret: false
    - default: false
      description: Link for the next page of entries
      isArray: false
      name: next_link
      required: false
      secret: false
    - default: false
      description: The minimum confidence number for a threat indicator
      isArray: false
      name: min_confidence
      required: false
      secret: false
    - default: false
      description: The maximum confidence number for a threat indicator
      isArray: false
      name: max_confidence
      required: false
      secret: false
    - default: false
      description: 'Should be in format: 2020-04-05T17:44:005Z OR by days/hours'
      isArray: false
      name: min_valid_until
      required: false
      secret: false
    - default: false
      description: 'Should be in format: 2020-04-05T17:44:005Z OR by days/hours'
      isArray: false
      name: max_valid_until
      required: false
      secret: false
    - auto: PREDEFINED
      default: false
      description: Should the query return disabled indicators or not
      isArray: false
      name: include_disabled
      predefined:
      - 'true'
      - 'false'
      required: false
      secret: false
    - default: false
      description: Threat indicator sources
      isArray: true
      name: sources
      required: false
      secret: false
    - auto: PREDEFINED
      default: false
      description: The threat indicator types
      isArray: true
      name: indicator_types
      predefined:
      - ipv4
      - ipv6
      - file
      - url
      - 'domain '
      required: false
      secret: false
    - auto: PREDEFINED
      default: false
      description: Threat indicator types, a multi-select variable from the list
      isArray: true
      name: threat_types
      predefined:
      - anomalous-activity
      - attribution
      - anonymization
      - benign
      - malicious-activity
      - compromised
      - |
        unknown
      required: false
      secret: false
    - default: false
      description: Keywords, seperated by commas
      isArray: true
      name: keywords
      required: false
      secret: false
    deprecated: false
    description: query_threat_indicators_command returns a list of threat indicators
      with specific entities
    execution: false
    name: azure-sentinel-threat-indicator-query
    outputs:
    - contextPath: AzureSentinel.ThreatIndicator.ID
      description: The threat indicator ID
      type: String
    - contextPath: AzureSentinel.ThreatIndicator.Name
      description: The threat indicator name
      type: String
    - contextPath: AzureSentinel.ThreatIndicator.ETag
      description: The threat indicator etag
      type: String
    - contextPath: AzureSentinel.ThreatIndicator.Type
      description: The threat indicator type
      type: String
    - contextPath: AzureSentinel.ThreatIndicator.Kind
      description: The threat indicator kind
      type: String
    - contextPath: AzureSentinel.ThreatIndicator.Properties.Confidence
      description: The threat indicator confidence, A number between 0-100
      type: Number
    - contextPath: AzureSentinel.ThreatIndicator.Properties.Created
      description: When was the threat indicator created
      type: Date
    - contextPath: AzureSentinel.ThreatIndicator.Properties.CreatedByRef
      description: The threat indicator creator
      type: String
    - contextPath: AzureSentinel.ThreatIndicator.Properties.ExternalID
      description: The threat indicator external id
      type: String
    - contextPath: AzureSentinel.ThreatIndicator.Properties.Revoked
      description: Was the threat indicator revoked or not
      type: Boolean
    - contextPath: AzureSentinel.ThreatIndicator.Properties.Source
      description: The threat indicator source
      type: String
    - contextPath: AzureSentinel.ThreatIndicator.Properties.ThreatIntelligenceTags
      description: The threat indicator tags
      type: Unknown
    - contextPath: AzureSentinel.ThreatIndicator.Properties.DisplayName
      description: The threat indicator display name
      type: String
    - contextPath: AzureSentinel.ThreatIndicator.Properties.Description
      description: The threat indicator description
      type: String
    - contextPath: AzureSentinel.ThreatIndicator.Properties.ThreatTypes
      description: The threat types of the threat indicator
      type: Unknown
    - contextPath: AzureSentinel.ThreatIndicator.Properties.KillChainPhases
      description: The threat indicator killchains phases
      type: Unknown
    - contextPath: AzureSentinel.ThreatIndicator.Properties.ParsedPattern
      description: The threat indicator parsed pattern
      type: Unknown
    - contextPath: AzureSentinel.ThreatIndicator.Properties.Pattern
      description: The threat indicator pattern
      type: String
    - contextPath: AzureSentinel.ThreatIndicator.Properties.PatternType
      description: The threat indicator pattern type
      type: String
    - contextPath: AzureSentinel.ThreatIndicator.Properties.ValidFrom
      description: The date which the indicator is valid from
      type: Date
    - contextPath: AzureSentinel.ThreatIndicator.Properties.ValidUntil
      description: The date which the indicator is valid until
      type: Date
  - arguments:
    - default: false
      description: The value of the threat indicator
      isArray: false
      name: value
      required: true
      secret: false
    - default: false
      description: The name to display of the new indicator
      isArray: false
      name: display_name
      required: true
      secret: false
    - default: false
      description: The description of the new indicator
      isArray: false
      name: description
      required: false
      secret: false
    - auto: PREDEFINED
      default: false
      description: The type of the new indicator
      isArray: false
      name: indicator_type
      predefined:
      - ipv4
      - ipv6
      - file
      - url
      - domain
      required: true
      secret: false
    - auto: PREDEFINED
      default: false
      description: The hash type of the new indicator.This argument is mendatory if
        the indicator type is file
      isArray: false
      name: hash_type
      predefined:
      - MD5
      - SHA-1
      - SHA-256
      - SHA-512
      required: false
      secret: false
    - default: false
      description: The confidence of the new threat indicator,a number between 0-100
      isArray: false
      name: confidence
      required: false
      secret: false
    - auto: PREDEFINED
      default: false
      description: The threat types of the new indicator
      isArray: true
      name: threat_types
      predefined:
      - anomalous-activity
      - attribution
      - anonymization
      - benign
      - malicious-activity
      - compromised
      - unknown
      required: true
      secret: false
    - default: false
      description: The indicator kill_chains phases
      isArray: true
      name: kill_chains
      required: false
      secret: false
    - default: false
      description: The tags of the new threat indicator, seperated by commas
      isArray: true
      name: tags
      required: false
      secret: false
    - default: false
      description: The date which the indicator is valid from, should be in 2020-04-05T17:44:00.114052Z
        format
      isArray: false
      name: valid_from
      required: false
      secret: false
    - default: false
      description: The date which the indicator is valid until, should be in 2020-04-05T17:44:00.114052Z
        format
      isArray: false
      name: valid_until
      required: false
      secret: false
    - default: false
      description: The creator of the new indicator
      isArray: false
      name: created_by
      required: false
      secret: false
    - auto: PREDEFINED
      default: false
      description: Is the indicator revoked or not
      isArray: false
      name: revoked
      predefined:
      - 'true'
      - 'false'
      required: false
      secret: false
    deprecated: false
    description: azure-sentinel-threat-indicator-create creates a new threat indicator
    execution: false
    name: azure-sentinel-threat-indicator-create
    outputs:
    - contextPath: AzureSentinel.ThreatIndicator.ID
      description: The threat indicator ID
      type: String
    - contextPath: AzureSentinel.ThreatIndicator.Name
      description: The threat indicator name
      type: String
    - contextPath: AzureSentinel.ThreatIndicator.ETag
      description: The threat indicator etag
      type: String
    - contextPath: AzureSentinel.ThreatIndicator.Type
      description: The threat indicator type
      type: String
    - contextPath: AzureSentinel.ThreatIndicator.Kind
      description: The threat indicator kind
      type: String
    - contextPath: AzureSentinel.ThreatIndicator.Properties.Confidence
      description: The threat indicator confidence, A number between 0-100
      type: Number
    - contextPath: AzureSentinel.ThreatIndicator.Properties.Created
      description: When was the threat indicator created
      type: Date
    - contextPath: AzureSentinel.ThreatIndicator.Properties.CreatedByRef
      description: The threat indicator creator
      type: String
    - contextPath: AzureSentinel.ThreatIndicator.Properties.ExternalID
      description: The threat indicator external id
      type: String
    - contextPath: AzureSentinel.ThreatIndicator.Properties.Revoked
      description: Was the threat indicator revoked or not
      type: Boolean
    - contextPath: AzureSentinel.ThreatIndicator.Properties.Source
      description: The threat indicator source
      type: String
    - contextPath: AzureSentinel.ThreatIndicator.Properties.ThreatIntelligenceTags
      description: The threat indicator tags
      type: Unknown
    - contextPath: AzureSentinel.ThreatIndicator.Properties.DisplayName
      description: The threat indicator display name
      type: String
    - contextPath: AzureSentinel.ThreatIndicator.Properties.Description
      description: The threat indicator description
      type: String
    - contextPath: AzureSentinel.ThreatIndicator.Properties.ThreatTypes
      description: The threat types of the threat indicator
      type: Unknown
    - contextPath: AzureSentinel.ThreatIndicator.Properties.KillChainPhases
      description: The threat indicator killchains phases
      type: Unknown
    - contextPath: AzureSentinel.ThreatIndicator.Properties.ParsedPattern
      description: The threat indicator parsed pattern
      type: Unknown
    - contextPath: AzureSentinel.ThreatIndicator.Properties.Pattern
      description: The threat indicator pattern
      type: String
    - contextPath: AzureSentinel.ThreatIndicator.Properties.PatternType
      description: The threat indicator pattern type
      type: String
    - contextPath: AzureSentinel.ThreatIndicator.Properties.ValidFrom
      description: The date which the indicator is valid from
      type: Date
    - contextPath: AzureSentinel.ThreatIndicator.Properties.ValidUntil
      description: The date which the indicator is valid until
      type: Date
  - arguments:
    - default: false
      description: The name of the indicator
      isArray: false
      name: name
      required: true
      secret: false
    - default: false
      description: The value of the indicator
      isArray: false
      name: value
      required: true
      secret: false
    - default: false
      description: The display name of the indicator
      isArray: false
      name: display_name
      required: true
      secret: false
    - default: false
      description: The description of the threat indicator
      isArray: false
      name: description
      required: false
      secret: false
    - auto: PREDEFINED
      default: false
      description: The type of the indicator
      isArray: false
      name: indicator_type
      predefined:
      - ipv4
      - ipv6
      - file
      - url
      - domain-name
      required: true
      secret: false
    - default: false
      description: If indicator_type is file, this entry is mandatory
      isArray: false
      name: hash_type
      required: false
      secret: false
    - default: false
      description: Is the indicator revoked or not
      isArray: false
      name: revoked
      required: false
      secret: false
    - default: false
      description: The confidence of the threat indicator, a number between 0-100
      isArray: false
      name: confidence
      required: false
      secret: false
    - auto: PREDEFINED
      default: false
      description: The threat types of the indicator
      isArray: true
      name: threat_types
      predefined:
      - anomalous-activity
      - attribution
      - anonymization
      - benign
      - malicious-activity
      - compromised
      - |
        unknown
      required: false
      secret: false
    - default: false
      description: The kill chains phases of the indicator, seperated by commas
      isArray: true
      name: kill_chains
      required: false
      secret: false
    - default: false
      description: Tha tags of the threat indicator, seperated by commas
      isArray: true
      name: tags
      required: false
      secret: false
    - default: false
      description: The date which the indicator is valid from, should be in 2020-04-05T17:44:00.114052Z
        format
      isArray: false
      name: valid_from
      required: false
      secret: false
    - default: false
      description: The date which the indicator is valid until, should be in 2020-04-05T17:44:00.114052Z
        format
      isArray: false
      name: valid_until
      required: false
      secret: false
    - default: false
      description: The creator of the indicator
      isArray: false
      name: created_by
      required: false
      secret: false
    deprecated: false
    description: azure-sentinel-threat-indicator-update updates an existing threat
      indicator
    execution: false
    name: azure-sentinel-threat-indicator-update
    outputs:
    - contextPath: AzureSentinel.ThreatIndicator.ID
      description: The threat indicator ID
      type: String
    - contextPath: AzureSentinel.ThreatIndicator.Name
      description: The threat indicator name
      type: String
    - contextPath: AzureSentinel.ThreatIndicator.ETag
      description: The threat indicator etag
      type: String
    - contextPath: AzureSentinel.ThreatIndicator.Type
      description: The threat indicator type
      type: String
    - contextPath: AzureSentinel.ThreatIndicator.Kind
      description: The threat indicator kind
      type: String
    - contextPath: AzureSentinel.ThreatIndicator.Properties.Confidence
      description: The threat indicator confidence, A number between 0-100
      type: Number
    - contextPath: AzureSentinel.ThreatIndicator.Properties.Created
      description: When was the threat indicator created
      type: Date
    - contextPath: AzureSentinel.ThreatIndicator.Properties.CreatedByRef
      description: The threat indicator creator
      type: String
    - contextPath: AzureSentinel.ThreatIndicator.Properties.ExternalID
      description: The threat indicator external id
      type: String
    - contextPath: AzureSentinel.ThreatIndicator.Properties.Revoked
      description: Was the threat indicator revoked or not
      type: Boolean
    - contextPath: AzureSentinel.ThreatIndicator.Properties.Source
      description: The threat indicator source
      type: String
    - contextPath: AzureSentinel.ThreatIndicator.Properties.ThreatIntelligenceTags
      description: The threat indicator tags
      type: Unknown
    - contextPath: AzureSentinel.ThreatIndicator.Properties.DisplayName
      description: The threat indicator display name
      type: String
    - contextPath: AzureSentinel.ThreatIndicator.Properties.Description
      description: The threat indicator description
      type: String
    - contextPath: AzureSentinel.ThreatIndicator.Properties.ThreatTypes
      description: The threat types of the threat indicator
      type: Unknown
    - contextPath: AzureSentinel.ThreatIndicator.Properties.KillChainPhases
      description: The threat indicator killchains phases
      type: Unknown
    - contextPath: AzureSentinel.ThreatIndicator.Properties.ParsedPattern
      description: The threat indicator parsed pattern
      type: Unknown
    - contextPath: AzureSentinel.ThreatIndicator.Properties.Pattern
      description: The threat indicator pattern
      type: String
    - contextPath: AzureSentinel.ThreatIndicator.Properties.PatternType
      description: The threat indicator pattern type
      type: String
    - contextPath: AzureSentinel.ThreatIndicator.Properties.ValidFrom
      description: The date which the indicator is valid from
      type: Date
    - contextPath: AzureSentinel.ThreatIndicator.Properties.ValidUntil
      description: The date which the indicator is valid until
      type: Date
  - arguments:
    - default: false
      description: The name of the indicator to delete
      isArray: true
      name: name
      required: true
      secret: false
    deprecated: false
    description: azure-sentinel-threat-indicator-delete deletes an existing threat
      indicator
    execution: false
    name: azure-sentinel-threat-indicator-delete
  - arguments:
    - default: false
      description: Tha name of the indicator
      isArray: false
      name: name
      required: true
      secret: false
    - default: false
      description: Tha tags you want to append, seperated by commas
      isArray: true
      name: tags
      required: true
      secret: false
    deprecated: false
    description: azure-sentinel-threat-indicator-tags-append appens new tags to an
      existing indicator
    execution: false
    name: azure-sentinel-threat-indicator-tags-append
    outputs:
    - contextPath: AzureSentinel.ThreatIndicator.ID
      description: The threat indicator ID
      type: String
    - contextPath: AzureSentinel.ThreatIndicator.Name
      description: The threat indicator name
      type: String
    - contextPath: AzureSentinel.ThreatIndicator.ETag
      description: The threat indicator etag
      type: String
    - contextPath: AzureSentinel.ThreatIndicator.Type
      description: The threat indicator type
      type: String
    - contextPath: AzureSentinel.ThreatIndicator.Kind
      description: The threat indicator kind
      type: String
    - contextPath: AzureSentinel.ThreatIndicator.Properties.Confidence
      description: The threat indicator confidence, A number between 0-100
      type: Number
    - contextPath: AzureSentinel.ThreatIndicator.Properties.Created
      description: When was the threat indicator created
      type: Date
    - contextPath: AzureSentinel.ThreatIndicator.Properties.CreatedByRef
      description: The threat indicator creator
      type: String
    - contextPath: AzureSentinel.ThreatIndicator.Properties.ExternalID
      description: The threat indicator external id
      type: String
    - contextPath: AzureSentinel.ThreatIndicator.Properties.Revoked
      description: Was the threat indicator revoked or not
      type: Boolean
    - contextPath: AzureSentinel.ThreatIndicator.Properties.Source
      description: The threat indicator source
      type: String
    - contextPath: AzureSentinel.ThreatIndicator.Properties.ThreatIntelligenceTags
      description: The threat indicator tags
      type: Unknown
    - contextPath: AzureSentinel.ThreatIndicator.Properties.DisplayName
      description: The threat indicator display name
      type: String
    - contextPath: AzureSentinel.ThreatIndicator.Properties.Description
      description: The threat indicator description
      type: String
    - contextPath: AzureSentinel.ThreatIndicator.Properties.ThreatTypes
      description: The threat types of the threat indicator
      type: Unknown
    - contextPath: AzureSentinel.ThreatIndicator.Properties.KillChainPhases
      description: The threat indicator killchains phases
      type: Unknown
    - contextPath: AzureSentinel.ThreatIndicator.Properties.ParsedPattern
      description: The threat indicator parsed pattern
      type: Unknown
    - contextPath: AzureSentinel.ThreatIndicator.Properties.Pattern
      description: The threat indicator pattern
      type: String
    - contextPath: AzureSentinel.ThreatIndicator.Properties.PatternType
      description: The threat indicator pattern type
      type: String
    - contextPath: AzureSentinel.ThreatIndicator.Properties.ValidFrom
      description: The date which the indicator is valid from
      type: Date
    - contextPath: AzureSentinel.ThreatIndicator.Properties.ValidUntil
      description: The date which the indicator is valid until
      type: Date
  - arguments:
    - default: false
      description: The name of the treat indicator
      isArray: false
      name: name
      required: true
      secret: false
    - default: false
      description: Tags to append to an existing indicator, seperated by commas
      isArray: true
      name: tags
      required: true
      secret: false
    deprecated: false
    description: azure-sentinel-threat-indicator-tags-replace replaces the tags of
      a given indicator
    execution: false
    name: azure-sentinel-threat-indicator-tags-replace
    outputs:
    - contextPath: AzureSentinel.ThreatIndicator.ID
      description: The threat indicator ID
      type: String
    - contextPath: AzureSentinel.ThreatIndicator.Name
      description: The threat indicator name
      type: String
    - contextPath: AzureSentinel.ThreatIndicator.ETag
      description: The threat indicator etag
      type: String
    - contextPath: AzureSentinel.ThreatIndicator.Type
      description: The threat indicator type
      type: String
    - contextPath: AzureSentinel.ThreatIndicator.Kind
      description: The threat indicator kind
      type: String
    - contextPath: AzureSentinel.ThreatIndicator.Properties.Confidence
      description: The threat indicator confidence, A number between 0-100
      type: Number
    - contextPath: AzureSentinel.ThreatIndicator.Properties.Created
      description: When was the threat indicator created
      type: Date
    - contextPath: AzureSentinel.ThreatIndicator.Properties.CreatedByRef
      description: The threat indicator creator
      type: String
    - contextPath: AzureSentinel.ThreatIndicator.Properties.ExternalID
      description: The threat indicator external id
      type: String
    - contextPath: AzureSentinel.ThreatIndicator.Properties.Revoked
      description: Was the threat indicator revoked or not
      type: Boolean
    - contextPath: AzureSentinel.ThreatIndicator.Properties.Source
      description: The threat indicator source
      type: String
    - contextPath: AzureSentinel.ThreatIndicator.Properties.ThreatIntelligenceTags
      description: The threat indicator tags
      type: Unknown
    - contextPath: AzureSentinel.ThreatIndicator.Properties.DisplayName
      description: The threat indicator display name
      type: String
    - contextPath: AzureSentinel.ThreatIndicator.Properties.Description
      description: The threat indicator description
      type: String
    - contextPath: AzureSentinel.ThreatIndicator.Properties.ThreatTypes
      description: The threat types of the threat indicator
      type: Unknown
    - contextPath: AzureSentinel.ThreatIndicator.Properties.KillChainPhases
      description: The threat indicator killchains phases
      type: Unknown
    - contextPath: AzureSentinel.ThreatIndicator.Properties.ParsedPattern
      description: The threat indicator parsed pattern
      type: Unknown
    - contextPath: AzureSentinel.ThreatIndicator.Properties.Pattern
      description: The threat indicator pattern
      type: String
    - contextPath: AzureSentinel.ThreatIndicator.Properties.PatternType
      description: The threat indicator pattern type
      type: String
    - contextPath: AzureSentinel.ThreatIndicator.Properties.ValidFrom
      description: The date which the indicator is valid from
      type: Date
    - contextPath: AzureSentinel.ThreatIndicator.Properties.ValidUntil
      description: The date which the indicator is valid until
      type: Date
=======
>>>>>>> 5b62cac3
  dockerimage: demisto/crypto:1.0.0.24380
  feed: false
  isfetch: true
  longRunning: false
  longRunningPort: false
  runonce: false
  script: '-'
  subtype: python3
  type: python
tests:
- TestAzureSentinelPlaybookV2
- No test - Manual test playbook-TestAzureSentinelPlaybook is available in NonCircleTests
  folder
fromversion: 5.0.0<|MERGE_RESOLUTION|>--- conflicted
+++ resolved
@@ -934,7 +934,7 @@
     - contextPath: AzureSentinel.WatchlistItem.ItemsKeyValue
       description: Key-value pairs for a watchlist item.
       type: Unknown
-<<<<<<< HEAD
+  dockerimage: demisto/crypto:1.0.0.24380
   - arguments:
     - default: false
       description: The indicator name
@@ -1706,8 +1706,6 @@
     - contextPath: AzureSentinel.ThreatIndicator.Properties.ValidUntil
       description: The date which the indicator is valid until
       type: Date
-=======
->>>>>>> 5b62cac3
   dockerimage: demisto/crypto:1.0.0.24380
   feed: false
   isfetch: true
