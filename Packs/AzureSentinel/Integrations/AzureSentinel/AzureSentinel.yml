category: Analytics & SIEM
sectionOrder:
- Connect
- Collect
commonfields:
  id: Azure Sentinel
  version: -1
configuration:
- defaultvalue: Worldwide
  display: Azure Cloud
  name: azure_cloud
  type: 15
  options:
  - Worldwide
  - US GCC
  - US GCC-High
  - DoD
  - Germany
  - China
  - Custom
  section: Connect
  advanced: true
  additionalinfo: When selecting the Custom option, the Server URL parameter must be filled. More information about National clouds can be found here - https://xsoar.pan.dev/docs/reference/articles/microsoft-integrations---authentication#using-national-cloud
- name: creds_tenant_id
  type: 9
  displaypassword: Tenant ID
  hiddenusername: true
  section: Connect
- display: Tenant ID
  name: tenant_id
  type: 4
  hidden: true
  section: Connect
- display: Client ID
  name: credentials
  type: 9
  section: Connect
- additionalinfo: Used for certificate authentication. As appears in the "Certificates & secrets" page of the app.
  display: Certificate Thumbprint
  name: creds_certificate
  type: 9
  displaypassword: Private Key
  section: Connect
  advanced: true
- additionalinfo: Used for certificate authentication. As appears in the "Certificates & secrets" page of the app.
  display: Certificate Thumbprint
  name: certificate_thumbprint
  type: 4
  hidden: true
  section: Connect
  advanced: true
- additionalinfo: Used for certificate authentication. The private key of the registered certificate.
  display: Private Key
  name: private_key
  type: 14
  hidden: true
  section: Connect
  advanced: true
- additionalinfo: Relevant only if the integration is running on Azure VM. If selected, authenticates based on the value provided for the Azure Managed Identities Client ID field. If no value is provided for the Azure Managed Identities Client ID field, authenticates based on the System Assigned Managed Identity. For additional information, see the Help tab.
  display: Use Azure Managed Identities
  name: use_managed_identities
  type: 8
  section: Connect
  advanced: true
- additionalinfo: The Managed Identities client id for authentication - relevant only if the integration is running on Azure VM.
  displaypassword: Azure Managed Identities Client ID
  name: managed_identities_client_id
  hiddenusername: true
  type: 9
  section: Connect
  advanced: true
- display: Default Subscription ID
  name: subscriptionID
  required: true
  additionalinfo: The parameter can be saved as 000-000 and added as an argument to each command, but Test button will fail.
  type: 0
  section: Connect
- display: Default Resource Group Name
  name: resourceGroupName
  required: true
  additionalinfo: The parameter can be saved as 000-000 and added as an argument to each command, but the Test button will fail.
  type: 0
  section: Connect
- display: Workspace Name
  name: workspaceName
  required: true
  type: 0
  section: Connect
- display: Fetch incidents
  name: isFetch
  type: 8
  section: Collect
- defaultvalue: 3 days
  display: First fetch timestamp (<number> <time unit>, e.g., 12 hours, 7 days)
  name: fetch_time
  type: 0
  section: Collect
- defaultvalue: Informational
  display: The minimum severity of incidents to fetch
  name: min_severity
  options:
  - Informational
  - Low
  - Medium
  - High
  type: 15
  section: Collect
  advanced: true
- display: Incident type
  name: incidentType
  type: 13
  section: Connect
- display: Server URL
  name: server_url
  type: 0
  section: Connect
  advanced: true
  defaultvalue: https://management.azure.com
  additionalinfo: Use this option when required to customize the URL to the Azure management endpoint. More information can be found here - https://xsoar.pan.dev/docs/reference/articles/microsoft-integrations---authentication#using-national-cloud
- display: Trust any certificate (not secure)
  name: insecure
  type: 8
  section: Connect
  advanced: true
- display: Use system proxy settings
  name: proxy
  type: 8
  section: Connect
  advanced: true
- display: Additional info to fetch
  name: fetch_additional_info
  type: 16
  options:
  - Alerts
  - Entities
  - Comments
  - Relations
  section: Collect
  additionalinfo: |
    Choose what additional info to fetch for each incident.
    Note that this will increase the number of API calls.
  advanced: true
- defaultvalue: 'None'
  display: Mirroring Direction
  name: mirror_direction
  type: 15
  hidden:
  - marketplacev2
  section: Collect
  options:
  - None
  - Incoming
  - Outgoing
  - Incoming And Outgoing
- additionalinfo: When selected, closing the Microsoft Sentinel ticket is mirrored in Cortex XSOAR.
  defaultvalue: 'false'
  display: Close Mirrored XSOAR Incident
  name: close_incident
  type: 8
  hidden:
  - marketplacev2
  section: Collect
  advanced: true
- additionalinfo: When selected, closing the Cortex XSOAR incident is mirrored in Microsoft Sentinel.
  defaultvalue: 'false'
  display: Close Mirrored Microsoft Sentinel Ticket
  name: close_ticket
  type: 8
  hidden:
  - marketplacev2
  section: Collect
  advanced: true
description: "Microsoft Sentinel is a scalable, cloud-native solution that provides: Security information and event management (SIEM) Security orchestration, automation, and response (SOAR)."
display: Microsoft Sentinel
name: Azure Sentinel
script:
  commands:
  - arguments:
    - description: The incident ID.
      name: incident_id
      required: true
    - description: The subscription ID.
      name: subscription_id
    - description: The resource group name.
      name: resource_group_name
    description: Gets a single incident from Azure Sentinel.
    name: azure-sentinel-get-incident-by-id
    outputs:
    - contextPath: AzureSentinel.Incident.ID
      description: The incident ID.
      type: String
    - contextPath: AzureSentinel.Incident.Title
      description: The incident title.
      type: String
    - contextPath: AzureSentinel.Incident.Description
      description: Description of the incident.
      type: String
    - contextPath: AzureSentinel.Incident.Severity
      description: The incident severity.
      type: String
    - contextPath: AzureSentinel.Incident.Status
      description: The incident status.
      type: String
    - contextPath: AzureSentinel.Incident.AssigneeName
      description: The name of the incident assignee.
      type: String
    - contextPath: AzureSentinel.Incident.AssigneeEmail
      description: The email address of the incident assignee.
      type: String
    - contextPath: AzureSentinel.Incident.Label.Name
      description: The name of the incident label.
      type: String
    - contextPath: AzureSentinel.Incident.Label.Type
      description: The incident label type.
      type: String
    - contextPath: AzureSentinel.Incident.FirstActivityTimeUTC
      description: The date and time of the incident's first activity.
      type: Date
    - contextPath: AzureSentinel.Incident.LastActivityTimeUTC
      description: The date and time of the incident's last activity.
      type: Date
    - contextPath: AzureSentinel.Incident.LastModifiedTimeUTC
      description: The date and time the incident was last modified.
      type: Date
    - contextPath: AzureSentinel.Incident.CreatedTimeUTC
      description: The date and time the incident was created.
      type: Date
    - contextPath: AzureSentinel.Incident.IncidentNumber
      description: The incident number.
      type: Number
    - contextPath: AzureSentinel.Incident.AlertsCount
      description: The number of the alerts in the incident.
      type: Number
    - contextPath: AzureSentinel.Incident.BookmarkCount
      description: The number of bookmarks in the incident.
      type: Number
    - contextPath: AzureSentinel.Incident.CommentCount
      description: The number of comments in the incident.
      type: Number
    - contextPath: AzureSentinel.Incident.AlertProductNames
      description: The alert product names of the incident.
      type: String
    - contextPath: AzureSentinel.Incident.Tactics
      description: The incident's tactics.
      type: String
    - contextPath: AzureSentinel.Incident.FirstActivityTimeGenerated
      description: The incident's generated first activity time.
      type: Date
    - contextPath: AzureSentinel.Incident.LastActivityTimeGenerated
      description: The incident's generated last activity time.
      type: Date
    - contextPath: AzureSentinel.Incident.Etag
      description: The Etag of the incident.
      type: String
    - contextPath: AzureSentinel.Incident.IncidentUrl
      description: The deep-link URL to the incident in the Azure portal.
      type: String
  - arguments:
    - defaultValue: '50'
      description: The maximum number of incidents to return. The maximum value is 200.
      name: limit
    - description: 'Filter results using OData syntax. For example: properties/createdTimeUtc gt 2020-02-02T14:00:00Z`). For more information, see the Azure documentation: https://docs.microsoft.com/bs-latn-ba/azure/search/search-query-odata-filter.'
      name: filter
    - description: A link that specifies a starting point to use for subsequent calls. This argument overrides all of the other command arguments.
      name: next_link
    - description: The subscription ID.
      name: subscription_id
    - description: The resource group name.
      name: resource_group_name
    description: Gets a list of incidents from Azure Sentinel.
    name: azure-sentinel-list-incidents
    outputs:
    - contextPath: AzureSentinel.Incident.ID
      description: The incident ID.
      type: String
    - contextPath: AzureSentinel.Incident.Title
      description: The incident title.
      type: String
    - contextPath: AzureSentinel.Incident.Description
      description: Description of the incident.
      type: String
    - contextPath: AzureSentinel.Incident.Severity
      description: The incident severity.
      type: String
    - contextPath: AzureSentinel.Incident.Status
      description: The incident status.
      type: String
    - contextPath: AzureSentinel.Incident.AssigneeName
      description: The name of the incident assignee.
      type: String
    - contextPath: AzureSentinel.Incident.AssigneeEmail
      description: The email address of the incident assignee.
      type: String
    - contextPath: AzureSentinel.Incident.Label.Name
      description: The name of the incident label.
      type: String
    - contextPath: AzureSentinel.Incident.Label.Type
      description: The incident label type.
      type: String
    - contextPath: AzureSentinel.Incident.FirstActivityTimeUTC
      description: The date and time of the incident's first activity.
      type: Date
    - contextPath: AzureSentinel.Incident.LastActivityTimeUTC
      description: The date and time of the incident's last activity.
      type: Date
    - contextPath: AzureSentinel.Incident.LastModifiedTimeUTC
      description: The date and time the incident was last modified.
      type: Date
    - contextPath: AzureSentinel.Incident.CreatedTimeUTC
      description: The date and time the incident was created.
      type: Date
    - contextPath: AzureSentinel.Incident.IncidentNumber
      description: The incident number.
      type: Number
    - contextPath: AzureSentinel.Incident.AlertsCount
      description: The number of the alerts in the incident.
      type: Number
    - contextPath: AzureSentinel.Incident.BookmarkCount
      description: The number of bookmarks in the incident.
      type: Number
    - contextPath: AzureSentinel.Incident.CommentCount
      description: The number of comments in the incident.
      type: Number
    - contextPath: AzureSentinel.Incident.AlertProductNames
      description: The alert product names of the incident.
      type: String
    - contextPath: AzureSentinel.Incident.Tactics
      description: The incident's tactics.
      type: String
    - contextPath: AzureSentinel.Incident.FirstActivityTimeGenerated
      description: The incident's generated first activity time.
      type: Date
    - contextPath: AzureSentinel.Incident.LastActivityTimeGenerated
      description: The incident's generated last activity time.
      type: Date
    - contextPath: AzureSentinel.NextLink.Description
      description: Description of NextLink.
      type: String
    - contextPath: AzureSentinel.NextLink.URL
      description: Used if an operation returns partial results. If a response contains a NextLink element, its value specifies a starting point to use for subsequent calls.
      type: String
    - contextPath: AzureSentinel.Incident.Etag
      description: The Etag of the incident.
      type: String
  - arguments:
    - description: Alias of the specific watchlist to get.
      name: watchlist_alias
    - description: The subscription ID.
      name: subscription_id
    - description: The resource group name.
      name: resource_group_name
    description: Gets a list of watchlists from Azure Sentinel.
    name: azure-sentinel-list-watchlists
    outputs:
    - contextPath: AzureSentinel.Watchlist.ID
      description: The watchlist ID.
      type: String
    - contextPath: AzureSentinel.Watchlist.Description
      description: A description of the watchlist.
      type: String
    - contextPath: AzureSentinel.Watchlist.DisplayName
      description: The display name of the watchlist.
      type: String
    - contextPath: AzureSentinel.Watchlist.Provider
      description: The provider of the watchlist.
      type: String
    - contextPath: AzureSentinel.Watchlist.Source
      description: The source of the watchlist.
      type: String
    - contextPath: AzureSentinel.Watchlist.Created
      description: The time the watchlist was created.
      type: Date
    - contextPath: AzureSentinel.Watchlist.Updated
      description: The last time the watchlist was updated.
      type: Date
    - contextPath: AzureSentinel.Watchlist.CreatedBy
      description: The name of the user who created the watchlist.
      type: String
    - contextPath: AzureSentinel.Watchlist.UpdatedBy
      description: The name of the user who updated the watchlist.
      type: String
    - contextPath: AzureSentinel.Watchlist.Alias
      description: The alias of the watchlist.
      type: String
    - contextPath: AzureSentinel.Watchlist.Label
      description: Label that will be used to tag and filter on.
      type: unknown
    - contextPath: AzureSentinel.Watchlist.ItemsSearchKey
      description: The search key is used to optimize query performance when using watchlists for joins with other data. For example, enable a column with IP addresses to be the designated SearchKey field, then use this field as the key field when joining to other event data by IP address.
      type: String
    - contextPath: AzureSentinel.NextLink.Description
      description: Description of NextLink.
      type: String
    - contextPath: AzureSentinel.NextLink.URL
      description: Used if an operation returns partial results. If a response contains a NextLink element, its value specifies a starting point to use for subsequent calls.
      type: String
  - arguments:
    - description: Alias of the watchlist to be deleted.
      name: watchlist_alias
      required: true
    - description: The subscription ID.
      name: subscription_id
    - description: The resource group name.
      name: resource_group_name
    description: Delete a watchlist from Azure Sentinel.
    name: azure-sentinel-delete-watchlist
  - arguments:
    - description: The alias of the new watchlist or the watchlist to update.
      name: watchlist_alias
      required: true
    - description: The display name of the watchlist.
      name: watchlist_display_name
      required: true
    - description: The description of the watchlist.
      name: description
    - defaultValue: XSOAR
      description: The provider of the watchlist.
      name: provider
    - description: The labels of the watchlist.
      isArray: true
      name: labels
    - defaultValue: '0'
      description: The number of lines in the CSV content to skip before the header.
      name: lines_to_skip
    - description: A file entry with raw content that represents the watchlist items to create.
      name: file_entry_id
      required: true
    - description: The search key is used to optimize query performance when using watchlists for joins with other data. For example, enable a column with IP addresses to be the designated SearchKey field, then use this field as the key field when joining to other event data by IP address.
      name: items_search_key
      required: true
    - defaultValue: Text/Csv
      description: The content type of the raw content. For now, only text/csv is valid.
      name: content_type
    - description: The subscription ID.
      name: subscription_id
    - description: The resource group name.
      name: resource_group_name
    description: Create or update a watchlist in Azure Sentinel.
    name: azure-sentinel-watchlist-create-update
    outputs:
    - contextPath: AzureSentinel.Watchlist.Name
      description: The name of the watchlist.
      type: String
    - contextPath: AzureSentinel.Watchlist.ID
      description: The ID (GUID) of the watchlist.
      type: String
    - contextPath: AzureSentinel.Watchlist.Description
      description: A description of the watchlist.
      type: String
    - contextPath: AzureSentinel.Watchlist.Provider
      description: The provider of the watchlist.
      type: String
    - contextPath: AzureSentinel.Watchlist.Source
      description: The source of the watchlist.
      type: String
    - contextPath: AzureSentinel.Watchlist.Created
      description: The time the watchlist was created.
      type: Date
    - contextPath: AzureSentinel.Watchlist.Updated
      description: The time the watchlist was updated.
      type: Date
    - contextPath: AzureSentinel.Watchlist.CreatedBy
      description: The user who created the watchlist.
      type: String
    - contextPath: AzureSentinel.Watchlist.UpdatedBy
      description: The user who updated the watchlist.
      type: String
    - contextPath: AzureSentinel.Watchlist.Alias
      description: The alias of the watchlist.
      type: String
    - contextPath: AzureSentinel.Watchlist.Label
      description: List of labels relevant to this watchlist.
      type: Unknown
    - contextPath: AzureSentinel.Watchlist.ItemsSearchKey
      description: The search key is used to optimize query performance when using watchlists for joins with other data.
      type: String
  - arguments:
    - description: The incident ID.
      name: incident_id
      required: true
    - description: The incident's title.
      name: title
    - description: Description of the incident.
      name: description
    - auto: PREDEFINED
      description: The incident severity.
      name: severity
      predefined:
      - High
      - Medium
      - Low
      - Informational
    - auto: PREDEFINED
      description: The incident status.
      name: status
      predefined:
      - New
      - Active
      - Closed
    - auto: PREDEFINED
      description: The reason the incident was closed. Required when updating the status to Closed.
      name: classification
      predefined:
      - BenignPositive
      - FalsePositive
      - TruePositive
      - Undetermined
    - description: Describes the reason the incident was closed.
      name: classification_comment
    - auto: PREDEFINED
      description: The classification reason the incident was closed with. Required when updating the status to Closed and the classification is determined.
      name: classification_reason
      predefined:
      - InaccurateData
      - IncorrectAlertLogic
      - SuspiciousActivity
      - SuspiciousButExpected
    - description: The email address of the incident assignee. It is recommended to update *user_principal_name* instead of this field. Note that the updated API field is `owner.email`.
      name: assignee_email
    - description: The user principal name of the client. Note that the updated API field is `owner.userPrincipalName`.
      name: user_principal_name
    - description: Incident labels. Note that all labels will be set as labelType='User'.
      isArray: true
      name: labels
    - description: The subscription ID.
      name: subscription_id
    - description: The resource group name.
      name: resource_group_name
    description: Updates a single incident in Azure Sentinel.
    name: azure-sentinel-update-incident
    outputs:
    - contextPath: AzureSentinel.Incident.ID
      description: The incident ID.
      type: String
    - contextPath: AzureSentinel.Incident.Title
      description: The incident's title.
      type: String
    - contextPath: AzureSentinel.Incident.Description
      description: Description of the incident.
      type: String
    - contextPath: AzureSentinel.Incident.Severity
      description: The incident severity.
      type: String
    - contextPath: AzureSentinel.Incident.Status
      description: The incident status.
      type: String
    - contextPath: AzureSentinel.Incident.AssigneeName
      description: The name of the incident assignee.
      type: String
    - contextPath: AzureSentinel.Incident.AssigneeEmail
      description: The email address of the incident assignee.
      type: String
    - contextPath: AzureSentinel.Incident.Label.Name
      description: The name of the incident label.
      type: String
    - contextPath: AzureSentinel.Incident.Label.Type
      description: The incident label type.
      type: String
    - contextPath: AzureSentinel.Incident.FirstActivityTimeUTC
      description: The date and time of the incident's first activity.
      type: Date
    - contextPath: AzureSentinel.Incident.LastActivityTimeUTC
      description: The date and time of the incident's last activity.
      type: Date
    - contextPath: AzureSentinel.Incident.LastModifiedTimeUTC
      description: The date and time the incident was last modified.
      type: Date
    - contextPath: AzureSentinel.Incident.CreatedTimeUTC
      description: The date and time the incident was created.
      type: Date
    - contextPath: AzureSentinel.Incident.IncidentNumber
      description: The incident number.
      type: Number
    - contextPath: AzureSentinel.Incident.AlertsCount
      description: The number of the alerts in the incident.
      type: Number
    - contextPath: AzureSentinel.Incident.BookmarkCount
      description: The number of bookmarks in the incident.
      type: Number
    - contextPath: AzureSentinel.Incident.CommentCount
      description: The number of comments in the incident.
      type: Number
    - contextPath: AzureSentinel.Incident.AlertProductNames
      description: The alert product names of the incident.
      type: String
    - contextPath: AzureSentinel.Incident.Tactics
      description: The incident's tactics.
      type: String
    - contextPath: AzureSentinel.Incident.FirstActivityTimeGenerated
      description: The incident's generated first activity time.
      type: Date
    - contextPath: AzureSentinel.Incident.LastActivityTimeGenerated
      description: The incident's generated last activity time.
      type: Date
    - contextPath: AzureSentinel.Incident.Etag
      description: The Etag of the incident.
      type: String
  - arguments:
    - description: The incident ID.
      name: incident_id
      required: true
    - description: The subscription ID.
      name: subscription_id
    - description: The resource group name.
      name: resource_group_name
    description: Deletes a single incident in Azure Sentinel.
    name: azure-sentinel-delete-incident
  - arguments:
    - description: The incident ID.
      name: incident_id
      required: true
    - defaultValue: '50'
      description: The maximum number of incident comments to return. The maximum value is 50.
      name: limit
    - description: A link that specifies a starting point to use for subsequent calls. Using this argument overrides all of the other command arguments.
      name: next_link
    - description: The subscription ID.
      name: subscription_id
    - description: The resource group name.
      name: resource_group_name
    description: Gets the comments of an incident from Azure Sentinel.
    name: azure-sentinel-list-incident-comments
    outputs:
    - contextPath: AzureSentinel.IncidentComment.ID
      description: The ID of the incident comment.
      type: String
    - contextPath: AzureSentinel.IncidentComment.IncidentID
      description: The incident ID.
      type: String
    - contextPath: AzureSentinel.IncidentComment.Message
      description: The incident comment.
      type: String
    - contextPath: AzureSentinel.IncidentComment.AuthorName
      description: The name of the author of the incident's comment.
      type: String
    - contextPath: AzureSentinel.IncidentComment.AuthorEmail
      description: The email address of the author of the incident comment.
      type: String
    - contextPath: AzureSentinel.IncidentComment.CreatedTimeUTC
      description: The date and time that the incident comment was created.
      type: Date
    - contextPath: AzureSentinel.NextLink.Description
      description: Description of NextLink.
      type: String
    - contextPath: AzureSentinel.NextLink.URL
      description: Used if an operation returns a partial result. If a response contains a NextLink element, its value specifies a starting point to use for subsequent calls.
      type: String
  - arguments:
    - description: The incident ID.
      name: incident_id
      required: true
    - description: The comment message.
      name: message
      required: true
    - description: The subscription ID.
      name: subscription_id
    - description: The resource group name.
      name: resource_group_name
    description: Adds a comment to an incident in Azure Sentinel.
    name: azure-sentinel-incident-add-comment
    outputs:
    - contextPath: AzureSentinel.IncidentComment.ID
      description: The ID of the incident comment.
      type: String
    - contextPath: AzureSentinel.IncidentComment.IncidentID
      description: The incident ID.
      type: String
    - contextPath: AzureSentinel.IncidentComment.Message
      description: The incident's comment.
      type: String
    - contextPath: AzureSentinel.IncidentComment.AuthorName
      description: The name of the author of the incident's comment.
      type: String
    - contextPath: AzureSentinel.IncidentComment.AuthorEmail
      description: The email address of the author of the incident comment.
      type: String
    - contextPath: AzureSentinel.IncidentComment.CreatedTimeUTC
      description: The date and time that the incident comment was created.
      type: Date
  - arguments:
    - description: The incident ID.
      name: incident_id
      required: true
    - description: The comment ID.
      name: comment_id
      required: true
    - description: The subscription ID.
      name: subscription_id
    - description: The resource group name.
      name: resource_group_name
    description: Deletes a comment from incident in Azure Sentinel.
    name: azure-sentinel-incident-delete-comment
  - arguments:
    - description: The incident ID.
      name: incident_id
      required: true
    - defaultValue: '50'
      description: The maximum number of related entities to return.
      name: limit
    - description: A link that specifies a starting point to use for subsequent calls. Using this argument overrides all of the other command arguments.
      name: next_link
    - description: |-
        A comma-separated list of entity kinds to filter by. By default, the results won't be filtered by kind.
        The optional kinds are: Account, Host, File, AzureResource, CloudApplication, DnsResolution, FileHash, Ip, Malware, Process, RegistryKey, RegistryValue, SecurityGroup, Url, IoTDevice, SecurityAlert, Bookmark.
      isArray: true
      name: entity_kinds
      predefined:
      - ''
    - description: 'Filter results using OData syntax. For example: properties/createdTimeUtc gt 2020-02-02T14:00:00Z`). For more information see the Azure documentation: https://docs.microsoft.com/bs-latn-ba/azure/search/search-query-odata-filter.'
      name: filter
    - description: The subscription ID.
      name: subscription_id
    - description: The resource group name.
      name: resource_group_name
    description: Gets a list of an incident's related entities from Azure Sentinel.
    name: azure-sentinel-list-incident-relations
    outputs:
    - contextPath: AzureSentinel.IncidentRelatedResource.ID
      description: The ID of the incident's related resource.
      type: String
    - contextPath: AzureSentinel.IncidentRelatedResource.Kind
      description: The kind of the incident's related resource.
      type: String
    - contextPath: AzureSentinel.NextLink.Description
      description: The description about NextLink.
      type: String
    - contextPath: AzureSentinel.NextLink.URL
      description: Used if an operation returns a partial result. If a response contains a NextLink element, its value specifies a starting point to use for subsequent calls.
      type: String
    - contextPath: AzureSentinel.IncidentRelatedResource.IncidentID
      description: The incident ID.
      type: String
  - arguments:
    - description: The incident ID.
      name: incident_id
      required: true
    - description: The subscription ID.
      name: subscription_id
    - description: The resource group name.
      name: resource_group_name
    description: Gets a list of an incident's entities from Azure Sentinel.
    name: azure-sentinel-list-incident-entities
    outputs:
    - contextPath: AzureSentinel.IncidentEntity.ID
      description: The ID of the entity.
      type: String
    - contextPath: AzureSentinel.IncidentEntity.IncidentId
      description: The ID of the incident.
      type: String
    - contextPath: AzureSentinel.IncidentEntity.Kind
      description: The kind of the entity.
      type: String
    - contextPath: AzureSentinel.IncidentEntity.Properties
      description: The properties of the entity.
      type: Unknown
  - arguments:
    - description: The incident ID.
      name: incident_id
      required: true
    - description: The subscription ID.
      name: subscription_id
    - description: The resource group name.
      name: resource_group_name
    description: Gets a list of an incident's alerts from Azure Sentinel.
    name: azure-sentinel-list-incident-alerts
    outputs:
    - contextPath: AzureSentinel.IncidentAlert.ID
      description: The ID of the alert.
      type: String
    - contextPath: AzureSentinel.IncidentAlert.IncidentId
      description: The ID of the incident.
      type: String
    - contextPath: AzureSentinel.IncidentAlert.Kind
      description: The kind of the alert.
      type: String
    - contextPath: AzureSentinel.IncidentAlert.Tactic
      description: The tactics of the alert.
      type: Unknown
    - contextPath: AzureSentinel.IncidentAlert.DisplayName
      description: The display name of the alert.
      type: String
    - contextPath: AzureSentinel.IncidentAlert.Description
      description: The description of the alert.
      type: String
    - contextPath: AzureSentinel.IncidentAlert.ConfidenceLevel
      description: The confidence level of this alert.
      type: String
    - contextPath: AzureSentinel.IncidentAlert.Severity
      description: The severity of the alert.
      type: String
    - contextPath: AzureSentinel.IncidentAlert.VendorName
      description: The name of the vendor that raised the alert.
      type: String
    - contextPath: AzureSentinel.IncidentAlert.ProductName
      description: The name of the product that published this alert.
      type: String
    - contextPath: AzureSentinel.IncidentAlert.ProductComponentName
      description: The name of a component inside the product which generated the alert.
      type: String
  - arguments:
    - description: The alias of the watchlist.
      name: watchlist_alias
      required: true
    - description: The ID of the single watchlist item.
      name: watchlist_item_id
    - description: The subscription ID.
      name: subscription_id
    - description: The resource group name.
      name: resource_group_name
    description: Get a single watchlist item or list of watchlist items.
    name: azure-sentinel-list-watchlist-items
    outputs:
    - contextPath: AzureSentinel.WatchlistItem.WatchlistAlias
      description: The alias of the watchlist.
      type: String
    - contextPath: AzureSentinel.WatchlistItem.ID
      description: The ID (GUID) of the watchlist item.
      type: String
    - contextPath: AzureSentinel.WatchlistItem.Created
      description: The time the watchlist item was created.
      type: Date
    - contextPath: AzureSentinel.WatchlistItem.Updated
      description: The last time the watchlist item was updated.
      type: Date
    - contextPath: AzureSentinel.WatchlistItem.CreatedBy
      description: The name of the user.
      type: String
    - contextPath: AzureSentinel.WatchlistItem.UpdatedBy
      description: The user who updated this item.
      type: String
    - contextPath: AzureSentinel.WatchlistItem.ItemsKeyValue
      description: Key-value pairs for a watchlist item.
      type: Unknown
  - arguments:
    - description: The watchlist alias.
      name: watchlist_alias
      required: true
    - description: The watchlist item ID to be deleted.
      name: watchlist_item_id
      required: true
    - description: The subscription ID.
      name: subscription_id
    - description: The resource group name.
      name: resource_group_name
    description: Delete a watchlist item.
    name: azure-sentinel-delete-watchlist-item
  - arguments:
    - description: The watchlist alias.
      name: watchlist_alias
      required: true
    - description: The watchlist item ID (GUID) to update.
      name: watchlist_item_id
    - description: The JSON for the itemsKeyValue of the item (the key value is different from watchlist to watchlist).
      name: item_key_value
      required: true
    - description: The subscription ID.
      name: subscription_id
    - description: The resource group name.
      name: resource_group_name
    description: Create or update a watchlist item.
    name: azure-sentinel-create-update-watchlist-item
    outputs:
    - contextPath: AzureSentinel.WatchlistItem.WatchlistAlias
      description: The alias of the watchlist.
      type: String
    - contextPath: AzureSentinel.WatchlistItem.ID
      description: The ID (GUID) of the watchlist item.
      type: String
    - contextPath: AzureSentinel.WatchlistItem.Created
      description: The time the watchlist item was created.
      type: Date
    - contextPath: AzureSentinel.WatchlistItem.Updated
      description: The last time the watchlist item was updated.
      type: Date
    - contextPath: AzureSentinel.WatchlistItem.CreatedBy
      description: The name of the user who created this watchlist item.
      type: String
    - contextPath: AzureSentinel.WatchlistItem.UpdatedBy
      description: The user who updated this watchlist item.
      type: String
    - contextPath: AzureSentinel.WatchlistItem.ItemsKeyValue
      description: Key-value pairs for a watchlist item.
      type: Unknown
  - arguments:
    - description: The name of the indicator.
      name: indicator_name
    - defaultValue: '50'
      description: The maximum number of indicators to return.
      name: limit
    - description: |-
        A link that specifies a starting point to use for subsequent calls.
        This argument overrides all of the other command arguments.
        There may be no support for pagination.
      name: next_link
    - description: The subscription ID.
      name: subscription_id
    - description: The resource group name.
      name: resource_group_name
    description: Returns a list of threat indicators.
    name: azure-sentinel-threat-indicator-list
    outputs:
    - contextPath: AzureSentinel.ThreatIndicator.ID
      description: The ID of the indicator.
      type: String
    - contextPath: AzureSentinel.ThreatIndicator.Name
      description: The name of the indicator.
      type: String
    - contextPath: AzureSentinel.ThreatIndicator.ETag
      description: The ETag of the indicator.
      type: String
    - contextPath: AzureSentinel.ThreatIndicator.Type
      description: The type of the indicator.
      type: String
    - contextPath: AzureSentinel.ThreatIndicator.Kind
      description: The kind of the indicator.
      type: String
    - contextPath: AzureSentinel.ThreatIndicators.Confidence
      description: The confidence of the threat indicator. This is a number between 0-100.
      type: Number
    - contextPath: AzureSentinel.ThreatIndicator.Created
      description: When the threat indicator was created.
      type: Date
    - contextPath: AzureSentinel.ThreatIndicator.CreatedByRef
      description: The creator of the indicator.
      type: String
    - contextPath: AzureSentinel.ThreatIndicator.ExternalID
      description: The external ID of the indicator.
      type: String
    - contextPath: AzureSentinel.ThreatIndicator.Revoked
      description: Whether the threat indicator was revoked.
      type: Boolean
    - contextPath: AzureSentinel.ThreatIndicator.Source
      description: The source of the indicator.
      type: String
    - contextPath: AzureSentinel.ThreatIndicator.ETags
      description: The Etags of the indicator.
      type: String
    - contextPath: AzureSentinel.ThreatIndicator.DisplayName
      description: The display name of the indicator.
      type: String
    - contextPath: AzureSentinel.ThreatIndicator.Description
      description: The description of the indicator.
      type: String
    - contextPath: AzureSentinel.ThreatIndicator.ThreatTypes
      description: The threat types of the indicator.
      type: Unknown
    - contextPath: AzureSentinel.ThreatIndicator.KillChainPhases.KillChainName
      description: The kill chain's name of the indicator.
      type: String
    - contextPath: AzureSentinel.ThreatIndicator.ParsedPattern.PatternTypeKey
      description: The pattern type key of the indicator.
      type: Unknown
    - contextPath: AzureSentinel.ThreatIndicator.Pattern
      description: The pattern of the indicator.
      type: String
    - contextPath: AzureSentinel.ThreatIndicator.PatternType
      description: The pattern type of the indicator.
      type: String
    - contextPath: AzureSentinel.ThreatIndicator.ValidFrom
      description: The date from which the indicator is valid.
      type: Date
    - contextPath: AzureSentinel.ThreatIndicator.ValidUntil
      description: The date until which the indicator is valid.
      type: Date
    - contextPath: AzureSentinel.ThreatIndicator.KillChainPhases.PhaseName
      description: The phase name of the indicator.
      type: String
    - contextPath: AzureSentinel.ThreatIndicator.ParsedPattern.PatternTypeValues.Value
      description: The value of the indicator.
      type: String
    - contextPath: AzureSentinel.ThreatIndicator.ParsedPattern.PatternTypeValues.ValueType
      description: The value type of the indicator.
      type: String
    - contextPath: AzureSentinel.ThreatIndicator.LastUpdatedTimeUtc
      description: The last updated time of the indicator.
      type: Date
    - contextPath: AzureSentinel.ThreatIndicator.Tags
      description: The tags of the indicator.
      type: Unknown
    - contextPath: AzureSentinel.ThreatIndicator.Types
      description: The threat types of the indicator.
      type: Unknown
  - arguments:
    - defaultValue: '50'
      description: The maximum number of indicators to return.
      name: limit
    - description: |-
        A link that specifies a starting point to use for subsequent calls.
        This argument overrides all of the other command arguments.
        There may be no support for pagination.
      name: next_link
    - description: The minimum confidence number for a threat indicator.
      name: min_confidence
    - description: The maximum confidence number for a threat indicator.
      name: max_confidence
    - description: Minimum valid until value of indicators to query.
      name: min_valid_until
    - description: Maximum valid until value of indicators to query.
      name: max_valid_until
    - auto: PREDEFINED
      defaultValue: 'false'
      description: If true, the query also returns disabled indicators.
      name: include_disabled
      predefined:
      - 'true'
      - 'false'
    - description: The sources of the threat indicator.
      isArray: true
      name: sources
    - auto: PREDEFINED
      description: The indicator types of the threat indicator.
      isArray: true
      name: indicator_types
      predefined:
      - ipv4
      - ipv6
      - file
      - url
      - domain
    - auto: PREDEFINED
      description: A comma-separated list of threat types of the threat indicator.
      isArray: true
      name: threat_types
      predefined:
      - anomalous-activity
      - attribution
      - anonymization
      - benign
      - malicious-activity
      - compromised
      - unknown
    - description: A comma-separated list of keywords.
      isArray: true
      name: keywords
    - description: The subscription ID.
      name: subscription_id
    - description: The resource group name.
      name: resource_group_name
    description: Returns a list of threat indicators with specific entities.
    name: azure-sentinel-threat-indicator-query
    outputs:
    - contextPath: AzureSentinel.ThreatIndicator.ID
      description: The ID of the indicator.
      type: String
    - contextPath: AzureSentinel.ThreatIndicator.Name
      description: The name of the indicator.
      type: String
    - contextPath: AzureSentinel.ThreatIndicator.ETag
      description: The ETag of the indicator.
      type: String
    - contextPath: AzureSentinel.ThreatIndicator.Type
      description: The type of the indicator.
      type: String
    - contextPath: AzureSentinel.ThreatIndicator.Kind
      description: The kind of the indicator.
      type: String
    - contextPath: AzureSentinel.ThreatIndicators.Confidence
      description: The confidence of the threat indicator. This is a number between 0-100.
      type: Number
    - contextPath: AzureSentinel.ThreatIndicator.Created
      description: When the threat indicator was created.
      type: Date
    - contextPath: AzureSentinel.ThreatIndicator.CreatedByRef
      description: The creator of the indicator.
      type: String
    - contextPath: AzureSentinel.ThreatIndicator.ExternalID
      description: The external ID of the indicator.
      type: String
    - contextPath: AzureSentinel.ThreatIndicator.Revoked
      description: Whether the threat indicator was revoked.
      type: Boolean
    - contextPath: AzureSentinel.ThreatIndicator.Source
      description: The source of the indicator.
      type: String
    - contextPath: AzureSentinel.ThreatIndicator.ETags
      description: The Etags of the indicator.
      type: String
    - contextPath: AzureSentinel.ThreatIndicator.DisplayName
      description: The display name of the indicator.
      type: String
    - contextPath: AzureSentinel.ThreatIndicator.Description
      description: The description of the indicator.
      type: String
    - contextPath: AzureSentinel.ThreatIndicator.ThreatTypes
      description: The threat types of the indicator.
      type: Unknown
    - contextPath: AzureSentinel.ThreatIndicator.KillChainPhases.KillChainName
      description: The kill chain's name of the indicator.
      type: String
    - contextPath: AzureSentinel.ThreatIndicator.ParsedPattern.PatternTypeKey
      description: The pattern type key of the indicator.
      type: Unknown
    - contextPath: AzureSentinel.ThreatIndicator.Pattern
      description: The pattern of the indicator.
      type: String
    - contextPath: AzureSentinel.ThreatIndicator.PatternType
      description: The pattern type of the indicator.
      type: String
    - contextPath: AzureSentinel.ThreatIndicator.ValidFrom
      description: The date from which the indicator is valid.
      type: Date
    - contextPath: AzureSentinel.ThreatIndicator.ValidUntil
      description: The date until which the indicator is valid.
      type: Date
    - contextPath: AzureSentinel.ThreatIndicator.KillChainPhases.PhaseName
      description: The phase name of the indicator.
      type: String
    - contextPath: AzureSentinel.ThreatIndicator.ParsedPattern.PatternTypeValues.Value
      description: The value of the indicator.
      type: String
    - contextPath: AzureSentinel.ThreatIndicator.ParsedPattern.PatternTypeValues.ValueType
      description: The value type of the indicator.
      type: String
    - contextPath: AzureSentinel.ThreatIndicator.LastUpdatedTimeUtc
      description: The last updated time of the indicator.
      type: Date
    - contextPath: AzureSentinel.ThreatIndicator.Tags
      description: The tags of the indicator.
      type: Unknown
    - contextPath: AzureSentinel.ThreatIndicator.Types
      description: The threat types of the indicator.
      type: Unknown
  - arguments:
    - description: The value of the threat indicator.
      name: value
      required: true
    - description: The display name of the new indicator.
      name: display_name
      required: true
    - description: The description of the new indicator.
      name: description
    - auto: PREDEFINED
      description: The type of the new indicator.
      name: indicator_type
      predefined:
      - ipv4
      - ipv6
      - file
      - url
      - domain
      required: true
    - auto: PREDEFINED
      description: The hash type of the new indicator. This argument is mandatory if the indicator type is file.
      name: hash_type
      predefined:
      - MD5
      - SHA-1
      - SHA-256
      - SHA-512
    - description: The confidence of the new threat indicator. Should be a number between 0-100.
      name: confidence
    - auto: PREDEFINED
      description: A comma-separated list of threat types of the threat indicator.
      isArray: true
      name: threat_types
      predefined:
      - anomalous-activity
      - attribution
      - anonymization
      - benign
      - malicious-activity
      - compromised
      - unknown
      required: true
    - description: The kill chains phases of the indicator.
      isArray: true
      name: kill_chains
    - description: A comma-separated list of tags of the new threat indicator.
      isArray: true
      name: tags
    - description: The date from which the indicator is valid.
      name: valid_from
    - description: The date until which the indicator is valid.
      name: valid_until
    - description: The creator of the new indicator.
      name: created_by
    - auto: PREDEFINED
      defaultValue: 'false'
      description: If true, the indicator is revoked.
      name: revoked
      predefined:
      - 'true'
      - 'false'
    - description: The subscription ID.
      name: subscription_id
    - description: The resource group name.
      name: resource_group_name
    description: Creates a new threat indicator.
    name: azure-sentinel-threat-indicator-create
    outputs:
    - contextPath: AzureSentinel.ThreatIndicator.ID
      description: The ID of the indicator.
      type: String
    - contextPath: AzureSentinel.ThreatIndicator.Name
      description: The name of the indicator.
      type: String
    - contextPath: AzureSentinel.ThreatIndicator.ETag
      description: The ETag of the indicator.
      type: String
    - contextPath: AzureSentinel.ThreatIndicator.Type
      description: The type of the indicator.
      type: String
    - contextPath: AzureSentinel.ThreatIndicator.Kind
      description: The kind of the indicator.
      type: String
    - contextPath: AzureSentinel.ThreatIndicators.Confidence
      description: The confidence of the threat indicator. This is a number between 0-100.
      type: Number
    - contextPath: AzureSentinel.ThreatIndicator.Created
      description: When the threat indicator was created.
      type: Date
    - contextPath: AzureSentinel.ThreatIndicator.CreatedByRef
      description: The creator of the indicator.
      type: String
    - contextPath: AzureSentinel.ThreatIndicator.ExternalID
      description: The external ID of the indicator.
      type: String
    - contextPath: AzureSentinel.ThreatIndicator.Revoked
      description: Whether the threat indicator was revoked.
      type: Boolean
    - contextPath: AzureSentinel.ThreatIndicator.Source
      description: The source of the indicator.
      type: String
    - contextPath: AzureSentinel.ThreatIndicator.ETags
      description: The Etags of the indicator.
      type: String
    - contextPath: AzureSentinel.ThreatIndicator.DisplayName
      description: The display name of the indicator.
      type: String
    - contextPath: AzureSentinel.ThreatIndicator.Description
      description: The description of the indicator.
      type: String
    - contextPath: AzureSentinel.ThreatIndicator.ThreatTypes
      description: The threat types of the indicator.
      type: Unknown
    - contextPath: AzureSentinel.ThreatIndicator.KillChainPhases.KillChainName
      description: The kill chain's name of the indicator.
      type: String
    - contextPath: AzureSentinel.ThreatIndicator.ParsedPattern.PatternTypeKey
      description: The pattern type key of the indicator.
      type: Unknown
    - contextPath: AzureSentinel.ThreatIndicator.Pattern
      description: The pattern of the indicator.
      type: String
    - contextPath: AzureSentinel.ThreatIndicator.PatternType
      description: The pattern type of the indicator.
      type: String
    - contextPath: AzureSentinel.ThreatIndicator.ValidFrom
      description: The date from which the indicator is valid.
      type: Date
    - contextPath: AzureSentinel.ThreatIndicator.ValidUntil
      description: The date until which the indicator is valid.
      type: Date
    - contextPath: AzureSentinel.ThreatIndicator.KillChainPhases.PhaseName
      description: The phase name of the indicator.
      type: String
    - contextPath: AzureSentinel.ThreatIndicator.ParsedPattern.PatternTypeValues.Value
      description: The value of the indicator.
      type: String
    - contextPath: AzureSentinel.ThreatIndicator.ParsedPattern.PatternTypeValues.ValueType
      description: The value type of the indicator.
      type: String
    - contextPath: AzureSentinel.ThreatIndicator.LastUpdatedTimeUtc
      description: The last updated time of the indicator.
      type: Date
    - contextPath: AzureSentinel.ThreatIndicator.Tags
      description: The tags of the indicator.
      type: Unknown
    - contextPath: AzureSentinel.ThreatIndicator.Types
      description: The threat types of the indicator.
      type: Unknown
  - arguments:
    - description: The name of the indicator.
      name: indicator_name
      required: true
    - description: The value of the indicator.
      name: value
      required: true
    - description: The display name of the indicator.
      name: display_name
      required: true
    - description: The description of the threat indicator.
      name: description
    - auto: PREDEFINED
      description: The type of the indicator.
      name: indicator_type
      predefined:
      - ipv4
      - ipv6
      - file
      - url
      - domain
      required: true
    - description: If indicator_type is a file, this entry is mandatory.
      name: hash_type
    - description: Whether the indicator is revoked.
      name: revoked
    - description: The confidence of the threat indicator. This is a number between 0-100.
      name: confidence
    - auto: PREDEFINED
      description: A comma-separated list of threat types of the threat indicator.
      isArray: true
      name: threat_types
      predefined:
      - anomalous-activity
      - attribution
      - anonymization
      - benign
      - malicious-activity
      - compromised
      - unknown
    - description: A comma-separated list of  kill chains phases of the indicator.
      isArray: true
      name: kill_chains
    - description: A comma-separated list of tags of the threat indicator.
      isArray: true
      name: tags
    - description: The date from which the indicator is valid.
      name: valid_from
    - description: The date until which the indicator is valid.
      name: valid_until
    - description: The creator of the indicator.
      name: created_by
    - description: The subscription ID.
      name: subscription_id
    - description: The resource group name.
      name: resource_group_name
    description: Updates an existing threat indicator.
    name: azure-sentinel-threat-indicator-update
    outputs:
    - contextPath: AzureSentinel.ThreatIndicator.ID
      description: The ID of the indicator.
      type: String
    - contextPath: AzureSentinel.ThreatIndicator.Name
      description: The name of the indicator.
      type: String
    - contextPath: AzureSentinel.ThreatIndicator.ETag
      description: The ETag of the indicator.
      type: String
    - contextPath: AzureSentinel.ThreatIndicator.Type
      description: The type of the indicator.
      type: String
    - contextPath: AzureSentinel.ThreatIndicator.Kind
      description: The kind of the indicator.
      type: String
    - contextPath: AzureSentinel.ThreatIndicators.Confidence
      description: The confidence of the threat indicator. This is a number between 0-100.
      type: Number
    - contextPath: AzureSentinel.ThreatIndicator.Created
      description: When the threat indicator was created.
      type: Date
    - contextPath: AzureSentinel.ThreatIndicator.CreatedByRef
      description: The creator of the indicator.
      type: String
    - contextPath: AzureSentinel.ThreatIndicator.ExternalID
      description: The external ID of the indicator.
      type: String
    - contextPath: AzureSentinel.ThreatIndicator.Revoked
      description: Was the threat indicator revoked or not.
      type: Boolean
    - contextPath: AzureSentinel.ThreatIndicator.Source
      description: The source of the indicator.
      type: String
    - contextPath: AzureSentinel.ThreatIndicator.ETags
      description: The Etags of the indicator.
      type: String
    - contextPath: AzureSentinel.ThreatIndicator.DisplayName
      description: The display name of the indicator.
      type: String
    - contextPath: AzureSentinel.ThreatIndicator.Description
      description: The description of the indicator.
      type: String
    - contextPath: AzureSentinel.ThreatIndicator.ThreatTypes
      description: The threat types of the indicator.
      type: Unknown
    - contextPath: AzureSentinel.ThreatIndicator.KillChainPhases.KillChainName
      description: The kill chain's name of the indicator.
      type: String
    - contextPath: AzureSentinel.ThreatIndicator.ParsedPattern.PatternTypeKey
      description: The pattern type key of the indicator.
      type: Unknown
    - contextPath: AzureSentinel.ThreatIndicator.Pattern
      description: The pattern of the indicator.
      type: String
    - contextPath: AzureSentinel.ThreatIndicator.PatternType
      description: The pattern type of the indicator.
      type: String
    - contextPath: AzureSentinel.ThreatIndicator.ValidFrom
      description: The date from which the indicator is valid.
      type: Date
    - contextPath: AzureSentinel.ThreatIndicator.ValidUntil
      description: The date until which the indicator is valid.
      type: Date
    - contextPath: AzureSentinel.ThreatIndicator.KillChainPhases.PhaseName
      description: The phase name of the indicator.
      type: String
    - contextPath: AzureSentinel.ThreatIndicator.ParsedPattern.PatternTypeValues.Value
      description: The value of the indicator.
      type: String
    - contextPath: AzureSentinel.ThreatIndicator.ParsedPattern.PatternTypeValues.ValueType
      description: The value type of the indicator.
      type: String
    - contextPath: AzureSentinel.ThreatIndicator.LastUpdatedTimeUtc
      description: The last updated time of the indicator.
      type: Date
    - contextPath: AzureSentinel.ThreatIndicator.Tags
      description: The tags of the indicator.
      type: Unknown
    - contextPath: AzureSentinel.ThreatIndicator.Types
      description: The threat types of the indicator.
      type: Unknown
  - arguments:
    - description: A comma-separated list of indicators to delete.
      isArray: true
      name: indicator_names
      required: true
    - description: The subscription ID.
      name: subscription_id
    - description: The resource group name.
      name: resource_group_name
    description: Deletes an existing threat indicator.
    name: azure-sentinel-threat-indicator-delete
  - arguments:
    - description: The name of the indicator.
      name: indicator_name
      required: true
    - description: A comma-separated list of tags to append.
      isArray: true
      name: tags
      required: true
    - description: The subscription ID.
      name: subscription_id
    - description: The resource group name.
      name: resource_group_name
    description: Appends new tags to an existing indicator.
    name: azure-sentinel-threat-indicator-tags-append
    outputs:
    - contextPath: AzureSentinel.ThreatIndicator.ID
      description: The ID of the indicator.
      type: String
    - contextPath: AzureSentinel.ThreatIndicator.Name
      description: The name of the indicator.
      type: String
    - contextPath: AzureSentinel.ThreatIndicator.ETag
      description: The ETag of the indicator.
      type: String
    - contextPath: AzureSentinel.ThreatIndicator.Type
      description: The type of the indicator.
      type: String
    - contextPath: AzureSentinel.ThreatIndicator.Kind
      description: The kind of the indicator.
      type: String
    - contextPath: AzureSentinel.ThreatIndicators.Confidence
      description: The confidence of the threat indicator. This is a number between 0-100.
      type: Number
    - contextPath: AzureSentinel.ThreatIndicator.Created
      description: When the threat indicator was created.
      type: Date
    - contextPath: AzureSentinel.ThreatIndicator.CreatedByRef
      description: The creator of the indicator.
      type: String
    - contextPath: AzureSentinel.ThreatIndicator.ExternalID
      description: The external ID of the indicator.
      type: String
    - contextPath: AzureSentinel.ThreatIndicator.Revoked
      description: Was the threat indicator revoked or not.
      type: Boolean
    - contextPath: AzureSentinel.ThreatIndicator.Source
      description: The source of the indicator.
      type: String
    - contextPath: AzureSentinel.ThreatIndicator.ETags
      description: The Etags of the indicator.
      type: String
    - contextPath: AzureSentinel.ThreatIndicator.DisplayName
      description: The display name of the indicator.
      type: String
    - contextPath: AzureSentinel.ThreatIndicator.Description
      description: The description of the indicator.
      type: String
    - contextPath: AzureSentinel.ThreatIndicator.ThreatTypes
      description: The threat types of the indicator.
      type: Unknown
    - contextPath: AzureSentinel.ThreatIndicator.KillChainPhases.KillChainName
      description: The kill chain's name of the indicator.
      type: String
    - contextPath: AzureSentinel.ThreatIndicator.ParsedPattern.PatternTypeKey
      description: The pattern type key of the indicator.
      type: Unknown
    - contextPath: AzureSentinel.ThreatIndicator.Pattern
      description: The pattern of the indicator.
      type: String
    - contextPath: AzureSentinel.ThreatIndicator.PatternType
      description: The pattern type of the indicator.
      type: String
    - contextPath: AzureSentinel.ThreatIndicator.ValidFrom
      description: The date from which the indicator is valid.
      type: Date
    - contextPath: AzureSentinel.ThreatIndicator.ValidUntil
      description: The date until which the indicator is valid.
      type: Date
    - contextPath: AzureSentinel.ThreatIndicator.KillChainPhases.PhaseName
      description: The phase name of the indicator.
      type: String
    - contextPath: AzureSentinel.ThreatIndicator.ParsedPattern.PatternTypeValues.Value
      description: The value of the indicator.
      type: String
    - contextPath: AzureSentinel.ThreatIndicator.ParsedPattern.PatternTypeValues.ValueType
      description: The value type of the indicator.
      type: String
    - contextPath: AzureSentinel.ThreatIndicator.LastUpdatedTimeUtc
      description: The last updated time of the indicator.
      type: Date
    - contextPath: AzureSentinel.ThreatIndicator.Tags
      description: The tags of the indicator.
      type: Unknown
    - contextPath: AzureSentinel.ThreatIndicator.Types
      description: The threat types of the indicator.
      type: Unknown
  - arguments:
    - description: The name of the indicator.
      name: indicator_name
      required: true
    - description: A comma-separated list of tags to replace.
      isArray: true
      name: tags
      required: true
    - description: The subscription ID.
      name: subscription_id
    - description: The resource group name.
      name: resource_group_name
    description: Replaces the tags of a given indicator.
    name: azure-sentinel-threat-indicator-tags-replace
    outputs:
    - contextPath: AzureSentinel.ThreatIndicator.ID
      description: The ID of the indicator.
      type: String
    - contextPath: AzureSentinel.ThreatIndicator.Name
      description: The name of the indicator.
      type: String
    - contextPath: AzureSentinel.ThreatIndicator.ETag
      description: The ETag of the indicator.
      type: String
    - contextPath: AzureSentinel.ThreatIndicator.Type
      description: The type of the indicator.
      type: String
    - contextPath: AzureSentinel.ThreatIndicator.Kind
      description: The kind of the indicator.
      type: String
    - contextPath: AzureSentinel.ThreatIndicators.Confidence
      description: The confidence of the threat indicator. This is a number between 0-100.
      type: Number
    - contextPath: AzureSentinel.ThreatIndicator.Created
      description: When the threat indicator was created.
      type: Date
    - contextPath: AzureSentinel.ThreatIndicator.CreatedByRef
      description: The creator of the indicator.
      type: String
    - contextPath: AzureSentinel.ThreatIndicator.ExternalID
      description: The external ID of the indicator.
      type: String
    - contextPath: AzureSentinel.ThreatIndicator.Revoked
      description: Whether the threat indicator was revoked.
      type: Boolean
    - contextPath: AzureSentinel.ThreatIndicator.Source
      description: The source of the indicator.
      type: String
    - contextPath: AzureSentinel.ThreatIndicator.ETags
      description: The Etags of the indicator.
      type: String
    - contextPath: AzureSentinel.ThreatIndicator.DisplayName
      description: The display name of the indicator.
      type: String
    - contextPath: AzureSentinel.ThreatIndicator.Description
      description: The description of the indicator.
      type: String
    - contextPath: AzureSentinel.ThreatIndicator.ThreatTypes
      description: The threat types of the indicator.
      type: Unknown
    - contextPath: AzureSentinel.ThreatIndicator.KillChainPhases.KillChainName
      description: The kill chain's name of the indicator.
      type: String
    - contextPath: AzureSentinel.ThreatIndicator.ParsedPattern.PatternTypeKey
      description: The pattern type key of the indicator.
      type: Unknown
    - contextPath: AzureSentinel.ThreatIndicator.Pattern
      description: The pattern of the indicator.
      type: String
    - contextPath: AzureSentinel.ThreatIndicator.PatternType
      description: The pattern type of the indicator.
      type: String
    - contextPath: AzureSentinel.ThreatIndicator.ValidFrom
      description: The date from which the indicator is valid.
      type: Date
    - contextPath: AzureSentinel.ThreatIndicator.ValidUntil
      description: The date until which the indicator is valid.
      type: Date
    - contextPath: AzureSentinel.ThreatIndicator.KillChainPhases.PhaseName
      description: The phase name of the indicator.
      type: String
    - contextPath: AzureSentinel.ThreatIndicator.ParsedPattern.PatternTypeValues.Value
      description: The value of the indicator.
      type: String
    - contextPath: AzureSentinel.ThreatIndicator.ParsedPattern.PatternTypeValues.ValueType
      description: The value type of the indicator.
      type: String
    - contextPath: AzureSentinel.ThreatIndicator.LastUpdatedTimeUtc
      description: The last updated time of the indicator.
      type: Date
    - contextPath: AzureSentinel.ThreatIndicator.Tags
      description: The tags of the indicator.
      type: Unknown
    - contextPath: AzureSentinel.ThreatIndicator.Types
      description: The threat types of the indicator.
      type: Unknown
  - arguments:
    - description: Date string representing the local time. The incident is only returned if it was modified after the last update time.
      name: lastUpdate
      required: true
    description: Gets the list of incidents and detections that were modified since the last update time. This method is used for debugging purposes.
    name: get-modified-remote-data
  - arguments:
    - description: The remote incident ID.
      name: id
      required: true
    - defaultValue: '0'
      description: The UTC timestamp in seconds of the last update. The incident is only updated if it was modified after the last update time.
      name: lastUpdate
    description: Gets data from a remote incident. This method does not update the current incident, and should be used for debugging purposes only.
    name: get-remote-data
  - description: Returns the list of fields to map in outgoing mirroring. This command is only used for debugging purposes.
    name: get-mapping-fields
  - description: Updates the remote incident with local incident changes. This method is only used for debugging purposes and will not update the current incident.
    name: update-remote-system
  - arguments:
    - description: The rule ID. If not given, will return all rules.
      name: rule_id
    - defaultValue: '50'
      description: The maximum number of rules to return.
      name: limit
    - description: The subscription ID.
      name: subscription_id
    - description: The resource group name.
      name: resource_group_name
    description: Gets a list of all alert rules.
    name: azure-sentinel-list-alert-rule
    outputs:
    - contextPath: AzureSentinel.AlertRule.id
      description: Fully qualified resource ID for the resource.
      type: String
    - contextPath: AzureSentinel.AlertRule.name
      description: The name of the resource.
      type: String
    - contextPath: AzureSentinel.AlertRule.type
      description: The type of the resource.
      type: String
    - contextPath: AzureSentinel.AlertRule.kind
      description: The alert rule kind.
      type: String
    - contextPath: AzureSentinel.AlertRule.etag
      description: ETag of the Azure resource.
      type: String
    - contextPath: AzureSentinel.AlertRule.properties.alertRuleTemplateName
      description: The name of the alert rule template used to create this rule.
      type: Unknown
    - contextPath: AzureSentinel.AlertRule.properties.displayName
      description: The display name for alerts created by this alert rule.
      type: String
    - contextPath: AzureSentinel.AlertRule.properties.description
      description: The description of the alert rule.
      type: String
    - contextPath: AzureSentinel.AlertRule.properties.severity
      description: The severity for alerts created by this alert rule.
      type: String
    - contextPath: AzureSentinel.AlertRule.properties.enabled
      description: Determines whether this alert rule is enabled or disabled.
      type: Boolean
    - contextPath: AzureSentinel.AlertRule.properties.tactics
      description: The tactics of the alert rule.
      type: String
    - contextPath: AzureSentinel.AlertRule.properties.query
      description: The query that creates alerts for this rule.
      type: String
    - contextPath: AzureSentinel.AlertRule.properties.queryFrequency
      description: The frequency (in ISO 8601 duration format) for this alert rule to run.
      type: String
    - contextPath: AzureSentinel.AlertRule.properties.queryPeriod
      description: The period (in ISO 8601 duration format) that this alert rule looks at.
      type: String
    - contextPath: AzureSentinel.AlertRule.properties.triggerOperator
      description: The operation against the threshold that triggers the alert rule.
      type: String
    - contextPath: AzureSentinel.AlertRule.properties.triggerThreshold
      description: The threshold that triggers this alert rule.
      type: Number
    - contextPath: AzureSentinel.AlertRule.properties.suppressionDuration
      description: The suppression (in ISO 8601 duration format) to wait since the last time this alert rule was triggered.
      type: String
    - contextPath: AzureSentinel.AlertRule.properties.suppressionEnabled
      description: Determines whether the suppression for this alert rule is enabled or disabled.
      type: Boolean
    - contextPath: AzureSentinel.AlertRule.properties.lastModifiedUtc
      description: The last time this alert rule was modified.
      type: Date
    - contextPath: AzureSentinel.AlertRule.properties.eventGroupingSettings.aggregationKind
      description: The event grouping aggregation kinds.
      type: String
    - contextPath: AzureSentinel.AlertRule.properties.entityMappings.entityType
      description: The V3 type of the mapped entity.
      type: String
    - contextPath: AzureSentinel.AlertRule.properties.entityMappings.fieldMappings.identifier
      description: The V3 identifier of the entity.
      type: String
    - contextPath: AzureSentinel.AlertRule.properties.entityMappings.fieldMappings.columnName
      description: The column name to be mapped to the identifier.
      type: String
    - contextPath: AzureSentinel.AlertRule.properties.alertDetailsOverride.alertDisplayNameFormat
      description: The format containing the columns' name(s) used to override the alert name.
      type: String
    - contextPath: AzureSentinel.AlertRule.properties.alertDetailsOverride.alertDescriptionFormat
      description: The format containing columns' name(s) used to override the alert description.
      type: String
    - contextPath: AzureSentinel.AlertRule.properties.alertDetailsOverride.alertTacticsColumnName
      description: The column name to take the alert tactics from.
      type: Unknown
    - contextPath: AzureSentinel.AlertRule.properties.alertDetailsOverride.alertSeverityColumnName
      description: The column name to take the alert severity from.
      type: Unknown
    - contextPath: AzureSentinel.AlertRule.properties.incidentConfiguration.createIncident
      description: Create incidents from alerts triggered by this analytics rule.
      type: Boolean
    - contextPath: AzureSentinel.AlertRule.properties.incidentConfiguration.groupingConfiguration.enabled
      description: Whether grouping is enabled.
      type: Boolean
    - contextPath: AzureSentinel.AlertRule.properties.incidentConfiguration.groupingConfiguration.reopenClosedIncident
      description: Re-open closed matching incidents.
      type: Boolean
    - contextPath: AzureSentinel.AlertRule.properties.incidentConfiguration.groupingConfiguration.lookbackDuration
      description: Limit the group to alerts created within the lookback duration (in ISO 8601 duration format).
      type: String
    - contextPath: AzureSentinel.AlertRule.properties.incidentConfiguration.groupingConfiguration.matchingMethod
      description: Grouping matching method. When method is Selected at least one of groupByEntities, groupByAlertDetails, groupByCustomDetails must be provided and not empty.
      type: String
    - contextPath: AzureSentinel.AlertRule.properties.incidentConfiguration.groupingConfiguration.groupByEntities
      description: A list of entity types to group by (when matchingMethod is Selected). Only entities defined in the current alert rule may be used.
      type: String
    - contextPath: AzureSentinel.AlertRule.properties.incidentConfiguration.groupingConfiguration.groupByAlertDetails
      description: A list of alert details to group by (when matchingMethod is Selected).
      type: String
    - contextPath: AzureSentinel.AlertRule.properties.incidentConfiguration.groupingConfiguration.groupByCustomDetails
      description: A list of custom details keys to group by (when matchingMethod is Selected). Only keys defined in the current alert rule may be used.
      type: String
    - contextPath: AzureSentinel.AlertRule.properties.productFilter
      description: The alerts' productName on which the cases will be generated.
      type: String
    - contextPath: AzureSentinel.AlertRule.properties.severitiesFilter
      description: The alerts' severities on which the cases will be generated.
      type: Unknown
    - contextPath: AzureSentinel.AlertRule.properties.displayNamesFilter
      description: The alerts' displayNames on which the cases will be generated
      type: Unknown
  - arguments:
    - description: The alert rule template ID. If not given, will return all alert rule templates.
      name: template_id
    - defaultValue: '50'
      description: The maximum number of templates to return.
      name: limit
    - description: The subscription ID.
      name: subscription_id
    - description: The resource group name.
      name: resource_group_name
    description: Gets a list of all alert rule templates.
    name: azure-sentinel-list-alert-rule-template
    outputs:
    - contextPath: AzureSentinel.AlertRuleTemplate.id
      description: Fully qualified resource ID for the resource.
      type: String
    - contextPath: AzureSentinel.AlertRuleTemplate.name
      description: The name of the resource.
      type: String
    - contextPath: AzureSentinel.AlertRuleTemplate.type
      description: The type of the resource.
      type: String
    - contextPath: AzureSentinel.AlertRuleTemplate.kind
      description: The alert rule kind.
      type: String
    - contextPath: AzureSentinel.AlertRuleTemplate.properties.severity
      description: The severity for alerts created by this alert rule.
      type: String
    - contextPath: AzureSentinel.AlertRuleTemplate.properties.query
      description: The query that creates alerts for this rule.
      type: String
    - contextPath: AzureSentinel.AlertRuleTemplate.properties.queryFrequency
      description: The frequency (in ISO 8601 duration format) for this alert rule to run.
      type: String
    - contextPath: AzureSentinel.AlertRuleTemplate.properties.queryPeriod
      description: The period (in ISO 8601 duration format) that this alert rule looks at.
      type: String
    - contextPath: AzureSentinel.AlertRuleTemplate.properties.triggerOperator
      description: The operation against the threshold that triggers alert rule.
      type: String
    - contextPath: AzureSentinel.AlertRuleTemplate.properties.triggerThreshold
      description: The threshold that triggers this alert rule.
      type: Number
    - contextPath: AzureSentinel.AlertRuleTemplate.properties.displayName
      description: The display name for the alert rule template.
      type: String
    - contextPath: AzureSentinel.AlertRuleTemplate.properties.description
      description: The description of the alert rule template.
      type: String
    - contextPath: AzureSentinel.AlertRuleTemplate.properties.tactics
      description: The tactics of the alert rule template.
      type: String
    - contextPath: AzureSentinel.AlertRuleTemplate.properties.lastUpdatedDateUTC
      description: The time this alert rule template was last updated.
      type: Date
    - contextPath: AzureSentinel.AlertRuleTemplate.properties.createdDateUTC
      description: The time this alert rule template was added.
      type: Date
    - contextPath: AzureSentinel.AlertRuleTemplate.properties.status
      description: The alert rule template status.
      type: String
    - contextPath: AzureSentinel.AlertRuleTemplate.properties.version
      description: The version of this template in the format <a.b.c>, where all are numbers. For example <1.0.2>.
      type: String
    - contextPath: AzureSentinel.AlertRuleTemplate.properties.requiredDataConnectors.connectorId
      description: The connector ID that provides the following data types
      type: String
    - contextPath: AzureSentinel.AlertRuleTemplate.properties.requiredDataConnectors.dataTypes
      description: The data types used by the alert rule template.
      type: String
    - contextPath: AzureSentinel.AlertRuleTemplate.properties.alertRulesCreatedByTemplateCount
      description: The number of alert rules that were created by this template.
      type: Number
    - contextPath: AzureSentinel.AlertRuleTemplate.properties.productFilter
      description: The alerts' productName on which the cases will be generated.
      type: String
  - arguments:
    - description: The alert rule ID to delete.
      name: rule_id
      required: true
    - description: The subscription ID.
      name: subscription_id
    - description: The resource group name.
      name: resource_group_name
    description: Deletes the specified alert rule.
    name: azure-sentinel-delete-alert-rule
    outputs:
    - contextPath: AzureSentinel.AlertRule.ID
      description: The alert rule ID.
      type: String
    - contextPath: AzureSentinel.AlertRule.Deleted
      description: Whether the alert rule was deleted.
      type: Boolean
  - arguments:
    - description: The alert rule name to create.
      name: rule_name
      required: true
    - auto: PREDEFINED
      description: |
        The alert rule kind to create.
        Required for all types.
      name: kind
      predefined:
      - fusion
      - microsoft_security_incident_creation
      - scheduled
    - description: |
        The name of the alert rule template used to create this rule.
        Required for Fusion, optional for Scheduled rules.
      name: template_name
    - auto: PREDEFINED
      description: |
        Determines whether this alert rule is enabled or disabled.
        Required for all types.
      name: enabled
      predefined:
      - yes
      - no
    - description: ETag of the Azure resource.
      name: etag
    - description: |
        The display name for alerts created by this alert rule.
        Required for MicrosoftSecurityIncidentCreation and scheduled rules.
      name: displayName
    - auto: PREDEFINED
      description: |
        The alerts' productName on which the cases will be generated.
        Required for MicrosoftSecurityIncidentCreation rules.
      name: product_filter
      predefined:
      - azure_active_directory_identity_protection
      - azure_advanced_threat_protection
      - azure_security_center
      - azure_security_center_for_iot
      - microsoft_cloud_app_security
    - description: |
        The description of the alert rule.
        Relevant for MicrosoftSecurityIncidentCreation and scheduled rules.
      name: description
    - description: |
        Alerts' displayNames on which the cases will not be generated.
        Relevant for MicrosoftSecurityIncidentCreation rules.
      isArray: true
      name: name_exclude_filter
    - description: |
        Alerts' displayNames on which the cases will be generated.
        Relevant for MicrosoftSecurityIncidentCreation rules.
      isArray: true
      name: name_include_filter
    - description: |
        Alerts' severities on which the cases will be generated.
        Relevant for MicrosoftSecurityIncidentCreation rules.
      isArray: true
      name: severity_filter
    - description: |
        The query that creates alerts for this rule.
        Required for scheduled rules.
      name: query
    - description: |
        The frequency (in ISO 8601 duration format: PnYnMnDTnHnMnS or PnW) for this alert rule to run.
        Required for scheduled rules.
      name: query_frequency
    - description: |
        The period (in ISO 8601 duration format: PnYnMnDTnHnMnS or PnW) that this alert rule looks at.
        Required for scheduled rules.
      name: query_period
    - auto: PREDEFINED
      description: |
        The severity for alerts created by this alert rule.
        Required for scheduled rules.
      name: severity
      predefined:
      - informational
      - low
      - medium
      - high
    - description: |
        The suppression (in ISO 8601 duration format: PnYnMnDTnHnMnS or PnW) to wait since the last time this alert rule was triggered.
        Required for scheduled rules.
      name: suppression_duration
    - auto: PREDEFINED
      description: |
        Determines whether the suppression for this alert rule is enabled or disabled.
        Required for scheduled rules.
      name: suppression_enabled
      predefined:
      - yes
      - no
    - auto: PREDEFINED
      description: |
        The operation against the threshold that triggers the alert rule.
        Required for scheduled rules.
      name: trigger_operator
      predefined:
      - equal
      - greater_than
      - less_than
      - not_equal
    - description: |
        The threshold that triggers this alert rule.
        Required for scheduled rules.
      name: trigger_threshold
    - description: |
        The tactics of the alert rule.
        Relevant for scheduled rules.
      isArray: true
      name: tactics
    - description: |
        The techniques of the alert rule.
        Relevant for scheduled rules.
      isArray: true
      name: techniques
    - description: |
        Option to insert a configured rule JSON instead of using the arguments.
      name: rule_json
    - description: The subscription ID.
      name: subscription_id
    - description: The resource group name.
      name: resource_group_name
    description: Creates a new alert rule.
    name: azure-sentinel-create-alert-rule
    outputs:
    - contextPath: AzureSentinel.AlertRule.id
      description: Fully qualified resource ID for the resource.
      type: String
    - contextPath: AzureSentinel.AlertRule.name
      description: The name of the resource.
      type: String
    - contextPath: AzureSentinel.AlertRule.etag
      description: ETag of the Azure resource.
      type: String
    - contextPath: AzureSentinel.AlertRule.type
      description: The type of the resource, e.g., "Microsoft.Compute/virtualMachines" or "Microsoft.Storage/storageAccounts".
      type: String
    - contextPath: AzureSentinel.AlertRule.kind
      description: The alert rule kind.
      type: String
    - contextPath: AzureSentinel.AlertRule.properties.displayName
      description: The display name for alerts created by this alert rule.
      type: String
    - contextPath: AzureSentinel.AlertRule.properties.description
      description: The description of the alert rule.
      type: String
    - contextPath: AzureSentinel.AlertRule.properties.alertRuleTemplateName
      description: The name of the alert rule template used to create this rule.
      type: Unknown
    - contextPath: AzureSentinel.AlertRule.properties.tactics
      description: The tactics of the alert rule.
      type: String
    - contextPath: AzureSentinel.AlertRule.properties.severity
      description: The severity for alerts created by this alert rule.
      type: String
    - contextPath: AzureSentinel.AlertRule.properties.enabled
      description: Determines whether this alert rule is enabled or disabled.
      type: Boolean
    - contextPath: AzureSentinel.AlertRule.properties.lastModifiedUtc
      description: The last time that this alert was modified.
      type: Date
    - contextPath: AzureSentinel.AlertRule.properties.productFilter
      description: The alerts' productName on which the cases will be generated.
      type: String
    - contextPath: AzureSentinel.AlertRule.properties.severitiesFilter
      description: The alerts' severities on which the cases will be generated.
      type: Unknown
    - contextPath: AzureSentinel.AlertRule.properties.displayNamesFilter
      description: The alerts' displayNames on which the cases will be generated.
      type: Unknown
    - contextPath: AzureSentinel.AlertRule.properties.query
      description: The query that creates alerts for this rule.
      type: String
    - contextPath: AzureSentinel.AlertRule.properties.queryFrequency
      description: The frequency (in ISO 8601 duration format) for this alert rule to run.
      type: String
    - contextPath: AzureSentinel.AlertRule.properties.queryPeriod
      description: The period (in ISO 8601 duration format) that this alert rule looks at.
      type: String
    - contextPath: AzureSentinel.AlertRule.properties.triggerOperator
      description: The operation against the threshold that triggers the alert rule.
      type: String
    - contextPath: AzureSentinel.AlertRule.properties.triggerThreshold
      description: The threshold that triggers this alert rule.
      type: Number
    - contextPath: AzureSentinel.AlertRule.properties.suppressionDuration
      description: The suppression (in ISO 8601 duration format) to wait since the last time this alert rule was triggered.
      type: String
    - contextPath: AzureSentinel.AlertRule.properties.suppressionEnabled
      description: Determines whether the suppression for this alert rule is enabled or disabled.
      type: Boolean
    - contextPath: AzureSentinel.AlertRule.properties.eventGroupingSettings
      description: The event grouping settings.
      type: Unknown
    - contextPath: AzureSentinel.AlertRule.properties.customDetails
      description: Dictionary of string key-value pairs of columns to be attached to the alert.
      type: Unknown
    - contextPath: AzureSentinel.AlertRule.properties.entityMappings
      description: Array of the entity mappings of the alert rule.
      type: Unknown
    - contextPath: AzureSentinel.AlertRule.properties.alertDetailsOverride
      description: The alert details override settings.
      type: String
    - contextPath: AzureSentinel.AlertRule.properties.incidentConfiguration
      description: The settings of the incidents that were created from alerts triggered by this analytics rule.
      type: Unknown
  - arguments:
    - description: The alert rule name to update.
      name: rule_name
      required: true
    - auto: PREDEFINED
      description: |
        The alert rule kind to update.
        Required for all types.
      name: kind
      predefined:
      - fusion
      - microsoft_security_incident_creation
      - scheduled
    - description: |
        The name of the alert rule template used to update this rule.
        Required for Fusion, optional for Scheduled rules.
      name: template_name
    - auto: PREDEFINED
      description: |
        Determines whether this alert rule is enabled or disabled.
        Required for all types.
      name: enabled
      predefined:
      - yes
      - no
    - description: ETag of the Azure resource.
      name: etag
    - description: |
        The display name for alerts created by this alert rule.
        Required for MicrosoftSecurityIncidentCreation and scheduled rules.
      name: displayName
    - auto: PREDEFINED
      description: |
        The alerts' productName on which the cases will be generated.
        Required for MicrosoftSecurityIncidentCreation rules.
      name: product_filter
      predefined:
      - azure_active_directory_identity_protection
      - azure_advanced_threat_protection
      - azure_security_center
      - azure_security_center_for_iot
      - microsoft_cloud_app_security
    - description: |
        The description of the alert rule.
        Relevant for MicrosoftSecurityIncidentCreation and scheduled rules.
      name: description
    - description: |
        Alerts' displayNames on which the cases will not be generated.
        Relevant for MicrosoftSecurityIncidentCreation rules.
      isArray: true
      name: name_exclude_filter
    - description: |
        Alerts' displayNames on which the cases will be generated.
        Relevant for MicrosoftSecurityIncidentCreation rules.
      isArray: true
      name: name_include_filter
    - description: |
        Alerts' severities on which the cases will be generated.
        Relevant for MicrosoftSecurityIncidentCreation rules.
      isArray: true
      name: severity_filter
    - description: |
        The query that creates alerts for this rule.
        Required for scheduled rules.
      name: query
    - description: |
        The frequency (in ISO 8601 duration format: PnYnMnDTnHnMnS or PnW) for this alert rule to run.
        Required for scheduled rules.
      name: query_frequency
    - description: |
        The period (in ISO 8601 duration format: PnYnMnDTnHnMnS or PnW) that this alert rule looks at.
        Required for scheduled rules.
      name: query_period
    - auto: PREDEFINED
      description: |
        The severity for alerts created by this alert rule.
        Required for scheduled rules.
      name: severity
      predefined:
      - informational
      - low
      - medium
      - high
    - description: |
        The suppression (in ISO 8601 duration format: PnYnMnDTnHnMnS or PnW) to wait since the last time this alert rule was triggered.
        Required for scheduled rules.
      name: suppression_duration
    - auto: PREDEFINED
      description: |
        Determines whether the suppression for this alert rule is enabled or disabled.
        Required for scheduled rules.
      name: suppression_enabled
      predefined:
      - yes
      - no
    - auto: PREDEFINED
      description: |
        The operation against the threshold that triggers the alert rule.
        Required for scheduled rules.
      name: trigger_operator
      predefined:
      - equal
      - greater_than
      - less_than
      - not_equal
    - description: |
        The threshold that triggers this alert rule.
        Required for scheduled rules.
      name: trigger_threshold
    - description: |
        The tactics of the alert rule.
        Relevant for scheduled rules.
      isArray: true
      name: tactics
    - description: |
        The techniques of the alert rule.
        Relevant for scheduled rules.
      isArray: true
      name: techniques
    - description: |
        Option to insert a configured rule JSON instead of using the arguments.
      name: rule_json
    - description: The subscription ID.
      name: subscription_id
    - description: The resource group name.
      name: resource_group_name
    description: Updates an alert rule.
    name: azure-sentinel-update-alert-rule
    outputs:
    - contextPath: AzureSentinel.AlertRule.id
      description: Fully qualified resource ID for the resource.
      type: String
    - contextPath: AzureSentinel.AlertRule.name
      description: The name of the resource.
      type: String
    - contextPath: AzureSentinel.AlertRule.etag
      description: ETag of the Azure resource.
      type: String
    - contextPath: AzureSentinel.AlertRule.type
      description: The type of the resource, e.g., "Microsoft.Compute/virtualMachines" or "Microsoft.Storage/storageAccounts".
      type: String
    - contextPath: AzureSentinel.AlertRule.kind
      description: The alert rule kind.
      type: String
    - contextPath: AzureSentinel.AlertRule.properties.displayName
      description: The display name for alerts created by this alert rule.
      type: String
    - contextPath: AzureSentinel.AlertRule.properties.description
      description: The description of the alert rule.
      type: String
    - contextPath: AzureSentinel.AlertRule.properties.alertRuleTemplateName
      description: The name of the alert rule template used to update this rule.
      type: Unknown
    - contextPath: AzureSentinel.AlertRule.properties.tactics
      description: The tactics of the alert rule.
      type: String
    - contextPath: AzureSentinel.AlertRule.properties.severity
      description: The severity for alerts created by this alert rule.
      type: String
    - contextPath: AzureSentinel.AlertRule.properties.enabled
      description: Determines whether this alert rule is enabled or disabled.
      type: Boolean
    - contextPath: AzureSentinel.AlertRule.properties.lastModifiedUtc
      description: The last time this alert was modified.
      type: Date
    - contextPath: AzureSentinel.AlertRule.properties.productFilter
      description: The alerts' productName on which the cases will be generated.
      type: String
    - contextPath: AzureSentinel.AlertRule.properties.severitiesFilter
      description: The alerts' severities on which the cases will be generated.
      type: Unknown
    - contextPath: AzureSentinel.AlertRule.properties.displayNamesFilter
      description: The alerts' displayNames on which the cases will be generated.
      type: Unknown
    - contextPath: AzureSentinel.AlertRule.properties.query
      description: The query that creates alerts for this rule.
      type: String
    - contextPath: AzureSentinel.AlertRule.properties.queryFrequency
      description: The frequency (in ISO 8601 duration format) for this alert rule to run.
      type: String
    - contextPath: AzureSentinel.AlertRule.properties.queryPeriod
      description: The period (in ISO 8601 duration format) that this alert rule looks at.
      type: String
    - contextPath: AzureSentinel.AlertRule.properties.triggerOperator
      description: The operation against the threshold that triggers alert rule.
      type: String
    - contextPath: AzureSentinel.AlertRule.properties.triggerThreshold
      description: The threshold triggers this alert rule.
      type: Number
    - contextPath: AzureSentinel.AlertRule.properties.suppressionDuration
      description: The suppression (in ISO 8601 duration format) to wait since the last time this alert rule been triggered.
      type: String
    - contextPath: AzureSentinel.AlertRule.properties.suppressionEnabled
      description: Determines whether the suppression for this alert rule is enabled or disabled.
      type: Boolean
    - contextPath: AzureSentinel.AlertRule.properties.eventGroupingSettings
      description: The event grouping settings.
      type: Unknown
    - contextPath: AzureSentinel.AlertRule.properties.customDetails
      description: Dictionary of string key-value pairs of columns to be attached to the alert
      type: Unknown
    - contextPath: AzureSentinel.AlertRule.properties.entityMappings
      description: Array of the entity mappings of the alert rule.
      type: Unknown
    - contextPath: AzureSentinel.AlertRule.properties.alertDetailsOverride
      description: The alert details override settings.
      type: String
    - contextPath: AzureSentinel.AlertRule.properties.incidentConfiguration
      description: The settings of the incidents that were created from alerts triggered by this analytics rule.
      type: Unknown
  - name: azure-sentinel-subscriptions-list
    description: Lists all subscriptions.
    outputs:
    - contextPath: AzureSentinel.SubscriptionId
      description: Fully qualified resource ID for the resource.
      type: String
    - contextPath: AzureSentinel.Subscription.displayName
      description: The name of the resource.
      type: String
    - contextPath: AzureSentinel.Subscription.authorizationSource
      description: The authorization source of the resource.
      type: String
    - contextPath: AzureSentinel.Subscription.managedByTenants
      description: The subscriptions that are managed by tenants of the resource.
      type: String
    - contextPath: AzureSentinel.Subscription.tenetId
      description: The tenet ID of the resource.
      type: String
    - contextPath: AzureSentinel.Subscription.state
      description: The state of the resource.
      type: String
    - contextPath: AzureSentinel.Subscription.subscriptionPolicies
      description: The subscription policies of the resource.
      type: String
  - name: azure-sentinel-resource-group-list
    description: List all resource groups for a subscription.
    arguments:
    - name: subscription_id
      description: "The subscription ID. Note: The integration default Subscription ID will be used unless this argument is provided."
      type: String
    - name: tag
      description: A single tag in the form of '{"Tag Name":"Tag Value"}' to filter the list by.
      type: String
    - name: limit
      description: The maximum number of resource groups to return.
      defaultValue: 50
      type: Number
    outputs:
    - contextPath: AzureSentinel.ResourceGroup.id
      description: Fully qualified resource ID for the resource.
      type: String
    - contextPath: AzureSentinel.ResourceGroup.name
      description: The name of the resource.
      type: String
    - contextPath: AzureSentinel.ResourceGroup.type
      description: The type of the resource. E.g., "Microsoft.Compute/virtualMachines" or "Microsoft.Storage/storageAccounts"
      type: String
    - contextPath: AzureSentinel.ResourceGroup.location
      description: The location of the resource group.
      type: String
    - contextPath: AzureSentinel.ResourceGroup.tags
      description: The tags of the resource group.
      type: Dictionary
    - contextPath: AzureSentinel.ResourceGroup.properties
      description: The properties of the resource group.
      type: dictionary
  dockerimage: demisto/crypto:1.0.0.63672
  isfetch: true
<<<<<<< HEAD
=======
  runonce: false
>>>>>>> 9ddafcfd
  script: '-'
  subtype: python3
  type: python
  ismappable: true
  isremotesyncin: true
  isremotesyncout: true
tests:
- TestAzureSentinelPlaybookV2
- No test - Manual test playbook-TestAzureSentinelPlaybook is available in NonCircleTests folder
fromversion: 5.0.0
defaultclassifier: Microsoft Sentinel - Classifier
defaultmapperin: Microsoft Sentinel - Incoming Mapper
defaultmapperout: Microsoft Sentinel - Outgoing Mapper<|MERGE_RESOLUTION|>--- conflicted
+++ resolved
@@ -2329,10 +2329,7 @@
       type: dictionary
   dockerimage: demisto/crypto:1.0.0.63672
   isfetch: true
-<<<<<<< HEAD
-=======
   runonce: false
->>>>>>> 9ddafcfd
   script: '-'
   subtype: python3
   type: python
