--- conflicted
+++ resolved
@@ -3025,11 +3025,7 @@
     - contextPath: AzureSentinel.AlertRule.properties.incidentConfiguration
       description: The settings of the incidents that were created from alerts triggered by this analytics rule.
       type: Unknown
-<<<<<<< HEAD
-  dockerimage: demisto/crypto:1.0.0.62404
-=======
   dockerimage: demisto/crypto:1.0.0.62834
->>>>>>> e2899ac8
   feed: false
   isfetch: true
   longRunning: false
