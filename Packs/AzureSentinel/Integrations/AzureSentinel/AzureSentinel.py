import uuid

import urllib3

from CommonServerPython import *

# IMPORTS

urllib3.disable_warnings()

""" CONSTANTS """

APP_NAME = 'ms-azure-sentinel'

DATE_FORMAT = '%Y-%m-%dT%H:%M:%SZ'

API_VERSION = '2021-04-01'
DEFAULT_AZURE_SERVER_URL = 'https://management.azure.com'

NEXTLINK_DESCRIPTION = 'NextLink for listing commands'

XSOAR_USER_AGENT = 'SentinelPartner-PaloAltoNetworks-CortexXsoar/1.0.0'

<<<<<<< HEAD
AUTHORIZATION_ERROR_MSG = (
    'There was a problem in retrieving an updated access token.\n'
    'The response from the server did not contain the expected content.'
)

INCIDENT_HEADERS = [
    'ID',
    'IncidentNumber',
    'Title',
    'Description',
    'Severity',
    'Status',
    'AssigneeName',
    'AssigneeEmail',
    'Label',
    'FirstActivityTimeUTC',
    'LastActivityTimeUTC',
    'LastModifiedTimeUTC',
    'CreatedTimeUTC',
    'AlertsCount',
    'BookmarksCount',
    'CommentsCount',
    'AlertProductNames',
    'Tactics',
    'FirstActivityTimeGenerated',
    'LastActivityTimeGenerated',
]

THREAT_INDICATORS_HEADERS = [
    'DisplayName',
    'Values',
    'Types',
    'Source',
    'Confidence',
    'Tags',
]

COMMENT_HEADERS = [
    'ID',
    'IncidentID',
    'Message',
    'AuthorName',
    'AuthorEmail',
    'CreatedTimeUTC',
]

ENTITIES_RETENTION_PERIOD_MESSAGE = (
    '\nNotice that in the current Azure Sentinel API version, the retention period '
    'for GetEntityByID is 30 days.'
)

DEFAULT_LIMIT = 50
=======
AUTHORIZATION_ERROR_MSG = 'There was a problem in retrieving an updated access token.\n'\
                          'The response from the server did not contain the expected content.'

INCIDENT_HEADERS = ['ID', 'IncidentNumber', 'Title', 'Description', 'Severity', 'Status', 'IncidentUrl', 'AssigneeName',
                    'AssigneeEmail', 'Label', 'FirstActivityTimeUTC', 'LastActivityTimeUTC', 'LastModifiedTimeUTC',
                    'CreatedTimeUTC', 'AlertsCount', 'BookmarksCount', 'CommentsCount', 'AlertProductNames',
                    'Tactics', 'FirstActivityTimeGenerated', 'LastActivityTimeGenerated']

COMMENT_HEADERS = ['ID', 'IncidentID', 'Message', 'AuthorName', 'AuthorEmail', 'CreatedTimeUTC']

ENTITIES_RETENTION_PERIOD_MESSAGE = '\nNotice that in the current Azure Sentinel API version, the retention period ' \
                                    'for GetEntityByID is 30 days.'
>>>>>>> d57a80e3


class AzureSentinelClient:
    def __init__(
            self,
            server_url: str,
            tenant_id: str,
            client_id: str,
            client_secret: str,
            subscription_id: str,
            resource_group_name: str,
            workspace_name: str,
            verify: bool = True,
            proxy: bool = False,
    ):
        """
        AzureSentinelClient class that make use client credentials for authorization with Azure.

        :type server_url: ``str``
        :param server_url: The server url.

        :type tenant_id: ``str``
        :param tenant_id: The tenant id.

        :type client_id: ``str``
        :param client_id: The client id.

        :type client_secret: ``str``
        :param client_secret: The client secret from Azure registered application.

        :type subscription_id: ``str``
        :param subscription_id: The subscription id.

        :type resource_group_name: ``str``
        :param resource_group_name: The resource group name.

        :type workspace_name: ``str``
        :param workspace_name: The workspace name.

        :type verify: ``bool``
        :param verify: Whether the request should verify the SSL certificate.

        :type proxy: ``bool``
        :param proxy: Whether to run the integration using the system proxy.
        """
        server_url = (
            f'{server_url}/subscriptions/{subscription_id}/'
            f'resourceGroups/{resource_group_name}/providers/Microsoft.OperationalInsights/workspaces/'
            f'{workspace_name}/providers/Microsoft.SecurityInsights'
        )
        self._client = MicrosoftClient(
            tenant_id=tenant_id,
            auth_id=client_id,
            enc_key=client_secret,
            self_deployed=True,
            grant_type=CLIENT_CREDENTIALS,
            base_url=server_url,
            scope=Scopes.management_azure,
            ok_codes=(200, 201, 202, 204),
            verify=verify,
            proxy=proxy,
        )

    def http_request(self, method, url_suffix=None, full_url=None, params=None, data=None):
        """
        Wrapped the client's `http_request` for adding some required params and headers
        """
        if not full_url:
            params = params or {}
            params['api-version'] = API_VERSION

        res = self._client.http_request(
            method=method,  # disable-secrets-detection
            url_suffix=url_suffix,
            full_url=full_url,
            headers={'User-Agent': XSOAR_USER_AGENT},
            json_data=data,
            params=params,
            error_handler=error_handler,
            resp_type='response',
        )

        if res.content:
            return res.json()

        return res


""" INTEGRATION HELPER METHODS """


def error_handler(response: requests.Response):
    """
    raise informative exception in case of error response
    """
    if response.status_code in (400, 401, 403, 404):
        res_json = response.json()
        error_kind = res_json.get('error', {}).get('code', 'BadRequest')
        error_msg = res_json.get('error', {}).get('message', res_json)
        raise ValueError(f'[{error_kind} {response.status_code}] {error_msg}')


def format_date(date):
    if not date:
        return None
    return dateparser.parse(date).strftime(DATE_FORMAT)  # type:ignore


def incident_data_to_xsoar_format(inc_data):
    """
    Convert the incident data from the raw to XSOAR format.

    :param inc_data: (dict) The incident raw data.
    """
    properties = inc_data.get('properties', {})

    formatted_data = {
        'ID': inc_data.get('name'),
        'IncidentNumber': properties.get('incidentNumber'),
        'IncidentUrl': properties.get('incidentUrl'),
        'Title': properties.get('title'),
        'Description': properties.get('description'),
        'Severity': properties.get('severity'),
        'Status': properties.get('status'),
        'IncidentUrl': properties.get("incidentUrl"),
        'AssigneeName': properties.get('owner', {}).get('assignedTo'),
        'AssigneeEmail': properties.get('owner', {}).get('email'),
        'Label': [
            {'Name': label.get('labelName'), 'Type': label.get('labelType')} for label in properties.get('labels', [])],
        'FirstActivityTimeUTC': format_date(
            properties.get('firstActivityTimeUtc')
        ),
        'LastActivityTimeUTC': format_date(
            properties.get('lastActivityTimeUtc')
        ),
        'LastModifiedTimeUTC': format_date(
            properties.get('lastModifiedTimeUtc')
        ),
        'CreatedTimeUTC': format_date(properties.get('createdTimeUtc')),
        'AlertsCount': properties.get('additionalData', {}).get('alertsCount'),
        'BookmarksCount': properties.get('additionalData', {}).get(
            'bookmarksCount'
        ),
        'CommentsCount': properties.get('additionalData', {}).get(
            'commentsCount'
        ),
        'AlertProductNames': properties.get('additionalData', {}).get(
            'alertProductNames'
        ),
        'Tactics': properties.get('tactics'),
        'FirstActivityTimeGenerated': format_date(
            properties.get('firstActivityTimeGenerated')
        ),
        'LastActivityTimeGenerated': format_date(
            properties.get('lastActivityTimeGenerated')
        ),
        'Etag': inc_data.get('etag'),
        'Deleted': False
    }
    return formatted_data


def watchlist_data_to_xsoar_format(watchlist_data):
    """
    Convert the watchlist data from the raw to XSOAR format.

    :param watchlist_data: (dict) The alert raw data.
    """
    properties = watchlist_data.get('properties', {})

    formatted_data = {
        'Name': watchlist_data.get('name'),
        'ID': properties.get('watchlistId'),
        'Description': properties.get('description'),
        'Provider': properties.get('provider'),
        'Source': properties.get('source'),
        'Created': format_date(properties.get('created')),
        'Updated': format_date(properties.get('updated')),
        'CreatedBy': properties.get('createdBy', {}).get('name'),
        'UpdatedBy': properties.get('updatedBy', {}).get('name'),
        'Alias': properties.get('watchlistAlias'),
        'Label': properties.get('labels', []),
        'ItemsSearchKey': properties.get('itemsSearchKey'),
    }
    return formatted_data


def alert_data_to_xsoar_format(alert_data):
    """
    Convert the alert data from the raw to XSOAR format.

    :param alert_data: (dict) The alert raw data.
    """
    properties = alert_data.get('properties', {})
    formatted_data = {
        'ID': properties.get('systemAlertId'),
        'Kind': alert_data.get('kind'),
        'Tactic': properties.get('tactics'),
        'DisplayName': properties.get('alertDisplayName'),
        'Description': properties.get('description'),
        'ConfidenceLevel': properties.get('confidenceLevel'),
        'Severity': properties.get('severity'),
        'VendorName': properties.get('vendorName'),
        'ProductName': properties.get('productName'),
        'ProductComponentName': properties.get('productComponentName'),
    }
    return formatted_data


def watchlist_item_data_to_xsoar_format(item_data):
    """
    Convert the watchlist item from the raw to XSOAR format.

    :param item_data: (dict) The item raw data.
    """
    properties = item_data.get('properties', {})
    formatted_data = {
        'Name': item_data.get('name'),
        'ID': properties.get('watchlistItemId'),
        'Created': format_date(properties.get('created')),
        'Updated': format_date(properties.get('updated')),
        'CreatedBy': demisto.get(properties, 'createdBy.name'),
        'UpdatedBy': demisto.get(properties, 'updatedBy.name'),
        'ItemsKeyValue': properties.get('itemsKeyValue'),
    }
    return formatted_data


def get_update_incident_request_data(client: AzureSentinelClient, args: Dict[str, str]):
    """
    Prepare etag and other mandatory incident properties for update_incident command.

    :param client: The client.
    :param args: The args for the command.
    """
    fetched_incident_data = get_incident_by_id_command(
        client, args
    ).raw_response

    title = args.get('title')
    description = args.get('description')
    severity = args.get('severity')
    status = args.get('status')
    classification = args.get('classification')
    classification_comment = args.get('classification_comment')
    classification_reason = args.get('classification_reason')
    assignee_email = args.get('assignee_email')
    labels = argToList(args.get('labels', ''))

    if not title:
        title = demisto.get(fetched_incident_data, 'properties.title')
    if not description:
        description = demisto.get(
            fetched_incident_data, 'properties.description'
        )
    if not severity:
        severity = demisto.get(fetched_incident_data, 'properties.severity')
    if not status:
        status = demisto.get(fetched_incident_data, 'properties.status')
    if not assignee_email:
        assignee_email = demisto.get(
            fetched_incident_data, 'properties.owner.email'
        )

    existing_labels = demisto.get(fetched_incident_data, 'properties.labels')
    if not labels:  # not provided as arg
        labels_formatted = existing_labels

    else:
        labels_formatted = [
            {'labelName': label, 'labelType': 'User'}
            for label in argToList(labels)
            if label
        ]  # labels can not be blank
    incident_data = {
        'etag': fetched_incident_data.get('etag'),
        'properties': {
            'title': title,
            'description': description,
            'severity': severity,
            'status': status,
            'classification': classification,
            'classificationComment': classification_comment,
            'classificationReason': classification_reason,
            'labels': labels_formatted,
            'owner': {'email': assignee_email},
        },
    }
    remove_nulls_from_dictionary(incident_data['properties'])

    return incident_data


def comment_data_to_xsoar_format(comment_data, inc_id):
    """
    Convert the comment data from the raw to XSOAR format.

    :param comment_data: (dict) The comment raw data.
    :param inc_id: The id of the incident hold this comment.
    """
    properties = comment_data.get('properties', {})

    formatted_data = {
        'ID': comment_data.get('name'),
        'IncidentID': inc_id,
        'Message': properties.get('message'),
        'AuthorName': properties.get('author', {}).get('assignedTo'),
        'AuthorEmail': properties.get('author', {}).get('email'),
        'CreatedTimeUTC': format_date(properties.get('createdTimeUtc')),
    }
    return formatted_data


def incident_related_resource_data_to_xsoar_format(resource_data, incident_id):
    """
    Convert the incident relation from the raw to XSOAR format.

    :param resource_data: (dict) The related resource raw data.
    :param incident_id: The incident id.
    """
    properties = resource_data.get('properties', {})

    formatted_data = {
        'ID': properties.get('relatedResourceName'),
        'Kind': properties.get('relatedResourceKind'),
        'IncidentID': incident_id,
    }
    return formatted_data


def entity_related_resource_data_to_xsoar_format(resource_data, entity_id):
    """
    Convert the entity relation from the raw to XSOAR format.

    :param resource_data: (dict) The related resource raw data.
    :param entity_id: The entity id.
    """
    properties = resource_data.get('properties', {})

    formatted_data = {
        'ID': properties.get('relatedResourceName'),
        'Kind': properties.get('relatedResourceKind'),
        'EntityID': entity_id,
    }
    return formatted_data


def severity_to_level(severity):
    """
    Maps severity to a level represented by number.
    """
    if severity == 'Informational':
        return 0.5
    elif severity == 'Low':
        return 1
    elif severity == 'Medium':
        return 2
    elif severity == 'High':
        return 3
    return 0


def generic_list_incident_items(client, incident_id, items_kind, key_in_raw_result, outputs_prefix,
                                xsoar_transformer, ):
    """
    Get a list of incident's items

    :param client: (AzureSentinelClient) The Azure Sentinel client to work with.
    :param incident_id:  (str) the incident id.
    :param items_kind: (str) the name of the entity e.g. entities, alerts.
    :param key_in_raw_result: (str) the key hold the relevant result in the raw data.
    :param outputs_prefix: (str) the context output key that will hold the command result.
    :param xsoar_transformer: (function) a function to transform the raw data to xsoar format.
    """

    url_suffix = f'incidents/{incident_id}/{items_kind}'

    result = client.http_request('POST', url_suffix)
    raw_items = result.get(key_in_raw_result, [])
    items = [
        dict(IncidentId=incident_id, **xsoar_transformer(item))
        for item in raw_items
    ]

    readable_output = tableToMarkdown(
        f'Incident {incident_id} {items_kind.capitalize()} ({len(items)} results)',
        items,
        headers=['ID', 'Kind', 'IncidentId'],
        headerTransform=pascalToSpace,
        removeNull=True,
    )

    return CommandResults(
        readable_output=readable_output,
        outputs=items,
        outputs_prefix=outputs_prefix,
        outputs_key_field=['ID', 'IncidentId'],
        raw_response=result,
    )


""" INTEGRATION COMMANDS """


def get_incident_by_id_command(client, args):
    inc_id = args.get('incident_id')
    url_suffix = f'incidents/{inc_id}'

    result = client.http_request('GET', url_suffix)
    incident = incident_data_to_xsoar_format(result)
<<<<<<< HEAD
    readable_output = tableToMarkdown(
        f'Incident {inc_id} details',
        incident,
        headers=INCIDENT_HEADERS,
        headerTransform=pascalToSpace,
        removeNull=True,
    )
=======
    readable_output = tableToMarkdown(f'Incident {inc_id} details', incident, url_keys=['IncidentUrl'],
                                      headers=INCIDENT_HEADERS,
                                      headerTransform=pascalToSpace,
                                      removeNull=True)
>>>>>>> d57a80e3
    return CommandResults(
        readable_output=readable_output,
        outputs_prefix='AzureSentinel.Incident',
        outputs=incident,
        outputs_key_field='ID',
        raw_response=result,
    )


def test_module(client):
    """
    Test connection to Azure by calling the list incidents API with limit=1
    """
    client.http_request('GET', 'incidents', params={'$top': 1})
    return 'ok'


def list_incidents_command(client, args, is_fetch_incidents=False):
    filter_expression = args.get('filter')
    limit = None if is_fetch_incidents else min(200, int(args.get('limit')))
    next_link = args.get('next_link', '')

    if next_link:
        next_link = next_link.replace(
            '%20', ' '
        )  # OData syntax can't handle '%' character
        result = client.http_request('GET', full_url=next_link)
    else:
        url_suffix = 'incidents'
        params = {
            '$top': limit,
            '$filter': filter_expression,
            '$orderby': 'properties/createdTimeUtc asc',
        }
        remove_nulls_from_dictionary(params)

        result = client.http_request('GET', url_suffix, params=params)

    incidents = [
        incident_data_to_xsoar_format(inc) for inc in result.get('value')
    ]

    if is_fetch_incidents:
        return CommandResults(
            outputs=incidents, outputs_prefix='AzureSentinel.Incident'
        )

    outputs = {'AzureSentinel.Incident(val.ID === obj.ID)': incidents}

    update_next_link_in_context(result, outputs)

    readable_output = tableToMarkdown(
        f'Incidents List ({len(incidents)} results)',
        incidents,
        headers=INCIDENT_HEADERS,
        headerTransform=pascalToSpace,
        removeNull=True,
    )
    return CommandResults(
        readable_output=readable_output, outputs=outputs, raw_response=result
    )


def list_watchlists_command(client, args):
    url_suffix = 'watchlists'
    specific_watchlists_alias = args.get('watchlist_alias')
    if specific_watchlists_alias:
        url_suffix += f'/{specific_watchlists_alias}'

    result = client.http_request('GET', url_suffix)

    iterable_watchlists = (
        [result] if specific_watchlists_alias else result.get('value')
    )
    watchlists = [
        watchlist_data_to_xsoar_format(watchlist)
        for watchlist in iterable_watchlists
    ]
    readable_output = tableToMarkdown(
        'Watchlists results',
        watchlists,
        headers=['Name', 'ID', 'Description'],
        headerTransform=pascalToSpace,
        removeNull=True,
    )
    return CommandResults(
        readable_output=readable_output,
        outputs_prefix='AzureSentinel.Watchlist',
        outputs=watchlists,
        outputs_key_field='ID',
        raw_response=result,
    )


def delete_watchlist_command(client, args):
    alias = args.get('watchlist_alias')
    url_suffix = f'watchlists/{alias}'
    client.http_request('DELETE', url_suffix)
    return CommandResults(
        readable_output=f'Watchlist {alias} was deleted successfully.'
    )


def delete_watchlist_item_command(client, args):
    alias = args.get('watchlist_alias')
    item_id = args.get('watchlist_item_id')
    url_suffix = f'watchlists/{alias}/watchlistItems/{item_id}'
    client.http_request('DELETE', url_suffix)
    return CommandResults(
        readable_output=f'Watchlist item {item_id} was deleted successfully.'
    )


def create_update_watchlist_command(client, args):
    """Create or update a watchlist in Azure Sentinel.

    :param client: (AzureSentinelClient) The Azure Sentinel client to work with.
    :param args:  (dict) arguments for this command.
    """

    # prepare the request
    alias = args.get('watchlist_alias')
    raw_content = ''
    path = args.get('file_entry_id')
    if path:
        path = demisto.getFilePath(path)
        with open(path['path'], 'rb') as file:
            raw_content = file.read().decode()
    data = {
        'properties': {
            'watchlistAlias': alias,
            'displayName': args.get('watchlist_display_name'),
            'description': args.get('description', ''),
            'provider': args.get('provider', 'XSOAR'),
            'source': 'Local file',
            'labels': argToList(args.get('labels', ''), ','),
            'numberOfLinesToSkip': arg_to_number(
                args.get('lines_to_skip', '0')
            ),
            'rawContent': raw_content,
            'itemsSearchKey': args.get('items_search_key'),
            'contentType': args.get('content_type', 'Text/Csv'),
        }
    }

    # request
    raw_result = client.http_request(
        'PUT', url_suffix=f'watchlists/{alias}', data=data
    )

    # prepare result
    watchlist = watchlist_data_to_xsoar_format(raw_result)

    readable_output = tableToMarkdown(
        'Create watchlist results',
        watchlist,
        headers=['Name', 'ID', 'Description'],
        headerTransform=pascalToSpace,
        removeNull=True,
    )
    return CommandResults(
        readable_output=readable_output,
        outputs_prefix='AzureSentinel.Watchlist',
        outputs=watchlist,
        outputs_key_field='ID',
        raw_response=raw_result,
    )


def create_update_watchlist_item_command(client, args):
    """Create or update a watchlist item in Azure Sentinel.

    :param client: (AzureSentinelClient) The Azure Sentinel client to work with.
    :param args:  (dict) arguments for this command.
    """

    # prepare the request
    alias = args.get('watchlist_alias')
    watchlist_item_id = args.get('watchlist_item_id', uuid.uuid4())
    item_key_value_str = args.get('item_key_value', '{}')
    item_key_value = json.loads(item_key_value_str)
    item_data = {'properties': {'itemsKeyValue': item_key_value}}

    # request
    url_suffix = f'watchlists/{alias}/watchlistItems/{watchlist_item_id}'
    raw_item = client.http_request(
        'PUT', url_suffix=url_suffix, data=item_data
    )

    # prepare result
    item = {
        'WatchlistAlias': alias,
        **watchlist_item_data_to_xsoar_format(raw_item),
    }
    readable_output = tableToMarkdown(
        'Create watchlist item results',
        item,
        headers=['ID', 'ItemsKeyValue'],
        headerTransform=pascalToSpace,
        removeNull=True,
    )
    return CommandResults(
        readable_output=readable_output,
        outputs_prefix='AzureSentinel.WatchlistItem',
        outputs=item,
        outputs_key_field='ID',
        raw_response=raw_item,
    )


def list_watchlist_items_command(client, args):
    """
    Get specific watchlist item or list of watchlist items.

    :param client: (AzureSentinelClient) The Azure Sentinel client to work with.
    :param args:  (dict) arguments for this command.
    """

    # prepare the request
    alias = args.get('watchlist_alias', '')
    url_suffix = f'watchlists/{alias}/watchlistItems'
    item_id = args.get('watchlist_item_id')
    if item_id:
        url_suffix += f'/{item_id}'

    # request
    result = client.http_request('GET', url_suffix)

    # prepare result
    raw_items = [result] if item_id else result.get('value')
    items = [
        {'WatchlistAlias': alias, **watchlist_item_data_to_xsoar_format(item)}
        for item in raw_items
    ]
    readable_output = tableToMarkdown(
        'Watchlist items results',
        items,
        headers=['ID', 'ItemsKeyValue'],
        headerTransform=pascalToSpace,
        removeNull=True,
    )

    return CommandResults(
        readable_output=readable_output,
        outputs_prefix='AzureSentinel.WatchlistItem',
        outputs=items,
        outputs_key_field='ID',
        raw_response=result,
    )


def update_incident_command(client: AzureSentinelClient, args: Dict[str, Any]):
    inc_id = args.get('incident_id')
    inc_data = get_update_incident_request_data(client, args)

    url_suffix = f'incidents/{inc_id}'
    result = client.http_request('PUT', url_suffix, data=inc_data)
    incident = incident_data_to_xsoar_format(result)
    readable_output = tableToMarkdown(
        f'Updated incidents {inc_id} details',
        incident,
        headers=INCIDENT_HEADERS,
        headerTransform=pascalToSpace,
        removeNull=True,
    )
    return CommandResults(
        readable_output=readable_output,
        outputs_prefix='AzureSentinel.Incident',
        outputs=incident,
        outputs_key_field='ID',
        raw_response=result,
    )


def delete_incident_command(client, args):
    inc_id = args.get('incident_id')
    url_suffix = f'incidents/{inc_id}'

    client.http_request('DELETE', url_suffix)

    context = {'ID': inc_id, 'Deleted': True}

    return CommandResults(
        readable_output=f'Incident {inc_id} was deleted successfully.',
        outputs_prefix='AzureSentinel.Incident',
        outputs=context,
        outputs_key_field='ID',
        raw_response={},
    )


def list_incident_comments_command(client, args):
    inc_id = args.get('incident_id')
    limit = min(50, int(args.get('limit')))
    next_link = args.get('next_link', '')

    if next_link:
        next_link = next_link.replace(
            '%20', ' '
        )  # OData syntax can't handle '%' character
        result = client.http_request('GET', full_url=next_link)
    else:
        url_suffix = f'incidents/{inc_id}/comments'
        params = {'$top': limit}
        remove_nulls_from_dictionary(params)

        result = client.http_request('GET', url_suffix, params=params)

    comments = [
        comment_data_to_xsoar_format(inc, inc_id)
        for inc in result.get('value')
    ]

    outputs = {
        f'AzureSentinel.IncidentComment(val.ID === obj.ID && val.IncidentID === {inc_id})': comments
    }

    update_next_link_in_context(result, outputs)

    readable_output = tableToMarkdown(
        f'Incident {inc_id} Comments ({len(comments)} results)',
        comments,
        headers=COMMENT_HEADERS,  # disable-secrets-detection
        headerTransform=pascalToSpace,
        removeNull=True,
    )
    return CommandResults(
        readable_output=readable_output, outputs=outputs, raw_response=result
    )


def incident_add_comment_command(client, args):
    import random

    inc_id = args.get('incident_id')
    url_suffix = f'incidents/{inc_id}/comments/{str(random.getrandbits(128))}'
    comment_data = {'properties': {'message': args.get('message')}}

    result = client.http_request('PUT', url_suffix, data=comment_data)
    comment = comment_data_to_xsoar_format(result, inc_id)

    readable_output = tableToMarkdown(
        f'Incident {inc_id} new comment details',
        comment,
        headers=COMMENT_HEADERS,  # disable-secrets-detection
        headerTransform=pascalToSpace,
        removeNull=True,
    )
    return CommandResults(
        readable_output=readable_output,
        outputs_prefix='AzureSentinel.IncidentComment',
        outputs=comment,
        outputs_key_field=['ID', 'IncidentID'],
        raw_response=result,
    )


def incident_delete_comment_command(client, args):
    inc_id = args.get('incident_id')
    comment_id = args.get('comment_id')
    url_suffix = f'incidents/{inc_id}/comments/{comment_id}'

    res = client.http_request('DELETE', url_suffix)
    if isinstance(res, requests.Response) and res.status_code == 204:
        readable_output = f'Comment {comment_id} does not exist.'
    else:
        readable_output = f'Comment {comment_id} was deleted successfully.'

    return CommandResults(readable_output=readable_output)


def list_incident_entities_command(client, args):
    """
    Get a list of incident's entities.

    :param client: (AzureSentinelClient) The Azure Sentinel client to work with.
    :param args:  (dict) arguments for this command.
    """

    def xsoar_transformer(entity):
        return dict(
            ID=entity.get('name'),
            Kind=entity.get('kind'),
            Properties=entity.get('properties'),
        )

    return generic_list_incident_items(
        client=client,
        incident_id=args.get('incident_id'),
        items_kind='entities',
        key_in_raw_result='entities',
        outputs_prefix='AzureSentinel.IncidentEntity',
        xsoar_transformer=xsoar_transformer,
    )


def list_incident_alerts_command(client, args):
    """
    Get a list of incident's alerts.

    :param client: (AzureSentinelClient) The Azure Sentinel client to work with.
    :param args:  (dict) arguments for this command.
    """
    return generic_list_incident_items(
        client=client,
        incident_id=args.get('incident_id'),
        items_kind='alerts',
        key_in_raw_result='value',
        outputs_prefix='AzureSentinel.IncidentAlert',
        xsoar_transformer=alert_data_to_xsoar_format,
    )


def list_incident_relations_command(client, args):
    inc_id = args.get('incident_id')
    limit = min(50, int(args.get('limit')))
    next_link = args.get('next_link', '')
    entity_kinds = args.get('entity_kinds')
    filter_expression = args.get('filter', '')

    if next_link:
        next_link = next_link.replace(
            '%20', ' '
        )  # OData syntax can't handle '%' character
        result = client.http_request('GET', full_url=next_link)
    else:
        # Handle entity kinds to filter by
        if entity_kinds:
            if filter_expression:
                filter_expression += ' and '
            filter_expression += f"search.in(properties/relatedResourceKind, '{entity_kinds}', ',')"

        url_suffix = f'incidents/{inc_id}/relations'
        params = {'$top': limit, '$filter': filter_expression}
        remove_nulls_from_dictionary(params)

        result = client.http_request('GET', url_suffix, params=params)

    relations = [
        incident_related_resource_data_to_xsoar_format(resource, inc_id)
        for resource in result.get('value')
    ]

    outputs = {
        f'AzureSentinel.IncidentRelatedResource(val.ID === obj.ID && val.IncidentID == {inc_id})': relations
    }

    update_next_link_in_context(result, outputs)

    readable_output = tableToMarkdown(
        f'Incident {inc_id} Relations ({len(relations)} results)',
        relations,
        headerTransform=pascalToSpace,
        removeNull=True,
    )
    return CommandResults(
        readable_output=readable_output, outputs=outputs, raw_response=result
    )


def update_next_link_in_context(result: dict, outputs: dict, new_format=False):
    """
    Update the output context with the next link if exist
    """
    # we don't want whitespaces in this value, so it won't be considered as two arguments in the CLI by mistake
    next_link = result.get('nextLink', '').replace(' ', '%20')
    if next_link:
        next_link_item = {
            'Description': NEXTLINK_DESCRIPTION,
            'URL': next_link,
        }

        if new_format:
            outputs['AzureSentinel.NextLink'] = next_link_item
        else:
            outputs[f'AzureSentinel.NextLink(val.Description == "{NEXTLINK_DESCRIPTION}")'] = next_link_item


def fetch_incidents(client, last_run, first_fetch_time, min_severity):
    # Get the last fetch details, if exist
    last_fetch_time = last_run.get('last_fetch_time')
    last_fetch_ids = last_run.get('last_fetch_ids', [])

    # Handle first time fetch
    if last_fetch_time is None:
        last_fetch_time_str, _ = parse_date_range(
            first_fetch_time, DATE_FORMAT
        )
        last_fetch_time = dateparser.parse(last_fetch_time_str)
    else:
        last_fetch_time = dateparser.parse(last_fetch_time)

    latest_created_time = last_fetch_time
    latest_created_time_str = latest_created_time.strftime(DATE_FORMAT)
    command_args = {
        'filter': f'properties/createdTimeUtc ge {latest_created_time_str}'
    }
    command_result = list_incidents_command(
        client, command_args, is_fetch_incidents=True
    )
    items = command_result.outputs
    incidents = []
    current_fetch_ids = []

    for incident in items:
        incident_severity = severity_to_level(incident.get('Severity'))

        # fetch only incidents that weren't fetched in the last run and their severity is at least min_severity
        if (
                incident.get('ID') not in last_fetch_ids
                and incident_severity >= min_severity
        ):
            incident_created_time = dateparser.parse(
                incident.get('CreatedTimeUTC')
            )
            xsoar_incident = {
                'name': '[Azure Sentinel] ' + incident.get('Title'),
                'occurred': incident.get('CreatedTimeUTC'),
                'severity': incident_severity,
                'rawJSON': json.dumps(incident),
            }

            incidents.append(xsoar_incident)
            current_fetch_ids.append(incident.get('ID'))

            # Update last run to the latest fetch time
            if incident_created_time > latest_created_time:
                latest_created_time = incident_created_time

    next_run = {
        'last_fetch_time': latest_created_time.strftime(DATE_FORMAT),
        'last_fetch_ids': current_fetch_ids,
    }
    return next_run, incidents


def threat_indicators_data_to_xsoar_format(ind_data):
    """
    Convert the threat indicators data from the raw to XSOAR format.

    :param ind_data: (dict) The incident raw data.
    """

    properties = ind_data.get('properties', {})

    formatted_data = {
        'ID': ind_data.get('id'),
        'Name': ind_data.get('name'),
        'ETag': ind_data.get('etag'),
        'Type': ind_data.get('type'),
        'Kind': ind_data.get('kind'),

        'Confidence': properties.get('confidence', ''),
        'Created': properties.get('created', ''),
        'CreatedByRef': properties.get('createdByRef', ''),
        'ExternalId': properties.get('externalId', ''),
        'LastUpdatedTimeUtc': properties.get('lastUpdatedTimeUtc', ''),
        'Revoked': properties.get('revoked', ''),
        'Source': properties.get('source', ''),
        'ThreatIntelligenceTags': properties.get('threatIntelligenceTags', ''),
        'Tags': properties.get('threatIntelligenceTags', 'No Tags'),
        'DisplayName': properties.get('displayName', ''),
        'Description': properties.get('description', ''),
        'Types': properties.get('threatTypes', ''),
        'KillChainPhases': [{
            'KillChainName': phase.get('killChainName'),
            'PatternTypeValues': phase.get('phaseName')
        }
            for phase in properties.get('KillChainPhases', [])],

        'ParsedPattern': [{
            'PatternTypeKey': pattern.get('patternTypeKey'),
            'PatternTypeValues': {
                'Value': pattern.get('patternTypeValues')[0].get('value'),
                'ValueType': pattern.get('patternTypeValues')[0].get('valueType')
            }
        }
            for pattern in properties.get('parsedPattern', [])],

        'Pattern': properties.get('pattern', ''),
        'PatternType': properties.get('patternType', ''),
        'ValidFrom': format_date(properties.get('validFrom', '')),
        'ValidUntil': format_date(properties.get('validUntil', '')),
        'Values': properties.get('parsedPattern')[0].get('patternTypeValues')[0].get('value')
    }
    remove_nulls_from_dictionary(formatted_data)
    return formatted_data


def build_query_filter(args):
    filtering_args = {
        'minConfidence': args.get('min_confidence', ''),
        'maxConfidence': args.get('max_confidence', ''),
        'minValidUntil': format_date(args.get('min_valid_from', '')),
        'maxValidUntil': format_date(args.get('max_valid_from', '')),
        'sources': argToList(args.get('sources')),
        'keywords': argToList(args.get('keywords')),
        'threatTypes': argToList(args.get('threat_types')),
        'patternTypes': []
    }

    indicator_types = argToList(args.get('indicator_types'))
    if indicator_types:
        for ind_type in indicator_types:
            if ind_type == 'ipv4':
                filtering_args['patternTypes'].append('ipv4-address')
            elif ind_type == 'ipv6':
                filtering_args['patternTypes'].append('ipv6-address')
            elif ind_type == 'domain':
                filtering_args['patternTypes'].append('domain-name')
            else:
                filtering_args['patternTypes'].append(ind_type)

    include_disabled = args.get('include_disabled', '')
    if include_disabled:
        if include_disabled == "true":
            filtering_args['includeDisabled'] = True
        else:
            filtering_args['includeDisabled'] = False

    remove_nulls_from_dictionary(filtering_args)

    return filtering_args


def build_threat_indicator_data(args):
    value = args.get('value')

    data = {
        'patternType': value,
        'displayName': args.get('display_name'),
        'description': args.get('description'),
        'revoked': args.get('revoked'),
        'confidence': arg_to_number(args.get('confidence')),
        'threatTypes': argToList(args.get('threat_types')),
        'includeDisabled': args.get('include_disabled', ''),
        'source': args.get('source', 'Azure Sentinel'),
        'threatIntelligenceTags': argToList(args.get('tags')),
        'validFrom': format_date(args.get('valid_from', '')),
        'validUntil': format_date(args.get('valid_until', '')),
        'createdByRef': args.get('created_by', ''),
    }

    indicator_type = args.get('indicator_type')
    if indicator_type == 'ipv4':
        indicator_type = 'ipv4-address'
    elif indicator_type == 'ipv6':
        indicator_type = 'ipv6-address'
    elif indicator_type == 'domain':
        indicator_type = 'domain-name'

    data['patternTypes'] = indicator_type

    if indicator_type == 'file':
        hash_type = args.get('hash_type')
        data['hashType'] = hash_type
        data['pattern'] = f"[file:hashes.'{hash_type}' = {value}]"
    else:
        data['pattern'] = f'[{indicator_type}:value = {value}]'

    data['killChainPhases'] = []

    kill_chains = argToList(args.get('kill_chains', []))
    if kill_chains:
        for kill_chain_phase in kill_chains:
            data['killChainPhases'].append(
                {'killChainName': kill_chain_phase,
                 'phaseName': kill_chain_phase})

    remove_nulls_from_dictionary(data)

    return data


def build_updated_indicator_data(new_ind_data, original_ind_data):
    original_extracted_data = extract_original_data_from_indicator(original_ind_data.get('properties'))
    new_data = build_threat_indicator_data(new_ind_data)

    original_extracted_data.update(new_data)

    return original_extracted_data


def extract_original_data_from_indicator(original_data):
    extracted_data = {

        'description': original_data.get('description', ''),
        'revoked': original_data.get('revoked', ''),
        'confidence': arg_to_number(original_data.get('confidence')),
        'threatTypes': argToList(original_data.get('threatTypes')),
        'killChainPhases': argToList(original_data.get('killChainPhases')),
        'threatIntelligenceTags': argToList(original_data.get('threatIntelligenceTags')),
        'validFrom': original_data.get('validFrom', ''),
        'validUntil': original_data.get('validUntil', ''),
        'createdByRef': original_data.get('createdByRef', ''),
        'created': original_data.get('created', ''),
        'externalId': original_data.get('externalId'),
        'displayName': original_data.get('displayName'),
        'source': original_data.get('source')
    }

    remove_nulls_from_dictionary(extracted_data)
    return extracted_data


def list_threat_indicator_command(client, args):
    url_suffix = 'threatIntelligence/main/indicators'
    limit = arg_to_number(args.get('limit', DEFAULT_LIMIT))  # the default limit is 50

    next_link = args.get('next_link', '')
    if next_link:
        next_link = next_link.replace('%20', ' ')  # OData syntax can't handle '%' character
        result = client.http_request('GET', full_url=next_link)
    else:
        indicator_name = args.get('indicator_name')
        if indicator_name:
            url_suffix += f'/{indicator_name}'

        result = client.http_request('GET', url_suffix, params={'$top': limit})

    num_of_threat_indicators = 0
    threat_indicators = []

    if result.get('value'):
        threat_indicators = [threat_indicators_data_to_xsoar_format(ind) for ind in result.get('value')]
        num_of_threat_indicators = len(threat_indicators)

    outputs = {'AzureSentinel.ThreatIndicator': threat_indicators}
    update_next_link_in_context(result, outputs, True)

    readable_output = tableToMarkdown(
        f'Threat Indicators ({num_of_threat_indicators} results)',
        threat_indicators,
        headers=THREAT_INDICATORS_HEADERS,
        headerTransform=pascalToSpace,
        removeNull=True,
    )

    return CommandResults(
        readable_output=readable_output,
        outputs=outputs,
        outputs_key_field='ID',
        raw_response=result
    )


def query_threat_indicators_command(client, args):
    url_suffix = 'threatIntelligence/main/queryIndicators'
    limit = arg_to_number(args.get('limit', DEFAULT_LIMIT))  # the default limit is 50

    next_link = args.get('next_link', '')
    if next_link:
        next_link = next_link.replace('%20', ' ')  # OData syntax can't handle '%' character
        result = client.http_request('GET', full_url=next_link)
    else:
        data = build_query_filter(args)

        result = client.http_request('POST', url_suffix, params={'$top': limit}, data=data)

    num_of_threat_indicators = 0
    threat_indicators = []

    if result.get('value') is not None:
        threat_indicators = [threat_indicators_data_to_xsoar_format(ind) for ind in result.get('value')]
        num_of_threat_indicators = len(threat_indicators)

    outputs = {'AzureSentinel.ThreatIndicator': threat_indicators}
    update_next_link_in_context(result, outputs, True)

    readable_output = tableToMarkdown(
        f'Threat Indicators ({num_of_threat_indicators} results)',
        threat_indicators,
        headers=THREAT_INDICATORS_HEADERS,
        headerTransform=pascalToSpace,
        removeNull=True
    )

    return CommandResults(
        readable_output=readable_output,
        outputs=outputs,
        outputs_key_field='ID',
        raw_response=result
    )


def create_threat_indicator_command(client, args):
    url_suffix = 'threatIntelligence/main/createIndicator'

    data = {'kind': 'indicator', 'properties': build_threat_indicator_data(args)}

    result = client.http_request('POST', url_suffix, data=data)

    threat_indicators = [threat_indicators_data_to_xsoar_format(result)]

    readable_output = tableToMarkdown('New threat Indicator was created', threat_indicators,
                                      headers=THREAT_INDICATORS_HEADERS,
                                      headerTransform=pascalToSpace,
                                      removeNull=True)

    return CommandResults(
        readable_output=readable_output,
        outputs_prefix='AzureSentinel.ThreatIndicator',
        outputs=threat_indicators,
        outputs_key_field='ID',
        raw_response=result
    )


def update_threat_indicator_command(client, args):
    indicator_name = args.get('indicator_name')
    get_indicator_url_suffix = f'threatIntelligence/main/indicators/{indicator_name}'

    original_data = client.http_request('GET', get_indicator_url_suffix)

    updated_data = build_updated_indicator_data(args, original_data)

    data = {
        "kind": "indicator",
        "properties": updated_data
    }

    update_indicator_url_suffix = f'threatIntelligence/main/indicators/{indicator_name}'

    result = client.http_request('PUT', update_indicator_url_suffix, data=data)
    threat_indicators = [threat_indicators_data_to_xsoar_format(result)]

    readable_output = tableToMarkdown(f'Threat Indicator {indicator_name} was updated',
                                      threat_indicators,
                                      headers=THREAT_INDICATORS_HEADERS,
                                      headerTransform=pascalToSpace,
                                      removeNull=True)

    return CommandResults(
        readable_output=readable_output,
        outputs_prefix='AzureSentinel.ThreatIndicator',
        outputs=threat_indicators,
        outputs_key_field='ID',
        raw_response=result
    )


def delete_threat_indicator_command(client, args):
    indicator_names = argToList(args.get('indicator_name'))

    for indicator_name in indicator_names:
        url_suffix = f'threatIntelligence/main/indicators/{indicator_name}'
        client.http_request('DELETE', url_suffix)

    return CommandResults(
        readable_output='Threat Intelligence Indicators were deleted successfully.',
        outputs_prefix='AzureSentinel.ThreatIndicator',
        outputs=[],
        raw_response={},
    )


def append_tags_threat_indicator_command(client, args):
    indicator_name = args.get('indicator_name')
    tags = argToList(args.get('tags'))
    url_suffix = f'threatIntelligence/main/indicators/{indicator_name}/appendTags'

    data = {'threatIntelligenceTags': tags}

    result = client.http_request('POST', url_suffix, data=data)

    threat_indicators = [threat_indicators_data_to_xsoar_format(result)]

    return CommandResults(
        readable_output=f'Tags were appended to {indicator_name} Threat Indicator.',
        outputs_prefix='AzureSentinel.ThreatIndicator',
        outputs=threat_indicators,
        outputs_key_field='ID',
        raw_response=result
    )


def replace_tags_threat_indicator_command(client, args):
    indicator_name = args.get('indicator_name')
    tags = argToList(args.get('tags'))
    url_suffix = f'threatIntelligence/main/indicators/{indicator_name}/replaceTags'

    data = {
        "properties": {
            'threatIntelligenceTags': tags
        }
    }

    result = client.http_request('POST', url_suffix, data=data)

    threat_indicators = [threat_indicators_data_to_xsoar_format(result)]

    return CommandResults(
        readable_output=f'Tags were replaced to {indicator_name} Threat Indicator.',
        outputs_prefix='AzureSentinel.ThreatIndicator',
        outputs=threat_indicators,
        outputs_key_field='ID',
        raw_response=result
    )


def main():
    """
    PARSE AND VALIDATE INTEGRATION PARAMS
    """
    params = demisto.params()
    LOG(f'Command being called is {demisto.command()}')
    try:
        client = AzureSentinelClient(
            server_url=params.get('server_url') or DEFAULT_AZURE_SERVER_URL,
            tenant_id=params.get('tenant_id', ''),
            client_id=params.get('credentials', {}).get('identifier'),
            client_secret=params.get('credentials', {}).get('password'),
            subscription_id=params.get('subscriptionID', ''),
            resource_group_name=params.get('resourceGroupName', ''),
            workspace_name=params.get('workspaceName', ''),
            verify=not params.get('insecure', False),
            proxy=params.get('proxy', False),
        )

        commands = {
            'azure-sentinel-get-incident-by-id': get_incident_by_id_command,
            'azure-sentinel-list-incidents': list_incidents_command,
            'azure-sentinel-update-incident': update_incident_command,
            'azure-sentinel-delete-incident': delete_incident_command,
            'azure-sentinel-list-incident-comments': list_incident_comments_command,
            'azure-sentinel-incident-add-comment': incident_add_comment_command,
            'azure-sentinel-incident-delete-comment': incident_delete_comment_command,
            'azure-sentinel-list-incident-relations': list_incident_relations_command,
            'azure-sentinel-list-incident-entities': list_incident_entities_command,
            'azure-sentinel-list-incident-alerts': list_incident_alerts_command,
            'azure-sentinel-list-watchlists': list_watchlists_command,
            'azure-sentinel-delete-watchlist': delete_watchlist_command,
            'azure-sentinel-watchlist-create-update': create_update_watchlist_command,
            'azure-sentinel-list-watchlist-items': list_watchlist_items_command,
            'azure-sentinel-delete-watchlist-item': delete_watchlist_item_command,
            'azure-sentinel-create-update-watchlist-item': create_update_watchlist_item_command,
            'azure-sentinel-threat-indicator-list': list_threat_indicator_command,
            'azure-sentinel-threat-indicator-query': query_threat_indicators_command,
            'azure-sentinel-threat-indicator-create': create_threat_indicator_command,
            'azure-sentinel-threat-indicator-update': update_threat_indicator_command,
            'azure-sentinel-threat-indicator-delete': delete_threat_indicator_command,
            'azure-sentinel-threat-indicator-tags-append': append_tags_threat_indicator_command,
            'azure-sentinel-threat-indicator-tags-replace': replace_tags_threat_indicator_command,
        }

        if demisto.command() == 'test-module':
            return_results(test_module(client))

        elif demisto.command() == 'fetch-incidents':
            # How much time before the first fetch to retrieve incidents
            first_fetch_time = params.get('fetch_time', '3 days').strip()

            min_severity = severity_to_level(
                params.get('min_severity', 'Informational')
            )

            # Set and define the fetch incidents command to run after activated via integration settings.
            next_run, incidents = fetch_incidents(
                client=client,
                last_run=demisto.getLastRun(),
                first_fetch_time=first_fetch_time,
                min_severity=min_severity,
            )

            demisto.setLastRun(next_run)
            demisto.incidents(incidents)

        elif demisto.command() in commands:
            return_results(commands[demisto.command()](client, demisto.args()))  # type: ignore

    except Exception as e:
        demisto.error(traceback.format_exc())
        return_error(
            f'Failed to execute {demisto.command()} command. Error: {str(e)}'
        )


from MicrosoftApiModule import *  # noqa: E402

if __name__ in ('__main__', '__builtin__', 'builtins'):
    main()<|MERGE_RESOLUTION|>--- conflicted
+++ resolved
@@ -1,14 +1,16 @@
+import demistomock as demisto
+from CommonServerPython import *
+from CommonServerUserPython import *
+# IMPORTS
+
+import json
+import requests
+import dateparser
 import uuid
-
-import urllib3
-
-from CommonServerPython import *
-
-# IMPORTS
-
-urllib3.disable_warnings()
-
-""" CONSTANTS """
+# Disable insecure warnings
+requests.packages.urllib3.disable_warnings()
+
+''' CONSTANTS '''
 
 APP_NAME = 'ms-azure-sentinel'
 
@@ -21,60 +23,6 @@
 
 XSOAR_USER_AGENT = 'SentinelPartner-PaloAltoNetworks-CortexXsoar/1.0.0'
 
-<<<<<<< HEAD
-AUTHORIZATION_ERROR_MSG = (
-    'There was a problem in retrieving an updated access token.\n'
-    'The response from the server did not contain the expected content.'
-)
-
-INCIDENT_HEADERS = [
-    'ID',
-    'IncidentNumber',
-    'Title',
-    'Description',
-    'Severity',
-    'Status',
-    'AssigneeName',
-    'AssigneeEmail',
-    'Label',
-    'FirstActivityTimeUTC',
-    'LastActivityTimeUTC',
-    'LastModifiedTimeUTC',
-    'CreatedTimeUTC',
-    'AlertsCount',
-    'BookmarksCount',
-    'CommentsCount',
-    'AlertProductNames',
-    'Tactics',
-    'FirstActivityTimeGenerated',
-    'LastActivityTimeGenerated',
-]
-
-THREAT_INDICATORS_HEADERS = [
-    'DisplayName',
-    'Values',
-    'Types',
-    'Source',
-    'Confidence',
-    'Tags',
-]
-
-COMMENT_HEADERS = [
-    'ID',
-    'IncidentID',
-    'Message',
-    'AuthorName',
-    'AuthorEmail',
-    'CreatedTimeUTC',
-]
-
-ENTITIES_RETENTION_PERIOD_MESSAGE = (
-    '\nNotice that in the current Azure Sentinel API version, the retention period '
-    'for GetEntityByID is 30 days.'
-)
-
-DEFAULT_LIMIT = 50
-=======
 AUTHORIZATION_ERROR_MSG = 'There was a problem in retrieving an updated access token.\n'\
                           'The response from the server did not contain the expected content.'
 
@@ -87,22 +35,13 @@
 
 ENTITIES_RETENTION_PERIOD_MESSAGE = '\nNotice that in the current Azure Sentinel API version, the retention period ' \
                                     'for GetEntityByID is 30 days.'
->>>>>>> d57a80e3
 
 
 class AzureSentinelClient:
-    def __init__(
-            self,
-            server_url: str,
-            tenant_id: str,
-            client_id: str,
-            client_secret: str,
-            subscription_id: str,
-            resource_group_name: str,
-            workspace_name: str,
-            verify: bool = True,
-            proxy: bool = False,
-    ):
+    def __init__(self, server_url: str, tenant_id: str, client_id: str,
+                 client_secret: str, subscription_id: str,
+                 resource_group_name: str, workspace_name: str,
+                 verify: bool = True, proxy: bool = False):
         """
         AzureSentinelClient class that make use client credentials for authorization with Azure.
 
@@ -133,11 +72,9 @@
         :type proxy: ``bool``
         :param proxy: Whether to run the integration using the system proxy.
         """
-        server_url = (
-            f'{server_url}/subscriptions/{subscription_id}/'
-            f'resourceGroups/{resource_group_name}/providers/Microsoft.OperationalInsights/workspaces/'
-            f'{workspace_name}/providers/Microsoft.SecurityInsights'
-        )
+        server_url = f'{server_url}/subscriptions/{subscription_id}/'\
+                     f'resourceGroups/{resource_group_name}/providers/Microsoft.OperationalInsights/workspaces/'\
+                     f'{workspace_name}/providers/Microsoft.SecurityInsights'
         self._client = MicrosoftClient(
             tenant_id=tenant_id,
             auth_id=client_id,
@@ -148,7 +85,7 @@
             scope=Scopes.management_azure,
             ok_codes=(200, 201, 202, 204),
             verify=verify,
-            proxy=proxy,
+            proxy=proxy
         )
 
     def http_request(self, method, url_suffix=None, full_url=None, params=None, data=None):
@@ -176,7 +113,7 @@
         return res
 
 
-""" INTEGRATION HELPER METHODS """
+''' INTEGRATION HELPER METHODS '''
 
 
 def error_handler(response: requests.Response):
@@ -187,7 +124,9 @@
         res_json = response.json()
         error_kind = res_json.get('error', {}).get('code', 'BadRequest')
         error_msg = res_json.get('error', {}).get('message', res_json)
-        raise ValueError(f'[{error_kind} {response.status_code}] {error_msg}')
+        raise ValueError(
+            f'[{error_kind} {response.status_code}] {error_msg}'
+        )
 
 
 def format_date(date):
@@ -212,38 +151,23 @@
         'Description': properties.get('description'),
         'Severity': properties.get('severity'),
         'Status': properties.get('status'),
-        'IncidentUrl': properties.get("incidentUrl"),
         'AssigneeName': properties.get('owner', {}).get('assignedTo'),
         'AssigneeEmail': properties.get('owner', {}).get('email'),
-        'Label': [
-            {'Name': label.get('labelName'), 'Type': label.get('labelType')} for label in properties.get('labels', [])],
-        'FirstActivityTimeUTC': format_date(
-            properties.get('firstActivityTimeUtc')
-        ),
-        'LastActivityTimeUTC': format_date(
-            properties.get('lastActivityTimeUtc')
-        ),
-        'LastModifiedTimeUTC': format_date(
-            properties.get('lastModifiedTimeUtc')
-        ),
+        'Label': [{
+            'Name': label.get('labelName'),
+            'Type': label.get('labelType')
+        } for label in properties.get('labels', [])],
+        'FirstActivityTimeUTC': format_date(properties.get('firstActivityTimeUtc')),
+        'LastActivityTimeUTC': format_date(properties.get('lastActivityTimeUtc')),
+        'LastModifiedTimeUTC': format_date(properties.get('lastModifiedTimeUtc')),
         'CreatedTimeUTC': format_date(properties.get('createdTimeUtc')),
         'AlertsCount': properties.get('additionalData', {}).get('alertsCount'),
-        'BookmarksCount': properties.get('additionalData', {}).get(
-            'bookmarksCount'
-        ),
-        'CommentsCount': properties.get('additionalData', {}).get(
-            'commentsCount'
-        ),
-        'AlertProductNames': properties.get('additionalData', {}).get(
-            'alertProductNames'
-        ),
+        'BookmarksCount': properties.get('additionalData', {}).get('bookmarksCount'),
+        'CommentsCount': properties.get('additionalData', {}).get('commentsCount'),
+        'AlertProductNames': properties.get('additionalData', {}).get('alertProductNames'),
         'Tactics': properties.get('tactics'),
-        'FirstActivityTimeGenerated': format_date(
-            properties.get('firstActivityTimeGenerated')
-        ),
-        'LastActivityTimeGenerated': format_date(
-            properties.get('lastActivityTimeGenerated')
-        ),
+        'FirstActivityTimeGenerated': format_date(properties.get('firstActivityTimeGenerated')),
+        'LastActivityTimeGenerated': format_date(properties.get('lastActivityTimeGenerated')),
         'Etag': inc_data.get('etag'),
         'Deleted': False
     }
@@ -270,7 +194,7 @@
         'UpdatedBy': properties.get('updatedBy', {}).get('name'),
         'Alias': properties.get('watchlistAlias'),
         'Label': properties.get('labels', []),
-        'ItemsSearchKey': properties.get('itemsSearchKey'),
+        'ItemsSearchKey': properties.get('itemsSearchKey')
     }
     return formatted_data
 
@@ -323,9 +247,7 @@
     :param client: The client.
     :param args: The args for the command.
     """
-    fetched_incident_data = get_incident_by_id_command(
-        client, args
-    ).raw_response
+    fetched_incident_data = get_incident_by_id_command(client, args).raw_response
 
     title = args.get('title')
     description = args.get('description')
@@ -340,28 +262,21 @@
     if not title:
         title = demisto.get(fetched_incident_data, 'properties.title')
     if not description:
-        description = demisto.get(
-            fetched_incident_data, 'properties.description'
-        )
+        description = demisto.get(fetched_incident_data, 'properties.description')
     if not severity:
         severity = demisto.get(fetched_incident_data, 'properties.severity')
     if not status:
         status = demisto.get(fetched_incident_data, 'properties.status')
     if not assignee_email:
-        assignee_email = demisto.get(
-            fetched_incident_data, 'properties.owner.email'
-        )
+        assignee_email = demisto.get(fetched_incident_data, 'properties.owner.email')
 
     existing_labels = demisto.get(fetched_incident_data, 'properties.labels')
     if not labels:  # not provided as arg
         labels_formatted = existing_labels
 
     else:
-        labels_formatted = [
-            {'labelName': label, 'labelType': 'User'}
-            for label in argToList(labels)
-            if label
-        ]  # labels can not be blank
+        labels_formatted = [{"labelName": label, "labelType": "User"}
+                            for label in argToList(labels) if label]  # labels can not be blank
     incident_data = {
         'etag': fetched_incident_data.get('etag'),
         'properties': {
@@ -373,8 +288,8 @@
             'classificationComment': classification_comment,
             'classificationReason': classification_reason,
             'labels': labels_formatted,
-            'owner': {'email': assignee_email},
-        },
+            'owner': {'email': assignee_email}
+        }
     }
     remove_nulls_from_dictionary(incident_data['properties'])
 
@@ -396,7 +311,7 @@
         'Message': properties.get('message'),
         'AuthorName': properties.get('author', {}).get('assignedTo'),
         'AuthorEmail': properties.get('author', {}).get('email'),
-        'CreatedTimeUTC': format_date(properties.get('createdTimeUtc')),
+        'CreatedTimeUTC': format_date(properties.get('createdTimeUtc'))
     }
     return formatted_data
 
@@ -413,7 +328,7 @@
     formatted_data = {
         'ID': properties.get('relatedResourceName'),
         'Kind': properties.get('relatedResourceKind'),
-        'IncidentID': incident_id,
+        'IncidentID': incident_id
     }
     return formatted_data
 
@@ -430,7 +345,7 @@
     formatted_data = {
         'ID': properties.get('relatedResourceName'),
         'Kind': properties.get('relatedResourceKind'),
-        'EntityID': entity_id,
+        'EntityID': entity_id
     }
     return formatted_data
 
@@ -450,8 +365,7 @@
     return 0
 
 
-def generic_list_incident_items(client, incident_id, items_kind, key_in_raw_result, outputs_prefix,
-                                xsoar_transformer, ):
+def generic_list_incident_items(client, incident_id, items_kind, key_in_raw_result, outputs_prefix, xsoar_transformer):
     """
     Get a list of incident's items
 
@@ -467,29 +381,23 @@
 
     result = client.http_request('POST', url_suffix)
     raw_items = result.get(key_in_raw_result, [])
-    items = [
-        dict(IncidentId=incident_id, **xsoar_transformer(item))
-        for item in raw_items
-    ]
-
-    readable_output = tableToMarkdown(
-        f'Incident {incident_id} {items_kind.capitalize()} ({len(items)} results)',
-        items,
-        headers=['ID', 'Kind', 'IncidentId'],
-        headerTransform=pascalToSpace,
-        removeNull=True,
-    )
+    items = [dict(IncidentId=incident_id, **xsoar_transformer(item)) for item in raw_items]
+
+    readable_output = tableToMarkdown(f'Incident {incident_id} {items_kind.capitalize()} ({len(items)} results)', items,
+                                      headers=['ID', 'Kind', 'IncidentId'],
+                                      headerTransform=pascalToSpace,
+                                      removeNull=True)
 
     return CommandResults(
         readable_output=readable_output,
         outputs=items,
         outputs_prefix=outputs_prefix,
         outputs_key_field=['ID', 'IncidentId'],
-        raw_response=result,
-    )
-
-
-""" INTEGRATION COMMANDS """
+        raw_response=result
+    )
+
+
+''' INTEGRATION COMMANDS '''
 
 
 def get_incident_by_id_command(client, args):
@@ -498,26 +406,16 @@
 
     result = client.http_request('GET', url_suffix)
     incident = incident_data_to_xsoar_format(result)
-<<<<<<< HEAD
-    readable_output = tableToMarkdown(
-        f'Incident {inc_id} details',
-        incident,
-        headers=INCIDENT_HEADERS,
-        headerTransform=pascalToSpace,
-        removeNull=True,
-    )
-=======
     readable_output = tableToMarkdown(f'Incident {inc_id} details', incident, url_keys=['IncidentUrl'],
                                       headers=INCIDENT_HEADERS,
                                       headerTransform=pascalToSpace,
                                       removeNull=True)
->>>>>>> d57a80e3
     return CommandResults(
         readable_output=readable_output,
         outputs_prefix='AzureSentinel.Incident',
         outputs=incident,
         outputs_key_field='ID',
-        raw_response=result,
+        raw_response=result
     )
 
 
@@ -535,47 +433,41 @@
     next_link = args.get('next_link', '')
 
     if next_link:
-        next_link = next_link.replace(
-            '%20', ' '
-        )  # OData syntax can't handle '%' character
+        next_link = next_link.replace('%20', ' ')  # OData syntax can't handle '%' character
         result = client.http_request('GET', full_url=next_link)
     else:
         url_suffix = 'incidents'
         params = {
             '$top': limit,
             '$filter': filter_expression,
-            '$orderby': 'properties/createdTimeUtc asc',
+            '$orderby': 'properties/createdTimeUtc asc'
         }
         remove_nulls_from_dictionary(params)
 
         result = client.http_request('GET', url_suffix, params=params)
 
-    incidents = [
-        incident_data_to_xsoar_format(inc) for inc in result.get('value')
-    ]
+    incidents = [incident_data_to_xsoar_format(inc) for inc in result.get('value')]
 
     if is_fetch_incidents:
-        return CommandResults(
-            outputs=incidents, outputs_prefix='AzureSentinel.Incident'
-        )
+        return CommandResults(outputs=incidents, outputs_prefix='AzureSentinel.Incident')
 
     outputs = {'AzureSentinel.Incident(val.ID === obj.ID)': incidents}
 
     update_next_link_in_context(result, outputs)
 
-    readable_output = tableToMarkdown(
-        f'Incidents List ({len(incidents)} results)',
-        incidents,
-        headers=INCIDENT_HEADERS,
-        headerTransform=pascalToSpace,
-        removeNull=True,
-    )
-    return CommandResults(
-        readable_output=readable_output, outputs=outputs, raw_response=result
+    readable_output = tableToMarkdown(f'Incidents List ({len(incidents)} results)', incidents,
+                                      headers=INCIDENT_HEADERS,
+                                      headerTransform=pascalToSpace,
+                                      removeNull=True)
+    return CommandResults(
+        readable_output=readable_output,
+        outputs=outputs,
+        raw_response=result
     )
 
 
 def list_watchlists_command(client, args):
+
     url_suffix = 'watchlists'
     specific_watchlists_alias = args.get('watchlist_alias')
     if specific_watchlists_alias:
@@ -583,26 +475,18 @@
 
     result = client.http_request('GET', url_suffix)
 
-    iterable_watchlists = (
-        [result] if specific_watchlists_alias else result.get('value')
-    )
-    watchlists = [
-        watchlist_data_to_xsoar_format(watchlist)
-        for watchlist in iterable_watchlists
-    ]
-    readable_output = tableToMarkdown(
-        'Watchlists results',
-        watchlists,
-        headers=['Name', 'ID', 'Description'],
-        headerTransform=pascalToSpace,
-        removeNull=True,
-    )
+    iterable_watchlists = [result] if specific_watchlists_alias else result.get('value')
+    watchlists = [watchlist_data_to_xsoar_format(watchlist) for watchlist in iterable_watchlists]
+    readable_output = tableToMarkdown('Watchlists results', watchlists,
+                                      headers=['Name', 'ID', 'Description'],
+                                      headerTransform=pascalToSpace,
+                                      removeNull=True)
     return CommandResults(
         readable_output=readable_output,
         outputs_prefix='AzureSentinel.Watchlist',
         outputs=watchlists,
         outputs_key_field='ID',
-        raw_response=result,
+        raw_response=result
     )
 
 
@@ -610,9 +494,7 @@
     alias = args.get('watchlist_alias')
     url_suffix = f'watchlists/{alias}'
     client.http_request('DELETE', url_suffix)
-    return CommandResults(
-        readable_output=f'Watchlist {alias} was deleted successfully.'
-    )
+    return CommandResults(readable_output=f'Watchlist {alias} was deleted successfully.')
 
 
 def delete_watchlist_item_command(client, args):
@@ -620,13 +502,11 @@
     item_id = args.get('watchlist_item_id')
     url_suffix = f'watchlists/{alias}/watchlistItems/{item_id}'
     client.http_request('DELETE', url_suffix)
-    return CommandResults(
-        readable_output=f'Watchlist item {item_id} was deleted successfully.'
-    )
+    return CommandResults(readable_output=f'Watchlist item {item_id} was deleted successfully.')
 
 
 def create_update_watchlist_command(client, args):
-    """Create or update a watchlist in Azure Sentinel.
+    """ Create or update a watchlist in Azure Sentinel.
 
     :param client: (AzureSentinelClient) The Azure Sentinel client to work with.
     :param args:  (dict) arguments for this command.
@@ -648,9 +528,7 @@
             'provider': args.get('provider', 'XSOAR'),
             'source': 'Local file',
             'labels': argToList(args.get('labels', ''), ','),
-            'numberOfLinesToSkip': arg_to_number(
-                args.get('lines_to_skip', '0')
-            ),
+            'numberOfLinesToSkip': arg_to_number(args.get('lines_to_skip', '0')),
             'rawContent': raw_content,
             'itemsSearchKey': args.get('items_search_key'),
             'contentType': args.get('content_type', 'Text/Csv'),
@@ -658,31 +536,26 @@
     }
 
     # request
-    raw_result = client.http_request(
-        'PUT', url_suffix=f'watchlists/{alias}', data=data
-    )
+    raw_result = client.http_request('PUT', url_suffix=f'watchlists/{alias}', data=data)
 
     # prepare result
     watchlist = watchlist_data_to_xsoar_format(raw_result)
 
-    readable_output = tableToMarkdown(
-        'Create watchlist results',
-        watchlist,
-        headers=['Name', 'ID', 'Description'],
-        headerTransform=pascalToSpace,
-        removeNull=True,
-    )
+    readable_output = tableToMarkdown('Create watchlist results', watchlist,
+                                      headers=['Name', 'ID', 'Description'],
+                                      headerTransform=pascalToSpace,
+                                      removeNull=True)
     return CommandResults(
         readable_output=readable_output,
         outputs_prefix='AzureSentinel.Watchlist',
         outputs=watchlist,
         outputs_key_field='ID',
-        raw_response=raw_result,
+        raw_response=raw_result
     )
 
 
 def create_update_watchlist_item_command(client, args):
-    """Create or update a watchlist item in Azure Sentinel.
+    """ Create or update a watchlist item in Azure Sentinel.
 
     :param client: (AzureSentinelClient) The Azure Sentinel client to work with.
     :param args:  (dict) arguments for this command.
@@ -693,32 +566,28 @@
     watchlist_item_id = args.get('watchlist_item_id', uuid.uuid4())
     item_key_value_str = args.get('item_key_value', '{}')
     item_key_value = json.loads(item_key_value_str)
-    item_data = {'properties': {'itemsKeyValue': item_key_value}}
+    item_data = {
+        'properties': {
+            'itemsKeyValue': item_key_value
+        }
+    }
 
     # request
     url_suffix = f'watchlists/{alias}/watchlistItems/{watchlist_item_id}'
-    raw_item = client.http_request(
-        'PUT', url_suffix=url_suffix, data=item_data
-    )
+    raw_item = client.http_request('PUT', url_suffix=url_suffix, data=item_data)
 
     # prepare result
-    item = {
-        'WatchlistAlias': alias,
-        **watchlist_item_data_to_xsoar_format(raw_item),
-    }
-    readable_output = tableToMarkdown(
-        'Create watchlist item results',
-        item,
-        headers=['ID', 'ItemsKeyValue'],
-        headerTransform=pascalToSpace,
-        removeNull=True,
-    )
+    item = {'WatchlistAlias': alias, **watchlist_item_data_to_xsoar_format(raw_item)}
+    readable_output = tableToMarkdown('Create watchlist item results', item,
+                                      headers=['ID', 'ItemsKeyValue'],
+                                      headerTransform=pascalToSpace,
+                                      removeNull=True)
     return CommandResults(
         readable_output=readable_output,
         outputs_prefix='AzureSentinel.WatchlistItem',
         outputs=item,
         outputs_key_field='ID',
-        raw_response=raw_item,
+        raw_response=raw_item
     )
 
 
@@ -742,24 +611,18 @@
 
     # prepare result
     raw_items = [result] if item_id else result.get('value')
-    items = [
-        {'WatchlistAlias': alias, **watchlist_item_data_to_xsoar_format(item)}
-        for item in raw_items
-    ]
-    readable_output = tableToMarkdown(
-        'Watchlist items results',
-        items,
-        headers=['ID', 'ItemsKeyValue'],
-        headerTransform=pascalToSpace,
-        removeNull=True,
-    )
+    items = [{'WatchlistAlias': alias, **watchlist_item_data_to_xsoar_format(item)} for item in raw_items]
+    readable_output = tableToMarkdown('Watchlist items results', items,
+                                      headers=['ID', 'ItemsKeyValue'],
+                                      headerTransform=pascalToSpace,
+                                      removeNull=True)
 
     return CommandResults(
         readable_output=readable_output,
         outputs_prefix='AzureSentinel.WatchlistItem',
         outputs=items,
         outputs_key_field='ID',
-        raw_response=result,
+        raw_response=result
     )
 
 
@@ -770,19 +633,16 @@
     url_suffix = f'incidents/{inc_id}'
     result = client.http_request('PUT', url_suffix, data=inc_data)
     incident = incident_data_to_xsoar_format(result)
-    readable_output = tableToMarkdown(
-        f'Updated incidents {inc_id} details',
-        incident,
-        headers=INCIDENT_HEADERS,
-        headerTransform=pascalToSpace,
-        removeNull=True,
-    )
+    readable_output = tableToMarkdown(f'Updated incidents {inc_id} details', incident,
+                                      headers=INCIDENT_HEADERS,
+                                      headerTransform=pascalToSpace,
+                                      removeNull=True)
     return CommandResults(
         readable_output=readable_output,
         outputs_prefix='AzureSentinel.Incident',
         outputs=incident,
         outputs_key_field='ID',
-        raw_response=result,
+        raw_response=result
     )
 
 
@@ -792,14 +652,17 @@
 
     client.http_request('DELETE', url_suffix)
 
-    context = {'ID': inc_id, 'Deleted': True}
+    context = {
+        'ID': inc_id,
+        'Deleted': True
+    }
 
     return CommandResults(
         readable_output=f'Incident {inc_id} was deleted successfully.',
         outputs_prefix='AzureSentinel.Incident',
         outputs=context,
         outputs_key_field='ID',
-        raw_response={},
+        raw_response={}
     )
 
 
@@ -809,9 +672,7 @@
     next_link = args.get('next_link', '')
 
     if next_link:
-        next_link = next_link.replace(
-            '%20', ' '
-        )  # OData syntax can't handle '%' character
+        next_link = next_link.replace('%20', ' ')  # OData syntax can't handle '%' character
         result = client.http_request('GET', full_url=next_link)
     else:
         url_suffix = f'incidents/{inc_id}/comments'
@@ -820,26 +681,20 @@
 
         result = client.http_request('GET', url_suffix, params=params)
 
-    comments = [
-        comment_data_to_xsoar_format(inc, inc_id)
-        for inc in result.get('value')
-    ]
-
-    outputs = {
-        f'AzureSentinel.IncidentComment(val.ID === obj.ID && val.IncidentID === {inc_id})': comments
-    }
+    comments = [comment_data_to_xsoar_format(inc, inc_id) for inc in result.get('value')]
+
+    outputs = {f'AzureSentinel.IncidentComment(val.ID === obj.ID && val.IncidentID === {inc_id})': comments}
 
     update_next_link_in_context(result, outputs)
 
-    readable_output = tableToMarkdown(
-        f'Incident {inc_id} Comments ({len(comments)} results)',
-        comments,
-        headers=COMMENT_HEADERS,  # disable-secrets-detection
-        headerTransform=pascalToSpace,
-        removeNull=True,
-    )
-    return CommandResults(
-        readable_output=readable_output, outputs=outputs, raw_response=result
+    readable_output = tableToMarkdown(f'Incident {inc_id} Comments ({len(comments)} results)', comments,
+                                      headers=COMMENT_HEADERS,  # disable-secrets-detection
+                                      headerTransform=pascalToSpace,
+                                      removeNull=True)
+    return CommandResults(
+        readable_output=readable_output,
+        outputs=outputs,
+        raw_response=result
     )
 
 
@@ -848,24 +703,25 @@
 
     inc_id = args.get('incident_id')
     url_suffix = f'incidents/{inc_id}/comments/{str(random.getrandbits(128))}'
-    comment_data = {'properties': {'message': args.get('message')}}
+    comment_data = {
+        'properties': {
+            'message': args.get('message')
+        }
+    }
 
     result = client.http_request('PUT', url_suffix, data=comment_data)
     comment = comment_data_to_xsoar_format(result, inc_id)
 
-    readable_output = tableToMarkdown(
-        f'Incident {inc_id} new comment details',
-        comment,
-        headers=COMMENT_HEADERS,  # disable-secrets-detection
-        headerTransform=pascalToSpace,
-        removeNull=True,
-    )
+    readable_output = tableToMarkdown(f'Incident {inc_id} new comment details', comment,
+                                      headers=COMMENT_HEADERS,  # disable-secrets-detection
+                                      headerTransform=pascalToSpace,
+                                      removeNull=True)
     return CommandResults(
         readable_output=readable_output,
         outputs_prefix='AzureSentinel.IncidentComment',
         outputs=comment,
         outputs_key_field=['ID', 'IncidentID'],
-        raw_response=result,
+        raw_response=result
     )
 
 
@@ -890,21 +746,18 @@
     :param client: (AzureSentinelClient) The Azure Sentinel client to work with.
     :param args:  (dict) arguments for this command.
     """
-
     def xsoar_transformer(entity):
         return dict(
             ID=entity.get('name'),
             Kind=entity.get('kind'),
-            Properties=entity.get('properties'),
+            Properties=entity.get('properties')
         )
 
     return generic_list_incident_items(
-        client=client,
-        incident_id=args.get('incident_id'),
-        items_kind='entities',
-        key_in_raw_result='entities',
+        client=client, incident_id=args.get('incident_id'),
+        items_kind='entities', key_in_raw_result='entities',
         outputs_prefix='AzureSentinel.IncidentEntity',
-        xsoar_transformer=xsoar_transformer,
+        xsoar_transformer=xsoar_transformer
     )
 
 
@@ -916,12 +769,10 @@
     :param args:  (dict) arguments for this command.
     """
     return generic_list_incident_items(
-        client=client,
-        incident_id=args.get('incident_id'),
-        items_kind='alerts',
-        key_in_raw_result='value',
+        client=client, incident_id=args.get('incident_id'),
+        items_kind='alerts', key_in_raw_result='value',
         outputs_prefix='AzureSentinel.IncidentAlert',
-        xsoar_transformer=alert_data_to_xsoar_format,
+        xsoar_transformer=alert_data_to_xsoar_format
     )
 
 
@@ -933,9 +784,7 @@
     filter_expression = args.get('filter', '')
 
     if next_link:
-        next_link = next_link.replace(
-            '%20', ' '
-        )  # OData syntax can't handle '%' character
+        next_link = next_link.replace('%20', ' ')  # OData syntax can't handle '%' character
         result = client.http_request('GET', full_url=next_link)
     else:
         # Handle entity kinds to filter by
@@ -945,30 +794,29 @@
             filter_expression += f"search.in(properties/relatedResourceKind, '{entity_kinds}', ',')"
 
         url_suffix = f'incidents/{inc_id}/relations'
-        params = {'$top': limit, '$filter': filter_expression}
+        params = {
+            '$top': limit,
+            '$filter': filter_expression
+        }
         remove_nulls_from_dictionary(params)
 
         result = client.http_request('GET', url_suffix, params=params)
 
     relations = [
-        incident_related_resource_data_to_xsoar_format(resource, inc_id)
-        for resource in result.get('value')
+        incident_related_resource_data_to_xsoar_format(resource, inc_id) for resource in result.get('value')
     ]
 
-    outputs = {
-        f'AzureSentinel.IncidentRelatedResource(val.ID === obj.ID && val.IncidentID == {inc_id})': relations
-    }
+    outputs = {f'AzureSentinel.IncidentRelatedResource(val.ID === obj.ID && val.IncidentID == {inc_id})': relations}
 
     update_next_link_in_context(result, outputs)
 
-    readable_output = tableToMarkdown(
-        f'Incident {inc_id} Relations ({len(relations)} results)',
-        relations,
-        headerTransform=pascalToSpace,
-        removeNull=True,
-    )
-    return CommandResults(
-        readable_output=readable_output, outputs=outputs, raw_response=result
+    readable_output = tableToMarkdown(f'Incident {inc_id} Relations ({len(relations)} results)', relations,
+                                      headerTransform=pascalToSpace,
+                                      removeNull=True)
+    return CommandResults(
+        readable_output=readable_output,
+        outputs=outputs,
+        raw_response=result
     )
 
 
@@ -997,21 +845,15 @@
 
     # Handle first time fetch
     if last_fetch_time is None:
-        last_fetch_time_str, _ = parse_date_range(
-            first_fetch_time, DATE_FORMAT
-        )
+        last_fetch_time_str, _ = parse_date_range(first_fetch_time, DATE_FORMAT)
         last_fetch_time = dateparser.parse(last_fetch_time_str)
     else:
         last_fetch_time = dateparser.parse(last_fetch_time)
 
     latest_created_time = last_fetch_time
     latest_created_time_str = latest_created_time.strftime(DATE_FORMAT)
-    command_args = {
-        'filter': f'properties/createdTimeUtc ge {latest_created_time_str}'
-    }
-    command_result = list_incidents_command(
-        client, command_args, is_fetch_incidents=True
-    )
+    command_args = {'filter': f'properties/createdTimeUtc ge {latest_created_time_str}'}
+    command_result = list_incidents_command(client, command_args, is_fetch_incidents=True)
     items = command_result.outputs
     incidents = []
     current_fetch_ids = []
@@ -1020,18 +862,13 @@
         incident_severity = severity_to_level(incident.get('Severity'))
 
         # fetch only incidents that weren't fetched in the last run and their severity is at least min_severity
-        if (
-                incident.get('ID') not in last_fetch_ids
-                and incident_severity >= min_severity
-        ):
-            incident_created_time = dateparser.parse(
-                incident.get('CreatedTimeUTC')
-            )
+        if incident.get('ID') not in last_fetch_ids and incident_severity >= min_severity:
+            incident_created_time = dateparser.parse(incident.get('CreatedTimeUTC'))
             xsoar_incident = {
                 'name': '[Azure Sentinel] ' + incident.get('Title'),
                 'occurred': incident.get('CreatedTimeUTC'),
                 'severity': incident_severity,
-                'rawJSON': json.dumps(incident),
+                'rawJSON': json.dumps(incident)
             }
 
             incidents.append(xsoar_incident)
@@ -1043,7 +880,7 @@
 
     next_run = {
         'last_fetch_time': latest_created_time.strftime(DATE_FORMAT),
-        'last_fetch_ids': current_fetch_ids,
+        'last_fetch_ids': current_fetch_ids
     }
     return next_run, incidents
 
@@ -1414,7 +1251,7 @@
 
 def main():
     """
-    PARSE AND VALIDATE INTEGRATION PARAMS
+        PARSE AND VALIDATE INTEGRATION PARAMS
     """
     params = demisto.params()
     LOG(f'Command being called is {demisto.command()}')
@@ -1428,7 +1265,7 @@
             resource_group_name=params.get('resourceGroupName', ''),
             workspace_name=params.get('workspaceName', ''),
             verify=not params.get('insecure', False),
-            proxy=params.get('proxy', False),
+            proxy=params.get('proxy', False)
         )
 
         commands = {
@@ -1464,16 +1301,14 @@
             # How much time before the first fetch to retrieve incidents
             first_fetch_time = params.get('fetch_time', '3 days').strip()
 
-            min_severity = severity_to_level(
-                params.get('min_severity', 'Informational')
-            )
+            min_severity = severity_to_level(params.get('min_severity', 'Informational'))
 
             # Set and define the fetch incidents command to run after activated via integration settings.
             next_run, incidents = fetch_incidents(
                 client=client,
                 last_run=demisto.getLastRun(),
                 first_fetch_time=first_fetch_time,
-                min_severity=min_severity,
+                min_severity=min_severity
             )
 
             demisto.setLastRun(next_run)
@@ -1491,5 +1326,6 @@
 
 from MicrosoftApiModule import *  # noqa: E402
 
+
 if __name__ in ('__main__', '__builtin__', 'builtins'):
     main()