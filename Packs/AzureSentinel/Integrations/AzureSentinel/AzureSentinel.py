import demistomock as demisto  # noqa
from CommonServerPython import *  # noqa
from CommonServerUserPython import *  # noqa
# IMPORTS

from typing import Union
import json
import urllib3
import requests
import dateparser
import uuid

from MicrosoftApiModule import *  # noqa: E402

# Disable insecure warnings
urllib3.disable_warnings(urllib3.exceptions.InsecureRequestWarning)

''' CONSTANTS '''

APP_NAME = 'ms-azure-sentinel'

DATE_FORMAT = '%Y-%m-%dT%H:%M:%SZ'
DATE_FORMAT_WITH_MILLISECONDS = '%Y-%m-%dT%H:%M:%S.%fZ'

API_VERSION = '2022-11-01'

NEXT_LINK_DESCRIPTION = 'NextLink for listing commands'

XSOAR_USER_AGENT = 'SentinelPartner-PaloAltoNetworks-CortexXsoar/1.0.0'

AUTHORIZATION_ERROR_MSG = 'There was a problem in retrieving an updated access token.\n' \
                          'The response from the server did not contain the expected content.'

INCIDENT_HEADERS = ['ID', 'IncidentNumber', 'Title', 'Description', 'Severity', 'Status', 'IncidentUrl', 'AssigneeName',
                    'AssigneeEmail', 'Label', 'FirstActivityTimeUTC', 'LastActivityTimeUTC', 'LastModifiedTimeUTC',
                    'CreatedTimeUTC', 'AlertsCount', 'BookmarksCount', 'CommentsCount', 'AlertProductNames',
                    'Tactics', 'FirstActivityTimeGenerated', 'LastActivityTimeGenerated']

COMMENT_HEADERS = ['ID', 'IncidentID', 'Message', 'AuthorName', 'AuthorEmail', 'CreatedTimeUTC']

ENTITIES_RETENTION_PERIOD_MESSAGE = '\nNotice that in the current Azure Sentinel API version, the retention period ' \
                                    'for GetEntityByID is 30 days.'

DEFAULT_LIMIT = 50

DEFAULT_SOURCE = 'Microsoft Sentinel'

THREAT_INDICATORS_HEADERS = ['Name', 'DisplayName', 'Values', 'Types', 'Source', 'Confidence', 'Tags']

# =========== Mirroring Mechanism Globals ===========

MIRROR_DIRECTION_DICT = {
    'None': None,
    'Incoming': 'In',
    'Outgoing': 'Out',
    'Incoming And Outgoing': 'Both'
}

MIRROR_STATUS_DICT = {
    'Undetermined': 'Other',
    'TruePositive': 'Resolved',
    'BenignPositive': 'Resolved',
    'FalsePositive': 'False Positive',
}

MIRROR_DIRECTION = MIRROR_DIRECTION_DICT.get(demisto.params().get('mirror_direction'))
INTEGRATION_INSTANCE = demisto.integrationInstance()

INCOMING_MIRRORED_FIELDS = ['ID', 'Etag', 'Title', 'Description', 'Severity', 'Status', 'owner', 'tags', 'FirstActivityTimeUTC',
                                  'LastActivityTimeUTC', 'LastModifiedTimeUTC', 'CreatedTimeUTC', 'IncidentNumber', 'AlertsCount',
                                  'AlertProductNames', 'Tactics', 'relatedAnalyticRuleIds', 'IncidentUrl', 'classification',
                                  'classificationComment', 'alerts', 'entities', 'comments', 'relations']
OUTGOING_MIRRORED_FIELDS = {'etag', 'title', 'description', 'severity', 'status', 'tags', 'firstActivityTimeUtc',
                            'lastActivityTimeUtc', 'classification', 'classificationComment', 'classificationReason'}
OUTGOING_MIRRORED_FIELDS = {filed: pascalToSpace(filed) for filed in OUTGOING_MIRRORED_FIELDS}

LEVEL_TO_SEVERITY = {0: 'Informational', 0.5: 'Informational', 1: 'Low', 2: 'Medium', 3: 'High', 4: 'High'}
CLASSIFICATION_REASON = {'FalsePositive': 'InaccurateData', 'TruePositive': 'SuspiciousActivity'}


class AzureSentinelClient:
    def __init__(self, tenant_id: str, client_id: str,
                 client_secret: str, subscription_id: str,
                 resource_group_name: str, workspace_name: str, certificate_thumbprint: Optional[str],
                 private_key: Optional[str], verify: bool = True, proxy: bool = False,
                 managed_identities_client_id: Optional[str] = None,
                 azure_cloud: Optional[AzureCloud] = None):
        """
        AzureSentinelClient class that make use client credentials for authorization with Azure.

        :type azure_cloud: ``AzureCloud | None``
        :param azure_cloud: The Azure Cloud settings.

        :type tenant_id: ``str``
        :param tenant_id: The tenant id.

        :type client_id: ``str``
        :param client_id: The client id.

        :type client_secret: ``str``
        :param client_secret: The client secret from Azure registered application.

        :type subscription_id: ``str``
        :param subscription_id: The subscription id.

        :type resource_group_name: ``str``
        :param resource_group_name: The resource group name.

        :type workspace_name: ``str``
        :param workspace_name: The workspace name.

        :type certificate_thumbprint: ``str``
        :param certificate_thumbprint: The certificate thumbprint as appears in the AWS GUI.

        :type private_key: ``str``
        :param private_key: The certificate private key.

        :type verify: ``bool``
        :param verify: Whether the request should verify the SSL certificate.

        :type proxy: ``bool``
        :param proxy: Whether to run the integration using the system proxy.

        :type managed_identities_client_id: ``str``
        :param managed_identities_client_id: The Azure Managed Identities client id.
        """

        azure_cloud = azure_cloud or AZURE_WORLDWIDE_CLOUD
        base_url = f'{azure_cloud.endpoints.resource_manager}subscriptions/{subscription_id}/' \
                   f'resourceGroups/{resource_group_name}/providers/Microsoft.OperationalInsights/workspaces/' \
                   f'{workspace_name}/providers/Microsoft.SecurityInsights'
        self._client = MicrosoftClient(
            tenant_id=tenant_id,
            auth_id=client_id,
            enc_key=client_secret,
            self_deployed=True,
            grant_type=CLIENT_CREDENTIALS,
            scope=f'{azure_cloud.endpoints.resource_manager}.default',
            ok_codes=(200, 201, 202, 204),
            verify=verify,
            proxy=proxy,
            azure_cloud=azure_cloud,
            certificate_thumbprint=certificate_thumbprint,
            private_key=private_key,
            managed_identities_client_id=managed_identities_client_id,
            managed_identities_resource_uri=azure_cloud.endpoints.resource_manager,
            base_url=base_url
        )

    def http_request(self, method, url_suffix=None, full_url=None, params=None, data=None):
        """
        Wrapped the client's `http_request` for adding some required params and headers
        """
        if not full_url:
            params = params or {}
            params['api-version'] = API_VERSION

        res = self._client.http_request(
            method=method,  # disable-secrets-detection
            url_suffix=url_suffix,
            full_url=full_url,
            headers={'User-Agent': XSOAR_USER_AGENT},
            json_data=data,
            params=params,
            error_handler=error_handler,
            resp_type='response',
        )

        if res.content:
            return res.json()

        return res


''' INTEGRATION HELPER METHODS '''


def get_error_kind(code):
    """
    Get the kind of the error based on the http error code.
    """
    return {
        400: 'BadRequest',
        401: 'UnAuthorized',
        403: 'Forbidden',
        404: 'NotFound',
    }.get(code)


def error_handler(response: requests.Response):
    """
    raise informative exception in case of error response
    """
    if response.status_code in (400, 401, 403, 404):
        try:
            error_json = response.json()
        except json.JSONDecodeError:
            error_json = {
                'error': {
                    'code': get_error_kind(code=response.status_code),
                    'message': response.text
                }
            }
        error_kind = error_json.get('error', {}).get('code', 'BadRequest')
        error_msg = error_json.get('error', {}).get('message', error_json)
        raise ValueError(
            f'[{error_kind} {response.status_code}] {error_msg}'
        )


def format_date(date):
    if not date:
        return None
    return dateparser.parse(date).strftime(DATE_FORMAT)  # type:ignore


def incident_data_to_xsoar_format(inc_data, is_fetch_incidents=False):
    """
    Convert the incident data from the raw to XSOAR format.

    :param inc_data: (dict) The incident raw data.
    :param is_fetch_incidents: (bool) Is it part of a fetch incidents command.
    """
    properties = inc_data.get('properties', {})

    formatted_data = {
        'ID': inc_data.get('name'),
        'IncidentNumber': properties.get('incidentNumber'),
        'IncidentUrl': properties.get('incidentUrl'),
        'Title': properties.get('title'),
        'Description': properties.get('description'),
        'Severity': properties.get('severity'),
        'Status': properties.get('status'),
        'AssigneeName': properties.get('owner', {}).get('assignedTo'),
        'AssigneeEmail': properties.get('owner', {}).get('email'),
        'Label': [{
            'Name': label.get('labelName'),
            'Type': label.get('labelType')
        } for label in properties.get('labels', [])],
        'FirstActivityTimeUTC': format_date(properties.get('firstActivityTimeUtc')),
        'LastActivityTimeUTC': format_date(properties.get('lastActivityTimeUtc')),
        'LastModifiedTimeUTC': format_date(properties.get('lastModifiedTimeUtc')),
        'CreatedTimeUTC': format_date(properties.get('createdTimeUtc')),
        'AlertsCount': properties.get('additionalData', {}).get('alertsCount'),
        'BookmarksCount': properties.get('additionalData', {}).get('bookmarksCount'),
        'CommentsCount': properties.get('additionalData', {}).get('commentsCount'),
        'AlertProductNames': properties.get('additionalData', {}).get('alertProductNames'),
        'Tactics': properties.get('additionalData', {}).get('tactics'),
        'Techniques': properties.get('additionalData', {}).get('techniques'),
        'FirstActivityTimeGenerated': format_date(properties.get('firstActivityTimeGenerated')),
        'LastActivityTimeGenerated': format_date(properties.get('lastActivityTimeGenerated')),
        'Etag': inc_data.get('etag'),
        'Deleted': False
    }
    if is_fetch_incidents:
        formatted_data |= {
            'tags': [label.get('labelName') for label in properties.get('labels', [])],
            'owner': properties.get('owner'),
            'relatedAnalyticRuleIds': [rule_id.split('/')[-1] for rule_id in properties.get('relatedAnalyticRuleIds', [])],
            "classification": properties.get('classification'),
            "classificationComment": properties.get('classificationComment'),
            "classificationReason": properties.get('classificationReason')
        }
    return formatted_data


def watchlist_data_to_xsoar_format(watchlist_data):
    """
    Convert the watchlist data from the raw to XSOAR format.

    :param watchlist_data: (dict) The alert raw data.
    """
    properties = watchlist_data.get('properties', {})

    formatted_data = {
        'Name': watchlist_data.get('name'),
        'ID': properties.get('watchlistId'),
        'Description': properties.get('description'),
        'Provider': properties.get('provider'),
        'Source': properties.get('source'),
        'Created': format_date(properties.get('created')),
        'Updated': format_date(properties.get('updated')),
        'CreatedBy': properties.get('createdBy', {}).get('name'),
        'UpdatedBy': properties.get('updatedBy', {}).get('name'),
        'Alias': properties.get('watchlistAlias'),
        'Label': properties.get('labels', []),
        'ItemsSearchKey': properties.get('itemsSearchKey')
    }
    return formatted_data


def alert_data_to_xsoar_format(alert_data):
    """
    Convert the alert data from the raw to XSOAR format.

    :param alert_data: (dict) The alert raw data.
    """
    properties = alert_data.get('properties', {})
    formatted_data = {
        'ID': properties.get('systemAlertId'),
        'Kind': alert_data.get('kind'),
        'Tactic': properties.get('tactics'),
        'DisplayName': properties.get('alertDisplayName'),
        'Description': properties.get('description'),
        'ConfidenceLevel': properties.get('confidenceLevel'),
        'Severity': properties.get('severity'),
        'VendorName': properties.get('vendorName'),
        'ProductName': properties.get('productName'),
        'ProductComponentName': properties.get('productComponentName'),
    }
    return formatted_data


def watchlist_item_data_to_xsoar_format(item_data):
    """
    Convert the watchlist item from the raw to XSOAR format.

    :param item_data: (dict) The item raw data.
    """
    properties = item_data.get('properties', {})
    formatted_data = {
        'Name': item_data.get('name'),
        'ID': properties.get('watchlistItemId'),
        'Created': format_date(properties.get('created')),
        'Updated': format_date(properties.get('updated')),
        'CreatedBy': demisto.get(properties, 'createdBy.name'),
        'UpdatedBy': demisto.get(properties, 'updatedBy.name'),
        'ItemsKeyValue': properties.get('itemsKeyValue'),
    }
    return formatted_data


def get_update_incident_request_data(client: AzureSentinelClient, args: Dict[str, str]):
    """
    Prepare etag and other mandatory incident properties for update_incident command.

    :param client: The client.
    :param args: The args for the command.
    """
    fetched_incident_data = get_incident_by_id_command(client, args).raw_response

    title = args.get('title')
    description = args.get('description')
    severity = args.get('severity')
    status = args.get('status')
    classification = args.get('classification')
    classification_comment = args.get('classification_comment')
    classification_reason = args.get('classification_reason')
    assignee_email = args.get('assignee_email')
    user_principal_name = args.get('user_principal_name')
    labels = argToList(args.get('labels', ''))
    owner = demisto.get(fetched_incident_data, 'properties.owner', {})

    if not title:
        title = demisto.get(fetched_incident_data, 'properties.title')
    if not description:
        description = demisto.get(fetched_incident_data, 'properties.description')
    if not severity:
        severity = demisto.get(fetched_incident_data, 'properties.severity')
    if not status:
        status = demisto.get(fetched_incident_data, 'properties.status')
    if user_principal_name:
        owner = {'userPrincipalName': user_principal_name}
    if assignee_email:
        owner['email'] = assignee_email

    existing_labels = demisto.get(fetched_incident_data, 'properties.labels')
    if not labels:  # not provided as arg
        labels_formatted = existing_labels

    else:
        labels_formatted = [{"labelName": label, "labelType": "User"}
                            for label in argToList(labels) if label]  # labels can not be blank
    incident_data = {
        'etag': fetched_incident_data.get('etag'),
        'properties': {
            'title': title,
            'description': description,
            'severity': severity,
            'status': status,
            'classification': classification,
            'classificationComment': classification_comment,
            'classificationReason': classification_reason,
            'labels': labels_formatted,
            'owner': owner
        }
    }
    remove_nulls_from_dictionary(incident_data['properties'])

    return incident_data


def comment_data_to_xsoar_format(comment_data, inc_id):
    """
    Convert the comment data from the raw to XSOAR format.

    :param comment_data: (dict) The comment raw data.
    :param inc_id: The id of the incident hold this comment.
    """
    properties = comment_data.get('properties', {})

    formatted_data = {
        'ID': comment_data.get('name'),
        'IncidentID': inc_id,
        'Message': properties.get('message'),
        'AuthorName': properties.get('author', {}).get('assignedTo'),
        'AuthorEmail': properties.get('author', {}).get('email'),
        'CreatedTimeUTC': format_date(properties.get('createdTimeUtc'))
    }
    return formatted_data


def incident_related_resource_data_to_xsoar_format(resource_data, incident_id):
    """
    Convert the incident relation from the raw to XSOAR format.

    :param resource_data: (dict) The related resource raw data.
    :param incident_id: The incident id.
    """
    properties = resource_data.get('properties', {})

    formatted_data = {
        'ID': properties.get('relatedResourceName'),
        'Kind': properties.get('relatedResourceKind'),
        'IncidentID': incident_id
    }
    return formatted_data


def entity_related_resource_data_to_xsoar_format(resource_data, entity_id):
    """
    Convert the entity relation from the raw to XSOAR format.

    :param resource_data: (dict) The related resource raw data.
    :param entity_id: The entity id.
    """
    properties = resource_data.get('properties', {})

    formatted_data = {
        'ID': properties.get('relatedResourceName'),
        'Kind': properties.get('relatedResourceKind'),
        'EntityID': entity_id
    }
    return formatted_data


def severity_to_level(severity):
    """
    Maps severity to a level represented by number.
    """
    if severity == 'Informational':
        return 0.5
    elif severity == 'Low':
        return 1
    elif severity == 'Medium':
        return 2
    elif severity == 'High':
        return 3
    return 0


def generic_list_incident_items(client, incident_id, items_kind, key_in_raw_result, outputs_prefix, xsoar_transformer):
    """
    Get a list of incident's items

    :param client: (AzureSentinelClient) The Azure Sentinel client to work with.
    :param incident_id:  (str) the incident id.
    :param items_kind: (str) the name of the entity e.g. entities, alerts.
    :param key_in_raw_result: (str) the key hold the relevant result in the raw data.
    :param outputs_prefix: (str) the context output key that will hold the command result.
    :param xsoar_transformer: (function) a function to transform the raw data to xsoar format.
    """

    url_suffix = f'incidents/{incident_id}/{items_kind}'

    result = client.http_request('POST', url_suffix)
    raw_items = result.get(key_in_raw_result, [])
    items = [dict(IncidentId=incident_id, **xsoar_transformer(item)) for item in raw_items]

    readable_output = tableToMarkdown(f'Incident {incident_id} {items_kind.capitalize()} ({len(items)} results)', items,
                                      headers=['ID', 'Kind', 'IncidentId'],
                                      headerTransform=pascalToSpace,
                                      removeNull=True)

    return CommandResults(
        readable_output=readable_output,
        outputs=items,
        outputs_prefix=outputs_prefix,
        outputs_key_field=['ID', 'IncidentId'],
        raw_response=result
    )


''' MIRRORING COMMANDS '''


def add_mirroring_fields(incident: Dict):
    """
        Updates the given incident to hold the needed mirroring fields.
    """
    incident['mirror_direction'] = MIRROR_DIRECTION
    incident['mirror_instance'] = INTEGRATION_INSTANCE


def get_modified_remote_data_command(client: AzureSentinelClient, args: Dict[str, Any]) -> GetModifiedRemoteDataResponse:
    """
    Gets the modified remote incidents IDs.
    Args:
        client: The client object.
        args: The command arguments.

    Returns:
        GetModifiedRemoteDataResponse object, which contains a list of the modified incidents IDs.
    """
    remote_args = GetModifiedRemoteDataArgs(args)
    last_update = dateparser.parse(remote_args.last_update, settings={'TIMEZONE': 'UTC'}).strftime(  # type: ignore[union-attr]
        DATE_FORMAT_WITH_MILLISECONDS)
    demisto.debug(f'Getting modified incidents from {last_update}')

    raw_incidents = []

    next_link = True
    while next_link:
        full_url = next_link if isinstance(next_link, str) else None
        params = None if full_url else {'$filter': f'properties/lastModifiedTimeUtc ge {last_update}'}

        response = client.http_request('GET', 'incidents', full_url=full_url, params=params)
        raw_incidents += response.get('value', [])
        next_link = response.get('nextLink')

    modified_ids_to_mirror = [raw_incident.get('name') for raw_incident in raw_incidents]

    demisto.debug(f'All ids to mirror in are: {modified_ids_to_mirror}')
    return GetModifiedRemoteDataResponse(modified_ids_to_mirror)


def get_remote_incident_data(client: AzureSentinelClient, incident_id: str):
    """
    Gets the remote incident data.
    Args:
        client: The client object.
        incident_id: The incident ID to retrieve.

    Returns:
        mirrored_data: The raw mirrored data.
        updated_object: The updated object to set in the XSOAR incident.
    """
    mirrored_data = client.http_request('GET', f'incidents/{incident_id}')
    incident_mirrored_data = incident_data_to_xsoar_format(mirrored_data, is_fetch_incidents=True)
    fetch_incidents_additional_info(client, incident_mirrored_data)
    updated_object: Dict[str, Any] = {}

    for field in INCOMING_MIRRORED_FIELDS:
        if value := incident_mirrored_data.get(field):
            updated_object[field] = value

    return mirrored_data, updated_object


def set_xsoar_incident_entries(updated_object: Dict[str, Any], entries: List, remote_incident_id: str) -> None:
    """
    Sets the XSOAR incident entries.
    Args:
        updated_object: The updated object to set in the XSOAR incident.
        entries: The entries to set.
        remote_incident_id: The remote incident ID.
    Returns:
        None.
    """
    if demisto.params().get('close_incident'):
        if updated_object.get('Status') == 'Closed':
            close_reason = updated_object.get('classification', '')
            close_notes = updated_object.get('classificationComment', '')
            close_in_xsoar(entries, remote_incident_id, close_reason, close_notes)
        elif updated_object.get('Status') in ('New', 'Active'):
            reopen_in_xsoar(entries, remote_incident_id)


def close_in_xsoar(entries: List, remote_incident_id: str, close_reason: str, close_notes: str) -> None:
    demisto.debug(f'Incident is closed: {remote_incident_id}')
    entries.append({
        'Type': EntryType.NOTE,
        'Contents': {
            'dbotIncidentClose': True,
            'closeReason': f'{MIRROR_STATUS_DICT.get(close_reason, close_reason)} - Closed on Microsoft Sentinel',
            'closeNotes': close_notes
        },
        'ContentsFormat': EntryFormat.JSON
    })


def reopen_in_xsoar(entries: List, remote_incident_id: str):
    demisto.debug(f'Incident is opened (or reopened): {remote_incident_id}')
    entries.append({
        'Type': EntryType.NOTE,
        'Contents': {
            'dbotIncidentReopen': True
        },
        'ContentsFormat': EntryFormat.JSON
    })


def get_remote_data_command(client: AzureSentinelClient, args: Dict[str, Any]) -> GetRemoteDataResponse:
    """
    Args:
        client: The client object.
        args: The command arguments.
    Returns:
        GetRemoteDataResponse object, which contain the incident data to update.
    """
    remote_args = GetRemoteDataArgs(args)
    remote_incident_id = remote_args.remote_incident_id

    mirrored_data: Dict[str, Any] = {}
    entries: list = []

    try:
        demisto.debug(f'Performing get-remote-data command with incident id: {remote_incident_id} '
                      f'and last_update: {remote_args.last_update}')

        mirrored_data, updated_object = get_remote_incident_data(client, remote_incident_id)
        if updated_object:
            demisto.debug(f'Update incident {remote_incident_id} with fields: {updated_object}')
            set_xsoar_incident_entries(updated_object, entries, remote_incident_id)

        return GetRemoteDataResponse(mirrored_object=updated_object, entries=entries)

    except Exception as e:
        demisto.debug(f"Error in Microsoft Sentinel incoming mirror for incident: {remote_incident_id}\n"
                      f"Error message: {str(e)}")

        if not mirrored_data:
            mirrored_data = {'id': remote_incident_id}
        mirrored_data['in_mirror_error'] = str(e)

        return GetRemoteDataResponse(mirrored_object=mirrored_data, entries=[])


def get_mapping_fields_command() -> GetMappingFieldsResponse:
    mapping_response = GetMappingFieldsResponse()
    incident_type_scheme = SchemeTypeMapping(type_name='Microsoft Sentinel Incident')

    for argument, description in OUTGOING_MIRRORED_FIELDS.items():
        incident_type_scheme.add_field(name=argument, description=description)
    mapping_response.add_scheme_type(incident_type_scheme)

    return mapping_response


def close_incident_in_remote(delta: Dict[str, Any]) -> bool:
    """
    Closing in the remote system should happen only when both:
        1. The user asked for it
        2. The closing field is in the delta

    The second is mandatory, so a closing request will not be sent for all mirroring requests that occur after closing an incident
    (in the case where the incident has been updated, but the status has not been changed).
    """
    closing_field = 'classification'
    return demisto.params().get('close_ticket') and closing_field in delta


def update_incident_request(client: AzureSentinelClient, incident_id: str, data: Dict[str, Any], delta: Dict[str, Any],
                            close_ticket: bool = False) -> Dict[str, Any]:
    """
    Args:
        client (AzureSentinelClient)
        incident_id (str): the incident ID
        data (Dict[str, Any]): all the data of the incident
        delta (Dict[str, Any]): the delta of the changes in the incident's data
        close_ticket (bool, optional): whether to close the ticket or not (defined by the close_incident_in_remote(delta)).
                                       Defaults to False.

    Returns:
        Dict[str, Any]: the response of the update incident request
    """
    required_fields = ('severity', 'status', 'title')
    if any(field not in data for field in required_fields):
        raise DemistoException(f'Update incident request is missing one of the required fields for the '
                               f'API: {required_fields}')

    properties = {
        'title': data.get('title'),
        'description': delta.get('description'),
        'severity': LEVEL_TO_SEVERITY[data.get('severity', '')],
        'status': 'Active',
        'labels': [{'labelName': label, 'type': 'User'} for label in delta.get('tags', [])],
        'firstActivityTimeUtc': delta.get('firstActivityTimeUtc'),
        'lastActivityTimeUtc': delta.get('lastActivityTimeUtc')
    }
    if close_ticket:
        properties |= {
            'status': 'Closed',
            'classification': delta.get('classification'),
            'classificationComment': delta.get('classificationComment'),
            'classificationReason': CLASSIFICATION_REASON.get(delta.get('classification', ''))
        }
    remove_nulls_from_dictionary(properties)
    data = {
        'etag': delta.get('etag') or data.get('etag'),
        'properties': properties
    }
    demisto.debug(f'Updating incident with remote ID {incident_id} with data: {data}')
    return client.http_request('PUT', f'incidents/{incident_id}', data=data)


def update_remote_incident(client: AzureSentinelClient, data: Dict[str, Any], delta: Dict[str, Any],
                           incident_status: IncidentStatus, incident_id: str) -> str:
    if incident_status == IncidentStatus.DONE:
        if close_incident_in_remote(delta):
            demisto.debug(f'Closing incident with remote ID {incident_id} in remote system.')
            return str(update_incident_request(client, incident_id, data, delta, close_ticket=True))
        elif delta.keys() <= {'classification', 'classificationComment'}:
            demisto.debug(f'Incident with remote ID {incident_id} is closed in XSOAR, '
                          'but not in the remote system ("Close Mirrored Microsoft Sentinel Ticket" parameter is not set).')
            return ''
        else:  # The delta contains fields that are not related to closing the incident and close_incident_in_remote() is False
            demisto.debug(f'Updating incident with remote ID {incident_id} in remote system (but not closing it).')
            return str(update_incident_request(client, incident_id, data, delta))

    elif incident_status == IncidentStatus.ACTIVE:
        demisto.debug(f'Updating incident with remote ID {incident_id} in remote system.')
        return str(update_incident_request(client, incident_id, data, delta))

    demisto.debug(f'Incident with remote ID {incident_id} is not Active or Closed, not updating. (status: {incident_status})')
    return ''


def update_remote_system_command(client: AzureSentinelClient, args: Dict[str, Any]):
    """ Mirrors out local changes to the remote system.
    Args:
        client: The client object.
        args: The command arguments.
    Returns:
        The remote incident id that was modified. This is important when the incident is newly created remotely.
    """
    parsed_args = UpdateRemoteSystemArgs(args)
    delta = parsed_args.delta
    data = parsed_args.data
    remote_incident_id = parsed_args.remote_incident_id
    demisto.debug(f'Got the following data {data}, and delta {delta}.')
    if parsed_args.incident_changed and delta:
        demisto.debug(f'Got the following delta keys {list(delta.keys())}.')
        try:
            if result := update_remote_incident(
                client, data, delta, parsed_args.inc_status, remote_incident_id
            ):
                demisto.debug(f'Incident updated successfully. Result: {result}')

        except Exception as e:
            demisto.error(f'Error in Microsoft Sentinel outgoing mirror for incident {remote_incident_id}. '
                          f'Error message: {str(e)}')
    else:
        demisto.debug(f"Skipping updating remote incident {remote_incident_id} as it didn't change.")

    return remote_incident_id


''' INTEGRATION COMMANDS '''


def get_incident_by_id_command(client, args):
    inc_id = args.get('incident_id')
    url_suffix = f'incidents/{inc_id}'

    result = client.http_request('GET', url_suffix)
    incident = incident_data_to_xsoar_format(result)
    readable_output = tableToMarkdown(f'Incident {inc_id} details', incident, url_keys=['IncidentUrl'],
                                      headers=INCIDENT_HEADERS,
                                      headerTransform=pascalToSpace,
                                      removeNull=True)
    return CommandResults(
        readable_output=readable_output,
        outputs_prefix='AzureSentinel.Incident',
        outputs=incident,
        outputs_key_field='ID',
        raw_response=result
    )


def test_module(client: AzureSentinelClient, _: Dict[str, Any]):
    """
    Test connection to Azure by calling the list incidents API with limit=1
    """
    client.http_request('GET', 'incidents', params={'$top': 1})
    return 'ok'


def list_incidents_command(client: AzureSentinelClient, args, is_fetch_incidents=False):
    """ Retrieves incidents from Sentinel.
    Args:
        client: An AzureSentinelClient client.
        args: Demisto args.
        is_fetch_incidents: Is it part of a fetch incidents command.
    Returns:
        A CommandResult object with the array of incidents as output.
    """
    filter_expression = args.get('filter')
    limit = None if is_fetch_incidents else min(200, int(args.get('limit')))
    next_link = args.get('next_link', '')

    if next_link:
        next_link = next_link.replace('%20', ' ')  # Next link syntax can't handle '%' character
        result = client.http_request('GET', full_url=next_link)
    else:
        url_suffix = 'incidents'
        params = {
            '$top': limit,
            '$filter': filter_expression,
            '$orderby': args.get('orderby', 'properties/createdTimeUtc asc')
        }
        remove_nulls_from_dictionary(params)

        result = client.http_request('GET', url_suffix, params=params)

    incidents = [incident_data_to_xsoar_format(inc, is_fetch_incidents) for inc in result.get('value')]

    if is_fetch_incidents:
        return CommandResults(outputs=incidents, outputs_prefix='AzureSentinel.Incident')

    outputs = {'AzureSentinel.Incident(val.ID === obj.ID)': incidents}

    update_next_link_in_context(result, outputs)

    readable_output = tableToMarkdown(f'Incidents List ({len(incidents)} results)', incidents,
                                      headers=INCIDENT_HEADERS,
                                      headerTransform=pascalToSpace,
                                      removeNull=True)
    return CommandResults(
        readable_output=readable_output,
        outputs=outputs,
        raw_response=result
    )


def list_watchlists_command(client, args):
    url_suffix = 'watchlists'
    specific_watchlists_alias = args.get('watchlist_alias')
    if specific_watchlists_alias:
        url_suffix += f'/{specific_watchlists_alias}'

    result = client.http_request('GET', url_suffix)

    iterable_watchlists = [result] if specific_watchlists_alias else result.get('value')
    watchlists = [watchlist_data_to_xsoar_format(watchlist) for watchlist in iterable_watchlists]
    readable_output = tableToMarkdown('Watchlists results', watchlists,
                                      headers=['Name', 'ID', 'Description'],
                                      headerTransform=pascalToSpace,
                                      removeNull=True)
    return CommandResults(
        readable_output=readable_output,
        outputs_prefix='AzureSentinel.Watchlist',
        outputs=watchlists,
        outputs_key_field='ID',
        raw_response=result
    )


def delete_watchlist_command(client, args):
    alias = args.get('watchlist_alias')
    url_suffix = f'watchlists/{alias}'
    client.http_request('DELETE', url_suffix)
    return CommandResults(readable_output=f'Watchlist {alias} was deleted successfully.')


def delete_watchlist_item_command(client, args):
    alias = args.get('watchlist_alias')
    item_id = args.get('watchlist_item_id')
    url_suffix = f'watchlists/{alias}/watchlistItems/{item_id}'
    client.http_request('DELETE', url_suffix)
    return CommandResults(readable_output=f'Watchlist item {item_id} was deleted successfully.')


def create_update_watchlist_command(client, args):
    """ Create or update a watchlist in Azure Sentinel.

    :param client: (AzureSentinelClient) The Azure Sentinel client to work with.
    :param args:  (dict) arguments for this command.
    """

    # prepare the request
    alias = args.get('watchlist_alias')
    raw_content = ''
    path = args.get('file_entry_id')
    if path:
        path = demisto.getFilePath(path)
        with open(path['path'], 'rb') as file:
            raw_content = file.read().decode()
    data = {
        'properties': {
            'watchlistAlias': alias,
            'displayName': args.get('watchlist_display_name'),
            'description': args.get('description', ''),
            'provider': args.get('provider', 'XSOAR'),
            'source': 'Local file',
            'labels': argToList(args.get('labels', ''), ','),
            'numberOfLinesToSkip': arg_to_number(args.get('lines_to_skip', '0')),
            'rawContent': raw_content,
            'itemsSearchKey': args.get('items_search_key'),
            'contentType': args.get('content_type', 'Text/Csv'),
        }
    }

    # request
    raw_result = client.http_request('PUT', url_suffix=f'watchlists/{alias}', data=data)

    # prepare result
    watchlist = watchlist_data_to_xsoar_format(raw_result)

    readable_output = tableToMarkdown('Create watchlist results', watchlist,
                                      headers=['Name', 'ID', 'Description'],
                                      headerTransform=pascalToSpace,
                                      removeNull=True)
    return CommandResults(
        readable_output=readable_output,
        outputs_prefix='AzureSentinel.Watchlist',
        outputs=watchlist,
        outputs_key_field='ID',
        raw_response=raw_result
    )


def create_update_watchlist_item_command(client, args):
    """ Create or update a watchlist item in Azure Sentinel.

    :param client: (AzureSentinelClient) The Azure Sentinel client to work with.
    :param args:  (dict) arguments for this command.
    """

    # prepare the request
    alias = args.get('watchlist_alias')
    watchlist_item_id = args.get('watchlist_item_id', uuid.uuid4())
    item_key_value_str = args.get('item_key_value', '{}')
    item_key_value = json.loads(item_key_value_str)
    item_data = {
        'properties': {
            'itemsKeyValue': item_key_value
        }
    }

    # request
    url_suffix = f'watchlists/{alias}/watchlistItems/{watchlist_item_id}'
    raw_item = client.http_request('PUT', url_suffix=url_suffix, data=item_data)

    # prepare result
    item = {'WatchlistAlias': alias, **watchlist_item_data_to_xsoar_format(raw_item)}
    readable_output = tableToMarkdown('Create watchlist item results', item,
                                      headers=['ID', 'ItemsKeyValue'],
                                      headerTransform=pascalToSpace,
                                      removeNull=True)
    return CommandResults(
        readable_output=readable_output,
        outputs_prefix='AzureSentinel.WatchlistItem',
        outputs=item,
        outputs_key_field='ID',
        raw_response=raw_item
    )


def list_watchlist_items_command(client, args):
    """
    Get specific watchlist item or list of watchlist items.

    :param client: (AzureSentinelClient) The Azure Sentinel client to work with.
    :param args:  (dict) arguments for this command.
    """

    # prepare the request
    alias = args.get('watchlist_alias', '')
    url_suffix = f'watchlists/{alias}/watchlistItems'
    item_id = args.get('watchlist_item_id')
    if item_id:
        url_suffix += f'/{item_id}'

    # request
    result = client.http_request('GET', url_suffix)

    # prepare result
    raw_items = [result] if item_id else result.get('value')
    items = [{'WatchlistAlias': alias, **watchlist_item_data_to_xsoar_format(item)} for item in raw_items]
    readable_output = tableToMarkdown('Watchlist items results', items,
                                      headers=['ID', 'ItemsKeyValue'],
                                      headerTransform=pascalToSpace,
                                      removeNull=True)

    return CommandResults(
        readable_output=readable_output,
        outputs_prefix='AzureSentinel.WatchlistItem',
        outputs=items,
        outputs_key_field='ID',
        raw_response=result
    )


def update_incident_command(client: AzureSentinelClient, args: Dict[str, Any]):
    inc_id = args.get('incident_id')
    inc_data = get_update_incident_request_data(client, args)

    url_suffix = f'incidents/{inc_id}'
    result = client.http_request('PUT', url_suffix, data=inc_data)
    incident = incident_data_to_xsoar_format(result)
    readable_output = tableToMarkdown(f'Updated incidents {inc_id} details', incident,
                                      headers=INCIDENT_HEADERS,
                                      headerTransform=pascalToSpace,
                                      removeNull=True)
    return CommandResults(
        readable_output=readable_output,
        outputs_prefix='AzureSentinel.Incident',
        outputs=incident,
        outputs_key_field='ID',
        raw_response=result
    )


def delete_incident_command(client, args):
    inc_id = args.get('incident_id')
    url_suffix = f'incidents/{inc_id}'

    client.http_request('DELETE', url_suffix)

    context = {
        'ID': inc_id,
        'Deleted': True
    }

    return CommandResults(
        readable_output=f'Incident {inc_id} was deleted successfully.',
        outputs_prefix='AzureSentinel.Incident',
        outputs=context,
        outputs_key_field='ID',
        raw_response={}
    )


def list_incident_comments_command(client, args):
    inc_id = args.get('incident_id')
    limit = min(50, int(args.get('limit')))
    next_link = args.get('next_link', '')

    if next_link:
        next_link = next_link.replace('%20', ' ')  # Next link syntax can't handle '%' character
        result = client.http_request('GET', full_url=next_link)
    else:
        url_suffix = f'incidents/{inc_id}/comments'
        params = {'$top': limit}
        remove_nulls_from_dictionary(params)

        result = client.http_request('GET', url_suffix, params=params)

    comments = [comment_data_to_xsoar_format(inc, inc_id) for inc in result.get('value')]

    outputs = {f'AzureSentinel.IncidentComment(val.ID === obj.ID && val.IncidentID === {inc_id})': comments}

    update_next_link_in_context(result, outputs)

    readable_output = tableToMarkdown(f'Incident {inc_id} Comments ({len(comments)} results)', comments,
                                      headers=COMMENT_HEADERS,  # disable-secrets-detection
                                      headerTransform=pascalToSpace,
                                      removeNull=True)
    return CommandResults(
        readable_output=readable_output,
        outputs=outputs,
        raw_response=result
    )


def incident_add_comment_command(client, args):
    import random

    inc_id = args.get('incident_id')
    url_suffix = f'incidents/{inc_id}/comments/{str(random.getrandbits(128))}'
    comment_data = {
        'properties': {
            'message': args.get('message')
        }
    }

    result = client.http_request('PUT', url_suffix, data=comment_data)
    comment = comment_data_to_xsoar_format(result, inc_id)

    readable_output = tableToMarkdown(f'Incident {inc_id} new comment details', comment,
                                      headers=COMMENT_HEADERS,  # disable-secrets-detection
                                      headerTransform=pascalToSpace,
                                      removeNull=True)
    return CommandResults(
        readable_output=readable_output,
        outputs_prefix='AzureSentinel.IncidentComment',
        outputs=comment,
        outputs_key_field=['ID', 'IncidentID'],
        raw_response=result
    )


def incident_delete_comment_command(client, args):
    inc_id = args.get('incident_id')
    comment_id = args.get('comment_id')
    url_suffix = f'incidents/{inc_id}/comments/{comment_id}'

    res = client.http_request('DELETE', url_suffix)
    if isinstance(res, requests.Response) and res.status_code == 204:
        readable_output = f'Comment {comment_id} does not exist.'
    else:
        readable_output = f'Comment {comment_id} was deleted successfully.'

    return CommandResults(readable_output=readable_output)


def list_incident_entities_command(client, args):
    """
    Get a list of incident's entities.

    :param client: (AzureSentinelClient) The Azure Sentinel client to work with.
    :param args:  (dict) arguments for this command.
    """

    def xsoar_transformer(entity):
        return dict(
            ID=entity.get('name'),
            Kind=entity.get('kind'),
            Properties=entity.get('properties')
        )

    return generic_list_incident_items(
        client=client, incident_id=args.get('incident_id'),
        items_kind='entities', key_in_raw_result='entities',
        outputs_prefix='AzureSentinel.IncidentEntity',
        xsoar_transformer=xsoar_transformer
    )


def list_incident_alerts_command(client, args):
    """
    Get a list of incident's alerts.

    :param client: (AzureSentinelClient) The Azure Sentinel client to work with.
    :param args:  (dict) arguments for this command.
    """
    return generic_list_incident_items(
        client=client, incident_id=args.get('incident_id'),
        items_kind='alerts', key_in_raw_result='value',
        outputs_prefix='AzureSentinel.IncidentAlert',
        xsoar_transformer=alert_data_to_xsoar_format
    )


def list_incident_relations_command(client, args):
    inc_id = args.get('incident_id')
    limit = min(50, int(args.get('limit')))
    next_link = args.get('next_link', '')
    entity_kinds = args.get('entity_kinds')
    filter_expression = args.get('filter', '')

    if next_link:
        next_link = next_link.replace('%20', ' ')  # Next link syntax can't handle '%' character
        result = client.http_request('GET', full_url=next_link)
    else:
        # Handle entity kinds to filter by
        if entity_kinds:
            if filter_expression:
                filter_expression += ' and '
            filter_expression += f"search.in(properties/relatedResourceKind, '{entity_kinds}', ',')"

        url_suffix = f'incidents/{inc_id}/relations'
        params = {
            '$top': limit,
            '$filter': filter_expression
        }
        remove_nulls_from_dictionary(params)

        result = client.http_request('GET', url_suffix, params=params)

    relations = [
        incident_related_resource_data_to_xsoar_format(resource, inc_id) for resource in result.get('value')
    ]

    outputs = {f'AzureSentinel.IncidentRelatedResource(val.ID === obj.ID && val.IncidentID == {inc_id})': relations}

    update_next_link_in_context(result, outputs)

    readable_output = tableToMarkdown(f'Incident {inc_id} Relations ({len(relations)} results)', relations,
                                      headerTransform=pascalToSpace,
                                      removeNull=True)
    return CommandResults(
        readable_output=readable_output,
        outputs=outputs,
        raw_response=result
    )


def update_next_link_in_context(result: dict, outputs: dict):
    """
    Update the output context with the next link if exist
    """
    # we don't want whitespaces in this value, so it won't be considered as two arguments in the CLI by mistake
    next_link = result.get('nextLink', '').replace(' ', '%20')
    if next_link:
        next_link_item = {
            'Description': NEXT_LINK_DESCRIPTION,
            'URL': next_link,
        }
        outputs[f'AzureSentinel.NextLink(val.Description == "{NEXT_LINK_DESCRIPTION}")'] = next_link_item


def fetch_incidents_additional_info(client: AzureSentinelClient, incidents: Union[List, Dict]):
    """Fetches additional info of an incidents array or a single incident.

    Args:
        client: An AzureSentinelClient client.
        incidents: An incidents array or a single incident to fetch additional info for.

    Returns:
        None. Updates the incidents array with the additional info.
    """
    additional_fetch = {'Alerts': {'method': 'POST', 'result_key': 'value'},
                        'Entities': {'method': 'POST', 'result_key': 'entities'},
                        'Comments': {'method': 'GET', 'result_key': 'value'},
                        'Relations': {'method': 'GET', 'result_key': 'value'}}

    if isinstance(incidents, dict):
        incidents = [incidents]

    for incident in incidents:
        for additional_info in demisto.params().get('fetch_additional_info', []):
            info_type = additional_info.lower()
            method = additional_fetch[additional_info]['method']
            results_key = additional_fetch[additional_info]['result_key']
            incident_id = incident.get('ID')

            incident[info_type] = client.http_request(method, f'incidents/{incident_id}/{info_type}').get(results_key)


def fetch_incidents(client: AzureSentinelClient, last_run: dict, first_fetch_time: str, min_severity: int) -> tuple:
    """Fetching incidents.
    Args:
        first_fetch_time: The first fetch time.
        client: An AzureSentinelClient client.
        last_run: An dictionary of the last run.
        min_severity: A minimum severity of incidents to fetch.

    Returns:
        (tuple): 1. The LastRun object updated with the last run details.
        2. An array of incidents.

    """
    # Get the last fetch details, if exist
    last_fetch_time = last_run.get('last_fetch_time')
    last_fetch_ids = last_run.get('last_fetch_ids', [])
    last_incident_number = last_run.get('last_incident_number')
    demisto.debug(f"{last_fetch_time=}, {last_fetch_ids=}, {last_incident_number=}")

    if last_fetch_time is None or last_incident_number is None:
        demisto.debug("handle via timestamp")
        if last_fetch_time is None:
            last_fetch_time_str, _ = parse_date_range(first_fetch_time, DATE_FORMAT)
            latest_created_time = dateparser.parse(last_fetch_time_str)
            if not latest_created_time:
                raise DemistoException(f'Got empty latest_created_time. {last_fetch_time_str=} {last_fetch_time=}')
        else:
            latest_created_time = dateparser.parse(last_fetch_time)
            if not latest_created_time:
                raise DemistoException(f'Got empty latest_created_time. {last_fetch_time=}')

        latest_created_time_str = latest_created_time.strftime(DATE_FORMAT)
        command_args = {
            'filter': f'properties/createdTimeUtc ge {latest_created_time_str}',
            'orderby': 'properties/createdTimeUtc asc',
        }

    else:
        demisto.debug("last fetch time is empty, trying to fetch incidents by last incident id")
        latest_created_time = dateparser.parse(last_fetch_time)
        if latest_created_time is None:
            raise DemistoException(f"{last_fetch_time=} couldn't be parsed")
        command_args = {
            'filter': f'properties/incidentNumber gt {last_incident_number}',
            'orderby': 'properties/incidentNumber asc',
        }

    raw_incidents = list_incidents_command(client, command_args, is_fetch_incidents=True).outputs

    fetch_incidents_additional_info(client, raw_incidents)

    return process_incidents(raw_incidents, last_fetch_ids, min_severity,
                             latest_created_time, last_incident_number)  # type: ignore[attr-defined]


def fetch_incidents_command(client, params):
    # How much time before the first fetch to retrieve incidents
    first_fetch_time = params.get('fetch_time', '3 days').strip()
    min_severity = severity_to_level(params.get('min_severity', 'Informational'))
    # Set and define the fetch incidents command to run after activated via integration settings.
    next_run, incidents = fetch_incidents(
        client=client,
        last_run=demisto.getLastRun(),
        first_fetch_time=first_fetch_time,
        min_severity=min_severity
    )
    demisto.setLastRun(next_run)
    demisto.incidents(incidents)


def process_incidents(raw_incidents: list, last_fetch_ids: list, min_severity: int, latest_created_time: datetime,
                      last_incident_number):
    """Processing the raw incidents
    Args:
        raw_incidents: The incidents that were fetched from the API.
        last_fetch_ids: The last fetch ids from the last run.
        last_incident_number: The last incident number that was fetched.
        latest_created_time: The latest created time.
        min_severity: The minimum severity.

    Returns:
        A next_run dictionary, and an array of incidents.
    """

    incidents = []
    current_fetch_ids = []
    if not last_incident_number:
        last_incident_number = 0

    for incident in raw_incidents:
        incident_severity = severity_to_level(incident.get('Severity'))
        demisto.debug(f"{incident.get('ID')=}, {incident_severity=}, {incident.get('IncidentNumber')=}")

        # create incident only for incidents that weren't fetched in the last run and their severity is at least min_severity
        if incident.get('ID') not in last_fetch_ids:
            incident_created_time = dateparser.parse(incident.get('CreatedTimeUTC'))
            current_fetch_ids.append(incident.get('ID'))
            if incident_severity >= min_severity:
                add_mirroring_fields(incident)
                xsoar_incident = {
                    'name': '[Azure Sentinel] ' + incident.get('Title'),
                    'occurred': incident.get('CreatedTimeUTC'),
                    'severity': incident_severity,
                    'rawJSON': json.dumps(incident)
                }
                incidents.append(xsoar_incident)
            else:
                demisto.debug(f"drop creation of {incident.get('IncidentNumber')=} "
                              "due to the {incident_severity=} is lower then {min_severity=}")

            # Update last run to the latest fetch time
            if incident_created_time is None:
                raise DemistoException(f"{incident.get('CreatedTimeUTC')=} couldn't be parsed")

            if incident_created_time > latest_created_time:
                latest_created_time = incident_created_time
            if incident.get('IncidentNumber') > last_incident_number:
                last_incident_number = incident.get('IncidentNumber')

    next_run = {
        'last_fetch_time': latest_created_time.strftime(DATE_FORMAT),
        'last_fetch_ids': current_fetch_ids,
        'last_incident_number': last_incident_number,
    }
    return next_run, incidents


def threat_indicators_data_to_xsoar_format(ind_data):
    """
    Convert the threat indicators data from the raw to XSOAR format.

    :param ind_data: (dict) The incident raw data.
    """

    properties = ind_data.get('properties', {})
    pattern = properties.get('parsedPattern', [])[0] if properties.get('parsedPattern', []) else {}

    formatted_data = {
        'ID': ind_data.get('id'),
        'Name': ind_data.get('name'),
        'ETag': ind_data.get('etag'),
        'Type': ind_data.get('type'),
        'Kind': ind_data.get('kind'),

        'Confidence': properties.get('confidence', ''),
        'Created': format_date(properties.get('created', '')),
        'CreatedByRef': properties.get('createdByRef', ''),
        'ExternalId': properties.get('externalId', ''),
        'LastUpdatedTimeUtc': format_date(properties.get('lastUpdatedTimeUtc', '')),
        'Revoked': properties.get('revoked', ''),
        'Source': properties.get('source', ''),
        'Tags': properties.get('threatIntelligenceTags', 'No Tags'),
        'DisplayName': properties.get('displayName', ''),
        'Description': properties.get('description', ''),
        'Types': properties.get('threatTypes', ''),
        'KillChainPhases': [{
            'KillChainName': phase.get('killChainName'),
            'PhaseName': phase.get('phaseName')
        } for phase in properties.get('KillChainPhases', [])],
        'ParsedPattern': {
            'PatternTypeKey': pattern.get('patternTypeKey'),
            'PatternTypeValues': {
                'Value': dict_safe_get(pattern, ['patternTypeValues', 0, 'value']),
                'ValueType': dict_safe_get(pattern, ['patternTypeValues', 0, 'valueType']),
            }
        } if pattern else None,

        'Pattern': properties.get('pattern', ''),
        'PatternType': properties.get('patternType', ''),
        'ValidFrom': format_date(properties.get('validFrom', '')),
        'ValidUntil': format_date(properties.get('validUntil', '')),
        'Values': dict_safe_get(pattern, ['patternTypeValues', 0, 'value']),
        'Deleted': False
    }
    remove_nulls_from_dictionary(formatted_data)

    return formatted_data


def build_query_filter(args):
    filtering_args = {
        'minConfidence': args.get('min_confidence', ''),
        'maxConfidence': args.get('max_confidence', ''),
        'minValidUntil': format_date(args.get('min_valid_from', '')),
        'maxValidUntil': format_date(args.get('max_valid_from', '')),
        'sources': argToList(args.get('sources')),
        'keywords': ' '.join(argToList(args.get('keywords'))),
        'threatTypes': argToList(args.get('threat_types')),
        'patternTypes': []
    }

    indicator_types = argToList(args.get('indicator_types'))
    if indicator_types:
        for ind_type in indicator_types:
            pattern_type = {
                'ipv4': '{ind_type}-address',
                'ipv6': '{ind_type}-address',
                'domain': '{ind_type}-name',
            }.get(ind_type, "{ind_type}").format(ind_type=ind_type)
            filtering_args['patternTypes'].append(pattern_type)

    include_disabled = args.get('include_disabled', 'false') == 'true'
    filtering_args['includeDisabled'] = include_disabled

    remove_nulls_from_dictionary(filtering_args)

    return filtering_args


def build_threat_indicator_data(args, source):
    value = args.get('value')

    data = {
        'displayName': args.get('display_name'),
        'description': args.get('description'),
        'revoked': args.get('revoked', ''),
        'confidence': arg_to_number(args.get('confidence')),
        'threatTypes': argToList(args.get('threat_types')),
        'includeDisabled': args.get('include_disabled', ''),
        'source': source,
        'threatIntelligenceTags': argToList(args.get('tags')),
        'validFrom': format_date(args.get('valid_from', '')),
        'validUntil': format_date(args.get('valid_until', '')),
        'createdByRef': args.get('created_by', ''),
    }

    indicator_type = args.get('indicator_type')
    if indicator_type == 'ipv4':
        indicator_type = 'ipv4-addr'
    elif indicator_type == 'ipv6':
        indicator_type = 'ipv6-addr'
    elif indicator_type == 'domain':
        indicator_type = 'domain-name'

    data['patternType'] = indicator_type

    if indicator_type == 'file':
        hash_type = args.get('hash_type')
        data['hashType'] = hash_type
        data['pattern'] = f"[file:hashes.'{hash_type}' = '{value}']"
    else:
        data['pattern'] = f"[{indicator_type}:value = '{value}']"

    data['killChainPhases'] = []

    kill_chains = argToList(args.get('kill_chains', []))
    if kill_chains:
        for kill_chain_phase in kill_chains:
            data['killChainPhases'].append(
                {'killChainName': kill_chain_phase,
                 'phaseName': kill_chain_phase})

    remove_nulls_from_dictionary(data)

    return data


def build_updated_indicator_data(new_ind_data, original_ind_data):
    original_extracted_data = extract_original_data_from_indicator(original_ind_data.get('properties'))
    # When updating an indicator, one can not change the original source
    source = original_extracted_data.get('source')
    new_data = build_threat_indicator_data(new_ind_data, source)

    original_extracted_data.update(new_data)

    return original_extracted_data


def extract_original_data_from_indicator(original_data):
    extracted_data = {
        'description': original_data.get('description', ''),
        'revoked': original_data.get('revoked', ''),
        'confidence': arg_to_number(original_data.get('confidence')),
        'threatTypes': argToList(original_data.get('threatTypes')),
        'killChainPhases': argToList(original_data.get('killChainPhases')),
        'threatIntelligenceTags': argToList(original_data.get('threatIntelligenceTags')),
        'validFrom': original_data.get('validFrom', ''),
        'validUntil': original_data.get('validUntil', ''),
        'createdByRef': original_data.get('createdByRef', ''),
        'created': original_data.get('created', ''),
        'externalId': original_data.get('externalId'),
        'displayName': original_data.get('displayName'),
        'source': original_data.get('source', DEFAULT_SOURCE)
    }

    remove_nulls_from_dictionary(extracted_data)
    return extracted_data


def list_threat_indicator_command(client, args):
    url_suffix = 'threatIntelligence/main/indicators'
    limit = arg_to_number(args.get('limit', DEFAULT_LIMIT))  # the default limit is 50

    next_link = args.get('next_link', '')
    if next_link:
        next_link = next_link.replace('%20', ' ')  # Next link syntax can't handle '%' character
        result = client.http_request('GET', full_url=next_link)
    else:
        if indicator_name := args.get('indicator_name'):
            url_suffix += f'/{indicator_name}'

        result = client.http_request('GET', url_suffix, params={'$top': limit})

    num_of_threat_indicators = 0
    threat_indicators = []

    if result.get('value'):
        threat_indicators = [threat_indicators_data_to_xsoar_format(ind) for ind in result.get('value')]
        num_of_threat_indicators = len(threat_indicators)

    outputs = {'AzureSentinel.ThreatIndicator': threat_indicators}
    update_next_link_in_context(result, outputs)

    readable_output = tableToMarkdown(
        f'Threat Indicators ({num_of_threat_indicators} results)',
        threat_indicators,
        headers=THREAT_INDICATORS_HEADERS,
        headerTransform=pascalToSpace,
        removeNull=True,
    )

    return CommandResults(
        readable_output=readable_output,
        outputs=outputs,
        outputs_key_field='ID',
        raw_response=result
    )


def query_threat_indicators_command(client, args):
    url_suffix = 'threatIntelligence/main/queryIndicators'
    limit = arg_to_number(args.get('limit', DEFAULT_LIMIT))  # the default limit is 50
    data = build_query_filter(args)
    next_link = args.get('next_link', '')
    if next_link:
        next_link = next_link.replace('%20', ' ')  # Next link syntax can't handle '%' character
        result = client.http_request('POST', full_url=next_link, data=data)
    else:

        result = client.http_request('POST', url_suffix, params={'$top': limit}, data=data)

    num_of_threat_indicators = 0
    threat_indicators = []

    if result.get('value') is not None:
        threat_indicators = [threat_indicators_data_to_xsoar_format(ind) for ind in result.get('value')]
        num_of_threat_indicators = len(threat_indicators)

    outputs = {'AzureSentinel.ThreatIndicator': threat_indicators}
    update_next_link_in_context(result, outputs)

    readable_output = tableToMarkdown(
        f'Threat Indicators ({num_of_threat_indicators} results)',
        threat_indicators,
        headers=THREAT_INDICATORS_HEADERS,
        headerTransform=pascalToSpace,
        removeNull=True
    )

    return CommandResults(
        readable_output=readable_output,
        outputs=outputs,
        outputs_key_field='ID',
        raw_response=result
    )


def create_threat_indicator_command(client, args):
    url_suffix = 'threatIntelligence/main/createIndicator'

    data = {'kind': 'indicator', 'properties': build_threat_indicator_data(args, source=DEFAULT_SOURCE)}

    result = client.http_request('POST', url_suffix, data=data)

    threat_indicators = [threat_indicators_data_to_xsoar_format(result)]

    readable_output = tableToMarkdown('New threat Indicator was created', threat_indicators,
                                      headers=THREAT_INDICATORS_HEADERS,
                                      headerTransform=pascalToSpace,
                                      removeNull=True)

    return CommandResults(
        readable_output=readable_output,
        outputs_prefix='AzureSentinel.ThreatIndicator',
        outputs=threat_indicators,
        outputs_key_field='ID',
        raw_response=result
    )


def update_threat_indicator_command(client, args):
    indicator_name = args.get('indicator_name')
    get_indicator_url_suffix = f'threatIntelligence/main/indicators/{indicator_name}'

    original_data = client.http_request('GET', get_indicator_url_suffix)

    updated_data = build_updated_indicator_data(args, original_data)

    data = {
        "kind": "indicator",
        "properties": updated_data
    }

    update_indicator_url_suffix = f'threatIntelligence/main/indicators/{indicator_name}'

    result = client.http_request('PUT', update_indicator_url_suffix, data=data)
    threat_indicators = [threat_indicators_data_to_xsoar_format(result)]

    readable_output = tableToMarkdown(f'Threat Indicator {indicator_name} was updated',
                                      threat_indicators,
                                      headers=THREAT_INDICATORS_HEADERS,
                                      headerTransform=pascalToSpace,
                                      removeNull=True)

    return CommandResults(
        readable_output=readable_output,
        outputs_prefix='AzureSentinel.ThreatIndicator',
        outputs=threat_indicators,
        outputs_key_field='ID',
        raw_response=result
    )


def delete_threat_indicator_command(client, args):
    indicator_names = argToList(args.get('indicator_names'))
    outputs = []

    for indicator_name in indicator_names:
        url_suffix = f'threatIntelligence/main/indicators/{indicator_name}'
        client.http_request('DELETE', url_suffix)
        outputs.append({
            'Name': indicator_name,
            'Deleted': True
        })

    return CommandResults(
        readable_output='Threat Intelligence Indicators ' + ', '.join(indicator_names)
                        + ' were deleted successfully',
        outputs_prefix='AzureSentinel.ThreatIndicator',
        outputs_key_field='Name',
        outputs=outputs,
        raw_response={},
    )


def append_tags_threat_indicator_command(client, args):
    indicator_name = args.get('indicator_name')
    tags = argToList(args.get('tags'))
    url_suffix = f'threatIntelligence/main/indicators/{indicator_name}/appendTags'

    data = {'threatIntelligenceTags': tags}

    result = client.http_request('POST', url_suffix, data=data)

    threat_indicators = [threat_indicators_data_to_xsoar_format(result)]

    return CommandResults(
        readable_output=f'Tags were appended to {indicator_name} Threat Indicator.',
        outputs_prefix='AzureSentinel.ThreatIndicator',
        outputs=threat_indicators,
        outputs_key_field='ID',
        raw_response=result
    )


def replace_tags_threat_indicator_command(client, args):
    indicator_name = args.get('indicator_name')
    tags = argToList(args.get('tags'))
    url_suffix = f'threatIntelligence/main/indicators/{indicator_name}/replaceTags'

    data = {
        "properties": {
            'threatIntelligenceTags': tags
        }
    }

    result = client.http_request('POST', url_suffix, data=data)

    threat_indicators = [threat_indicators_data_to_xsoar_format(result)]

    return CommandResults(
        readable_output=f'Tags were replaced to {indicator_name} Threat Indicator.',
        outputs_prefix='AzureSentinel.ThreatIndicator',
        outputs=threat_indicators,
        outputs_key_field='ID',
        raw_response=result
    )


def list_alert_rule_command(client: AzureSentinelClient, args: Dict[str, Any]) -> CommandResults:
    limit = int(args.get('limit', 50))
    rule_id = args.get('rule_id')

    url_suffix = 'alertRules' + (f'/{rule_id}' if rule_id else '')

    raw_results = []
    next_link = True
    while next_link:
        full_url = next_link if isinstance(next_link, str) else None

        response = client.http_request('GET', url_suffix, full_url=full_url)

        raw_results += [response] if rule_id else response.get('value', [])

        next_link = response.get('nextLink')
        if len(raw_results) >= limit:
            next_link = False

    raw_results = raw_results[:limit]

    readable_result = [
        {
            'ID': rule.get('name'),
            'Kind': rule.get('kind'),
            'Severity': rule.get('properties', {}).get('severity'),
            'Display Name': rule.get('properties', {}).get('displayName'),
            'Description': rule.get('properties', {}).get('description'),
            'Enabled': rule.get('properties', {}).get('enabled')
        } for rule in raw_results]
    tabel_name = 'Azure Sentinel Alert Rules' + (f' ({len(raw_results)} results)' if len(raw_results) > 1 else '')
    readable_output = tableToMarkdown(tabel_name, readable_result, sort_headers=False)

    return CommandResults(
        readable_output=readable_output,
        outputs_prefix='AzureSentinel.AlertRule',
        outputs=raw_results,
        outputs_key_field='name',
        raw_response=raw_results
    )


def list_alert_rule_template_command(client: AzureSentinelClient, args: Dict[str, Any]) -> CommandResults:
    limit = int(args.get('limit', 50))
    template_id = args.get('template_id')

    url_suffix = 'alertRuleTemplates' + (f'/{template_id}' if template_id else '')

    raw_results = []
    next_link = True
    while next_link:
        full_url = next_link if isinstance(next_link, str) else None

        response = client.http_request('GET', url_suffix, full_url=full_url)

        raw_results += [response] if template_id else response.get('value', [])

        next_link = response.get('nextLink')
        if len(raw_results) >= limit:
            next_link = False

    raw_results = raw_results[:limit]

    readable_result = [
        {
            'ID': rule.get('name'),
            'Kind': rule.get('kind'),
            'Severity': rule.get('properties', {}).get('severity'),
            'Display Name': rule.get('properties', {}).get('displayName'),
            'Description': rule.get('properties', {}).get('description'),
            'Status': rule.get('properties', {}).get('status'),
            'Created Date UTC': rule.get('properties', {}).get('createdDateUTC'),
            'Last Updated Date UTC': rule.get('properties', {}).get('lastUpdatedDateUTC'),
            'Alert Rules Created By Template Count': rule.get('properties', {}).get('alertRulesCreatedByTemplateCount'),
        } for rule in raw_results]
    tabel_name = 'Azure Sentinel Alert Rule Template' + (f' ({len(raw_results)} results)' if len(raw_results) > 1 else '')
    readable_output = tableToMarkdown(tabel_name, readable_result, sort_headers=False)

    return CommandResults(
        readable_output=readable_output,
        outputs_prefix='AzureSentinel.AlertRuleTemplate',
        outputs=raw_results,
        outputs_key_field='name',
        raw_response=raw_results
    )


def delete_alert_rule_command(client: AzureSentinelClient, args: Dict[str, Any]) -> CommandResults:
    rule_id = args.get('rule_id')
    url_suffix = f'alertRules/{rule_id}'
    response = client.http_request('DELETE', url_suffix)

    if isinstance(response, requests.Response) and response.status_code == 204:
        return CommandResults(readable_output=f'Alert rule {rule_id} does not exist.')

    return CommandResults(readable_output=f'Alert rule {rule_id} was deleted successfully.')


def list_subscriptions_command(client: AzureSentinelClient) -> CommandResults:

    full_url = 'https://management.azure.com/subscriptions?api-version=2020-01-01'

    response = client.http_request('GET', full_url=full_url)
    data_from_response = response.get('value', [])

    readable_output = tableToMarkdown(
        'Azure Sentinel Subscriptions',
        data_from_response,
        ['subscriptionId', 'tenantId', 'displayName', 'state'], removeNull=True,
        headerTransform=string_to_table_header)

    return CommandResults(
        readable_output=readable_output,
        outputs_prefix='AzureSentinel.Subscription',
        outputs=data_from_response,
        outputs_key_field='subscriptionId',
        raw_response=response
    )


def list_resource_groups_command(client: AzureSentinelClient, args: Dict[str, Any], subscription_id: str) -> CommandResults:
    tag = args.get('tag')
    limit = arg_to_number(args.get('limit', 50))
    subscription_id = subscription_id

    # extracting the tag name and value from the tag argument that is received from the user as a string
    filter_by_tag = azure_tag_formatter(tag) if tag else ''

    full_url = f'https://management.azure.com/subscriptions/{subscription_id}/resourcegroups?$filter=\
{filter_by_tag}&$top={limit}&api-version=2021-04-01'

    response = client.http_request('GET', full_url=full_url)
    data_from_response = response.get('value', [])

    readable_output = tableToMarkdown(
        'Azure Sentinel Resource Groups',
        data_from_response,
        ['name', 'location', 'tags', 'properties.provisioningState'], removeNull=True,
        headerTransform=string_to_table_header)

    return CommandResults(
        readable_output=readable_output,
        outputs_prefix='AzureSentinel.ResourceGroup',
        outputs=data_from_response,
        outputs_key_field='name',
        raw_response=response
    )


def validate_required_arguments_for_alert_rule(args: Dict[str, Any]) -> None:
    required_args_by_kind = {
        'fusion': ['rule_name', 'template_name', 'enabled'],
        'microsoft_security_incident_creation': ['rule_name', 'displayName', 'enabled', 'product_filter'],
        'scheduled': ['rule_name', 'displayName', 'enabled', 'query', 'query_frequency', 'query_period', 'severity',
                      'suppression_duration', 'suppression_enabled', 'trigger_operator', 'trigger_threshold']
    }

    kind = args.get('kind', '')
    if not kind:
        raise DemistoException('The "kind" argument is required for alert rule.')
    for arg in required_args_by_kind.get(kind, []):
        if not args.get(arg):
            raise DemistoException(f'"{arg}" is required for "{kind}" alert rule.')


def create_data_for_alert_rule(args: Dict[str, Any]) -> Dict[str, Any]:
    validate_required_arguments_for_alert_rule(args)

    properties = {
        'alertRuleTemplateName': args.get('template_name'),
        'enabled': argToBoolean(args.get('enabled')) if args.get('enabled') else None,
        'displayName': args.get('displayName'),
        'productFilter': string_to_table_header(args.get('product_filter', '')),
        'description': args.get('description'),
        'displayNamesExcludeFilter': args.get('name_exclude_filter'),
        'displayNamesFilter': args.get('name_include_filter'),
        'severitiesFilter': args.get('severity_filter'),
        'query': args.get('query'),
        'queryFrequency': args.get('query_frequency'),
        'queryPeriod': args.get('query_period'),
        'severity': pascalToSpace(args.get('severity')),
        'suppressionDuration': args.get('suppression_duration'),
        'suppressionEnabled': argToBoolean(args.get('suppression_enabled')) if args.get('suppression_enabled') else None,
        'triggerOperator': underscoreToCamelCase(args.get('trigger_operator')),
        'triggerThreshold': args.get('trigger_threshold'),
        'tactics': argToList(args.get('tactics')),
        'techniques': argToList(args.get('techniques'))
    }
    remove_nulls_from_dictionary(properties)

    return {
        'kind': underscoreToCamelCase(args.get('kind')),
        'etag': args.get('etag'),
        'properties': properties
    }


def create_and_update_alert_rule_command(client: AzureSentinelClient, args: Dict[str, Any]) -> CommandResults:
    rule_json = json.loads(args.get('rule_json', '')) if args.get('rule_json') else None
    data = rule_json or create_data_for_alert_rule(args)
    demisto.debug(f'Try to creating/updating alert rule with the following data: {data}')

    response = client.http_request('PUT', f'alertRules/{args.get("rule_name")}', data=data)

    readable_result = {
        'ID': response.get('id').split('/')[-1],
        'Name': response.get('name'),
        'Kind': response.get('kind'),
        'Severity': response.get('properties', {}).get('severity'),
        'Display Name': response.get('properties', {}).get('displayName'),
        'Description': response.get('properties', {}).get('description'),
        'Enabled': response.get('properties', {}).get('enabled'),
        'Etag': response.get('etag')
    }
    readable_output = tableToMarkdown('Azure Sentinel Alert Rule successfully created/updated',
                                      readable_result,
                                      removeNull=True,
                                      sort_headers=False)

    return CommandResults(
        readable_output=readable_output,
        outputs_prefix='AzureSentinel.AlertRule',
        outputs=response,
        outputs_key_field='name',
        raw_response=response
    )


def main():
    """
        PARSE AND VALIDATE INTEGRATION PARAMS
    """
    params = demisto.params()
    args = demisto.args()
    command = demisto.command()

    LOG(f'Command being called is {command}')
    try:
        client_secret = params.get('credentials', {}).get('password')
        certificate_thumbprint = params.get('creds_certificate', {}).get('identifier') or \
            params.get('certificate_thumbprint')
        private_key = (replace_spaces_in_credential(params.get('creds_certificate', {}).get('password'))
                       or params.get('private_key'))
        managed_identities_client_id = get_azure_managed_identities_client_id(params)
        if not managed_identities_client_id and not client_secret and not (certificate_thumbprint and private_key):
            raise DemistoException('Key or Certificate Thumbprint and Private Key must be provided.')

        tenant_id = params.get('creds_tenant_id', {}).get('password', '') or params.get('tenant_id', '')

        if not tenant_id:
            raise ValueError('Tenant ID must be provided.')

        subscription_id = args.get('subscription_id') or params.get('subscriptionID', '')
        resource_group_name = args.get('resource_group_name') or params.get('resourceGroupName', '')

        client = AzureSentinelClient(
            azure_cloud=get_azure_cloud(params, 'AzureSentinel'),
            tenant_id=tenant_id,
            client_id=params.get('credentials', {}).get('identifier'),
            client_secret=client_secret,
            subscription_id=subscription_id,
            resource_group_name=resource_group_name,
            workspace_name=params.get('workspaceName', ''),
            verify=not params.get('insecure', False),
            proxy=params.get('proxy', False),
            certificate_thumbprint=certificate_thumbprint,
            private_key=private_key,
            managed_identities_client_id=managed_identities_client_id
        )

        commands = {
            'test-module': test_module,
            'azure-sentinel-get-incident-by-id': get_incident_by_id_command,
            'azure-sentinel-list-incidents': list_incidents_command,
            'azure-sentinel-update-incident': update_incident_command,
            'azure-sentinel-delete-incident': delete_incident_command,
            'azure-sentinel-list-incident-comments': list_incident_comments_command,
            'azure-sentinel-incident-add-comment': incident_add_comment_command,
            'azure-sentinel-incident-delete-comment': incident_delete_comment_command,
            'azure-sentinel-list-incident-relations': list_incident_relations_command,
            'azure-sentinel-list-incident-entities': list_incident_entities_command,
            'azure-sentinel-list-incident-alerts': list_incident_alerts_command,
            'azure-sentinel-list-watchlists': list_watchlists_command,
            'azure-sentinel-delete-watchlist': delete_watchlist_command,
            'azure-sentinel-watchlist-create-update': create_update_watchlist_command,
            'azure-sentinel-list-watchlist-items': list_watchlist_items_command,
            'azure-sentinel-delete-watchlist-item': delete_watchlist_item_command,
            'azure-sentinel-create-update-watchlist-item': create_update_watchlist_item_command,
            'azure-sentinel-threat-indicator-list': list_threat_indicator_command,
            'azure-sentinel-threat-indicator-query': query_threat_indicators_command,
            'azure-sentinel-threat-indicator-create': create_threat_indicator_command,
            'azure-sentinel-threat-indicator-update': update_threat_indicator_command,
            'azure-sentinel-threat-indicator-delete': delete_threat_indicator_command,
            'azure-sentinel-threat-indicator-tags-append': append_tags_threat_indicator_command,
            'azure-sentinel-threat-indicator-tags-replace': replace_tags_threat_indicator_command,
            'azure-sentinel-list-alert-rule': list_alert_rule_command,
            'azure-sentinel-list-alert-rule-template': list_alert_rule_template_command,
            'azure-sentinel-delete-alert-rule': delete_alert_rule_command,
            'azure-sentinel-create-alert-rule': create_and_update_alert_rule_command,
            'azure-sentinel-update-alert-rule': create_and_update_alert_rule_command,
            # mirroring commands
            'get-modified-remote-data': get_modified_remote_data_command,
            'get-remote-data': get_remote_data_command,
            'update-remote-system': update_remote_system_command
        }

<<<<<<< HEAD
        command_without_args = {
            'azure-sentinel-subscriptions-list': list_subscriptions_command,
            'test-module': test_module
        }

        if command == 'fetch-incidents':
            # How much time before the first fetch to retrieve incidents
            first_fetch_time = params.get('fetch_time', '3 days').strip()

            min_severity = severity_to_level(params.get('min_severity', 'Informational'))

            # Set and define the fetch incidents command to run after activated via integration settings.
            next_run, incidents = fetch_incidents(
                client=client,
                last_run=demisto.getLastRun(),
                first_fetch_time=first_fetch_time,
                min_severity=min_severity
            )

            demisto.setLastRun(next_run)
            demisto.incidents(incidents)
=======
        if demisto.command() == 'fetch-incidents':
            fetch_incidents_command(client, params)
>>>>>>> 54b11de8

        elif command == 'azure-sentinel-resource-group-list':
            return_results(list_resource_groups_command(client, args, subscription_id))

        # mirroring command
        elif command == 'get-mapping-fields':
            return_results(get_mapping_fields_command())

        elif command in commands:
            return_results(commands[command](client, args))  # type: ignore
        elif command in command_without_args:
            return_results(command_without_args[command](client))  # type: ignore

    except Exception as e:
        return_error(
            f'Failed to execute {command} command. Error: {str(e)}'
        )


if __name__ in ('__main__', '__builtin__', 'builtins'):  # pragma: no cover
    main()<|MERGE_RESOLUTION|>--- conflicted
+++ resolved
@@ -2024,35 +2024,8 @@
             'update-remote-system': update_remote_system_command
         }
 
-<<<<<<< HEAD
-        command_without_args = {
-            'azure-sentinel-subscriptions-list': list_subscriptions_command,
-            'test-module': test_module
-        }
-
-        if command == 'fetch-incidents':
-            # How much time before the first fetch to retrieve incidents
-            first_fetch_time = params.get('fetch_time', '3 days').strip()
-
-            min_severity = severity_to_level(params.get('min_severity', 'Informational'))
-
-            # Set and define the fetch incidents command to run after activated via integration settings.
-            next_run, incidents = fetch_incidents(
-                client=client,
-                last_run=demisto.getLastRun(),
-                first_fetch_time=first_fetch_time,
-                min_severity=min_severity
-            )
-
-            demisto.setLastRun(next_run)
-            demisto.incidents(incidents)
-=======
         if demisto.command() == 'fetch-incidents':
             fetch_incidents_command(client, params)
->>>>>>> 54b11de8
-
-        elif command == 'azure-sentinel-resource-group-list':
-            return_results(list_resource_groups_command(client, args, subscription_id))
 
         # mirroring command
         elif command == 'get-mapping-fields':
