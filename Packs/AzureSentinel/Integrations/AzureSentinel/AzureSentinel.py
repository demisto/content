import demistomock as demisto  # noqa
from CommonServerPython import *  # noqa
from CommonServerUserPython import *  # noqa
# IMPORTS

import json
import urllib3
import requests
import dateparser
import uuid

from MicrosoftApiModule import *  # noqa: E402

# Disable insecure warnings
urllib3.disable_warnings(urllib3.exceptions.InsecureRequestWarning)

''' CONSTANTS '''

APP_NAME = 'ms-azure-sentinel'

DATE_FORMAT = '%Y-%m-%dT%H:%M:%SZ'
DATE_FORMAT_WITH_MILLISECONDS = '%Y-%m-%dT%H:%M:%S.%fZ'

API_VERSION = '2024-03-01'

NEXT_LINK_DESCRIPTION = 'NextLink for listing commands'

XSOAR_USER_AGENT = 'SentinelPartner-PaloAltoNetworks-CortexXsoar/1.0.0'

AUTHORIZATION_ERROR_MSG = 'There was a problem in retrieving an updated access token.\n' \
                          'The response from the server did not contain the expected content.'

INCIDENT_HEADERS = ['ID', 'IncidentNumber', 'Title', 'Description', 'Severity', 'Status', 'IncidentUrl', 'ProviderIncidentUrl',
                    'AssigneeName', 'AssigneeEmail', 'AssigneeObjectID', 'AssigneeUPN', 'Label', 'FirstActivityTimeUTC',
                    'LastActivityTimeUTC', 'LastModifiedTimeUTC', 'CreatedTimeUTC', 'AlertsCount', 'BookmarksCount',
                    'CommentsCount', 'AlertProductNames', 'Tactics', 'FirstActivityTimeGenerated',
                    'LastActivityTimeGenerated']

COMMENT_HEADERS = ['ID', 'IncidentID', 'Message', 'AuthorName', 'AuthorEmail', 'CreatedTimeUTC']

ENTITIES_RETENTION_PERIOD_MESSAGE = '\nNotice that in the current Azure Sentinel API version, the retention period ' \
                                    'for GetEntityByID is 30 days.'

DEFAULT_LIMIT = 20

DEFAULT_SOURCE = 'Microsoft Sentinel'

THREAT_INDICATORS_HEADERS = ['Name', 'DisplayName', 'Values', 'Types', 'Source', 'Confidence', 'Tags']

# =========== Mirroring Mechanism Globals ===========

MIRROR_DIRECTION_DICT = {
    'None': None,
    'Incoming': 'In',
    'Outgoing': 'Out',
    'Incoming And Outgoing': 'Both'
}

MIRROR_STATUS_DICT = {
    'Undetermined': 'Other',
    'TruePositive': 'Resolved',
    'BenignPositive': 'Resolved',
    'FalsePositive': 'False Positive',
}

MIRROR_DIRECTION = MIRROR_DIRECTION_DICT.get(demisto.params().get('mirror_direction'))
INTEGRATION_INSTANCE = demisto.integrationInstance()

INCOMING_MIRRORED_FIELDS = ['ID', 'Etag', 'Title', 'Description', 'Severity', 'Status', 'owner', 'tags', 'FirstActivityTimeUTC',
                                  'LastActivityTimeUTC', 'LastModifiedTimeUTC', 'CreatedTimeUTC', 'IncidentNumber', 'AlertsCount',
<<<<<<< HEAD
                                  'AlertProductNames', 'Tactics', 'relatedAnalyticRuleIds', 'IncidentUrl', 'ProviderIncidentUrl',
                                  'classification', 'classificationComment', 'alerts', 'entities', 'comments', 'relations']
=======
                                  'AlertProductNames', 'Tactics', 'relatedAnalyticRuleIds', 'IncidentUrl', 'classification',
                                  'classificationReason', 'classificationComment', 'alerts', 'entities', 'comments', 'relations']
>>>>>>> db29d896
OUTGOING_MIRRORED_FIELDS = {'etag', 'title', 'description', 'severity', 'status', 'tags', 'firstActivityTimeUtc',
                            'lastActivityTimeUtc', 'classification', 'classificationComment', 'classificationReason'}
OUTGOING_MIRRORED_FIELDS = {filed: pascalToSpace(filed) for filed in OUTGOING_MIRRORED_FIELDS}

LEVEL_TO_SEVERITY = {0: 'Informational', 0.5: 'Informational', 1: 'Low', 2: 'Medium', 3: 'High', 4: 'High'}
CLASSIFICATION_REASON = {'TruePositive': 'SuspiciousActivity', 'BenignPositive': 'SuspiciousButExpected'}


class AzureSentinelClient:
    def __init__(self, tenant_id: str, client_id: str,
                 client_secret: str, subscription_id: str,
                 resource_group_name: str, workspace_name: str, certificate_thumbprint: Optional[str],
                 private_key: Optional[str], verify: bool = True, proxy: bool = False,
                 managed_identities_client_id: Optional[str] = None,
                 azure_cloud: Optional[AzureCloud] = None):
        """
        AzureSentinelClient class that make use client credentials for authorization with Azure.

        :type azure_cloud: ``AzureCloud | None``
        :param azure_cloud: The Azure Cloud settings.

        :type tenant_id: ``str``
        :param tenant_id: The tenant id.

        :type client_id: ``str``
        :param client_id: The client id.

        :type client_secret: ``str``
        :param client_secret: The client secret from Azure registered application.

        :type subscription_id: ``str``
        :param subscription_id: The subscription id.

        :type resource_group_name: ``str``
        :param resource_group_name: The resource group name.

        :type workspace_name: ``str``
        :param workspace_name: The workspace name.

        :type certificate_thumbprint: ``str``
        :param certificate_thumbprint: The certificate thumbprint as appears in the AWS GUI.

        :type private_key: ``str``
        :param private_key: The certificate private key.

        :type verify: ``bool``
        :param verify: Whether the request should verify the SSL certificate.

        :type proxy: ``bool``
        :param proxy: Whether to run the integration using the system proxy.

        :type managed_identities_client_id: ``str``
        :param managed_identities_client_id: The Azure Managed Identities client id.
        """

        self.azure_cloud = azure_cloud or AZURE_WORLDWIDE_CLOUD
        base_url = urljoin(self.azure_cloud.endpoints.resource_manager, f'subscriptions/{subscription_id}/'
                           f'resourceGroups/{resource_group_name}/providers/Microsoft.OperationalInsights/workspaces/'
                           f'{workspace_name}/providers/Microsoft.SecurityInsights')
        self._client = MicrosoftClient(
            tenant_id=tenant_id,
            auth_id=client_id,
            enc_key=client_secret,
            self_deployed=True,
            grant_type=CLIENT_CREDENTIALS,
            scope=urljoin(self.azure_cloud.endpoints.resource_manager, '.default'),
            ok_codes=(200, 201, 202, 204),
            verify=verify,
            proxy=proxy,
            azure_cloud=self.azure_cloud,
            certificate_thumbprint=certificate_thumbprint,
            private_key=private_key,
            managed_identities_client_id=managed_identities_client_id,
            managed_identities_resource_uri=self.azure_cloud.endpoints.resource_manager,
            base_url=base_url,
            command_prefix="azure-sentinel",
        )

    def http_request(self, method, url_suffix=None, full_url=None, params=None, data=None):
        """
        Wrapped the client's `http_request` for adding some required params and headers
        """
        if not full_url:
            params = params or {}
            params['api-version'] = API_VERSION

        res = self._client.http_request(
            method=method,  # disable-secrets-detection
            url_suffix=url_suffix,
            full_url=full_url,
            headers={'User-Agent': XSOAR_USER_AGENT},
            json_data=data,
            params=params,
            error_handler=error_handler,
            resp_type='response',
        )

        if res.content:
            return res.json()

        return res


''' INTEGRATION HELPER METHODS '''


def get_error_kind(code):
    """
    Get the kind of the error based on the http error code.
    """
    return {
        400: 'BadRequest',
        401: 'UnAuthorized',
        403: 'Forbidden',
        404: 'NotFound',
    }.get(code)


def error_handler(response: requests.Response):
    """
    raise informative exception in case of error response
    """
    if response.status_code in (400, 401, 403, 404):
        try:
            error_json = response.json()
        except json.JSONDecodeError:
            error_json = {
                'error': {
                    'code': get_error_kind(code=response.status_code),
                    'message': response.text
                }
            }
        error_kind = error_json.get('error', {}).get('code', 'BadRequest')
        error_msg = error_json.get('error', {}).get('message', error_json)
        raise ValueError(
            f'[{error_kind} {response.status_code}] {error_msg}'
        )


def format_date(date):
    if not date:
        return None
    return dateparser.parse(date).strftime(DATE_FORMAT)  # type:ignore


def incident_data_to_xsoar_format(inc_data, is_fetch_incidents=False):
    """
    Convert the incident data from the raw to XSOAR format.

    :param inc_data: (dict) The incident raw data.
    :param is_fetch_incidents: (bool) Is it part of a fetch incidents command.
    """
    properties = inc_data.get('properties', {})

    formatted_data = {
        'ID': inc_data.get('name'),
        'IncidentNumber': properties.get('incidentNumber'),
        'IncidentUrl': properties.get('incidentUrl'),
        'Title': properties.get('title'),
        'Description': properties.get('description'),
        'Severity': properties.get('severity'),
        'Status': properties.get('status'),
        'AssigneeName': properties.get('owner', {}).get('assignedTo'),
        'AssigneeEmail': properties.get('owner', {}).get('email'),
        'AssigneeObjectID': properties.get('owner', {}).get('objectId'),
        'AssigneeUPN': properties.get('owner', {}).get('userPrincipalName'),
        'Label': [{
            'Name': label.get('labelName'),
            'Type': label.get('labelType')
        } for label in properties.get('labels', [])],
        'FirstActivityTimeUTC': format_date(properties.get('firstActivityTimeUtc')),
        'LastActivityTimeUTC': format_date(properties.get('lastActivityTimeUtc')),
        'LastModifiedTimeUTC': format_date(properties.get('lastModifiedTimeUtc')),
        'CreatedTimeUTC': format_date(properties.get('createdTimeUtc')),
        'AlertsCount': properties.get('additionalData', {}).get('alertsCount'),
        'BookmarksCount': properties.get('additionalData', {}).get('bookmarksCount'),
        'CommentsCount': properties.get('additionalData', {}).get('commentsCount'),
        'AlertProductNames': properties.get('additionalData', {}).get('alertProductNames'),
        'ProviderIncidentUrl': properties.get('additionalData', {}).get('providerIncidentUrl'),
        'Tactics': properties.get('additionalData', {}).get('tactics'),
        'Techniques': properties.get('additionalData', {}).get('techniques'),
        'FirstActivityTimeGenerated': format_date(properties.get('firstActivityTimeGenerated')),
        'LastActivityTimeGenerated': format_date(properties.get('lastActivityTimeGenerated')),
        'Etag': inc_data.get('etag'),
        'Deleted': False
    }
    if is_fetch_incidents:
        formatted_data |= {
            'tags': [label.get('labelName') for label in properties.get('labels', [])],
            'owner': properties.get('owner'),
            'relatedAnalyticRuleIds': [rule_id.split('/')[-1] for rule_id in properties.get('relatedAnalyticRuleIds', [])],
            "classification": properties.get('classification'),
            "classificationComment": properties.get('classificationComment'),
            "classificationReason": properties.get('classificationReason')
        }
    return formatted_data


def watchlist_data_to_xsoar_format(watchlist_data):
    """
    Convert the watchlist data from the raw to XSOAR format.

    :param watchlist_data: (dict) The alert raw data.
    """
    properties = watchlist_data.get('properties', {})

    formatted_data = {
        'Name': watchlist_data.get('name'),
        'ID': properties.get('watchlistId'),
        'Description': properties.get('description'),
        'Provider': properties.get('provider'),
        'Source': properties.get('source'),
        'Created': format_date(properties.get('created')),
        'Updated': format_date(properties.get('updated')),
        'CreatedBy': properties.get('createdBy', {}).get('name'),
        'UpdatedBy': properties.get('updatedBy', {}).get('name'),
        'Alias': properties.get('watchlistAlias'),
        'Label': properties.get('labels', []),
        'ItemsSearchKey': properties.get('itemsSearchKey')
    }
    return formatted_data


def alert_data_to_xsoar_format(alert_data):
    """
    Convert the alert data from the raw to XSOAR format.

    :param alert_data: (dict) The alert raw data.
    """
    properties = alert_data.get('properties', {})
    formatted_data = {
        'ID': properties.get('systemAlertId'),
        'Kind': alert_data.get('kind'),
        'Tactic': properties.get('tactics'),
        'Technique': properties.get('additionalData', {}).get('MitreTechniques'),
        'DisplayName': properties.get('alertDisplayName'),
        'Description': properties.get('description'),
        'ConfidenceLevel': properties.get('confidenceLevel'),
        'Severity': properties.get('severity'),
        'VendorName': properties.get('vendorName'),
        'ProductName': properties.get('productName'),
        'ProductComponentName': properties.get('productComponentName'),
    }
    return formatted_data


def watchlist_item_data_to_xsoar_format(item_data):
    """
    Convert the watchlist item from the raw to XSOAR format.

    :param item_data: (dict) The item raw data.
    """
    properties = item_data.get('properties', {})
    formatted_data = {
        'Name': item_data.get('name'),
        'ID': properties.get('watchlistItemId'),
        'Created': format_date(properties.get('created')),
        'Updated': format_date(properties.get('updated')),
        'CreatedBy': demisto.get(properties, 'createdBy.name'),
        'UpdatedBy': demisto.get(properties, 'updatedBy.name'),
        'ItemsKeyValue': properties.get('itemsKeyValue'),
    }
    return formatted_data


def get_update_incident_request_data(client: AzureSentinelClient, args: Dict[str, str]):
    """
    Prepare etag and other mandatory incident properties for update_incident command.

    :param client: The client.
    :param args: The args for the command.
    """
    fetched_incident_data = get_incident_by_id_command(client, args).raw_response

    title = args.get('title')
    description = args.get('description')
    severity = args.get('severity')
    status = args.get('status')
    classification = args.get('classification')
    classification_comment = args.get('classification_comment')
    classification_reason = args.get('classification_reason')
    assignee_email = args.get('assignee_email')
    assignee_objectid = args.get('assignee_objectid')
    user_principal_name = args.get('user_principal_name')
    labels = argToList(args.get('labels', ''))
    unassign = args.get('unassign')
    owner = demisto.get(fetched_incident_data, 'properties.owner', {})

    if not title:
        title = demisto.get(fetched_incident_data, 'properties.title')
    if not description:
        description = demisto.get(fetched_incident_data, 'properties.description')
    if not severity:
        severity = demisto.get(fetched_incident_data, 'properties.severity')
    if not status:
        status = demisto.get(fetched_incident_data, 'properties.status')
    if unassign == 'true':
        owner = {}
    elif assignee_objectid:
        owner = {'objectId': assignee_objectid}
    else:
        if user_principal_name:
            owner = {'userPrincipalName': user_principal_name}
        if assignee_email:
            owner['email'] = assignee_email

    existing_labels = demisto.get(fetched_incident_data, 'properties.labels')
    if not labels:  # not provided as arg
        labels_formatted = existing_labels

    else:
        labels_formatted = [{"labelName": label, "labelType": "User"}
                            for label in argToList(labels) if label]  # labels can not be blank
    incident_data = {
        'etag': fetched_incident_data.get('etag'),
        'properties': {
            'title': title,
            'description': description,
            'severity': severity,
            'status': status,
            'classification': classification,
            'classificationComment': classification_comment,
            'classificationReason': classification_reason,
            'labels': labels_formatted,
            'owner': owner
        }
    }
    remove_nulls_from_dictionary(incident_data['properties'])

    return incident_data


def comment_data_to_xsoar_format(comment_data, inc_id):
    """
    Convert the comment data from the raw to XSOAR format.

    :param comment_data: (dict) The comment raw data.
    :param inc_id: The id of the incident hold this comment.
    """
    properties = comment_data.get('properties', {})

    formatted_data = {
        'ID': comment_data.get('name'),
        'IncidentID': inc_id,
        'Message': properties.get('message'),
        'AuthorName': properties.get('author', {}).get('assignedTo'),
        'AuthorEmail': properties.get('author', {}).get('email'),
        'CreatedTimeUTC': format_date(properties.get('createdTimeUtc'))
    }
    return formatted_data


def incident_related_resource_data_to_xsoar_format(resource_data, incident_id):
    """
    Convert the incident relation from the raw to XSOAR format.

    :param resource_data: (dict) The related resource raw data.
    :param incident_id: The incident id.
    """
    properties = resource_data.get('properties', {})

    formatted_data = {
        'ID': properties.get('relatedResourceName'),
        'Kind': properties.get('relatedResourceKind'),
        'IncidentID': incident_id
    }
    return formatted_data


def entity_related_resource_data_to_xsoar_format(resource_data, entity_id):
    """
    Convert the entity relation from the raw to XSOAR format.

    :param resource_data: (dict) The related resource raw data.
    :param entity_id: The entity id.
    """
    properties = resource_data.get('properties', {})

    formatted_data = {
        'ID': properties.get('relatedResourceName'),
        'Kind': properties.get('relatedResourceKind'),
        'EntityID': entity_id
    }
    return formatted_data


def severity_to_level(severity):
    """
    Maps severity to a level represented by number.
    """
    if severity == 'Informational':
        return 0.5
    elif severity == 'Low':
        return 1
    elif severity == 'Medium':
        return 2
    elif severity == 'High':
        return 3
    return 0


def generic_list_incident_items(client, incident_id, items_kind, key_in_raw_result, outputs_prefix, xsoar_transformer):
    """
    Get a list of incident's items

    :param client: (AzureSentinelClient) The Azure Sentinel client to work with.
    :param incident_id:  (str) the incident id.
    :param items_kind: (str) the name of the entity e.g. entities, alerts.
    :param key_in_raw_result: (str) the key hold the relevant result in the raw data.
    :param outputs_prefix: (str) the context output key that will hold the command result.
    :param xsoar_transformer: (function) a function to transform the raw data to xsoar format.
    """

    url_suffix = f'incidents/{incident_id}/{items_kind}'

    result = client.http_request('POST', url_suffix)
    raw_items = result.get(key_in_raw_result, [])
    items = [dict(IncidentId=incident_id, **xsoar_transformer(item)) for item in raw_items]

    readable_output = tableToMarkdown(f'Incident {incident_id} {items_kind.capitalize()} ({len(items)} results)', items,
                                      headers=['ID', 'Kind', 'IncidentId'],
                                      headerTransform=pascalToSpace,
                                      removeNull=True)

    return CommandResults(
        readable_output=readable_output,
        outputs=items,
        outputs_prefix=outputs_prefix,
        outputs_key_field=['ID', 'IncidentId'],
        raw_response=result
    )


''' MIRRORING COMMANDS '''


def add_mirroring_fields(incident: Dict):
    """
        Updates the given incident to hold the needed mirroring fields.
    """
    incident['mirror_direction'] = MIRROR_DIRECTION
    incident['mirror_instance'] = INTEGRATION_INSTANCE


def get_modified_remote_data_command(client: AzureSentinelClient, args: Dict[str, Any]) -> GetModifiedRemoteDataResponse:
    """
    Gets the modified remote incidents IDs.
    Args:
        client: The client object.
        args: The command arguments.

    Returns:
        GetModifiedRemoteDataResponse object, which contains a list of the modified incidents IDs.
    """
    remote_args = GetModifiedRemoteDataArgs(args)
    last_update = dateparser.parse(remote_args.last_update, settings={'TIMEZONE': 'UTC'}).strftime(  # type: ignore[union-attr]
        DATE_FORMAT_WITH_MILLISECONDS)
    demisto.debug(f'Getting modified incidents from {last_update}')

    raw_incidents = []

    next_link = True
    while next_link:
        full_url = next_link if isinstance(next_link, str) else None
        params = None if full_url else {'$filter': f'properties/lastModifiedTimeUtc ge {last_update}'}

        response = client.http_request('GET', 'incidents', full_url=full_url, params=params)
        raw_incidents += response.get('value', [])
        next_link = response.get('nextLink')

    modified_ids_to_mirror = [raw_incident.get('name') for raw_incident in raw_incidents]

    demisto.debug(f'All ids to mirror in are: {modified_ids_to_mirror}')
    return GetModifiedRemoteDataResponse(modified_ids_to_mirror)


def get_remote_incident_data(client: AzureSentinelClient, incident_id: str):
    """
    Gets the remote incident data.
    Args:
        client: The client object.
        incident_id: The incident ID to retrieve.

    Returns:
        mirrored_data: The raw mirrored data.
        updated_object: The updated object to set in the XSOAR incident.
    """
    mirrored_data = client.http_request('GET', f'incidents/{incident_id}')
    incident_mirrored_data = incident_data_to_xsoar_format(mirrored_data, is_fetch_incidents=True)
    fetch_incidents_additional_info(client, incident_mirrored_data)
    updated_object: Dict[str, Any] = {}

    for field in INCOMING_MIRRORED_FIELDS:
        value = incident_mirrored_data.get(field)
        if value is not None:
            updated_object[field] = value

    return mirrored_data, updated_object


def set_xsoar_incident_entries(updated_object: Dict[str, Any], entries: List, remote_incident_id: str) -> None:
    """
    Sets the XSOAR incident entries.
    Args:
        updated_object: The updated object to set in the XSOAR incident.
        entries: The entries to set.
        remote_incident_id: The remote incident ID.
    Returns:
        None.
    """
    if demisto.params().get('close_incident'):
        if updated_object.get('Status') == 'Closed':
            close_reason = updated_object.get('classification', '')
            close_notes = updated_object.get('classificationComment', '')
            close_in_xsoar(entries, remote_incident_id, close_reason, close_notes)
        elif updated_object.get('Status') in ('New', 'Active'):
            reopen_in_xsoar(entries, remote_incident_id)


def close_in_xsoar(entries: List, remote_incident_id: str, close_reason: str, close_notes: str) -> None:
    demisto.debug(f'Incident is closed: {remote_incident_id}')
    entries.append({
        'Type': EntryType.NOTE,
        'Contents': {
            'dbotIncidentClose': True,
            'closeReason': MIRROR_STATUS_DICT.get(close_reason, close_reason),
            'closeNotes': f'{close_notes}\nClosed on Microsoft Sentinel'.strip()
        },
        'ContentsFormat': EntryFormat.JSON
    })


def reopen_in_xsoar(entries: List, remote_incident_id: str):
    demisto.debug(f'Incident is opened (or reopened): {remote_incident_id}')
    entries.append({
        'Type': EntryType.NOTE,
        'Contents': {
            'dbotIncidentReopen': True
        },
        'ContentsFormat': EntryFormat.JSON
    })


def get_remote_data_command(client: AzureSentinelClient, args: Dict[str, Any]) -> GetRemoteDataResponse:
    """
    Args:
        client: The client object.
        args: The command arguments.
    Returns:
        GetRemoteDataResponse object, which contain the incident data to update.
    """
    remote_args = GetRemoteDataArgs(args)
    remote_incident_id = remote_args.remote_incident_id

    mirrored_data: Dict[str, Any] = {}
    entries: list = []

    try:
        demisto.debug(f'Performing get-remote-data command with incident id: {remote_incident_id} '
                      f'and last_update: {remote_args.last_update}')

        mirrored_data, updated_object = get_remote_incident_data(client, remote_incident_id)
        if updated_object:
            demisto.debug(f'Update incident {remote_incident_id} with fields: {updated_object}')
            set_xsoar_incident_entries(updated_object, entries, remote_incident_id)

        return GetRemoteDataResponse(mirrored_object=updated_object, entries=entries)

    except Exception as e:
        demisto.debug(f"Error in Microsoft Sentinel incoming mirror for incident: {remote_incident_id}\n"
                      f"Error message: {str(e)}")

        if not mirrored_data:
            mirrored_data = {'id': remote_incident_id}
        mirrored_data['in_mirror_error'] = str(e)

        return GetRemoteDataResponse(mirrored_object=mirrored_data, entries=[])


def get_mapping_fields_command() -> GetMappingFieldsResponse:
    mapping_response = GetMappingFieldsResponse()
    incident_type_scheme = SchemeTypeMapping(type_name='Microsoft Sentinel Incident')

    for argument, description in OUTGOING_MIRRORED_FIELDS.items():
        incident_type_scheme.add_field(name=argument, description=description)
    mapping_response.add_scheme_type(incident_type_scheme)

    return mapping_response


def close_incident_in_remote(delta: Dict[str, Any], data: Dict[str, Any]) -> bool:
    """
    Closing in the remote system should happen only when both:
        1. The user asked for it
        2. A closing reason was provided (either in the delta or before in the data).
    """
    closing_field = 'classification'
    closing_reason = delta.get(closing_field, data.get(closing_field, ''))
    return demisto.params().get('close_ticket') and bool(closing_reason)


def extract_classification_reason(delta: Dict[str, str], data: Dict[str, str]):
    """
    Returns the classification reason based on `delta` and `data`.

    Args:
        delta (dict): Contains potential 'classification' and 'classificationReason' keys.
        data (dict): Default classification information, with 'classification' and 'classificationReason'.

    Returns:
        The resolved classification reason.
    """

    classification: str = delta.get("classification", "") or data.get(
        "classification", ""
    )
    if classification == "FalsePositive":
        return delta.get("classificationReason") or data.get(
            "classificationReason", "InaccurateData"
        )
    return CLASSIFICATION_REASON.get(classification, "")


def update_incident_request(client: AzureSentinelClient, incident_id: str, data: Dict[str, Any], delta: Dict[str, Any],
                            close_ticket: bool = False) -> Dict[str, Any]:
    """
    Args:
        client (AzureSentinelClient)
        incident_id (str): the incident ID
        data (Dict[str, Any]): all the data of the incident
        delta (Dict[str, Any]): the delta of the changes in the incident's data
        close_ticket (bool, optional): whether to close the ticket or not (defined by the close_incident_in_remote).
                                       Defaults to False.

    Returns:
        Dict[str, Any]: the response of the update incident request
    """
    fetched_incident_data = get_incident_by_id_command(client, {'incident_id': incident_id}).raw_response
    required_fields = ('severity', 'status', 'title')
    if any(field not in data for field in required_fields):
        raise DemistoException(f'Update incident request is missing one of the required fields for the '
                               f'API: {required_fields}')

    severity = data.get('severity', '')

    properties = {
        'title': data.get('title'),
        'description': delta.get('description'),
        'severity': severity if severity in LEVEL_TO_SEVERITY.values() else LEVEL_TO_SEVERITY[severity],
        'status': 'Active',
        'firstActivityTimeUtc': delta.get('firstActivityTimeUtc'),
        'lastActivityTimeUtc': delta.get('lastActivityTimeUtc'),
        'owner': demisto.get(fetched_incident_data, 'properties.owner', {}),
        'labels': demisto.get(fetched_incident_data, 'properties.labels', [])
    }

    properties['labels'] += [{'labelName': label, 'type': 'User'} for label in delta.get('tags', [])]

    if close_ticket:
        properties |= {
            'status': 'Closed',
            'classification': delta.get('classification') or data.get('classification'),
            'classificationComment': delta.get('classificationComment') or data.get('classificationComment'),
            'classificationReason': extract_classification_reason(delta, data)
        }
    remove_nulls_from_dictionary(properties)
    data = {
        'etag': fetched_incident_data.get('etag') or delta.get('etag') or data.get('etag'),
        'properties': properties
    }
    demisto.debug(f'Updating incident with remote ID {incident_id} with data: {data}')
    response = client.http_request('PUT', f'incidents/{incident_id}', data=data)
    return response


def update_remote_incident(client: AzureSentinelClient, data: Dict[str, Any], delta: Dict[str, Any],
                           incident_status: IncidentStatus, incident_id: str) -> str:
    if incident_status == IncidentStatus.DONE:
        if close_incident_in_remote(delta, data):
            demisto.debug(f'Closing incident with remote ID {incident_id} in remote system.')
            return str(update_incident_request(client, incident_id, data, delta, close_ticket=True))
        elif delta.keys() <= {'classification', 'classificationComment'}:
            demisto.debug(f'Incident with remote ID {incident_id} is closed in XSOAR, '
                          'but not in the remote system ("Close Mirrored Microsoft Sentinel Ticket" parameter is not set).')
            return ''
        else:  # The delta contains fields that are not related to closing the incident and close_incident_in_remote() is False
            demisto.debug(f'Updating incident with remote ID {incident_id} in remote system (but not closing it).')
            return str(update_incident_request(client, incident_id, data, delta))

    elif incident_status == IncidentStatus.ACTIVE:
        demisto.debug(f'Updating incident with remote ID {incident_id} in remote system.')
        return str(update_incident_request(client, incident_id, data, delta))

    demisto.debug(f'Incident with remote ID {incident_id} is not Active or Closed, not updating. (status: {incident_status})')
    return ''


def update_remote_system_command(client: AzureSentinelClient, args: Dict[str, Any]):
    """ Mirrors out local changes to the remote system.
    Args:
        client: The client object.
        args: The command arguments.
    Returns:
        The remote incident id that was modified. This is important when the incident is newly created remotely.
    """
    parsed_args = UpdateRemoteSystemArgs(args)
    delta = parsed_args.delta
    data = parsed_args.data
    remote_incident_id = parsed_args.remote_incident_id
    demisto.debug(f'Got the following data {data}, and delta {delta}.')
    if parsed_args.incident_changed and delta:
        demisto.debug(f'Got the following delta keys {list(delta.keys())}.')
        try:
            if result := update_remote_incident(
                client, data, delta, parsed_args.inc_status, remote_incident_id
            ):
                demisto.debug(f'Incident updated successfully. Result: {result}')

        except Exception as e:
            demisto.error(f'Error in Microsoft Sentinel outgoing mirror for incident {remote_incident_id}. '
                          f'Error message: {str(e)}')
    else:
        demisto.debug(f"Skipping updating remote incident {remote_incident_id} as it didn't change.")

    return remote_incident_id


''' INTEGRATION COMMANDS '''


def get_incident_by_id_command(client, args):
    inc_id = args.get('incident_id')
    url_suffix = f'incidents/{inc_id}'

    result = client.http_request('GET', url_suffix)
    incident = incident_data_to_xsoar_format(result)
    readable_output = tableToMarkdown(f'Incident {inc_id} details', incident, url_keys=['IncidentUrl'],
                                      headers=INCIDENT_HEADERS,
                                      headerTransform=pascalToSpace,
                                      removeNull=True)
    return CommandResults(
        readable_output=readable_output,
        outputs_prefix='AzureSentinel.Incident',
        outputs=incident,
        outputs_key_field='ID',
        raw_response=result
    )


def test_module(client: AzureSentinelClient, _: Dict[str, Any]):
    """
    Test connection to Azure by calling the list incidents API with limit=1
    """
    client.http_request('GET', 'incidents', params={'$top': 1})
    return 'ok'


def list_incidents_command(client: AzureSentinelClient, args, is_fetch_incidents=False):
    """ Retrieves incidents from Sentinel.
    Args:
        client: An AzureSentinelClient client.
        args: Demisto args.
        is_fetch_incidents: Is it part of a fetch incidents command.
    Returns:
        A CommandResult object with the array of incidents as output.
    """
    filter_expression = args.get('filter')
    limit = min(DEFAULT_LIMIT, int(args.get('limit')))
    next_link = args.get('next_link', '')

    if next_link:
        next_link = next_link.replace('%20', ' ')  # Next link syntax can't handle '%' character
        result = client.http_request('GET', full_url=next_link)
    else:
        url_suffix = 'incidents'
        params = {
            '$top': limit,
            '$filter': filter_expression,
            '$orderby': args.get('orderby', 'properties/createdTimeUtc asc')
        }
        remove_nulls_from_dictionary(params)

        result = client.http_request('GET', url_suffix, params=params)

    incidents = [incident_data_to_xsoar_format(inc, is_fetch_incidents) for inc in result.get('value')]

    if is_fetch_incidents:
        return CommandResults(outputs=incidents, outputs_prefix='AzureSentinel.Incident')

    outputs = {'AzureSentinel.Incident(val.ID === obj.ID)': incidents}

    update_next_link_in_context(result, outputs)

    readable_output = tableToMarkdown(f'Incidents List ({len(incidents)} results)', incidents,
                                      headers=INCIDENT_HEADERS,
                                      headerTransform=pascalToSpace,
                                      removeNull=True)
    return CommandResults(
        readable_output=readable_output,
        outputs=outputs,
        raw_response=result
    )


def list_watchlists_command(client, args):
    url_suffix = 'watchlists'
    specific_watchlists_alias = args.get('watchlist_alias')
    if specific_watchlists_alias:
        url_suffix += f'/{specific_watchlists_alias}'

    result = client.http_request('GET', url_suffix)

    iterable_watchlists = [result] if specific_watchlists_alias else result.get('value')
    watchlists = [watchlist_data_to_xsoar_format(watchlist) for watchlist in iterable_watchlists]
    readable_output = tableToMarkdown('Watchlists results', watchlists,
                                      headers=['Name', 'ID', 'Description'],
                                      headerTransform=pascalToSpace,
                                      removeNull=True)
    return CommandResults(
        readable_output=readable_output,
        outputs_prefix='AzureSentinel.Watchlist',
        outputs=watchlists,
        outputs_key_field='ID',
        raw_response=result
    )


def delete_watchlist_command(client, args):
    alias = args.get('watchlist_alias')
    url_suffix = f'watchlists/{alias}'
    client.http_request('DELETE', url_suffix)
    return CommandResults(readable_output=f'Watchlist {alias} was deleted successfully.')


def delete_watchlist_item_command(client, args):
    alias = args.get('watchlist_alias')
    item_id = args.get('watchlist_item_id')
    url_suffix = f'watchlists/{alias}/watchlistItems/{item_id}'
    client.http_request('DELETE', url_suffix)
    return CommandResults(readable_output=f'Watchlist item {item_id} was deleted successfully.')


def create_update_watchlist_command(client, args):
    """ Create or update a watchlist in Azure Sentinel.

    :param client: (AzureSentinelClient) The Azure Sentinel client to work with.
    :param args:  (dict) arguments for this command.
    """

    # prepare the request
    alias = args.get('watchlist_alias')
    raw_content = ''
    path = args.get('file_entry_id')
    if path:
        path = demisto.getFilePath(path)
        with open(path['path'], 'rb') as file:
            raw_content = file.read().decode()
    data = {
        'properties': {
            'watchlistAlias': alias,
            'displayName': args.get('watchlist_display_name'),
            'description': args.get('description', ''),
            'provider': args.get('provider', 'XSOAR'),
            'source': 'Local file',
            'labels': argToList(args.get('labels', ''), ','),
            'numberOfLinesToSkip': arg_to_number(args.get('lines_to_skip', '0')),
            'rawContent': raw_content,
            'itemsSearchKey': args.get('items_search_key'),
            'contentType': args.get('content_type', 'Text/Csv'),
        }
    }

    # request
    raw_result = client.http_request('PUT', url_suffix=f'watchlists/{alias}', data=data)

    # prepare result
    watchlist = watchlist_data_to_xsoar_format(raw_result)

    readable_output = tableToMarkdown('Create watchlist results', watchlist,
                                      headers=['Name', 'ID', 'Description'],
                                      headerTransform=pascalToSpace,
                                      removeNull=True)
    return CommandResults(
        readable_output=readable_output,
        outputs_prefix='AzureSentinel.Watchlist',
        outputs=watchlist,
        outputs_key_field='ID',
        raw_response=raw_result
    )


def create_update_watchlist_item_command(client, args):
    """ Create or update a watchlist item in Azure Sentinel.

    :param client: (AzureSentinelClient) The Azure Sentinel client to work with.
    :param args:  (dict) arguments for this command.
    """

    # prepare the request
    alias = args.get('watchlist_alias')
    watchlist_item_id = args.get('watchlist_item_id', uuid.uuid4())
    item_key_value_str = args.get('item_key_value', '{}')
    item_key_value = json.loads(item_key_value_str)
    item_data = {
        'properties': {
            'itemsKeyValue': item_key_value
        }
    }

    # request
    url_suffix = f'watchlists/{alias}/watchlistItems/{watchlist_item_id}'
    raw_item = client.http_request('PUT', url_suffix=url_suffix, data=item_data)

    # prepare result
    item = {'WatchlistAlias': alias, **watchlist_item_data_to_xsoar_format(raw_item)}
    readable_output = tableToMarkdown('Create watchlist item results', item,
                                      headers=['ID', 'ItemsKeyValue'],
                                      headerTransform=pascalToSpace,
                                      removeNull=True)
    return CommandResults(
        readable_output=readable_output,
        outputs_prefix='AzureSentinel.WatchlistItem',
        outputs=item,
        outputs_key_field='ID',
        raw_response=raw_item
    )


def list_watchlist_items_command(client, args):
    """
    Get specific watchlist item or list of watchlist items.

    :param client: (AzureSentinelClient) The Azure Sentinel client to work with.
    :param args:  (dict) arguments for this command.
    """

    # prepare the request
    alias = args.get('watchlist_alias', '')
    url_suffix = f'watchlists/{alias}/watchlistItems'
    item_id = args.get('watchlist_item_id')
    if item_id:
        url_suffix += f'/{item_id}'

    # request
    result = client.http_request('GET', url_suffix)

    # prepare result
    raw_items = [result] if item_id else result.get('value')
    items = [{'WatchlistAlias': alias, **watchlist_item_data_to_xsoar_format(item)} for item in raw_items]
    readable_output = tableToMarkdown('Watchlist items results', items,
                                      headers=['ID', 'ItemsKeyValue'],
                                      headerTransform=pascalToSpace,
                                      removeNull=True)

    return CommandResults(
        readable_output=readable_output,
        outputs_prefix='AzureSentinel.WatchlistItem',
        outputs=items,
        outputs_key_field='ID',
        raw_response=result
    )


def update_incident_command(client: AzureSentinelClient, args: Dict[str, Any]):
    inc_id = args.get('incident_id')
    inc_data = get_update_incident_request_data(client, args)

    url_suffix = f'incidents/{inc_id}'
    result = client.http_request('PUT', url_suffix, data=inc_data)
    incident = incident_data_to_xsoar_format(result)
    readable_output = tableToMarkdown(f'Updated incidents {inc_id} details', incident,
                                      headers=INCIDENT_HEADERS,
                                      headerTransform=pascalToSpace,
                                      removeNull=True)
    return CommandResults(
        readable_output=readable_output,
        outputs_prefix='AzureSentinel.Incident',
        outputs=incident,
        outputs_key_field='ID',
        raw_response=result
    )


def delete_incident_command(client, args):
    inc_id = args.get('incident_id')
    url_suffix = f'incidents/{inc_id}'

    client.http_request('DELETE', url_suffix)

    context = {
        'ID': inc_id,
        'Deleted': True
    }

    return CommandResults(
        readable_output=f'Incident {inc_id} was deleted successfully.',
        outputs_prefix='AzureSentinel.Incident',
        outputs=context,
        outputs_key_field='ID',
        raw_response={}
    )


def list_incident_comments_command(client, args):
    inc_id = args.get('incident_id')
    limit = min(DEFAULT_LIMIT, int(args.get('limit')))
    next_link = args.get('next_link', '')

    if next_link:
        next_link = next_link.replace('%20', ' ')  # Next link syntax can't handle '%' character
        result = client.http_request('GET', full_url=next_link)
    else:
        url_suffix = f'incidents/{inc_id}/comments'
        params = {'$top': limit}
        remove_nulls_from_dictionary(params)

        result = client.http_request('GET', url_suffix, params=params)

    comments = [comment_data_to_xsoar_format(inc, inc_id) for inc in result.get('value')]

    outputs = {f'AzureSentinel.IncidentComment(val.ID === obj.ID && val.IncidentID === {inc_id})': comments}

    update_next_link_in_context(result, outputs)

    readable_output = tableToMarkdown(f'Incident {inc_id} Comments ({len(comments)} results)', comments,
                                      headers=COMMENT_HEADERS,  # disable-secrets-detection
                                      headerTransform=pascalToSpace,
                                      removeNull=True)
    return CommandResults(
        readable_output=readable_output,
        outputs=outputs,
        raw_response=result
    )


def incident_add_comment_command(client, args):
    import random

    inc_id = args.get('incident_id')
    url_suffix = f'incidents/{inc_id}/comments/{str(random.getrandbits(128))}'
    comment_data = {
        'properties': {
            'message': args.get('message')
        }
    }

    result = client.http_request('PUT', url_suffix, data=comment_data)
    comment = comment_data_to_xsoar_format(result, inc_id)

    readable_output = tableToMarkdown(f'Incident {inc_id} new comment details', comment,
                                      headers=COMMENT_HEADERS,  # disable-secrets-detection
                                      headerTransform=pascalToSpace,
                                      removeNull=True)
    return CommandResults(
        readable_output=readable_output,
        outputs_prefix='AzureSentinel.IncidentComment',
        outputs=comment,
        outputs_key_field=['ID', 'IncidentID'],
        raw_response=result
    )


def incident_delete_comment_command(client, args):
    inc_id = args.get('incident_id')
    comment_id = args.get('comment_id')
    url_suffix = f'incidents/{inc_id}/comments/{comment_id}'

    res = client.http_request('DELETE', url_suffix)
    if isinstance(res, requests.Response) and res.status_code == 204:
        readable_output = f'Comment {comment_id} does not exist.'
    else:
        readable_output = f'Comment {comment_id} was deleted successfully.'

    return CommandResults(readable_output=readable_output)


def list_incident_entities_command(client, args):
    """
    Get a list of incident's entities.

    :param client: (AzureSentinelClient) The Azure Sentinel client to work with.
    :param args:  (dict) arguments for this command.
    """

    def xsoar_transformer(entity):
        return {
            'ID': entity.get('name'),
            'Kind': entity.get('kind'),
            'Properties': entity.get('properties')
        }

    return generic_list_incident_items(
        client=client, incident_id=args.get('incident_id'),
        items_kind='entities', key_in_raw_result='entities',
        outputs_prefix='AzureSentinel.IncidentEntity',
        xsoar_transformer=xsoar_transformer
    )


def list_incident_alerts_command(client, args):
    """
    Get a list of incident's alerts.

    :param client: (AzureSentinelClient) The Azure Sentinel client to work with.
    :param args:  (dict) arguments for this command.
    """
    return generic_list_incident_items(
        client=client, incident_id=args.get('incident_id'),
        items_kind='alerts', key_in_raw_result='value',
        outputs_prefix='AzureSentinel.IncidentAlert',
        xsoar_transformer=alert_data_to_xsoar_format
    )


def list_incident_relations_command(client, args):
    inc_id = args.get('incident_id')
    limit = min(50, int(args.get('limit')))
    next_link = args.get('next_link', '')
    entity_kinds = args.get('entity_kinds')
    filter_expression = args.get('filter', '')

    if next_link:
        next_link = next_link.replace('%20', ' ')  # Next link syntax can't handle '%' character
        result = client.http_request('GET', full_url=next_link)
    else:
        # Handle entity kinds to filter by
        if entity_kinds:
            if filter_expression:
                filter_expression += ' and '
            filter_expression += f"search.in(properties/relatedResourceKind, '{entity_kinds}', ',')"

        url_suffix = f'incidents/{inc_id}/relations'
        params = {
            '$top': limit,
            '$filter': filter_expression
        }
        remove_nulls_from_dictionary(params)

        result = client.http_request('GET', url_suffix, params=params)

    relations = [
        incident_related_resource_data_to_xsoar_format(resource, inc_id) for resource in result.get('value')
    ]

    outputs = {f'AzureSentinel.IncidentRelatedResource(val.ID === obj.ID && val.IncidentID == {inc_id})': relations}

    update_next_link_in_context(result, outputs)

    readable_output = tableToMarkdown(f'Incident {inc_id} Relations ({len(relations)} results)', relations,
                                      headerTransform=pascalToSpace,
                                      removeNull=True)
    return CommandResults(
        readable_output=readable_output,
        outputs=outputs,
        raw_response=result
    )


def update_next_link_in_context(result: dict, outputs: dict):
    """
    Update the output context with the next link if exist
    """
    # we don't want whitespaces in this value, so it won't be considered as two arguments in the CLI by mistake
    next_link = result.get('nextLink', '').replace(' ', '%20')
    if next_link:
        next_link_item = {
            'Description': NEXT_LINK_DESCRIPTION,
            'URL': next_link,
        }
        outputs[f'AzureSentinel.NextLink(val.Description == "{NEXT_LINK_DESCRIPTION}")'] = next_link_item


def fetch_incidents_additional_info(client: AzureSentinelClient, incidents: List | Dict):
    """Fetches additional info of an incidents array or a single incident.

    Args:
        client: An AzureSentinelClient client.
        incidents: An incidents array or a single incident to fetch additional info for.

    Returns:
        None. Updates the incidents array with the additional info.
    """
    additional_fetch = {'Alerts': {'method': 'POST', 'result_key': 'value'},
                        'Entities': {'method': 'POST', 'result_key': 'entities'},
                        'Comments': {'method': 'GET', 'result_key': 'value'},
                        'Relations': {'method': 'GET', 'result_key': 'value'}}

    if isinstance(incidents, dict):
        incidents = [incidents]

    for incident in incidents:
        for additional_info in demisto.params().get('fetch_additional_info', []):
            info_type = additional_info.lower()
            method = additional_fetch[additional_info]['method']
            results_key = additional_fetch[additional_info]['result_key']
            incident_id = incident.get('ID')

            incident[info_type] = client.http_request(method, f'incidents/{incident_id}/{info_type}').get(results_key)


def fetch_incidents(client: AzureSentinelClient, last_run: dict, first_fetch_time: str, min_severity: int) -> tuple:
    """Fetching incidents.
    Args:
        first_fetch_time: The first fetch time.
        client: An AzureSentinelClient client.
        last_run: An dictionary of the last run.
        min_severity: A minimum severity of incidents to fetch.

    Returns:
        (tuple): 1. The LastRun object updated with the last run details.
        2. An array of incidents.

    """
    # Get the last fetch details, if exist
    limit = demisto.params().get("limit", DEFAULT_LIMIT)
    last_fetch_time = last_run.get('last_fetch_time')
    last_fetch_ids = last_run.get('last_fetch_ids', [])
    last_incident_number = last_run.get('last_incident_number')
    demisto.debug(f"{last_fetch_time=}, {last_fetch_ids=}, {last_incident_number=}")

    if last_fetch_time is None or not last_incident_number:
        demisto.debug("handle via timestamp")
        if last_fetch_time is None:
            last_fetch_time_str, _ = parse_date_range(first_fetch_time, DATE_FORMAT)
            latest_created_time = dateparser.parse(last_fetch_time_str)
            if not latest_created_time:
                raise DemistoException(f'Got empty latest_created_time. {last_fetch_time_str=} {last_fetch_time=}')
        else:
            latest_created_time = dateparser.parse(last_fetch_time)
            if not latest_created_time:
                raise DemistoException(f'Got empty latest_created_time. {last_fetch_time=}')

        latest_created_time_str = latest_created_time.strftime(DATE_FORMAT)
        command_args = {
            'filter': f'properties/createdTimeUtc ge {latest_created_time_str}',
            'orderby': 'properties/createdTimeUtc asc',
            'limit': limit
        }

    else:
        demisto.debug("last fetch time is empty, trying to fetch incidents by last incident id")
        latest_created_time = dateparser.parse(last_fetch_time)
        if latest_created_time is None:
            raise DemistoException(f"{last_fetch_time=} couldn't be parsed")
        command_args = {
            'filter': f'properties/incidentNumber gt {last_incident_number}',
            'orderby': 'properties/incidentNumber asc',
            'limit': limit
        }

    raw_incidents = list_incidents_command(client, command_args, is_fetch_incidents=True).outputs
    if isinstance(raw_incidents, dict):
        raw_incidents = [raw_incidents]
    demisto.debug(f"raw incidents id before dedup: {[incident['ID'] for incident in raw_incidents]}")
    raw_incidents = list(filter(lambda incident: incident['ID'] not in last_fetch_ids, raw_incidents))
    demisto.debug(f"raw incidents id after dedup: {[incident['ID'] for incident in raw_incidents]}")

    fetch_incidents_additional_info(client, raw_incidents)

    return process_incidents(raw_incidents, min_severity,
                             latest_created_time, last_incident_number)  # type: ignore[attr-defined]


def fetch_incidents_command(client, params):
    # How much time before the first fetch to retrieve incidents
    first_fetch_time = params.get('fetch_time', '3 days').strip()
    min_severity = severity_to_level(params.get('min_severity', 'Informational'))
    # Set and define the fetch incidents command to run after activated via integration settings.
    last_run = demisto.getLastRun()
    demisto.debug(f"Current last run is {last_run}")
    next_run, incidents = fetch_incidents(
        client=client,
        last_run=last_run,
        first_fetch_time=first_fetch_time,
        min_severity=min_severity
    )
    demisto.debug(f"New last run is {last_run}")
    demisto.setLastRun(next_run)
    demisto.incidents(incidents)


def process_incidents(raw_incidents: list, min_severity: int, latest_created_time: datetime,
                      last_incident_number):
    """Processing the raw incidents
    Args:
        raw_incidents: The incidents that were fetched from the API.
        last_incident_number: The last incident number that was fetched.
        latest_created_time: The latest created time.
        min_severity: The minimum severity.

    Returns:
        A next_run dictionary, and an array of incidents.
    """

    incidents = []
    current_fetch_ids = []
    if not last_incident_number:
        last_incident_number = 0

    for incident in raw_incidents:
        incident_severity = severity_to_level(incident.get('Severity'))
        demisto.debug(f"{incident.get('ID')=}, {incident_severity=}, {incident.get('IncidentNumber')=}")

        incident_created_time = dateparser.parse(incident.get('CreatedTimeUTC'))
        current_fetch_ids.append(incident.get('ID'))
        if incident_severity >= min_severity:
            add_mirroring_fields(incident)
            xsoar_incident = {
                'name': '[Azure Sentinel] ' + incident.get('Title'),
                'occurred': incident.get('CreatedTimeUTC'),
                'severity': incident_severity,
                'rawJSON': json.dumps(incident)
            }
            incidents.append(xsoar_incident)
        else:
            demisto.debug(f"drop creation of {incident.get('IncidentNumber')=} "
                          f"due to the {incident_severity=} is lower then {min_severity=}")

        # Update last run to the latest fetch time
        if incident_created_time is None:
            raise DemistoException(f"{incident.get('CreatedTimeUTC')=} couldn't be parsed")

        if incident_created_time > latest_created_time:
            latest_created_time = incident_created_time
        if incident.get('IncidentNumber') > last_incident_number:
            last_incident_number = incident.get('IncidentNumber')
    next_run = {
        'last_fetch_time': latest_created_time.strftime(DATE_FORMAT),
        'last_fetch_ids': current_fetch_ids,
        'last_incident_number': last_incident_number,
    }
    return next_run, incidents


def threat_indicators_data_to_xsoar_format(ind_data):
    """
    Convert the threat indicators data from the raw to XSOAR format.

    :param ind_data: (dict) The incident raw data.
    """

    properties = ind_data.get('properties', {})
    pattern = properties.get('parsedPattern', [])[0] if properties.get('parsedPattern', []) else {}

    formatted_data = {
        'ID': ind_data.get('id'),
        'Name': ind_data.get('name'),
        'ETag': ind_data.get('etag'),
        'Type': ind_data.get('type'),
        'Kind': ind_data.get('kind'),

        'Confidence': properties.get('confidence', ''),
        'Created': format_date(properties.get('created', '')),
        'CreatedByRef': properties.get('createdByRef', ''),
        'ExternalId': properties.get('externalId', ''),
        'LastUpdatedTimeUtc': format_date(properties.get('lastUpdatedTimeUtc', '')),
        'Revoked': properties.get('revoked', ''),
        'Source': properties.get('source', ''),
        'Tags': properties.get('threatIntelligenceTags', 'No Tags'),
        'DisplayName': properties.get('displayName', ''),
        'Description': properties.get('description', ''),
        'Types': properties.get('threatTypes', ''),
        'KillChainPhases': [{
            'KillChainName': phase.get('killChainName'),
            'PhaseName': phase.get('phaseName')
        } for phase in properties.get('KillChainPhases', [])],
        'ParsedPattern': {
            'PatternTypeKey': pattern.get('patternTypeKey'),
            'PatternTypeValues': {
                'Value': dict_safe_get(pattern, ['patternTypeValues', 0, 'value']),
                'ValueType': dict_safe_get(pattern, ['patternTypeValues', 0, 'valueType']),
            }
        } if pattern else None,

        'Pattern': properties.get('pattern', ''),
        'PatternType': properties.get('patternType', ''),
        'ValidFrom': format_date(properties.get('validFrom', '')),
        'ValidUntil': format_date(properties.get('validUntil', '')),
        'Values': dict_safe_get(pattern, ['patternTypeValues', 0, 'value']),
        'Deleted': False
    }
    remove_nulls_from_dictionary(formatted_data)

    return formatted_data


def build_query_filter(args):
    filtering_args = {
        'minConfidence': args.get('min_confidence', ''),
        'maxConfidence': args.get('max_confidence', ''),
        'minValidUntil': format_date(args.get('min_valid_from', '')),
        'maxValidUntil': format_date(args.get('max_valid_from', '')),
        'sources': argToList(args.get('sources')),
        'keywords': ' '.join(argToList(args.get('keywords'))),
        'threatTypes': argToList(args.get('threat_types')),
        'patternTypes': []
    }

    indicator_types = argToList(args.get('indicator_types'))
    if indicator_types:
        for ind_type in indicator_types:
            pattern_type = {
                'ipv4': '{ind_type}-address',
                'ipv6': '{ind_type}-address',
                'domain': '{ind_type}-name',
            }.get(ind_type, "{ind_type}").format(ind_type=ind_type)
            filtering_args['patternTypes'].append(pattern_type)

    include_disabled = args.get('include_disabled', 'false') == 'true'
    filtering_args['includeDisabled'] = include_disabled

    remove_nulls_from_dictionary(filtering_args)

    return filtering_args


def build_threat_indicator_data(args, source):
    value = args.get('value')

    data = {
        'displayName': args.get('display_name'),
        'description': args.get('description'),
        'revoked': args.get('revoked', ''),
        'confidence': arg_to_number(args.get('confidence')),
        'threatTypes': argToList(args.get('threat_types')),
        'includeDisabled': args.get('include_disabled', ''),
        'source': source,
        'threatIntelligenceTags': argToList(args.get('tags')),
        'validFrom': format_date(args.get('valid_from', '')),
        'validUntil': format_date(args.get('valid_until', '')),
        'createdByRef': args.get('created_by', ''),
    }

    indicator_type = args.get('indicator_type')
    if indicator_type == 'ipv4':
        indicator_type = 'ipv4-addr'
    elif indicator_type == 'ipv6':
        indicator_type = 'ipv6-addr'
    elif indicator_type == 'domain':
        indicator_type = 'domain-name'

    data['patternType'] = indicator_type

    if indicator_type == 'file':
        hash_type = args.get('hash_type')
        data['hashType'] = hash_type
        data['pattern'] = f"[file:hashes.'{hash_type}' = '{value}']"
    else:
        data['pattern'] = f"[{indicator_type}:value = '{value}']"

    data['killChainPhases'] = []

    kill_chains = argToList(args.get('kill_chains', []))
    if kill_chains:
        for kill_chain_phase in kill_chains:
            data['killChainPhases'].append(
                {'killChainName': kill_chain_phase,
                 'phaseName': kill_chain_phase})

    remove_nulls_from_dictionary(data)

    return data


def build_updated_indicator_data(new_ind_data, original_ind_data):
    original_extracted_data = extract_original_data_from_indicator(original_ind_data.get('properties'))
    # When updating an indicator, one can not change the original source
    source = original_extracted_data.get('source')
    new_data = build_threat_indicator_data(new_ind_data, source)

    original_extracted_data.update(new_data)

    return original_extracted_data


def extract_original_data_from_indicator(original_data):
    extracted_data = {
        'description': original_data.get('description', ''),
        'revoked': original_data.get('revoked', ''),
        'confidence': arg_to_number(original_data.get('confidence')),
        'threatTypes': argToList(original_data.get('threatTypes')),
        'killChainPhases': argToList(original_data.get('killChainPhases')),
        'threatIntelligenceTags': argToList(original_data.get('threatIntelligenceTags')),
        'validFrom': original_data.get('validFrom', ''),
        'validUntil': original_data.get('validUntil', ''),
        'createdByRef': original_data.get('createdByRef', ''),
        'created': original_data.get('created', ''),
        'externalId': original_data.get('externalId'),
        'displayName': original_data.get('displayName'),
        'source': original_data.get('source', DEFAULT_SOURCE)
    }

    remove_nulls_from_dictionary(extracted_data)
    return extracted_data


def list_threat_indicator_command(client, args):
    url_suffix = 'threatIntelligence/main/indicators'
    limit = arg_to_number(args.get('limit', DEFAULT_LIMIT))  # the default limit is 50

    next_link = args.get('next_link', '')
    if next_link:
        next_link = next_link.replace('%20', ' ')  # Next link syntax can't handle '%' character
        result = client.http_request('GET', full_url=next_link)
    else:
        if indicator_name := args.get('indicator_name'):
            url_suffix += f'/{indicator_name}'

        result = client.http_request('GET', url_suffix, params={'$top': limit})

    num_of_threat_indicators = 0
    threat_indicators = []

    if result.get('value'):
        threat_indicators = [threat_indicators_data_to_xsoar_format(ind) for ind in result.get('value')]
        num_of_threat_indicators = len(threat_indicators)

    outputs = {'AzureSentinel.ThreatIndicator': threat_indicators}
    update_next_link_in_context(result, outputs)

    readable_output = tableToMarkdown(
        f'Threat Indicators ({num_of_threat_indicators} results)',
        threat_indicators,
        headers=THREAT_INDICATORS_HEADERS,
        headerTransform=pascalToSpace,
        removeNull=True,
    )

    return CommandResults(
        readable_output=readable_output,
        outputs=outputs,
        outputs_key_field='ID',
        raw_response=result
    )


def query_threat_indicators_command(client, args):
    url_suffix = 'threatIntelligence/main/queryIndicators'
    limit = arg_to_number(args.get('limit', DEFAULT_LIMIT))  # the default limit is 50
    data = build_query_filter(args)
    next_link = args.get('next_link', '')
    if next_link:
        next_link = next_link.replace('%20', ' ')  # Next link syntax can't handle '%' character
        result = client.http_request('POST', full_url=next_link, data=data)
    else:

        result = client.http_request('POST', url_suffix, params={'$top': limit}, data=data)

    num_of_threat_indicators = 0
    threat_indicators = []

    if result.get('value') is not None:
        threat_indicators = [threat_indicators_data_to_xsoar_format(ind) for ind in result.get('value')]
        num_of_threat_indicators = len(threat_indicators)

    outputs = {'AzureSentinel.ThreatIndicator': threat_indicators}
    update_next_link_in_context(result, outputs)

    readable_output = tableToMarkdown(
        f'Threat Indicators ({num_of_threat_indicators} results)',
        threat_indicators,
        headers=THREAT_INDICATORS_HEADERS,
        headerTransform=pascalToSpace,
        removeNull=True
    )

    return CommandResults(
        readable_output=readable_output,
        outputs=outputs,
        outputs_key_field='ID',
        raw_response=result
    )


def create_threat_indicator_command(client, args):
    url_suffix = 'threatIntelligence/main/createIndicator'

    data = {'kind': 'indicator', 'properties': build_threat_indicator_data(args, source=DEFAULT_SOURCE)}

    result = client.http_request('POST', url_suffix, data=data)

    threat_indicators = [threat_indicators_data_to_xsoar_format(result)]

    readable_output = tableToMarkdown('New threat Indicator was created', threat_indicators,
                                      headers=THREAT_INDICATORS_HEADERS,
                                      headerTransform=pascalToSpace,
                                      removeNull=True)

    return CommandResults(
        readable_output=readable_output,
        outputs_prefix='AzureSentinel.ThreatIndicator',
        outputs=threat_indicators,
        outputs_key_field='ID',
        raw_response=result
    )


def update_threat_indicator_command(client, args):
    indicator_name = args.get('indicator_name')
    get_indicator_url_suffix = f'threatIntelligence/main/indicators/{indicator_name}'

    original_data = client.http_request('GET', get_indicator_url_suffix)

    updated_data = build_updated_indicator_data(args, original_data)

    data = {
        "kind": "indicator",
        "properties": updated_data
    }

    update_indicator_url_suffix = f'threatIntelligence/main/indicators/{indicator_name}'

    result = client.http_request('PUT', update_indicator_url_suffix, data=data)
    threat_indicators = [threat_indicators_data_to_xsoar_format(result)]

    readable_output = tableToMarkdown(f'Threat Indicator {indicator_name} was updated',
                                      threat_indicators,
                                      headers=THREAT_INDICATORS_HEADERS,
                                      headerTransform=pascalToSpace,
                                      removeNull=True)

    return CommandResults(
        readable_output=readable_output,
        outputs_prefix='AzureSentinel.ThreatIndicator',
        outputs=threat_indicators,
        outputs_key_field='ID',
        raw_response=result
    )


def delete_threat_indicator_command(client, args):
    indicator_names = argToList(args.get('indicator_names'))
    outputs = []

    for indicator_name in indicator_names:
        url_suffix = f'threatIntelligence/main/indicators/{indicator_name}'
        client.http_request('DELETE', url_suffix)
        outputs.append({
            'Name': indicator_name,
            'Deleted': True
        })

    return CommandResults(
        readable_output='Threat Intelligence Indicators ' + ', '.join(indicator_names)
                        + ' were deleted successfully',
        outputs_prefix='AzureSentinel.ThreatIndicator',
        outputs_key_field='Name',
        outputs=outputs,
        raw_response={},
    )


def append_tags_threat_indicator_command(client, args):
    indicator_name = args.get('indicator_name')
    tags = argToList(args.get('tags'))
    url_suffix = f'threatIntelligence/main/indicators/{indicator_name}/appendTags'

    data = {'threatIntelligenceTags': tags}

    result = client.http_request('POST', url_suffix, data=data)

    threat_indicators = [threat_indicators_data_to_xsoar_format(result)]

    return CommandResults(
        readable_output=f'Tags were appended to {indicator_name} Threat Indicator.',
        outputs_prefix='AzureSentinel.ThreatIndicator',
        outputs=threat_indicators,
        outputs_key_field='ID',
        raw_response=result
    )


def replace_tags_threat_indicator_command(client, args):
    indicator_name = args.get('indicator_name')
    tags = argToList(args.get('tags'))
    url_suffix = f'threatIntelligence/main/indicators/{indicator_name}/replaceTags'

    data = {
        "properties": {
            'threatIntelligenceTags': tags
        }
    }

    result = client.http_request('POST', url_suffix, data=data)

    threat_indicators = [threat_indicators_data_to_xsoar_format(result)]

    return CommandResults(
        readable_output=f'Tags were replaced to {indicator_name} Threat Indicator.',
        outputs_prefix='AzureSentinel.ThreatIndicator',
        outputs=threat_indicators,
        outputs_key_field='ID',
        raw_response=result
    )


def list_alert_rule_command(client: AzureSentinelClient, args: Dict[str, Any]) -> CommandResults:
    limit = int(args.get('limit', 50))
    rule_id = args.get('rule_id')

    url_suffix = 'alertRules' + (f'/{rule_id}' if rule_id else '')

    raw_results = []
    next_link = True
    while next_link:
        full_url = next_link if isinstance(next_link, str) else None

        response = client.http_request('GET', url_suffix, full_url=full_url)

        raw_results += [response] if rule_id else response.get('value', [])

        next_link = response.get('nextLink')
        if len(raw_results) >= limit:
            next_link = False

    raw_results = raw_results[:limit]

    readable_result = [
        {
            'ID': rule.get('name'),
            'Kind': rule.get('kind'),
            'Severity': rule.get('properties', {}).get('severity'),
            'Display Name': rule.get('properties', {}).get('displayName'),
            'Description': rule.get('properties', {}).get('description'),
            'Enabled': rule.get('properties', {}).get('enabled')
        } for rule in raw_results]
    tabel_name = 'Azure Sentinel Alert Rules' + (f' ({len(raw_results)} results)' if len(raw_results) > 1 else '')
    readable_output = tableToMarkdown(tabel_name, readable_result, sort_headers=False)

    return CommandResults(
        readable_output=readable_output,
        outputs_prefix='AzureSentinel.AlertRule',
        outputs=raw_results,
        outputs_key_field='name',
        raw_response=raw_results
    )


def list_alert_rule_template_command(client: AzureSentinelClient, args: Dict[str, Any]) -> CommandResults:
    limit = int(args.get('limit', 50))
    template_id = args.get('template_id')

    url_suffix = 'alertRuleTemplates' + (f'/{template_id}' if template_id else '')

    raw_results = []
    next_link = True
    while next_link:
        full_url = next_link if isinstance(next_link, str) else None

        response = client.http_request('GET', url_suffix, full_url=full_url)

        raw_results += [response] if template_id else response.get('value', [])

        next_link = response.get('nextLink')
        if len(raw_results) >= limit:
            next_link = False

    raw_results = raw_results[:limit]

    readable_result = [
        {
            'ID': rule.get('name'),
            'Kind': rule.get('kind'),
            'Severity': rule.get('properties', {}).get('severity'),
            'Display Name': rule.get('properties', {}).get('displayName'),
            'Description': rule.get('properties', {}).get('description'),
            'Status': rule.get('properties', {}).get('status'),
            'Created Date UTC': rule.get('properties', {}).get('createdDateUTC'),
            'Last Updated Date UTC': rule.get('properties', {}).get('lastUpdatedDateUTC'),
            'Alert Rules Created By Template Count': rule.get('properties', {}).get('alertRulesCreatedByTemplateCount'),
        } for rule in raw_results]
    tabel_name = 'Azure Sentinel Alert Rule Template' + (f' ({len(raw_results)} results)' if len(raw_results) > 1 else '')
    readable_output = tableToMarkdown(tabel_name, readable_result, sort_headers=False)

    return CommandResults(
        readable_output=readable_output,
        outputs_prefix='AzureSentinel.AlertRuleTemplate',
        outputs=raw_results,
        outputs_key_field='name',
        raw_response=raw_results
    )


def delete_alert_rule_command(client: AzureSentinelClient, args: Dict[str, Any]) -> CommandResults:
    rule_id = args.get('rule_id')
    url_suffix = f'alertRules/{rule_id}'
    response = client.http_request('DELETE', url_suffix)

    if isinstance(response, requests.Response) and response.status_code == 204:
        return CommandResults(readable_output=f'Alert rule {rule_id} does not exist.')

    return CommandResults(readable_output=f'Alert rule {rule_id} was deleted successfully.')


def list_subscriptions_command(client: AzureSentinelClient) -> CommandResults:      # pragma: no cover

    full_url = urljoin(client.azure_cloud.endpoints.resource_manager, 'subscriptions?api-version=2020-01-01')

    response = client.http_request('GET', full_url=full_url)
    data_from_response = response.get('value', [])

    readable_output = tableToMarkdown(
        'Azure Sentinel Subscriptions',
        data_from_response,
        ['subscriptionId', 'tenantId', 'displayName', 'state'], removeNull=True,
        headerTransform=string_to_table_header)

    return CommandResults(
        readable_output=readable_output,
        outputs_prefix='AzureSentinel.Subscription',
        outputs=data_from_response,
        outputs_key_field='subscriptionId',
        raw_response=response
    )


def list_resource_groups_command(client: AzureSentinelClient,
                                 args: Dict[str, Any], subscription_id: str) -> CommandResults:     # pragma: no cover
    tag = args.get('tag')
    limit = arg_to_number(args.get('limit', 50))
    subscription_id = subscription_id

    # extracting the tag name and value from the tag argument that is received from the user as a string
    filter_by_tag = azure_tag_formatter(tag) if tag else ''

    full_url = urljoin(client.azure_cloud.endpoints.resource_manager, f'subscriptions/{subscription_id}/resourcegroups?$filter=\
{filter_by_tag}&$top={limit}&api-version=2021-04-01')

    response = client.http_request('GET', full_url=full_url)
    data_from_response = response.get('value', [])

    readable_output = tableToMarkdown(
        'Azure Sentinel Resource Groups',
        data_from_response,
        ['name', 'location', 'tags', 'properties.provisioningState'], removeNull=True,
        headerTransform=string_to_table_header)

    return CommandResults(
        readable_output=readable_output,
        outputs_prefix='AzureSentinel.ResourceGroup',
        outputs=data_from_response,
        outputs_key_field='name',
        raw_response=response
    )


def validate_required_arguments_for_alert_rule(args: Dict[str, Any]) -> None:
    required_args_by_kind = {
        'fusion': ['rule_name', 'template_name', 'enabled'],
        'microsoft_security_incident_creation': ['rule_name', 'displayName', 'enabled', 'product_filter'],
        'scheduled': ['rule_name', 'displayName', 'enabled', 'query', 'query_frequency', 'query_period', 'severity',
                      'suppression_duration', 'suppression_enabled', 'trigger_operator', 'trigger_threshold']
    }

    kind = args.get('kind', '')
    if not kind:
        raise DemistoException('The "kind" argument is required for alert rule.')
    for arg in required_args_by_kind.get(kind, []):
        if not args.get(arg):
            raise DemistoException(f'"{arg}" is required for "{kind}" alert rule.')


def create_data_for_alert_rule(args: Dict[str, Any]) -> Dict[str, Any]:
    validate_required_arguments_for_alert_rule(args)

    properties = {
        'alertRuleTemplateName': args.get('template_name'),
        'enabled': argToBoolean(args.get('enabled')) if args.get('enabled') else None,
        'displayName': args.get('displayName'),
        'productFilter': string_to_table_header(args.get('product_filter', '')),
        'description': args.get('description'),
        'displayNamesExcludeFilter': args.get('name_exclude_filter'),
        'displayNamesFilter': args.get('name_include_filter'),
        'severitiesFilter': args.get('severity_filter'),
        'query': args.get('query'),
        'queryFrequency': args.get('query_frequency'),
        'queryPeriod': args.get('query_period'),
        'severity': pascalToSpace(args.get('severity')),
        'suppressionDuration': args.get('suppression_duration'),
        'suppressionEnabled': argToBoolean(args.get('suppression_enabled')) if args.get('suppression_enabled') else None,
        'triggerOperator': underscoreToCamelCase(args.get('trigger_operator')),
        'triggerThreshold': args.get('trigger_threshold'),
        'tactics': argToList(args.get('tactics')),
        'techniques': argToList(args.get('techniques'))
    }
    remove_nulls_from_dictionary(properties)

    return {
        'kind': underscoreToCamelCase(args.get('kind')),
        'etag': args.get('etag'),
        'properties': properties
    }


def create_and_update_alert_rule_command(client: AzureSentinelClient, args: Dict[str, Any]) -> CommandResults:
    rule_json = json.loads(args.get('rule_json', '')) if args.get('rule_json') else None
    data = rule_json or create_data_for_alert_rule(args)
    demisto.debug(f'Try to creating/updating alert rule with the following data: {data}')

    response = client.http_request('PUT', f'alertRules/{args.get("rule_name")}', data=data)

    readable_result = {
        'ID': response.get('id').split('/')[-1],
        'Name': response.get('name'),
        'Kind': response.get('kind'),
        'Severity': response.get('properties', {}).get('severity'),
        'Display Name': response.get('properties', {}).get('displayName'),
        'Description': response.get('properties', {}).get('description'),
        'Enabled': response.get('properties', {}).get('enabled'),
        'Etag': response.get('etag')
    }
    readable_output = tableToMarkdown('Azure Sentinel Alert Rule successfully created/updated',
                                      readable_result,
                                      removeNull=True,
                                      sort_headers=False)

    return CommandResults(
        readable_output=readable_output,
        outputs_prefix='AzureSentinel.AlertRule',
        outputs=response,
        outputs_key_field='name',
        raw_response=response
    )


def main():
    """
        PARSE AND VALIDATE INTEGRATION PARAMS
    """
    params = demisto.params()
    args = demisto.args()
    command = demisto.command()

    demisto.debug(f'Command being called is {command}')
    try:
        client_secret = params.get('credentials', {}).get('password')
        certificate_thumbprint = params.get('creds_certificate', {}).get('identifier') or \
            params.get('certificate_thumbprint')
        private_key = (replace_spaces_in_credential(params.get('creds_certificate', {}).get('password'))
                       or params.get('private_key'))
        managed_identities_client_id = get_azure_managed_identities_client_id(params)
        if not managed_identities_client_id and not client_secret and not (certificate_thumbprint and private_key):
            raise DemistoException('Key or Certificate Thumbprint and Private Key must be provided.')

        tenant_id = params.get('creds_tenant_id', {}).get('password', '') or params.get('tenant_id', '')

        if not tenant_id:
            raise ValueError('Tenant ID must be provided.')

        subscription_id = args.get('subscription_id') or params.get('subscriptionID', '')
        resource_group_name = args.get('resource_group_name') or params.get('resourceGroupName', '')

        client = AzureSentinelClient(
            azure_cloud=get_azure_cloud(params, 'AzureSentinel'),
            tenant_id=tenant_id,
            client_id=params.get('credentials', {}).get('identifier'),
            client_secret=client_secret,
            subscription_id=subscription_id,
            resource_group_name=resource_group_name,
            workspace_name=params.get('workspaceName', ''),
            verify=not params.get('insecure', False),
            proxy=params.get('proxy', False),
            certificate_thumbprint=certificate_thumbprint,
            private_key=private_key,
            managed_identities_client_id=managed_identities_client_id
        )

        commands = {
            'test-module': test_module,
            'azure-sentinel-get-incident-by-id': get_incident_by_id_command,
            'azure-sentinel-list-incidents': list_incidents_command,
            'azure-sentinel-update-incident': update_incident_command,
            'azure-sentinel-delete-incident': delete_incident_command,
            'azure-sentinel-list-incident-comments': list_incident_comments_command,
            'azure-sentinel-incident-add-comment': incident_add_comment_command,
            'azure-sentinel-incident-delete-comment': incident_delete_comment_command,
            'azure-sentinel-list-incident-relations': list_incident_relations_command,
            'azure-sentinel-list-incident-entities': list_incident_entities_command,
            'azure-sentinel-list-incident-alerts': list_incident_alerts_command,
            'azure-sentinel-list-watchlists': list_watchlists_command,
            'azure-sentinel-delete-watchlist': delete_watchlist_command,
            'azure-sentinel-watchlist-create-update': create_update_watchlist_command,
            'azure-sentinel-list-watchlist-items': list_watchlist_items_command,
            'azure-sentinel-delete-watchlist-item': delete_watchlist_item_command,
            'azure-sentinel-create-update-watchlist-item': create_update_watchlist_item_command,
            'azure-sentinel-threat-indicator-list': list_threat_indicator_command,
            'azure-sentinel-threat-indicator-query': query_threat_indicators_command,
            'azure-sentinel-threat-indicator-create': create_threat_indicator_command,
            'azure-sentinel-threat-indicator-update': update_threat_indicator_command,
            'azure-sentinel-threat-indicator-delete': delete_threat_indicator_command,
            'azure-sentinel-threat-indicator-tags-append': append_tags_threat_indicator_command,
            'azure-sentinel-threat-indicator-tags-replace': replace_tags_threat_indicator_command,
            'azure-sentinel-list-alert-rule': list_alert_rule_command,
            'azure-sentinel-list-alert-rule-template': list_alert_rule_template_command,
            'azure-sentinel-delete-alert-rule': delete_alert_rule_command,
            'azure-sentinel-create-alert-rule': create_and_update_alert_rule_command,
            'azure-sentinel-update-alert-rule': create_and_update_alert_rule_command,
            # mirroring commands
            'get-modified-remote-data': get_modified_remote_data_command,
            'get-remote-data': get_remote_data_command,
            'update-remote-system': update_remote_system_command
        }

        if command == 'fetch-incidents':
            fetch_incidents_command(client, params)

        # mirroring command
        elif command == 'get-mapping-fields':
            return_results(get_mapping_fields_command())
        elif command == 'azure-sentinel-subscriptions-list':
            return_results(list_subscriptions_command(client))
        elif command == 'azure-sentinel-resource-group-list':
            return_results(list_resource_groups_command(client, args, subscription_id))
        elif command == 'azure-sentinel-auth-reset':
            return_results(reset_auth())

        elif command in commands:
            return_results(commands[command](client, args))  # type: ignore

    except Exception as e:
        return_error(
            f'Failed to execute {command} command. Error: {str(e)}'
        )


if __name__ in ('__main__', '__builtin__', 'builtins'):  # pragma: no cover
    main()<|MERGE_RESOLUTION|>--- conflicted
+++ resolved
@@ -68,13 +68,9 @@
 
 INCOMING_MIRRORED_FIELDS = ['ID', 'Etag', 'Title', 'Description', 'Severity', 'Status', 'owner', 'tags', 'FirstActivityTimeUTC',
                                   'LastActivityTimeUTC', 'LastModifiedTimeUTC', 'CreatedTimeUTC', 'IncidentNumber', 'AlertsCount',
-<<<<<<< HEAD
                                   'AlertProductNames', 'Tactics', 'relatedAnalyticRuleIds', 'IncidentUrl', 'ProviderIncidentUrl',
                                   'classification', 'classificationComment', 'alerts', 'entities', 'comments', 'relations']
-=======
-                                  'AlertProductNames', 'Tactics', 'relatedAnalyticRuleIds', 'IncidentUrl', 'classification',
-                                  'classificationReason', 'classificationComment', 'alerts', 'entities', 'comments', 'relations']
->>>>>>> db29d896
+
 OUTGOING_MIRRORED_FIELDS = {'etag', 'title', 'description', 'severity', 'status', 'tags', 'firstActivityTimeUtc',
                             'lastActivityTimeUtc', 'classification', 'classificationComment', 'classificationReason'}
 OUTGOING_MIRRORED_FIELDS = {filed: pascalToSpace(filed) for filed in OUTGOING_MIRRORED_FIELDS}
