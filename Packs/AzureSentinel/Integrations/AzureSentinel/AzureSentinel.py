import demistomock as demisto  # noqa
from CommonServerPython import *  # noqa
from CommonServerUserPython import *  # noqa
# IMPORTS

import json
import urllib3
import requests
import dateparser
import uuid

from MicrosoftApiModule import *  # noqa: E402

# Disable insecure warnings
urllib3.disable_warnings(urllib3.exceptions.InsecureRequestWarning)

""" CONSTANTS """

APP_NAME = "ms-azure-sentinel"

DATE_FORMAT = "%Y-%m-%dT%H:%M:%SZ"
DATE_FORMAT_WITH_MILLISECONDS = "%Y-%m-%dT%H:%M:%S.%fZ"

API_VERSION = "2024-03-01"

NEXT_LINK_DESCRIPTION = "NextLink for listing commands"

XSOAR_USER_AGENT = "SentinelPartner-PaloAltoNetworks-CortexXsoar/1.0.0"

AUTHORIZATION_ERROR_MSG = (
    "There was a problem in retrieving an updated access token.\n"
    "The response from the server did not contain the expected content."
)

INCIDENT_HEADERS = [
    "ID",
    "IncidentNumber",
    "Title",
    "Description",
    "Severity",
    "Status",
    "IncidentUrl",
    "ProviderIncidentUrl",
    "AssigneeName",
    "AssigneeEmail",
    "AssigneeObjectID",
    "AssigneeUPN",
    "Label",
    "FirstActivityTimeUTC",
    "LastActivityTimeUTC",
    "LastModifiedTimeUTC",
    "CreatedTimeUTC",
    "AlertsCount",
    "BookmarksCount",
    "CommentsCount",
    "AlertProductNames",
    "Tactics",
    "FirstActivityTimeGenerated",
    "LastActivityTimeGenerated",
]

COMMENT_HEADERS = ["ID", "IncidentID", "Message", "AuthorName", "AuthorEmail", "CreatedTimeUTC"]

ENTITIES_RETENTION_PERIOD_MESSAGE = (
    "\nNotice that in the current Azure Sentinel API version, the retention period for GetEntityByID is 30 days."
)

DEFAULT_LIMIT = 20

DEFAULT_SOURCE = "Microsoft Sentinel"

THREAT_INDICATORS_HEADERS = ["Name", "DisplayName", "Values", "Types", "Source", "Confidence", "Tags"]

# =========== Mirroring Mechanism Globals ===========

MIRROR_DIRECTION_DICT = {"None": None, "Incoming": "In", "Outgoing": "Out", "Incoming And Outgoing": "Both"}

MIRROR_STATUS_DICT = {
    "Undetermined": "Other",
    "TruePositive": "Resolved",
    "BenignPositive": "Resolved",
    "FalsePositive": "False Positive",
}

MIRROR_DIRECTION = MIRROR_DIRECTION_DICT.get(demisto.params().get("mirror_direction"))
INTEGRATION_INSTANCE = demisto.integrationInstance()

INCOMING_MIRRORED_FIELDS = [
    "ID",
    "Etag",
    "Title",
    "Description",
    "Severity",
    "Status",
    "owner",
    "tags",
    "FirstActivityTimeUTC",
    "LastActivityTimeUTC",
    "LastModifiedTimeUTC",
    "CreatedTimeUTC",
    "IncidentNumber",
    "AlertsCount",
    "AlertProductNames",
    "Tactics",
    "relatedAnalyticRuleIds",
    "IncidentUrl",
    "ProviderIncidentUrl",
    "classification",
    "classificationReason",
    "classificationComment",
    "alerts",
    "entities",
    "comments",
    "relations",
]

OUTGOING_MIRRORED_FIELDS = {
    "etag",
    "title",
    "description",
    "severity",
    "status",
    "tags",
    "firstActivityTimeUtc",
    "lastActivityTimeUtc",
    "classification",
    "classificationComment",
    "classificationReason",
}
OUTGOING_MIRRORED_FIELDS = {filed: pascalToSpace(filed) for filed in OUTGOING_MIRRORED_FIELDS}

LEVEL_TO_SEVERITY = {0: "Informational", 0.5: "Informational", 1: "Low", 2: "Medium", 3: "High", 4: "High"}
CLASSIFICATION_REASON = {"TruePositive": "SuspiciousActivity", "BenignPositive": "SuspiciousButExpected"}


class AzureSentinelClient:
    def __init__(
        self,
        tenant_id: str,
        client_id: str,
        client_secret: str,
        subscription_id: str,
        resource_group_name: str,
        workspace_name: str,
        certificate_thumbprint: Optional[str],
        private_key: Optional[str],
        verify: bool = True,
        proxy: bool = False,
        managed_identities_client_id: Optional[str] = None,
        azure_cloud: Optional[AzureCloud] = None,
    ):
        """
        AzureSentinelClient class that make use client credentials for authorization with Azure.

        :type azure_cloud: ``AzureCloud | None``
        :param azure_cloud: The Azure Cloud settings.

        :type tenant_id: ``str``
        :param tenant_id: The tenant id.

        :type client_id: ``str``
        :param client_id: The client id.

        :type client_secret: ``str``
        :param client_secret: The client secret from Azure registered application.

        :type subscription_id: ``str``
        :param subscription_id: The subscription id.

        :type resource_group_name: ``str``
        :param resource_group_name: The resource group name.

        :type workspace_name: ``str``
        :param workspace_name: The workspace name.

        :type certificate_thumbprint: ``str``
        :param certificate_thumbprint: The certificate thumbprint as appears in the AWS GUI.

        :type private_key: ``str``
        :param private_key: The certificate private key.

        :type verify: ``bool``
        :param verify: Whether the request should verify the SSL certificate.

        :type proxy: ``bool``
        :param proxy: Whether to run the integration using the system proxy.

        :type managed_identities_client_id: ``str``
        :param managed_identities_client_id: The Azure Managed Identities client id.
        """

        self.azure_cloud = azure_cloud or AZURE_WORLDWIDE_CLOUD
        base_url = urljoin(
            self.azure_cloud.endpoints.resource_manager,
            f"subscriptions/{subscription_id}/"
            f"resourceGroups/{resource_group_name}/providers/Microsoft.OperationalInsights/workspaces/"
            f"{workspace_name}/providers/Microsoft.SecurityInsights",
        )
        self._client = MicrosoftClient(
            tenant_id=tenant_id,
            auth_id=client_id,
            enc_key=client_secret,
            self_deployed=True,
            grant_type=CLIENT_CREDENTIALS,
            scope=urljoin(self.azure_cloud.endpoints.resource_manager, ".default"),
            ok_codes=(200, 201, 202, 204),
            verify=verify,
            proxy=proxy,
            azure_cloud=self.azure_cloud,
            certificate_thumbprint=certificate_thumbprint,
            private_key=private_key,
            managed_identities_client_id=managed_identities_client_id,
            managed_identities_resource_uri=self.azure_cloud.endpoints.resource_manager,
            base_url=base_url,
            command_prefix="azure-sentinel",
        )

    def http_request(self, method, url_suffix=None, full_url=None, params=None, data=None):
        """
        Wrapped the client's `http_request` for adding some required params and headers
        """
        if not full_url:
            params = params or {}
            params["api-version"] = API_VERSION

        res = self._client.http_request(
            method=method,  # disable-secrets-detection
            url_suffix=url_suffix,
            full_url=full_url,
            headers={"User-Agent": XSOAR_USER_AGENT},
            json_data=data,
            params=params,
            error_handler=error_handler,
            resp_type="response",
        )

        if res.content:
            return res.json()

        return res


""" INTEGRATION HELPER METHODS """


def get_error_kind(code):
    """
    Get the kind of the error based on the http error code.
    """
    return {
        400: "BadRequest",
        401: "UnAuthorized",
        403: "Forbidden",
        404: "NotFound",
    }.get(code)


def error_handler(response: requests.Response):
    """
    raise informative exception in case of error response
    """
    if response.status_code in (400, 401, 403, 404):
        try:
            error_json = response.json()
        except json.JSONDecodeError:
            error_json = {"error": {"code": get_error_kind(code=response.status_code), "message": response.text}}
        error_kind = error_json.get("error", {}).get("code", "BadRequest")
        error_msg = error_json.get("error", {}).get("message", error_json)
        raise ValueError(f"[{error_kind} {response.status_code}] {error_msg}")


def format_date(date):
    if not date:
        return None
    return dateparser.parse(date).strftime(DATE_FORMAT)  # type:ignore


def incident_data_to_xsoar_format(inc_data, is_fetch_incidents=False):
    """
    Convert the incident data from the raw to XSOAR format.

    :param inc_data: (dict) The incident raw data.
    :param is_fetch_incidents: (bool) Is it part of a fetch incidents command.
    """
    properties = inc_data.get("properties", {})

    formatted_data = {
        "ID": inc_data.get("name"),
        "IncidentNumber": properties.get("incidentNumber"),
        "IncidentUrl": properties.get("incidentUrl"),
        "Title": properties.get("title"),
        "Description": properties.get("description"),
        "Severity": properties.get("severity"),
        "Status": properties.get("status"),
        "AssigneeName": properties.get("owner", {}).get("assignedTo"),
        "AssigneeEmail": properties.get("owner", {}).get("email"),
        "AssigneeObjectID": properties.get("owner", {}).get("objectId"),
        "AssigneeUPN": properties.get("owner", {}).get("userPrincipalName"),
        "Label": [{"Name": label.get("labelName"), "Type": label.get("labelType")} for label in properties.get("labels", [])],
        "FirstActivityTimeUTC": format_date(properties.get("firstActivityTimeUtc")),
        "LastActivityTimeUTC": format_date(properties.get("lastActivityTimeUtc")),
        "LastModifiedTimeUTC": format_date(properties.get("lastModifiedTimeUtc")),
        "CreatedTimeUTC": format_date(properties.get("createdTimeUtc")),
        "AlertsCount": properties.get("additionalData", {}).get("alertsCount"),
        "BookmarksCount": properties.get("additionalData", {}).get("bookmarksCount"),
        "CommentsCount": properties.get("additionalData", {}).get("commentsCount"),
        "AlertProductNames": properties.get("additionalData", {}).get("alertProductNames"),
        "ProviderIncidentUrl": properties.get("additionalData", {}).get("providerIncidentUrl"),
        "Tactics": properties.get("additionalData", {}).get("tactics"),
        "Techniques": properties.get("additionalData", {}).get("techniques"),
        "FirstActivityTimeGenerated": format_date(properties.get("firstActivityTimeGenerated")),
        "LastActivityTimeGenerated": format_date(properties.get("lastActivityTimeGenerated")),
        "Etag": inc_data.get("etag"),
        "Deleted": False,
    }
    if is_fetch_incidents:
        formatted_data |= {
            "tags": [label.get("labelName") for label in properties.get("labels", [])],
            "owner": properties.get("owner"),
            "relatedAnalyticRuleIds": [rule_id.split("/")[-1] for rule_id in properties.get("relatedAnalyticRuleIds", [])],
            "classification": properties.get("classification"),
            "classificationComment": properties.get("classificationComment"),
            "classificationReason": properties.get("classificationReason"),
        }
    return formatted_data


def watchlist_data_to_xsoar_format(watchlist_data):
    """
    Convert the watchlist data from the raw to XSOAR format.

    :param watchlist_data: (dict) The alert raw data.
    """
    properties = watchlist_data.get("properties", {})

    formatted_data = {
        "Name": watchlist_data.get("name"),
        "ID": properties.get("watchlistId"),
        "Description": properties.get("description"),
        "Provider": properties.get("provider"),
        "Source": properties.get("source"),
        "Created": format_date(properties.get("created")),
        "Updated": format_date(properties.get("updated")),
        "CreatedBy": properties.get("createdBy", {}).get("name"),
        "UpdatedBy": properties.get("updatedBy", {}).get("name"),
        "Alias": properties.get("watchlistAlias"),
        "Label": properties.get("labels", []),
        "ItemsSearchKey": properties.get("itemsSearchKey"),
    }
    return formatted_data


def alert_data_to_xsoar_format(alert_data):
    """
    Convert the alert data from the raw to XSOAR format.

    :param alert_data: (dict) The alert raw data.
    """
    properties = alert_data.get("properties", {})
    formatted_data = {
        "ID": properties.get("systemAlertId"),
        "Kind": alert_data.get("kind"),
        "Tactic": properties.get("tactics"),
        "Technique": properties.get("additionalData", {}).get("MitreTechniques"),
        "DisplayName": properties.get("alertDisplayName"),
        "Description": properties.get("description"),
        "ConfidenceLevel": properties.get("confidenceLevel"),
        "Severity": properties.get("severity"),
        "VendorName": properties.get("vendorName"),
        "ProductName": properties.get("productName"),
        "ProductComponentName": properties.get("productComponentName"),
    }
    return formatted_data


def watchlist_item_data_to_xsoar_format(item_data):
    """
    Convert the watchlist item from the raw to XSOAR format.

    :param item_data: (dict) The item raw data.
    """
    properties = item_data.get("properties", {})
    formatted_data = {
        "Name": item_data.get("name"),
        "ID": properties.get("watchlistItemId"),
        "Created": format_date(properties.get("created")),
        "Updated": format_date(properties.get("updated")),
        "CreatedBy": demisto.get(properties, "createdBy.name"),
        "UpdatedBy": demisto.get(properties, "updatedBy.name"),
        "ItemsKeyValue": properties.get("itemsKeyValue"),
    }
    return formatted_data


def get_update_incident_request_data(client: AzureSentinelClient, args: Dict[str, str]):
    """
    Prepare etag and other mandatory incident properties for update_incident command.

    :param client: The client.
    :param args: The args for the command.
    """
    fetched_incident_data = get_incident_by_id_command(client, args).raw_response

    title = args.get("title")
    description = args.get("description")
    severity = args.get("severity")
    status = args.get("status")
    classification = args.get("classification")
    classification_comment = args.get("classification_comment")
    classification_reason = args.get("classification_reason")
    assignee_email = args.get("assignee_email")
    assignee_objectid = args.get("assignee_objectid")
    user_principal_name = args.get("user_principal_name")
    labels = argToList(args.get("labels", ""))
    unassign = args.get("unassign")
    owner = demisto.get(fetched_incident_data, "properties.owner", {})

    if not title:
        title = demisto.get(fetched_incident_data, "properties.title")
    if not description:
        description = demisto.get(fetched_incident_data, "properties.description")
    if not severity:
        severity = demisto.get(fetched_incident_data, "properties.severity")
    if not status:
        status = demisto.get(fetched_incident_data, "properties.status")
    if unassign == "true":
        owner = {}
    elif assignee_objectid:
        owner = {"objectId": assignee_objectid}
    else:
        if user_principal_name:
            owner = {"userPrincipalName": user_principal_name}
        if assignee_email:
            owner["email"] = assignee_email

    existing_labels = demisto.get(fetched_incident_data, "properties.labels")
    if not labels:  # not provided as arg
        labels_formatted = existing_labels

    else:
        labels_formatted = [
            {"labelName": label, "labelType": "User"} for label in argToList(labels) if label
        ]  # labels can not be blank
    incident_data = {
        "etag": fetched_incident_data.get("etag"),
        "properties": {
            "title": title,
            "description": description,
            "severity": severity,
            "status": status,
            "classification": classification,
            "classificationComment": classification_comment,
            "classificationReason": classification_reason,
            "labels": labels_formatted,
            "owner": owner,
        },
    }
    remove_nulls_from_dictionary(incident_data["properties"])

    return incident_data


def comment_data_to_xsoar_format(comment_data, inc_id):
    """
    Convert the comment data from the raw to XSOAR format.

    :param comment_data: (dict) The comment raw data.
    :param inc_id: The id of the incident hold this comment.
    """
    properties = comment_data.get("properties", {})

    formatted_data = {
        "ID": comment_data.get("name"),
        "IncidentID": inc_id,
        "Message": properties.get("message"),
        "AuthorName": properties.get("author", {}).get("assignedTo"),
        "AuthorEmail": properties.get("author", {}).get("email"),
        "CreatedTimeUTC": format_date(properties.get("createdTimeUtc")),
    }
    return formatted_data


def incident_related_resource_data_to_xsoar_format(resource_data, incident_id):
    """
    Convert the incident relation from the raw to XSOAR format.

    :param resource_data: (dict) The related resource raw data.
    :param incident_id: The incident id.
    """
    properties = resource_data.get("properties", {})

    formatted_data = {
        "ID": properties.get("relatedResourceName"),
        "Kind": properties.get("relatedResourceKind"),
        "IncidentID": incident_id,
    }
    return formatted_data


def entity_related_resource_data_to_xsoar_format(resource_data, entity_id):
    """
    Convert the entity relation from the raw to XSOAR format.

    :param resource_data: (dict) The related resource raw data.
    :param entity_id: The entity id.
    """
    properties = resource_data.get("properties", {})

    formatted_data = {
        "ID": properties.get("relatedResourceName"),
        "Kind": properties.get("relatedResourceKind"),
        "EntityID": entity_id,
    }
    return formatted_data


def severity_to_level(severity):
    """
    Maps severity to a level represented by number.
    """
    if severity == "Informational":
        return 0.5
    elif severity == "Low":
        return 1
    elif severity == "Medium":
        return 2
    elif severity == "High":
        return 3
    return 0


def severity_filter(min_severity):
    """
    Create Severity Filter when min_severity >= Low.
    """
    severity_levels = ["Low", "Medium", "High"]
    severity_filter = ""
    if min_severity in severity_levels:
        min_level = severity_to_level(min_severity)
        conditions = [f"properties/severity eq '{s}'" for s in severity_levels if severity_to_level(s) >= min_level]
        severity_filter = f"and ({ ' or '.join(conditions) })"
    return severity_filter


def generic_list_incident_items(client, incident_id, items_kind, key_in_raw_result, outputs_prefix, xsoar_transformer):
    """
    Get a list of incident's items

    :param client: (AzureSentinelClient) The Azure Sentinel client to work with.
    :param incident_id:  (str) the incident id.
    :param items_kind: (str) the name of the entity e.g. entities, alerts.
    :param key_in_raw_result: (str) the key hold the relevant result in the raw data.
    :param outputs_prefix: (str) the context output key that will hold the command result.
    :param xsoar_transformer: (function) a function to transform the raw data to xsoar format.
    """

    url_suffix = f"incidents/{incident_id}/{items_kind}"

    result = client.http_request("POST", url_suffix)
    raw_items = result.get(key_in_raw_result, [])
    items = [dict(IncidentId=incident_id, **xsoar_transformer(item)) for item in raw_items]

    readable_output = tableToMarkdown(
        f"Incident {incident_id} {items_kind.capitalize()} ({len(items)} results)",
        items,
        headers=["ID", "Kind", "IncidentId"],
        headerTransform=pascalToSpace,
        removeNull=True,
    )

    return CommandResults(
        readable_output=readable_output,
        outputs=items,
        outputs_prefix=outputs_prefix,
        outputs_key_field=["ID", "IncidentId"],
        raw_response=result,
    )


""" MIRRORING COMMANDS """


def add_mirroring_fields(incident: Dict):
    """
    Updates the given incident to hold the needed mirroring fields.
    """
    incident["mirror_direction"] = MIRROR_DIRECTION
    incident["mirror_instance"] = INTEGRATION_INSTANCE


def get_modified_remote_data_command(client: AzureSentinelClient, args: Dict[str, Any]) -> GetModifiedRemoteDataResponse:
    """
    Gets the modified remote incidents IDs.
    Args:
        client: The client object.
        args: The command arguments.

    Returns:
        GetModifiedRemoteDataResponse object, which contains a list of the modified incidents IDs.
    """
    remote_args = GetModifiedRemoteDataArgs(args)
    last_update = dateparser.parse(remote_args.last_update, settings={"TIMEZONE": "UTC"}).strftime(  # type: ignore[union-attr]
        DATE_FORMAT_WITH_MILLISECONDS
    )
    demisto.debug(f"Getting modified incidents from {last_update}")

    raw_incidents = []

    next_link = True
    while next_link:
        full_url = next_link if isinstance(next_link, str) else None
        params = None if full_url else {"$filter": f"properties/lastModifiedTimeUtc ge {last_update}"}

        response = client.http_request("GET", "incidents", full_url=full_url, params=params)
        raw_incidents += response.get("value", [])
        next_link = response.get("nextLink")

    modified_ids_to_mirror = [raw_incident.get("name") for raw_incident in raw_incidents]

    demisto.debug(f"All ids to mirror in are: {modified_ids_to_mirror}")
    return GetModifiedRemoteDataResponse(modified_ids_to_mirror)


def get_remote_incident_data(client: AzureSentinelClient, incident_id: str):
    """
    Gets the remote incident data.
    Args:
        client: The client object.
        incident_id: The incident ID to retrieve.

    Returns:
        mirrored_data: The raw mirrored data.
        updated_object: The updated object to set in the XSOAR incident.
    """
    mirrored_data = client.http_request("GET", f"incidents/{incident_id}")
    incident_mirrored_data = incident_data_to_xsoar_format(mirrored_data, is_fetch_incidents=True)
    fetch_incidents_additional_info(client, incident_mirrored_data)
    updated_object: Dict[str, Any] = {}

    for field in INCOMING_MIRRORED_FIELDS:
        value = incident_mirrored_data.get(field)
        if value is not None:
            updated_object[field] = value

    return mirrored_data, updated_object


def set_xsoar_incident_entries(updated_object: Dict[str, Any], entries: List, remote_incident_id: str) -> None:
    """
    Sets the XSOAR incident entries.
    Args:
        updated_object: The updated object to set in the XSOAR incident.
        entries: The entries to set.
        remote_incident_id: The remote incident ID.
    Returns:
        None.
    """
    if demisto.params().get("close_incident"):
        if updated_object.get("Status") == "Closed":
            close_reason = updated_object.get("classification", "")
            close_notes = updated_object.get("classificationComment", "")
            close_in_xsoar(entries, remote_incident_id, close_reason, close_notes)
        elif updated_object.get("Status") in ("New", "Active"):
            reopen_in_xsoar(entries, remote_incident_id)


def close_in_xsoar(entries: List, remote_incident_id: str, close_reason: str, close_notes: str) -> None:
    demisto.debug(f"Incident is closed: {remote_incident_id}")
    entries.append(
        {
            "Type": EntryType.NOTE,
            "Contents": {
                "dbotIncidentClose": True,
                "closeReason": MIRROR_STATUS_DICT.get(close_reason, close_reason),
                "closeNotes": f"{close_notes}\nClosed on Microsoft Sentinel".strip(),
            },
            "ContentsFormat": EntryFormat.JSON,
        }
    )


def reopen_in_xsoar(entries: List, remote_incident_id: str):
    demisto.debug(f"Incident is opened (or reopened): {remote_incident_id}")
    entries.append({"Type": EntryType.NOTE, "Contents": {"dbotIncidentReopen": True}, "ContentsFormat": EntryFormat.JSON})


def get_remote_data_command(client: AzureSentinelClient, args: Dict[str, Any]) -> GetRemoteDataResponse:
    """
    Args:
        client: The client object.
        args: The command arguments.
    Returns:
        GetRemoteDataResponse object, which contain the incident data to update.
    """
    remote_args = GetRemoteDataArgs(args)
    remote_incident_id = remote_args.remote_incident_id

    mirrored_data: Dict[str, Any] = {}
    entries: list = []

    try:
        demisto.debug(
            f"Performing get-remote-data command with incident id: {remote_incident_id} "
            f"and last_update: {remote_args.last_update}"
        )

        mirrored_data, updated_object = get_remote_incident_data(client, remote_incident_id)
        if updated_object:
            demisto.debug(f"Update incident {remote_incident_id} with fields: {updated_object}")
            set_xsoar_incident_entries(updated_object, entries, remote_incident_id)

        return GetRemoteDataResponse(mirrored_object=updated_object, entries=entries)

    except Exception as e:
        demisto.debug(f"Error in Microsoft Sentinel incoming mirror for incident: {remote_incident_id}\nError message: {e!s}")

        if not mirrored_data:
            mirrored_data = {"id": remote_incident_id}
        mirrored_data["in_mirror_error"] = str(e)

        return GetRemoteDataResponse(mirrored_object=mirrored_data, entries=[])


def get_mapping_fields_command() -> GetMappingFieldsResponse:
    mapping_response = GetMappingFieldsResponse()
    incident_type_scheme = SchemeTypeMapping(type_name="Microsoft Sentinel Incident")

    for argument, description in OUTGOING_MIRRORED_FIELDS.items():
        incident_type_scheme.add_field(name=argument, description=description)
    mapping_response.add_scheme_type(incident_type_scheme)

    return mapping_response


def close_incident_in_remote(delta: Dict[str, Any], data: Dict[str, Any]) -> bool:
    """
    Closing in the remote system should happen only when both:
        1. The user asked for it
        2. A closing reason was provided (either in the delta or before in the data).
    """
    closing_field = "classification"
    closing_reason = delta.get(closing_field, data.get(closing_field, ""))
    return demisto.params().get("close_ticket") and bool(closing_reason)


def extract_classification_reason(delta: Dict[str, str], data: Dict[str, str]):
    """
    Returns the classification reason based on `delta` and `data`.

    Args:
        delta (dict): Contains potential 'classification' and 'classificationReason' keys.
        data (dict): Default classification information, with 'classification' and 'classificationReason'.

    Returns:
        The resolved classification reason.
    """

    classification: str = delta.get("classification", "") or data.get("classification", "")
    if classification == "FalsePositive":
        return delta.get("classificationReason") or data.get("classificationReason", "InaccurateData")
    return CLASSIFICATION_REASON.get(classification, "")


def update_incident_request(
    client: AzureSentinelClient, incident_id: str, data: Dict[str, Any], delta: Dict[str, Any], close_ticket: bool = False
) -> Dict[str, Any]:
    """
    Args:
        client (AzureSentinelClient)
        incident_id (str): the incident ID
        data (Dict[str, Any]): all the data of the incident
        delta (Dict[str, Any]): the delta of the changes in the incident's data
        close_ticket (bool, optional): whether to close the ticket or not (defined by the close_incident_in_remote).
                                       Defaults to False.

    Returns:
        Dict[str, Any]: the response of the update incident request
    """

    fetched_incident_data = get_incident_by_id_command(client, {"incident_id": incident_id}).raw_response
    required_fields = ("severity", "status", "title")
    if any(field not in data for field in required_fields):
        raise DemistoException(
            f"Update incident request is missing one of the required fields for the API: {required_fields}"
        )

    severity = data.get("severity", "")
    status = data.get("status", "Active")
    if status == "Closed" and delta.get("closingUserId") == "":
        # closingUserId='' it's mean the XSOAR incident was reopen
        # need to update the remote incident status to Active
        demisto.debug(f"Reopen remote incident {incident_id}, set status to Active")
        status = "Active"
    properties = {
        "title": data.get("title"),
        "description": delta.get("description"),
        "severity": severity if severity in LEVEL_TO_SEVERITY.values() else LEVEL_TO_SEVERITY[severity],
        "status": status,
        "firstActivityTimeUtc": delta.get("firstActivityTimeUtc"),
        "lastActivityTimeUtc": delta.get("lastActivityTimeUtc"),
        "owner": demisto.get(fetched_incident_data, "properties.owner", {}),
        "labels": demisto.get(fetched_incident_data, "properties.labels", []),
    }

    properties["labels"] += [{"labelName": label, "type": "User"} for label in delta.get("tags", [])]

    if close_ticket:
        properties |= {
            "status": "Closed",
            "classification": delta.get("classification") or data.get("classification"),
            "classificationComment": delta.get("classificationComment") or data.get("classificationComment"),
            "classificationReason": extract_classification_reason(delta, data),
        }
    remove_nulls_from_dictionary(properties)
    data = {"etag": fetched_incident_data.get("etag") or delta.get("etag") or data.get("etag"), "properties": properties}
    demisto.debug(f"Updating incident with remote ID {incident_id} with data: {data}")
    response = client.http_request("PUT", f"incidents/{incident_id}", data=data)
    return response


def update_remote_incident(
    client: AzureSentinelClient, data: Dict[str, Any], delta: Dict[str, Any], incident_status: IncidentStatus, incident_id: str
) -> str:
    # we will run the mirror-out update only if there is relevant changes
    # (or closingUserId was changed meaning the incident wa reopened) or need to close the remote ticket
    relevant_keys_delta = OUTGOING_MIRRORED_FIELDS.keys() | {"closingUserId"}
    relevant_keys_delta &= delta.keys()
    # those fields are close incident fields and handled separately in close_incident_in_remote
    relevant_keys_delta -= {"classification", "classificationComment"}

    if incident_status in (IncidentStatus.DONE, IncidentStatus.ACTIVE):
        if incident_status == IncidentStatus.DONE and close_incident_in_remote(delta, data):
            demisto.debug(f"XSOAR incident closed, closing incident with remote ID {incident_id} in remote system.")
            return str(update_incident_request(client, incident_id, data, delta, close_ticket=True))
        if relevant_keys_delta:
            demisto.debug(f"Updating incident with remote ID {incident_id} in remote system.")
            return str(update_incident_request(client, incident_id, data, delta))
        else:
            demisto.debug(f"No relevant changes detected for the incident with remote ID {incident_id}, not updating.")

    demisto.debug(f"Incident with remote ID {incident_id} is not Active or Closed, not updating. (status: {incident_status})")
    return ""


def update_remote_system_command(client: AzureSentinelClient, args: Dict[str, Any]):
    """Mirrors out local changes to the remote system.
    Args:
        client: The client object.
        args: The command arguments.
    Returns:
        The remote incident id that was modified. This is important when the incident is newly created remotely.
    """
    parsed_args = UpdateRemoteSystemArgs(args)
    delta = parsed_args.delta
    data = parsed_args.data
    remote_incident_id = parsed_args.remote_incident_id
    demisto.debug(f"Got the following data {data}, and delta {delta}.")
    if parsed_args.incident_changed and delta:
        demisto.debug(f"Got the following delta keys {list(delta.keys())}.")
        try:
            if result := update_remote_incident(client, data, delta, parsed_args.inc_status, remote_incident_id):
                demisto.debug(f"Incident updated successfully. Result: {result}")

        except Exception as e:
            demisto.error(
                f"Error in Microsoft Sentinel outgoing mirror for incident {remote_incident_id}. Error message: {e!s}"
            )
    else:
        demisto.debug(f"Skipping updating remote incident {remote_incident_id} as it didn't change.")

    return remote_incident_id


""" INTEGRATION COMMANDS """


def get_incident_by_id_command(client, args):
    inc_id = args.get("incident_id")
    url_suffix = f"incidents/{inc_id}"

    result = client.http_request("GET", url_suffix)
    incident = incident_data_to_xsoar_format(result)
    readable_output = tableToMarkdown(
        f"Incident {inc_id} details",
        incident,
        url_keys=["IncidentUrl"],
        headers=INCIDENT_HEADERS,
        headerTransform=pascalToSpace,
        removeNull=True,
    )
    return CommandResults(
        readable_output=readable_output,
        outputs_prefix="AzureSentinel.Incident",
        outputs=incident,
        outputs_key_field="ID",
        raw_response=result,
    )


def test_module(client: AzureSentinelClient, _: Dict[str, Any]):
    """
    Test connection to Azure by calling the list incidents API with limit=1
    """
    client.http_request("GET", "incidents", params={"$top": 1})
    return "ok"


def list_incidents_command(client: AzureSentinelClient, args, is_fetch_incidents=False):
    """Retrieves incidents from Sentinel.
    Args:
        client: An AzureSentinelClient client.
        args: Demisto args.
        is_fetch_incidents: Is it part of a fetch incidents command.
    Returns:
        A CommandResult object with the array of incidents as output.
    """
    filter_expression = args.get("filter")
    limit = min(DEFAULT_LIMIT, int(args.get("limit")))
    next_link = args.get("next_link", "")

    if next_link:
        next_link = next_link.replace("%20", " ")  # Next link syntax can't handle '%' character
        result = client.http_request("GET", full_url=next_link)
    else:
        url_suffix = "incidents"
        params = {"$top": limit, "$filter": filter_expression, "$orderby": args.get("orderby", "properties/createdTimeUtc asc")}
        remove_nulls_from_dictionary(params)

        result = client.http_request("GET", url_suffix, params=params)

    incidents = [incident_data_to_xsoar_format(inc, is_fetch_incidents) for inc in result.get("value")]

    if is_fetch_incidents:
        return CommandResults(outputs=incidents, outputs_prefix="AzureSentinel.Incident")

    outputs = {"AzureSentinel.Incident(val.ID === obj.ID)": incidents}

    update_next_link_in_context(result, outputs)

    readable_output = tableToMarkdown(
        f"Incidents List ({len(incidents)} results)",
        incidents,
        headers=INCIDENT_HEADERS,
        headerTransform=pascalToSpace,
        removeNull=True,
    )
    return CommandResults(readable_output=readable_output, outputs=outputs, raw_response=result)


def list_watchlists_command(client, args):
    url_suffix = "watchlists"
    specific_watchlists_alias = args.get("watchlist_alias")
    if specific_watchlists_alias:
        url_suffix += f"/{specific_watchlists_alias}"

    result = client.http_request("GET", url_suffix)

    iterable_watchlists = [result] if specific_watchlists_alias else result.get("value")
    watchlists = [watchlist_data_to_xsoar_format(watchlist) for watchlist in iterable_watchlists]
    readable_output = tableToMarkdown(
        "Watchlists results", watchlists, headers=["Name", "ID", "Description"], headerTransform=pascalToSpace, removeNull=True
    )
    return CommandResults(
        readable_output=readable_output,
        outputs_prefix="AzureSentinel.Watchlist",
        outputs=watchlists,
        outputs_key_field="ID",
        raw_response=result,
    )


def delete_watchlist_command(client, args):
    alias = args.get("watchlist_alias")
    url_suffix = f"watchlists/{alias}"
    client.http_request("DELETE", url_suffix)
    return CommandResults(readable_output=f"Watchlist {alias} was deleted successfully.")


def delete_watchlist_item_command(client, args):
    alias = args.get("watchlist_alias")
    item_id = args.get("watchlist_item_id")
    url_suffix = f"watchlists/{alias}/watchlistItems/{item_id}"
    client.http_request("DELETE", url_suffix)
    return CommandResults(readable_output=f"Watchlist item {item_id} was deleted successfully.")


def create_update_watchlist_command(client, args):
    """Create or update a watchlist in Azure Sentinel.

    :param client: (AzureSentinelClient) The Azure Sentinel client to work with.
    :param args:  (dict) arguments for this command.
    """

    # prepare the request
    alias = args.get("watchlist_alias")
    raw_content = ""
    path = args.get("file_entry_id")
    if path:
        path = demisto.getFilePath(path)
        with open(path["path"], "rb") as file:
            raw_content = file.read().decode()
    data = {
        "properties": {
            "watchlistAlias": alias,
            "displayName": args.get("watchlist_display_name"),
            "description": args.get("description", ""),
            "provider": args.get("provider", "XSOAR"),
            "source": "Local file",
            "labels": argToList(args.get("labels", ""), ","),
            "numberOfLinesToSkip": arg_to_number(args.get("lines_to_skip", "0")),
            "rawContent": raw_content,
            "itemsSearchKey": args.get("items_search_key"),
            "contentType": args.get("content_type", "Text/Csv"),
        }
    }

    # request
    raw_result = client.http_request("PUT", url_suffix=f"watchlists/{alias}", data=data)

    # prepare result
    watchlist = watchlist_data_to_xsoar_format(raw_result)

    readable_output = tableToMarkdown(
        "Create watchlist results",
        watchlist,
        headers=["Name", "ID", "Description"],
        headerTransform=pascalToSpace,
        removeNull=True,
    )
    return CommandResults(
        readable_output=readable_output,
        outputs_prefix="AzureSentinel.Watchlist",
        outputs=watchlist,
        outputs_key_field="ID",
        raw_response=raw_result,
    )


def create_update_watchlist_item_command(client, args):
    """Create or update a watchlist item in Azure Sentinel.

    :param client: (AzureSentinelClient) The Azure Sentinel client to work with.
    :param args:  (dict) arguments for this command.
    """

    # prepare the request
    alias = args.get("watchlist_alias")
    watchlist_item_id = args.get("watchlist_item_id", uuid.uuid4())
    item_key_value_str = args.get("item_key_value", "{}")
    item_key_value = json.loads(item_key_value_str)
    item_data = {"properties": {"itemsKeyValue": item_key_value}}

    # request
    url_suffix = f"watchlists/{alias}/watchlistItems/{watchlist_item_id}"
    raw_item = client.http_request("PUT", url_suffix=url_suffix, data=item_data)

    # prepare result
    item = {"WatchlistAlias": alias, **watchlist_item_data_to_xsoar_format(raw_item)}
    readable_output = tableToMarkdown(
        "Create watchlist item results", item, headers=["ID", "ItemsKeyValue"], headerTransform=pascalToSpace, removeNull=True
    )
    return CommandResults(
        readable_output=readable_output,
        outputs_prefix="AzureSentinel.WatchlistItem",
        outputs=item,
        outputs_key_field="ID",
        raw_response=raw_item,
    )


def list_watchlist_items_command(client, args):
    """
    Get specific watchlist item or list of watchlist items.

    :param client: (AzureSentinelClient) The Azure Sentinel client to work with.
    :param args:  (dict) arguments for this command.
    """

    # prepare the request
    alias = args.get("watchlist_alias", "")
    url_suffix = f"watchlists/{alias}/watchlistItems"
    item_id = args.get("watchlist_item_id")
    if item_id:
        url_suffix += f"/{item_id}"

    # request
    result = client.http_request("GET", url_suffix)

    # prepare result
    raw_items = [result] if item_id else result.get("value")
    items = [{"WatchlistAlias": alias, **watchlist_item_data_to_xsoar_format(item)} for item in raw_items]
    readable_output = tableToMarkdown(
        "Watchlist items results", items, headers=["ID", "ItemsKeyValue"], headerTransform=pascalToSpace, removeNull=True
    )

    return CommandResults(
        readable_output=readable_output,
        outputs_prefix="AzureSentinel.WatchlistItem",
        outputs=items,
        outputs_key_field="ID",
        raw_response=result,
    )


def update_incident_command(client: AzureSentinelClient, args: Dict[str, Any]):
    inc_id = args.get("incident_id")
    inc_data = get_update_incident_request_data(client, args)

    url_suffix = f"incidents/{inc_id}"
    result = client.http_request("PUT", url_suffix, data=inc_data)
    incident = incident_data_to_xsoar_format(result)
    readable_output = tableToMarkdown(
        f"Updated incidents {inc_id} details", incident, headers=INCIDENT_HEADERS, headerTransform=pascalToSpace, removeNull=True
    )
    return CommandResults(
        readable_output=readable_output,
        outputs_prefix="AzureSentinel.Incident",
        outputs=incident,
        outputs_key_field="ID",
        raw_response=result,
    )


def create_incident_command(client: AzureSentinelClient, args: Dict[str, Any]):
    inc_id = uuid.uuid4()
    inc_data = {
        "properties": {
            "severity": args.get("severity"),
            "status": args.get("status"),
            "title": args.get("title"),
            "description": args.get("description"),
            "labels": argToList(args.get("labels", "")),
        }
    }
    remove_nulls_from_dictionary(inc_data["properties"])

    url_suffix = f"incidents/{inc_id}"
    result = client.http_request("PUT", url_suffix, data=inc_data)
    incident = incident_data_to_xsoar_format(result)
    readable_output = tableToMarkdown(
        f"Created incident {inc_id} details",
        incident,
        headers=INCIDENT_HEADERS,
        headerTransform=pascalToSpace,
        removeNull=True,
    )
    return CommandResults(
        readable_output=readable_output,
        outputs_prefix="AzureSentinel.Incident",
        outputs=incident,
        outputs_key_field="ID",
        raw_response=result,
    )


def delete_incident_command(client, args):
    inc_id = args.get("incident_id")
    url_suffix = f"incidents/{inc_id}"

    client.http_request("DELETE", url_suffix)

    context = {"ID": inc_id, "Deleted": True}

    return CommandResults(
        readable_output=f"Incident {inc_id} was deleted successfully.",
        outputs_prefix="AzureSentinel.Incident",
        outputs=context,
        outputs_key_field="ID",
        raw_response={},
    )


def list_incident_comments_command(client, args):
    inc_id = args.get("incident_id")
    limit = min(DEFAULT_LIMIT, int(args.get("limit")))
    next_link = args.get("next_link", "")

    if next_link:
        next_link = next_link.replace("%20", " ")  # Next link syntax can't handle '%' character
        result = client.http_request("GET", full_url=next_link)
    else:
        url_suffix = f"incidents/{inc_id}/comments"
        params = {"$top": limit}
        remove_nulls_from_dictionary(params)

        result = client.http_request("GET", url_suffix, params=params)

    comments = [comment_data_to_xsoar_format(inc, inc_id) for inc in result.get("value")]

    outputs = {f"AzureSentinel.IncidentComment(val.ID === obj.ID && val.IncidentID === {inc_id})": comments}

    update_next_link_in_context(result, outputs)

    readable_output = tableToMarkdown(
        f"Incident {inc_id} Comments ({len(comments)} results)",
        comments,
        headers=COMMENT_HEADERS,  # disable-secrets-detection
        headerTransform=pascalToSpace,
        removeNull=True,
    )
    return CommandResults(readable_output=readable_output, outputs=outputs, raw_response=result)


def incident_add_comment_command(client, args):
    import random

    inc_id = args.get("incident_id")
    url_suffix = f"incidents/{inc_id}/comments/{random.getrandbits(128)!s}"
    comment_data = {"properties": {"message": args.get("message")}}

    result = client.http_request("PUT", url_suffix, data=comment_data)
    comment = comment_data_to_xsoar_format(result, inc_id)

    readable_output = tableToMarkdown(
        f"Incident {inc_id} new comment details",
        comment,
        headers=COMMENT_HEADERS,  # disable-secrets-detection
        headerTransform=pascalToSpace,
        removeNull=True,
    )
    return CommandResults(
        readable_output=readable_output,
        outputs_prefix="AzureSentinel.IncidentComment",
        outputs=comment,
        outputs_key_field=["ID", "IncidentID"],
        raw_response=result,
    )


def incident_delete_comment_command(client, args):
    inc_id = args.get("incident_id")
    comment_id = args.get("comment_id")
    url_suffix = f"incidents/{inc_id}/comments/{comment_id}"

    res = client.http_request("DELETE", url_suffix)
    if isinstance(res, requests.Response) and res.status_code == 204:
        readable_output = f"Comment {comment_id} does not exist."
    else:
        readable_output = f"Comment {comment_id} was deleted successfully."

    return CommandResults(readable_output=readable_output)


def list_incident_entities_command(client, args):
    """
    Get a list of incident's entities.

    :param client: (AzureSentinelClient) The Azure Sentinel client to work with.
    :param args:  (dict) arguments for this command.
    """

    def xsoar_transformer(entity):
        return {"ID": entity.get("name"), "Kind": entity.get("kind"), "Properties": entity.get("properties")}

    return generic_list_incident_items(
        client=client,
        incident_id=args.get("incident_id"),
        items_kind="entities",
        key_in_raw_result="entities",
        outputs_prefix="AzureSentinel.IncidentEntity",
        xsoar_transformer=xsoar_transformer,
    )


def list_incident_alerts_command(client, args):
    """
    Get a list of incident's alerts.

    :param client: (AzureSentinelClient) The Azure Sentinel client to work with.
    :param args:  (dict) arguments for this command.
    """
    return generic_list_incident_items(
        client=client,
        incident_id=args.get("incident_id"),
        items_kind="alerts",
        key_in_raw_result="value",
        outputs_prefix="AzureSentinel.IncidentAlert",
        xsoar_transformer=alert_data_to_xsoar_format,
    )


def list_incident_relations_command(client, args):
    inc_id = args.get("incident_id")
    limit = min(50, int(args.get("limit")))
    next_link = args.get("next_link", "")
    entity_kinds = args.get("entity_kinds")
    filter_expression = args.get("filter", "")

    if next_link:
        next_link = next_link.replace("%20", " ")  # Next link syntax can't handle '%' character
        result = client.http_request("GET", full_url=next_link)
    else:
        # Handle entity kinds to filter by
        if entity_kinds:
            if filter_expression:
                filter_expression += " and "
            filter_expression += f"search.in(properties/relatedResourceKind, '{entity_kinds}', ',')"

        url_suffix = f"incidents/{inc_id}/relations"
        params = {"$top": limit, "$filter": filter_expression}
        remove_nulls_from_dictionary(params)

        result = client.http_request("GET", url_suffix, params=params)

    relations = [incident_related_resource_data_to_xsoar_format(resource, inc_id) for resource in result.get("value")]

    outputs = {f"AzureSentinel.IncidentRelatedResource(val.ID === obj.ID && val.IncidentID == {inc_id})": relations}

    update_next_link_in_context(result, outputs)

    readable_output = tableToMarkdown(
        f"Incident {inc_id} Relations ({len(relations)} results)", relations, headerTransform=pascalToSpace, removeNull=True
    )
    return CommandResults(readable_output=readable_output, outputs=outputs, raw_response=result)


def update_next_link_in_context(result: dict, outputs: dict):
    """
    Update the output context with the next link if exist
    """
    # we don't want whitespaces in this value, so it won't be considered as two arguments in the CLI by mistake
    next_link = result.get("nextLink", "").replace(" ", "%20")
    if next_link:
        next_link_item = {
            "Description": NEXT_LINK_DESCRIPTION,
            "URL": next_link,
        }
        outputs[f'AzureSentinel.NextLink(val.Description == "{NEXT_LINK_DESCRIPTION}")'] = next_link_item


def fetch_incidents_additional_info(client: AzureSentinelClient, incidents: List | Dict):
    """Fetches additional info of an incidents array or a single incident.

    Args:
        client: An AzureSentinelClient client.
        incidents: An incidents array or a single incident to fetch additional info for.

    Returns:
        None. Updates the incidents array with the additional info.
    """
    additional_fetch = {
        "Alerts": {"method": "POST", "result_key": "value"},
        "Entities": {"method": "POST", "result_key": "entities"},
        "Comments": {"method": "GET", "result_key": "value"},
        "Relations": {"method": "GET", "result_key": "value"},
    }

    if isinstance(incidents, dict):
        incidents = [incidents]

    for incident in incidents:
        for additional_info in demisto.params().get("fetch_additional_info", []):
            info_type = additional_info.lower()
            method = additional_fetch[additional_info]["method"]
            results_key = additional_fetch[additional_info]["result_key"]
            incident_id = incident.get("ID")

            incident[info_type] = client.http_request(method, f"incidents/{incident_id}/{info_type}").get(results_key)


def fetch_incidents(client: AzureSentinelClient, last_run: dict, first_fetch_time: str, min_severity: str) -> tuple:
    """Fetching incidents.
    Args:
        first_fetch_time: The first fetch time.
        client: An AzureSentinelClient client.
        last_run: An dictionary of the last run.
        min_severity: A minimum severity of incidents to fetch.

    Returns:
        (tuple): 1. The LastRun object updated with the last run details.
        2. An array of incidents.

    """
    # Get the last fetch details, if exist
    limit = demisto.params().get("limit", DEFAULT_LIMIT)
    last_fetch_time = last_run.get("last_fetch_time")
    last_fetch_ids = last_run.get("last_fetch_ids", [])
    last_incident_number = last_run.get("last_incident_number")
    demisto.debug(f"{last_fetch_time=}, {last_fetch_ids=}, {last_incident_number=}")

    if last_fetch_time is None or not last_incident_number:
        demisto.debug("handle via timestamp")
        if last_fetch_time is None:
            last_fetch_time_str, _ = parse_date_range(first_fetch_time, DATE_FORMAT)
            latest_created_time = dateparser.parse(last_fetch_time_str)
            if not latest_created_time:
                raise DemistoException(f"Got empty latest_created_time. {last_fetch_time_str=} {last_fetch_time=}")
        else:
            latest_created_time = dateparser.parse(last_fetch_time)
            if not latest_created_time:
                raise DemistoException(f"Got empty latest_created_time. {last_fetch_time=}")

        latest_created_time_str = latest_created_time.strftime(DATE_FORMAT)
        command_args = {
<<<<<<< HEAD
            "filter": f"properties/createdTimeUtc ge {latest_created_time_str}",
            "orderby": "properties/createdTimeUtc asc",
            "limit": limit,
=======
            'filter': f'properties/createdTimeUtc ge {latest_created_time_str} {severity_filter(min_severity)}',
            'orderby': 'properties/createdTimeUtc asc',
            'limit': limit
>>>>>>> 91c819cf
        }
        demisto.debug(f"Filter query used:{command_args['filter']}")

    else:
        demisto.debug("last fetch time is empty, trying to fetch incidents by last incident id")
        latest_created_time = dateparser.parse(last_fetch_time)
        if latest_created_time is None:
            raise DemistoException(f"{last_fetch_time=} couldn't be parsed")
        command_args = {
<<<<<<< HEAD
            "filter": f"properties/incidentNumber gt {last_incident_number}",
            "orderby": "properties/incidentNumber asc",
            "limit": limit,
=======
            'filter': f'properties/incidentNumber gt {last_incident_number} {severity_filter(min_severity)}',
            'orderby': 'properties/incidentNumber asc',
            'limit': limit
>>>>>>> 91c819cf
        }
        demisto.debug(f"Filter query used:{command_args['filter']}")

    raw_incidents = list_incidents_command(client, command_args, is_fetch_incidents=True).outputs
    if isinstance(raw_incidents, dict):
        raw_incidents = [raw_incidents]
    demisto.debug(f"raw incidents id before dedup: {[incident['ID'] for incident in raw_incidents]}")
    raw_incidents = list(filter(lambda incident: incident["ID"] not in last_fetch_ids, raw_incidents))
    demisto.debug(f"raw incidents id after dedup: {[incident['ID'] for incident in raw_incidents]}")

    fetch_incidents_additional_info(client, raw_incidents)

<<<<<<< HEAD
    return process_incidents(raw_incidents, min_severity, latest_created_time, last_incident_number)  # type: ignore[attr-defined]
=======
    return process_incidents(raw_incidents,
                             latest_created_time, last_incident_number)  # type: ignore[attr-defined]
>>>>>>> 91c819cf


def fetch_incidents_command(client, params):
    # How much time before the first fetch to retrieve incidents
<<<<<<< HEAD
    first_fetch_time = params.get("fetch_time", "3 days").strip()
    min_severity = severity_to_level(params.get("min_severity", "Informational"))
=======
    first_fetch_time = params.get('fetch_time', '3 days').strip()
    min_severity = params.get('min_severity', 'Informational')
>>>>>>> 91c819cf
    # Set and define the fetch incidents command to run after activated via integration settings.
    last_run = demisto.getLastRun()
    demisto.debug(f"Current last run is {last_run}")
    next_run, incidents = fetch_incidents(
        client=client, last_run=last_run, first_fetch_time=first_fetch_time, min_severity=min_severity
    )
    demisto.debug(f"New last run is {last_run}")
    demisto.setLastRun(next_run)
    demisto.incidents(incidents)


<<<<<<< HEAD
def process_incidents(raw_incidents: list, min_severity: int, latest_created_time: datetime, last_incident_number):
=======
def process_incidents(raw_incidents: list, latest_created_time: datetime,
                      last_incident_number):
>>>>>>> 91c819cf
    """Processing the raw incidents
    Args:
        raw_incidents: The incidents that were fetched from the API.
        last_incident_number: The last incident number that was fetched.
        latest_created_time: The latest created time.

    Returns:
        A next_run dictionary, and an array of incidents.
    """

    incidents = []
    current_fetch_ids = []
    if not last_incident_number:
        last_incident_number = 0

    for incident in raw_incidents:
        incident_severity = severity_to_level(incident.get("Severity"))
        demisto.debug(f"{incident.get('ID')=}, {incident_severity=}, {incident.get('IncidentNumber')=}")

<<<<<<< HEAD
        incident_created_time = dateparser.parse(incident.get("CreatedTimeUTC"))
        current_fetch_ids.append(incident.get("ID"))
        if incident_severity >= min_severity:
            add_mirroring_fields(incident)
            xsoar_incident = {
                "name": "[Azure Sentinel] " + incident.get("Title"),
                "occurred": incident.get("CreatedTimeUTC"),
                "severity": incident_severity,
                "rawJSON": json.dumps(incident),
            }
            incidents.append(xsoar_incident)
        else:
            demisto.debug(
                f"drop creation of {incident.get('IncidentNumber')=} "
                f"due to the {incident_severity=} is lower then {min_severity=}"
            )
=======
        incident_created_time = dateparser.parse(incident.get('CreatedTimeUTC'))
        current_fetch_ids.append(incident.get('ID'))
        add_mirroring_fields(incident)
        xsoar_incident = {
            'name': '[Azure Sentinel] ' + incident.get('Title'),
            'occurred': incident.get('CreatedTimeUTC'),
            'severity': incident_severity,
            'rawJSON': json.dumps(incident)
        }
>>>>>>> 91c819cf

        # Update last run to the latest fetch time
        if incident_created_time is None:
            raise DemistoException(f"{incident.get('CreatedTimeUTC')=} couldn't be parsed")

        incidents.append(xsoar_incident)

        if incident_created_time > latest_created_time:
            latest_created_time = incident_created_time
        if incident.get("IncidentNumber") > last_incident_number:
            last_incident_number = incident.get("IncidentNumber")
    next_run = {
        "last_fetch_time": latest_created_time.strftime(DATE_FORMAT),
        "last_fetch_ids": current_fetch_ids,
        "last_incident_number": last_incident_number,
    }
    return next_run, incidents


def threat_indicators_data_to_xsoar_format(ind_data):
    """
    Convert the threat indicators data from the raw to XSOAR format.

    :param ind_data: (dict) The incident raw data.
    """

    properties = ind_data.get("properties", {})
    pattern = properties.get("parsedPattern", [])[0] if properties.get("parsedPattern", []) else {}

    formatted_data = {
        "ID": ind_data.get("id"),
        "Name": ind_data.get("name"),
        "ETag": ind_data.get("etag"),
        "Type": ind_data.get("type"),
        "Kind": ind_data.get("kind"),
        "Confidence": properties.get("confidence", ""),
        "Created": format_date(properties.get("created", "")),
        "CreatedByRef": properties.get("createdByRef", ""),
        "ExternalId": properties.get("externalId", ""),
        "LastUpdatedTimeUtc": format_date(properties.get("lastUpdatedTimeUtc", "")),
        "Revoked": properties.get("revoked", ""),
        "Source": properties.get("source", ""),
        "Tags": properties.get("threatIntelligenceTags", "No Tags"),
        "DisplayName": properties.get("displayName", ""),
        "Description": properties.get("description", ""),
        "Types": properties.get("threatTypes", ""),
        "KillChainPhases": [
            {"KillChainName": phase.get("killChainName"), "PhaseName": phase.get("phaseName")}
            for phase in properties.get("KillChainPhases", [])
        ],
        "ParsedPattern": {
            "PatternTypeKey": pattern.get("patternTypeKey"),
            "PatternTypeValues": {
                "Value": dict_safe_get(pattern, ["patternTypeValues", 0, "value"]),
                "ValueType": dict_safe_get(pattern, ["patternTypeValues", 0, "valueType"]),
            },
        }
        if pattern
        else None,
        "Pattern": properties.get("pattern", ""),
        "PatternType": properties.get("patternType", ""),
        "ValidFrom": format_date(properties.get("validFrom", "")),
        "ValidUntil": format_date(properties.get("validUntil", "")),
        "Values": dict_safe_get(pattern, ["patternTypeValues", 0, "value"]),
        "Deleted": False,
    }
    remove_nulls_from_dictionary(formatted_data)

    return formatted_data


def build_query_filter(args):
    filtering_args = {
        "minConfidence": args.get("min_confidence", ""),
        "maxConfidence": args.get("max_confidence", ""),
        "minValidUntil": format_date(args.get("min_valid_from", "")),
        "maxValidUntil": format_date(args.get("max_valid_from", "")),
        "sources": argToList(args.get("sources")),
        "keywords": " ".join(argToList(args.get("keywords"))),
        "threatTypes": argToList(args.get("threat_types")),
        "patternTypes": [],
    }

    indicator_types = argToList(args.get("indicator_types"))
    if indicator_types:
        for ind_type in indicator_types:
            pattern_type = {
                "ipv4": "{ind_type}-address",
                "ipv6": "{ind_type}-address",
                "domain": "{ind_type}-name",
            }.get(ind_type, "{ind_type}").format(ind_type=ind_type)
            filtering_args["patternTypes"].append(pattern_type)

    include_disabled = args.get("include_disabled", "false") == "true"
    filtering_args["includeDisabled"] = include_disabled

    remove_nulls_from_dictionary(filtering_args)

    return filtering_args


def build_threat_indicator_data(args, source):
    value = args.get("value")

    data = {
        "displayName": args.get("display_name"),
        "description": args.get("description"),
        "revoked": args.get("revoked", ""),
        "confidence": arg_to_number(args.get("confidence")),
        "threatTypes": argToList(args.get("threat_types")),
        "includeDisabled": args.get("include_disabled", ""),
        "source": source,
        "threatIntelligenceTags": argToList(args.get("tags")),
        "validFrom": format_date(args.get("valid_from", "")),
        "validUntil": format_date(args.get("valid_until", "")),
        "createdByRef": args.get("created_by", ""),
    }

    indicator_type = args.get("indicator_type")
    if indicator_type == "ipv4":
        indicator_type = "ipv4-addr"
    elif indicator_type == "ipv6":
        indicator_type = "ipv6-addr"
    elif indicator_type == "domain":
        indicator_type = "domain-name"

    data["patternType"] = indicator_type

    if indicator_type == "file":
        hash_type = args.get("hash_type")
        data["hashType"] = hash_type
        data["pattern"] = f"[file:hashes.'{hash_type}' = '{value}']"
    else:
        data["pattern"] = f"[{indicator_type}:value = '{value}']"

    data["killChainPhases"] = []

    kill_chains = argToList(args.get("kill_chains", []))
    if kill_chains:
        for kill_chain_phase in kill_chains:
            data["killChainPhases"].append({"killChainName": kill_chain_phase, "phaseName": kill_chain_phase})

    remove_nulls_from_dictionary(data)

    return data


def build_updated_indicator_data(new_ind_data, original_ind_data):
    original_extracted_data = extract_original_data_from_indicator(original_ind_data.get("properties"))
    # When updating an indicator, one can not change the original source
    source = original_extracted_data.get("source")
    new_data = build_threat_indicator_data(new_ind_data, source)

    original_extracted_data.update(new_data)

    return original_extracted_data


def extract_original_data_from_indicator(original_data):
    extracted_data = {
        "description": original_data.get("description", ""),
        "revoked": original_data.get("revoked", ""),
        "confidence": arg_to_number(original_data.get("confidence")),
        "threatTypes": argToList(original_data.get("threatTypes")),
        "killChainPhases": argToList(original_data.get("killChainPhases")),
        "threatIntelligenceTags": argToList(original_data.get("threatIntelligenceTags")),
        "validFrom": original_data.get("validFrom", ""),
        "validUntil": original_data.get("validUntil", ""),
        "createdByRef": original_data.get("createdByRef", ""),
        "created": original_data.get("created", ""),
        "externalId": original_data.get("externalId"),
        "displayName": original_data.get("displayName"),
        "source": original_data.get("source", DEFAULT_SOURCE),
    }

    remove_nulls_from_dictionary(extracted_data)
    return extracted_data


def list_threat_indicator_command(client, args):
    url_suffix = "threatIntelligence/main/indicators"
    limit = arg_to_number(args.get("limit", DEFAULT_LIMIT))  # the default limit is 50

    next_link = args.get("next_link", "")
    if next_link:
        next_link = next_link.replace("%20", " ")  # Next link syntax can't handle '%' character
        result = client.http_request("GET", full_url=next_link)
    else:
        if indicator_name := args.get("indicator_name"):
            url_suffix += f"/{indicator_name}"

        result = client.http_request("GET", url_suffix, params={"$top": limit})

    num_of_threat_indicators = 0
    threat_indicators = []

    if result.get("value"):
        threat_indicators = [threat_indicators_data_to_xsoar_format(ind) for ind in result.get("value")]
        num_of_threat_indicators = len(threat_indicators)

    outputs = {"AzureSentinel.ThreatIndicator": threat_indicators}
    update_next_link_in_context(result, outputs)

    readable_output = tableToMarkdown(
        f"Threat Indicators ({num_of_threat_indicators} results)",
        threat_indicators,
        headers=THREAT_INDICATORS_HEADERS,
        headerTransform=pascalToSpace,
        removeNull=True,
    )

    return CommandResults(readable_output=readable_output, outputs=outputs, outputs_key_field="ID", raw_response=result)


def query_threat_indicators_command(client, args):
    url_suffix = "threatIntelligence/main/queryIndicators"
    limit = arg_to_number(args.get("limit", DEFAULT_LIMIT))  # the default limit is 50
    data = build_query_filter(args)
    next_link = args.get("next_link", "")
    if next_link:
        next_link = next_link.replace("%20", " ")  # Next link syntax can't handle '%' character
        result = client.http_request("POST", full_url=next_link, data=data)
    else:
        result = client.http_request("POST", url_suffix, params={"$top": limit}, data=data)

    num_of_threat_indicators = 0
    threat_indicators = []

    if result.get("value") is not None:
        threat_indicators = [threat_indicators_data_to_xsoar_format(ind) for ind in result.get("value")]
        num_of_threat_indicators = len(threat_indicators)

    outputs = {"AzureSentinel.ThreatIndicator": threat_indicators}
    update_next_link_in_context(result, outputs)

    readable_output = tableToMarkdown(
        f"Threat Indicators ({num_of_threat_indicators} results)",
        threat_indicators,
        headers=THREAT_INDICATORS_HEADERS,
        headerTransform=pascalToSpace,
        removeNull=True,
    )

    return CommandResults(readable_output=readable_output, outputs=outputs, outputs_key_field="ID", raw_response=result)


def create_threat_indicator_command(client, args):
    url_suffix = "threatIntelligence/main/createIndicator"

    data = {"kind": "indicator", "properties": build_threat_indicator_data(args, source=DEFAULT_SOURCE)}

    result = client.http_request("POST", url_suffix, data=data)

    threat_indicators = [threat_indicators_data_to_xsoar_format(result)]

    readable_output = tableToMarkdown(
        "New threat Indicator was created",
        threat_indicators,
        headers=THREAT_INDICATORS_HEADERS,
        headerTransform=pascalToSpace,
        removeNull=True,
    )

    return CommandResults(
        readable_output=readable_output,
        outputs_prefix="AzureSentinel.ThreatIndicator",
        outputs=threat_indicators,
        outputs_key_field="ID",
        raw_response=result,
    )


def update_threat_indicator_command(client, args):
    indicator_name = args.get("indicator_name")
    get_indicator_url_suffix = f"threatIntelligence/main/indicators/{indicator_name}"

    original_data = client.http_request("GET", get_indicator_url_suffix)

    updated_data = build_updated_indicator_data(args, original_data)

    data = {"kind": "indicator", "properties": updated_data}

    update_indicator_url_suffix = f"threatIntelligence/main/indicators/{indicator_name}"

    result = client.http_request("PUT", update_indicator_url_suffix, data=data)
    threat_indicators = [threat_indicators_data_to_xsoar_format(result)]

    readable_output = tableToMarkdown(
        f"Threat Indicator {indicator_name} was updated",
        threat_indicators,
        headers=THREAT_INDICATORS_HEADERS,
        headerTransform=pascalToSpace,
        removeNull=True,
    )

    return CommandResults(
        readable_output=readable_output,
        outputs_prefix="AzureSentinel.ThreatIndicator",
        outputs=threat_indicators,
        outputs_key_field="ID",
        raw_response=result,
    )


def delete_threat_indicator_command(client, args):
    indicator_names = argToList(args.get("indicator_names"))
    outputs = []

    for indicator_name in indicator_names:
        url_suffix = f"threatIntelligence/main/indicators/{indicator_name}"
        client.http_request("DELETE", url_suffix)
        outputs.append({"Name": indicator_name, "Deleted": True})

    return CommandResults(
        readable_output="Threat Intelligence Indicators " + ", ".join(indicator_names) + " were deleted successfully",
        outputs_prefix="AzureSentinel.ThreatIndicator",
        outputs_key_field="Name",
        outputs=outputs,
        raw_response={},
    )


def append_tags_threat_indicator_command(client, args):
    indicator_name = args.get("indicator_name")
    tags = argToList(args.get("tags"))
    url_suffix = f"threatIntelligence/main/indicators/{indicator_name}/appendTags"

    data = {"threatIntelligenceTags": tags}

    result = client.http_request("POST", url_suffix, data=data)

    threat_indicators = [threat_indicators_data_to_xsoar_format(result)]

    return CommandResults(
        readable_output=f"Tags were appended to {indicator_name} Threat Indicator.",
        outputs_prefix="AzureSentinel.ThreatIndicator",
        outputs=threat_indicators,
        outputs_key_field="ID",
        raw_response=result,
    )


def replace_tags_threat_indicator_command(client, args):
    indicator_name = args.get("indicator_name")
    tags = argToList(args.get("tags"))
    url_suffix = f"threatIntelligence/main/indicators/{indicator_name}/replaceTags"

    data = {"properties": {"threatIntelligenceTags": tags}}

    result = client.http_request("POST", url_suffix, data=data)

    threat_indicators = [threat_indicators_data_to_xsoar_format(result)]

    return CommandResults(
        readable_output=f"Tags were replaced to {indicator_name} Threat Indicator.",
        outputs_prefix="AzureSentinel.ThreatIndicator",
        outputs=threat_indicators,
        outputs_key_field="ID",
        raw_response=result,
    )


def list_alert_rule_command(client: AzureSentinelClient, args: Dict[str, Any]) -> CommandResults:
    limit = int(args.get("limit", 50))
    rule_id = args.get("rule_id")

    url_suffix = "alertRules" + (f"/{rule_id}" if rule_id else "")

    raw_results: list = []
    next_link = True
    while next_link:
        full_url = next_link if isinstance(next_link, str) else None

        response = client.http_request("GET", url_suffix, full_url=full_url)

        raw_results += [response] if rule_id else response.get("value", [])

        next_link = response.get("nextLink")
        if len(raw_results) >= limit:
            next_link = False

    raw_results = raw_results[:limit]

    readable_result = [
        {
            "ID": rule.get("name"),
            "Kind": rule.get("kind"),
            "Severity": rule.get("properties", {}).get("severity"),
            "Display Name": rule.get("properties", {}).get("displayName"),
            "Description": rule.get("properties", {}).get("description"),
            "Enabled": rule.get("properties", {}).get("enabled"),
        }
        for rule in raw_results
    ]
    tabel_name = "Azure Sentinel Alert Rules" + (f" ({len(raw_results)} results)" if len(raw_results) > 1 else "")
    readable_output = tableToMarkdown(tabel_name, readable_result, sort_headers=False)

    return CommandResults(
        readable_output=readable_output,
        outputs_prefix="AzureSentinel.AlertRule",
        outputs=raw_results,
        outputs_key_field="name",
        raw_response=raw_results,
    )


def list_alert_rule_template_command(client: AzureSentinelClient, args: Dict[str, Any]) -> CommandResults:
    limit = int(args.get("limit", 50))
    template_id = args.get("template_id")

    url_suffix = "alertRuleTemplates" + (f"/{template_id}" if template_id else "")

    raw_results: list = []
    next_link = True
    while next_link:
        full_url = next_link if isinstance(next_link, str) else None

        response = client.http_request("GET", url_suffix, full_url=full_url)

        raw_results += [response] if template_id else response.get("value", [])

        next_link = response.get("nextLink")
        if len(raw_results) >= limit:
            next_link = False

    raw_results = raw_results[:limit]

    readable_result = [
        {
            "ID": rule.get("name"),
            "Kind": rule.get("kind"),
            "Severity": rule.get("properties", {}).get("severity"),
            "Display Name": rule.get("properties", {}).get("displayName"),
            "Description": rule.get("properties", {}).get("description"),
            "Status": rule.get("properties", {}).get("status"),
            "Created Date UTC": rule.get("properties", {}).get("createdDateUTC"),
            "Last Updated Date UTC": rule.get("properties", {}).get("lastUpdatedDateUTC"),
            "Alert Rules Created By Template Count": rule.get("properties", {}).get("alertRulesCreatedByTemplateCount"),
        }
        for rule in raw_results
    ]
    tabel_name = "Azure Sentinel Alert Rule Template" + (f" ({len(raw_results)} results)" if len(raw_results) > 1 else "")
    readable_output = tableToMarkdown(tabel_name, readable_result, sort_headers=False)

    return CommandResults(
        readable_output=readable_output,
        outputs_prefix="AzureSentinel.AlertRuleTemplate",
        outputs=raw_results,
        outputs_key_field="name",
        raw_response=raw_results,
    )


def delete_alert_rule_command(client: AzureSentinelClient, args: Dict[str, Any]) -> CommandResults:
    rule_id = args.get("rule_id")
    url_suffix = f"alertRules/{rule_id}"
    response = client.http_request("DELETE", url_suffix)

    if isinstance(response, requests.Response) and response.status_code == 204:
        return CommandResults(readable_output=f"Alert rule {rule_id} does not exist.")

    return CommandResults(readable_output=f"Alert rule {rule_id} was deleted successfully.")


def list_subscriptions_command(client: AzureSentinelClient) -> CommandResults:  # pragma: no cover
    full_url = urljoin(client.azure_cloud.endpoints.resource_manager, "subscriptions?api-version=2020-01-01")

    response = client.http_request("GET", full_url=full_url)
    data_from_response = response.get("value", [])

    readable_output = tableToMarkdown(
        "Azure Sentinel Subscriptions",
        data_from_response,
        ["subscriptionId", "tenantId", "displayName", "state"],
        removeNull=True,
        headerTransform=string_to_table_header,
    )

    return CommandResults(
        readable_output=readable_output,
        outputs_prefix="AzureSentinel.Subscription",
        outputs=data_from_response,
        outputs_key_field="subscriptionId",
        raw_response=response,
    )


def list_resource_groups_command(
    client: AzureSentinelClient, args: Dict[str, Any], subscription_id: str
) -> CommandResults:  # pragma: no cover
    tag = args.get("tag")
    limit = arg_to_number(args.get("limit", 50))
    subscription_id = subscription_id

    # extracting the tag name and value from the tag argument that is received from the user as a string
    filter_by_tag = azure_tag_formatter(tag) if tag else ""

    full_url = urljoin(
        client.azure_cloud.endpoints.resource_manager,
        f"subscriptions/{subscription_id}/resourcegroups?$filter=\
{filter_by_tag}&$top={limit}&api-version=2021-04-01",
    )

    response = client.http_request("GET", full_url=full_url)
    data_from_response = response.get("value", [])

    readable_output = tableToMarkdown(
        "Azure Sentinel Resource Groups",
        data_from_response,
        ["name", "location", "tags", "properties.provisioningState"],
        removeNull=True,
        headerTransform=string_to_table_header,
    )

    return CommandResults(
        readable_output=readable_output,
        outputs_prefix="AzureSentinel.ResourceGroup",
        outputs=data_from_response,
        outputs_key_field="name",
        raw_response=response,
    )


def validate_required_arguments_for_alert_rule(args: Dict[str, Any]) -> None:
    required_args_by_kind = {
        "fusion": ["rule_name", "template_name", "enabled"],
        "microsoft_security_incident_creation": ["rule_name", "displayName", "enabled", "product_filter"],
        "scheduled": [
            "rule_name",
            "displayName",
            "enabled",
            "query",
            "query_frequency",
            "query_period",
            "severity",
            "suppression_duration",
            "suppression_enabled",
            "trigger_operator",
            "trigger_threshold",
        ],
    }

    kind = args.get("kind", "")
    if not kind:
        raise DemistoException('The "kind" argument is required for alert rule.')
    for arg in required_args_by_kind.get(kind, []):
        if not args.get(arg):
            raise DemistoException(f'"{arg}" is required for "{kind}" alert rule.')


def create_data_for_alert_rule(args: Dict[str, Any]) -> Dict[str, Any]:
    validate_required_arguments_for_alert_rule(args)

    properties = {
        "alertRuleTemplateName": args.get("template_name"),
        "enabled": argToBoolean(args.get("enabled")) if args.get("enabled") else None,
        "displayName": args.get("displayName"),
        "productFilter": string_to_table_header(args.get("product_filter", "")),
        "description": args.get("description"),
        "displayNamesExcludeFilter": args.get("name_exclude_filter"),
        "displayNamesFilter": args.get("name_include_filter"),
        "severitiesFilter": args.get("severity_filter"),
        "query": args.get("query"),
        "queryFrequency": args.get("query_frequency"),
        "queryPeriod": args.get("query_period"),
        "severity": pascalToSpace(args.get("severity")),
        "suppressionDuration": args.get("suppression_duration"),
        "suppressionEnabled": argToBoolean(args.get("suppression_enabled")) if args.get("suppression_enabled") else None,
        "triggerOperator": underscoreToCamelCase(args.get("trigger_operator")),
        "triggerThreshold": args.get("trigger_threshold"),
        "tactics": argToList(args.get("tactics")),
        "techniques": argToList(args.get("techniques")),
    }
    remove_nulls_from_dictionary(properties)

    return {"kind": underscoreToCamelCase(args.get("kind")), "etag": args.get("etag"), "properties": properties}


def create_and_update_alert_rule_command(client: AzureSentinelClient, args: Dict[str, Any]) -> CommandResults:
    rule_json = json.loads(args.get("rule_json", "")) if args.get("rule_json") else None
    data = rule_json or create_data_for_alert_rule(args)
    demisto.debug(f"Try to creating/updating alert rule with the following data: {data}")

    response = client.http_request("PUT", f'alertRules/{args.get("rule_name")}', data=data)

    readable_result = {
        "ID": response.get("id").split("/")[-1],
        "Name": response.get("name"),
        "Kind": response.get("kind"),
        "Severity": response.get("properties", {}).get("severity"),
        "Display Name": response.get("properties", {}).get("displayName"),
        "Description": response.get("properties", {}).get("description"),
        "Enabled": response.get("properties", {}).get("enabled"),
        "Etag": response.get("etag"),
    }
    readable_output = tableToMarkdown(
        "Azure Sentinel Alert Rule successfully created/updated", readable_result, removeNull=True, sort_headers=False
    )

    return CommandResults(
        readable_output=readable_output,
        outputs_prefix="AzureSentinel.AlertRule",
        outputs=response,
        outputs_key_field="name",
        raw_response=response,
    )


def main():
    """
    PARSE AND VALIDATE INTEGRATION PARAMS
    """
    params = demisto.params()
    args = demisto.args()
    command = demisto.command()

    demisto.debug(f"Command being called is {command}")
    try:
        client_secret = params.get("credentials", {}).get("password")
        certificate_thumbprint = params.get("creds_certificate", {}).get("identifier") or params.get("certificate_thumbprint")
        private_key = replace_spaces_in_credential(params.get("creds_certificate", {}).get("password")) or params.get(
            "private_key"
        )
        managed_identities_client_id = get_azure_managed_identities_client_id(params)
        if not managed_identities_client_id and not client_secret and not (certificate_thumbprint and private_key):
            raise DemistoException("Key or Certificate Thumbprint and Private Key must be provided.")

        tenant_id = params.get("creds_tenant_id", {}).get("password", "") or params.get("tenant_id", "")

        if not tenant_id:
            raise ValueError("Tenant ID must be provided.")

        subscription_id = args.get("subscription_id") or params.get("subscriptionID", "")
        resource_group_name = args.get("resource_group_name") or params.get("resourceGroupName", "")

        client = AzureSentinelClient(
            azure_cloud=get_azure_cloud(params, "AzureSentinel"),
            tenant_id=tenant_id,
            client_id=params.get("credentials", {}).get("identifier"),
            client_secret=client_secret,
            subscription_id=subscription_id,
            resource_group_name=resource_group_name,
            workspace_name=params.get("workspaceName", ""),
            verify=not params.get("insecure", False),
            proxy=params.get("proxy", False),
            certificate_thumbprint=certificate_thumbprint,
            private_key=private_key,
            managed_identities_client_id=managed_identities_client_id,
        )

        commands = {
            "test-module": test_module,
            "azure-sentinel-get-incident-by-id": get_incident_by_id_command,
            "azure-sentinel-list-incidents": list_incidents_command,
            "azure-sentinel-update-incident": update_incident_command,
            "azure-sentinel-create-incident": create_incident_command,
            "azure-sentinel-delete-incident": delete_incident_command,
            "azure-sentinel-list-incident-comments": list_incident_comments_command,
            "azure-sentinel-incident-add-comment": incident_add_comment_command,
            "azure-sentinel-incident-delete-comment": incident_delete_comment_command,
            "azure-sentinel-list-incident-relations": list_incident_relations_command,
            "azure-sentinel-list-incident-entities": list_incident_entities_command,
            "azure-sentinel-list-incident-alerts": list_incident_alerts_command,
            "azure-sentinel-list-watchlists": list_watchlists_command,
            "azure-sentinel-delete-watchlist": delete_watchlist_command,
            "azure-sentinel-watchlist-create-update": create_update_watchlist_command,
            "azure-sentinel-list-watchlist-items": list_watchlist_items_command,
            "azure-sentinel-delete-watchlist-item": delete_watchlist_item_command,
            "azure-sentinel-create-update-watchlist-item": create_update_watchlist_item_command,
            "azure-sentinel-threat-indicator-list": list_threat_indicator_command,
            "azure-sentinel-threat-indicator-query": query_threat_indicators_command,
            "azure-sentinel-threat-indicator-create": create_threat_indicator_command,
            "azure-sentinel-threat-indicator-update": update_threat_indicator_command,
            "azure-sentinel-threat-indicator-delete": delete_threat_indicator_command,
            "azure-sentinel-threat-indicator-tags-append": append_tags_threat_indicator_command,
            "azure-sentinel-threat-indicator-tags-replace": replace_tags_threat_indicator_command,
            "azure-sentinel-list-alert-rule": list_alert_rule_command,
            "azure-sentinel-list-alert-rule-template": list_alert_rule_template_command,
            "azure-sentinel-delete-alert-rule": delete_alert_rule_command,
            "azure-sentinel-create-alert-rule": create_and_update_alert_rule_command,
            "azure-sentinel-update-alert-rule": create_and_update_alert_rule_command,
            # mirroring commands
            "get-modified-remote-data": get_modified_remote_data_command,
            "get-remote-data": get_remote_data_command,
            "update-remote-system": update_remote_system_command,
        }

        if command == "fetch-incidents":
            fetch_incidents_command(client, params)

        # mirroring command
        elif command == "get-mapping-fields":
            return_results(get_mapping_fields_command())
        elif command == "azure-sentinel-subscriptions-list":
            return_results(list_subscriptions_command(client))
        elif command == "azure-sentinel-resource-group-list":
            return_results(list_resource_groups_command(client, args, subscription_id))
        elif command == "azure-sentinel-auth-reset":
            return_results(reset_auth())

        elif command in commands:
            return_results(commands[command](client, args))  # type: ignore

    except Exception as e:
        return_error(f"Failed to execute {command} command. Error: {e!s}")


if __name__ in ("__main__", "__builtin__", "builtins"):  # pragma: no cover
    main()<|MERGE_RESOLUTION|>--- conflicted
+++ resolved
@@ -1392,15 +1392,9 @@
 
         latest_created_time_str = latest_created_time.strftime(DATE_FORMAT)
         command_args = {
-<<<<<<< HEAD
-            "filter": f"properties/createdTimeUtc ge {latest_created_time_str}",
-            "orderby": "properties/createdTimeUtc asc",
-            "limit": limit,
-=======
             'filter': f'properties/createdTimeUtc ge {latest_created_time_str} {severity_filter(min_severity)}',
             'orderby': 'properties/createdTimeUtc asc',
             'limit': limit
->>>>>>> 91c819cf
         }
         demisto.debug(f"Filter query used:{command_args['filter']}")
 
@@ -1410,15 +1404,9 @@
         if latest_created_time is None:
             raise DemistoException(f"{last_fetch_time=} couldn't be parsed")
         command_args = {
-<<<<<<< HEAD
-            "filter": f"properties/incidentNumber gt {last_incident_number}",
-            "orderby": "properties/incidentNumber asc",
-            "limit": limit,
-=======
             'filter': f'properties/incidentNumber gt {last_incident_number} {severity_filter(min_severity)}',
             'orderby': 'properties/incidentNumber asc',
             'limit': limit
->>>>>>> 91c819cf
         }
         demisto.debug(f"Filter query used:{command_args['filter']}")
 
@@ -1431,23 +1419,14 @@
 
     fetch_incidents_additional_info(client, raw_incidents)
 
-<<<<<<< HEAD
-    return process_incidents(raw_incidents, min_severity, latest_created_time, last_incident_number)  # type: ignore[attr-defined]
-=======
     return process_incidents(raw_incidents,
                              latest_created_time, last_incident_number)  # type: ignore[attr-defined]
->>>>>>> 91c819cf
 
 
 def fetch_incidents_command(client, params):
     # How much time before the first fetch to retrieve incidents
-<<<<<<< HEAD
-    first_fetch_time = params.get("fetch_time", "3 days").strip()
-    min_severity = severity_to_level(params.get("min_severity", "Informational"))
-=======
     first_fetch_time = params.get('fetch_time', '3 days').strip()
     min_severity = params.get('min_severity', 'Informational')
->>>>>>> 91c819cf
     # Set and define the fetch incidents command to run after activated via integration settings.
     last_run = demisto.getLastRun()
     demisto.debug(f"Current last run is {last_run}")
@@ -1459,12 +1438,8 @@
     demisto.incidents(incidents)
 
 
-<<<<<<< HEAD
-def process_incidents(raw_incidents: list, min_severity: int, latest_created_time: datetime, last_incident_number):
-=======
 def process_incidents(raw_incidents: list, latest_created_time: datetime,
                       last_incident_number):
->>>>>>> 91c819cf
     """Processing the raw incidents
     Args:
         raw_incidents: The incidents that were fetched from the API.
@@ -1484,24 +1459,6 @@
         incident_severity = severity_to_level(incident.get("Severity"))
         demisto.debug(f"{incident.get('ID')=}, {incident_severity=}, {incident.get('IncidentNumber')=}")
 
-<<<<<<< HEAD
-        incident_created_time = dateparser.parse(incident.get("CreatedTimeUTC"))
-        current_fetch_ids.append(incident.get("ID"))
-        if incident_severity >= min_severity:
-            add_mirroring_fields(incident)
-            xsoar_incident = {
-                "name": "[Azure Sentinel] " + incident.get("Title"),
-                "occurred": incident.get("CreatedTimeUTC"),
-                "severity": incident_severity,
-                "rawJSON": json.dumps(incident),
-            }
-            incidents.append(xsoar_incident)
-        else:
-            demisto.debug(
-                f"drop creation of {incident.get('IncidentNumber')=} "
-                f"due to the {incident_severity=} is lower then {min_severity=}"
-            )
-=======
         incident_created_time = dateparser.parse(incident.get('CreatedTimeUTC'))
         current_fetch_ids.append(incident.get('ID'))
         add_mirroring_fields(incident)
@@ -1511,7 +1468,6 @@
             'severity': incident_severity,
             'rawJSON': json.dumps(incident)
         }
->>>>>>> 91c819cf
 
         # Update last run to the latest fetch time
         if incident_created_time is None:
