--- conflicted
+++ resolved
@@ -1591,11 +1591,7 @@
 @pytest.mark.parametrize("incident, expected_contents", [
     (
         {'ID': 'id-incident-1', 'Status': 'Closed', 'classification': 'BenignPositive'},
-<<<<<<< HEAD
-        {'dbotIncidentClose': True, 'closeReason': 'Resolved - Closed on Microsoft Sentinel', 'closeNotes': ''}
-=======
         {'dbotIncidentClose': True, 'closeReason': 'Resolved', 'closeNotes': 'Closed on Microsoft Sentinel'}
->>>>>>> 6f77591c
     ),
     (
         {'ID': 'id-incident-1', 'Status': 'Active'},
@@ -1681,15 +1677,6 @@
     assert mock_update_status.called == expected_update_call
 
 
-<<<<<<< HEAD
-@pytest.mark.parametrize('delta, close_ticket_param, to_close', [
-    ({'classification': 'FalsePositive'}, True, True),
-    ({'classification': 'FalsePositive'}, False, False),
-    ({}, True, False),
-    ({}, False, False)
-])
-def test_close_incident_in_remote(mocker, delta, close_ticket_param, to_close):
-=======
 @pytest.mark.parametrize('delta, data, close_ticket_param, to_close', [
     ({'classification': 'FalsePositive'}, {}, True, True),
     ({'classification': 'FalsePositive'}, {}, False, False),
@@ -1703,7 +1690,6 @@
     ({}, {'classification': 'FalsePositive', 'status': 'Active'}, True, True)
 ])
 def test_close_incident_in_remote(mocker, delta, data, close_ticket_param, to_close):
->>>>>>> 6f77591c
     """
     Given
         - one of the close parameters
@@ -1713,36 +1699,6 @@
         - returns true if the incident was closed in XSOAR and the close_ticket parameter was set to true
     """
     mocker.patch.object(demisto, 'params', return_value={'close_ticket': close_ticket_param})
-<<<<<<< HEAD
-    assert close_incident_in_remote(delta) == to_close
-
-
-@pytest.mark.parametrize("data, delta, mock_response, close_ticket", [
-    (
-        {'title': 'New Title', 'severity': 2, 'status': 1},
-        {'title': 'New Title'},
-        {'title': 'New Title', 'severity': 'Medium', 'status': 'Active'},
-        False
-    ),
-    (
-        {'title': 'New Title', 'severity': 1, 'status': 2, 'classification': 'Undetermined'},
-        {'title': 'New Title', 'classification': 'Undetermined'},
-        {'title': 'New Title', 'severity': 'Low', 'status': 'Closed', 'classification': 'Undetermined'},
-        True
-    ),
-    (
-        {'title': 'New Title', 'severity': 1, 'status': 2, 'classification': 'Undetermined'},
-        {'title': 'New Title', 'classification': 'Undetermined'},
-        {'title': 'New Title', 'severity': 'Low', 'status': 'Active'},
-        False
-    )
-])
-def test_update_incident_request(mocker, data, delta, mock_response, close_ticket):
-    """
-    Given
-        - data
-        - delta
-=======
     assert close_incident_in_remote(delta, data) == to_close
 
 
@@ -1782,25 +1738,16 @@
         - data: The incident data before the update in xsoar.
         - delta: The changes in the incident made in xsoar.
         - mocked fetched current data: The incident data before the update in sentinel.
->>>>>>> 6f77591c
     When
         - running update_incident_request
     Then
         - Ensure the client.http_request was called with the expected data
     """
     client = mock_client()
-<<<<<<< HEAD
-    mock_response = {'etag': None, 'properties': mock_response}
-    mocker.patch.object(client, 'http_request', return_value=mock_response)
-
-    update_incident_request(client, 'id-incident-1', data, delta, close_ticket)
-    assert client.http_request.call_args[1]['data'] == mock_response
-=======
     mocker.patch.object(client, 'http_request', return_value=mocked_fetch_data)
 
     update_incident_request(client, 'id-incident-1', data, delta, close_ticket)
     assert client.http_request.call_args[1]['data'].get('properties') == expected_response
->>>>>>> 6f77591c
 
 
 @pytest.mark.parametrize("args", [
