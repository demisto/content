import json

import dateparser
import demistomock as demisto
import pytest
import requests
from AzureSentinel import (
    COMMENT_HEADERS,
    DEFAULT_SOURCE,
    NEXT_LINK_DESCRIPTION,
    XSOAR_USER_AGENT,
    AzureSentinelClient,
    append_tags_threat_indicator_command,
    build_threat_indicator_data,
    close_incident_in_remote,
    create_and_update_alert_rule_command,
    create_data_for_alert_rule,
    create_incident_command,
    create_threat_indicator_command,
    create_update_watchlist_command,
    create_update_watchlist_item_command,
    delete_alert_rule_command,
    delete_incident_command,
    delete_threat_indicator_command,
    delete_watchlist_command,
    delete_watchlist_item_command,
    extract_classification_reason,
    fetch_incidents,
    fetch_incidents_additional_info,
    get_mapping_fields_command,
    get_modified_remote_data_command,
    get_remote_data_command,
    get_remote_incident_data,
    get_update_incident_request_data,
    incident_add_comment_command,
    incident_delete_comment_command,
    list_alert_rule_command,
    list_alert_rule_template_command,
    list_incident_alerts_command,
    list_incident_comments_command,
    list_incident_entities_command,
    list_incident_relations_command,
    list_incidents_command,
    list_threat_indicator_command,
    list_watchlist_items_command,
    list_watchlists_command,
    process_incidents,
    query_threat_indicators_command,
    replace_tags_threat_indicator_command,
    set_xsoar_incident_entries,
    update_incident_command,
    update_incident_request,
    update_remote_incident,
    update_remote_system_command,
    update_threat_indicator_command,
    validate_required_arguments_for_alert_rule,
)
from CommonServerPython import CommandResults, IncidentStatus, pascalToSpace, tableToMarkdown

TEST_ITEM_ID = "test_watchlist_item_id_1"

NEXT_LINK_CONTEXT_KEY = 'AzureSentinel.NextLink(val.Description == "NextLink for listing commands")'

API_VERSION = "2022-11-01"


def test_valid_error_is_raised_when_empty_api_response_is_returned(mocker):
    """
    Given
    - Empty api response and invalid status code returned from the api response.

    When
    - running 'test-module'.

    Then
    - ValueError is raised.
    """
    from AzureSentinel import test_module

    client = mock_client()
    api_response = requests.Response()
    api_response.status_code = 403
    api_response._content = None

    mocker.patch.object(client._client, "get_access_token")
    mocker.patch.object(client._client._session, "request", return_value=api_response)

    with pytest.raises(ValueError, match="[Forbidden 403]"):
        test_module(client, {})


def mock_client():
    client = AzureSentinelClient(
        tenant_id="tenant_id",
        client_id="client_id",
        client_secret="client_secret",
        subscription_id="subscriptionID",
        resource_group_name="resourceGroupName",
        workspace_name="workspaceName",
        verify=False,
        proxy=False,
        certificate_thumbprint=None,
        private_key=None,
    )

    return client


def mock_404_response(resource_id: str):
    res = requests.Response()
    res.status_code = 404
    res._content = json.dumps({"error": {"code": "NotFound", "message": f"Resource '{resource_id}' does not exist"}}).encode()
    return res


def mock_204_response():
    res = requests.Response()
    res.status_code = 204
    return res


TEST_INCIDENT_ID = "test_incident_id"
TEST_WATCHLIST_ALIAS = "test_watchlist_id_1"
INCIDENT_ELEMENTS_CONTEXT_KEY = "{context_prefix}(val.ID === obj.ID && val.IncidentId == obj.IncidentId)"
ALERTS_CONTEXT_KEY = INCIDENT_ELEMENTS_CONTEXT_KEY.format(context_prefix="AzureSentinel.IncidentAlert")
ENTITIES_CONTEXT_KEY = INCIDENT_ELEMENTS_CONTEXT_KEY.format(context_prefix="AzureSentinel.IncidentEntity")

MOCKED_INCIDENTS_OUTPUT = {
    "value": [
        {
            "name": "inc_name",
            "properties": {
                "incidentNumber": 1,
                "title": "title",
                "description": "desc",
                "severity": "High",
                "status": "New",
                "owner": {
                    "assignedTo": "bla",
                    "email": "bla",
                },
                "labels": [{"name": "label_name", "type": "label_type"}],
                "firstActivityTimeUtc": "2020-02-02T14:05:01.5348545Z",
                "lastActivityTimeUtc": "2020-02-02T14:05:01.5348545Z",
                "lastModifiedTimeUtc": "2020-02-02T14:05:01.5348545Z",
                "createdTimeUtc": "2020-02-02T14:05:01.5348545Z",
                "additionalData": {
                    "alertsCount": 1,
                    "bookmarksCount": 2,
                    "commentsCount": 3,
                    "alertProductNames": ["name1", "name2"],
                    "tactics": ["tactic"],
                },
                "firstActivityTimeGenerated": "2020-02-02T14:05:01.5348545Z",
                "lastActivityTimeGenerated": "2020-02-02T14:05:01.5348545Z",
            },
        }
    ]
}

MOCKED_RELATIONS_OUTPUT = {
    "value": [
        {
            "name": "inc_id_resource_name",
            "properties": {"relatedResourceName": "resource_name", "relatedResourceKind": "SecurityAlert"},
        }
    ],
    "nextLink": "https://test.com",
}

LIST_RELATIONS_NEXT_LINK = None

MOCKED_ADD_COMMENT_OUTPUT = {
    "name": "1234",
    "properties": {
        "author": {
            "email": "test@demisto.com",
            "name": "test_name",
        },
        "message": "test_message",
    },
}

MOCKED_INCIDENT_ENTITIES = {
    "entities": [
        {
            "id": "test_id_1",
            "name": "test_entity_name_1",
            "kind": "Account",
            "properties": {"accountName": "test_1", "displayName": "Test User 1", "friendlyName": "Test User 1"},
        },
        {
            "id": "test_id_2",
            "name": "test_entity_name_2",
            "kind": "Account",
            "properties": {"accountName": "test_2", "displayName": "Test User 2", "friendlyName": "Test User 2"},
        },
    ]
}

MOCKED_INCIDENT_ALERTS = {
    "value": [
        {
            "id": "test_alert_id_1",
            "name": "test_alert_id_1",
            "kind": "SecurityAlert",
            "properties": {
                "systemAlertId": "test_alert_id_1",
                "tactics": [
                    "InitialAccess",
                    "Persistence",
                    "PrivilegeEscalation",
                    "DefenseEvasion",
                    "CredentialAccess",
                    "Discovery",
                    "LateralMovement",
                    "Execution",
                    "Collection",
                    "Exfiltration",
                    "CommandAndControl",
                    "Impact",
                ],
                "alertDisplayName": "Test alert 1",
                "description": "Test description",
                "severity": "Medium",
                "confidenceLevel": "Unknown",
                "vendorName": "Microsoft",
                "productName": "Azure Sentinel",
                "productComponentName": "Scheduled Alerts",
                "status": "New",
                "endTimeUtc": "2021-08-12T01:48:03.4349774Z",
                "startTimeUtc": "2021-08-11T01:48:03.4349774Z",
                "timeGenerated": "2021-08-12T01:53:07.3071703Z",
                "additionalData": {
                    "MitreTechniques": "Unknown",
                },
                "friendlyName": "Test alert 1",
            },
        },
        {
            "id": "test_alert_id_2",
            "name": "test_alert_id_2",
            "kind": "SecurityAlert",
            "properties": {
                "systemAlertId": "test_alert_id_2",
                "tactics": [
                    "InitialAccess",
                    "Persistence",
                    "PrivilegeEscalation",
                    "DefenseEvasion",
                    "CredentialAccess",
                    "Discovery",
                    "LateralMovement",
                    "Execution",
                    "Collection",
                    "Exfiltration",
                    "CommandAndControl",
                    "Impact",
                ],
                "alertDisplayName": "Test alert 2",
                "description": "Test description",
                "confidenceLevel": "Unknown",
                "severity": "Medium",
                "vendorName": "Microsoft",
                "productName": "Azure Sentinel",
                "productComponentName": "Scheduled Alerts",
                "status": "New",
                "endTimeUtc": "2021-08-12T01:48:03.4349774Z",
                "startTimeUtc": "2021-08-11T01:48:03.4349774Z",
                "timeGenerated": "2021-08-12T01:53:07.3071703Z",
                "additionalData": {
                    "MitreTechniques": "Unknown",
                },
                "friendlyName": "Test alert 2",
            },
        },
    ]
}

MOCKED_WATCHLISTS = {
    "value": [
        {
            "id": "test_watchlist_id_1",
            "name": "test_watchlist_name_1",
            "properties": {
                "watchlistId": "test_watchlist_id_1",
                "displayName": "test_watchlist_name_1",
                "provider": "test_provider",
                "source": "Local file",
                "itemsSearchKey": "IP",
                "created": "2021-07-11T08:20:35.8964775+00:00",
                "updated": "2021-07-11T08:20:35.8964775+00:00",
                "createdBy": {"email": "test@demisto.com", "name": "test_user"},
                "updatedBy": {"email": "test@demisto.com", "name": "test_user"},
                "description": "test_description",
                "watchlistType": "watchlist",
                "watchlistAlias": "test_watchlist_id_1",
                "labels": ["IP"],
                "numberOfLinesToSkip": 0,
                "uploadStatus": "Complete",
            },
        },
        {
            "id": "test_watchlist_id_2",
            "name": "test_watchlist_name_2",
            "properties": {
                "watchlistId": "test_watchlist_id_2",
                "displayName": "test_watchlist_name_2",
                "provider": "test_provider",
                "source": "Local file",
                "itemsSearchKey": "IP",
                "created": "2021-07-11T08:20:35.8964775+00:00",
                "updated": "2021-07-11T08:20:35.8964775+00:00",
                "createdBy": {"email": "test@demisto.com", "name": "test_user"},
                "updatedBy": {"email": "test@demisto.com", "name": "test_user"},
                "description": "test_description",
                "watchlistType": "watchlist",
                "watchlistAlias": "test_watchlist_id_2",
                "labels": ["IP"],
                "numberOfLinesToSkip": 0,
                "uploadStatus": "Complete",
            },
        },
    ]
}

MOCKED_WATCHLIST_ITEMS = {
    "value": [
        {
            "id": "test_watchlist_item_id_1",
            "name": "test_watchlist_item_name_1",
            "properties": {
                "watchlistItemId": "test_watchlist_item_id_1",
                "created": "2021-08-15T14:14:28.7803449+00:00",
                "updated": "2021-08-15T14:14:28.7803449+00:00",
                "createdBy": {"name": "User 1"},
                "updatedBy": {"name": "User 2"},
                "itemsKeyValue": {"name": "test1", "IP": "1.1.1.1"},
            },
        },
        {
            "id": "test_watchlist_item_id_2",
            "name": "test_watchlist_item_name_2",
            "properties": {
                "watchlistItemId": "test_watchlist_item_id_2",
                "created": "2021-08-15T14:14:28.7803449+00:00",
                "updated": "2021-08-15T14:14:28.7803449+00:00",
                "createdBy": {"name": "User 3"},
                "updatedBy": {"name": "User 4"},
                "itemsKeyValue": {"name": "test2", "IP": "2.2.2.2"},
            },
        },
    ]
}

MOCKED_UPDATE_INCIDENT = {
    "id": "1",
    "name": "8a44b7bb-c8ae-0000-0000-000000000",
    "etag": '"0000000-0000-0000-0000-00000000"',
    "type": "Microsoft.SecurityInsights/Incidents",
    "properties": {
        "title": "dummy title",
        "description": "i am a sample description",
        "severity": "Informational",
        "status": "New",
        "owner": {"objectId": None, "email": "alice@example.com", "assignedTo": None, "userPrincipalName": None},
        "labels": [{"labelName": "label_start", "labelType": "User"}],
        "lastModifiedTimeUtc": "2021-05-24T14:57:40.4174809Z",
        "createdTimeUtc": "2020-01-15T09:29:00.0000000Z",
        "incidentNumber": 2,
        "additionalData": {
            "alertsCount": 1,
            "bookmarksCount": 0,
            "commentsCount": 1,
            "alertProductNames": ["Azure Sentinel"],
            "tactics": [],
        },
        "relatedAnalyticRuleIds": [],
        "incidentUrl": "https://example.com",
        "providerName": "Azure Sentinel",
        "providerIncidentId": "2",
    },
}

MOCKED_THREAT_INDICATOR_OUTPUT = {
    "value": [
        {
            "id": "ind_id",
            "name": "ind_name",
            "etag": '"1200b4fe-0000-0800-0000-6194cfae0000"',
            "type": "Microsoft.SecurityInsights/threatIntelligence",
            "kind": "indicator",
            "properties": {
                "confidence": 100,
                "created": "2021-11-17T09:43:15.9576155Z",
                "externalId": "indicator--0a1a583a-d801-4b64-9c5b-f595f77aa53d",
                "lastUpdatedTimeUtc": "2021-11-17T09:43:15.9579245Z",
                "source": "Azure Sentinel",
                "threatIntelligenceTags": ["wereplacedthetag"],
                "displayName": "displayfortestmay",
                "threatTypes": ["malicious-activity"],
                "parsedPattern": [
                    {
                        "patternTypeKey": "url",
                        "patternTypeValues": [
                            {
                                "valueType": "url",
                                "value": "‘twitter.com’",  # noqa: RUF001
                            }
                        ],
                    }
                ],
                "pattern": "[url:value = ‘twitter.com’]",  # noqa: RUF001
                "patternType": "twitter.com",
                "validFrom": "2021-11-17T08:20:15.111Z",
            },
        }
    ]
}

MOCKED_CREATE_THREAT_INDICATOR_OUTPUT = {
    "id": "ind_id",
    "name": "ind_name",
    "etag": '"1f002899-0000-0800-0000-619a3dd40000"',
    "type": "Microsoft.SecurityInsights/threatIntelligence",
    "kind": "indicator",
    "properties": {
        "confidence": 80,
        "created": "2021-11-21T12:38:43.9928873Z",
        "createdByRef": "",
        "externalId": "indicator--9f973088-3ac8-4391-9eb3-97fa90d3e1b5",
        "lastUpdatedTimeUtc": "2021-11-21T12:38:43.9976961Z",
        "revoked": True,
        "source": "Azure Sentinel",
        "threatIntelligenceTags": ["wereplacedthetag"],
        "displayName": "displayfortestmay",
        "description": "blabla",
        "threatTypes": ["compromised"],
        "killChainPhases": [{"killChainName": "rrr", "phaseName": "rrr"}],
        "parsedPattern": [
            {
                "patternTypeKey": "file",
                "patternTypeValues": [{"valueType": "hashes.'SHA-1'", "value": "935DA64F08574E820565497C6918C8A17D4567FE"}],
            }
        ],
        "pattern": "[file:hashes.'SHA-1' = '935DA64F08574E820565497C6918C8A17D4567FE']",
        "patternType": "935DA64F08574E820565497C6918C8A17D4567FE",
        "validFrom": "2020-04-15T17:44:00.114052Z",
    },
}

MOCKED_UPDATE_THREAT_INDICATOR = {
    "id": "ind_id",
    "name": "ind_name",
    "etag": '"1f002899-0000-0800-0000-619a3dd40000"',
    "type": "Microsoft.SecurityInsights/threatIntelligence",
    "kind": "indicator",
    "properties": {
        "confidence": 80,
        "created": "2021-11-21T12:38:43.9928873Z",
        "createdByRef": "",
        "externalId": "indicator--9f973088-3ac8-4391-9eb3-97fa90d3e1b5",
        "lastUpdatedTimeUtc": "2021-11-21T12:38:43.9976961Z",
        "revoked": True,
        "source": "Azure Sentinel",
        "threatIntelligenceTags": ["newTag"],
        "displayName": "newDisplayName",
        "description": "blabla",
        "threatTypes": ["compromised"],
        "killChainPhases": [{"killChainName": "rrr", "phaseName": "rrr"}],
        "parsedPattern": [
            {"patternTypeKey": "file", "patternTypeValues": [{"valueType": "hashes.'SHA-1'", "value": "newValue"}]}
        ],
        "pattern": "[domain-name:value = newValue]",
        "patternType": "newValue",
        "validFrom": "2020-04-15T17:44:00.114052Z",
    },
}

MOCKED_ORIGINAL_THREAT_INDICATOR_OUTPUT = {
    "id": "ind_id",
    "name": "ind_name",
    "etag": '"1200b4fe-0000-0800-0000-6194cfae0000"',
    "type": "Microsoft.SecurityInsights/threatIntelligence",
    "kind": "indicator",
    "properties": {
        "confidence": 100,
        "created": "2021-11-17T09:43:15.9576155Z",
        "externalId": "indicator--0a1a583a-d801-4b64-9c5b-f595f77aa53d",
        "lastUpdatedTimeUtc": "2021-11-17T09:43:15.9579245Z",
        "source": "Azure Sentinel",
        "threatIntelligenceTags": ["wereplacedthetag"],
        "displayName": "displayfortestmay",
        "threatTypes": ["malicious-activity"],
        "parsedPattern": [
            {
                "patternTypeKey": "url",
                "patternTypeValues": [
                    {
                        "valueType": "url",
                        "value": "‘twitter.com’",  # noqa: RUF001
                    }
                ],
            }
        ],
        "pattern": "[url:value = ‘twitter.com’]",  # noqa: RUF001
        "patternType": "twitter.com",
        "validFrom": "0001-01-01T00:00:00",
    },
}

ARGS_TO_UPDATE = {"indicator_name": "ind_name", "displayName": "newDisplayName", "value": "newValue", "indicator_type": "domain"}

MOCKED_RAW_INCIDENT_OUTPUT = {
    "value": [
        {
            "ID": "inc_ID",
            "Name": "inc_name",
            "IncidentNumber": 2,
            "Title": "title",
            "Severity": "High",
            "CreatedTimeUTC": "2020-02-02T14:05:01.5348545Z",
        },
        {
            "ID": "inc_ID_3",
            "Name": "inc_name_3",
            "IncidentNumber": 3,
            "Title": "title",
            "Severity": "Low",
            "CreatedTimeUTC": "2020-02-02T14:05:01.5348545Z",
        },
    ]
}


class TestHappyPath:
    """
    Group the Happy path tests
    """

    @pytest.mark.parametrize(
        "args, expected_next_link, client",
        [  # disable-secrets-detection
            ({"limit": "1"}, "https://test.com", mock_client()),
            ({"limit": "50"}, None, mock_client()),
        ],
    )
    def test_get_limited_list_incidents(self, args, expected_next_link, client, mocker):
        """
        Given:
            - Args with and various limit parameter for the tested command
            - Expected value for next link if exist
            - An app client object
        When:
            - Calling function list_incidents_command
        Then:
            - Ensure the results holds the expected incidents list data
            - Ensure next link returned as expected
        """

        # prepare
        mocked_incidents = MOCKED_INCIDENTS_OUTPUT.copy()
        mocker.patch.object(client, "http_request", return_value=mocked_incidents)
        if expected_next_link:
            mocked_incidents["nextLink"] = expected_next_link

        # execute
        command_res = list_incidents_command(client, args=args)
        readable_output, outputs, raw_response = command_res.readable_output, command_res.outputs, command_res.raw_response
        context = outputs["AzureSentinel.Incident(val.ID === obj.ID)"][0]

        # validate
        assert "Incidents List (1 results)" in readable_output

        assert context["ID"] == "inc_name", "Incident name in Azure Sentinel API is Incident ID in Cortex XSOAR"
        assert context["FirstActivityTimeUTC"] == "2020-02-02T14:05:01Z", "Dates are formatted to %Y-%m-%dT%H:%M:%SZ"
        assert context["AlertsCount"] == 1

        assert len(raw_response["value"]) == 1
        next_link = outputs.get(NEXT_LINK_CONTEXT_KEY, {}).get("URL")
        assert next_link == expected_next_link

    def test_get_next_page_list_incidents(self, mocker):
        """
        Given:
            - Next link parameter to get the next page of incidents
            - An app client object
        When:
            - Calling function list_incidents_command
        Then:
            - Ensure the the request sent to the next link url
        """

        # prepare
        next_link_uri = "https://test.com"
        args = {"limit": "1", "next_link": next_link_uri}
        client = mock_client()
        mocker.patch.object(client, "http_request")

        # execute
        list_incidents_command(client, args=args)

        # validate
        assert client.http_request.call_args[1]["full_url"] == next_link_uri

    def test_incident_add_comment(self, mocker):
        """
        Given:
            - Incident Id and comment as argument for the command

        When:
            - Calling function incident_add_comment_command

        Then:
            - Validate the comment was sent as expected
        """

        # prepare
        import random

        client = mock_client()
        mocker.patch.object(random, "getrandbits", return_value=1234)
        mocker.patch.object(client, "http_request", return_value=MOCKED_ADD_COMMENT_OUTPUT)

        # run
        args = {"incident_id": "inc_id", "message": "test_message"}
        command_result = incident_add_comment_command(client, args=args)
        readable_output, outputs = command_result.readable_output, command_result.outputs

        # validate
        assert "Incident inc_id new comment details" in readable_output
        assert outputs["ID"] == "1234", "Comment IDs are generated by random.getrandbits()"
        assert outputs["Message"] == "test_message"
        assert outputs["AuthorEmail"] == "test@demisto.com"
        assert outputs["IncidentID"] == "inc_id"

    @pytest.mark.parametrize(
        argnames="mocked_status_code, expected_result",
        argvalues=[
            (200, "Comment comment_id was deleted successfully."),
            (204, "Comment comment_id does not exist."),
        ],
    )
    def test_incident_delete_comment(self, mocker, mocked_status_code, expected_result):
        """
        Given:
            - Incident Id and comment Id as argument for the command

        When:
            - Calling function incident_delete_comment_command

        Then:
            - Validate the comment was sent as expected
        """

        # prepare
        client = mock_client()
        res = requests.Response()
        res.status_code = mocked_status_code
        mocker.patch.object(client, "http_request", return_value=res)

        # run
        args = {"incident_id": "inc_id", "comment_id": "comment_id"}
        readable_output = incident_delete_comment_command(client, args=args).readable_output

        # validate
        assert readable_output == expected_result

    def test_update_incident(self, mocker):
        """
        Given:
            - Labels for update an incident

        When:
            - Calling function get_update_incident_request_data

        Then:
            - Validate the labels was sent as expected with the label name and label type
        """

        # prepare
        client = mock_client()
        args = {
            "labels": ["label_after_1", "label_after_2"],
            "assignee_email": "bob@example.com",
            "user_principal_name": "booUserPrincipalName",
        }
        mocker.patch.object(client, "http_request", return_value=MOCKED_UPDATE_INCIDENT)

        # run
        incident_data = get_update_incident_request_data(client, args)

        # validate
        properties = incident_data["properties"]
        assert properties["labels"] == [
            {"labelName": "label_after_1", "labelType": "User"},
            {"labelName": "label_after_2", "labelType": "User"},
        ]
        assert properties["owner"]["email"] == "bob@example.com"
        assert properties["owner"]["userPrincipalName"] == "booUserPrincipalName"

    def test_list_incident_entities(self, mocker):
        """
        Given:
            - Args with incident id to get entities for

        When:
            - Calling function list_incident_entities_command

        Then:
            - Validate the expected entities was returned as expected
        """

        # prepare
        client = mock_client()
        args = {"incident_id": TEST_INCIDENT_ID}
        mocker.patch.object(client, "http_request", return_value=MOCKED_INCIDENT_ENTITIES)
        with open("test_data/expected_entities.json") as file:
            expected_entities = json.load(file)

        # run
        command_result = list_incident_entities_command(client=client, args=args)

        # validate
        assert client.http_request.call_args[0][1] == f"incidents/{TEST_INCIDENT_ID}/entities"
        assert command_result.raw_response == MOCKED_INCIDENT_ENTITIES
        assert f"Incident {TEST_INCIDENT_ID} Entities (2 results)" in command_result.readable_output
        assert expected_entities == command_result.outputs

    def test_list_incident_alerts(self, mocker):
        """
        Given:
            - Existing incident Id

        When:
            - Calling function list_incident_alerts_command

        Then:
            - Validate the result was returned as expected
        """

        # prepare
        client = mock_client()
        mocker.patch.object(client, "http_request", return_value=MOCKED_INCIDENT_ALERTS)
        with open("test_data/expected_alerts.json") as file:
            expected_alerts = json.load(file)

        # run
        command_result = list_incident_alerts_command(client, {"incident_id": TEST_INCIDENT_ID})

        # validate
        assert client.http_request.call_args[0][1] == f"incidents/{TEST_INCIDENT_ID}/alerts"
        assert command_result.raw_response == MOCKED_INCIDENT_ALERTS
        assert command_result.outputs == expected_alerts

    def test_list_watchlist(self, mocker):
        """
        Given:
            -

        When:
            - Calling function list_watchlists_command

        Then:
            - Validate watchlist was returned as expected
        """

        # prepare
        client = mock_client()
        mocker.patch.object(client, "http_request", return_value=MOCKED_WATCHLISTS)
        with open("test_data/expected_watchlists.json") as file:
            expected_watchlists = json.load(file)

        # run
        command_result = list_watchlists_command(client=client, args={})

        # validate
        assert "### Watchlists results\n|Name|ID|Description|" in command_result.readable_output
        assert "| test_watchlist_name_1 | test_watchlist_id_1 | test_description |" in command_result.readable_output
        assert command_result.raw_response == MOCKED_WATCHLISTS
        assert expected_watchlists == command_result.outputs

    def test_get_specific_watchlist(self, mocker):
        """
        Given:
            -

        When:
            - Calling function list_watchlists_command with alias for specific watchlist

        Then:
            - Validate watchlist was returned as expected
        """

        # prepare
        client = mock_client()
        args = {"watchlist_alias": TEST_WATCHLIST_ALIAS}
        mocker.patch.object(client, "http_request", return_value=MOCKED_WATCHLISTS["value"][0])
        with open("test_data/expected_watchlists.json") as file:
            expected_watchlist = json.load(file)[0]

        # run
        command_result = list_watchlists_command(client=client, args=args)

        # validate
        assert "### Watchlists results\n|Name|ID|Description|" in command_result.readable_output
        assert "| test_watchlist_name_1 | test_watchlist_id_1 | test_description |" in command_result.readable_output

        assert command_result.raw_response == MOCKED_WATCHLISTS["value"][0]
        assert expected_watchlist == command_result.outputs[0]

    @pytest.mark.parametrize(
        argnames="deletion_command, args, item_id",
        argvalues=[
            (delete_incident_command, {"incident_id": TEST_INCIDENT_ID}, TEST_INCIDENT_ID),
            (delete_watchlist_command, {"watchlist_alias": TEST_WATCHLIST_ALIAS}, TEST_WATCHLIST_ALIAS),
            (
                delete_watchlist_item_command,
                {"watchlist_item_id": TEST_ITEM_ID, "watchlist_alias": TEST_WATCHLIST_ALIAS},
                TEST_ITEM_ID,
            ),
        ],
    )
    def test_generic_delete_items(self, deletion_command, args, mocker, item_id):
        """
        Given:
            - Item for deletion is exist

        When:
            - Calling varius commands for deletion items with the required args

        Then:
            - Validate result was as expected
        """

        # prepare
        client = mock_client()
        mocker.patch.object(client, "http_request")

        # run
        command_result = deletion_command(client=client, args=args)
        readable_output = command_result.readable_output

        # validate
        assert f"{item_id} was deleted successfully." in readable_output

    def test_list_watchlist_items(self, mocker):
        """
        Given:
            - Watchlist with items

        When:
            - Calling to function list_watchlist_items_command

        Then:
            - Validate the expected result was returned
        """

        # prepare
        client = mock_client()
        args = {"watchlist_alias": TEST_WATCHLIST_ALIAS}
        mocker.patch.object(client, "http_request", return_value=MOCKED_WATCHLIST_ITEMS)
        with open("test_data/expected_watchlist_items.json") as file:
            expected_items = json.load(file)

        # run
        command_result = list_watchlist_items_command(client=client, args=args)

        # validate
        assert f"| {TEST_ITEM_ID} | name: test1<br>IP: 1.1.1.1 |" in command_result.readable_output
        assert command_result.raw_response == MOCKED_WATCHLIST_ITEMS
        assert command_result.outputs == expected_items

    def test_single_watchlist_item(self, mocker):
        """
        Given:
            - Watchlist with at least one item

        When:
            - Calling to function list_watchlist_items_command with argument for specific item

        Then:
            - Validate the expected result was returned
        """

        # prepare
        client = mock_client()
        args = {"watchlist_alias": TEST_WATCHLIST_ALIAS, "watchlist_item_id": TEST_ITEM_ID}
        mocked_item = MOCKED_WATCHLIST_ITEMS["value"][0]
        mocker.patch.object(client, "http_request", return_value=mocked_item)
        with open("test_data/expected_watchlist_items.json") as file:
            expected_item = json.load(file)[0]

        # run
        command_result = list_watchlist_items_command(client=client, args=args)

        # validate
        assert client.http_request.call_args[0][1] == f"watchlists/{TEST_WATCHLIST_ALIAS}/watchlistItems/test_watchlist_item_id_1"
        assert f"| {TEST_ITEM_ID} | name: test1<br>IP: 1.1.1.1 |" in command_result.readable_output
        assert command_result.raw_response == mocked_item
        assert command_result.outputs[0] == expected_item

    def test_create_update_watchlist(self, mocker):
        """
        Given:
            - Not existing watchlist alias or existing and we want to update

        When:
            - Calling function create_update_watchlist_command

        Then:
            - Validate result returned as expected
        """

        # prepare
        client = mock_client()
        mocked_watchlist = MOCKED_WATCHLISTS["value"][0]
        args = {
            "watchlist_alias": demisto.get(mocked_watchlist, "properties.watchlistAlias"),
            "raw_content": None,
            "watchlist_display_name": demisto.get(mocked_watchlist, "properties.displayName"),
            "description": demisto.get(mocked_watchlist, "properties.description"),
            "provider": demisto.get(mocked_watchlist, "properties.provider"),
            "source": demisto.get(mocked_watchlist, "properties.source"),
            "labels": "IP",
            "lines_to_skip": demisto.get(mocked_watchlist, "properties.numberOfLinesToSkip"),
            "items_search_key": demisto.get(mocked_watchlist, "properties.itemsSearchKey"),
            "content_type": demisto.get(mocked_watchlist, "properties.contentType"),
        }
        mocker.patch.object(client, "http_request", return_value=mocked_watchlist)
        with open("test_data/expected_watchlists.json") as file:
            expected_watchlist = json.load(file)[0]

        # run
        command_result = create_update_watchlist_command(client, args)

        # validate
        assert expected_watchlist == command_result.outputs
        assert "|Name|ID|Description|" in command_result.readable_output
        assert "| test_watchlist_name_1 | test_watchlist_id_1 | test_description |" in command_result.readable_output

    def test_create_update_watchlist_item(self, mocker):
        """
        Given:
            - Not existing watchlist item or existing and we want to update

        When:
            - Calling function create_update_watchlist_item_command

        Then:
            - Validate result returned as expected
        """

        # prepare
        client = mock_client()
        mocked_item = MOCKED_WATCHLIST_ITEMS["value"][0]
        args = {
            "watchlist_alias": TEST_WATCHLIST_ALIAS,
            "item_key_value": json.dumps(demisto.get(mocked_item, "properties.itemsKeyValue")),
        }

        mocker.patch.object(client, "http_request", return_value=mocked_item)
        with open("test_data/expected_watchlist_items.json") as file:
            expected_item = json.load(file)[0]

        # run
        command_result = create_update_watchlist_item_command(client, args)

        # validate
        assert expected_item == command_result.outputs
        assert mocked_item["id"] in command_result.readable_output

    def test_user_agent_in_request(self, mocker):
        """
        Given:
            - Request go to send to Azure

        When:
            - Run any command

        Then:
            - Validate the required header exist in request
        """

        # prepare
        client = mock_client()
        mocker.patch.object(client._client, "get_access_token")
        mocker.patch.object(requests.Session, "request")

        # run
        list_watchlists_command(client, args={})

        # validate
        user_agent = requests.Session.request.call_args[1]["headers"]["User-Agent"]
        assert user_agent == XSOAR_USER_AGENT

    @pytest.mark.parametrize(
        "args, expected_next_link, client",
        [  # disable-secrets-detection
            ({"limit": "50"}, "https://test.com", mock_client()),
            ({"next_link": "https://test.com"}, None, mock_client()),
        ],
    )
    def test_threat_indicator_list_command(self, args, expected_next_link, client, requests_mock):
        """
        Given:
            - Args with and various limit parameter for the tested command
            - Expected value for next link if exist
            - An app client object
        When:
            - Calling function list_threat_indicators_command
        Then:
            - Ensure the results holds the expected incidents list data
            - Ensure next link returned as expected
        """

        # prepare
        mocked_indicators = MOCKED_THREAT_INDICATOR_OUTPUT.copy()
        if expected_next_link:
            mocked_indicators["nextLink"] = expected_next_link
            requests_mock.get(
                "https://management.azure.com/subscriptions/subscriptionID/resourceGroups/resourceGroupName/providers/Microsoft"
                ".OperationalInsights/workspaces/workspaceName/providers/Microsoft.SecurityInsights/threatIntelligence"
                "/main/indicators",
                json=mocked_indicators,
            )
        else:
            requests_mock.get("https://test.com", json=mocked_indicators)

        requests_mock.post("https://login.microsoftonline.com/tenant_id/oauth2/v2.0/token", json={})

        # execute
        command_res = list_threat_indicator_command(client, args=args)
        readable_output, outputs, raw_response = command_res.readable_output, command_res.outputs, command_res.raw_response
        context = outputs["AzureSentinel.ThreatIndicator"][0]

        # validate
        assert "Threat Indicators (1 results)" in readable_output

        assert context["Name"] == "ind_name", "Incident name in Azure Sentinel API is Incident ID in Cortex XSOAR"
        assert context["DisplayName"] == "displayfortestmay"

        assert len(raw_response["value"]) == 1
        next_link = outputs.get(f'AzureSentinel.NextLink(val.Description == "{NEXT_LINK_DESCRIPTION}")', {}).get("URL")
        assert next_link == expected_next_link

    @pytest.mark.parametrize(
        "args, expected_next_link, client",
        [  # disable-secrets-detection
            ({"limit": "1", "min_confidence": 0, "indicator_types": ["url", "domain"]}, "https://test.com", mock_client()),
            ({"next_link": "https://test.com"}, None, mock_client()),
        ],
    )
    def test_query_threat_indicators_command(self, args, expected_next_link, client, requests_mock):
        """
        Given:
            - Args with and various limit parameter for the tested command
            - Expected value for next link if exist
            - An app client object
        When:
            - Calling function query_threat_indicators_command
        Then:
            - Ensure the results holds the expected incidents list data
            - Ensure next link returned as expected
        """
        # prepare
        mocked_indicators = MOCKED_THREAT_INDICATOR_OUTPUT.copy()
        if expected_next_link:
            mocked_indicators["nextLink"] = expected_next_link
            requests_mock.post(
                "https://management.azure.com/subscriptions/subscriptionID/resourceGroups/resourceGroupName/providers/Microsoft"
                ".OperationalInsights/workspaces/workspaceName/providers/Microsoft.SecurityInsights/threatIntelligence"
                "/main/queryIndicators",
                json=mocked_indicators,
            )
        else:
            requests_mock.post("https://test.com", json=mocked_indicators)

        requests_mock.post("https://login.microsoftonline.com/tenant_id/oauth2/v2.0/token", json={})

        # execute
        command_res = query_threat_indicators_command(client, args=args)
        readable_output, outputs, raw_response = command_res.readable_output, command_res.outputs, command_res.raw_response
        context = outputs["AzureSentinel.ThreatIndicator"][0]

        assert "Threat Indicators (1 results)" in readable_output

        assert context["Name"] == "ind_name", "Incident name in Azure Sentinel API is Incident ID in Cortex XSOAR"
        assert context["DisplayName"] == "displayfortestmay"

        assert len(raw_response["value"]) == 1
        next_link = outputs.get(f'AzureSentinel.NextLink(val.Description == "{NEXT_LINK_DESCRIPTION}")', {}).get("URL")
        assert next_link == expected_next_link

    @pytest.mark.parametrize(
        "args, client",
        [  # disable-secrets-detection
            (
                {
                    "value": "twitter.com",
                    "display_name": "displaytestformay",
                    "indicator_types": "url",
                    "threat_types": ["malicious-activity"],
                },
                mock_client(),
            )
        ],
    )
    def test_create_threat_indicator_command(self, args, client, mocker):
        """
        Given:
            - Args with and various limit parameter for the tested command
            - An app client object
        When:
            - Calling function create_threat_indicator_command
        Then:
            - Ensure the results holds the expected incidents list data
        """

        # prepare
        mocked_indicators = MOCKED_CREATE_THREAT_INDICATOR_OUTPUT
        mocker.patch.object(client, "http_request", return_value=mocked_indicators)

        # execute
        command_res = create_threat_indicator_command(client, args=args)
        readable_output, outputs = command_res.readable_output, command_res.outputs
        context = outputs[0]

        # validate
        assert "New threat Indicator was created" in readable_output

        assert context["Name"] == "ind_name", "Incident name in Azure Sentinel API is Incident ID in Cortex XSOAR"
        assert context["DisplayName"] == "displayfortestmay"

        assert context["Tags"][0] == "wereplacedthetag"

    @pytest.mark.parametrize(
        "args, client",
        [  # disable-secrets-detection
            ({"indicator_names": ["ind_name", "ind2_name"]}, mock_client())
        ],
    )
    def test_delete_threat_indicator_command(self, args, client, mocker):
        """
        Given:
            - Args with and various limit parameter for the tested command
            - An app client object
        When:
            - Calling function delete_threat_indicator_command
        Then:
            - Ensure the results holds the expected readable output
        """
        # prepare
        mocker.patch.object(client, "http_request", return_value={})

        # execute
        command_res = delete_threat_indicator_command(client, args=args)
        readable_output = command_res.readable_output

        # validate
        assert "Threat Intelligence Indicators ind_name, ind2_name were deleted successfully" in readable_output

    @pytest.mark.parametrize(
        "args, client",
        [  # disable-secrets-detection
            ({"indicator_name": "ind_name", "tags": "wereplacedthetag"}, mock_client())
        ],
    )
    def test_append_tags_threat_indicator_command(self, args, client, mocker):
        """
        Given:
            - Args with and various limit parameter for the tested command
            - An app client object
        When:
            - Calling function pend_tags_threat_indicator_command
        Then:
            - Ensure the results holds the expected incidents list data
        """
        # prepare
        mocked_indicators = MOCKED_CREATE_THREAT_INDICATOR_OUTPUT
        mocker.patch.object(client, "http_request", return_value=mocked_indicators)

        # execute
        command_res = append_tags_threat_indicator_command(client, args=args)
        readable_output, outputs = command_res.readable_output, command_res.outputs
        context = outputs[0]

        # validate
        assert "Tags were appended to ind_name Threat Indicator" in readable_output

        assert context["Name"] == "ind_name"
        assert context["DisplayName"] == "displayfortestmay"

        assert context["Tags"][0] == "wereplacedthetag"

    @pytest.mark.parametrize(
        "args, client",
        [  # disable-secrets-detection
            ({"indicator_name": "ind_name", "tags": "wereplacedthetag"}, mock_client())
        ],
    )
    def test_replace_tags_threat_indicator_command(self, args, client, mocker):
        """
        Given:
            - Args with and various limit parameter for the tested command
            - An app client object
        When:
            - Calling function replace_tags_threat_indicator_command
        Then:
            - Ensure the results holds the expected incidents list data
        """
        # prepare
        mocked_indicators = MOCKED_CREATE_THREAT_INDICATOR_OUTPUT
        mocker.patch.object(client, "http_request", return_value=mocked_indicators)

        # execute
        command_res = replace_tags_threat_indicator_command(client, args=args)
        readable_output, outputs = command_res.readable_output, command_res.outputs
        context = outputs[0]

        # validate
        assert "Tags were replaced to ind_name Threat Indicator." in readable_output

        assert context["Name"] == "ind_name"
        assert context["DisplayName"] == "displayfortestmay"

        assert context["Tags"][0] == "wereplacedthetag"

    @pytest.mark.parametrize(
        "args, client",
        [  # disable-secrets-detection
            (ARGS_TO_UPDATE, mock_client())
        ],
    )
    def test_update_threat_indicator_command(self, args, client, requests_mock):
        """
        Given:
            - Args with and various limit parameter for the tested command
            - An app client object
        When:
            - Calling function update_incident_command
        Then:
            - Ensure the results holds the expected threat indicator data
        """

        # prepare
        mocked_indicators = MOCKED_ORIGINAL_THREAT_INDICATOR_OUTPUT
        mocked_updated_indicators = MOCKED_UPDATE_THREAT_INDICATOR

        requests_mock.get(
            "https://management.azure.com/subscriptions/subscriptionID/resourceGroups/resourceGroupName/providers/Microsoft"
            ".OperationalInsights/workspaces/workspaceName/providers/Microsoft.SecurityInsights/threatIntelligence"
            "/main/indicators/ind_name",
            json=mocked_indicators,
        )
        requests_mock.put(
            "https://management.azure.com/subscriptions/subscriptionID/resourceGroups/resourceGroupName/providers/Microsoft"
            ".OperationalInsights/workspaces/workspaceName/providers/Microsoft.SecurityInsights/threatIntelligence"
            "/main/indicators/ind_name",
            json=mocked_updated_indicators,
        )

        requests_mock.post("https://login.microsoftonline.com/tenant_id/oauth2/v2.0/token", json={})

        # execute

        command_res = update_threat_indicator_command(client, args=args)
        readable_output, outputs = command_res.readable_output, command_res.outputs
        context = outputs[0]

        # validate
        assert "Threat Indicator ind_name was updated" in readable_output

        assert context["Name"] == "ind_name", "Incident name in Azure Sentinel API is Incident ID in Cortex XSOAR"
        assert context["DisplayName"] == "newDisplayName"

    @pytest.mark.parametrize(
        "args, client, expected_result",
        [  # disable-secrets-detection
            (
                {"last_fetch_ids": [], "min_severity": 3, "last_incident_number": 1},
                mock_client(),
                {"last_fetch_ids": ["inc_ID"], "last_incident_number": 2},
            ),  # case 1
        ],
    )
    def test_process_incidents(self, args, client, expected_result):
        """
        Given: - Raw_incidents, AzureSentinel client, last_fetched_ids array, last_incident_number,
        latest_created_time,  and a minimum severity.

        When:
            - Calling the process_incidents command.

        Then:
            - Validate the return values based on the scenario:
            case 1: We expect to process the incident, so its ID exists in the expected result.
            case 2: The incident id is in the "last_fetch_ids" array, so we expect to not process the incident.
        """
        # prepare
<<<<<<< HEAD
        raw_incidents = [MOCKED_RAW_INCIDENT_OUTPUT.get("value")[0]]
        min_severity = args.get("min_severity")
        last_incident_number = args.get("last_incident_number")
        latest_created_time = dateparser.parse("2020-02-02T14:05:01.5348545Z")

        # run
        next_run, _ = process_incidents(raw_incidents, min_severity, latest_created_time, last_incident_number)
=======
        raw_incidents = [MOCKED_RAW_INCIDENT_OUTPUT.get('value')[0]]
        last_incident_number = args.get('last_incident_number')
        latest_created_time = dateparser.parse('2020-02-02T14:05:01.5348545Z')

        # run
        next_run, _ = process_incidents(raw_incidents, latest_created_time,
                                        last_incident_number)
>>>>>>> 91c819cf

        # validate
        assert next_run.get("last_fetch_ids") == expected_result.get("last_fetch_ids")
        assert next_run.get("last_incident_number") == expected_result.get("last_incident_number")

    def test_last_run_in_fetch_incidents(self, mocker):
        """
        Scenario: First time fetching incidents after updating the integration.
        Given:
            - AzureSentinel client, last_run dictionary, first_fetch_time, and a minimum severity.

            The last_run dictionary mimics a last_run dict from a previous version of the integration, containing an
            empty 'last_fetch_ids' array and a valid 'last_fetch_time' string, but does not contain
            'last_incident_number' that was added in the new version.

        When:
            - Calling the fetch_incidents command.

        Then:
            - Validate the call_args had the correct filter and orderby, to check that the fetch was handled by
            created time and not by incident number.
        """
        # prepare
        client = mock_client()
<<<<<<< HEAD
        last_run = {"last_fetch_time": "2022-03-16T13:01:08Z", "last_fetch_ids": []}
        first_fetch_time = "3 days"
        minimum_severity = 0
=======
        last_run = {'last_fetch_time': '2022-03-16T13:01:08Z',
                    'last_fetch_ids': []}
        first_fetch_time = '3 days'
        minimum_severity = 'Informational'
>>>>>>> 91c819cf

        mocker.patch("AzureSentinel.process_incidents", return_value=({}, []))
        mocker.patch.object(client, "http_request", return_value=MOCKED_INCIDENTS_OUTPUT)

        # run
        fetch_incidents(client, last_run, first_fetch_time, minimum_severity)
        call_args = client.http_request.call_args[1]

        # validate
        assert "properties/createdTimeUtc ge" in call_args.get("params").get("$filter")
        assert call_args.get("params").get("$orderby") == "properties/createdTimeUtc asc"

    def test_last_run_in_fetch_incidents_duplicates(self, mocker):
        """
        Scenario: Update the last run when duplicates are found.
        Given:
            - AzureSentinel client, last_run dictionary, first_fetch_time, and a minimum severity.

            The last_run dictionary mimics a last_run dict from a previous version of the integration, containing an
            empty 'last_fetch_ids' array with the previous detected incident, and has the same incident ID from the API.

        When:
            - Calling the fetch_incidents command.

        Then:
            - Validate that the incidents was deduped and not processed.
        """
        # prepare
        client = mock_client()
<<<<<<< HEAD
        last_run = {"last_fetch_time": "2022-03-16T13:01:08Z", "last_fetch_ids": ["inc_name"]}
        first_fetch_time = "3 days"
        minimum_severity = 0
=======
        last_run = {'last_fetch_time': '2022-03-16T13:01:08Z',
                    'last_fetch_ids': ['inc_name']}
        first_fetch_time = '3 days'
        minimum_severity = 'Informational'
>>>>>>> 91c819cf

        process_mock = mocker.patch("AzureSentinel.process_incidents", return_value=({}, []))
        mocker.patch.object(client, "http_request", return_value=MOCKED_INCIDENTS_OUTPUT)

        # run
        fetch_incidents(client, last_run, first_fetch_time, minimum_severity)

        # validate
        assert not process_mock.call_args[0][0]

<<<<<<< HEAD
    @pytest.mark.parametrize("min_severity, expected_incident_num", [(1, 2), (3, 1)])
=======
    @pytest.mark.parametrize('min_severity, expected_incident_num', [(1, 2), (3, 2)])
>>>>>>> 91c819cf
    def test_last_fetched_incident_for_various_severity_levels(self, mocker, min_severity, expected_incident_num):
        """
        Given:
            - Fetched incidents are with severity behind and over the lowest level defined in the integration instanse.

        When:
            - Calling the process_incidents function.

        Then:
            - Validate the last fetched incident contain also the low severity incidents.
            - Validate only incidents with the expected severity level is returned.
        """
        # prepare
        raw_incidents = MOCKED_RAW_INCIDENT_OUTPUT["value"]
        latest_created_time = dateparser.parse("2020-02-02T14:05:01.5348545Z")

        # run
<<<<<<< HEAD
        next_run, incidents = process_incidents(
            raw_incidents=raw_incidents,
            min_severity=min_severity,
            latest_created_time=latest_created_time,
            last_incident_number=1,
        )
=======
        next_run, incidents = process_incidents(raw_incidents=raw_incidents,
                                                latest_created_time=latest_created_time,
                                                last_incident_number=1)
>>>>>>> 91c819cf

        # validate
        assert next_run.get("last_fetch_ids") == ["inc_ID", "inc_ID_3"]
        assert next_run.get("last_incident_number") == 3
        assert len(incidents) == expected_incident_num

    def test_build_threat_indicator_data(self):
        """
        Given:
            - Args with values.
        When:
            - Calling function build_threat_indicator_data.
        Then:
            - Ensure the results holds the expected outcomes.
        """
        # prepare
        args = {
            "display_name": "displayname",
            "indicator_type": "ipv4",
            "revoked": "false",
            "threat_types": "compromised",
            "value": "1.1.1.1",
        }

        # run
        output = build_threat_indicator_data(args, source=DEFAULT_SOURCE)

        # validate

        assert " '1.1.1.1'" in output.get("pattern")
        assert output.get("patternType") == "ipv4-addr"
        assert output.get("source") == DEFAULT_SOURCE

    @pytest.mark.parametrize(argnames="client_id", argvalues=["test_client_id", None])
    def test_test_module_command_with_managed_identities(self, mocker, requests_mock, client_id):
        """
        Given:
            - Managed Identities client id for authentication.
        When:
            - Calling test_module.
        Then:
            - Ensure the output are as expected.
        """

        import re

        import AzureSentinel
        from AzureSentinel import MANAGED_IDENTITIES_TOKEN_URL, Resources, main

        mock_token = {"access_token": "test_token", "expires_in": "86400"}
        get_mock = requests_mock.get(MANAGED_IDENTITIES_TOKEN_URL, json=mock_token)
        requests_mock.get(re.compile(f"^{Resources.management_azure}.*"))

        params = {
            "managed_identities_client_id": {"password": client_id},
            "use_managed_identities": "True",
            "subscriptionID": "test_subscription_id",
            "resourceGroupName": "test_resource_group",
            "tenant_id": "test_tenant_id",
            "azure_cloud": "Worldwide",
        }
        mocker.patch.object(demisto, "params", return_value=params)
        mocker.patch.object(demisto, "command", return_value="test-module")
        mocker.patch.object(AzureSentinel, "return_results")
        mocker.patch("MicrosoftApiModule.get_integration_context", return_value={})

        main()

        assert "ok" in AzureSentinel.return_results.call_args[0][0]
        qs = get_mock.last_request.qs
        assert qs["resource"] == [Resources.management_azure]
        assert (client_id and qs["client_id"] == [client_id]) or "client_id" not in qs


class TestEdgeCases:
    """
    Group for the Edge cases tests
    """

    @pytest.mark.parametrize(
        argnames="command, resource_id",
        argvalues=[
            (list_incident_entities_command, TEST_INCIDENT_ID),
            (list_incident_comments_command, TEST_INCIDENT_ID),
            (list_incident_relations_command, TEST_INCIDENT_ID),
            (list_incident_alerts_command, TEST_INCIDENT_ID),
            (list_watchlists_command, TEST_WATCHLIST_ALIAS),
            (list_watchlist_items_command, TEST_WATCHLIST_ALIAS),
        ],
    )
    def test_not_exist_elements(self, command, resource_id, mocker):
        """
        Given:
            - Not existing resource id (incident, watchlist alias)

        When:
            - Calling various list incident elements commands

        Then:
            - Validate the expected error message was returned
        """

        # prepare
        client = mock_client()
        args = {"incident_id": TEST_INCIDENT_ID, "limit": "50"}
        not_exist_response = mock_404_response(resource_id=resource_id)
        mocker.patch.object(requests.Session, "request", return_value=not_exist_response)
        mocker.patch.object(client._client, "get_access_token")

        # run
        with pytest.raises(ValueError) as error:
            command(client=client, args=args)

        # validate
        assert error.value.args[0] == f"[NotFound 404] Resource '{resource_id}' does not exist"


@pytest.mark.parametrize(
    "incidents",
    [
        ([{"ID": "incident-1"}]),
        ([{"ID": "incident-1"}, {"ID": "incident-2"}]),
        ({"ID": "incident-1"}),
        ([]),
    ],
)
def test_fetch_incidents_additional_info(mocker, incidents):
    """
    Given:
        - A list of incidents
    When:
        - Calling fetch_incidents_additional_info
    Then:
        - Ensure the client's http_request method was called the expected number of times,
          and the incidents were updated with the additional info
    """
    args = {"fetch_additional_info": ["Alerts", "Entities"]}
    mocker.patch("demistomock.params", return_value=args)
    client = mock_client()
    mocker.patch.object(
        client,
        "http_request",
        side_effect=[
            {"value": [{"id": "alert-1"}]},
            {"entities": [{"id": "entities-1"}]},
            {"value": [{"id": "alert-2"}]},
            {"entities": [{"id": "entities-2"}]},
        ],
    )

    fetch_incidents_additional_info(client, incidents)

    if isinstance(incidents, dict):
        incidents = [incidents]

    assert client.http_request.call_count == len(args["fetch_additional_info"]) * len(incidents)
    if incidents:
        assert client.http_request.call_args_list[0][0][1] == "incidents/incident-1/alerts"

    for i, incident in enumerate(incidents):
        assert "alerts" in incident
        assert incident["alerts"] == [{"id": f"alert-{i + 1}"}]
        assert "entities" in incident
        assert incident["entities"] == [{"id": f"entities-{i + 1}"}]


@pytest.mark.parametrize(
    "last_update, expected_last_update",
    [
        ("2023-01-06T08:17:09.001016488+02:00", "2023-01-06T06:17:09.001016Z"),
        ("2023-01-06T08:17:09.001016488Z", "2023-01-06T08:17:09.001016Z"),
    ],
)
def test_get_modified_remote_data_command(mocker, last_update, expected_last_update):
    """
    Given
        - client
        - args with lastUpdate
    When
        - running get_modified_remote_data_command
    Then
        - Ensure the client's http_request method was called with the expected filter,
          and the modified_incident_ids were returned the expected list of ids.
    """
    client = mock_client()
    mock_response = {"value": [{"name": "incident-1"}, {"name": "incident-2"}]}
    mocker.patch.object(client, "http_request", return_value=mock_response)

    result = get_modified_remote_data_command(client, {"lastUpdate": last_update})
    excepted_filter = f"properties/lastModifiedTimeUtc ge {expected_last_update}"
    assert client.http_request.call_args[1]["params"]["$filter"] == excepted_filter
    assert result.modified_incident_ids == [incident["name"] for incident in mock_response["value"]]


def test_get_remote_data_command(mocker):
    """
    Given
        - client
        - args with id and lastUpdate
    When
        - running get_remote_data_command
    Then
        - Ensure the mirrored object was returned the expected object
    """

    mocker.patch("AzureSentinel.get_remote_incident_data", return_value=({"name": "incident-1"}, {"ID": "incident-1"}))
    mocker.patch.object(demisto, "params", return_value={"close_incident": True})

    result = get_remote_data_command(mock_client(), {"id": "incident-1", "lastUpdate": "2023-01-06T08:17:09Z"})
    assert result.mirrored_object == {"ID": "incident-1"}
    assert result.entries == []


def test_get_remote_incident_data(mocker):
    """
    Given
        - client
        - incident id
    When
        - running get_remote_incident_data
    Then
        Verify the function returns the expected mirrored data and updated object
    """
    client = mock_client()
    mock_response = {"name": "id-incident-1", "properties": {"title": "title-incident-1", "additionalData": {"alertsCount": 0}}}
    mocker.patch.object(client, "http_request", return_value=mock_response)

    result = get_remote_incident_data(client, "id-incident-1")
    assert result == (
        mock_response,
        {"ID": "id-incident-1", "Title": "title-incident-1", "AlertsCount": 0, "tags": [], "relatedAnalyticRuleIds": []},
    )


@pytest.mark.parametrize(
    "incident, expected_contents",
    [
        (
            {"ID": "id-incident-1", "Status": "Closed", "classification": "BenignPositive"},
            {"dbotIncidentClose": True, "closeReason": "Resolved", "closeNotes": "Closed on Microsoft Sentinel"},
        ),
        ({"ID": "id-incident-1", "Status": "Active"}, {"dbotIncidentReopen": True}),
    ],
)
def test_set_xsoar_incident_entries(mocker, incident, expected_contents):
    """
    Given
        - incident
        - entries
    When
        - running set_xsoar_incident_entries
    Then
        - Ensure the entries were updated with the expected contents
    """
    mocker.patch.object(demisto, "params", return_value={"close_incident": True})
    entries: list = []
    set_xsoar_incident_entries(incident, entries, "id-incident-1")
    assert entries[0].get("Contents") == expected_contents


def test_get_mapping_fields_command():
    """
    Given
        - nothing
    When
        - running get_mapping_fields_command
    Then
        - the result fits the expected mapping scheme
    """
    result = get_mapping_fields_command()
    assert result.scheme_types_mappings[0].type_name == "Microsoft Sentinel Incident"
    assert result.scheme_types_mappings[0].fields.keys() == {
        "description",
        "status",
        "lastActivityTimeUtc",
        "classificationReason",
        "tags",
        "classificationComment",
        "severity",
        "firstActivityTimeUtc",
        "classification",
        "title",
        "etag",
    }


def test_update_remote_system_command(mocker):
    """
    Given
        - client
        - args with remoteId, status, data and delta
    When
        - running update_remote_system_command
    Then
        - Ensure the function returns the expected incident id
    """
    mocker.patch("AzureSentinel.update_remote_incident", return_value={})

    args = {
        "remoteId": "incident-1",
        "status": 1,
        "data": {"title": "Title", "severity": 2, "status": 1},
        "delta": {"title": "New Title", "severity": 3},
    }

    result = update_remote_system_command(mock_client(), args)
    assert result == "incident-1"


@pytest.mark.parametrize(
    "incident_status, close_incident_in_remote, delta, expected_update_call",
    [
        (IncidentStatus.DONE, True, {}, True),
        (IncidentStatus.DONE, False, {}, False),  # delta is empty
        (IncidentStatus.DONE, False, {"classification": "FalsePositive"}, False),  # delta have only closing fields
        (IncidentStatus.DONE, False, {"title": "Title"}, True),  # delta have fields except closing fields
        (IncidentStatus.ACTIVE, True, {}, False),  # delta is empty and close_incident_in_remote is False
        (IncidentStatus.ACTIVE, False, {"title": "Title"}, True),
        (IncidentStatus.PENDING, True, {}, False),
    ],
)
def test_update_remote_incident(mocker, incident_status, close_incident_in_remote, delta, expected_update_call):
    """
    Given
        - incident status
    When
        - running update_remote_incident
    Then
        - ensure the function call only when the incident status is DONE and close_incident_in_remote is True
          or when the incident status is ACTIVE
    """
    mocker.patch("AzureSentinel.close_incident_in_remote", return_value=close_incident_in_remote)
    mock_update_status = mocker.patch("AzureSentinel.update_incident_request")
    update_remote_incident(mock_client(), {}, delta, incident_status, "incident-1")
    assert mock_update_status.called == expected_update_call


@pytest.mark.parametrize(
    "delta, data, close_ticket_param, to_close",
    [
        ({"classification": "FalsePositive"}, {}, True, True),
        ({"classification": "FalsePositive"}, {}, False, False),
        ({}, {}, True, False),
        ({}, {}, False, False),
        # Closing after classification is already present in the data.
        ({}, {"classification": "FalsePositive"}, True, True),
        # Closing after reopened, before data update
        ({}, {"classification": "FalsePositive", "status": "Closed"}, True, True),
        # Closing after reopened, after data update
        ({}, {"classification": "FalsePositive", "status": "Active"}, True, True),
    ],
)
def test_close_incident_in_remote(mocker, delta, data, close_ticket_param, to_close):
    """
    Given
        - one of the close parameters
    When
        - outgoing mirroring triggered by a change in the incident
    Then
        - returns true if the incident was closed in XSOAR and the close_ticket parameter was set to true
    """
    mocker.patch.object(demisto, "params", return_value={"close_ticket": close_ticket_param})
    assert close_incident_in_remote(delta, data) == to_close


@pytest.mark.parametrize(
    "data, delta, mocked_fetch_data, expected_response, close_ticket",
    [
        (  # Update description of active incident.
            {"title": "Title", "description": "old desc", "severity": 2, "status": "Active"},
            {"title": "Title", "description": "new desc"},
            {"title": "Title", "description": "old desc", "severity": "Medium", "status": "Active"},
            {"title": "Title", "description": "new desc", "severity": "Medium", "status": "Active"},
            False,
        ),
        (  # Update runStatus (not mirror field) of active incident - shouldn't run the update,
            # and will return {}
            {"title": "Title", "description": "old desc", "severity": 2, "status": "New"},
            {"runStatus": "running"},
            {"title": "Title", "description": "old desc", "severity": "Medium", "status": "New"},
            {},
            False,
        ),
        (  # Update runStatus (not mirror field) of Closed incident - should close the ticket,
            {"title": "Title", "description": "old desc", "severity": 1, "status": "New"},
            {"runStatus": "running", "classification": "Undetermined"},
            {"title": "Title", "severity": "Low", "status": "Active"},
            {"title": "Title", "severity": "Low", "status": "Closed", "classification": "Undetermined"},
            True,
        ),
        (  # Update description and classification and close incident.
            {"title": "Title", "description": "old desc", "severity": 1, "status": "Active"},
            {"title": "Title", "description": "new desc", "classification": "Undetermined"},
            {"title": "Title", "description": "old desc", "severity": "Low", "status": "Active"},
            {
                "title": "Title",
                "description": "new desc",
                "severity": "Low",
                "status": "Closed",
                "classification": "Undetermined",
            },
            True,
        ),
        (  # Update description and classification of active incident without closing. Result in description update only.
            {"title": "Title", "description": "old desc", "severity": 1, "status": "Active"},
            {"title": "Title", "description": "new desc", "classification": "Undetermined"},
            {"title": "Title", "description": "old desc", "severity": "Low", "status": "Active"},
            {"title": "Title", "description": "new desc", "severity": "Low", "status": "Active"},
            False,
        ),
        (  # Update title and close incident with classification already in data. Result in closing with classification.
            {"title": "Title", "severity": 1, "status": "Active", "classification": "Undetermined"},
            {"title": "Title"},
            {"title": "Title", "severity": "Low", "status": "Active", "classification": "Undetermined"},
            {"title": "Title", "severity": "Low", "status": "Closed", "classification": "Undetermined"},
            True,
        ),
        (  # Update labels of active incident when no labels exist.
            {"title": "Title", "description": "desc", "severity": 2, "status": "Active", "tags": []},
            {"title": "Title", "tags": ["Test"]},
            {"title": "Title", "description": "desc", "severity": "Medium", "status": "Active"},
            {"title": "Title", "severity": "Medium", "status": "Active", "labels": [{"labelName": "Test", "type": "User"}]},
            False,
        ),
        (  # Update labels of active incident when a label already exist.
            {"title": "Title", "description": "desc", "severity": 2, "status": "Active", "tags": ["Test"]},
            {"title": "Title", "tags": ["Test2"]},
            {
                "title": "Title",
                "description": "desc",
                "severity": "Medium",
                "status": "Active",
                "properties": {"labels": [{"labelName": "Test", "type": "User"}]},
            },
            {
                "title": "Title",
                "severity": "Medium",
                "status": "Active",
                "labels": [{"labelName": "Test", "type": "User"}, {"labelName": "Test2", "type": "User"}],
            },
            False,
        ),
    ],
)
def test_update_incident_request(mocker, data, delta, mocked_fetch_data, expected_response, close_ticket):
    """
    Given
        - data: The incident data before the update in xsoar.
        - delta: The changes in the incident made in xsoar.
        - mocked fetched current data: The incident data before the update in sentinel.
    When
        - running update_incident_request
    Then
        - Ensure the client.http_request was called with the expected data
    """
    client = mock_client()
    mocker.patch.object(client, "http_request", return_value=mocked_fetch_data)

    update_incident_request(client, "id-incident-1", data, delta, close_ticket)
    assert not expected_response or client.http_request.call_args[1]["data"].get("properties") == expected_response


@pytest.mark.parametrize("args", [({}), ({"limit": 1}), ({"limit": 2}), ({"rule_id": "rule1"})])
def test_list_alert_rule_command(mocker, args):
    """
    Given
        - client
        - args with limit or rule_id
    When
        - running list_alert_rule_command
    Then
        - Ensure the function returns the expected alert rule
    """
    prefix_file = "get" if args.get("rule_id") else "list"
    with open(f"test_data/{prefix_file}_alert_rule-mock_response.json") as file:
        mock_response = json.load(file)

    client = mock_client()
    mocker.patch.object(client, "http_request", return_value=mock_response)
    command_results = list_alert_rule_command(client, args)

    if limit := args.get("limit"):
        assert len(command_results.outputs) == limit
        assert command_results.outputs == mock_response.get("value", [])[:limit]

    elif rule_id := args.get("rule_id"):
        assert command_results.outputs == [mock_response]
        assert command_results.outputs[0].get("name") == rule_id

    else:
        assert command_results.outputs == mock_response.get("value", [])
        assert len(command_results.outputs) == len(mock_response.get("value", []))


@pytest.mark.parametrize("args", [({}), ({"limit": 1}), ({"limit": 2}), ({"template_id": "template1"})])
def test_list_alert_rule_template_command(mocker, args):
    """
    Given
        - client
        - args with limit or rule_id
    When
        - running list_alert_rule_template_command
    Then
        - Ensure the function returns the expected alert rule template
    """
    prefix_file = "get" if args.get("template_id") else "list"
    with open(f"test_data/{prefix_file}_alert_rule_template-mock_response.json") as file:
        mock_response = json.load(file)

    client = mock_client()
    mocker.patch.object(client, "http_request", return_value=mock_response)
    command_results = list_alert_rule_template_command(client, args)

    if limit := args.get("limit"):
        assert len(command_results.outputs) == limit
        assert command_results.outputs == mock_response.get("value", [])[:limit]

    elif rule_id := args.get("template_id"):
        assert command_results.outputs == [mock_response]
        assert command_results.outputs[0].get("name") == rule_id

    else:
        assert command_results.outputs == mock_response.get("value", [])
        assert len(command_results.outputs) == len(mock_response.get("value", []))


@pytest.mark.parametrize(
    "mock_response, expected_readable_output, expected_outputs",
    [
        ({}, "Alert rule rule1 was deleted successfully.", {"ID": "rule1", "Deleted": True}),  # 200 response
        (mock_204_response(), "Alert rule rule1 does not exist.", None),  # 204 response
    ],
)
def test_delete_alert_rule_command(mocker, mock_response, expected_readable_output, expected_outputs):
    """
    Given
        - args with rule_id
    When
        - running delete_alert_rule_command
    Then
        - Ensure the function returns the expected command results
    """
    client = mock_client()
    mocker.patch.object(client, "http_request", return_value=mock_response)
    command_results = delete_alert_rule_command(client, {"rule_id": "rule1"})

    assert command_results.readable_output == expected_readable_output


def test_validate_required_arguments_for_alert_rule():
    """
    Given
        - args with all required arguments
        - args with missing required arguments
    When
        - running validate_required_arguments_for_alert_rule
    Then
        - if all required arguments are provided, ensure the function returns nothing
        - if a required argument is missing, ensure the function raises a ValueError
    """
    # Test with a fusion alert rule with all required arguments
    args = {"kind": "fusion", "rule_name": "test_fusion_rule", "template_name": "test_template", "enabled": True}
    validate_required_arguments_for_alert_rule(args)

    # Test with a scheduled alert rule with all required arguments
    args = {
        "kind": "scheduled",
        "rule_name": "test_scheduled_rule",
        "displayName": "test_display_name",
        "enabled": True,
        "query": "test_query",
        "query_frequency": "test_frequency",
        "query_period": "test_period",
        "severity": "test_severity",
        "suppression_duration": "test_duration",
        "suppression_enabled": True,
        "trigger_operator": "test_operator",
        "trigger_threshold": 10,
    }
    validate_required_arguments_for_alert_rule(args)

    # Test with a fusion alert rule with a missing required argument
    args = {"kind": "fusion", "rule_name": "test_fusion_rule", "enabled": True}
    with pytest.raises(Exception) as e:
        validate_required_arguments_for_alert_rule(args)
    assert str(e.value) == '"template_name" is required for "fusion" alert rule.'

    # Test without a kind argument
    args = {"rule_name": "test_unknown_rule"}
    with pytest.raises(Exception) as e:
        validate_required_arguments_for_alert_rule(args)
    assert str(e.value) == 'The "kind" argument is required for alert rule.'


def test_create_data_for_alert_rule():
    """
    Given
        - args
    When
        - running create_data_for_alert_rule
    Then
        - Ensure the function returns the expected data
    """
    args = {
        "kind": "fusion",
        "rule_name": "test_fusion_rule",
        "template_name": "test_template",
        "enabled": True,
        "description": None,
    }
    expected_data = {"kind": "Fusion", "etag": None, "properties": {"alertRuleTemplateName": "test_template", "enabled": True}}
    data = create_data_for_alert_rule(args)
    assert data == expected_data


def test_create_and_update_alert_rule_command(mocker):
    """
    Given
        - client
        - args with all required arguments
    When
        - running create_alert_rule_command
    Then
        - Ensure the function returns the expected command results
    """
    with open("test_data/create_alert_rule-mock_response.json") as file:
        mock_response = json.load(file)

    client = mock_client()
    mocker.patch.object(client, "http_request", return_value=mock_response)
    args = {
        "kind": "Fusion",
        "etag": "3d00c3ca-0000-0100-0000-5d42d5010000",
        "properties": {"enabled": True, "alertRuleTemplateName": "f71aba3d-28fb-450b-b192-4e76a83015c8"},
    }
    mocker.patch("AzureSentinel.create_data_for_alert_rule", return_value=args)
    command_results = create_and_update_alert_rule_command(client, args)
    assert command_results.outputs == mock_response
    assert command_results.outputs_prefix == "AzureSentinel.AlertRule"
    assert command_results.outputs_key_field == "name"
    assert "|ID|Name|Kind|Severity|Display Name|Description|Enabled|Etag|" in command_results.readable_output


def test_list_incident_comments_command_happy_path(mocker):
    """
    Given:
    - Valid incident ID, limit, and next link.

    When:
    - Calling the list_incident_comments_command function.

    Then:
    - Ensure the function successfully retrieves comments for the given incident ID with and without
    a specified limit and next link.
    - Ensure the function returns the expected CommandResults object.
    """

    client = mocker.Mock()
    args = {"incident_id": "123", "limit": "50", "next_link": ""}
    result = {
        "value": [
            {
                "name": "comment1",
                "properties": {
                    "message": "test comment 1",
                    "author": {"assignedTo": "test user", "email": "test@test.com"},
                    "createdTimeUtc": "2022-01-01T00:00:00Z",
                },
            },
            {
                "name": "comment2",
                "properties": {
                    "message": "test comment 2",
                    "author": {"assignedTo": "test user 2", "email": "test2@test.com"},
                    "createdTimeUtc": "2022-01-02T00:00:00Z",
                },
            },
        ],
        "nextLink": "",
    }
    client.http_request.return_value = result

    expected_comments = [
        {
            "ID": "comment1",
            "IncidentID": "123",
            "Message": "test comment 1",
            "AuthorName": "test user",
            "AuthorEmail": "test@test.com",
            "CreatedTimeUTC": "2022-01-01T00:00:00Z",
        },
        {
            "ID": "comment2",
            "IncidentID": "123",
            "Message": "test comment 2",
            "AuthorName": "test user 2",
            "AuthorEmail": "test2@test.com",
            "CreatedTimeUTC": "2022-01-02T00:00:00Z",
        },
    ]

    expected_outputs = {"AzureSentinel.IncidentComment(val.ID === obj.ID && val.IncidentID === 123)": expected_comments}

    expected_readable_output = tableToMarkdown(
        "Incident 123 Comments (2 results)",
        expected_comments,
        headers=COMMENT_HEADERS,
        headerTransform=pascalToSpace,
        removeNull=True,
    )

    # Execute the test
    assert (
        list_incident_comments_command(client, args).readable_output
        == CommandResults(readable_output=expected_readable_output, outputs=expected_outputs, raw_response=result).readable_output
    )


def test_update_incident_command_table_to_markdown(mocker):
    """
    Given:
    - A valid incident_id and incident data.

    When:
    - Calling update_incident_command function.

    Then:
    - Ensure that the function formats the output table correctly.
    """
    client = mock_client()
    mocker.patch.object(client, "http_request", return_value={"id": "123", "title": "test", "severity": "High"})
    args = {"incident_id": "123", "title": "new title", "description": "new description", "severity": "High"}
    result = update_incident_command(client, args)
    expected_output = "### Updated incidents 123 details\n**No entries.**"
    assert result.readable_output.strip() == expected_output


def test_create_incident_command(mocker):
    """
    Given:
    - Valid incident data.

    When:
    - Calling create_incident_command function.

    Then:
    - The command function returns the expected raw response from the API.
    """
    test_data = {
        "id": "123",
        "title": "test",
        "severity": "High",
        "description": "test description",
        "labels": [{"LabelName": "value"}],
    }

    client = mock_client()
    mocker.patch.object(client, "http_request", return_value=test_data)

    result = create_incident_command(client, test_data)

    assert result.raw_response == test_data


def test_update_incident_with_client_changed_etag(mocker):
    """
    Given:
        - An old incident to update with a delta from xsoar.
        - A newer version is returned from the client.

    When:
        - Updating the incident.

    Then:
        - Ensure the most updated etag is sent on update to avoid conflicts.
    """
    client = mock_client()
    old_incident_data_in_xsoar = {
        "etag": "tag-version1",
        "title": "Title version 1",
        "severity": 1,
        "status": 2,
        "classification": "Undetermined",
    }
    delta_incident_changes = {"severity": 2}

    # Changed etag and title.
    newer_incident_from_azure = {
        "etag": "tag-version2",
        "properties": {"title": "Title version 2", "severity": 1, "status": 2, "classification": "Undetermined"},
    }

    # return newer version when requesting incident
    http_request_mock = mocker.patch.object(client, "http_request", side_effect=[newer_incident_from_azure, True])
    update_incident_request(client, "id-incident-1", old_incident_data_in_xsoar, delta_incident_changes, False)

    assert http_request_mock.call_count == 2
    assert http_request_mock.call_args[1].get("data", {}).get("etag") == newer_incident_from_azure.get("etag")


@pytest.mark.parametrize(
    "delta, data, expected",
    [
        (
            {
                "classification": "FalsePositive",
                "classificationReason": "InaccurateData",
            },
            {},
            "InaccurateData",
        ),
        (
            {"classification": "FalsePositive"},
            {"classificationReason": "SystemError"},
            "SystemError",
        ),
        ({"classification": "FalsePositive"}, {}, "InaccurateData"),
        (
            {
                "classification": "TruePositive",
                "classificationReason": "InaccurateData",
            },
            {},
            "SuspiciousActivity",
        ),
        ({}, {"classification": "BenignPositive"}, "SuspiciousButExpected"),
        ({}, {}, ""),
    ],
    ids=[
        "FalsePositive classification with specific reason in delta",
        "FalsePositive classification with reason in data",
        "FalsePositive classification without specific reason",
        "TruePositive classification with default reason",
        "No classification in delta, but classification in data",
        "No classification in delta or data",
    ],
)
def test_extract_classification_reason(delta, data, expected):
    result = extract_classification_reason(delta, data)
    assert result == expected<|MERGE_RESOLUTION|>--- conflicted
+++ resolved
@@ -1298,15 +1298,6 @@
             case 2: The incident id is in the "last_fetch_ids" array, so we expect to not process the incident.
         """
         # prepare
-<<<<<<< HEAD
-        raw_incidents = [MOCKED_RAW_INCIDENT_OUTPUT.get("value")[0]]
-        min_severity = args.get("min_severity")
-        last_incident_number = args.get("last_incident_number")
-        latest_created_time = dateparser.parse("2020-02-02T14:05:01.5348545Z")
-
-        # run
-        next_run, _ = process_incidents(raw_incidents, min_severity, latest_created_time, last_incident_number)
-=======
         raw_incidents = [MOCKED_RAW_INCIDENT_OUTPUT.get('value')[0]]
         last_incident_number = args.get('last_incident_number')
         latest_created_time = dateparser.parse('2020-02-02T14:05:01.5348545Z')
@@ -1314,7 +1305,6 @@
         # run
         next_run, _ = process_incidents(raw_incidents, latest_created_time,
                                         last_incident_number)
->>>>>>> 91c819cf
 
         # validate
         assert next_run.get("last_fetch_ids") == expected_result.get("last_fetch_ids")
@@ -1339,16 +1329,10 @@
         """
         # prepare
         client = mock_client()
-<<<<<<< HEAD
-        last_run = {"last_fetch_time": "2022-03-16T13:01:08Z", "last_fetch_ids": []}
-        first_fetch_time = "3 days"
-        minimum_severity = 0
-=======
         last_run = {'last_fetch_time': '2022-03-16T13:01:08Z',
                     'last_fetch_ids': []}
         first_fetch_time = '3 days'
         minimum_severity = 'Informational'
->>>>>>> 91c819cf
 
         mocker.patch("AzureSentinel.process_incidents", return_value=({}, []))
         mocker.patch.object(client, "http_request", return_value=MOCKED_INCIDENTS_OUTPUT)
@@ -1378,16 +1362,10 @@
         """
         # prepare
         client = mock_client()
-<<<<<<< HEAD
-        last_run = {"last_fetch_time": "2022-03-16T13:01:08Z", "last_fetch_ids": ["inc_name"]}
-        first_fetch_time = "3 days"
-        minimum_severity = 0
-=======
         last_run = {'last_fetch_time': '2022-03-16T13:01:08Z',
                     'last_fetch_ids': ['inc_name']}
         first_fetch_time = '3 days'
         minimum_severity = 'Informational'
->>>>>>> 91c819cf
 
         process_mock = mocker.patch("AzureSentinel.process_incidents", return_value=({}, []))
         mocker.patch.object(client, "http_request", return_value=MOCKED_INCIDENTS_OUTPUT)
@@ -1398,11 +1376,7 @@
         # validate
         assert not process_mock.call_args[0][0]
 
-<<<<<<< HEAD
-    @pytest.mark.parametrize("min_severity, expected_incident_num", [(1, 2), (3, 1)])
-=======
     @pytest.mark.parametrize('min_severity, expected_incident_num', [(1, 2), (3, 2)])
->>>>>>> 91c819cf
     def test_last_fetched_incident_for_various_severity_levels(self, mocker, min_severity, expected_incident_num):
         """
         Given:
@@ -1420,18 +1394,9 @@
         latest_created_time = dateparser.parse("2020-02-02T14:05:01.5348545Z")
 
         # run
-<<<<<<< HEAD
-        next_run, incidents = process_incidents(
-            raw_incidents=raw_incidents,
-            min_severity=min_severity,
-            latest_created_time=latest_created_time,
-            last_incident_number=1,
-        )
-=======
         next_run, incidents = process_incidents(raw_incidents=raw_incidents,
                                                 latest_created_time=latest_created_time,
                                                 last_incident_number=1)
->>>>>>> 91c819cf
 
         # validate
         assert next_run.get("last_fetch_ids") == ["inc_ID", "inc_ID_3"]
