{
    "author": "Vectra TME Integrations",
    "categories": [
        "Network Security"
    ],
    "created": "2022-06-27T10:00:00Z",
<<<<<<< HEAD
    "currentVersion": "2.0.4",
=======
    "currentVersion": "2.0.5",
>>>>>>> df38f1f0
    "description": "This content pack allows to create incidents based on Vectra Accounts/Hosts/Detections objects.",
    "devEmail": [
        "tme@vectra.ai"
    ],
    "displayedImages": [
        "CoreAlertFields",
        "FiltersAndTransformers",
        "CommonTypes"
    ],
    "email": "support@vectra.ai",
    "githubUser": [
        "Vectra-ODuda"
    ],
    "itemPrefix": "Vectra",
    "keywords": [
        "Vectra",
        "Vectra AI"
    ],
    "marketplaces": [
        "xsoar",
        "marketplacev2",
        "platform"
    ],
    "name": "Vectra AI",
    "support": "partner",
    "tags": [],
    "url": "https://support.vectra.ai",
    "useCases": [],
    "defaultDataSource": "VectraAIEventCollector",
    "dependencies": {
        "CoreAlertFields": {
            "mandatory": true,
            "display_name": "Core Alert Fields"
        },
        "FiltersAndTransformers": {
            "mandatory": true,
            "display_name": "Filters And Transformers"
        },
        "CommonTypes": {
            "mandatory": true,
            "display_name": "Common Types"
        }
    },
    "supportedModules": [
        "X1",
        "X3",
        "X5",
        "ENT_PLUS"
    ]
}<|MERGE_RESOLUTION|>--- conflicted
+++ resolved
@@ -4,11 +4,7 @@
         "Network Security"
     ],
     "created": "2022-06-27T10:00:00Z",
-<<<<<<< HEAD
-    "currentVersion": "2.0.4",
-=======
     "currentVersion": "2.0.5",
->>>>>>> df38f1f0
     "description": "This content pack allows to create incidents based on Vectra Accounts/Hosts/Detections objects.",
     "devEmail": [
         "tme@vectra.ai"
