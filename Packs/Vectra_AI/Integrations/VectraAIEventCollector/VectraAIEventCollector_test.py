"""
Unit tests for Vectra Event Collector
"""

import pytest
from pytest_mock import MockerFixture
from VectraAIEventCollector import (
    VectraClient,
    test_module,
    XSIAM_TIME_FORMAT,
    AUDIT_START_TIMESTAMP_FORMAT,
    AUDIT_NEXT_RUN_KEY,
    DETECTION_TIMESTAMP_QUERY_FORMAT,
    DETECTION_TIMESTAMP_KEY,
    get_detections_cmd,
    get_audits_cmd,
    get_events,
    fetch_events,
    get_audits_to_send,
    add_parsing_rules,
    get_most_recent_detection,
)
from typing import Dict, Any
import json
from datetime import datetime
from pathlib import Path
from CommonServerPython import *
<<<<<<< HEAD
=======
from hypothesis import given, strategies as st, settings
>>>>>>> 5dc6419c
from freezegun import freeze_time

""" Constants """
BASE_URL = "mock://dev.vectra.ai"
PASSWORD = "9455w0rd"
client = VectraClient(url=BASE_URL, api_key=PASSWORD)


def load_json(path: Path):
    with open(path, mode="r", encoding="utf-8") as f:
        return json.load(f)


AUDITS: Dict[str, Any] = load_json(Path("./test_data/audits.json"))
DETECTIONS: Dict[str, Any] = load_json(Path("./test_data/search_detections.json"))

""" VectraClient Tests """


<<<<<<< HEAD
def test_create_headers():

=======
@settings(max_examples=10)
@given(st.text())
def test_create_headers(token: str):
>>>>>>> 5dc6419c
    """
    Given:
        - A Vectra client.
    When:
        - A token is supplied.
    Then:
        - Authentication headers match.
    """

    client = VectraClient("url.dev,", api_key='token')

    actual = client._create_headers()
    expected = {"Content-Type": "application/json", "Authorization": "Token token"}

    assert "Content-Type" in actual.keys()
    assert "Authorization" in actual.keys()

    assert actual == expected


def test_test_module(mocker: MockerFixture):
    """
    Given
    - A dictionary of endpoints
    When
    - Calling ``test-module``.
    Then
    - Make sure that result succeeds.
    """

    mocker.patch.object(client, "get_audits", return_value=AUDITS)
    mocker.patch.object(client, "get_detections", return_value=DETECTIONS)
    mocker.patch.object(demisto, "getLastRun", return_value={})
    actual = test_module(client)
    assert "ok" in actual


def test_test_module_exception(mocker: MockerFixture):
    """
    Given
    - A dictionary of endpoints
    When
    - Calling ``test-module`` with an ``Exception`` side effect.
    Then
    - Make sure that result fails.
    """

    mocker.patch.object(
        client,
        "_http_request",
        side_effect=Exception("test module failed"),
    )
    mocker.patch.object(demisto, "getLastRun", return_value={})

    with pytest.raises(Exception) as e:
        test_module(client)

    assert "test module failed" in str(e.value)


def test_get_detections(mocker: MockerFixture):
    """
    Test Vectra client `get_detections` method.
    """

    mocker.patch.object(client, "_http_request", return_value=DETECTIONS)
    response: Dict[str, Any] = client.get_detections(1)

    assert isinstance(response, dict)


def test_get_audits(mocker: MockerFixture):
    """
    Test Vectra client `get_audits` method.
    """

    start = datetime.now().strftime(AUDIT_START_TIMESTAMP_FORMAT)

    mocker.patch.object(client, "_http_request", return_value=AUDITS)
    response: Dict[str, Any] = client.get_audits(start)

    assert isinstance(response, dict)
    assert not client.max_fetch < len(response.get("audits"))


""" Command Tests """


@pytest.mark.parametrize(
    "detections,audits",
    [(DETECTIONS, AUDITS), ({}, {}), (DETECTIONS, {}), ({}, AUDITS)],
)
class TestCommands:
    def test_get_detections_cmd(
        self, mocker: MockerFixture, detections: Dict[str, Any], audits: Dict[str, Any]
    ):
        """
        Test `vectra-get-events` method detections part.
        """

        mocker.patch.object(client, "get_detections", return_value=detections)
        cmd_res = get_detections_cmd(client, first_timestamp="")

        if detections:
            assert len(cmd_res.outputs) == len(detections.get("results"))
        else:
            assert "No detections found" in cmd_res.readable_output

    def test_get_audits_cmd(
        self, mocker: MockerFixture, detections: Dict[str, Any], audits: Dict[str, Any]
    ):
        """
        Test `vectra-get-events` method audits part.
        """

        mocker.patch.object(client, "get_audits", return_value=audits)
        cmd_res = get_audits_cmd(client, "1970-01-01 00:00:00")

        if audits:
            assert len(cmd_res.outputs) == len(audits.get("audits"))
        else:
            assert "No audits found" in cmd_res.readable_output

    def test_get_events(
        self, mocker: MockerFixture, detections: Dict[str, Any], audits: Dict[str, Any]
    ):
        """
        Test the `vectra-get-events` command.

        Given:
            - Detections and Audits raw responses.
        When:
            - Case A: Both detections and audits are returned.
            - Case B: Both detections and audits are empty.
            - Case C: Detections are returned, audits is empty.
            - Case D: Audts are returned, detections is empty.
        Then:
            - The `CommandResults::outputs` of detections are equal to the ones raw response.
            - The `CommandResults::outputs` of audits are equal to the ones raw response.
        """

        mocker.patch.object(client, "get_detections", return_value=detections)
        mocker.patch.object(client, "get_audits", return_value=audits)

        detection_res, audits_res = get_events(client, datetime.now())

        assert detection_res.outputs == detections.get("results")
        assert audits_res.outputs == audits.get("audits")

    @freeze_time("1970-01-01 00:00:00")
    def test_first_fetch(
        self,
        mocker: MockerFixture,
        detections: Dict[str, Any],
        audits: Dict[str, Any],
    ):
        """
        Given:
            - Fetching for the first time, first_fetch set to default (3 days)
        When:
            - Case A: Detections and Audits were fetched.
            - Case B: No Detections nor Audits were fetched.
            - Case C: Detections were fetched, Audits were not fetched.
            - Case D: Detections were not fetched, Audits were fetched.
        Then:
            - Case A: Detections next fetch will be set to now + 1 minute, audits next fetch will be set to today.
            - Case B: Detections next fetch will be set to last fetched detections, audits next fetch will be set to today.
            - Case C: Same as Case A.
            - Case D: Same as Case B.
        """

        mocker.patch.object(client, "get_detections", return_value=detections)
        mocker.patch.object(client, "get_audits", return_value=audits)
        mocker.patch.object(demisto, "getLastRun", return_value={})

        detections_actual, audits_actual, next_fetch = fetch_events(client)

        if audits_actual:
            assert len(audits_actual) == 5
            assert next_fetch.get(AUDIT_NEXT_RUN_KEY) == AUDITS.get("audits")[-1].get(
                "vectra_timestamp"
            )
        else:
            assert next_fetch.get(AUDIT_NEXT_RUN_KEY) == "0"

        if detections_actual:
            assert len(detections_actual) == 5
            assert next_fetch.get(DETECTION_TIMESTAMP_KEY) == "2022-09-14T0105"
        else:
            assert next_fetch.get(DETECTION_TIMESTAMP_KEY) == "1969-12-29T0000"

    @freeze_time("2023-02-19 00:00:13")
    def test_not_first_fetch(
        self, mocker: MockerFixture, detections: Dict[str, Any], audits: Dict[str, Any]
    ):
        """
        Given:
            - Not the first fetch.
            - The frozen date is timestamp 1676764813, the 2nd audit from the list.
        When:
            - Case A: Detections and 3 Audits were fetched.
            - Case B: No Detections nor Audits were fetched.
            - Case C: Detections were fetched, Audits were not fetched.
            - Case D: Detections were not fetched, 3 Audits were fetched.
        Then:
            - Case A: Detections next fetch will be set to now + 1 minute, audits next fetch will to last audit timestamp.
            - Case B: Detections next fetch will be set to last fetched detections,
                        audits next fetch will be set to last audit timestamp.
            - Case C: Same as Case A.
            - Case D: Same as Case B.
        """

        mocker.patch.object(client, "get_detections", return_value=detections)
        mocker.patch.object(client, "get_audits", return_value=audits)
        mocker.patch.object(
            demisto,
            "getLastRun",
            return_value={
                DETECTION_TIMESTAMP_KEY: datetime.now().strftime(DETECTION_TIMESTAMP_QUERY_FORMAT),
                AUDIT_NEXT_RUN_KEY: str(datetime.now().timestamp()),
            },
        )

        detections_actual, audits_actual, next_fetch = fetch_events(client)

        if audits_actual:
            assert len(audits_actual) == 3
            assert next_fetch.get(AUDIT_NEXT_RUN_KEY) == AUDITS.get("audits")[-1].get(
                "vectra_timestamp"
            )

        if detections_actual:
            assert next_fetch.get(DETECTION_TIMESTAMP_KEY) == "2022-09-14T0105"
        else:
            assert next_fetch.get(DETECTION_TIMESTAMP_KEY) == "2023-02-19T0000"


""" Helper Functions Tests """


@pytest.mark.parametrize(
    "audits",
    [(AUDITS.get("audits")), ([])],
)
def test_get_audits_to_send_first_fetch(audits: List[Dict[str, Any]]):
    """
    Given: audits returned from the endpoint.

    When:
        - Case A: 4 Audits returned.
        - Case B: No audits returned.

    Then:
        - Case A: 4 audits returned.
        - Case B: No audits returned.

    """

    actual = get_audits_to_send(audits, True, None)

    assert actual == audits


@pytest.mark.parametrize(
    "audits,prev_fetch_ts_str,expected",
    [
        (AUDITS.get("audits"), "0", AUDITS.get("audits")),
        (AUDITS.get("audits"), "1676764803", AUDITS.get("audits")[1:]),
        ([], "0", []),
        ([], "1676764803", []),
    ],
)
def test_get_audits_to_send_not_first_fetch(
    audits: List[Dict[str, Any]], prev_fetch_ts_str: str, expected: List[Dict[str, Any]]
):
    """
    Given: audits returned from the endpoint and it's not a first fetch.

    When:
        - Case A: 4 Audits returned, .
        - Case B: No audits returned.

    Then:
        - Case A: 4 audits returned.
        - Case B: No audits returned.

    """

    actual = get_audits_to_send(audits, False, prev_fetch_ts_str)

    assert actual == expected


@pytest.mark.parametrize(
    "event,expected_time,format",
    [
        (DETECTIONS.get("results")[0], "2022-09-01T02:15:48.000Z", XSIAM_TIME_FORMAT),
        (AUDITS.get("audits")[0], "2023-02-19T00:00:03.000Z", XSIAM_TIME_FORMAT),
    ],
)
def test_add_parsing_rules(event: Dict[str, Any], expected_time: str, format: str):
    """
    Given: An Event.

    When:
        - Case A: The event is a detection.
        - Case B: The event is an audit.

    Then:
        - Case A/B: The event should have a property _time in format XSIAM_TIME_FORMAT.
    """

    actual = add_parsing_rules(event)

    assert "_time" in actual
    assert actual["_time"] == expected_time
    assert datetime.strptime(actual["_time"], format)


@pytest.mark.parametrize(
    "detections,expected",
    [
        (
            [
                {DETECTION_TIMESTAMP_KEY: "2022-09-14T00:54:56Z"},
                {DETECTION_TIMESTAMP_KEY: "2022-09-16T00:54:56Z"},
                {DETECTION_TIMESTAMP_KEY: "2022-09-15T00:54:56Z"},
            ],
            "2022-09-16T00:54:56Z",
        ),
        (DETECTIONS.get("results"), "2022-09-14T01:04:43Z"),
    ],
)
def test_get_most_recent_detection(detections: List[Dict[str, Any]], expected: str):
    """
    Given: A list of detections

    When:
        - Case A: A list of adjacent timewise detections are provided.
        - Case B: A list of far off detections are provided.

    """

    actual = get_most_recent_detection(detections=detections)
    assert isinstance(actual, Dict)
    assert actual.get(DETECTION_TIMESTAMP_KEY) == expected<|MERGE_RESOLUTION|>--- conflicted
+++ resolved
@@ -25,10 +25,7 @@
 from datetime import datetime
 from pathlib import Path
 from CommonServerPython import *
-<<<<<<< HEAD
-=======
 from hypothesis import given, strategies as st, settings
->>>>>>> 5dc6419c
 from freezegun import freeze_time
 
 """ Constants """
@@ -48,14 +45,9 @@
 """ VectraClient Tests """
 
 
-<<<<<<< HEAD
-def test_create_headers():
-
-=======
 @settings(max_examples=10)
 @given(st.text())
 def test_create_headers(token: str):
->>>>>>> 5dc6419c
     """
     Given:
         - A Vectra client.
@@ -65,10 +57,10 @@
         - Authentication headers match.
     """
 
-    client = VectraClient("url.dev,", api_key='token')
+    client = VectraClient("url.dev,", api_key=token)
 
     actual = client._create_headers()
-    expected = {"Content-Type": "application/json", "Authorization": "Token token"}
+    expected = {"Content-Type": "application/json", "Authorization": f"Token {token}"}
 
     assert "Content-Type" in actual.keys()
     assert "Authorization" in actual.keys()
