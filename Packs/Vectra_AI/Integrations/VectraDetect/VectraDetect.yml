commonfields:
  id: Vectra_Detect
  version: -1

name: Vectra_Detect
display: Vectra Detect
description: This integration allows to create incidents based on Vectra Accounts/Hosts/Detections objects.
category: Network Security
defaultclassifier: Vectra Detect
defaultmapperin: Vectra Detect - Incoming Mapper
fromversion: 6.5.0

configuration:
- display: Vectra Detect FQDN or IP
  name: server_fqdn
  type: 0    # Short Text
  additionalinfo: Enter the FQDN or IP to reach the Vectra Detect API. (e.g. "my-vectra-box.local" or "192.168.1.1")
  required: true
  defaultvalue: ''

- display: API Token
  name: credentials
  type: 9    # Authentication text - allows switching to credentials
  additionalinfo: Enter the API token that can be retrieved from the Vectra UI > My Profile > General (tab) > API Token. You can also use the XSOAR credentials wallet to store it. In that case, the token should be the password.
  required: true
  hiddenusername: true
  displaypassword: API Token

- display: Trust any certificate (not secure)
  name: insecure    # Do not change
  type: 8    # Boolean checkbox
  additionalinfo: When checked, no SSL certificates check will be done when interracting with the Vectra Detect API. It's insecure. (Default - unchecked)
  required: false
- display: Use system proxy settings
  name: use_proxy    # Do not change
  type: 8    # Boolean checkbox
  additionalinfo: Use the system proxy settings to reach with the Vectra Detect API.
  required: false
- display: Fetch incidents
  name: isFetch    # Do not change
  type: 8    # Boolean checkbox
  required: false
- display: Incident type
  name: incidentType    # Do not change
  type: 13    # special use - automatically added - Incident type single select dropdown
  required: false
- display: First fetch timestamp (<number> <time unit>, e.g., 12 hours, 7 days)
  name: first_fetch    # Do not change
  type: 0    # Short Text
  additionalinfo: How far back in time you want to fetch alerts. (default - 7 days)
  defaultvalue: 7 days

  required: false
- display: Entity types to fetch
  name: fetch_entity_types
  type: 16    # Mutiple select dropdown
  additionalinfo: Choose what to fetch - Accounts and/or Hosts and/or Detections. (Default - Accounts,Hosts)
  options:
  - Accounts
  - Hosts
  - Detections
  defaultvalue: Accounts,Hosts

  required: false
- display: Hosts fetch query
  name: hosts_fetch_query
  type: 0    # Short text
  additionalinfo: Only "active" Hosts matching this fetch query will be fetched. Will be used only if "Hosts" is selected in the "Entity types to fetch". (default - host.threat:>=50)
  defaultvalue: host.threat:>=50

  required: false
- display: Accounts fetch query
  name: accounts_fetch_query
  type: 0    # Short text
  additionalinfo: Only "active" Accounts matching this fetch query will be fetched. Will be used only if "Accounts" is selected in the "Entity types to fetch". (default - account.threat:>=50)
  defaultvalue: account.threat:>=50

  required: false
- display: Detections fetch query
  name: detections_fetch_query
  type: 0    # Short text
  additionalinfo: Only "active" Detections matching this fetch query will be fetched. Will be used only if "Detections" is selected in the "Entity types to fetch". (default - detection.threat:>=50 AND detection.certainty:>=50)
  defaultvalue: detection.threat:>=50 AND detection.certainty:>=50

  required: false
- display: Max created incidents per fetch
  name: max_fetch
  type: 0    # Short Text
  additionalinfo: How many new incidents do you want to create at max per fetch. This value would be split between selected "Entity types to fetch". (Default - 50)
  defaultvalue: 50


  required: false
script:
  script: '-'
  type: python
  subtype: python3
<<<<<<< HEAD
  dockerimage: demisto/python3:3.10.12.66339
=======
  dockerimage: demisto/python3:3.10.13.84405
>>>>>>> 9d6c5180
  isfetch: true
  commands:
    # Search Accounts / Hosts / Detections / Users / Outcomes (Assignment outcomes) / Assignments
    # Describe single account / host / detection / outcome / assignment by ID
    # Get detection PCAP
    # Add tags to an account / host / detection
    # Remove tags to an account / host / detection
    # Create an assignment outcome

  - name: vectra-search-accounts
    description: Returns a list of Account objects. All search attributes will be cummulative unless you're using the search_query_only one, in that case, only this one will be taken into account.
    arguments:
    - name: min_id
      description: Returns Accounts with an ID greater than or equal to the specified ID.
    - name: max_id
      description: Returns Accounts with an ID less than or equal to the specified ID.
    - name: min_threat
      description: Returns Accounts with a threat score greater than or equal to the specified score.
    - name: max_threat
      description: Returns Accounts with a threat score less than or equal to the specified score.
    - name: min_certainty
      description: Returns Accounts with a certainty score greater than or equal to the specified score.
    - name: max_certainty
      description: Returns Accounts with a certainty score less than or equal to the specified score.
    - name: state
      description: Filters by state ('active', 'inactive').
      auto: PREDEFINED
      predefined:
      - active
      - inactive
    - name: search_query
      description: Search query in Lucene query syntax.
    - name: search_query_only
      description: Use specificaly this search query. Compared to "search_query" where default arguments are appended.
    - name: min_privilege_level
      description: Returns entries with a  privilege level greater than or equal to the specified score.
    - name: max_privilege_level
      description: Returns entries with a  privilege level greater than or equal to the specified score.
    - name: privilege_category
      description: Filters by the privilege category ("low", "medium", "high") provided.
    - name: tags
      description: Filters by a tag or a comma-separated list tags.

    outputs: &accountOutput
    - contextPath: Vectra.Account.Assignee
      type: String
      description: Vectra user account this Account is assigned to.
    - contextPath: Vectra.Account.AssignedDate
      type: String
      description: Assignment date.
    - contextPath: Vectra.Account.CertaintyScore
      type: Number
      description: Account certainty score.
    - contextPath: Vectra.Account.ID
      type: Number
      description: Account ID (unique).
    - contextPath: Vectra.Account.LastDetectionTimestamp
      type: String
      description: Last time a detection linked to this account has been seen.
    - contextPath: Vectra.Account.PrivilegeLevel
      type: Number
      description: Account privilege level (from 1 to 10).
    - contextPath: Vectra.Account.PrivilegeCategory
      type: String
<<<<<<< HEAD
      description: Account privilege category (Either 'Low', 'Medium' or 'High' - Privilege levels of 1-2 > 'Low', 3-7 > 'Medium', 8-10 > 'High')
=======
      description: Account privilege category (Either 'Low', 'Medium' or 'High' - Privilege levels of 1-2 > 'Low', 3-7 > 'Medium', 8-10 > 'High').
>>>>>>> 9d6c5180
    - contextPath: Vectra.Account.Severity
      type: String
      description: Account severity according to scores ('Low', 'Medium', 'High', 'Critical').
    - contextPath: Vectra.Account.State
      type: String
      description: Account state ('active', 'inactive').
    - contextPath: Vectra.Account.Tags
      type: String
      description: Account tags.
    - contextPath: Vectra.Account.ThreatScore
      type: Number
      description: Account threat score.
    - contextPath: Vectra.Account.Type
      type: String
      description: Account type ('kerberos' or 'o365').
    - contextPath: Vectra.Account.URL
      type: String
      description: Account URL to pivot to Vectra UI.
    - contextPath: Vectra.Account.Name
      type: String
      description: The username of the account.

  - name: vectra-search-hosts
    description: Returns a list of Host objects. All search attributes will be cummulative unless you're using the search_query_only one, in that case, only this one will be taken into account.
    arguments:
    - name: min_id
      description: Returns Hosts with an ID greater than or equal to the specified ID.
    - name: max_id
      description: Returns Hosts with an ID less than or equal to the specified ID.
    - name: min_threat
      description: Returns Hosts with a threat score greater than or equal to the specified score.
    - name: max_threat
      description: Returns Hosts with a threat score less than or equal to the specified score.
    - name: min_certainty
      description: Returns Hosts with a certainty score greater than or equal to the specified score.
    - name: max_certainty
      description: Returns Hosts with a certainty score less than or equal to the specified score.
    - name: state
      description: Filters by state ('active', 'inactive').
      auto: PREDEFINED
      predefined:
      - active
      - inactive
    - name: search_query
      description: Search query in Lucene query syntax.
    - name: search_query_only
      description: Use specificaly this search query. Compared to "search_query" where default arguments are appended.
    outputs: &hostOutput
    - contextPath: Vectra.Host.Assignee
      type: String
      description: Vectra user account this Host is assigned to.
    - contextPath: Vectra.Host.AssignedDate
      type: String
      description: Assignment date.
    - contextPath: Vectra.Host.CertaintyScore
      type: Number
      description: Host certainty score.
    - contextPath: Vectra.Host.HasActiveTraffic
      type: Boolean
      description: Whether this Host has active traffic.
    - contextPath: Vectra.Host.Hostname
      type: String
      description: Host name.
    - contextPath: Vectra.Host.ID
      type: Number
      description: Host ID (Unique).
    - contextPath: Vectra.Host.IP
      type: String
      description: Host IP address.
    - contextPath: Vectra.Host.IsKeyAsset
      type: Boolean
      description: Whether this Host is seen as a key asset.
    - contextPath: Vectra.Host.IsTargetingKeyAsset
      type: Boolean
      description: Whether this Host is targeting a key asset.
    - contextPath: Vectra.Host.PrivilegeLevel
      type: Number
      description: Host privilege level (from 1 to 10).
    - contextPath: Vectra.Host.PrivilegeCategory
      type: String
<<<<<<< HEAD
      description: Host privilege category. (Either 'Low', 'Medium' or 'High' - Privilege levels of 1-2 > 'Low', 3-7 > 'Medium', 8-10 > 'High')
=======
      description: Host privilege category. (Either 'Low', 'Medium' or 'High' - Privilege levels of 1-2 > 'Low', 3-7 > 'Medium', 8-10 > 'High').
>>>>>>> 9d6c5180
    - contextPath: Vectra.Host.ProbableOwner
      type: String
      description: Host probable owner.
    - contextPath: Vectra.Host.SensorLUID
      type: String
      description: Sensor LUID that saw this Host.
    - contextPath: Vectra.Host.SensorName
      type: String
      description: Sensor Name that saw this Host.
    - contextPath: Vectra.Host.Sensor
      type: String
      description: Sensor details that have seen this Host.
    - contextPath: Vectra.Host.Severity
      type: String
      description: Host severity according to scores ('Low', 'Medium', 'High', 'Critical').
    - contextPath: Vectra.Host.State
      type: String
      description: Host state ('active', 'inactive').
    - contextPath: Vectra.Host.Tags
      type: String
      description: Host tags.
    - contextPath: Vectra.Host.ThreatScore
      type: Number
      description: Host threat score.
    - contextPath: Vectra.Host.URL
      type: String
      description: Host URL to pivot to Vectra UI.

  - name: vectra-search-detections
    description: Returns a list of Detection objects. All search attributes will be cummulative unless you're using the search_query_only one, in that case, only this one will be taken into account.
    arguments:
    - name: min_id
      description: Returns Detections with an ID greater than or equal to the specified ID.
    - name: max_id
      description: Returns Detections with an ID less than or equal to the specified ID.
    - name: min_threat
      description: Returns Detections with a threat score greater than or equal to the specified score.
    - name: max_threat
      description: Returns Detections with a threat score less than or equal to the specified score.
    - name: min_certainty
      description: Returns Detections with a certainty score greater than or equal to the specified score.
    - name: max_certainty
      description: Returns Detections with a certainty score less than or equal to the specified score.
    - name: state
      description: Filters by state ('active', 'inactive').
      auto: PREDEFINED
      predefined:
      - active
      - inactive
    - name: search_query
      description: Search query in Lucene query syntax.
    - name: search_query_only
      description: Use specificaly this search query. Compared to "search_query" where default arguments are appended.
    outputs: &detectionOutput
    - contextPath: Vectra.Detection.Assignee
      type: String
      description: Vectra user account this detection is assigned to.
    - contextPath: Vectra.Detection.AssignedDate
      type: String
      description: Assignment date.
    - contextPath: Vectra.Detection.Category
      type: String
      description: Detection category (Lateral, Exfil, ...)
    - contextPath: Vectra.Detection.CertaintyScore
      type: Number
      description: Detection certainty score.
    - contextPath: Vectra.Detection.Description
      type: String
      description: Detection description.
    - contextPath: Vectra.Detection.DestinationIPs
      type: String
      description: Detection destination IPs.
    - contextPath: Vectra.Detection.DestinationPorts
      type: String
      description: Detection destination ports.
    - contextPath: Vectra.Detection.FirstTimestamp
      type: String
      description: First time this detection has been seen.
    - contextPath: Vectra.Detection.ID
      type: Number
      description: Detection ID (unique).
    - contextPath: Vectra.Detection.IsTargetingKeyAsset
      type: Boolean
      description: Whether this detection is targeting a key asset.
    - contextPath: Vectra.Detection.LastTimestamp
      type: String
      description: Last time this detection has been seen.
    - contextPath: Vectra.Detection.Name
      type: String
      description: The name of the detection. Would be a user defined name if this detection is triaged or the default type name instead.
    - contextPath: Vectra.Detection.Severity
      type: String
      description: Detection severity according to scores ('Low', 'Medium', 'High', 'Critical').
    - contextPath: Vectra.Detection.SensorLUID
      type: String
      description: Sensor LUID that saw this etection.
    - contextPath: Vectra.Detection.SensorName
      type: String
      description: Sensor Name that saw this Detection.
    - contextPath: Vectra.Detection.SourceAccountID
      type: String
      description: Account ID relating to this detection.
    - contextPath: Vectra.Detection.SourceHostID
      type: String
      description: Host ID relating to this detection.
    - contextPath: Vectra.Detection.SourceIP
      type: String
      description: Source IP relating to this detection.
    - contextPath: Vectra.Detection.State
      type: String
      description: Detection state ('active', 'inactive').
    - contextPath: Vectra.Detection.Tags
      type: String
      description: Detection tags.
    - contextPath: Vectra.Detection.ThreatScore
      type: Number
      description: Detection threat score.
    - contextPath: Vectra.Detection.TriageRuleID
      type: String
      description: Triage rule ID related to this detection.
    - contextPath: Vectra.Detection.Type
      type: String
      description: Detection type (Brute Force, Port Sweep, ...)
    - contextPath: Vectra.Detection.URL
      type: String
      description: Detection URL to pivot to Vectra UI.

  - name: vectra-search-assignments
    description: Return a list of assignments. By default already resolved assignment are not returned.
    arguments:
    - name: account_ids
      description: Filters by accounts IDs.
      isArray: true
    - name: assignee_ids
      description: Filters by assignees IDs.
      isArray: true
    - name: host_ids
      description: Filters by hosts IDs.
      isArray: true
    - name: outcome_ids
      description: Filters by outcomes IDs.
      isArray: true
    - name: resolved
<<<<<<< HEAD
      description: Filters by resolution state
=======
      description: Filters by resolution state.
>>>>>>> 9d6c5180
    outputs: &assignmentOutput
    - contextPath: Vectra.Assignment.AccountID
      type: Number
      description: Account ID this assignment is linked to.
    - contextPath: Vectra.Assignment.AssignedBy
      type: String
      description: Who lastly assigned this assignment.
    - contextPath: Vectra.Assignment.AssignedDate
      type: String
      description: When this assignment was lastly assigned.
    - contextPath: Vectra.Assignment.AssignedTo
      type: String
      description: To who this assignment is assigned.
    - contextPath: Vectra.Assignment.HostID
      type: String
      description: Host ID this assignment is linked to.
    - contextPath: Vectra.Assignment.ID
      type: Number
      description: Assignment ID (unique).
    - contextPath: Vectra.Assignment.IsResolved
      type: Boolean
      description: Is this assignment resolved.
    - contextPath: Vectra.Assignment.OutcomeCategory
      type: String
      description: Assignment Outcome category.
    - contextPath: Vectra.Assignment.OutcomeTitle
      type: String
      description: Assignment Outcome title.
    - contextPath: Vectra.Assignment.TriagedDetections
      type: String
      description: List of Detection that have been triaged with the resolution.
    - contextPath: Vectra.Assignment.TriagedAs
      type: String
      description: Name of the triage rule if any.
    - contextPath: Vectra.Assignment.ResolvedBy
      type: String
      description: Who resolved this assignment.
    - contextPath: Vectra.Assignment.ResolvedDate
      type: string
      description: When this assignment was resolved.

  - name: vectra-search-users
    description: Returns a list of Vectra Users. All search attributes will be cummulative.
    arguments:
    - name: username
      description: Filters by user name.
      default: true
    - name: role
      description: Filters by user role.
    - name: type
      description: Filters by type ('Local', 'SAML', ...)
      auto: PREDEFINED
      predefined:
      - local
      - SAML
    - name: last_login_datetime
<<<<<<< HEAD
      description: Filters for Users that logged in since the given datetime
=======
      description: Filters for Users that logged in since the given datetime.
>>>>>>> 9d6c5180
    outputs: &userOutput
    - contextPath: Vectra.User.Email
      type: String
      description: User's email address.
    - contextPath: Vectra.User.ID
      type: Number
      description: User ID (unique).
    - contextPath: Vectra.User.Role
      type: String
      description: User's role.
    - contextPath: Vectra.User.Type
      type: String
      description: User type ('Local', 'SAML', ...)
    - contextPath: Vectra.User.Username
      type: String
      description: Username.
    - contextPath: Vectra.User.LastLoginDate
      type: String
      description: User's last login datetime.

  - name: vectra-search-outcomes
    description: Returns a list of assignment outcomes.
    outputs: &outcomeOutput
    - contextPath: Vectra.Outcome.IsBuiltIn
      type: String
      description: Is this Outcome a builtin Outcome.
    - contextPath: Vectra.Outcome.Category
      type: String
      description: Outcome's category ('False Positive', 'Benign True Positive', 'Malicious True Positive').
    - contextPath: Vectra.Outcome.ID
      type: Number
      description: Outcome ID (unique).
    - contextPath: Vectra.Outcome.Title
      type: String
      description: Outcome title.

  ######
  ### Accounts
  #
  - name: vectra-account-describe
<<<<<<< HEAD
    description: Returns a single Account details
=======
    description: Returns a single Account details.
>>>>>>> 9d6c5180
    arguments:
    - name: id
      default: true
      description: Account ID you want to get details on.
    outputs: *accountOutput

  - name: vectra-account-add-tags
    description: Add tags to an Account.
    execution: true    # This command modifies the Vectra system
    arguments:
    - name: id
      default: true
      description: Account ID you want to add tags on.
    - name: tags
      description: The tags list (comma separated).
      isArray: true
    outputs: []

  - name: vectra-account-del-tags
    description: Delete tags from an Account.
    execution: true   # This command affects the Vectra system
    arguments:
    - name: id
      default: true
      description: Account ID you want to del tags from.
    - name: tags
      description: The tags list (comma separated).
      isArray: true
    outputs: []

  ######
  ### Hosts
  #
  - name: vectra-host-describe
<<<<<<< HEAD
    description: Returns a single Host details
=======
    description: Returns a single Host details.
>>>>>>> 9d6c5180
    arguments:
    - name: id
      default: true
      description: Host ID you want to get details on.
    # - name: name
    #   description: Returns Hosts having this name
    # - name: ip
    #   description: Returns Hosts having this IP address
    outputs: *hostOutput

  - name: vectra-host-add-tags
    description: Add tags to an Host.
    execution: true    # This command modifies the Vectra system
    arguments:
    - name: id
      default: true
      description: Host ID you want to add tags on.
    - name: tags
      description: The tags list (comma separated).
      isArray: true
    outputs: []

  - name: vectra-host-del-tags
    description: Delete tags from an Host.
    execution: true   # This command affects the Vectra system
    arguments:
    - name: id
      default: true
      description: Host ID you want to del tags from.
    - name: tags
      description: The tags list (comma separated).
      isArray: true
    outputs: []

  ######
  ### Detections
  #
  - name: vectra-detection-describe
<<<<<<< HEAD
    description: Returns a single detection details
=======
    description: Returns a single detection details.
>>>>>>> 9d6c5180
    arguments:
    - name: id
      default: true
      description: Detection ID you want to get details on.
    outputs: *detectionOutput

  - name: vectra-detection-get-pcap
<<<<<<< HEAD
    description: Returns a Detection's PCAP file (if available)
=======
    description: Returns a Detection's PCAP file (if available).
>>>>>>> 9d6c5180
    arguments:
    - name: id
      default: true
      description: The Detection ID you want to get the PCAP file from.
    outputs: []

  - name: vectra-detection-markasfixed
    description: Marks/Unmarks a Detection as fixed by providing the Detection ID.
    execution: true    # This command modifies the Vectra system
    arguments:
    - name: id
      default: true
      description: Detection ID you want to mark/unmark as fixed.
    - name: fixed
      description: The wanted detection status ("true", "false"). No default value.
      auto: PREDEFINED
      predefined:
      - "true"
      - "false"
    outputs: []

  - name: vectra-detection-add-tags
    description: Add tags to a Detection.
    execution: true    # This command modifies the Vectra system
    arguments:
    - name: id
      default: true
      description: Detection ID you want to add tags on.
    - name: tags
      description: The tags list (comma separated).
      isArray: true
    outputs: []

  - name: vectra-detection-del-tags
    description: Delete tags from a Detection.
    execution: true   # This command affects the Vectra system
    arguments:
    - name: id
      default: true
      description: Detection ID you want to del tags from.
    - name: tags
      description: The tags list (comma separated).
      isArray: true
    outputs: []

  ######
  ### Assignment Outcomes
  #
  - name: vectra-outcome-describe
<<<<<<< HEAD
    description: Returns a single outcome details
=======
    description: Returns a single outcome details.
>>>>>>> 9d6c5180
    arguments:
    - name: id
      default: true
      description: Outcome ID you want to get details on.
    outputs: *outcomeOutput

  - name: vectra-outcome-create
    description: Creates a new assignment outcome.
    execution: true    # This command is harmful
    arguments:
    - name: title
      description: Outcome title (will be visible in the UI).
    - name: category
      description: Outcome category (one of the 3).
      auto: PREDEFINED
      predefined:
      - Benign True Positive
      - Malicious True Positive
      - False Positive
    outputs: *outcomeOutput

  ######
  ### Assignment
  #
  - name: vectra-assignment-describe
<<<<<<< HEAD
    description: Returns a single assignment details
=======
    description: Returns a single assignment details.
>>>>>>> 9d6c5180
    arguments:
    - name: id
      default: true
      description: Assignment ID you want to get details on.
    outputs: *assignmentOutput

  - name: vectra-assignment-assign
<<<<<<< HEAD
    description: Assigns an Account/Host entity to a Vectra User for investigation. If an assignment already exists on this entity, it will be reassigned
=======
    description: Assigns an Account/Host entity to a Vectra User for investigation. If an assignment already exists on this entity, it will be reassigned.
>>>>>>> 9d6c5180
    execution: true     # This command is harmful
    arguments:
    - name: assignee_id
      description: Assignee's ID (Vectra User ID).
    - name: assignment_id
      description: Assignment ID if an assignment already exists for the given entity.
    - name: account_id
      description: Account ID.
    - name: host_id
      description: Host ID.
    outputs: *assignmentOutput

  - name: vectra-assignment-resolve
<<<<<<< HEAD
    description: Resolves an assignment by selecting resolution scheme. Could be 'resolving only' or 'resolving by filtering detections'
=======
    description: Resolves an assignment by selecting resolution scheme. Could be 'resolving only' or 'resolving by filtering detections'.
>>>>>>> 9d6c5180
    execution: true     # This command is harmful
    arguments:
    - name: assignment_id
      description: Assignment's ID.
    - name: outcome_id
      description: Assignment Outcome's ID.
    - name: note
      description: A note to add to this resolution.
    - name: detections_filter
      description: Do you want to filter detections when resolving this assignment ? [Default is None].
      auto: PREDEFINED
      predefined:
      - None
      - Filter Rule
    - name: filter_rule_name
      description: Filter rule's name (when using filter_detections="Filter Rule").
    - name: detections_list
      description: Detection IDs list you want to filter.
      isArray: true
    outputs: *assignmentOutput

  ######
  ### Vectra Users
  #
  - name: vectra-user-describe
<<<<<<< HEAD
    description: Returns a single Vectra User details
=======
    description: Returns a single Vectra User details.
>>>>>>> 9d6c5180
    arguments:
    - name: id
      default: true
      description: User ID you want to get details on.
    outputs: *userOutput

tests:
- No tests - Not dev yet<|MERGE_RESOLUTION|>--- conflicted
+++ resolved
@@ -95,11 +95,7 @@
   script: '-'
   type: python
   subtype: python3
-<<<<<<< HEAD
-  dockerimage: demisto/python3:3.10.12.66339
-=======
   dockerimage: demisto/python3:3.10.13.84405
->>>>>>> 9d6c5180
   isfetch: true
   commands:
     # Search Accounts / Hosts / Detections / Users / Outcomes (Assignment outcomes) / Assignments
@@ -164,11 +160,7 @@
       description: Account privilege level (from 1 to 10).
     - contextPath: Vectra.Account.PrivilegeCategory
       type: String
-<<<<<<< HEAD
-      description: Account privilege category (Either 'Low', 'Medium' or 'High' - Privilege levels of 1-2 > 'Low', 3-7 > 'Medium', 8-10 > 'High')
-=======
       description: Account privilege category (Either 'Low', 'Medium' or 'High' - Privilege levels of 1-2 > 'Low', 3-7 > 'Medium', 8-10 > 'High').
->>>>>>> 9d6c5180
     - contextPath: Vectra.Account.Severity
       type: String
       description: Account severity according to scores ('Low', 'Medium', 'High', 'Critical').
@@ -249,11 +241,7 @@
       description: Host privilege level (from 1 to 10).
     - contextPath: Vectra.Host.PrivilegeCategory
       type: String
-<<<<<<< HEAD
-      description: Host privilege category. (Either 'Low', 'Medium' or 'High' - Privilege levels of 1-2 > 'Low', 3-7 > 'Medium', 8-10 > 'High')
-=======
       description: Host privilege category. (Either 'Low', 'Medium' or 'High' - Privilege levels of 1-2 > 'Low', 3-7 > 'Medium', 8-10 > 'High').
->>>>>>> 9d6c5180
     - contextPath: Vectra.Host.ProbableOwner
       type: String
       description: Host probable owner.
@@ -397,11 +385,7 @@
       description: Filters by outcomes IDs.
       isArray: true
     - name: resolved
-<<<<<<< HEAD
-      description: Filters by resolution state
-=======
       description: Filters by resolution state.
->>>>>>> 9d6c5180
     outputs: &assignmentOutput
     - contextPath: Vectra.Assignment.AccountID
       type: Number
@@ -458,11 +442,7 @@
       - local
       - SAML
     - name: last_login_datetime
-<<<<<<< HEAD
-      description: Filters for Users that logged in since the given datetime
-=======
       description: Filters for Users that logged in since the given datetime.
->>>>>>> 9d6c5180
     outputs: &userOutput
     - contextPath: Vectra.User.Email
       type: String
@@ -503,11 +483,7 @@
   ### Accounts
   #
   - name: vectra-account-describe
-<<<<<<< HEAD
-    description: Returns a single Account details
-=======
     description: Returns a single Account details.
->>>>>>> 9d6c5180
     arguments:
     - name: id
       default: true
@@ -542,11 +518,7 @@
   ### Hosts
   #
   - name: vectra-host-describe
-<<<<<<< HEAD
-    description: Returns a single Host details
-=======
     description: Returns a single Host details.
->>>>>>> 9d6c5180
     arguments:
     - name: id
       default: true
@@ -585,11 +557,7 @@
   ### Detections
   #
   - name: vectra-detection-describe
-<<<<<<< HEAD
-    description: Returns a single detection details
-=======
     description: Returns a single detection details.
->>>>>>> 9d6c5180
     arguments:
     - name: id
       default: true
@@ -597,11 +565,7 @@
     outputs: *detectionOutput
 
   - name: vectra-detection-get-pcap
-<<<<<<< HEAD
-    description: Returns a Detection's PCAP file (if available)
-=======
     description: Returns a Detection's PCAP file (if available).
->>>>>>> 9d6c5180
     arguments:
     - name: id
       default: true
@@ -651,11 +615,7 @@
   ### Assignment Outcomes
   #
   - name: vectra-outcome-describe
-<<<<<<< HEAD
-    description: Returns a single outcome details
-=======
     description: Returns a single outcome details.
->>>>>>> 9d6c5180
     arguments:
     - name: id
       default: true
@@ -681,11 +641,7 @@
   ### Assignment
   #
   - name: vectra-assignment-describe
-<<<<<<< HEAD
-    description: Returns a single assignment details
-=======
     description: Returns a single assignment details.
->>>>>>> 9d6c5180
     arguments:
     - name: id
       default: true
@@ -693,11 +649,7 @@
     outputs: *assignmentOutput
 
   - name: vectra-assignment-assign
-<<<<<<< HEAD
-    description: Assigns an Account/Host entity to a Vectra User for investigation. If an assignment already exists on this entity, it will be reassigned
-=======
     description: Assigns an Account/Host entity to a Vectra User for investigation. If an assignment already exists on this entity, it will be reassigned.
->>>>>>> 9d6c5180
     execution: true     # This command is harmful
     arguments:
     - name: assignee_id
@@ -711,11 +663,7 @@
     outputs: *assignmentOutput
 
   - name: vectra-assignment-resolve
-<<<<<<< HEAD
-    description: Resolves an assignment by selecting resolution scheme. Could be 'resolving only' or 'resolving by filtering detections'
-=======
     description: Resolves an assignment by selecting resolution scheme. Could be 'resolving only' or 'resolving by filtering detections'.
->>>>>>> 9d6c5180
     execution: true     # This command is harmful
     arguments:
     - name: assignment_id
@@ -741,11 +689,7 @@
   ### Vectra Users
   #
   - name: vectra-user-describe
-<<<<<<< HEAD
-    description: Returns a single Vectra User details
-=======
     description: Returns a single Vectra User details.
->>>>>>> 9d6c5180
     arguments:
     - name: id
       default: true
