--- conflicted
+++ resolved
@@ -15,11 +15,7 @@
 - widget
 timeout: '0'
 type: python
-<<<<<<< HEAD
-dockerimage: demisto/python3:3.10.12.66339
-=======
 dockerimage: demisto/python3:3.10.13.83255
->>>>>>> 6f77591c
 runas: DBotWeakRole
 tests:
 - No test.
