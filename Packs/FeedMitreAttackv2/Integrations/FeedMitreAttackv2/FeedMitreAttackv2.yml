category: Data Enrichment & Threat Intelligence
commonfields:
  id: MITRE ATT&CK v2
  version: -1
configuration:
- defaultvalue: 'true'
  display: Fetch indicators
  name: feed
  type: 8
  required: false
- additionalinfo: Indicators from this integration instance will be marked with this reputation.
  display: Indicator Reputation
  name: feedReputation
  options:
  - None
  - Good
  - Suspicious
  - Bad
  type: 18
  required: false
- additionalinfo: Reliability of the source providing the intelligence data.
  defaultvalue: A - Completely reliable
  display: Source Reliability
  name: feedReliability
  options:
  - A - Completely reliable
  - B - Usually reliable
  - C - Fairly reliable
  - D - Not usually reliable
  - E - Unreliable
  - F - Reliability cannot be judged
  required: true
  type: 15
- additionalinfo: The Traffic Light Protocol (TLP) designation to apply to indicators fetched from the feed.
  display: Traffic Light Protocol Color
  name: tlp_color
  options:
  - RED
  - AMBER
  - GREEN
  - WHITE
  type: 15
  required: false
- defaultvalue: indicatorType
  display: ''
  name: feedExpirationPolicy
  options:
  - never
  - interval
  - indicatorType
  - suddenDeath
  type: 17
  required: false
- defaultvalue: '20160'
  display: ''
  name: feedExpirationInterval
  type: 1
  required: false
- defaultvalue: '240'
  display: Feed Fetch Interval
  name: feedFetchInterval
  type: 19
  required: false
- additionalinfo: When selected, the exclusion list is ignored for indicators from this feed. This means that if an indicator from this feed is on the exclusion list, the indicator might still be added to the system.
  defaultvalue: 'false'
  display: Bypass exclusion list
  name: feedBypassExclusionList
  type: 8
  required: false
- display: Use system proxy settings
  name: proxy
  type: 8
  required: false
- defaultvalue: 'false'
  display: Trust any certificate (not secure)
  name: insecure
  type: 8
  required: false
- additionalinfo: Supports CSV values.
  display: Tags
  name: feedTags
  type: 0
  required: false
- defaultvalue: 'true'
  display: Create relationships
  name: create_relationships
  type: 8
  required: false
description: Use the MITRE ATT&CK® feed to fetch MITRE’s Adversarial Tactics, Techniques, and Common Knowledge (ATT&CK®) content. MITRE ATT&CK is a globally-accessible knowledge base of adversary tactics and techniques based on real-world observations. The ATT&CK knowledge base is used as a foundation for the development of specific threat models and methodologies in the private sector, in government, and in the cybersecurity product and service community.
display: MITRE ATT&CK
name: MITRE ATT&CK v2
script:
  commands:
  - arguments:
    - defaultValue: '10'
      description: The maximum number of indicators to return.
      name: limit
      required: true
    - auto: PREDEFINED
      defaultValue: 'False'
      description: Output in raw JSON format. Can be "True" or "False".
      name: raw
      predefined:
      - 'False'
      - 'True'
    description: Retrieves a limited number of indicators.
    name: mitre-get-indicators
  - description: Shows the feed names and IDs from TAXII.
    name: mitre-show-feeds
  - arguments:
    - default: true
      description: Indicator to look up.
      isArray: true
      name: attack_pattern
      required: true
    description: Looks up the reputation of the indicator.
    name: attack-pattern
    outputs:
    - contextPath: DBotScore.Indicator
      description: The indicator that was tested.
      type: string
    - contextPath: DBotScore.Score
      description: The actual score.
      type: number
    - contextPath: DBotScore.Type
      description: The indicator type.
      type: string
    - contextPath: DBotScore.Vendor
      description: The vendor used to calculate the score.
      type: string
    - contextPath: AttackPattern.STIXID
      description: The STIX ID of the Attack Pattern.
      type: string
    - contextPath: AttackPattern.KillChainPhases
      description: The kill chain phases of the Attack Pattern.
      type: string
    - contextPath: AttackPattern.FirstSeenBySource
      description: The first seen by source of the Attack Pattern.
      type: string
    - contextPath: AttackPattern.Description
      description: The description of the Attack Pattern.
      type: string
    - contextPath: AttackPattern.OperatingSystemRefs
      description: The operating system references of the Attack Pattern.
      type: string
    - contextPath: AttackPattern.Publications
      description: The publications of the Attack Pattern.
      type: string
    - contextPath: AttackPattern.MITREID
      description: The MITRE ID of the Attack Pattern.
      type: string
    - contextPath: AttackPattern.Tags
      description: The tags of the Attack Pattern.
      type: string
  - arguments:
    - description: The Attack Pattern IDs list.
      isArray: true
      name: attack_ids
      required: true
    description: Gets the Attack Pattern value from the Attack Pattern ID.
    name: mitre-get-indicator-name
    outputs:
    - contextPath: MITREATTACK.id
      description: MITRE ATTACK Attack Pattern ID.
      type: String
    - contextPath: MITREATTACK.value
      description: MITRE ATTACK Attack Pattern value.
      type: String
<<<<<<< HEAD
  dockerimage: demisto/taxii2:1.0.0.78918
=======
  dockerimage: demisto/taxii2:1.0.0.83423
>>>>>>> 5cfcc708
  feed: true
  runonce: false
  script: '-'
  subtype: python3
  type: python
tests:
- FeedMitreAttackv2_test
fromversion: 5.5.0
autoUpdateDockerImage: false<|MERGE_RESOLUTION|>--- conflicted
+++ resolved
@@ -166,11 +166,7 @@
     - contextPath: MITREATTACK.value
       description: MITRE ATTACK Attack Pattern value.
       type: String
-<<<<<<< HEAD
-  dockerimage: demisto/taxii2:1.0.0.78918
-=======
   dockerimage: demisto/taxii2:1.0.0.83423
->>>>>>> 5cfcc708
   feed: true
   runonce: false
   script: '-'
