--- conflicted
+++ resolved
@@ -170,11 +170,7 @@
     - contextPath: MITREATTACK.value
       description: MITRE ATTACK Attack Pattern value.
       type: String
-<<<<<<< HEAD
-  dockerimage: demisto/taxii2:1.0.0.116770
-=======
   dockerimage: demisto/taxii2:1.0.0.117320
->>>>>>> 2dd9ec76
   feed: true
   runonce: false
   script: '-'
