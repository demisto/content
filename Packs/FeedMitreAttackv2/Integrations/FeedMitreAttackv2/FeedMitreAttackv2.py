--- conflicted
+++ resolved
@@ -712,10 +712,6 @@
                 demisto.createIndicators(iter_)
 
     # Log exceptions
-<<<<<<< HEAD
-    except Exception as e:
-        return_error(str(e))
-=======
     except requests.exceptions.ConnectTimeout as exception:
         err_msg = 'Connection Timeout Error - potential reason might be that the server is not accessible from your host.'
         return_error(err_msg, exception)
@@ -740,7 +736,6 @@
         return_error(err_msg, exception)
     except Exception as exception:
         return_error(str(exception), exception)
->>>>>>> 9d6c5180
 
 
 from TAXII2ApiModule import *  # noqa: E402
