--- conflicted
+++ resolved
@@ -55,19 +55,11 @@
     "relationships": {"name": "relationships", "filter": Filter("type", "=", "relationship")},
     "Campaign": {"name": "campaign", "filter": Filter("type", "=", "campaign")},
 }
-<<<<<<< HEAD
-RELATIONSHIP_TYPES = EntityRelationship.Relationships.RELATIONSHIPS_NAMES.keys()
-ENTERPRISE_COLLECTION_ID = '95ecc380-afe9-11e4-9b6c-751b66dd541e'
-EXTRACT_TIMESTAMP_REGEX = r"\(([^()]+)\)"
-SERVER_DATE_FORMAT = "%Y-%m-%dT%H:%M:%S"
-DEFAULT_YEAR = datetime(1970, 1, 1)
-=======
 RELATIONSHIP_TYPES = EntityRelationship.Relationships.RELATIONSHIPS_NAMES.keys()   # pragma: no cover
 ENTERPRISE_COLLECTION_ID = '95ecc380-afe9-11e4-9b6c-751b66dd541e'                  # pragma: no cover
 EXTRACT_TIMESTAMP_REGEX = r"\(([^()]+)\)"   # pragma: no cover
 SERVER_DATE_FORMAT = "%Y-%m-%dT%H:%M:%S"    # pragma: no cover
 DEFAULT_YEAR = datetime(1970, 1, 1)         # pragma: no cover
->>>>>>> 90cf3b88
 
 # disable warnings coming from taxii2client - https://github.com/OTRF/ATTACK-Python-Client/issues/43#issuecomment-1016581436
 logging.getLogger("taxii2client.v20").setLevel(logging.ERROR)
@@ -269,11 +261,7 @@
     if indicator_type in ['Tool', 'STIX Tool', 'Malware', 'STIX Malware']:
         tags.extend(indicator_json.get('labels', ''))
 
-<<<<<<< HEAD
-    tlp = get_tlp(indicator_json)
-=======
     tlp = STIX2XSOARParser.get_tlp(indicator_json)
->>>>>>> 90cf3b88
     indicator_json['description'] = remove_citations(indicator_json.get('description', ''))
 
     generic_mapping_fields = {
@@ -375,19 +363,6 @@
     return date_time_result
 
 
-<<<<<<< HEAD
-def get_tlp(indicator_json: dict) -> str:
-    object_marking_definition_list = indicator_json.get('object_marking_refs', '')
-    tlp_color: str = ''
-    for object_marking_definition in object_marking_definition_list:
-        if MARKING_DEFINITION_TO_TLP.get(object_marking_definition):
-            tlp_color = MARKING_DEFINITION_TO_TLP.get(object_marking_definition, '')
-            break
-    return tlp_color
-
-
-=======
->>>>>>> 90cf3b88
 def create_relationship_list(mitre_relationships_list, id_to_name):
     relationships_list = []
     for mitre_relationship in mitre_relationships_list:
@@ -725,10 +700,6 @@
                 demisto.createIndicators(iter_)
 
     # Log exceptions
-<<<<<<< HEAD
-    except Exception as e:
-        return_error(str(e))
-=======
     except requests.exceptions.ConnectTimeout as exception:
         err_msg = 'Connection Timeout Error - potential reason might be that the server is not accessible from your host.'
         return_error(err_msg, exception)
@@ -753,7 +724,6 @@
         return_error(err_msg, exception)
     except Exception as exception:
         return_error(str(exception), exception)
->>>>>>> 90cf3b88
 
 
 from TAXII2ApiModule import *  # noqa: E402
