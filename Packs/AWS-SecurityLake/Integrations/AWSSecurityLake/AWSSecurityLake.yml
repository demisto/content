--- conflicted
+++ resolved
@@ -1211,11 +1211,7 @@
   script: "-"
   type: python
   subtype: python3
-<<<<<<< HEAD
-  dockerimage: demisto/boto3py3:1.0.0.89611
-=======
   dockerimage: demisto/boto3py3:1.0.0.91694
->>>>>>> 693bcc8a
   feed: false
   isfetch: false
 fromversion: 6.10.0
