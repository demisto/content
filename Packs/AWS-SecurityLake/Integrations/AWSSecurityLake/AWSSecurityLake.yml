category: IT Services
commonfields:
  id: AWS Security Lake
  version: -1
configuration:
- name: roleArn
  display: Role ARN
  required: false
  type: 0
  section: Connect
- name: roleSessionName
  display: Role Session Name
  required: false
  type: 0
  section: Connect
- name: sessionDuration
  display: Role Session Duration
  required: false
  type: 0
  section: Connect
  advanced: true
- name: defaultRegion
  display: AWS Default Region
  required: true
  type: 15
  options:
  - us-east-1
  - us-east-2
  - us-west-1
  - us-west-2
  - ca-central-1
  - eu-west-1
  - eu-central-1
  - eu-west-2
  - ap-northeast-1
  - ap-northeast-2
  - ap-southeast-1
  - ap-southeast-2
  - ap-south-1
  - sa-east-1
  - eu-north-1
  - eu-west-3
  - us-gov-east-1
  - us-gov-west-1
  section: Connect
- name: credentials
  display: Access Key
  required: false
  type: 9
  displaypassword: Secret Key
  hiddenusername: false
  section: Connect
- name: timeout
  display: Timeout
  required: false
  defaultvalue: 60,10
  type: 0
  section: Connect
  advanced: true
  additionalinfo: The time in seconds until a timeout exception is reached. You can specify just the read timeout (for example 60) or also the connect timeout followed after a comma (for example 60,10). If a connect timeout is not specified, a default of 10 second will be used.
- name: retries
  display: Retries
  required: false
  defaultvalue: 5
  type: 0
  section: Connect
  advanced: true
  additionalinfo: "The maximum number of retry attempts when connection or throttling errors are encountered. Set to 0 to disable retries. The default value is 5 and the limit is 10. Note: Increasing the number of retries will increase the execution time."
- name: insecure
  display: Trust any certificate (not secure)
  required: false
  defaultvalue: 'false'
  type: 8
  advanced: true
- name: proxy
  display: Use system proxy settings
  required: false
  defaultvalue: 'false'
  type: 8
  advanced: true
description: "Amazon Security Lake is a fully managed security data lake service."
display: Amazon Security Lake
name: AWS Security Lake
script:
  commands:
  - name: aws-security-lake-query-execute
    arguments:
    - name: query_string
      description: The SQL query statements to be executed.
      required: true
      isArray: false
      defaultValue: ""
      predefined:
      - ""
    - name: query_limit
      description: A limit (number) to use for the query. If the keyword 'LIMIT' exists within 'QueryString', this parameter will be ignored.
      required: false
      isArray: false
      defaultValue: "50"
      predefined:
      - ""
    - name: client_request_token
      description: A unique case-sensitive string used to ensure the request to create the query is idempotent (executes only once). If another StartQueryExecution request is received, the same response is returned and another query is not created.
      required: false
      isArray: false
      defaultValue: ""
      predefined:
      - ""
    - name: database
      description: The name of the database.
      required: false
      isArray: false
      defaultValue: ""
      predefined:
      - ""
    - name: output_location
      description: The location in Amazon S3 where your query results are stored, such as s3://path/to/query/bucket/.
      required: true
      isArray: false
      defaultValue: ""
      predefined:
      - ""
    - name: encryption_option
      description: Indicates whether Amazon S3 server-side encryption with Amazon S3-managed keys (SSE-S3 ), server-side encryption with KMS-managed keys (SSE-KMS ), or client-side encryption with KMS-managed keys (CSE-KMS) is used.
      required: false
      isArray: false
      defaultValue: ""
      predefined:
      - ""
    - name: kms_key
      description: For SSE-KMS and CSE-KMS , this is the KMS key ARN or ID.
      required: false
      isArray: false
      defaultValue: ""
      predefined:
      - ""
    - name: work_group
      description: The name of the workgroup in which the query is being started.
      required: false
      isArray: false
      defaultValue: ""
      predefined:
      - ""
    - name: roleArn
      description: The Amazon Resource Name (ARN) of the role to assume.
    - name: roleSessionName
      description: An identifier for the assumed role session.
    - name: roleSessionDuration
      description: The duration, in seconds, of the role session. The value can range from 900 seconds (15 minutes) up to the maximum session duration setting for the role.
    - name: region
      description: The AWS region. If not specified, the default region will be used.
    - name: QueryExecutionId
      hidden: true
      description: ID of the newly created query. Used internally for polling.
    - name: hide_polling_output
      hidden: true
      description: ""
    description: Execute a new query, wait for the query to complete (using polling), and return query's execution information, and query's results (if successful). Either 'OutputLocation' or 'WorkGroup' must be specified for the query to run.
    polling: true
    outputs:
    - contextPath: AWS.SecurityLake.Query.QueryExecutionId
      description: The unique identifier for each query execution.
      type: String
    - contextPath: AWS.SecurityLake.Query.Query
      description: The SQL query statements which the query execution ran.
      type: String
    - contextPath: AWS.SecurityLake.Query.StatementType
      description: The type of query statement that was run.
      type: String
    - contextPath: AWS.SecurityLake.Query.ResultConfiguration.OutputLocation
      description: The location in Amazon S3 where your query and calculation results are stored, such as 's3://path/to/query/bucket/'.
      type: String
    - contextPath: AWS.SecurityLake.Query.ResultConfiguration.EncryptionConfiguration.EncryptionOption
      description: If query and calculation results are encrypted in Amazon S3, indicates the encryption option used (for example, SSE_KMS or CSE_KMS) and key information.
      type: String
    - contextPath: AWS.SecurityLake.Query.ResultConfiguration.EncryptionConfiguration.KmsKey
      description: For SSE_KMS and CSE_KMS, this is the KMS key ARN or ID.
      type: String
    - contextPath: AWS.SecurityLake.Query.ResultConfiguration.ExpectedBucketOwner
      description: The Amazon Web Services account ID that you expect to be the owner of the Amazon S3 bucket specified by ResultConfiguration.OutputLocation.
      type: String
    - contextPath: AWS.SecurityLake.Query.ResultConfiguration.AclConfiguration.S3AclOption
      description: The Amazon S3 canned ACL that Athena should specify when storing query results.
      type: String
    - contextPath: AWS.SecurityLake.Query.ResultReuseConfiguration.ResultReuseByAgeConfiguration.Enabled
      description: True if previous query results can be reused when the query is run; otherwise, false. The default is false.
      type: Boolean
    - contextPath: AWS.SecurityLake.Query.ResultReuseConfiguration.ResultReuseByAgeConfiguration.MaxAgeInMinutes
      description: Specifies, in minutes, the maximum age of a previous query result that Athena should consider for reuse. The default is 60.
      type: Number
    - contextPath: AWS.SecurityLake.Query.QueryExecutionContext.Database
      description: The name of the database used in the query execution.
      type: String
    - contextPath: AWS.SecurityLake.Query.QueryExecutionContext.Catalog
      description: The name of the data catalog used in the query execution.
      type: String
    - contextPath: AWS.SecurityLake.Query.Status.State
      description: The state of the query execution.
      type: String
    - contextPath: AWS.SecurityLake.Query.Status.StateChangeReason
      description: Further detail about the status of the query.
      type: String
    - contextPath: AWS.SecurityLake.Query.Status.SubmissionDateTime
      description: The date and time that the query was submitted.
      type: String
    - contextPath: AWS.SecurityLake.Query.Status.CompletionDateTime
      description: The date and time that the query completed.
      type: String
    - contextPath: AWS.SecurityLake.Query.Status.AthenaError.ErrorCategory
      description: An integer value that specifies the category of a query failure error.
      type: Number
    - contextPath: AWS.SecurityLake.Query.Status.AthenaError.ErrorType
      description: An integer value that provides specific information about an Athena query error. For the meaning of specific values, see the Error Type Reference in the Amazon Athena User Guide.
      type: Number
    - contextPath: AWS.SecurityLake.Query.Status.AthenaError.Retryable
      description: True if the query might succeed if resubmitted.
      type: Boolean
    - contextPath: AWS.SecurityLake.Query.Status.AthenaError.ErrorMessage
      description: Contains a short description of the error that occurred.
      type: String
    - contextPath: AWS.SecurityLake.Query.Statistics.EngineExecutionTimeInMillis
      description: The number of milliseconds that the query took to execute.
      type: Number
    - contextPath: AWS.SecurityLake.Query.Statistics.DataScannedInBytes
      description: The number of bytes in the data that was queried.
      type: Number
    - contextPath: AWS.SecurityLake.Query.Statistics.DataManifestLocation
      description: The location and file name of a data manifest file. The manifest file is saved to the Athena query results location in Amazon S3.
      type: String
    - contextPath: AWS.SecurityLake.Query.Statistics.TotalExecutionTimeInMillis
      description: The number of milliseconds that Athena took to run the query.
      type: Number
    - contextPath: AWS.SecurityLake.Query.Statistics.QueryQueueTimeInMillis
      description: The number of milliseconds that the query was in your query queue waiting for resources.
      type: Number
    - contextPath: AWS.SecurityLake.Query.Statistics.ServicePreProcessingTimeInMillis
      description: The number of milliseconds that Athena took to preprocess the query before submitting the query to the query engine.
      type: Number
    - contextPath: AWS.SecurityLake.Query.Statistics.QueryPlanningTimeInMillis
      description: The number of milliseconds that Athena took to plan the query processing flow. This includes the time spent retrieving table partitions from the data source.
      type: Number
    - contextPath: AWS.SecurityLake.Query.Statistics.ServiceProcessingTimeInMillis
      description: The number of milliseconds that Athena took to finalize and publish the query results after the query engine finished running the query.
      type: Number
    - contextPath: AWS.SecurityLake.Query.ResultReuseInformation.ReusedPreviousResult
      description: True if a previous query result was reused; false if the result was generated from a new run of the query.
      type: Boolean
    - contextPath: AWS.SecurityLake.Query.WorkGroup
      description: The name of the workgroup in which the query ran.
      type: String
    - contextPath: AWS.SecurityLake.Query.EngineVersion.SelectedEngineVersion
      description: The engine version requested by the user. Possible values are determined by the output of ListEngineVersions, including AUTO.
      type: String
    - contextPath: AWS.SecurityLake.Query.EngineVersion.EffectiveEngineVersion
      description: The engine version on which the query runs.
      type: String
    - contextPath: AWS.SecurityLake.Query.ExecutionParameters
      description: A list of values for the parameters in a query. The values are applied sequentially to the parameters in the query in the order in which the parameters occur. The list of parameters is not returned in the response.
      type: List
    - contextPath: AWS.SecurityLake.Query.SubstatementType
      description: The type of query statement that was run.
      type: String
    - contextPath: AWS.SecurityLake.QueryResults
      description: List of query results.
      type: List
  - name: aws-security-lake-data-catalogs-list
    description: Lists the data catalogs in the current Amazon Web Services account.
    deprecated: false
    arguments:
    - name: work_group
      description: The name of the workgroup. Required if making an IAM Identity Center request.
      required: false
      isArray: false
      defaultValue: ""
      predefined:
      - ""
    - name: region
      description: The AWS region. If not specified, the default region will be used.
      required: false
      isArray: false
      defaultValue: ""
      predefined:
      - ""
    - name: roleArn
      description: The Amazon Resource Name (ARN) of the role to assume.
      required: false
      isArray: false
      defaultValue: ""
      predefined:
      - ""
    - name: roleSessionName
      description: An identifier for the assumed role session.
      required: false
      isArray: false
      defaultValue: ""
      predefined:
      - ""
    - name: roleSessionDuration
      description: The duration, in seconds, of the role session. The value can range from 900 seconds (15 minutes) up to the maximum session duration setting for the role.
      required: false
      isArray: false
      defaultValue: ""
      predefined:
      - ""
    - name: limit
      description: Specifies the maximum number of data catalogs to return.
      required: false
      isArray: false
      defaultValue: ""
      predefined:
      - ""
    - name: next_token
      description: Specifies the maximum number of data catalogs to return.
      required: false
      isArray: false
      defaultValue: ""
      predefined:
      - ""
    outputs:
    - contextPath: AWS.SecurityLake.Catalog.CatalogName
      description: The name of the data catalog.
      type: String
    - contextPath: AWS.SecurityLake.Catalog.Type
      description: The data catalog type.
      type: String
    - contextPath: AWS.SecurityLake.CatalogNextToken
      description: A token generated by the SecurityLake service that specifies where to continue pagination if a previous request was truncated. To obtain the next set of pages, pass in the NextToken from the response object of the previous page call.
      type: String
  - name: aws-security-lake-databases-list
    description: Lists the databases in the specified data catalog.
    deprecated: false
    arguments:
    - name: catalog_name
      description: The name of the data catalog that contains the databases to return.
      required: true
      isArray: false
      defaultValue: ""
      predefined:
      - ""
    - name: work_group
      description: The name of the workgroup for which the metadata is being fetched. Required if requesting an IAM Identity Center enabled Glue Data Catalog.
      required: false
      isArray: false
      defaultValue: ""
      predefined:
      - ""
    - name: region
      description: The AWS region. If not specified, the default region will be used.
      required: false
      isArray: false
      defaultValue: ""
      predefined:
      - ""
    - name: roleArn
      description: The Amazon Resource Name (ARN) of the role to assume.
      required: false
      isArray: false
      defaultValue: ""
      predefined:
      - ""
    - name: roleSessionName
      description: An identifier for the assumed role session.
      required: false
      isArray: false
      defaultValue: ""
      predefined:
      - ""
    - name: roleSessionDuration
      description: The duration, in seconds, of the role session. The value can range from 900 seconds (15 minutes) up to the maximum session duration setting for the role.
      required: false
      isArray: false
      defaultValue: ""
      predefined:
      - ""
    - name: limit
      description: Specifies the maximum number of results to return.
      required: false
      isArray: false
      defaultValue: ""
      predefined:
      - ""
    - name: next_token
      description: A token generated by the SecurityLake service that specifies where to continue pagination if a previous request was truncated. To obtain the next set of pages, pass in the NextToken from the response object of the previous page call.
      required: false
      isArray: false
      defaultValue: ""
      predefined:
      - ""
    outputs:
    - contextPath: AWS.SecurityLake.Database.Name
      description: The name of the database.
      type: String
    - contextPath: AWS.SecurityLake.Database.Description
      description: An optional description of the database.
      type: String
    - contextPath: AWS.SecurityLake.Database.Parameters
      description: A set of custom key/value pairs.
      type: List
    - contextPath: AWS.SecurityLake.DatabaseNextToken
      description: A token generated by the SecurityLake service that specifies where to continue pagination if a previous request was truncated. To obtain the next set of pages, pass in the NextToken from the response object of the previous page call.
      type: String
  - name: aws-security-lake-table-metadata-list
    description: Lists the metadata for the tables in the specified data catalog database.
    deprecated: false
    arguments:
    - name: catalog_name
      description: The name of the data catalog that contains the databases to return.
      required: true
      isArray: false
      defaultValue: ""
      predefined:
      - ""
    - name: database_name
      description: The name of the database for which table metadata should be returned.
      required: true
      isArray: false
      defaultValue: ""
      predefined:
      - ""
    - name: expression
      description: A regex filter that pattern-matches table names. If no expression is supplied, metadata for all tables are listed.
      required: false
      isArray: false
      defaultValue: ""
      predefined:
      - ""
    - name: roleArn
      description: The Amazon Resource Name (ARN) of the role to assume.
      required: false
      isArray: false
      defaultValue: ""
      predefined:
      - ""
    - name: roleSessionName
      description: An identifier for the assumed role session.
      required: false
      isArray: false
      defaultValue: ""
      predefined:
      - ""
    - name: roleSessionDuration
      description: The duration, in seconds, of the role session. The value can range from 900 seconds (15 minutes) up to the maximum session duration setting for the role.
      required: false
      isArray: false
      defaultValue: ""
      predefined:
      - ""
    - name: limit
      description: Specifies the maximum number of results to return.
      required: false
      isArray: false
      defaultValue: ""
      predefined:
      - ""
    - name: next_token
      description: A token generated by the SecurityLake service that specifies where to continue pagination if a previous request was truncated. To obtain the next set of pages, pass in the NextToken from the response object of the previous page call.
      required: false
      isArray: false
      defaultValue: ""
      predefined:
      - ""
    - name: work_group
      description: The name of the workgroup for which the metadata is being fetched. Required if requesting an IAM Identity Center enabled Glue Data Catalog.
      required: false
      isArray: false
      defaultValue: ""
      predefined:
      - ""
    outputs:
    - contextPath: AWS.SecurityLake.TableMetadata.Name
      description: The name of the table.
      type: String
    - contextPath: AWS.SecurityLake.TableMetadata.CreateTime
      description: The time that the table was created.
      type: Date
    - contextPath: AWS.SecurityLake.TableMetadata.LastAccessTime
      description: The last time the table was accessed.
      type: Date
    - contextPath: AWS.SecurityLake.TableMetadata.TableType
      description: The type of table. In Athena, only EXTERNAL_TABLE is supported.
      type: String
    - contextPath: AWS.SecurityLake.TableMetadata.Columns.Name
      description: The name of the column.
      type: String
    - contextPath: AWS.SecurityLake.TableMetadata.Columns.Type
      description: The data type of the column.
      type: String
    - contextPath: AWS.SecurityLake.TableMetadata.Columns.Comment
      description: Optional information about the column.
      type: String
    - contextPath: AWS.SecurityLake.TableMetadata.PartitionKeys.Name
      description: The name of the column.
      type: String
    - contextPath: AWS.SecurityLake.TableMetadata.PartitionKeys.Type
      description: The data type of the column.
      type: String
    - contextPath: AWS.SecurityLake.TableMetadata.PartitionKeys.Comment
      description: Optional information about the column.
      type: String
    - contextPath: AWS.SecurityLake.TableMetadata.Parameters
      description: A set of custom key/value pairs for table properties.
      type: List
    - contextPath: AWS.SecurityLake.TableMetadataNextToken
      description: A token generated by the SecurityLake service that specifies where to continue pagination if a previous request was truncated. To obtain the next set of pages, pass in the NextToken from the response object of the previous page call.
      type: String
  - name: aws-security-lake-user-mfalogin-query
    description: Runs query that takes a provided username and queries the AWS Security Lake for MFA login attempts (Success/Failed) associated with the user's account, using AWS CloudTrail logs.
    deprecated: false
    arguments:
    - name: database
      description: The database to run the query against.
      required: true
      isArray: false
      defaultValue: ""
      predefined:
      - ""
    - name: table
      description: The table to run the query against.
      required: true
      isArray: false
      defaultValue: ""
      predefined:
      - ""
    - name: user_name
      description: The username to search for MFA login attempts.
      required: true
      isArray: false
      defaultValue: ""
      predefined:
      - ""
    - name: output_location
      description: The location in Amazon S3 where your query results are stored, such as s3://path/to/query/bucket/.
      required: true
      isArray: false
      defaultValue: ""
      predefined:
      - ""
    - name: roleArn
      description: The Amazon Resource Name (ARN) of the role to assume.
      required: false
      isArray: false
      defaultValue: ""
      predefined:
      - ""
    - name: roleSessionName
      description: An identifier for the assumed role session.
      required: false
      isArray: false
      defaultValue: ""
      predefined:
      - ""
    - name: roleSessionDuration
      description: The duration, in seconds, of the role session. The value can range from 900 seconds (15 minutes) up to the maximum session duration setting for the role.
      required: false
      isArray: false
      defaultValue: ""
      predefined:
      - ""
    - name: region
      description: The AWS region. If not specified, the default region will be used.
    - name: query_limit
      description: A limit (number) to use for the query. If the keyword 'LIMIT' exists within 'QueryString', this parameter will be ignored.
      required: false
      isArray: false
      defaultValue: ""
      predefined:
      - ""
    - name: QueryExecutionId
      hidden: true
      description: ID of the newly created query. Used internally for polling.
    - name: hide_polling_output
      hidden: true
      description: ""
    polling: true
    outputs:
    - contextPath: AWS.SecurityLake.Query.QueryExecutionId
      description: The unique identifier for each query execution.
      type: String
    - contextPath: AWS.SecurityLake.Query.Query
      description: The SQL query statements which the query execution ran.
      type: String
    - contextPath: AWS.SecurityLake.Query.StatementType
      description: The type of query statement that was run.
      type: String
    - contextPath: AWS.SecurityLake.Query.ResultConfiguration.OutputLocation
      description: The location in Amazon S3 where your query and calculation results are stored, such as 's3://path/to/query/bucket/'.
      type: String
    - contextPath: AWS.SecurityLake.Query.ResultConfiguration.EncryptionConfiguration.EncryptionOption
      description: If query and calculation results are encrypted in Amazon S3, indicates the encryption option used (for example, SSE_KMS or CSE_KMS) and key information.
      type: String
    - contextPath: AWS.SecurityLake.Query.ResultConfiguration.EncryptionConfiguration.KmsKey
      description: For SSE_KMS and CSE_KMS, this is the KMS key ARN or ID.
      type: String
    - contextPath: AWS.SecurityLake.Query.ResultConfiguration.ExpectedBucketOwner
      description: The Amazon Web Services account ID that you expect to be the owner of the Amazon S3 bucket specified by ResultConfiguration.OutputLocation.
      type: String
    - contextPath: AWS.SecurityLake.Query.ResultConfiguration.AclConfiguration.S3AclOption
      description: The Amazon S3 canned ACL that SecurityLake should specify when storing query results.
      type: String
    - contextPath: AWS.SecurityLake.Query.ResultReuseConfiguration.ResultReuseByAgeConfiguration.Enabled
      description: True if previous query results can be reused when the query is run; otherwise, false. The default is false.
      type: Boolean
    - contextPath: AWS.SecurityLake.Query.ResultReuseConfiguration.ResultReuseByAgeConfiguration.MaxAgeInMinutes
      description: Specifies, in minutes, the maximum age of a previous query result that SecurityLake should consider for reuse. The default is 60.
      type: Number
    - contextPath: AWS.SecurityLake.Query.QueryExecutionContext.Database
      description: The name of the database used in the query execution.
      type: String
    - contextPath: AWS.SecurityLake.Query.QueryExecutionContext.Catalog
      description: The name of the data catalog used in the query execution.
      type: String
    - contextPath: AWS.SecurityLake.Query.Status.State
      description: The state of the query execution.
      type: String
    - contextPath: AWS.SecurityLake.Query.Status.StateChangeReason
      description: Further detail about the status of the query.
      type: String
    - contextPath: AWS.SecurityLake.Query.Status.SubmissionDateTime
      description: The date and time that the query was submitted.
      type: String
    - contextPath: AWS.SecurityLake.Query.Status.CompletionDateTime
      description: The date and time that the query completed.
      type: String
    - contextPath: AWS.SecurityLake.Query.Status.AthenaError.ErrorCategory
      description: An integer value that specifies the category of a query failure error.
      type: Number
    - contextPath: AWS.SecurityLake.Query.Status.AthenaError.ErrorType
      description: An integer value that provides specific information about an Athena query error. For the meaning of specific values, see the Error Type Reference in the Amazon Athena User Guide.
      type: Number
    - contextPath: AWS.SecurityLake.Query.Status.AthenaError.Retryable
      description: True if the query might succeed if resubmitted.
      type: Boolean
    - contextPath: AWS.SecurityLake.Query.Status.AthenaError.ErrorMessage
      description: Contains a short description of the error that occurred.
      type: String
    - contextPath: AWS.SecurityLake.Query.Statistics.EngineExecutionTimeInMillis
      description: The number of milliseconds that the query took to execute.
      type: Number
    - contextPath: AWS.SecurityLake.Query.Statistics.DataScannedInBytes
      description: The number of bytes in the data that was queried.
      type: Number
    - contextPath: AWS.SecurityLake.Query.Statistics.DataManifestLocation
      description: The location and file name of a data manifest file. The manifest file is saved to the Athena query results location in Amazon S3.
      type: String
    - contextPath: AWS.SecurityLake.Query.Statistics.TotalExecutionTimeInMillis
      description: The number of milliseconds that Athena took to run the query.
      type: Number
    - contextPath: AWS.SecurityLake.Query.Statistics.QueryQueueTimeInMillis
      description: The number of milliseconds that the query was in your query queue waiting for resources.
      type: Number
    - contextPath: AWS.SecurityLake.Query.Statistics.ServicePreProcessingTimeInMillis
      description: The number of milliseconds that Athena took to preprocess the query before submitting the query to the query engine.
      type: Number
    - contextPath: AWS.SecurityLake.Query.Statistics.QueryPlanningTimeInMillis
      description: The number of milliseconds that Athena took to plan the query processing flow. This includes the time spent retrieving table partitions from the data source.
      type: Number
    - contextPath: AWS.SecurityLake.Query.Statistics.ServiceProcessingTimeInMillis
      description: The number of milliseconds that Athena took to finalize and publish the query results after the query engine finished running the query.
      type: Number
    - contextPath: AWS.SecurityLake.Query.ResultReuseInformation.ReusedPreviousResult
      description: True if a previous query result was reused; false if the result was generated from a new run of the query.
      type: Boolean
    - contextPath: AWS.SecurityLake.Query.WorkGroup
      description: The name of the workgroup in which the query ran.
      type: String
    - contextPath: AWS.SecurityLake.Query.EngineVersion.SelectedEngineVersion
      description: The engine version requested by the user. Possible values are determined by the output of ListEngineVersions, including AUTO.
      type: String
    - contextPath: AWS.SecurityLake.Query.EngineVersion.EffectiveEngineVersion
      description: The engine version on which the query runs.
      type: String
    - contextPath: AWS.SecurityLake.Query.ExecutionParameters
      description: A list of values for the parameters in a query. The values are applied sequentially to the parameters in the query in the order in which the parameters occur. The list of parameters is not returned in the response.
      type: List
    - contextPath: AWS.SecurityLake.Query.SubstatementType
      description: The type of query statement that was run.
      type: String
    - contextPath: AWS.SecurityLake.MfaLoginQueryResults
      description: List of query results.
      type: List
  - name: aws-security-lake-source-ip-query
    description: Runs a query that takes a provided source IP address and queries the AWS Security Lake for console login attempts (Success/Failed) associated with the IP address, using AWS CloudTrail logs.
    deprecated: false
    arguments:
    - name: database
      description: The database to run the query against.
      required: true
      isArray: false
      defaultValue: ""
      predefined:
      - ""
    - name: table
      description: The table to run the query against.
      required: true
      isArray: false
      defaultValue: ""
      predefined:
      - ""
    - name: ip_src
      description: The source IP address to search for console login attempts.
      required: true
      isArray: false
      defaultValue: ""
      predefined:
      - ""
    - name: output_location
      description: The location in Amazon S3 where your query results are stored, such as s3://path/to/query/bucket/.
      required: true
      isArray: false
      defaultValue: ""
      predefined:
      - ""
    - name: roleArn
      description: The Amazon Resource Name (ARN) of the role to assume.
      required: false
      isArray: false
      defaultValue: ""
      predefined:
      - ""
    - name: roleSessionName
      description: An identifier for the assumed role session.
      required: false
      isArray: false
      defaultValue: ""
      predefined:
      - ""
    - name: roleSessionDuration
      description: The duration, in seconds, of the role session. The value can range from 900 seconds (15 minutes) up to the maximum session duration setting for the role.
      required: false
      isArray: false
      defaultValue: ""
      predefined:
      - ""
    - name: region
      description: The AWS region. If not specified, the default region will be used.
    - name: query_limit
      description: A limit (number) to use for the query. If the keyword 'LIMIT' exists within 'QueryString', this parameter will be ignored.
      required: false
      isArray: false
      defaultValue: ""
      predefined:
      - ""
    - name: QueryExecutionId
      hidden: true
      description: ID of the newly created query. Used internally for polling.
    - name: hide_polling_output
      hidden: true
      description: ""
    polling: true
    outputs:
    - contextPath: AWS.SecurityLake.Query.QueryExecutionId
      description: The unique identifier for each query execution.
      type: String
    - contextPath: AWS.SecurityLake.Query.Query
      description: The SQL query statements which the query execution ran.
      type: String
    - contextPath: AWS.SecurityLake.Query.StatementType
      description: The type of query statement that was run.
      type: String
    - contextPath: AWS.SecurityLake.Query.ResultConfiguration.OutputLocation
      description: The location in Amazon S3 where your query and calculation results are stored, such as 's3://path/to/query/bucket/'.
      type: String
    - contextPath: AWS.SecurityLake.Query.ResultConfiguration.EncryptionConfiguration.EncryptionOption
      description: If query and calculation results are encrypted in Amazon S3, indicates the encryption option used (for example, SSE_KMS or CSE_KMS) and key information.
      type: String
    - contextPath: AWS.SecurityLake.Query.ResultConfiguration.EncryptionConfiguration.KmsKey
      description: For SSE_KMS and CSE_KMS, this is the KMS key ARN or ID.
      type: String
    - contextPath: AWS.SecurityLake.Query.ResultConfiguration.ExpectedBucketOwner
      description: The Amazon Web Services account ID that you expect to be the owner of the Amazon S3 bucket specified by ResultConfiguration.OutputLocation.
      type: String
    - contextPath: AWS.SecurityLake.Query.ResultConfiguration.AclConfiguration.S3AclOption
      description: The Amazon S3 canned ACL that Athena should specify when storing query results.
      type: String
    - contextPath: AWS.SecurityLake.Query.ResultReuseConfiguration.ResultReuseByAgeConfiguration.Enabled
      description: True if previous query results can be reused when the query is run; otherwise, false. The default is false.
      type: Boolean
    - contextPath: AWS.SecurityLake.Query.ResultReuseConfiguration.ResultReuseByAgeConfiguration.MaxAgeInMinutes
      description: Specifies, in minutes, the maximum age of a previous query result that Athena should consider for reuse. The default is 60.
      type: Number
    - contextPath: AWS.SecurityLake.Query.QueryExecutionContext.Database
      description: The name of the database used in the query execution.
      type: String
    - contextPath: AWS.SecurityLake.Query.QueryExecutionContext.Catalog
      description: The name of the data catalog used in the query execution.
      type: String
    - contextPath: AWS.SecurityLake.Query.Status.State
      description: The state of the query execution.
      type: String
    - contextPath: AWS.SecurityLake.Query.Status.StateChangeReason
      description: Further detail about the status of the query.
      type: String
    - contextPath: AWS.SecurityLake.Query.Status.SubmissionDateTime
      description: The date and time that the query was submitted.
      type: String
    - contextPath: AWS.SecurityLake.Query.Status.CompletionDateTime
      description: The date and time that the query completed.
      type: String
    - contextPath: AWS.SecurityLake.Query.Status.AthenaError.ErrorCategory
      description: An integer value that specifies the category of a query failure error.
      type: Number
    - contextPath: AWS.SecurityLake.Query.Status.AthenaError.ErrorType
      description: An integer value that provides specific information about an Athena query error. For the meaning of specific values, see the Error Type Reference in the Amazon Athena User Guide.
      type: Number
    - contextPath: AWS.SecurityLake.Query.Status.AthenaError.Retryable
      description: True if the query might succeed if resubmitted.
      type: Boolean
    - contextPath: AWS.SecurityLake.Query.Status.AthenaError.ErrorMessage
      description: Contains a short description of the error that occurred.
      type: String
    - contextPath: AWS.SecurityLake.Query.Statistics.EngineExecutionTimeInMillis
      description: The number of milliseconds that the query took to execute.
      type: Number
    - contextPath: AWS.SecurityLake.Query.Statistics.DataScannedInBytes
      description: The number of bytes in the data that was queried.
      type: Number
    - contextPath: AWS.SecurityLake.Query.Statistics.DataManifestLocation
      description: The location and file name of a data manifest file. The manifest file is saved to the Athena query results location in Amazon S3.
      type: String
    - contextPath: AWS.SecurityLake.Query.Statistics.TotalExecutionTimeInMillis
      description: The number of milliseconds that Athena took to run the query.
      type: Number
    - contextPath: AWS.SecurityLake.Query.Statistics.QueryQueueTimeInMillis
      description: The number of milliseconds that the query was in your query queue waiting for resources.
      type: Number
    - contextPath: AWS.SecurityLake.Query.Statistics.ServicePreProcessingTimeInMillis
      description: The number of milliseconds that Athena took to preprocess the query before submitting the query to the query engine.
      type: Number
    - contextPath: AWS.SecurityLake.Query.Statistics.QueryPlanningTimeInMillis
      description: The number of milliseconds that Athena took to plan the query processing flow. This includes the time spent retrieving table partitions from the data source.
      type: Number
    - contextPath: AWS.SecurityLake.Query.Statistics.ServiceProcessingTimeInMillis
      description: The number of milliseconds that Athena took to finalize and publish the query results after the query engine finished running the query.
      type: Number
    - contextPath: AWS.SecurityLake.Query.ResultReuseInformation.ReusedPreviousResult
      description: True if a previous query result was reused; false if the result was generated from a new run of the query.
      type: Boolean
    - contextPath: AWS.SecurityLake.Query.WorkGroup
      description: The name of the workgroup in which the query ran.
      type: String
    - contextPath: AWS.SecurityLake.Query.EngineVersion.SelectedEngineVersion
      description: The engine version requested by the user. Possible values are determined by the output of ListEngineVersions, including AUTO.
      type: String
    - contextPath: AWS.SecurityLake.Query.EngineVersion.EffectiveEngineVersion
      description: The engine version on which the query runs.
      type: String
    - contextPath: AWS.SecurityLake.Query.ExecutionParameters
      description: A list of values for the parameters in a query. The values are applied sequentially to the parameters in the query in the order in which the parameters occur. The list of parameters is not returned in the response.
      type: List
    - contextPath: AWS.SecurityLake.Query.SubstatementType
      description: The type of query statement that was run.
      type: String
    - contextPath: AWS.SecurityLake.SourceIPQueryResults
      description: List of query results.
      type: List
  - name: aws-security-lake-guardduty-activity-query
    description: This command is used to search for Guard Duty logs for any criticality level activity.
    deprecated: false
    arguments:
    - name: database
      description: The database to run the query against.
      required: true
      isArray: false
      defaultValue: ""
      predefined:
      - ""
    - name: table
      description: The table to run the query against.
      required: true
      isArray: false
      defaultValue: ""
      predefined:
      - ""
    - name: severity
      description: The severity of related events to search for.
      required: true
      isArray: false
      defaultValue: ""
      auto: PREDEFINED
      predefined:
      - Unknown
      - Informational
      - Low
      - Medium
      - High
      - Critical
      - Fatal
      - Other
    - name: output_location
      description: The location in Amazon S3 where your query results are stored, such as s3://path/to/query/bucket/.
      required: true
      isArray: false
      defaultValue: ""
      predefined:
      - ""
    - name: roleArn
      description: The Amazon Resource Name (ARN) of the role to assume.
      required: false
      isArray: false
      defaultValue: ""
      predefined:
      - ""
    - name: roleSessionName
      description: An identifier for the assumed role session.
      required: false
      isArray: false
      defaultValue: ""
      predefined:
      - ""
    - name: roleSessionDuration
      description: The duration, in seconds, of the role session. The value can range from 900 seconds (15 minutes) up to the maximum session duration setting for the role.
      required: false
      isArray: false
      defaultValue: ""
      predefined:
      - ""
    - name: region
      description: The AWS region. If not specified, the default region will be used.
    - name: query_limit
      description: A limit (number) to use for the query. If the keyword 'LIMIT' exists within 'QueryString', this parameter will be ignored.
      required: false
      isArray: false
      defaultValue: ""
      predefined:
      - ""
    - name: QueryExecutionId
      hidden: true
      description: ID of the newly created query. Used internally for polling.
    - name: hide_polling_output
      hidden: true
      description: ""
    polling: true
    outputs:
    - contextPath: AWS.SecurityLake.Query.QueryExecutionId
      description: The unique identifier for each query execution.
      type: String
    - contextPath: AWS.SecurityLake.Query.Query
      description: The SQL query statements which the query execution ran.
      type: String
    - contextPath: AWS.SecurityLake.Query.StatementType
      description: The type of query statement that was run.
      type: String
    - contextPath: AWS.SecurityLake.Query.ResultConfiguration.OutputLocation
      description: The location in Amazon S3 where your query and calculation results are stored, such as 's3://path/to/query/bucket/'.
      type: String
    - contextPath: AWS.SecurityLake.Query.ResultConfiguration.EncryptionConfiguration.EncryptionOption
      description: If query and calculation results are encrypted in Amazon S3, indicates the encryption option used (for example, SSE_KMS or CSE_KMS) and key information.
      type: String
    - contextPath: AWS.SecurityLake.Query.ResultConfiguration.EncryptionConfiguration.KmsKey
      description: For SSE_KMS and CSE_KMS, this is the KMS key ARN or ID.
      type: String
    - contextPath: AWS.SecurityLake.Query.ResultConfiguration.ExpectedBucketOwner
      description: The Amazon Web Services account ID that you expect to be the owner of the Amazon S3 bucket specified by ResultConfiguration.OutputLocation.
      type: String
    - contextPath: AWS.SecurityLake.Query.ResultConfiguration.AclConfiguration.S3AclOption
      description: The Amazon S3 canned ACL that Athena should specify when storing query results.
      type: String
    - contextPath: AWS.SecurityLake.Query.ResultReuseConfiguration.ResultReuseByAgeConfiguration.Enabled
      description: True if previous query results can be reused when the query is run; otherwise, false. The default is false.
      type: Boolean
    - contextPath: AWS.SecurityLake.Query.ResultReuseConfiguration.ResultReuseByAgeConfiguration.MaxAgeInMinutes
      description: Specifies, in minutes, the maximum age of a previous query result that Athena should consider for reuse. The default is 60.
      type: Number
    - contextPath: AWS.SecurityLake.Query.QueryExecutionContext.Database
      description: The name of the database used in the query execution.
      type: String
    - contextPath: AWS.SecurityLake.Query.QueryExecutionContext.Catalog
      description: The name of the data catalog used in the query execution.
      type: String
    - contextPath: AWS.SecurityLake.Query.Status.State
      description: The state of the query execution.
      type: String
    - contextPath: AWS.SecurityLake.Query.Status.StateChangeReason
      description: Further detail about the status of the query.
      type: String
    - contextPath: AWS.SecurityLake.Query.Status.SubmissionDateTime
      description: The date and time that the query was submitted.
      type: String
    - contextPath: AWS.SecurityLake.Query.Status.CompletionDateTime
      description: The date and time that the query completed.
      type: String
    - contextPath: AWS.SecurityLake.Query.Status.AthenaError.ErrorCategory
      description: An integer value that specifies the category of a query failure error.
      type: Number
    - contextPath: AWS.SecurityLake.Query.Status.AthenaError.ErrorType
      description: An integer value that provides specific information about an Athena query error. For the meaning of specific values, see the Error Type Reference in the Amazon Athena User Guide.
      type: Number
    - contextPath: AWS.SecurityLake.Query.Status.AthenaError.Retryable
      description: True if the query might succeed if resubmitted.
      type: Boolean
    - contextPath: AWS.SecurityLake.Query.Status.AthenaError.ErrorMessage
      description: Contains a short description of the error that occurred.
      type: String
    - contextPath: AWS.SecurityLake.Query.Statistics.EngineExecutionTimeInMillis
      description: The number of milliseconds that the query took to execute.
      type: Number
    - contextPath: AWS.SecurityLake.Query.Statistics.DataScannedInBytes
      description: The number of bytes in the data that was queried.
      type: Number
    - contextPath: AWS.SecurityLake.Query.Statistics.DataManifestLocation
      description: The location and file name of a data manifest file. The manifest file is saved to the Athena query results location in Amazon S3.
      type: String
    - contextPath: AWS.SecurityLake.Query.Statistics.TotalExecutionTimeInMillis
      description: The number of milliseconds that Athena took to run the query.
      type: Number
    - contextPath: AWS.SecurityLake.Query.Statistics.QueryQueueTimeInMillis
      description: The number of milliseconds that the query was in your query queue waiting for resources.
      type: Number
    - contextPath: AWS.SecurityLake.Query.Statistics.ServicePreProcessingTimeInMillis
      description: The number of milliseconds that Athena took to preprocess the query before submitting the query to the query engine.
      type: Number
    - contextPath: AWS.SecurityLake.Query.Statistics.QueryPlanningTimeInMillis
      description: The number of milliseconds that Athena took to plan the query processing flow. This includes the time spent retrieving table partitions from the data source.
      type: Number
    - contextPath: AWS.SecurityLake.Query.Statistics.ServiceProcessingTimeInMillis
      description: The number of milliseconds that Athena took to finalize and publish the query results after the query engine finished running the query.
      type: Number
    - contextPath: AWS.SecurityLake.Query.ResultReuseInformation.ReusedPreviousResult
      description: True if a previous query result was reused; false if the result was generated from a new run of the query.
      type: Boolean
    - contextPath: AWS.SecurityLake.Query.WorkGroup
      description: The name of the workgroup in which the query ran.
      type: String
    - contextPath: AWS.SecurityLake.Query.EngineVersion.SelectedEngineVersion
      description: The engine version requested by the user. Possible values are determined by the output of ListEngineVersions, including AUTO.
      type: String
    - contextPath: AWS.SecurityLake.Query.EngineVersion.EffectiveEngineVersion
      description: The engine version on which the query runs.
      type: String
    - contextPath: AWS.SecurityLake.Query.ExecutionParameters
      description: A list of values for the parameters in a query. The values are applied sequentially to the parameters in the query in the order in which the parameters occur. The list of parameters is not returned in the response.
      type: List
    - contextPath: AWS.SecurityLake.Query.SubstatementType
      description: The type of query statement that was run.
      type: String
    - contextPath: AWS.SecurityLake.GuardDutyActivityQueryResults
      description: List of query results.
      type: List
  - name: aws-security-lake-data-sources-list
    description: Retrieves a snapshot of the current region, including whether Amazon Security Lake is enabled for those accounts and which sources Security Lake is collecting data from. In order to run this command the user must have 'securitylake' permissions.
    deprecated: false
    arguments:
    - name: accounts
      description: The Amazon Web Services account ID for which a static snapshot of the current Amazon Web Services Region, including enabled accounts and log sources, is retrieved.
      required: false
      isArray: true
      defaultValue: ""
      predefined:
      - ""
    - name: limit
      description: The maximum limit of accounts for which the static snapshot of the current region, including enabled accounts and log sources, is retrieved.
      required: false
      isArray: false
      defaultValue: ""
      predefined:
      - ""
    - name: next_token
      description: Lists if there are more results available. The value of nextToken is a unique pagination token for each page. Repeat the call using the returned token to retrieve the next page. Keep all other arguments unchanged.
      required: false
      isArray: false
      defaultValue: ""
      predefined:
      - ""
    - name: roleArn
      description: The Amazon Resource Name (ARN) of the role to assume.
      required: false
      isArray: false
      defaultValue: ""
      predefined:
      - ""
    - name: roleSessionName
      description: An identifier for the assumed role session.
      required: false
      isArray: false
      defaultValue: ""
      predefined:
      - ""
    - name: roleSessionDuration
      description: The duration, in seconds, of the role session. The value can range from 900 seconds (15 minutes) up to the maximum session duration setting for the role.
      required: false
      isArray: false
      defaultValue: ""
      predefined:
      - ""
    - name: region
      description: The AWS region. If not specified, the default region will be used.
    - name: query_limit
      description: A limit (number) to use for the query. If the keyword 'LIMIT' exists within 'QueryString', this parameter will be ignored.
      required: false
      isArray: false
      defaultValue: ""
      predefined:
      - ""
    outputs:
    - contextPath: AWS.SecurityLake.DataLakeSource.DataLakeArn
      description: The Amazon Resource Name (ARN) created by you to provide to the subscriber.
      type: String
    - contextPath: AWS.SecurityLake.DataLakeSource.DataLakeSources.account
      description: The ID of the Security Lake account for which logs are collected.
      type: String
    - contextPath: AWS.SecurityLake.DataLakeSource.DataLakeSources.eventClasses
      description: The Open Cybersecurity Schema Framework (OCSF) event classes which describes the type of data that the custom source will send to Security Lake.
      type: List
    - contextPath: AWS.SecurityLake.DataLakeSource.DataLakeSources.sourceName
      description: The supported Amazon Web Services from which logs and events are collected. Amazon Security Lake supports log and event collection for natively supported Amazon Web Services.
      type: String
    - contextPath: AWS.SecurityLake.DataLakeSource.DataLakeSources.sourceStatuses.resource
      description: Defines the path in which the stored logs are available which has information on your systems, applications, and services.
      type: String
    - contextPath: AWS.SecurityLake.DataLakeSource.DataLakeSources.sourceStatuses.status
      description: The health status of services, including error codes and patterns.
      type: String
    - contextPath: AWS.SecurityLake.DataLakeSourceNextToken
      description: Lists if there are more results available. The value of nextToken is a unique pagination token for each page. Repeat the call using the returned token to retrieve the next page. Keep all other arguments unchanged.
      type: String
  - name: aws-security-lake-data-lakes-list
    description: Retrieves the Amazon Security Lake configuration object for the specified Amazon Web Services Regions. In order to run this command the user must have 'securitylake' permissions.
    deprecated: false
    arguments:
    - name: regions
      description: The list of regions where Security Lake is enabled.
      required: false
      isArray: true
      defaultValue: ""
      predefined:
      - ""
    - name: roleArn
      description: The Amazon Resource Name (ARN) of the role to assume.
      required: false
      isArray: false
      defaultValue: ""
      predefined:
      - ""
    - name: roleSessionName
      description: An identifier for the assumed role session.
      required: false
      isArray: false
      defaultValue: ""
      predefined:
      - ""
    - name: roleSessionDuration
      description: The duration, in seconds, of the role session. The value can range from 900 seconds (15 minutes) up to the maximum session duration setting for the role.
      required: false
      isArray: false
      defaultValue: ""
      predefined:
      - ""
    - name: region
      description: The AWS region. If not specified, the default region will be used.
    - name: query_limit
      description: A limit (number) to use for the query. If the keyword 'LIMIT' exists within 'QueryString', this parameter will be ignored.
      required: false
      isArray: false
      defaultValue: ""
      predefined:
      - ""
    outputs:
    - contextPath: AWS.SecurityLake.createStatus
      description: Retrieves the status of the configuration operation for an account in Amazon Security Lake.
      type: String
    - contextPath: AWS.SecurityLake.dataLakeArn
      description: The Amazon Resource Name (ARN) created by you to provide to the subscriber.
      type: String
    - contextPath: AWS.SecurityLake.encryptionConfiguration.kmsKeyId
      description: The ID of the KMS encryption key used by Amazon Security Lake to encrypt the Security Lake object.
      type: String
    - contextPath: AWS.SecurityLake.lifecycleConfiguration.expiration.days
      description: Number of days before data expires in the Amazon Security Lake object.
      type: Number
    - contextPath: AWS.SecurityLake.lifecycleConfiguration.transitions.days
      description: Number of days before data transitions to a different S3 Storage Class in the Amazon Security Lake object.
      type: Number
    - contextPath: AWS.SecurityLake.lifecycleConfiguration.transitions.storageClass
      description: The range of storage classes that you can choose from based on the data access, resiliency, and cost requirements of your workloads.
      type: String
    - contextPath: AWS.SecurityLake.region
      description: The Amazon Web Services regions where Security Lake is enabled.
      type: String
    - contextPath: AWS.SecurityLake.replicationConfiguration.regions
      description: Replication enables automatic, asynchronous copying of objects across Amazon S3 buckets.
      type: String
    - contextPath: AWS.SecurityLake.replicationConfiguration.roleArn
      description: Replication settings for the Amazon S3 buckets. This parameter uses the Identity and Access Management (IAM) role you created that is managed by Security Lake, to ensure the replication setting is correct.
      type: String
    - contextPath: AWS.SecurityLake.s3BucketArn
      description: The ARN for the Amazon Security Lake Amazon S3 bucket.
      type: String
    - contextPath: AWS.SecurityLake.updateStatus.exception.code
      description: The reason code for the exception of the last UpdateDataLake or DeleteDataLake API request.
      type: String
    - contextPath: AWS.SecurityLake.updateStatus.exception.reason
      description: The reason for the exception of the last UpdateDataLake or DeleteDataLake API request.
      type: String
    - contextPath: AWS.SecurityLake.updateStatus.requestId
      description: The unique ID for the last UpdateDataLake or DeleteDataLake API request.
      type: String
    - contextPath: AWS.SecurityLake.updateStatus.status
      description: The status of the last UpdateDataLake or DeleteDataLake API request that was requested.
      type: String

  runonce: false
  script: "-"
  type: python
  subtype: python3
<<<<<<< HEAD
  dockerimage: demisto/boto3py3:1.0.0.88114
=======
  dockerimage: demisto/boto3py3:1.0.0.88855
>>>>>>> 3eed4d8e
  feed: false
  isfetch: false
fromversion: 6.10.0
tests:
- No tests (auto formatted)<|MERGE_RESOLUTION|>--- conflicted
+++ resolved
@@ -1202,11 +1202,7 @@
   script: "-"
   type: python
   subtype: python3
-<<<<<<< HEAD
-  dockerimage: demisto/boto3py3:1.0.0.88114
-=======
   dockerimage: demisto/boto3py3:1.0.0.88855
->>>>>>> 3eed4d8e
   feed: false
   isfetch: false
 fromversion: 6.10.0
