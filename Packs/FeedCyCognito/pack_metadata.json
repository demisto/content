--- conflicted
+++ resolved
@@ -2,11 +2,7 @@
     "name": "CyCognito Feed",
     "description": "Provides a feed integration to retrieve the discovered assets.",
     "support": "partner",
-<<<<<<< HEAD
-    "currentVersion": "1.0.19",
-=======
     "currentVersion": "1.0.20",
->>>>>>> 9d6c5180
     "author": "CyCognito",
     "url": "",
     "email": "support@cycognito.com",
