--- conflicted
+++ resolved
@@ -325,11 +325,7 @@
     description: Fetches a given limit of indicators from the CyCognito platform and displays them in human-readable format in the war room.
     execution: false
     name: cycognito-get-indicators
-<<<<<<< HEAD
-  dockerimage: demisto/pycountry:1.0.0.61520
-=======
   dockerimage: demisto/pycountry:1.0.0.63741
->>>>>>> a56da0f6
   feed: true
   isfetch: false
   longRunning: false
