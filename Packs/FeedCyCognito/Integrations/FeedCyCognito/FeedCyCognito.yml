category: Data Enrichment & Threat Intelligence
commonfields:
  id: FeedCyCognito
  version: -1
configuration:
- additionalinfo: The API Key required to authenticate to the service.
  display: API Key
  name: api_key
  required: true
  type: 4
- additionalinfo: The type of assets to be retrieved.
  display: Asset Type
  name: asset_type
  options:
  - ip
  - domain
  - cert
  - webapp
  - iprange
  required: true
  type: 15
- additionalinfo: |-
    The date or relative timestamp from where to start fetching assets.

    Supported formats: 2 minutes, 2 hours, 2 days, 2 weeks, 2 months, 2 years, yyyy-mm-dd, yyyy-mm-ddTHH:MM:SSZ

    For example: 01 Mar 2021, 01 Feb 2021 04:45:33, 2022-04-17T14:05:44Z
  defaultvalue: 2 weeks
  display: First Fetch Time
  name: first_fetch
  type: 0
- additionalinfo: The maximum number of assets to fetch every time. The maximum value is '1000'.
  defaultvalue: "50"
  display: Max Fetch
  name: max_fetch
  type: 0
- additionalinfo: Retrieves the assets attributed to a specific organization, subsidiary, or assignee. Supports comma-separated values.
  display: Organizations
  name: organizations
  type: 0
- additionalinfo: |-
    Filters the assets according to security grade.

    Supported values:
    A: Very strong,
    B: Strong,
    C: Less vulnerable,
    D: Vulnerable,
    F: Highly vulnerable
  display: Security Grade
  name: security_grade
  options:
  - "A: Very strong"
  - "B: Strong"
  - "C: Less vulnerable"
  - "D: Vulnerable"
  - "F: Highly vulnerable"
  type: 16
- additionalinfo: |-
    Filters the assets based on their hosting type.

    Supported values: 'owned', 'cloud', 'undetermined'
  display: Hosting Type
  name: hosting_type
  options:
  - cloud
  - owned
  - undetermined
  type: 16
- additionalinfo: |-
    Filters the assets based on the geographic locations to which they belong. Multiple selection is supported.

    Locations are available only for IP, Domain, and Certificate asset types.
  display: Locations
  name: locations
  options: ["Afghanistan", "Aland Islands", "Albania", "Algeria", "American Samoa", "Andorra", "Angola", "Anguilla", "Antarctica", "Antigua and Barbuda", "Argentina", "Armenia", "Aruba", "Australia", "Austria", "Azerbaijan", "Bahamas", "Bahrain", "Bangladesh", "Barbados", "Belarus", "Belgium", "Belize", "Benin", "Bermuda", "Bhutan", "Bolivia, Plurinational State of", "Bonaire, Sint Eustatius and Saba", "Bosnia and Herzegovina", "Botswana", "Bouvet Island", "Brazil", "British Indian Ocean Territory", "Brunei Darussalam", "Bulgaria", "Burkina Faso", "Burundi", "Cabo Verde", "Cambodia", "Cameroon", "Canada", "Cayman Islands", "Central African Republic", "Chad", "Chile", "China", "Christmas Island", "Cocos (Keeling) Islands", "Colombia", "Comoros", "Congo", "Congo, The Democratic Republic of the", "Cook Islands", "Costa Rica", "Cote d'Ivoire", "Croatia", "Cuba", "Curacao", "Cyprus", "Czechia", "Denmark", "Djibouti", "Dominica", "Dominican Republic", "Ecuador", "Egypt", "El Salvador", "Equatorial Guinea", "Eritrea", "Estonia", "Eswatini", "Ethiopia", "Falkland Islands (Malvinas)", "Faroe Islands", "Fiji", "Finland", "France", "French Guiana", "French Polynesia", "French Southern Territories", "Gabon", "Gambia", "Georgia", "Germany", "Ghana", "Gibraltar", "Greece", "Greenland", "Grenada", "Guadeloupe", "Guam", "Guatemala", "Guernsey", "Guinea", "Guinea-Bissau", "Guyana", "Haiti", "Heard Island and McDonald Islands", "Holy See", "Honduras", "Hong Kong", "Hungary", "Iceland", "India", "Indonesia", "Iran, Islamic Republic of", "Iraq", "Ireland", "Isle of Man", "Israel", "Italy", "Jamaica", "Japan", "Jersey", "Jordan", "Kazakhstan", "Kenya", "Kiribati", "Korea, Democratic People's Republic of", "Korea, Republic of", "Kuwait", "Kyrgyzstan", "Lao People's Democratic Republic", "Latvia", "Lebanon", "Lesotho", "Liberia", "Libya", "Liechtenstein", "Lithuania", "Luxembourg", "Macao", "Madagascar", "Malawi", "Malaysia", "Maldives", "Mali", "Malta", "Marshall Islands", "Martinique", "Mauritania", "Mauritius", "Mayotte", "Mexico", "Micronesia, Federated States of", "Moldova, Republic of", "Monaco", "Mongolia", "Montenegro", "Montserrat", "Morocco", "Mozambique", "Myanmar", "Namibia", "Nauru", "Nepal", "Netherlands", "New Caledonia", "New Zealand", "Nicaragua", "Niger", "Nigeria", "Niue", "Norfolk Island", "North Macedonia", "Northern Mariana Islands", "Norway", "Oman", "Pakistan", "Palau", "Palestine, State of", "Panama", "Papua New Guinea", "Paraguay", "Peru", "Philippines", "Pitcairn", "Poland", "Portugal", "Puerto Rico", "Qatar", "Reunion", "Romania", "Russian Federation", "Rwanda", "Saint Barthelemy", "Saint Helena, Ascension and Tristan da Cunha", "Saint Kitts and Nevis", "Saint Lucia", "Saint Martin (French part)", "Saint Pierre and Miquelon", "Saint Vincent and the Grenadines", "Samoa", "San Marino", "Sao Tome and Principe", "Saudi Arabia", "Senegal", "Serbia", "Seychelles", "Sierra Leone", "Singapore", "Sint Maarten (Dutch part)", "Slovakia", "Slovenia", "Solomon Islands", "Somalia", "South Africa", "South Georgia and the South Sandwich Islands", "South Sudan", "Spain", "Sri Lanka", "Sudan", "Suriname", "Svalbard and Jan Mayen", "Sweden", "Switzerland", "Syrian Arab Republic", "Taiwan, Province of China", "Tajikistan", "Tanzania, United Republic of", "Thailand", "Timor-Leste", "Togo", "Tokelau", "Tonga", "Trinidad and Tobago", "Tunisia", "Turkey", "Turkmenistan", "Turks and Caicos Islands", "Tuvalu", "Uganda", "Ukraine", "United Arab Emirates", "United Kingdom of Great Britain and Northern Ireland", "United States of America", "United States Minor Outlying Islands", "Uruguay", "Uzbekistan", "Vanuatu", "Venezuela, Bolivarian Republic of", "Vietnam", "Virgin Islands, British", "Virgin Islands, U.S.", "Wallis and Futuna", "Western Sahara", "Yemen", "Zambia", "Zimbabwe"]
  type: 16
- defaultvalue: "true"
  display: Fetch indicators
  name: feed
  type: 8
- additionalinfo: Indicators from this integration instance will be marked with this reputation.
  defaultvalue: Good
  display: Indicator Reputation
  name: feedReputation
  options:
  - None
  - Good
  - Suspicious
  - Bad
  type: 18
- additionalinfo: Reliability of the source providing the intelligence data.
  defaultvalue: B - Usually reliable
  display: Source Reliability
  name: feedReliability
  options:
  - A - Completely reliable
  - B - Usually reliable
  - C - Fairly reliable
  - D - Not usually reliable
  - E - Unreliable
  - F - Reliability cannot be judged
  required: true
  type: 15
- defaultvalue: "1440"
  display: Feed Fetch Interval
  name: feedFetchInterval
  type: 19
- name: feedExpirationPolicy
  display: ""
  options:
  - never
  - interval
  - indicatorType
  - suddenDeath
  type: 17
- name: feedExpirationInterval
  defaultvalue: "20160"
  display: ""
  type: 1
- additionalinfo: When selected, the exclusion list is ignored for indicators from this feed. This means that if an indicator from this feed is on the exclusion list, the indicator might still be added to the system.
  defaultvalue: "false"
  display: Bypass exclusion list
  name: feedBypassExclusionList
  type: 8
- additionalinfo: Supports CSV values.
  display: Tags
  name: feedTags
  type: 0
- additionalinfo: The Traffic Light Protocol (TLP) designation to apply to indicators fetched from the feed
  display: Traffic Light Protocol Color
  name: tlp_color
  options:
  - RED
  - AMBER
  - GREEN
  - WHITE
  type: 15
- additionalinfo: When selected, all the incoming indicators will map to a CyCognito Asset indicator type.
  display: Default Indicator Mapping
  name: default_mapping
  type: 8
- additionalinfo: |-
    When selected, Fetches only live assets. 

    Note: This filter supports only IP and IP Range type of assets.
  display: Fetch only Live Assets
  name: only_alive
  type: 8
  defaultvalue: "true"
- additionalinfo: Indicates whether to allow connections without verifying the SSL certificate's validity.
  defaultvalue: "false"
  display: Trust any certificate (not secure)
  name: insecure
  type: 8
- additionalinfo: Indicates whether to use XSOAR's system proxy settings to connect to the API.
  defaultvalue: "false"
  display: Use system proxy settings
  name: proxy
  type: 8
description: The CyCognito Feed integration retrieves the discovered assets from the CyCognito platform based on user-specified filters. A comprehensive dashboard and layout are also included.
display: CyCognito Feed
name: FeedCyCognito
script:
  commands:
  - arguments:
    - auto: PREDEFINED
      description: |-
        The type of asset to be retrieved.

        Supported values: 'ip', 'domain', 'cert', 'webapp', 'iprange'
      name: asset_type
      predefined:
      - ip
      - domain
      - cert
      - webapp
      - iprange
      required: true
    - defaultValue: '50'
      description: |-
        The number of results to retrieve.

        Maximum value is '1000'
      name: count
    - defaultValue: '0'
      description: Sets the starting index for the returned results. By specifying offset, you retrieve a subset of records starting with the offset value.
      name: offset
    - description: |-
        An Advanced Search parameter to query the response.

        Note: Retrieves all the occurrences that are included in the string.
      name: search
    - description: 'The name of the field by which to sort the results. The response fields available for sorting the data are found in the following documentation: https://docs.cycognito.com/reference/reference-getting-started'
      name: sort_by
    - auto: PREDEFINED
      defaultValue: desc
      description: |-
        Specifies whether to sort the results in either ascending or descending order.

        Supported values: 'asc', 'desc'
      name: sort_order
      predefined:
      - asc
      - desc
    - description: |-
        The date and time at which CyCognito first discovered and attributed the asset to the organization.

        Supported formats: 2 minutes, 2 hours, 2 days, 2 weeks, 2 months, 2 years, yyyy-mm-dd, yyyy-mm-ddTHH:MM:SSZ

        For example: 01 Mar 2021, 01 Feb 2021 04:45:33, 2022-04-17T14:05:44Z
      name: first_seen
    - description: |-
        The date and time at which CyCognito most recently attributed the asset to the organization.

        Supported formats: 2 minutes, 2 hours, 2 days, 2 weeks, 2 months, 2 years, yyyy-mm-dd, yyyy-mm-ddTHH:MM:SSZ

        For example: 01 Mar 2021, 01 Feb 2021 04:45:33, 2022-04-17T14:05:44Z
      name: last_seen
    - description: Retrieves the assets attributed to a specific organization, subsidiary, or assignee. Supports comma-separated values.
      name: organizations
    - description: |-
        Filters the assets according to their hosting type. Supports comma-separated values.

        Supported values: 'owned', 'cloud', 'undetermined'
      name: hosting_type
    - description: |-
        Filters the assets according to security rating. Supports comma-separated values.

        Supported values: 'A', 'B', 'C', 'D', 'F'

        Where:
        A = Very strong
        B = Strong
        C = Less vulnerable
        D = Vulnerable
        F = Highly vulnerable
      name: security_grade
    - description: |-
        Filters the assets according to their status. Supports comma-separated values.

        Supported values: 'changed', 'new', 'normal'
      name: status
    - description: |-
        The geographical locations in which the asset is found. Supported values contain the three-letter ISO country code for the respective countries--e.g., IND, USA.

        Locations are available only for IP, Domain, and Certificate asset types.
      name: locations
    - description: A keyword or phrase that can be added to an asset or issue metadata. Supports comma-separated values.
      name: tags
    description: Fetches a given limit of indicators from the CyCognito platform and displays them in human-readable format in the war room.
    name: cycognito-get-indicators
  dockerimage: demisto/pycountry:1.0.0.63741
  feed: true
<<<<<<< HEAD
=======
  runonce: false
>>>>>>> 9ddafcfd
  script: '-'
  subtype: python3
  type: python
tests:
- FeedCyCognito-Test
marketplaces:
- xsoar
- marketplacev2
fromversion: 6.2.0<|MERGE_RESOLUTION|>--- conflicted
+++ resolved
@@ -252,10 +252,7 @@
     name: cycognito-get-indicators
   dockerimage: demisto/pycountry:1.0.0.63741
   feed: true
-<<<<<<< HEAD
-=======
   runonce: false
->>>>>>> 9ddafcfd
   script: '-'
   subtype: python3
   type: python
