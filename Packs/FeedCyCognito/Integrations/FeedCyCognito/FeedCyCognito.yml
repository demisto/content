category: Data Enrichment & Threat Intelligence
commonfields:
  id: FeedCyCognito
  version: -1
configuration:
- additionalinfo: The API Key required to authenticate to the service.
  display: API Key
  name: api_key
  required: true
  type: 4
- additionalinfo: The type of assets to be retrieved.
  display: Asset Type
  name: asset_type
  options:
  - ip
  - domain
  - cert
  - webapp
  - iprange
  required: true
  type: 15
- additionalinfo: |-
    The date or relative timestamp from where to start fetching assets.

    Supported formats: 2 minutes, 2 hours, 2 days, 2 weeks, 2 months, 2 years, yyyy-mm-dd, yyyy-mm-ddTHH:MM:SSZ

    For example: 01 Mar 2021, 01 Feb 2021 04:45:33, 2022-04-17T14:05:44Z
  defaultvalue: 2 weeks
  display: First Fetch Time
  name: first_fetch
  type: 0
  required: false
- additionalinfo: The maximum number of assets to fetch every time. The maximum value is '1000'.
  defaultvalue: "50"
  display: Max Fetch
  name: max_fetch
  type: 0
  required: false
- additionalinfo: Retrieves the assets attributed to a specific organization, subsidiary, or assignee. Supports comma-separated values.
  display: Organizations
  name: organizations
  type: 0
  required: false
- additionalinfo: |-
    Filters the assets according to security grade.

    Supported values:
    A: Very strong,
    B: Strong,
    C: Less vulnerable,
    D: Vulnerable,
    F: Highly vulnerable
  display: Security Grade
  name: security_grade
  options:
  - "A: Very strong"
  - "B: Strong"
  - "C: Less vulnerable"
  - "D: Vulnerable"
  - "F: Highly vulnerable"
  type: 16
  required: false
- additionalinfo: |-
    Filters the assets based on their hosting type.

    Supported values: 'owned', 'cloud', 'undetermined'
  display: Hosting Type
  name: hosting_type
  options:
  - cloud
  - owned
  - undetermined
  type: 16
  required: false
- additionalinfo: |-
    Filters the assets based on the geographic locations to which they belong. Multiple selection is supported.

    Locations are available only for IP, Domain, and Certificate asset types.
  display: Locations
  name: locations
  options: ["Afghanistan", "Aland Islands", "Albania", "Algeria", "American Samoa", "Andorra", "Angola", "Anguilla", "Antarctica", "Antigua and Barbuda", "Argentina", "Armenia", "Aruba", "Australia", "Austria", "Azerbaijan", "Bahamas", "Bahrain", "Bangladesh", "Barbados", "Belarus", "Belgium", "Belize", "Benin", "Bermuda", "Bhutan", "Bolivia, Plurinational State of", "Bonaire, Sint Eustatius and Saba", "Bosnia and Herzegovina", "Botswana", "Bouvet Island", "Brazil", "British Indian Ocean Territory", "Brunei Darussalam", "Bulgaria", "Burkina Faso", "Burundi", "Cabo Verde", "Cambodia", "Cameroon", "Canada", "Cayman Islands", "Central African Republic", "Chad", "Chile", "China", "Christmas Island", "Cocos (Keeling) Islands", "Colombia", "Comoros", "Congo", "Congo, The Democratic Republic of the", "Cook Islands", "Costa Rica", "Cote d'Ivoire", "Croatia", "Cuba", "Curacao", "Cyprus", "Czechia", "Denmark", "Djibouti", "Dominica", "Dominican Republic", "Ecuador", "Egypt", "El Salvador", "Equatorial Guinea", "Eritrea", "Estonia", "Eswatini", "Ethiopia", "Falkland Islands (Malvinas)", "Faroe Islands", "Fiji", "Finland", "France", "French Guiana", "French Polynesia", "French Southern Territories", "Gabon", "Gambia", "Georgia", "Germany", "Ghana", "Gibraltar", "Greece", "Greenland", "Grenada", "Guadeloupe", "Guam", "Guatemala", "Guernsey", "Guinea", "Guinea-Bissau", "Guyana", "Haiti", "Heard Island and McDonald Islands", "Holy See", "Honduras", "Hong Kong", "Hungary", "Iceland", "India", "Indonesia", "Iran, Islamic Republic of", "Iraq", "Ireland", "Isle of Man", "Israel", "Italy", "Jamaica", "Japan", "Jersey", "Jordan", "Kazakhstan", "Kenya", "Kiribati", "Korea, Democratic People's Republic of", "Korea, Republic of", "Kuwait", "Kyrgyzstan", "Lao People's Democratic Republic", "Latvia", "Lebanon", "Lesotho", "Liberia", "Libya", "Liechtenstein", "Lithuania", "Luxembourg", "Macao", "Madagascar", "Malawi", "Malaysia", "Maldives", "Mali", "Malta", "Marshall Islands", "Martinique", "Mauritania", "Mauritius", "Mayotte", "Mexico", "Micronesia, Federated States of", "Moldova, Republic of", "Monaco", "Mongolia", "Montenegro", "Montserrat", "Morocco", "Mozambique", "Myanmar", "Namibia", "Nauru", "Nepal", "Netherlands", "New Caledonia", "New Zealand", "Nicaragua", "Niger", "Nigeria", "Niue", "Norfolk Island", "North Macedonia", "Northern Mariana Islands", "Norway", "Oman", "Pakistan", "Palau", "Palestine, State of", "Panama", "Papua New Guinea", "Paraguay", "Peru", "Philippines", "Pitcairn", "Poland", "Portugal", "Puerto Rico", "Qatar", "Reunion", "Romania", "Russian Federation", "Rwanda", "Saint Barthelemy", "Saint Helena, Ascension and Tristan da Cunha", "Saint Kitts and Nevis", "Saint Lucia", "Saint Martin (French part)", "Saint Pierre and Miquelon", "Saint Vincent and the Grenadines", "Samoa", "San Marino", "Sao Tome and Principe", "Saudi Arabia", "Senegal", "Serbia", "Seychelles", "Sierra Leone", "Singapore", "Sint Maarten (Dutch part)", "Slovakia", "Slovenia", "Solomon Islands", "Somalia", "South Africa", "South Georgia and the South Sandwich Islands", "South Sudan", "Spain", "Sri Lanka", "Sudan", "Suriname", "Svalbard and Jan Mayen", "Sweden", "Switzerland", "Syrian Arab Republic", "Taiwan, Province of China", "Tajikistan", "Tanzania, United Republic of", "Thailand", "Timor-Leste", "Togo", "Tokelau", "Tonga", "Trinidad and Tobago", "Tunisia", "Turkey", "Turkmenistan", "Turks and Caicos Islands", "Tuvalu", "Uganda", "Ukraine", "United Arab Emirates", "United Kingdom of Great Britain and Northern Ireland", "United States of America", "United States Minor Outlying Islands", "Uruguay", "Uzbekistan", "Vanuatu", "Venezuela, Bolivarian Republic of", "Vietnam", "Virgin Islands, British", "Virgin Islands, U.S.", "Wallis and Futuna", "Western Sahara", "Yemen", "Zambia", "Zimbabwe"]
  type: 16
  required: false
- defaultvalue: "true"
  display: Fetch indicators
  name: feed
  type: 8
  required: false
- additionalinfo: Indicators from this integration instance will be marked with this reputation.
  defaultvalue: Good
  display: Indicator Reputation
  name: feedReputation
  options:
  - None
  - Good
  - Suspicious
  - Bad
  type: 18
  required: false
- additionalinfo: Reliability of the source providing the intelligence data.
  defaultvalue: B - Usually reliable
  display: Source Reliability
  name: feedReliability
  options:
  - A - Completely reliable
  - B - Usually reliable
  - C - Fairly reliable
  - D - Not usually reliable
  - E - Unreliable
  - F - Reliability cannot be judged
  required: true
  type: 15
- defaultvalue: "1440"
  display: Feed Fetch Interval
  name: feedFetchInterval
  type: 19
  required: false
- name: feedExpirationPolicy
  display: ""
  options:
  - never
  - interval
  - indicatorType
  - suddenDeath
  type: 17
  required: false
- name: feedExpirationInterval
  defaultvalue: "20160"
  display: ""
  type: 1
  required: false
- additionalinfo: When selected, the exclusion list is ignored for indicators from this feed. This means that if an indicator from this feed is on the exclusion list, the indicator might still be added to the system.
  defaultvalue: "false"
  display: Bypass exclusion list
  name: feedBypassExclusionList
  type: 8
  required: false
- additionalinfo: Supports CSV values.
  display: Tags
  name: feedTags
  type: 0
  required: false
- additionalinfo: The Traffic Light Protocol (TLP) designation to apply to indicators fetched from the feed
  display: Traffic Light Protocol Color
  name: tlp_color
  options:
  - RED
  - AMBER
  - GREEN
  - WHITE
  type: 15
  required: false
- additionalinfo: When selected, all the incoming indicators will map to a CyCognito Asset indicator type.
  display: Default Indicator Mapping
  name: default_mapping
  type: 8
  required: false
- additionalinfo: |-
    When selected, Fetches only live assets. 

    Note: This filter supports only IP and IP Range type of assets.
  display: Fetch only Live Assets
  name: only_alive
  type: 8
  defaultvalue: "true"
  required: false
- additionalinfo: Indicates whether to allow connections without verifying the SSL certificate's validity.
  defaultvalue: "false"
  display: Trust any certificate (not secure)
  name: insecure
  type: 8
  required: false
- additionalinfo: Indicates whether to use XSOAR's system proxy settings to connect to the API.
  defaultvalue: "false"
  display: Use system proxy settings
  name: proxy
  type: 8
  required: false
description: The CyCognito Feed integration retrieves the discovered assets from the CyCognito platform based on user-specified filters. A comprehensive dashboard and layout are also included.
display: CyCognito Feed
name: FeedCyCognito
script:
  commands:
  - arguments:
    - auto: PREDEFINED
      description: |-
        The type of asset to be retrieved.

        Supported values: 'ip', 'domain', 'cert', 'webapp', 'iprange'.
      name: asset_type
      predefined:
      - ip
      - domain
      - cert
      - webapp
      - iprange
      required: true
    - defaultValue: '50'
      description: |-
        The number of results to retrieve.

        Maximum value is '1000'.
      name: count
    - defaultValue: '0'
      description: Sets the starting index for the returned results. By specifying offset, you retrieve a subset of records starting with the offset value.
      name: offset
    - description: |-
        An Advanced Search parameter to query the response.

        Note: Retrieves all the occurrences that are included in the string.
      name: search
    - description: 'The name of the field by which to sort the results. The response fields available for sorting the data are found in the following documentation: https://docs.cycognito.com/reference/reference-getting-started'
      name: sort_by
    - auto: PREDEFINED
      defaultValue: desc
      description: |-
        Specifies whether to sort the results in either ascending or descending order.

        Supported values: 'asc', 'desc'.
      name: sort_order
      predefined:
      - asc
      - desc
    - description: |-
        The date and time at which CyCognito first discovered and attributed the asset to the organization.

        Supported formats: 2 minutes, 2 hours, 2 days, 2 weeks, 2 months, 2 years, yyyy-mm-dd, yyyy-mm-ddTHH:MM:SSZ

        For example: 01 Mar 2021, 01 Feb 2021 04:45:33, 2022-04-17T14:05:44Z.
      name: first_seen
    - description: |-
        The date and time at which CyCognito most recently attributed the asset to the organization.

        Supported formats: 2 minutes, 2 hours, 2 days, 2 weeks, 2 months, 2 years, yyyy-mm-dd, yyyy-mm-ddTHH:MM:SSZ

        For example: 01 Mar 2021, 01 Feb 2021 04:45:33, 2022-04-17T14:05:44Z.
      name: last_seen
    - description: Retrieves the assets attributed to a specific organization, subsidiary, or assignee. Supports comma-separated values.
      name: organizations
    - description: |-
        Filters the assets according to their hosting type. Supports comma-separated values.

        Supported values: 'owned', 'cloud', 'undetermined'.
      name: hosting_type
    - description: |-
        Filters the assets according to security rating. Supports comma-separated values.

        Supported values: 'A', 'B', 'C', 'D', 'F'

        Where:
        A = Very strong
        B = Strong
        C = Less vulnerable
        D = Vulnerable
        F = Highly vulnerable.
      name: security_grade
    - description: |-
        Filters the assets according to their status. Supports comma-separated values.

        Supported values: 'changed', 'new', 'normal'.
      name: status
    - description: |-
        The geographical locations in which the asset is found. Supported values contain the three-letter ISO country code for the respective countries--e.g., IND, USA.

        Locations are available only for IP, Domain, and Certificate asset types.
      name: locations
    - description: A keyword or phrase that can be added to an asset or issue metadata. Supports comma-separated values.
      name: tags
    description: Fetches a given limit of indicators from the CyCognito platform and displays them in human-readable format in the war room.
    name: cycognito-get-indicators
<<<<<<< HEAD
  dockerimage: demisto/pycountry:1.0.0.80763
=======
  dockerimage: demisto/pycountry:1.0.0.82748
>>>>>>> 5cfcc708
  feed: true
  runonce: false
  script: '-'
  subtype: python3
  type: python
tests:
- FeedCyCognito-Test
marketplaces:
- xsoar
- marketplacev2
fromversion: 6.2.0<|MERGE_RESOLUTION|>--- conflicted
+++ resolved
@@ -268,11 +268,7 @@
       name: tags
     description: Fetches a given limit of indicators from the CyCognito platform and displays them in human-readable format in the war room.
     name: cycognito-get-indicators
-<<<<<<< HEAD
-  dockerimage: demisto/pycountry:1.0.0.80763
-=======
   dockerimage: demisto/pycountry:1.0.0.82748
->>>>>>> 5cfcc708
   feed: true
   runonce: false
   script: '-'
