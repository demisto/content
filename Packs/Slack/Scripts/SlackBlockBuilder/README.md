--- conflicted
+++ resolved
@@ -127,9 +127,6 @@
 ---
 **Issue**: The survey is sent to Slack successfully, but clicking the Submit button in Slack does nothing. No response is returned to Cortex XSOAR. There may be a ⚠️ icon next to the Submit button in Slack. 
 
-<<<<<<< HEAD
-**Troubleshooting**: Ensure the "Long running instance" checkbox is checked in the Slack v3 integration instance settings.
-=======
 **Troubleshooting**: Ensure the "Long running instance" checkbox is checked in the Slack v3 integration instance settings.
 
 ---
@@ -145,5 +142,4 @@
 - Configure the task to proceed once the response is received.
 
 ## 3. Integrate the `GetSlackBlockBuilderResponse` Script
-- After receiving the response and closing the conditional task, initiate a new task that runs the `ParseSlackResponse` script.
->>>>>>> 90cf3b88
+- After receiving the response and closing the conditional task, initiate a new task that runs the `ParseSlackResponse` script.