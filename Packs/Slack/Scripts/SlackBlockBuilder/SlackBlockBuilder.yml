--- conflicted
+++ resolved
@@ -47,11 +47,7 @@
   description: The state of the response from the user will be stored under this context path.
 scripttarget: 0
 subtype: python3
-<<<<<<< HEAD
-dockerimage: demisto/python3:3.10.13.73190
-=======
 dockerimage: demisto/python3:3.10.13.84405
->>>>>>> 9d6c5180
 runas: DBotWeakRole
 dependson:
   must:
