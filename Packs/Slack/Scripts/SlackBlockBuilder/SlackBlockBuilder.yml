commonfields:
  id: SlackBlockBuilder
  version: -1
name: SlackBlockBuilder
script: ''
type: python
tags:
- slack
enabled: true
comment: SlackBlockBuilder will format a given Slack block into a format readable by the SlackV3 integration. The script will also send the block to the given destination. Make sure to mark **Trust any certificate** and fill the **XSOAR API Key integration** parameters if you want to get a response to the incident context.
args:
- description: The URL copied from Slack's Block Builder.
  name: blocks_url
- description: The name of the Cortex XSOAR list to use as the block's input.
  name: list_name
- description: The Slack user to send the message to. Can be either an email address or a Slack user name.
  name: user
- description: The Slack channel to send the message to.
  name: channel
- description: The Slack channel ID to send the message to.
  name: channel_id
- description: The task to close with the reply. If empty, then no playbook tasks will be closed.
  name: task
- description: Tag to add to email reply entries.
  name: replyEntriesTag
- auto: PREDEFINED
  defaultValue: 'false'
  description: Indicates whether to use one-time entitlement or persistent entitlement.
  name: persistent
  predefined:
  - 'true'
  - 'false'
- defaultValue: Thank you for your response.
  description: The reply to send to the user. Use the templates {user} and {response} to incorporate these in the reply (i.e., "Thank you {user}. You have answered {response}.").
  name: reply
- defaultValue: 1 day
  description: Time until the question expires. For example - 1 day. When it expires, a default response is sent.
  name: lifetime
- description: Default response in case the question expires.
  name: defaultResponse
  defaultValue: NoResponse
- description: The instance of SlackV3 this script should use.
  name: slackInstance
<<<<<<< HEAD
=======
- description: The ID of the thread to which to reply. Can be retrieved from a previous send-notification command.
  name: thread_id
>>>>>>> 90cf3b88
outputs:
- contextPath: SlackBlockState
  type: unknown
  description: The state of the response from the user will be stored under this context path.
- contextPath: SlackBlockBuilder.ThreadID
  type: unknown
  description: The thread ID retrieved from the message notification.
- contextPath: SlackBlockBuilder.Channel
  type: unknown
  description: The channel name retrieved from the message notification.
- contextPath: SlackBlockBuilder.Text
  type: unknown
  description: The text contents retrieved from the message notification.
- contextPath: SlackBlockBuilder.BotID
  type: unknown
  description: The bot ID retrieved from the message notification.
- contextPath: SlackBlockBuilder.Username
  type: unknown
  description: The username retrieved from the message notification.
- contextPath: SlackBlockBuilder.AppID
  type: unknown
  description: The app ID retrieved from the message notification.
scripttarget: 0
subtype: python3
<<<<<<< HEAD
dockerimage: demisto/python3:3.10.13.73190
=======
dockerimage: demisto/python3:3.10.13.90168
>>>>>>> 90cf3b88
runas: DBotWeakRole
dependson:
  must:
  - SlackV3|||send-notification
fromversion: 6.2.0
tests:
- No tests (auto formatted)
contentitemexportablefields:
  contentitemfields:
    fromServerVersion: ''
runonce: false<|MERGE_RESOLUTION|>--- conflicted
+++ resolved
@@ -41,11 +41,8 @@
   defaultValue: NoResponse
 - description: The instance of SlackV3 this script should use.
   name: slackInstance
-<<<<<<< HEAD
-=======
 - description: The ID of the thread to which to reply. Can be retrieved from a previous send-notification command.
   name: thread_id
->>>>>>> 90cf3b88
 outputs:
 - contextPath: SlackBlockState
   type: unknown
@@ -70,11 +67,7 @@
   description: The app ID retrieved from the message notification.
 scripttarget: 0
 subtype: python3
-<<<<<<< HEAD
-dockerimage: demisto/python3:3.10.13.73190
-=======
 dockerimage: demisto/python3:3.10.13.90168
->>>>>>> 90cf3b88
 runas: DBotWeakRole
 dependson:
   must:
