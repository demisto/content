{
    "name": "Slack",
    "description": "Interact with Slack API - collect logs, send messages and notifications to your Slack team.",
    "support": "xsoar",
<<<<<<< HEAD
    "currentVersion": "3.1.16",
=======
    "currentVersion": "3.1.17",
>>>>>>> f203591b
    "author": "Cortex XSOAR",
    "url": "https://www.paloaltonetworks.com/cortex",
    "email": "",
    "created": "2020-03-15T17:02:40Z",
    "videos": [
        "https://www.youtube.com/watch?v=rt3lvsI_0-4"
    ],
    "categories": [
        "Messaging"
    ],
    "tags": [],
    "useCases": [],
    "keywords": [
        "Slack"
    ],
    "dependencies": {
        "CommonTypes": {
            "mandatory": true,
            "display_name": "Common Types"
        },
        "MicrosoftTeams": {
            "mandatory": false,
            "display_name": "Microsoft Teams"
        },
        "Syslog": {
            "mandatory": false,
            "display_name": "Syslog Sender"
        },
        "Active_Directory_Query": {
            "mandatory": false,
            "display_name": "Active Directory Query"
        }
    },
    "marketplaces": [
        "xsoar",
        "marketplacev2"
    ]
}<|MERGE_RESOLUTION|>--- conflicted
+++ resolved
@@ -2,11 +2,7 @@
     "name": "Slack",
     "description": "Interact with Slack API - collect logs, send messages and notifications to your Slack team.",
     "support": "xsoar",
-<<<<<<< HEAD
-    "currentVersion": "3.1.16",
-=======
     "currentVersion": "3.1.17",
->>>>>>> f203591b
     "author": "Cortex XSOAR",
     "url": "https://www.paloaltonetworks.com/cortex",
     "email": "",
