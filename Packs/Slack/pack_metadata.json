{
    "name": "Slack",
    "description": "Interact with Slack API - collect logs, send messages and notifications to your Slack team.",
    "support": "xsoar",
    "currentVersion": "3.5.11",
    "author": "Cortex XSOAR",
    "url": "https://www.paloaltonetworks.com/cortex",
    "email": "",
    "created": "2020-03-15T17:02:40Z",
    "videos": [
        "https://www.youtube.com/watch?v=rt3lvsI_0-4"
    ],
    "categories": [
        "Messaging and Conferencing"
    ],
    "tags": [],
    "useCases": [],
    "keywords": [
        "Slack"
    ],
    "dependencies": {
        "CommonTypes": {
            "mandatory": true,
            "display_name": "Common Types"
        },
        "MicrosoftTeams": {
            "mandatory": false,
            "display_name": "Microsoft Teams"
        },
        "Syslog": {
            "mandatory": false,
            "display_name": "Syslog Sender"
        },
        "Active_Directory_Query": {
            "mandatory": false,
            "display_name": "Active Directory Query"
        }
    },
    "marketplaces": [
        "xsoar",
        "marketplacev2",
        "xpanse",
        "platform"
<<<<<<< HEAD
    ],
    "supportedModules": [
        "C1",
        "C3",
        "X0",
        "X1",
        "X3",
        "X5",
        "ENT_PLUS"
=======
>>>>>>> b5a05d44
    ],
    "defaultDataSource": "Slack Event Collector",
    "supportedModules": [
        "C1",
        "C3",
        "X0",
        "X1",
        "X3",
        "X5",
        "ENT_PLUS"
    ]
}<|MERGE_RESOLUTION|>--- conflicted
+++ resolved
@@ -41,18 +41,6 @@
         "marketplacev2",
         "xpanse",
         "platform"
-<<<<<<< HEAD
-    ],
-    "supportedModules": [
-        "C1",
-        "C3",
-        "X0",
-        "X1",
-        "X3",
-        "X5",
-        "ENT_PLUS"
-=======
->>>>>>> b5a05d44
     ],
     "defaultDataSource": "Slack Event Collector",
     "supportedModules": [
