--- conflicted
+++ resolved
@@ -2,11 +2,7 @@
     "name": "Slack",
     "description": "Send messages and notifications to your Slack team.",
     "support": "xsoar",
-<<<<<<< HEAD
-    "currentVersion": "1.5.0",
-=======
     "currentVersion": "2.0.0",
->>>>>>> b6e94644
     "author": "Cortex XSOAR",
     "url": "https://www.paloaltonetworks.com/cortex",
     "email": "",
