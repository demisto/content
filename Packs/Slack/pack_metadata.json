{
    "name": "Slack",
    "description": "Interact with Slack API - collect logs, send messages and notifications to your Slack team.",
    "support": "xsoar",
<<<<<<< HEAD
    "currentVersion": "3.1.20",
=======
    "currentVersion": "3.1.29",
>>>>>>> b5bf6bb2
    "author": "Cortex XSOAR",
    "url": "https://www.paloaltonetworks.com/cortex",
    "email": "",
    "created": "2020-03-15T17:02:40Z",
    "videos": [
        "https://www.youtube.com/watch?v=rt3lvsI_0-4"
    ],
    "categories": [
        "Messaging and Conferencing"
    ],
    "tags": [],
    "useCases": [],
    "keywords": [
        "Slack"
    ],
    "dependencies": {
        "CommonTypes": {
            "mandatory": true,
            "display_name": "Common Types"
        },
        "MicrosoftTeams": {
            "mandatory": false,
            "display_name": "Microsoft Teams"
        },
        "Syslog": {
            "mandatory": false,
            "display_name": "Syslog Sender"
        },
        "Active_Directory_Query": {
            "mandatory": false,
            "display_name": "Active Directory Query"
        }
    },
    "marketplaces": [
        "xsoar",
        "marketplacev2"
    ]
}<|MERGE_RESOLUTION|>--- conflicted
+++ resolved
@@ -2,11 +2,7 @@
     "name": "Slack",
     "description": "Interact with Slack API - collect logs, send messages and notifications to your Slack team.",
     "support": "xsoar",
-<<<<<<< HEAD
-    "currentVersion": "3.1.20",
-=======
-    "currentVersion": "3.1.29",
->>>>>>> b5bf6bb2
+    "currentVersion": "3.1.21",
     "author": "Cortex XSOAR",
     "url": "https://www.paloaltonetworks.com/cortex",
     "email": "",
@@ -15,7 +11,7 @@
         "https://www.youtube.com/watch?v=rt3lvsI_0-4"
     ],
     "categories": [
-        "Messaging and Conferencing"
+        "Messaging"
     ],
     "tags": [],
     "useCases": [],
