--- conflicted
+++ resolved
@@ -2,7 +2,7 @@
     "name": "Slack",
     "description": "Interact with Slack API - collect logs, send messages and notifications to your Slack team.",
     "support": "xsoar",
-    "currentVersion": "3.5.12",
+    "currentVersion": "3.5.11",
     "author": "Cortex XSOAR",
     "url": "https://www.paloaltonetworks.com/cortex",
     "email": "",
@@ -41,18 +41,6 @@
         "marketplacev2",
         "xpanse",
         "platform"
-<<<<<<< HEAD
-    ],
-    "supportedModules": [
-        "C1",
-        "C3",
-        "X0",
-        "X1",
-        "X3",
-        "X5",
-        "ENT_PLUS"
-=======
->>>>>>> 7f76feb6
     ],
     "defaultDataSource": "Slack Event Collector",
     "supportedModules": [
