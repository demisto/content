{
    "name": "Slack",
    "description": "Interact with Slack API - collect logs, send messages and notifications to your Slack team.",
    "support": "xsoar",
    "currentVersion": "3.5.11",
    "author": "Cortex XSOAR",
    "url": "https://www.paloaltonetworks.com/cortex",
    "email": "",
    "created": "2020-03-15T17:02:40Z",
    "videos": [
        "https://www.youtube.com/watch?v=rt3lvsI_0-4"
    ],
    "categories": [
        "Messaging and Conferencing"
    ],
    "tags": [],
    "useCases": [],
    "keywords": [
        "Slack"
    ],
    "dependencies": {
        "CommonTypes": {
            "mandatory": true,
            "display_name": "Common Types"
        },
        "MicrosoftTeams": {
            "mandatory": false,
            "display_name": "Microsoft Teams"
        },
        "Syslog": {
            "mandatory": false,
            "display_name": "Syslog Sender"
        },
        "Active_Directory_Query": {
            "mandatory": false,
            "display_name": "Active Directory Query"
        }
    },
    "marketplaces": [
        "xsoar",
        "marketplacev2",
        "xpanse",
        "platform"
<<<<<<< HEAD
=======
    ],
    "supportedModules": [
        "C1",
        "C3",
        "X0",
        "X1",
        "X3",
        "X5",
        "ENT_PLUS"
>>>>>>> b0a1a3c5
    ],
    "defaultDataSource": "Slack Event Collector",
    "supportedModules": [
        "X1",
        "X3",
        "X5",
        "ENT_PLUS"
    ]
}<|MERGE_RESOLUTION|>--- conflicted
+++ resolved
@@ -41,8 +41,6 @@
         "marketplacev2",
         "xpanse",
         "platform"
-<<<<<<< HEAD
-=======
     ],
     "supportedModules": [
         "C1",
@@ -52,7 +50,6 @@
         "X3",
         "X5",
         "ENT_PLUS"
->>>>>>> b0a1a3c5
     ],
     "defaultDataSource": "Slack Event Collector",
     "supportedModules": [
