Send messages and notifications to your Slack team and integrates with Slack's services to execute create, read, update, and delete operations for employee lifecycle processes.

## What does this pack do?

<<<<<<< HEAD
=======
<~XSOAR>
>>>>>>> c86b5745
- Mirrors the investigation between Slack and the Cortex XSOAR War Room.
</~XSOAR>
- Sends a message to a user, group, or channel.
- Archives a Slack channel.
- Sends a file to a user, channel, or group.
- Sets the topic for a channel.
- Creates a channel in Slack.
- Invites users to join a channel.
- Removes users from the specified channel.
- Renames a channel in Slack.
- Gets details about a specified user.
- Returns the integration con
text as a file (for debugging purposes only).

As part of this pack, you will get a playbook that investigates failed login events.<|MERGE_RESOLUTION|>--- conflicted
+++ resolved
@@ -2,10 +2,7 @@
 
 ## What does this pack do?
 
-<<<<<<< HEAD
-=======
 <~XSOAR>
->>>>>>> c86b5745
 - Mirrors the investigation between Slack and the Cortex XSOAR War Room.
 </~XSOAR>
 - Sends a message to a user, group, or channel.
