--- conflicted
+++ resolved
@@ -78,22 +78,11 @@
            to know where to stop in the next runs and returns the aggragated logs.
 
         2. Reaches the user-defined limit (parameter).
-           In this case, stores the last used cursor and the id of the next event to collect (`last_search_stop_point`)
-<<<<<<< HEAD
-           and if it is the first run in this search it saves the newest event details as 'newest_event_fetched'
-           to be used when the cursor is exhausted and a new search query should be performed.
-=======
-           and if it is the first run in this search it saves the newest event details as 'next_event_last_id' and 'next_event_last_time'
->>>>>>> 148499e7
+           In this case, stores the last used cursor and the id of the next event to collect (`first_id`)
            and returns the events that have been accumulated so far.
 
         3. Reaches a rate limit.
            In this case, stores the last cursor used in the lastRun obj
-<<<<<<< HEAD
-           if it is the first run in this search it saves the newest event details as 'newest_event_fetched'
-=======
-           if it is the first run in this search it saves the newest event details as 'next_last_event_id' and 'next_last_event_time'
->>>>>>> 148499e7
            and returns the events that have been accumulated so far.
         """
         aggregated_logs: list[dict] = []
@@ -134,49 +123,12 @@
                 raise e
             demisto.debug('Reached API rate limit, storing last used cursor.')
             cursor = query_params['cursor']
-<<<<<<< HEAD
             last_run['cursor'] = cursor
 
-        if aggregated_logs:
-            '''
-            If didn't fetch logs, we are not changing the last run
-            If fetched logs, There are 4 scenarios
-                1. This run we did a new query and finished fetching all the events, so we save the newest event as 'last_fetched_event'.
-                2. We did a new query this time and did not finish fetching all the events, so we save the newest event as 'newest_event_fetched' and the 'cursor' for the next run.
-                3. We continued to fetch events by 'cursor' and finished fetching them all, saving the 'newest_event_fetched' as 'last_fetched_event'.
-                3. We continued to fetch events by 'cursor', and we still haven't finished fetching them all, so we only need to save the 'cursor'.
-            '''
-            if not last_run.get('newest_event_fetched'):
-                newest_event = {'last_event_id': aggregated_logs[0].get('id'),
-                                'last_event_time': aggregated_logs[0].get('date_create')}
-                if cursor:
-                    last_run['newest_event_fetched'] = newest_event
-                    last_run['cursor'] = cursor
-                else:
-                    last_run['last_fetched_event'] = newest_event
-=======
-
-        if aggregated_logs:
-            if not last_run.get('next_last_event'):
-                if cursor:
-                    last_run['next_last_event'] = {'last_event_id': aggregated_logs[0].get('id'),
-                                                   'last_event_time': aggregated_logs[0].get('date_create')}
-                    last_run['cursor'] = cursor
-                else:
-                    last_run['last_fetched_event'] = {'last_event_id': aggregated_logs[0].get('id'),
-                                                      'last_event_time': aggregated_logs[0].get('date_create')}
->>>>>>> 148499e7
-            else:
-                if cursor:
-                    last_run['cursor'] = cursor
-                else:
-<<<<<<< HEAD
-                    last_run['last_fetched_event'] = last_run['newest_event_fetched']
-                    last_run.pop('newest_event_fetched')
-=======
-                    last_run['last_fetched_event'] = last_run['next_last_event']
-                    last_run.pop('next_last_event')
->>>>>>> 148499e7
+        last_run['cursor'] = cursor
+        if not cursor and aggregated_logs:
+            # we need to know where to stop in the next runs
+            last_run['last_id'] = aggregated_logs[0].get('id')
 
         return aggregated_logs
 
