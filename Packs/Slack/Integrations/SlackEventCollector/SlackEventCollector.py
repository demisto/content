--- conflicted
+++ resolved
@@ -34,20 +34,14 @@
 
 class Client(BaseClient):
     def get_logs(self, query_params: dict) -> tuple[dict, list, str | None]:
-<<<<<<< HEAD
-=======
         demisto.debug(f'{query_params=}')
->>>>>>> 51ee7d33
         raw_response = self._http_request(
             method='GET',
             url_suffix='logs',
             params=query_params,
             retries=2,
         )
-<<<<<<< HEAD
-=======
         demisto.debug(f'{raw_response=}')
->>>>>>> 51ee7d33
         events = raw_response.get('entries', [])
         cursor = raw_response.get('response_metadata', {}).get('next_cursor')
 
@@ -77,8 +71,6 @@
             last_run.pop('first_id', None)  # removing to make sure it won't be used in future runs
         return events, cursor
 
-<<<<<<< HEAD
-=======
     def handle_pagination_first_batch_bad_cursor(self, query_params: dict, last_run: dict) -> tuple[list, str | None]:
         """
         When we receive a "bad request" error
@@ -101,7 +93,6 @@
             continue
         return events, cursor
 
->>>>>>> 51ee7d33
     def get_logs_with_pagination(self, query_params: dict, last_run: dict) -> list[dict]:
         """
         Aggregates logs using cursor-based pagination, until one of the following occurs:
@@ -256,11 +247,8 @@
 
         elif command == 'fetch-events':
             last_run = demisto.getLastRun()
-<<<<<<< HEAD
-=======
             demisto.debug(f'last run is: {last_run}')
 
->>>>>>> 51ee7d33
             events, last_run = fetch_events_command(client, params, last_run)
 
             send_events_to_xsiam(
@@ -269,10 +257,7 @@
                 product=PRODUCT
             )
             demisto.setLastRun(last_run)
-<<<<<<< HEAD
-=======
             demisto.debug(f'Last run set to: {last_run}')
->>>>>>> 51ee7d33
 
     except Exception as e:
         return_error(f'Failed to execute {command} command.\nError:\n{e}')
