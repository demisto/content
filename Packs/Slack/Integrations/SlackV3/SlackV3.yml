--- conflicted
+++ resolved
@@ -3,31 +3,21 @@
   id: SlackV3
   version: -1
 configuration:
-- display: ""
+- display: ''
   displaypassword: Bot Token
   hiddenusername: true
   name: bot_token
-  required: false
-<<<<<<< HEAD
-=======
+  type: 9
+  hiddenusername: true
+  section: Connect
+  required: false
 - display: ''
   displaypassword: User Token
   name: user_token
->>>>>>> ff237ea7
   type: 9
-- display: ""
-  displaypassword: App Token
   hiddenusername: true
-  name: app_token
-  required: false
-<<<<<<< HEAD
-  type: 9
-- display: Dedicated Slack channel to receive notifications
-  name: incidentNotificationChannel
-  type: 0
-- defaultvalue: Low
-  display: Minimum incident severity by which to send messages to Slack
-=======
+  section: Connect
+  required: false
 - display: ''
   name: app_token
   type: 9
@@ -42,7 +32,6 @@
   advanced: true
   required: false
 - display: Minimum incident severity by which to send messages to Slack
->>>>>>> ff237ea7
   name: min_severity
   type: 15
   options:
@@ -51,11 +40,6 @@
   - Medium
   - High
   - Critical
-<<<<<<< HEAD
-  type: 15
-- display: Types of Notifications to Send.
-  name: permitted_notifications
-=======
   section: Collect
   advanced: true
   required: false
@@ -65,7 +49,6 @@
   type: 16
   section: Collect
   required: false
->>>>>>> ff237ea7
   options:
   - incidentOpened
   - incidentChanged
@@ -75,14 +58,6 @@
   - taskCompleted
   - incidentStatusChanged
   - failedFetchIncidents
-<<<<<<< HEAD
-  required: false
-  type: 16
-- defaultvalue: Unclassified
-  display: Type of incidents created in Slack
-  name: incidentType
-  type: 13
-=======
   - mentionNew
   - mentionOld
   advanced: true
@@ -93,7 +68,6 @@
   section: Connect
   required: false
   defaultvalue: Unclassified
->>>>>>> ff237ea7
 - display: Allow external users to create incidents via DM
   name: allow_incidents
   type: 8
@@ -102,12 +76,6 @@
   display: Ignore event retries
   name: ignore_event_retries
   type: 8
-<<<<<<< HEAD
-- display: Trust any certificate (not secure)
-  name: unsecure
-  type: 8
-- defaultvalue: "true"
-=======
   section: Collect
   advanced: true
   required: false
@@ -126,7 +94,7 @@
   required: false
   advanced: true
 - defaultvalue: 'true'
->>>>>>> ff237ea7
+- defaultvalue: "true"
   display: Enable Incident Mirroring
   name: mirroring
   type: 8
@@ -135,34 +103,14 @@
   display: Long running instance. Required for investigation mirroring and direct messages.
   name: longRunning
   type: 8
-<<<<<<< HEAD
-=======
   section: Connect
   advanced: true
   required: false
   additionalinfo: If your organization does not require incident mirroring, or data collection, it is possible to disable the `longRunning` parameter. For those organizations who do want to use these features, the parameter should be set to `True` to enable the long-running container.
->>>>>>> ff237ea7
 - defaultvalue: Cortex XSOAR
   display: Bot display name in Slack
   name: bot_name
   type: 0
-<<<<<<< HEAD
-- defaultvalue: https://avatars.slack-edge.com/2020-05-24/1142885630851_5529c7f034d9b96ec39c_512.png
-  display: Bot icon in Slack - Image URL (Cortex XSOAR icon by default)
-  name: bot_icon
-  type: 0
-- defaultvalue: "60"
-  display: Maximum time to wait for a rate limiting call in seconds
-  name: max_limit_time
-  type: 0
-- defaultvalue: "200"
-  display: Number of objects to return in each paginated call
-  name: paginated_count
-  type: 0
-- additionalinfo: Only supported in Cortex XSOAR V6.1 and above.
-  display: Comma-separated list of tags to filter the messages sent from Cortex XSOAR.
-  name: filtered_tags
-=======
   section: Connect
   advanced: true
   required: false
@@ -173,89 +121,66 @@
   section: Connect
   advanced: true
   required: false
-- display: Maximum time to wait for a rate limiting call in seconds
+- defaultvalue: '60'
+  display: Maximum time to wait for a rate limiting call in seconds
   name: max_limit_time
   type: 0
-  defaultvalue: '60'
   section: Connect
   advanced: true
   required: false
 - display: Number of objects to return in each paginated call
   name: paginated_count
   type: 0
-  section: Collect
-  advanced: true
->>>>>>> ff237ea7
-  required: false
   defaultvalue: '200'
-- display: 'Comma-separated list of tags to filter the messages sent from Cortex XSOAR.'
+  section: Collect
+  advanced: true
+  required: false
+- display: Comma-separated list of tags to filter the messages sent from Cortex XSOAR.
   name: filtered_tags
   type: 0
-<<<<<<< HEAD
-- additionalinfo: Adding an API key will enable the integration to handle blocks that contain a state and is necessary for the SlackBlockBuilder script.
-  display: ""
+  additionalinfo: Only supported in Cortex XSOAR V6.1 and above.
+  section: Collect
+  advanced: true
+  required: false
+- display: ''
   displaypassword: XSOAR API Key
-  hiddenusername: true
-=======
-  additionalinfo: Only supported in Cortex XSOAR V6.1 and above.
-  section: Collect
-  advanced: true
-  required: false
-- display: ''
->>>>>>> ff237ea7
   name: demisto_api_key
-  required: false
   type: 9
-<<<<<<< HEAD
-- defaultvalue: "false"
-  display: Enable DMs to the bot
-  name: enable_dm
-=======
-  section: Connect
-  advanced: true
->>>>>>> ff237ea7
-  required: false
-  displaypassword: XSOAR API Key
   hiddenusername: true
   additionalinfo: Adding an API key will enable the integration to handle blocks that contain a state and is necessary for the SlackBlockBuilder script.
+  section: Connect
+  advanced: true
+  required: false
 - display: Enable DMs to the bot
   name: enable_dm
   type: 8
-- additionalinfo: This parameter prevents this integration from storing Users and Channels in the integration context. This parameter also prevents paginated calls which can result in timeout errors for large workspaces.
-  defaultvalue: "false"
-  display: Disable Caching of Users and Channels
+  defaultvalue: 'false'
+  section: Collect
+  advanced: true
+  required: false
+- display: Disable Caching of Users and Channels
   name: disable_caching
-<<<<<<< HEAD
-  required: false
-  type: 8
-- additionalinfo: This parameter will write additional data to the logs and should only be used when you are directed to by XSOAR support.
-  defaultvalue: "false"
-  display: Extensive Logging
-  name: extensive_logging
-  required: false
-  type: 8
-- additionalinfo: For workspaces where a handful of channels are consistently being used, you may add them as a CSV in the format ChannelName:ChannelID.
-  display: Common Channels
-=======
+  type: 8
   additionalinfo: This parameter prevents this integration from storing Users and Channels in the integration context. This parameter also prevents paginated calls which can result in timeout errors for large workspaces.
-  type: 8
   defaultvalue: 'false'
   section: Collect
   advanced: true
   required: false
 - display: Extensive Logging
   name: extensive_logging
-  type: 8
   additionalinfo: This parameter will write additional data to the logs and should only be used when you are directed to by XSOAR support.
-  section: Connect
-  advanced: true
-  required: false
+  type: 8
   defaultvalue: 'false'
+  section: Connect
+  advanced: true
+  required: false
 - display: Common Channels
->>>>>>> ff237ea7
   name: common_channels
-  required: false
   type: 12
+  additionalinfo: For workspaces where a handful of channels are consistently being used, you may add them as a CSV in the format ChannelName:ChannelID.
+  section: Collect
+  advanced: true
+  required: false
 description: Send messages and notifications to your Slack team.
 display: Slack v3
 name: SlackV3
@@ -272,12 +197,12 @@
       - chat
       - none
     - auto: PREDEFINED
-      defaultValue: "true"
+      defaultValue: 'true'
       description: Whether the channel is auto-closed when an investigation is closed. Can be "true" or "false". Default is "true".
       name: autoclose
       predefined:
-      - "true"
-      - "false"
+      - 'true'
+      - 'false'
     - auto: PREDEFINED
       defaultValue: Both
       description: The mirroring direction.
@@ -298,19 +223,19 @@
     - description: The topic of the channel.
       name: channelTopic
     - auto: PREDEFINED
-      defaultValue: "false"
+      defaultValue: 'false'
       description: Whether to remove the Slack administrator (channel creator) from the mirrored channel.
       name: kickAdmin
       predefined:
-      - "true"
-      - "false"
-    - auto: PREDEFINED
-      defaultValue: "true"
+      - 'true'
+      - 'false'
+    - auto: PREDEFINED
+      defaultValue: 'true'
       description: Whether the mirrored channel should be private or not (true by default).
       name: private
       predefined:
-      - "true"
-      - "false"
+      - 'true'
+      - 'false'
     description: Mirrors the investigation between Slack and the Cortex XSOAR War Room.
     name: mirror-investigation
   - arguments:
@@ -326,12 +251,12 @@
     - description: An entry ID to send as a link.
       name: entry
     - auto: PREDEFINED
-      defaultValue: "false"
+      defaultValue: 'false'
       description: Whether to include a URL to the relevant component in Cortex XSOAR.
       name: ignoreAddURL
       predefined:
-      - "true"
-      - "false"
+      - 'true'
+      - 'false'
     - description: The ID of the thread to which to reply. Can be retrieved from a previous send-notification command.
       name: threadID
     - description: A JSON string of Slack blocks to send in the message.
@@ -394,7 +319,6 @@
     - description: 'A CSV list of user names or email addresses to invite to the channel. For example: "user1, user2...".'
       name: users
     description: Creates a channel in Slack.
-    name: slack-create-channel
     outputs:
     - contextPath: Slack.Channel.ID
       description: The ID of the channel.
@@ -402,6 +326,7 @@
     - contextPath: Slack.Channel.Name
       description: The name of the channel.
       type: String
+    name: slack-create-channel
   - arguments:
     - default: true
       description: 'A CSV list of usernames or email addresses to invite to join the channel. For example: "user1, user2...".'
@@ -499,64 +424,59 @@
       description: The text the message was updated with.
       type: String
   - arguments:
-<<<<<<< HEAD
-    - description: 'Supply this argument to only return channels with this name '
-      name: name_filter
-    - description: 'Default is "public_channel". You can provide a comma separated list of other channels to include in your results. Possible options are: "public_channel", "private_channel", "mpim", and "im".  Including these options may require changes to your Bot''s OAuth scopes in order to read channels like private, group message, or personal messages.'
-      name: channel_types
-    - description: Default is true (exclude archived channels). This setting allows the command to read channels that have been archived
-      name: exclude_archived
-    - description: Default is 100. Set this argument to specify how many results to return. If you have more results than the limit you set, you will need to use the cursor argument to paginate your results.
-      name: limit
-    - description: 'Default is the first page of results. If you have more results than your limit, you need to paginate your results with this argument.  This is found with the next_cursor attribute returned by a previous request''s response_metadata '
-      name: cursor
+    - description: The user id of the user.
+      name: user_id
+      required: true
+    description: Reset user session token in Slack.
+    name: slack-user-session-reset
+  - arguments:
+      - description: 'Supply this argument to only return channels with this name '
+        name: name_filter
+      - description: 'Default is "public_channel". You can provide a comma separated list of other channels to include in your results. Possible options are: "public_channel", "private_channel", "mpim", and "im".  Including these options may require changes to your Bot''s OAuth scopes in order to read channels like private, group message, or personal messages.'
+        name: channel_types
+      - description: Default is true (exclude archived channels). This setting allows the command to read channels that have been archived
+        name: exclude_archived
+      - description: Default is 100. Set this argument to specify how many results to return. If you have more results than the limit you set, you will need to use the cursor argument to paginate your results.
+        name: limit
+      - description: 'Default is the first page of results. If you have more results than your limit, you need to paginate your results with this argument.  This is found with the next_cursor attribute returned by a previous request''s response_metadata '
+        name: cursor
     description: 'List all of the channels in the organization workspace. This command required scopes depend on the type of channel-like object you''re working with. To use the command, you''ll need at least one of the channels:, groups:, im: or mpim: scopes corresponding to the conversation type you''re working with.'
     name: slack-list-channels
     outputs:
-    - contextPath: Slack.Channels.ID
-      description: The ID for the channel
-      type: string
-    - contextPath: Slack.Channels.Name
-      description: Name of the channel
-      type: string
-    - contextPath: Slack.Channels.Created
-      description: Epoch timestamp when the channel was created
-      type: number
-    - contextPath: Slack.Channels.Creator
-      description: ID for the creator of the channel
-      type: string
-    - contextPath: Slack.Channels.Purpose
-      description: The purpose, or description, of the channel
-      type: string
-  - arguments:
-    - description: The channel ID associated with the Slack channel
-      name: channel_id
-      required: true
-    - description: Default is 100. Set this argument to specify how many results to return. If you have more results than the limit you set, you will need to use the cursor argument to paginate your results.
-      name: limit
-    - name: conversation_id
+      - contextPath: Slack.Channels.ID
+        description: The ID for the channel
+        type: string
+      - contextPath: Slack.Channels.Name
+        description: Name of the channel
+        type: string
+      - contextPath: Slack.Channels.Created
+        description: Epoch timestamp when the channel was created
+        type: number
+      - contextPath: Slack.Channels.Creator
+        description: ID for the creator of the channel
+        type: string
+      - contextPath: Slack.Channels.Purpose
+        description: The purpose, or description, of the channel
+        type: string
+  - arguments:
+      - description: The channel ID associated with the Slack channel
+        name: channel_id
+        required: true
+      - description: Default is 100. Set this argument to specify how many results to return. If you have more results than the limit you set, you will need to use the cursor argument to paginate your results.
+        name: limit
+      - name: conversation_id
     description: Fetches a conversation's history of messages     and events
     name: slack-get-conversation-history
   - arguments:
-    - name: channel_id
-      required: true
-    - name: thread_id
-      required: true
-    - name: limit
-    description: Retrieves replies to specific messages, regardless of whether it's from a public or private channel, direct message, or otherwise.
-    name: slack-get-conversation-replies
-  dockerimage: demisto/slackv3:1.0.0.48936
-=======
-    - description: The user id of the user.
-      name: user_id
-      required: true
-    description: Reset user session token in Slack.
-    name: slack-user-session-reset
+      - name: channel_id
+        required: true
+      - name: thread_id
+        required: true
+      - name: limit
   dockerimage: demisto/slackv3:1.0.0.69226
->>>>>>> ff237ea7
   longRunning: true
   runonce: false
-  script: ''
+  script: '-'
   subtype: python3
   type: python
 fromversion: 5.5.0
