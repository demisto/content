--- conflicted
+++ resolved
@@ -490,11 +490,7 @@
       description: Set this argument to specify how many results to return.
     description: Retrieves replies to specific messages, regardless of whether it's from a public or private channel, direct message, or otherwise.
     name: slack-get-conversation-replies
-<<<<<<< HEAD
-  dockerimage: demisto/slackv3:1.0.0.77893
-=======
   dockerimage: demisto/slackv3:1.0.0.83424
->>>>>>> 6f77591c
   longRunning: true
   runonce: false
   script: '-'
