--- conflicted
+++ resolved
@@ -625,11 +625,7 @@
     - contextPath: Slack.Thread.Text
       description: The text the message was updated with.
       type: String
-<<<<<<< HEAD
-  dockerimage: demisto/slackv3:1.0.0.61538
-=======
   dockerimage: demisto/slackv3:1.0.0.62921
->>>>>>> a56da0f6
   feed: false
   isfetch: false
   longRunning: true
