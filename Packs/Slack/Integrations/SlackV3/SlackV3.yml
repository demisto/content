sectionOrder:
- Connect
- Collect
category: Messaging and Conferencing
commonfields:
  id: SlackV3
  version: -1
configuration:
- display: ''
  displaypassword: Bot Token
  name: bot_token
  type: 9
  hiddenusername: true
  section: Connect
- display: ''
  displaypassword: App Token
  name: app_token
  type: 9
  hiddenusername: true
  section: Connect
- display: Dedicated Slack channel to receive notifications
  name: incidentNotificationChannel
  type: 0
  section: Connect
  advanced: true
- defaultvalue: Low
  display: Minimum incident severity by which to send messages to Slack
  name: min_severity
  options:
  - Unknown
  - Low
  - Medium
  - High
  - Critical
  type: 15
  section: Collect
  advanced: true
- display: Types of Notifications to Send.
  name: permitted_notifications
  type: 16
  options:
  - incidentOpened
  - incidentChanged
  - investigationClosed
  - investigationDeleted
  - incidentReminderSLA
  - taskCompleted
  - incidentStatusChanged
  - failedFetchIncidents
  - mentionNew
  - mentionOld
  section: Collect
  advanced: true
  additionalinfo: By default, externalFormSubmit is enabled in order to allow Ask tasks to be sent correctly.
- defaultvalue: Unclassified
  display: Type of incidents created in Slack
  name: incidentType
  type: 13
  section: Connect
- display: Allow external users to create incidents via DM
  name: allow_incidents
  type: 8
  section: Collect
  advanced: true
- display: Ignore event retries
  name: ignore_event_retries
  type: 8
  additionalinfo: In some cases, events may not be processed fast enough. If you want to attempt to retry the event, select `false`. Note that this can result in some responses being double-posted.
  defaultvalue: 'true'
  section: Collect
  advanced: true
- display: Use system proxy settings
  name: proxy
  type: 8
  section: Connect
  advanced: true
- display: Trust any certificate (not secure)
  name: unsecure
  type: 8
  section: Connect
  advanced: true
- defaultvalue: 'true'
  display: Enable Incident Mirroring
  name: mirroring
  type: 8
  section: Collect
- defaultvalue: 'true'
  display: Long running instance. Required for investigation mirroring and direct messages.
  name: longRunning
  type: 8
  additionalinfo: If your organization does not require incident mirroring, or data collection, it is possible to disable the `longRunning` parameter. For those organizations who do want to use these features, the parameter should be set to `True` to enable the long-running container.
  section: Connect
  advanced: true
- defaultvalue: Cortex XSOAR
  display: Bot display name in Slack
  name: bot_name
  type: 0
  section: Connect
  advanced: true
- defaultvalue: https://avatars.slack-edge.com/2020-05-24/1142885630851_5529c7f034d9b96ec39c_512.png
  display: Bot icon in Slack - Image URL (Cortex XSOAR icon by default)
  name: bot_icon
  type: 0
  section: Connect
  advanced: true
- defaultvalue: '60'
  display: Maximum time to wait for a rate limiting call in seconds
  name: max_limit_time
  type: 0
  section: Connect
  advanced: true
- display: Number of objects to return in each paginated call
  name: paginated_count
  type: 0
  defaultvalue: '200'
  section: Collect
  advanced: true
- display: Comma-separated list of tags to filter the messages sent from Cortex XSOAR.
  name: filtered_tags
  type: 0
  additionalinfo: Only supported in Cortex XSOAR V6.1 and above.
  section: Collect
  advanced: true
- display: ''
  displaypassword: XSOAR API Key
  name: demisto_api_key
  type: 9
  hiddenusername: true
  additionalinfo: Adding an API key will enable the integration to handle blocks that contain a state and is necessary for the SlackBlockBuilder script.
  section: Connect
  advanced: true
- display: Enable DMs to the bot
  name: enable_dm
  type: 8
  defaultvalue: 'false'
  section: Collect
  advanced: true
- display: Disable Caching of Users and Channels
  name: disable_caching
  type: 8
  additionalinfo: This parameter prevents this integration from storing Users and Channels in the integration context. This parameter also prevents paginated calls which can result in timeout errors for large workspaces.
  defaultvalue: 'false'
  section: Collect
  advanced: true
- display: Extensive Logging
  name: extensive_logging
  additionalinfo: This parameter will write additional data to the logs and should only be used when you are directed to by XSOAR support.
  type: 8
  defaultvalue: 'false'
  section: Connect
  advanced: true
- display: Common Channels
  name: common_channels
  type: 12
  additionalinfo: For workspaces where a handful of channels are consistently being used, you may add them as a CSV in the format ChannelName:ChannelID.
  section: Collect
  advanced: true
description: Send messages and notifications to your Slack team.
display: Slack v3
name: SlackV3
script:
  commands:
  - arguments:
    - auto: PREDEFINED
      default: true
      defaultValue: all
      description: The mirroring type. Can be "all", which mirrors everything, "chat", which mirrors only chats (not commands), or "none", which stops all mirroring.
      name: type
      predefined:
      - all
      - chat
      - none
    - auto: PREDEFINED
      defaultValue: 'true'
      description: Whether the channel is auto-closed when an investigation is closed. Can be "true" or "false". Default is "true".
      name: autoclose
      predefined:
      - 'true'
      - 'false'
    - auto: PREDEFINED
      defaultValue: Both
      description: The mirroring direction.
      name: direction
      predefined:
      - Both
      - FromDemisto
      - ToDemisto
    - auto: PREDEFINED
      defaultValue: group
      description: The channel type.
      name: mirrorTo
      predefined:
      - channel
      - group
    - description: The name of the channel. The default is "incident-<incidentID>".
      name: channelName
    - description: The topic of the channel.
      name: channelTopic
    - auto: PREDEFINED
      defaultValue: 'false'
      description: Whether to remove the Slack administrator (channel creator) from the mirrored channel.
      name: kickAdmin
      predefined:
      - 'true'
      - 'false'
    - auto: PREDEFINED
      defaultValue: 'true'
      description: Whether the mirrored channel should be private or not (true by default).
      name: private
      predefined:
      - 'true'
      - 'false'
    description: Mirrors the investigation between Slack and the Cortex XSOAR War Room.
    name: mirror-investigation
  - arguments:
    - default: true
      description: 'The message content. When mentioning another Slack user, make sure to do so in the following format: <@user_name>.'
      name: message
    - description: The user to whom to send the message. Can be either the username or email address.
      name: to
    - description: The name of the Slack channel to which to send the message.
      name: channel
    - description: The ID of the Slack channel to which to send the message.
      name: channel_id
    - description: An entry ID to send as a link.
      name: entry
    - auto: PREDEFINED
      defaultValue: 'false'
      description: Whether to include a URL to the relevant component in Cortex XSOAR.
      name: ignoreAddURL
      predefined:
      - 'true'
      - 'false'
    - description: The ID of the thread to which to reply. Can be retrieved from a previous send-notification command.
      name: threadID
    - description: A JSON string of Slack blocks to send in the message.
      name: blocks
    description: Sends a message to a user, group, or channel.
    name: send-notification
    outputs:
    - contextPath: Slack.Thread.ID
      description: The Slack thread ID.
      type: String
  - arguments:
    - description: The name of the channel to archive. If not provided, the mirrored investigation channel is archived (if the channel exists).
      name: channel
    - description: The ID of the channel to archive. If not provided, the mirrored investigation channel is archived (if the channel exists).
      name: channel_id
    description: Archives a Slack channel.
    name: close-channel
  - arguments:
    - default: true
      description: The ID of the file entry to send.
      name: file
      required: true
    - description: The user to whom to send the file. Can be the username or the email address.
      name: to
    - description: The name of the Slack group (private channel) to which to send the file.
      name: group
    - description: The name of the Slack channel to which to send the file.
      name: channel
    - description: The ID of the Slack channel to which to send the file.
      name: channel_id
    - description: The ID of the thread to which to reply. Can be retrieved from a previous send-notification command.
      name: threadID
    - description: A comment to add to the file.
      name: comment
    description: Sends a file to a user, channel, or group. If not specified, the file is sent to the mirrored investigation channel (if the channel exists).
    name: slack-send-file
  - arguments:
    - description: The channel name. If not specified, the topic of the mirrored investigation channel is set (if the channel exists).
      name: channel
    - description: The channel ID. If not specified, the topic of the mirrored investigation channel is set (if the channel exists).
      name: channel_id
    - default: true
      description: The topic for the channel.
      name: topic
      required: true
    description: Sets the topic for a channel.
    name: slack-set-channel-topic
  - arguments:
    - auto: PREDEFINED
      defaultValue: private
      description: The channel type.
      name: type
      predefined:
      - private
      - public
    - default: true
      description: The name of the channel.
      name: name
      required: true
    - description: 'A CSV list of user names or email addresses to invite to the channel. For example: "user1, user2...".'
      name: users
    description: Creates a channel in Slack.
    outputs:
    - contextPath: Slack.Channel.ID
      description: The ID of the channel.
      type: String
    - contextPath: Slack.Channel.Name
      description: The name of the channel.
      type: String
    name: slack-create-channel
  - arguments:
    - default: true
      description: 'A CSV list of usernames or email addresses to invite to join the channel. For example: "user1, user2...".'
      name: users
      required: true
    - description: The name of the channel to which to invite the users. If the name of the channel is not specified, the name of the mirrored investigation channel is used (if the channel exists).
      name: channel
    - description: The ID of the channel to which to invite the users. If the ID of the channel is not specified, the ID of the mirrored investigation channel is used (if the channel exists).
      name: channel_id
    description: Invites users to join a channel.
    name: slack-invite-to-channel
  - arguments:
    - default: true
      description: 'A CSV list of usernames or email addresses to remove from the a channel. For example: "user1, user2..."'
      name: users
      required: true
    - description: The name of the channel from which to remove the users. If the name of the channel is not specified, the mirrored investigation channel is used (if the channel exists).
      name: channel
    - description: The ID of the channel from which to remove the users. If the ID of the channel is not specified, the mirrored investigation channel is used (if the channel exists).
      name: channel_id
    description: Removes users from the specified channel.
    name: slack-kick-from-channel
  - arguments:
    - default: true
      description: The new name of the channel.
      name: name
      required: true
    - description: The current name of the channel. If the name of the channel is not specified, the mirrored investigation channel is used (if the channel exists).
      name: channel
    - description: The current ID of the channel. If the ID of the channel is not specified, the mirrored investigation channel is used (if the channel exists).
      name: channel_id
    description: Renames a channel in Slack.
    name: slack-rename-channel
  - arguments:
    - default: true
      description: The Slack user (username or email).
      name: user
      required: true
    description: Get details about a specified user.
    name: slack-get-user-details
    outputs:
    - contextPath: Slack.User.ID
      description: The ID of the user.
      type: String
    - contextPath: Slack.User.Username
      description: The username of the user.
      type: String
    - contextPath: Slack.User.Name
      description: The actual name of the user.
      type: String
    - contextPath: Slack.User.DisplayName
      description: The display name of the user.
      type: String
    - contextPath: Slack.User.Email
      description: The email address of the user.
      type: String
  - description: Returns the integration context as a file. Use this command for debug purposes only.
    hidden: true
    name: slack-get-integration-context
  - arguments:
    - description: The channel containing the message.
      name: channel
    - description: The ID of the thread of which to pin. Can be retrieved from a previous send-notification command.
      name: threadID
      required: true
    - description: The ID for the channel containing the message.
      name: channel_id
    description: Pins a selected message to the given channel.
    name: slack-pin-message
  - arguments:
    - description: The channel the message is posted in.
      name: channel
    - description: The ID for the channel the message is posted in.
      name: channel_id
    - description: The ID of the thread of which to edit. Can be retrieved from a previous send-notification command.
      name: threadID
      required: true
    - description: The updated message.
      name: message
    - description: A JSON string of the block to send.
      name: blocks
    - name: ignore_add_url
      description: Whether to include a URL to the relevant component in XSOAR. Can be "true" or "false". Default value is "false".
    description: Edit an existing Slack message.
    name: slack-edit-message
    outputs:
    - contextPath: Slack.Thread.ID
      description: The timestamp identifier for the message.
      type: String
    - contextPath: Slack.Thread.Channel
      description: The channel ID the message was posted in.
      type: String
    - contextPath: Slack.Thread.Text
      description: The text the message was updated with.
      type: String
<<<<<<< HEAD
  dockerimage: demisto/slackv3:1.0.0.62921
=======
  dockerimage: demisto/slackv3:1.0.0.63762
  feed: false
  isfetch: false
>>>>>>> b3358074
  longRunning: true
  script: '-'
  subtype: python3
  type: python
fromversion: 5.5.0
tests:
- SlackV3 TestPB
- Test_SlackV3_NonCaching<|MERGE_RESOLUTION|>--- conflicted
+++ resolved
@@ -396,13 +396,9 @@
     - contextPath: Slack.Thread.Text
       description: The text the message was updated with.
       type: String
-<<<<<<< HEAD
-  dockerimage: demisto/slackv3:1.0.0.62921
-=======
   dockerimage: demisto/slackv3:1.0.0.63762
   feed: false
   isfetch: false
->>>>>>> b3358074
   longRunning: true
   script: '-'
   subtype: python3
