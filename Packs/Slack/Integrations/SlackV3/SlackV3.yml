--- conflicted
+++ resolved
@@ -398,10 +398,7 @@
       type: String
   dockerimage: demisto/slackv3:1.0.0.63762
   longRunning: true
-<<<<<<< HEAD
-=======
   runonce: false
->>>>>>> 9ddafcfd
   script: '-'
   subtype: python3
   type: python
