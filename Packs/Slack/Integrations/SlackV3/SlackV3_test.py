--- conflicted
+++ resolved
@@ -1,26 +1,16 @@
 import json as js
 import threading
-<<<<<<< HEAD
-=======
 from unittest.mock import MagicMock
 
 import aiohttp
->>>>>>> 90cf3b88
 import pytest
 import slack_sdk
 from slack_sdk.errors import SlackApiError
 from slack_sdk.web.async_slack_response import AsyncSlackResponse
 from slack_sdk.web.slack_response import SlackResponse
-<<<<<<< HEAD
-from slack_sdk.errors import SlackApiError
-from unittest.mock import MagicMock
+from SlackV3 import get_war_room_url
+
 from CommonServerPython import *
-import datetime
-=======
-from SlackV3 import get_war_room_url
-
-from CommonServerPython import *
->>>>>>> 90cf3b88
 
 
 def load_test_data(path):
@@ -5036,8 +5026,6 @@
     slack_response_mock = {
         'ok': True,
         'channels': json.loads(CHANNELS)}
-<<<<<<< HEAD
-=======
     expected_human_readable = (
         '### Channels list for None with filter None\n'
         '|Created|Creator|ID|Name|Purpose|\n|---|---|---|---|---|\n'
@@ -5045,7 +5033,6 @@
         'one channel that will always include everyone. It’s a great '  # noqa: RUF001
         'spot for announcements and team-wide conversations. |\n'
     )
->>>>>>> 90cf3b88
     mocker.patch.object(SlackV3, 'send_slack_request_sync', side_effect=[slack_response_mock, {'user': js.loads(USERS)[0]}])
     mocker.patch.object(demisto, 'args', return_value={'channel_id': 1, 'public_channel': 'public_channel', 'limit': 1})
     mocker.patch.object(demisto, 'results')
@@ -5053,15 +5040,7 @@
     # mocker.patch.object(SlackV3, 'send_slack_request_sync', side_effect=slack_response_mock)
     SlackV3.list_channels()
     assert demisto.results.called
-<<<<<<< HEAD
-    assert demisto.results.call_args[0][0]['HumanReadable'] == '### Channels list for None with filter None\n' \
-                                                               '|Created|Creator|ID|Name|Purpose|\n|---|---|---|---|---|\n' \
-                                                               '| 1666361240 | spengler | C0475674L3Z | general | This is the' \
-                                                               ' one channel that will always include everyone. It’s a great'\
-                                                               ' spot for announcements and team-wide conversations. |\n'
-=======
     assert demisto.results.call_args[0][0]['HumanReadable'] == expected_human_readable
->>>>>>> 90cf3b88
     assert demisto.results.call_args[0][0]['ContentsFormat'] == 'json'
 
 
@@ -5131,9 +5110,6 @@
                                                                '|\n| spengler | Yes | spengler | Give me a fresh dad' \
                                                                ' joke | 1690479887.647239 | 1690479887.647239 | message |' \
                                                                ' U047D5QSZD4 |\n'
-<<<<<<< HEAD
-    assert demisto.results.call_args[0][0]['ContentsFormat'] == 'json'
-=======
     assert demisto.results.call_args[0][0]['ContentsFormat'] == 'json'
 
 
@@ -5227,5 +5203,4 @@
         mocker.patch.dict(demisto.callingContext, {'context': {'Inv': {'id': '1234'}}})
         expected_war_room_url = \
             "https://example.com/incidents/alerts_and_insights?caseId=1234&action:openAlertDetails=1234-warRoom"
-        assert get_war_room_url(url) == expected_war_room_url
->>>>>>> 90cf3b88
+        assert get_war_room_url(url) == expected_war_room_url