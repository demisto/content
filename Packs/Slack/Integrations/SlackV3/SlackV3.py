--- conflicted
+++ resolved
@@ -86,12 +86,10 @@
 CACHE_EXPIRY: float
 MIRRORING_ENABLED: bool
 LONG_RUNNING_ENABLED: bool
-<<<<<<< HEAD
 DEMISTO_API_KEY: str
 DEMISTO_URL: str
-=======
 IGNORE_RETRIES: bool
->>>>>>> a9b9ddde
+
 
 ''' HELPER FUNCTIONS '''
 
@@ -2551,11 +2549,8 @@
     global SEVERITY_THRESHOLD, ALLOW_INCIDENTS, INCIDENT_TYPE, VERIFY_CERT, ENABLE_DM, BOT_ID, CACHE_EXPIRY
     global BOT_NAME, BOT_ICON_URL, MAX_LIMIT_TIME, PAGINATED_COUNT, SSL_CONTEXT, APP_TOKEN, ASYNC_CLIENT
     global DEFAULT_PERMITTED_NOTIFICATION_TYPES, CUSTOM_PERMITTED_NOTIFICATION_TYPES, PERMITTED_NOTIFICATION_TYPES
-<<<<<<< HEAD
     global COMMON_CHANNELS, DISABLE_CACHING, CHANNEL_NOT_FOUND_ERROR_MSG, LONG_RUNNING_ENABLED, DEMISTO_API_KEY, DEMISTO_URL
-=======
-    global COMMON_CHANNELS, DISABLE_CACHING, CHANNEL_NOT_FOUND_ERROR_MSG, LONG_RUNNING_ENABLED, IGNORE_RETRIES
->>>>>>> a9b9ddde
+    global IGNORE_RETRIES
 
     VERIFY_CERT = not demisto.params().get('unsecure', False)
     if not VERIFY_CERT:
@@ -2586,13 +2581,10 @@
     PERMITTED_NOTIFICATION_TYPES = DEFAULT_PERMITTED_NOTIFICATION_TYPES + CUSTOM_PERMITTED_NOTIFICATION_TYPES
     MIRRORING_ENABLED = demisto.params().get('mirroring', True)
     LONG_RUNNING_ENABLED = demisto.params().get('longRunning', True)
-<<<<<<< HEAD
     DEMISTO_API_KEY = demisto.params().get('demisto_api_key', '')
     demisto_urls = demisto.demistoUrls()
     DEMISTO_URL = demisto_urls.get('server')
-=======
     IGNORE_RETRIES = demisto.params().get('ignore_event_retries', True)
->>>>>>> a9b9ddde
     common_channels = demisto.params().get('common_channels', None)
     if common_channels:
         COMMON_CHANNELS = dict(item.split(':') for item in common_channels.split(','))
