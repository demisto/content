--- conflicted
+++ resolved
@@ -3073,28 +3073,6 @@
     global CLIENT, USER_CLIENT, EXTENSIVE_LOGGING
 
     commands = {
-<<<<<<< HEAD
-        "test-module": test_module,
-        "fetch-incidents": fetch_samples,
-        "long-running-execution": long_running_main,
-        "mirror-investigation": mirror_investigation,
-        "send-notification": slack_send,
-        "slack-send-file": slack_send_file,
-        "slack-set-channel-topic": set_channel_topic,
-        "close-channel": close_channel,
-        "slack-create-channel": create_channel,
-        "slack-invite-to-channel": invite_to_channel,
-        "slack-kick-from-channel": kick_from_channel,
-        "slack-rename-channel": rename_channel,
-        "slack-get-user-details": get_user,
-        "slack-get-integration-context": slack_get_integration_context,
-        "slack-edit-message": slack_edit_message,
-        "slack-pin-message": pin_message,
-        "slack-user-session-reset": user_session_reset,
-        "slack-get-conversation-history": conversation_history,
-        "slack-list-channels": list_channels,
-        "slack-get-conversation-replies": conversation_replies,
-=======
         'test-module': test_module,
         'fetch-incidents': fetch_samples,
         'long-running-execution': long_running_main,
@@ -3116,7 +3094,6 @@
         'slack-get-conversation-history': conversation_history,
         'slack-list-channels': list_channels,
         'slack-get-conversation-replies': conversation_replies,
->>>>>>> 91c819cf
     }
 
     command_name: str = demisto.command()
