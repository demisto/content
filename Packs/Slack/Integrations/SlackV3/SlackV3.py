--- conflicted
+++ resolved
@@ -738,11 +738,6 @@
         }
 
         send_slack_request_sync(CLIENT, 'chat.postMessage', body=body)
-    if kick_admin:
-        body = {
-            'channel': conversation_id
-        }
-        send_slack_request_sync(CLIENT, 'conversations.leave', body=body)
 
     if kick_admin:
         body = {
@@ -951,7 +946,6 @@
 
     Essentially this converts Logger.info() to demisto.info()
     """
-
     def __init__(self):
         """
         Set the base level as debug. The server will handle the filtering as needed.
@@ -1240,7 +1234,7 @@
             if event.get('subtype') == 'bot_message':
                 demisto.debug("Received bot_message event type. Ignoring.")
                 return
-            if event.get('bot_id', '') == bot_id:
+            if event.get('bot_id', None) in bot_id:
                 demisto.debug("Received bot message from the current bot. Ignoring.")
                 return
         if event.get('subtype') == 'message_changed':
@@ -2107,7 +2101,6 @@
 
     created_channel_name = conversation.get('name')
     created_channel_id = conversation.get('id')
-<<<<<<< HEAD
 
     hr = f'Successfully created the channel {created_channel_name}'
     conversation_context = {
@@ -2126,19 +2119,6 @@
         readable_output=hr,
         outputs=context,
         raw_response=json.dumps(conversation)))
-=======
-    demisto.results(f'Successfully created the channel {created_channel_name}')
->>>>>>> 99808aa3
-
-    # Save the newly created channel to the context for fast future lookups
-    integration_context = get_integration_context(SYNC_CONTEXT)
-    context_conversations = integration_context.get('conversations', '[]')
-    conversations = json.loads(context_conversations)
-    conversations.append({
-        'name': created_channel_name,
-        'id': created_channel_id
-    })
-    set_to_integration_context_with_retries({'conversations': conversations}, OBJECTS_TO_KEYS, SYNC_CONTEXT)
 
 
 def invite_to_channel():
