Send messages and notifications to your Slack team.
This integration was integrated and tested with Slack.
## Configure SlackV3 on Cortex XSOAR

Slack V3 utilizes ["Socket Mode"](https://api.slack.com/apis/connections/socket) to enable the integration to communicate directly with Slack for mirroring. This requires a dedicated Slack app to be created for the XSOAR integration. See [Creating a Custom App](#creating-a-custom-app) on how to create your App in Slack.


1. Navigate to **Settings** > **Integrations** > **Servers & Services**.
2. Search for SlackV3.
3. Click **Add instance** to create and configure a new integration instance.

    | **Parameter** | **Description** | **Required** |
    | --- | --- | --- |
    | `bot_token` | Slack API bot token. | False |
    | `app_token` | Slack API app token. | False |
    | `incidentNotificationChannel` | Dedicated Slack channel to receive notifications. | False |
    | `notify_incidents` | Send notifications about incidents to the dedicated channel. | False |
    | `min_severity` | Minimum incident severity to send messages to Slack by. | False |
    | `incidentType` | Type of incidents created in Slack. | False |
    | `allow_incidents` | Allow external users to create incidents via direct messages. | False |
    | `proxy` | Use system proxy settings. | False |
    | `unsecure` | Trust any certificate (not secure). | False |
    | `longRunning` | Long running instance. Required for investigation mirroring and direct messages. | False |
    | `bot_name` | Bot display name in Slack (Cortex XSOAR by default). | False |
    | `bot_icon` | Bot icon in Slack - Image URL (Cortex XSOAR icon by default). | False |
    | `max_limit_time` | Maximum time to wait for a rate limiting call in seconds. | False |
    | `paginated_count` | Number of objects to return in each paginated call. | False |
    | `proxy_url` | Proxy URL to use in Slack API calls. | False |
    | `filtered_tags` | Comma-separated list of tags by which to filter the messages sent from XSOAR. Only supported in Cortex XSOAR V6.1 and above. | False |

4. Click **Test** to validate the URLs, token, and connection.

### Creating a Custom App
<<<<<<< HEAD
1. Navigate to the following [link](https://api.slack.com/apps/).
=======
1. Navigate to: https://api.slack.com/apps/ .
>>>>>>> 68b60345
2. Click **Create an App**.
 
![create-app-1](../../doc_files/SlackDocs_create_app.png)

3. Click **From an app manifest**.

![create-app-2](../../doc_files/SlackDocs_create_app2.png)

4. Next pick the workspace you would like the app to reside in and click ***Next***.

![create-app-3](../../doc_files/SlackDocs_create_app3.png)

<<<<<<< HEAD
5. Next copy the text in the file found [here](https://raw.githubusercontent.com/demisto/content/master/Packs/Slack/doc_files/SlackV3_app_manifest.yml)
=======
5. Next copy the text in the file found [here](https://raw.githubusercontent.com/demisto/content/master/Packs/Slack/doc_files/SlackV3_app_manifest.yml). The text is a manifset template with the recommended configuration for your app. 
>>>>>>> 68b60345
6. Paste the copied text into the field "YAML" and click ***Next***.

![create-app-4](../../doc_files/SlackDocs_create_app4.png)

7. The next step is a summary of the app we created. Click ***Create*** to proceed.

![create-app-5](../../doc_files/SlackDocs_create_app5.png)

 
 ### Installing the App to Your Workspace
1. After creating your app, you will be redirected to the *Basic Information* page of your app settings.
  First, click ***Install to Workspace***

 ![install-app-1](../../doc_files/SlackDocs_install_workspace1.png)
 
2. This will bring up a page which confirms that you are installing the app to your workspace.
 **If you do not see this step, you must request access from your Slack admin in order to proceed.**

![install-app-2](../../doc_files/SlackDocs_install_workspace2.png)

3. Once the app has been installed you will be redirected to the ***General*** page for your app. Scroll down to the section called ***App-Level Tokens*** and click ***Generate Token and Scopes***

![install-app-3](../../doc_files/SlackDocs_install_workspace3.png) 

4. Enter a name for the Token and click ***Add Scope***. Select the `connections:write` scope from the list.

![install-app-4](../../doc_files/SlackDocs_install_workspace4.png) 

5. Click ***Generate***.
6. After click ***Generate*** you will be redirected to a page which will display your app token. This token begins with `xapp`. Copy this token.
 
![install-app-5](../../doc_files/SlackDocs_install_workspace5.png)

7. In your XSOAR SlackV3 intance configuration page. Paste the token in the parameter *App Token*. You may also configure the *App Token* as a credential.

![install-app-6](../../doc_files/SlackDocs_install_workspace6.png)

8. Navigate back to the Slack App configuration page and select ***OAuth & Permissions***. If this screen does not look like the following image, you may need assistance from your Slack admin.

![install-app-7](../../doc_files/SlackDocs_install_workspace7.png)

9. Copy the ***Bot User OAuth Token***.
10. In your XSOAR SlackV3 intance configuration page. Paste the token in the parameter *Bot Token*. You may also configure the *Bot Token* as a credential.

![install-app-8](../../doc_files/SlackDocs_install_workspace8.png)

### Testing the Bot
1. Once you have configured the ***Dedicated Slack channel to receive notifications*** parameter, open Slack and invite your new app to the channel you have configured.
2. Navigate to your Instance Settings page in XSOAR and click ***Test***. A message should appear in the channel from your app.
 
  
## Backwards Compatibility with Slack V2
Slack V3 currently contains improvements to enhance the stability of the integration as well as the circumvention of OProxy. This version is intended to provide customers with more granular control over the Slack integration by enabling the Bring-Your-Own-App model and customizable scope-based authentication.

All commands are fully compatible with Slack V2 playbooks as their inputs and outputs have remained the same. As a customer, you should notice no significant change in the behavior of the Slack integration with your existing playbooks.

## Commands
You can execute these commands from the Cortex XSOAR CLI, as part of an automation, or in a playbook.
After you successfully execute a command, a DBot message appears in the War Room with the command details.
### mirror-investigation
***
Mirrors the investigation between Slack and the Cortex XSOAR War Room.


#### Base Command

`mirror-investigation`
#### Input

| **Argument Name** | **Description** | **Required** |
| --- | --- | --- |
| type | The mirroring type. Can be "all", which mirrors everything, "chat", which mirrors only chats (not commands), or "none", which stops all mirroring. Possible values are: all, chat, none. Default is all. | Optional | 
| autoclose | Whether the channel is auto-closed when an investigation is closed. Can be "true" or "false". Default is "true". | Optional | 
| direction | The mirroring direction. Can be "FromDemisto", "ToDemisto", or "Both". Default value is "Both". | Optional | 
| mirrorTo | The channel type. Can be "channel" or "group". The default value is "group". | Optional | 
| channelName | The name of the channel. The default is "incident-&lt;incidentID&gt;". | Optional | 
| channelTopic | The topic of the channel. | Optional | 
| kickAdmin | Whether to remove the Slack administrator (channel creator) from the mirrored channel. Possible values are: true, false. Default is false. | Optional | 


#### Context Output

There is no context output for this command.

#### Command Example
```
!mirror-investigation direction="FromDemisto" channelName="example" using-brand="SlackV3"
```

#### Human Readable Output
>Investigation mirrored successfully, channel:example


### send-notification
***
Sends a message to a user, group, or channel.


#### Base Command

`send-notification`
#### Input

| **Argument Name** | **Description** | **Required** |
| --- | --- | --- |
| message | The message content. When mentioning another Slack user, make sure to do so in the following format: &lt;@user_name&gt;. | Optional | 
| to | The user to whom to send the message. Can be either the username or email address. | Optional | 
| channel | The name of the Slack channel to which to send the message. | Optional | 
| entry | An entry ID to send as a link. | Optional | 
| ignoreAddURL | Whether to include a URL to the relevant component in Cortex XSOAR. Can be "true" or "false". Default value is "false". | Optional | 
| threadID | The ID of the thread to which to reply. Can be retrieved from a previous send-notification command. | Optional | 
| blocks | A JSON string of Slack blocks to send in the message. | Optional | 


#### Context Output

| **Path** | **Type** | **Description** |
| --- | --- | --- |
| Slack.Thread.ID | String | The Slack thread ID. | 


#### Command Example
```!send-notification channel="example" using-brand="SlackV3"```

#### Context Example
```json
{
    "Slack": {
        "Thread": {
            "ID": "1624272821.000700"
        }
    }
}
```

#### Human Readable Output

>Message sent to Slack successfully.
>Thread ID is: 1624272821.000700

### close-channel
***
Archives a Slack channel.


#### Base Command

`close-channel`
#### Input

| **Argument Name** | **Description** | **Required** |
| --- | --- | --- |
| channel | The name of the channel to archive. If not provided, the mirrored investigation channel is archived (if the channel exists). | Optional | 


#### Context Output

There is no context output for this command.

#### Command Example
```
!close-channel channel=new-slack-channel
```

#### Human Readable Output
>Channel successfully archived.


### slack-send-file
***
Sends a file to a user, channel, or group. If not specified, the file is sent to the mirrored investigation channel (if the channel exists).


#### Base Command

`slack-send-file`
#### Input

| **Argument Name** | **Description** | **Required** |
| --- | --- | --- |
| file | The ID of the file entry to send. | Required | 
| to | The user to whom to send the file. Can be the username or the email address. | Optional | 
| group | The name of the Slack group (private channel) to which to send the file. | Optional | 
| channel | The name of the Slack channel to which to send the file. | Optional | 
| threadID | The ID of the thread to which to reply. Can be retrieved from a previous send-notification command. | Optional | 
| comment | A comment to add to the file. | Optional | 


#### Context Output

There is no context output for this command.

#### Command Example
```
!slack-send-file file=87@129 channel=testing-docs comment="Look at this gif!"
```

#### Human Readable Output
>File sent to Slack successfully.


### slack-set-channel-topic
***
Sets the topic for a channel.


#### Base Command

`slack-set-channel-topic`
#### Input

| **Argument Name** | **Description** | **Required** |
| --- | --- | --- |
| channel | The channel name. If not specified, the topic of the mirrored investigation channel is set (if the channel exists). | Optional | 
| topic | The topic for the channel. | Required | 


#### Context Output

There is no context output for this command.

#### Command Example
```
!slack-set-channel-topic topic="Testing topic for documentation" channel=testing-docs
```

#### Human Readable Output
>Topic successfully set.


### slack-create-channel
***
Creates a channel in Slack.


#### Base Command

`slack-create-channel`
#### Input

| **Argument Name** | **Description** | **Required** |
| --- | --- | --- |
| type | The channel type. Can be "private" or "public". Default is private. | Optional | 
| name | The name of the channel. | Required | 
| users | A CSV list of user names or email addresses to invite to the channel. For example: "user1, user2...". | Optional | 


#### Context Output

There is no context output for this command.

#### Command Example
```
!slack-create-channel type="private" name="testing-docs"
```

#### Human Readable Output
>Successfully created the channel testing-docs


### slack-invite-to-channel
***
Invites users to join a channel.


#### Base Command

`slack-invite-to-channel`
#### Input

| **Argument Name** | **Description** | **Required** |
| --- | --- | --- |
| users | A CSV list of usernames or email addresses to invite to join the channel. For example: "user1, user2...". | Required | 
| channel | The name of the channel to which to invite the users. If the name of the channel is not specified, the name of the mirrored investigation channel is used (if the channel exists). | Optional | 


#### Context Output

There is no context output for this command.

#### Command Example
```
!slack-invite-to-channel users="Sir Testing McTesterface" channel=new-slack-channel
```

#### Human Readable Output
>Successfully invited users to the channel.



### slack-kick-from-channel
***
Removes users from the specified channel.


#### Base Command

`slack-kick-from-channel`
#### Input

| **Argument Name** | **Description** | **Required** |
| --- | --- | --- |
| users | A CSV list of usernames or email addresses to remove from the a channel. For example: "user1, user2...". | Required | 
| channel | The name of the channel from which to remove the users. If the name of the channel is not specified, the mirrored investigation channel is used (if the channel exists). | Optional | 


#### Context Output

There is no context output for this command.

#### Command Example
```
!slack-kick-from-channel users="Sir Testing McTesterface" channel=new-slack-channel
```

#### Human Readable Output
>Successfully kicked users from the channel.


### slack-rename-channel
***
Renames a channel in Slack.


#### Base Command

`slack-rename-channel`
#### Input

| **Argument Name** | **Description** | **Required** |
| --- | --- | --- |
| name | The new name of the channel. | Required | 
| channel | The current name of the channel. If the name of the channel is not specified, the mirrored investigation channel is used (if the channel exists). | Optional | 


#### Context Output

There is no context output for this command.

#### Command Example
```
!slack-rename-channel name="new-slack-channel" channel="testing-docs"
```

#### Human Readable Output
>Channel renamed successfully.


### slack-get-user-details
***
Get details about a specified user.


#### Base Command

`slack-get-user-details`
#### Input

| **Argument Name** | **Description** | **Required** |
| --- | --- | --- |
| user | The Slack user (username or email). | Required | 


#### Context Output

| **Path** | **Type** | **Description** |
| --- | --- | --- |
| Slack.User.ID | String | The ID of the user. | 
| Slack.User.Username | String | The username of the user. | 
| Slack.User.Name | String | The actual name of the user. | 
| Slack.User.DisplayName | String | The display name of the user. | 
| Slack.User.Email | String | The email address of the user. | 


#### Command Example
```!slack-get-user-details user="cortex_xsoar" using-brand="SlackV3"```

#### Context Example
```json
{
    "Slack": {
        "User": {
            "ID": "U0XXXXXXXX",
            "Name": "cortex_xsoar",
            "Username": "demisto_integration"
        }
    }
}
```

#### Human Readable Output

>### Details for Slack user: cortex_xsoar
>|ID|Username|Name|
>|---|---|---|
>| U0XXXXXXXX | demisto_integration | cortex_xsoar |
<|MERGE_RESOLUTION|>--- conflicted
+++ resolved
@@ -31,11 +31,9 @@
 4. Click **Test** to validate the URLs, token, and connection.
 
 ### Creating a Custom App
-<<<<<<< HEAD
-1. Navigate to the following [link](https://api.slack.com/apps/).
-=======
+
 1. Navigate to: https://api.slack.com/apps/ .
->>>>>>> 68b60345
+
 2. Click **Create an App**.
  
 ![create-app-1](../../doc_files/SlackDocs_create_app.png)
@@ -48,11 +46,8 @@
 
 ![create-app-3](../../doc_files/SlackDocs_create_app3.png)
 
-<<<<<<< HEAD
-5. Next copy the text in the file found [here](https://raw.githubusercontent.com/demisto/content/master/Packs/Slack/doc_files/SlackV3_app_manifest.yml)
-=======
 5. Next copy the text in the file found [here](https://raw.githubusercontent.com/demisto/content/master/Packs/Slack/doc_files/SlackV3_app_manifest.yml). The text is a manifset template with the recommended configuration for your app. 
->>>>>>> 68b60345
+
 6. Paste the copied text into the field "YAML" and click ***Next***.
 
 ![create-app-4](../../doc_files/SlackDocs_create_app4.png)
