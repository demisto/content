category: Identity and Access Management
sectionOrder:
- Connect
- Collect
commonfields:
  id: Slack IAM
  version: -1
configuration:
- name: credentials
  required: false
  type: 9
  displaypassword: Access Token
  hiddenusername: true
- display: Access Token
  name: access_token
  required: false
  type: 4
<<<<<<< HEAD
  section: Connect
=======
  hidden: true
>>>>>>> 2e59bb28
- display: Trust any certificate (not secure)
  name: insecure
  required: false
  type: 8
  section: Connect
  advanced: true
- display: Use system proxy settings
  name: proxy
  required: false
  type: 8
<<<<<<< HEAD
  section: Connect
  advanced: true
- additionalinfo: If set to false, iam-create-user command will be skipped, and user will not be created.
  defaultvalue: 'true'
=======
- defaultvalue: 'true'
>>>>>>> 2e59bb28
  display: Allow creating users
  name: create_user_enabled
  required: false
  type: 8
<<<<<<< HEAD
  section: Collect
  advanced: true
=======
  additionalinfo: If set to false, iam-create-user command will be skipped, and user will not be created.
>>>>>>> 2e59bb28
- defaultvalue: 'true'
  display: Allow updating users
  name: update_user_enabled
  required: false
  type: 8
  section: Collect
  advanced: true
- defaultvalue: 'true'
  display: Allow enabling users
  name: enable_user_enabled
  required: false
  type: 8
  section: Collect
  advanced: true
- defaultvalue: 'true'
  display: Allow disabling users
  name: disable_user_enabled
  required: false
  type: 8
  section: Collect
  advanced: true
- defaultvalue: 'true'
  display: Automatically create user if not found in update command
  name: create_if_not_exists
  required: false
  type: 8
  section: Collect
  advanced: true
- defaultvalue: User Profile - SCIM (Incoming)
  display: Incoming Mapper
  name: mapper_in
  required: true
  type: 0
  section: Connect
- defaultvalue: User Profile - SCIM (Outgoing)
  display: Outgoing Mapper
  name: mapper_out
  required: true
  type: 0
<<<<<<< HEAD
  section: Connect
=======
>>>>>>> 2e59bb28
description: Integrate with Slack's services to execute CRUD operations for employee lifecycle processes.
display: Slack IAM
name: Slack IAM
script:
  commands:
  - arguments:
    - default: false
      description: User Profile indicator details.
      isArray: false
      name: user-profile
      required: true
      secret: false
    - auto: PREDEFINED
      default: false
      defaultValue: 'true'
      description: When set to true, after the command execution the status of the user in the 3rd-party integration will be active.
      isArray: false
      name: allow-enable
      predefined:
      - 'true'
      - 'false'
      required: false
      secret: false
    deprecated: false
    description: Creates a user.
    execution: true
    name: iam-create-user
    outputs:
    - contextPath: IAM.Vendor.active
      description: When true, indicates that the employee's status is active in the 3rd-party integration.
      type: Boolean
    - contextPath: IAM.Vendor.brand
      description: Name of the integration.
      type: String
    - contextPath: IAM.Vendor.details
      description: Provides the raw data from the 3rd-party integration.
      type: string
    - contextPath: IAM.Vendor.email
      description: The employee's email address.
      type: String
    - contextPath: IAM.Vendor.errorCode
      description: HTTP error response code.
      type: Number
    - contextPath: IAM.Vendor.errorMessage
      description: Reason why the API failed.
      type: String
    - contextPath: IAM.Vendor.id
      description: The employee's user ID in the app.
      type: String
    - contextPath: IAM.Vendor.instanceName
      description: Name of the integration instance.
      type: string
    - contextPath: IAM.Vendor.success
      description: When true, indicates that the command was executed successfully.
      type: Boolean
    - contextPath: IAM.Vendor.username
      description: The employee's username in the app.
      type: String
  - arguments:
    - default: false
      description: A User Profile indicator.
      isArray: false
      name: user-profile
      required: true
      secret: false
    - auto: PREDEFINED
      default: false
      defaultValue: 'true'
      description: When set to true, after the command execution the status of the user in the 3rd-party integration will be active.
      isArray: false
      name: allow-enable
      predefined:
      - 'true'
      - 'false'
      required: false
      secret: false
    deprecated: false
    description: Updates an existing user with the data passed in the user-profile argument.
    execution: true
    name: iam-update-user
    outputs:
    - contextPath: IAM.Vendor.active
      description: When true, indicates that the employee's status is active in the 3rd-party integration.
      type: Boolean
    - contextPath: IAM.Vendor.brand
      description: Name of the integration.
      type: String
    - contextPath: IAM.Vendor.details
      description: Provides the raw data from the 3rd-party integration.
      type: string
    - contextPath: IAM.Vendor.email
      description: The employee's email address.
      type: String
    - contextPath: IAM.Vendor.errorCode
      description: HTTP error response code.
      type: Number
    - contextPath: IAM.Vendor.errorMessage
      description: Reason why the API failed.
      type: String
    - contextPath: IAM.Vendor.id
      description: The employee's user ID in the app.
      type: String
    - contextPath: IAM.Vendor.instanceName
      description: Name of the integration instance.
      type: string
    - contextPath: IAM.Vendor.success
      description: When true, indicates that the command was executed successfully.
      type: Boolean
    - contextPath: IAM.Vendor.username
      description: The employee's username in the app.
      type: String
  - arguments:
    - default: false
      description: A User Profile indicator.
      isArray: false
      name: user-profile
      required: true
      secret: false
    deprecated: false
    description: Retrieves a single user resource.
    execution: false
    name: iam-get-user
    outputs:
    - contextPath: IAM.Vendor.active
      description: When true, indicates that the employee's status is active in the 3rd-party integration.
      type: Boolean
    - contextPath: IAM.Vendor.brand
      description: Name of the integration.
      type: String
    - contextPath: IAM.Vendor.details
      description: Provides the raw data from the 3rd-party integration.
      type: string
    - contextPath: IAM.Vendor.email
      description: The employee's email address.
      type: String
    - contextPath: IAM.Vendor.errorCode
      description: HTTP error response code.
      type: Number
    - contextPath: IAM.Vendor.errorMessage
      description: Reason why the API failed.
      type: String
    - contextPath: IAM.Vendor.id
      description: The employee's user ID in the app.
      type: String
    - contextPath: IAM.Vendor.instanceName
      description: Name of the integration instance.
      type: string
    - contextPath: IAM.Vendor.success
      description: When true, indicates that the command was executed successfully.
      type: Boolean
    - contextPath: IAM.Vendor.username
      description: The employee's username in the app.
      type: String
  - arguments:
    - default: false
      description: A User Profile indicator.
      isArray: false
      name: user-profile
      required: true
      secret: false
    deprecated: false
    description: Disable an active user.
    execution: true
    name: iam-disable-user
    outputs:
    - contextPath: IAM.Vendor.active
      description: When true, indicates that the employee's status is active in the 3rd-party integration.
      type: Boolean
    - contextPath: IAM.Vendor.brand
      description: Name of the integration.
      type: String
    - contextPath: IAM.Vendor.details
      description: Provides the raw data from the 3rd-party integration.
      type: string
    - contextPath: IAM.Vendor.email
      description: The employee's email address.
      type: String
    - contextPath: IAM.Vendor.errorCode
      description: HTTP error response code.
      type: Number
    - contextPath: IAM.Vendor.errorMessage
      description: Reason why the API failed.
      type: String
    - contextPath: IAM.Vendor.id
      description: The employee's user ID in the app.
      type: String
    - contextPath: IAM.Vendor.instanceName
      description: Name of the integration instance.
      type: string
    - contextPath: IAM.Vendor.success
      description: When true, indicates that the command was executed successfully.
      type: Boolean
    - contextPath: IAM.Vendor.username
      description: The employee's username in the app.
      type: String
  - deprecated: false
    description: Retrieves a User Profile schema, which holds all of the user fields within the application. Used for outgoing-mapping through the Get Schema option.
    execution: false
    name: get-mapping-fields
  - arguments:
    - default: false
      description: Group SCIM data with displayName
      isArray: false
      name: scim
      required: true
      secret: false
    deprecated: false
    description: Creates an empty group
    execution: false
    name: iam-create-group
    outputs:
    - contextPath: CreateGroup.id
      description: ID of the group.
      type: String
    - contextPath: CreateGroup.displayName
      description: The display name of the group.
      type: String
    - contextPath: CreateGroup.success
      description: Indicates whether the command succeeded.
      type: Boolean
    - contextPath: CreateGroup.errorCode
      description: HTTP error response code.
      type: Number
    - contextPath: CreateGroup.errorMessage
      description: Reason why the API failed.
      type: String
  - arguments:
    - default: false
      description: Group SCIM Data
      isArray: false
      name: scim
      required: true
      secret: false
    - auto: PREDEFINED
      default: false
      defaultValue: 'false'
      description: Wheather to include group's members.
      isArray: false
      name: includeMembers
      predefined:
      - 'true'
      - 'false'
      required: false
      secret: false
    deprecated: false
    description: Retrieves the group information including members
    execution: false
    name: iam-get-group
    outputs:
    - contextPath: GetGroup.id
      description: ID of the group.
      type: String
    - contextPath: GetGroup.displayName
      description: The display name of the group.
      type: String
    - contextPath: GetGroup.members.display
      description: The display name of the group member.
      type: String
    - contextPath: GetGroup.members.value
      description: ID of the group member.
      type: String
    - contextPath: GetGroup.success
      description: Indicates whether the command succeeded.
      type: Boolean
    - contextPath: GetGroup.errorCode
      description: HTTP error response code.
      type: Number
    - contextPath: GetGroup.errorMessage
      description: Reason why the API failed.
      type: String
  - arguments:
    - default: false
      description: Group SCIM with id in it
      isArray: false
      name: scim
      required: true
      secret: false
    deprecated: false
    description: Permanently removes a group.
    execution: false
    name: iam-delete-group
    outputs:
    - contextPath: DeleteGroup.id
      description: ID of the group.
      type: String
    - contextPath: DeleteGroup.displayName
      description: The display name of the group.
      type: String
    - contextPath: DeleteGroup.success
      description: Indicates whether the command succeeded.
      type: Boolean
    - contextPath: DeleteGroup.errorCode
      description: HTTP error response code.
      type: Number
    - contextPath: DeleteGroup.errorMessage
      description: Reason why the API failed.
      type: String
  - arguments:
    - default: false
      description: Group SCIM data
      isArray: false
      name: scim
      required: true
      secret: false
    - default: false
      description: List of members ids to add. A maximum of 15,000 users per call can be modified using this command
      isArray: true
      name: memberIdsToAdd
      required: false
      secret: false
    - default: false
      description: List of members ids to be deleted from the group. A maximum of 15,000 users per call can be modified using this command
      isArray: true
      name: memberIdsToDelete
      required: false
      secret: false
    deprecated: false
    description: Updates an existing group resource. This command allows individual (or groups of) users to be added or removed from the group with a single operation. A max of 15,000 users can be modified in 1 call
    execution: false
    name: iam-update-group
    outputs:
    - contextPath: UpdateGroup.id
      description: ID of the group.
      type: String
    - contextPath: UpdateGroup.displayName
      description: The display name of the group.
      type: String
    - contextPath: UpdateGroup.success
      description: Indicates whether the command succeeded.
      type: Boolean
    - contextPath: UpdateGroup.errorCode
      description: HTTP error response code.
      type: Number
    - contextPath: UpdateGroup.errorMessage
      description: Reason why the API failed.
      type: String
  dockerimage: demisto/python3:3.10.9.42476
  feed: false
  isfetch: false
  longRunning: false
  longRunningPort: false
  runonce: false
  script: '-'
  subtype: python3
  type: python
  ismappable: true
  isremotesyncout: true
tests:
- No tests
fromversion: 6.0.0<|MERGE_RESOLUTION|>--- conflicted
+++ resolved
@@ -15,11 +15,8 @@
   name: access_token
   required: false
   type: 4
-<<<<<<< HEAD
   section: Connect
-=======
   hidden: true
->>>>>>> 2e59bb28
 - display: Trust any certificate (not secure)
   name: insecure
   required: false
@@ -30,24 +27,16 @@
   name: proxy
   required: false
   type: 8
-<<<<<<< HEAD
   section: Connect
   advanced: true
 - additionalinfo: If set to false, iam-create-user command will be skipped, and user will not be created.
   defaultvalue: 'true'
-=======
-- defaultvalue: 'true'
->>>>>>> 2e59bb28
   display: Allow creating users
   name: create_user_enabled
   required: false
   type: 8
-<<<<<<< HEAD
   section: Collect
   advanced: true
-=======
-  additionalinfo: If set to false, iam-create-user command will be skipped, and user will not be created.
->>>>>>> 2e59bb28
 - defaultvalue: 'true'
   display: Allow updating users
   name: update_user_enabled
@@ -87,10 +76,7 @@
   name: mapper_out
   required: true
   type: 0
-<<<<<<< HEAD
   section: Connect
-=======
->>>>>>> 2e59bb28
 description: Integrate with Slack's services to execute CRUD operations for employee lifecycle processes.
 display: Slack IAM
 name: Slack IAM
