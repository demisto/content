category: Identity and Access Management
sectionOrder:
- Connect
- Collect
commonfields:
  id: Slack IAM
  version: -1
configuration:
- name: credentials
  type: 9
  displaypassword: Access Token
  hiddenusername: true
  required: false
- display: Access Token
  name: access_token
  type: 4
  section: Connect
  hidden: true
  required: false
- display: Trust any certificate (not secure)
  name: insecure
  type: 8
  section: Connect
  advanced: true
  required: false
- display: Use system proxy settings
  name: proxy
  type: 8
  section: Connect
  advanced: true
  required: false
- additionalinfo: If set to false, iam-create-user command will be skipped, and user will not be created.
  defaultvalue: 'true'
  display: Allow creating users
  name: create_user_enabled
  type: 8
  section: Collect
  advanced: true
  required: false
- defaultvalue: 'true'
  display: Allow updating users
  name: update_user_enabled
  type: 8
  section: Collect
  advanced: true
  required: false
- defaultvalue: 'true'
  display: Allow enabling users
  name: enable_user_enabled
  type: 8
  section: Collect
  advanced: true
  required: false
- defaultvalue: 'true'
  display: Allow disabling users
  name: disable_user_enabled
  type: 8
  section: Collect
  advanced: true
  required: false
- defaultvalue: 'true'
  display: Automatically create user if not found in update command
  name: create_if_not_exists
  type: 8
  section: Collect
  advanced: true
  required: false
- defaultvalue: User Profile - SCIM (Incoming)
  display: Incoming Mapper
  name: mapper_in
  required: true
  type: 0
  section: Connect
- defaultvalue: User Profile - SCIM (Outgoing)
  display: Outgoing Mapper
  name: mapper_out
  required: true
  type: 0
  section: Connect
description: Integrate with Slack's services to execute CRUD operations for employee lifecycle processes.
display: Slack IAM
name: Slack IAM
script:
  commands:
  - arguments:
    - description: User Profile indicator details.
      name: user-profile
      required: true
    - auto: PREDEFINED
      defaultValue: 'true'
      description: When set to true, after the command execution the status of the user in the 3rd-party integration will be active.
      name: allow-enable
      predefined:
      - 'true'
      - 'false'
    description: Creates a user.
    execution: true
    name: iam-create-user
    outputs:
    - contextPath: IAM.Vendor.active
      description: When true, indicates that the employee's status is active in the 3rd-party integration.
      type: Boolean
    - contextPath: IAM.Vendor.brand
      description: Name of the integration.
      type: String
    - contextPath: IAM.Vendor.details
      description: Provides the raw data from the 3rd-party integration.
      type: string
    - contextPath: IAM.Vendor.email
      description: The employee's email address.
      type: String
    - contextPath: IAM.Vendor.errorCode
      description: HTTP error response code.
      type: Number
    - contextPath: IAM.Vendor.errorMessage
      description: Reason why the API failed.
      type: String
    - contextPath: IAM.Vendor.id
      description: The employee's user ID in the app.
      type: String
    - contextPath: IAM.Vendor.instanceName
      description: Name of the integration instance.
      type: string
    - contextPath: IAM.Vendor.success
      description: When true, indicates that the command was executed successfully.
      type: Boolean
    - contextPath: IAM.Vendor.username
      description: The employee's username in the app.
      type: String
  - arguments:
    - description: A User Profile indicator.
      name: user-profile
      required: true
    - auto: PREDEFINED
      defaultValue: 'true'
      description: When set to true, after the command execution the status of the user in the 3rd-party integration will be active.
      name: allow-enable
      predefined:
      - 'true'
      - 'false'
    description: Updates an existing user with the data passed in the user-profile argument.
    execution: true
    name: iam-update-user
    outputs:
    - contextPath: IAM.Vendor.active
      description: When true, indicates that the employee's status is active in the 3rd-party integration.
      type: Boolean
    - contextPath: IAM.Vendor.brand
      description: Name of the integration.
      type: String
    - contextPath: IAM.Vendor.details
      description: Provides the raw data from the 3rd-party integration.
      type: string
    - contextPath: IAM.Vendor.email
      description: The employee's email address.
      type: String
    - contextPath: IAM.Vendor.errorCode
      description: HTTP error response code.
      type: Number
    - contextPath: IAM.Vendor.errorMessage
      description: Reason why the API failed.
      type: String
    - contextPath: IAM.Vendor.id
      description: The employee's user ID in the app.
      type: String
    - contextPath: IAM.Vendor.instanceName
      description: Name of the integration instance.
      type: string
    - contextPath: IAM.Vendor.success
      description: When true, indicates that the command was executed successfully.
      type: Boolean
    - contextPath: IAM.Vendor.username
      description: The employee's username in the app.
      type: String
  - arguments:
    - description: A User Profile indicator.
      name: user-profile
      required: true
    description: Retrieves a single user resource.
    name: iam-get-user
    outputs:
    - contextPath: IAM.Vendor.active
      description: When true, indicates that the employee's status is active in the 3rd-party integration.
      type: Boolean
    - contextPath: IAM.Vendor.brand
      description: Name of the integration.
      type: String
    - contextPath: IAM.Vendor.details
      description: Provides the raw data from the 3rd-party integration.
      type: string
    - contextPath: IAM.Vendor.email
      description: The employee's email address.
      type: String
    - contextPath: IAM.Vendor.errorCode
      description: HTTP error response code.
      type: Number
    - contextPath: IAM.Vendor.errorMessage
      description: Reason why the API failed.
      type: String
    - contextPath: IAM.Vendor.id
      description: The employee's user ID in the app.
      type: String
    - contextPath: IAM.Vendor.instanceName
      description: Name of the integration instance.
      type: string
    - contextPath: IAM.Vendor.success
      description: When true, indicates that the command was executed successfully.
      type: Boolean
    - contextPath: IAM.Vendor.username
      description: The employee's username in the app.
      type: String
  - arguments:
    - description: A User Profile indicator.
      name: user-profile
      required: true
    description: Disable an active user.
    execution: true
    name: iam-disable-user
    outputs:
    - contextPath: IAM.Vendor.active
      description: When true, indicates that the employee's status is active in the 3rd-party integration.
      type: Boolean
    - contextPath: IAM.Vendor.brand
      description: Name of the integration.
      type: String
    - contextPath: IAM.Vendor.details
      description: Provides the raw data from the 3rd-party integration.
      type: string
    - contextPath: IAM.Vendor.email
      description: The employee's email address.
      type: String
    - contextPath: IAM.Vendor.errorCode
      description: HTTP error response code.
      type: Number
    - contextPath: IAM.Vendor.errorMessage
      description: Reason why the API failed.
      type: String
    - contextPath: IAM.Vendor.id
      description: The employee's user ID in the app.
      type: String
    - contextPath: IAM.Vendor.instanceName
      description: Name of the integration instance.
      type: string
    - contextPath: IAM.Vendor.success
      description: When true, indicates that the command was executed successfully.
      type: Boolean
    - contextPath: IAM.Vendor.username
      description: The employee's username in the app.
      type: String
  - description: Retrieves a User Profile schema, which holds all of the user fields within the application. Used for outgoing-mapping through the Get Schema option.
    name: get-mapping-fields
  - arguments:
<<<<<<< HEAD
    - description: Group SCIM data with displayName
      name: scim
      required: true
    description: Creates an empty group
=======
    - description: Group SCIM data with displayName.
      name: scim
      required: true
    description: Creates an empty group.
>>>>>>> 90cf3b88
    name: iam-create-group
    outputs:
    - contextPath: CreateGroup.id
      description: ID of the group.
      type: String
    - contextPath: CreateGroup.displayName
      description: The display name of the group.
      type: String
    - contextPath: CreateGroup.success
      description: Indicates whether the command succeeded.
      type: Boolean
    - contextPath: CreateGroup.errorCode
      description: HTTP error response code.
      type: Number
    - contextPath: CreateGroup.errorMessage
      description: Reason why the API failed.
      type: String
  - arguments:
<<<<<<< HEAD
    - description: Group SCIM Data
=======
    - description: Group SCIM Data.
>>>>>>> 90cf3b88
      name: scim
      required: true
    - auto: PREDEFINED
      defaultValue: 'false'
      description: Wheather to include group's members.
      name: includeMembers
      predefined:
      - 'true'
      - 'false'
<<<<<<< HEAD
    description: Retrieves the group information including members
=======
    description: Retrieves the group information including members.
>>>>>>> 90cf3b88
    name: iam-get-group
    outputs:
    - contextPath: GetGroup.id
      description: ID of the group.
      type: String
    - contextPath: GetGroup.displayName
      description: The display name of the group.
      type: String
    - contextPath: GetGroup.members.display
      description: The display name of the group member.
      type: String
    - contextPath: GetGroup.members.value
      description: ID of the group member.
      type: String
    - contextPath: GetGroup.success
      description: Indicates whether the command succeeded.
      type: Boolean
    - contextPath: GetGroup.errorCode
      description: HTTP error response code.
      type: Number
    - contextPath: GetGroup.errorMessage
      description: Reason why the API failed.
      type: String
  - arguments:
<<<<<<< HEAD
    - description: Group SCIM with id in it
=======
    - description: Group SCIM with id in it.
>>>>>>> 90cf3b88
      name: scim
      required: true
    description: Permanently removes a group.
    name: iam-delete-group
    outputs:
    - contextPath: DeleteGroup.id
      description: ID of the group.
      type: String
    - contextPath: DeleteGroup.displayName
      description: The display name of the group.
      type: String
    - contextPath: DeleteGroup.success
      description: Indicates whether the command succeeded.
      type: Boolean
    - contextPath: DeleteGroup.errorCode
      description: HTTP error response code.
      type: Number
    - contextPath: DeleteGroup.errorMessage
      description: Reason why the API failed.
      type: String
  - arguments:
<<<<<<< HEAD
    - description: Group SCIM data
      name: scim
      required: true
    - description: List of members ids to add. A maximum of 15,000 users per call can be modified using this command
      isArray: true
      name: memberIdsToAdd
    - description: List of members ids to be deleted from the group. A maximum of 15,000 users per call can be modified using this command
      isArray: true
      name: memberIdsToDelete
    description: Updates an existing group resource. This command allows individual (or groups of) users to be added or removed from the group with a single operation. A max of 15,000 users can be modified in 1 call
=======
    - description: Group SCIM data.
      name: scim
      required: true
    - description: List of members ids to add. A maximum of 15,000 users per call can be modified using this command.
      isArray: true
      name: memberIdsToAdd
    - description: List of members ids to be deleted from the group. A maximum of 15,000 users per call can be modified using this command.
      isArray: true
      name: memberIdsToDelete
    description: Updates an existing group resource. This command allows individual (or groups of) users to be added or removed from the group with a single operation. A max of 15,000 users can be modified in 1 call.
>>>>>>> 90cf3b88
    name: iam-update-group
    outputs:
    - contextPath: UpdateGroup.id
      description: ID of the group.
      type: String
    - contextPath: UpdateGroup.displayName
      description: The display name of the group.
      type: String
    - contextPath: UpdateGroup.success
      description: Indicates whether the command succeeded.
      type: Boolean
    - contextPath: UpdateGroup.errorCode
      description: HTTP error response code.
      type: Number
    - contextPath: UpdateGroup.errorMessage
      description: Reason why the API failed.
      type: String
<<<<<<< HEAD
  dockerimage: demisto/python3:3.10.12.63474
=======
  dockerimage: demisto/python3:3.10.13.86272
>>>>>>> 90cf3b88
  runonce: false
  script: '-'
  subtype: python3
  type: python
  ismappable: true
  isremotesyncout: true
tests:
- No tests
fromversion: 6.0.0<|MERGE_RESOLUTION|>--- conflicted
+++ resolved
@@ -250,17 +250,10 @@
   - description: Retrieves a User Profile schema, which holds all of the user fields within the application. Used for outgoing-mapping through the Get Schema option.
     name: get-mapping-fields
   - arguments:
-<<<<<<< HEAD
-    - description: Group SCIM data with displayName
-      name: scim
-      required: true
-    description: Creates an empty group
-=======
     - description: Group SCIM data with displayName.
       name: scim
       required: true
     description: Creates an empty group.
->>>>>>> 90cf3b88
     name: iam-create-group
     outputs:
     - contextPath: CreateGroup.id
@@ -279,11 +272,7 @@
       description: Reason why the API failed.
       type: String
   - arguments:
-<<<<<<< HEAD
-    - description: Group SCIM Data
-=======
     - description: Group SCIM Data.
->>>>>>> 90cf3b88
       name: scim
       required: true
     - auto: PREDEFINED
@@ -293,11 +282,7 @@
       predefined:
       - 'true'
       - 'false'
-<<<<<<< HEAD
-    description: Retrieves the group information including members
-=======
     description: Retrieves the group information including members.
->>>>>>> 90cf3b88
     name: iam-get-group
     outputs:
     - contextPath: GetGroup.id
@@ -322,11 +307,7 @@
       description: Reason why the API failed.
       type: String
   - arguments:
-<<<<<<< HEAD
-    - description: Group SCIM with id in it
-=======
     - description: Group SCIM with id in it.
->>>>>>> 90cf3b88
       name: scim
       required: true
     description: Permanently removes a group.
@@ -348,18 +329,6 @@
       description: Reason why the API failed.
       type: String
   - arguments:
-<<<<<<< HEAD
-    - description: Group SCIM data
-      name: scim
-      required: true
-    - description: List of members ids to add. A maximum of 15,000 users per call can be modified using this command
-      isArray: true
-      name: memberIdsToAdd
-    - description: List of members ids to be deleted from the group. A maximum of 15,000 users per call can be modified using this command
-      isArray: true
-      name: memberIdsToDelete
-    description: Updates an existing group resource. This command allows individual (or groups of) users to be added or removed from the group with a single operation. A max of 15,000 users can be modified in 1 call
-=======
     - description: Group SCIM data.
       name: scim
       required: true
@@ -370,7 +339,6 @@
       isArray: true
       name: memberIdsToDelete
     description: Updates an existing group resource. This command allows individual (or groups of) users to be added or removed from the group with a single operation. A max of 15,000 users can be modified in 1 call.
->>>>>>> 90cf3b88
     name: iam-update-group
     outputs:
     - contextPath: UpdateGroup.id
@@ -388,11 +356,7 @@
     - contextPath: UpdateGroup.errorMessage
       description: Reason why the API failed.
       type: String
-<<<<<<< HEAD
-  dockerimage: demisto/python3:3.10.12.63474
-=======
   dockerimage: demisto/python3:3.10.13.86272
->>>>>>> 90cf3b88
   runonce: false
   script: '-'
   subtype: python3
