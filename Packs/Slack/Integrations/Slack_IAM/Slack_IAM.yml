--- conflicted
+++ resolved
@@ -260,7 +260,6 @@
       within the application. Used for outgoing-mapping through the Get Schema option.
     execution: false
     name: get-mapping-fields
-<<<<<<< HEAD
   - arguments:
     - default: false
       description: Group SCIM data with displayName
@@ -402,9 +401,7 @@
       description: Error Details if there is failure
       type: Unknown
   dockerimage: demisto/python3:3.9.1.15759
-=======
   dockerimage: demisto/python3:3.9.5.21272
->>>>>>> 16a98e34
   feed: false
   isfetch: false
   longRunning: false
@@ -413,6 +410,8 @@
   script: '-'
   subtype: python3
   type: python
+  ismappable: true
+  isremotesyncout: true
 tests:
 - No tests
 fromversion: 6.0.0