## [Unreleased]
<<<<<<< HEAD
Added details about direct messages and changing the app name to the README.
=======
- Update default "bot name", "bot icon" integration parameters to new brand name Cortex XSOAR (formerly Demisto).
>>>>>>> 76d94430

## [20.5.0] - 2020-05-12
- Removed `Long Running Instance` from instance configuration.

## [20.4.1] - 2020-04-29
-

## [20.4.0] - 2020-04-14
Reduced the maximum number of threads used by the integration.

## [20.3.4] - 2020-03-30
Fixed a bug where messages were not sent to a channel if it was the dedicated channel for notifications.

## [20.2.3] - 2020-02-18
-

## [20.2.0] - 2020-02-04
-

## [19.12.0] - 2019-12-10
  - Fixed an issue where mirrored investigations contained mismatched user names.
  - Added reporter and reporter email as labels to incidents that are created by direct messages.

## [19.11.1] - 2019-11-26
Added Slack API rate limit call handling.
Added an optional parameter to specify a proxy URL to use with the Slack API. 

## [19.10.1] - 2019-10-15
Added support for changing the display name and icon for the Demisto bot in Slack.

## [19.10.0] - 2019-10-03
Added support for sending blocks (graphical attachments) in messages. For more information see the integration documentation.

## [19.9.1] - 2019-09-18
Direct message - support multiline JSON in incident creation



## [19.9.0] - 2019-09-04
  - Added 6 new commands:
    - ***close-channel*** (now with optional channel argument)
    - ***slack-create-channel***
    - ***slack-invite-to-channel***
    - ***slack-kick-from-channel***
    - ***slack-rename-channel***
    - ***slack-get-user-details***
  - Added support for removing the Slack admin (API token owner) when mirroring an incident.


## [19.8.2] - 2019-08-22
#### New Integration
Sends messages and notifications to your Slack Team.<|MERGE_RESOLUTION|>--- conflicted
+++ resolved
@@ -1,9 +1,6 @@
 ## [Unreleased]
-<<<<<<< HEAD
 Added details about direct messages and changing the app name to the README.
-=======
 - Update default "bot name", "bot icon" integration parameters to new brand name Cortex XSOAR (formerly Demisto).
->>>>>>> 76d94430
 
 ## [20.5.0] - 2020-05-12
 - Removed `Long Running Instance` from instance configuration.
