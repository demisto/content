--- conflicted
+++ resolved
@@ -1,13 +1,9 @@
 ## [Unreleased]
-<<<<<<< HEAD
   - Added details about direct messages and changing the app name in the README file.
-  - Updated the default "bot name", "bot icon" integration parameters to the new name: Cortex XSOAR (formerly Demisto).
-=======
 
 
 ## [20.5.2] - 2020-05-26
 - Update default "bot name", "bot icon" integration parameters to new brand name Cortex XSOAR (formerly Demisto).
->>>>>>> 9c32091c
 
 ## [20.5.0] - 2020-05-12
 - Removed `Long Running Instance` from instance configuration.
