--- conflicted
+++ resolved
@@ -1,12 +1,8 @@
 ## [Unreleased]
-<<<<<<< HEAD
-  - Removed `Long Running Instance` from instance configuration.
-=======
-
+- Removed `Long Running Instance` from instance configuration.
 
 ## [20.4.1] - 2020-04-29
 -
->>>>>>> e83eaea2
 
 ## [20.4.0] - 2020-04-14
 Reduced the maximum number of threads used by the integration.
