category: Messaging
sectionOrder:
- Connect
- Collect
commonfields:
  id: SlackV2
  version: -1
configuration:
- name: cred_access_token
  required: false
  type: 9
  displaypassword: Slack API access token
  hiddenusername: true
- name: cred_bot_token
  required: false
  type: 9
  displaypassword: Slack API bot token
  hiddenusername: true
- display: Slack API access token
  name: access_token
  required: false
  type: 4
<<<<<<< HEAD
  section: Connect
=======
  hidden: true
>>>>>>> 2e59bb28
- display: Slack API bot token
  name: bot_token
  required: false
  type: 4
<<<<<<< HEAD
  section: Connect
=======
  hidden: true
>>>>>>> 2e59bb28
- display: Dedicated Slack channel to receive notifications
  name: incidentNotificationChannel
  required: false
  type: 0
  section: Connect
  advanced: true
- defaultvalue: 'true'
  display: Send notifications about incidents to the dedicated channel
  name: notify_incidents
  required: false
  type: 8
<<<<<<< HEAD
  section: Connect
  advanced: true
- defaultvalue: Low
  display: Minimum incident severity to send messages to slack by
=======
- display: Minimum incident severity to send messages to slack by
>>>>>>> 2e59bb28
  name: min_severity
  required: false
  type: 15
  defaultvalue: Low
  options:
  - Unknown
  - Low
  - Medium
  - High
  - Critical
<<<<<<< HEAD
  required: false
  type: 15
  section: Collect
  advanced: true
- defaultvalue: Unclassified
  display: Type of incidents created in Slack
  name: incidentType
  required: false
  type: 13
  section: Connect
=======
- display: Type of incidents created in Slack
  name: incidentType
  required: false
  type: 13
  defaultvalue: Unclassified
>>>>>>> 2e59bb28
- display: Allow external users to create incidents via DM
  name: allow_incidents
  required: false
  type: 8
  section: Collect
  advanced: true
- display: Use system proxy settings
  name: proxy
  required: false
  type: 8
  section: Connect
  advanced: true
- display: Trust any certificate (not secure)
  name: unsecure
  required: false
  type: 8
<<<<<<< HEAD
  section: Connect
  advanced: true
- defaultvalue: 'true'
  display: Long running instance. Required for investigation mirroring and direct messages.
  hidden: true
  name: longRunning
  required: false
  type: 8
  section: Connect
  advanced: true
=======
- display: Long running instance. Required for investigation mirroring and direct messages.
  name: longRunning
  required: false
  type: 8
  defaultvalue: 'true'
  hidden: true
>>>>>>> 2e59bb28
- display: Bot display name in Slack (Cortex XSOAR by default)
  name: bot_name
  required: false
  type: 0
  section: Connect
  advanced: true
- display: Bot icon in Slack - Image URL (Cortex XSOAR icon by default)
  name: bot_icon
  required: false
  type: 0
<<<<<<< HEAD
  section: Connect
  advanced: true
- defaultvalue: '60'
  display: Maximum time to wait for a rate limiting call in seconds
  name: max_limit_time
  required: false
  type: 0
  section: Connect
  advanced: true
- defaultvalue: '200'
  display: Number of objects to return in each paginated call
  name: paginated_count
  required: false
  type: 0
  section: Collect
  advanced: true
=======
- display: Maximum time to wait for a rate limiting call in seconds
  name: max_limit_time
  required: false
  type: 0
  defaultvalue: '60'
- display: Number of objects to return in each paginated call
  name: paginated_count
  required: false
  type: 0
  defaultvalue: '200'
>>>>>>> 2e59bb28
- display: Proxy URL to use in Slack API calls
  name: proxy_url
  required: false
  type: 0
  section: Connect
  advanced: true
- display: Comma separated list of tags To filter the messages sent from demisto.
  hidden: false
  name: filtered_tags
  required: false
  type: 0
  additionalinfo: Only supported in Demisto V6.1 and above.
  section: Collect
  advanced: true
description: Send messages and notifications to your Slack team.
display: Slack v2
name: SlackV2
script:
  commands:
  - arguments:
    - auto: PREDEFINED
      default: true
      defaultValue: all
      description: The mirroring type. Can be "all", which mirrors everything, "chat", which mirrors only chats (not commands), or "none", which stops all mirroring.
      isArray: false
      name: type
      predefined:
      - all
      - chat
      - none
      required: false
      secret: false
    - auto: PREDEFINED
      default: false
      defaultValue: 'true'
      description: Whether the channel is auto-closed when an investigation is closed. Can be "true" or "false". Default is "true".
      isArray: false
      name: autoclose
      predefined:
      - 'true'
      - 'false'
      required: false
      secret: false
    - auto: PREDEFINED
      default: false
      defaultValue: both
      description: The mirroring direction. Can be "FromDemisto", "ToDemisto", or "Both". Default is "Both".
      isArray: false
      name: direction
      predefined:
      - Both
      - FromDemisto
      - ToDemisto
      required: false
      secret: false
    - auto: PREDEFINED
      default: false
      defaultValue: group
      description: The channel type. Can be "channel" (public) or "group" (private).
      isArray: false
      name: mirrorTo
      predefined:
      - channel
      - group
      required: false
      secret: false
    deprecated: true
    description: Deprecated. Use the "mirror-investigation" command instead.
    execution: false
    name: slack-mirror-investigation
  - arguments:
    - auto: PREDEFINED
      default: true
      defaultValue: all
      description: The mirroring type. Can be "all", which mirrors everything, "chat", which mirrors only chats (not commands), or "none", which stops all mirroring.
      isArray: false
      name: type
      predefined:
      - all
      - chat
      - none
      required: false
      secret: false
    - auto: PREDEFINED
      default: false
      defaultValue: 'true'
      description: Whether the channel is auto-closed when an investigation is closed. Can be "true" or "false". Default is "true".
      isArray: false
      name: autoclose
      predefined:
      - 'true'
      - 'false'
      required: false
      secret: false
    - auto: PREDEFINED
      default: false
      defaultValue: both
      description: The mirroring direction. Can be "FromDemisto", "ToDemisto", or "Both". Default value is "Both".
      isArray: false
      name: direction
      predefined:
      - Both
      - FromDemisto
      - ToDemisto
      required: false
      secret: false
    - auto: PREDEFINED
      default: false
      defaultValue: group
      description: The channel type. Can be "channel" or "group". The default value is "group".
      isArray: false
      name: mirrorTo
      predefined:
      - channel
      - group
      required: false
      secret: false
    - default: false
      description: The name of the channel. The default is "incident-<incidentID>".
      isArray: false
      name: channelName
      required: false
      secret: false
    - default: false
      description: The topic of the channel.
      isArray: false
      name: channelTopic
      required: false
      secret: false
    - auto: PREDEFINED
      default: false
      defaultValue: 'false'
      description: Whether to remove the Slack administrator (channel creator) from the mirrored channel.
      isArray: false
      name: kickAdmin
      predefined:
      - 'true'
      - 'false'
      required: false
      secret: false
    deprecated: false
    description: Mirrors the investigation between Slack and the Demisto War Room.
    execution: false
    name: mirror-investigation
  - arguments:
    - default: true
      description: "The message content. When mentioning another slack user, make sure to do so in the following format: <@user_name>."
      isArray: false
      name: message
      required: false
      secret: false
    - default: false
      description: The user to whom to send the message. Can be either the username or email address.
      isArray: false
      name: to
      required: false
      secret: false
    - default: false
      description: The name of the Slack channel to which to send the message.
      isArray: false
      name: channel
      required: false
      secret: false
    - default: false
      description: An entry ID to send as a link.
      isArray: false
      name: entry
      required: false
      secret: false
    - auto: PREDEFINED
      default: false
      defaultValue: 'false'
      description: Whether to include a URL to the relevant component in Demisto. Can be "true" or "false". Default value is "false".
      isArray: false
      name: ignoreAddURL
      predefined:
      - 'true'
      - 'false'
      required: false
      secret: false
    - default: false
      description: The ID of the thread to which to reply - can be retrieved from a previous send-notification command.
      isArray: false
      name: threadID
      required: false
      secret: false
    - default: false
      description: A JSON string of Slack blocks to send in the message.
      isArray: false
      name: blocks
      required: false
      secret: false
    deprecated: false
    description: Sends a message to a user, group, or channel.
    execution: false
    name: send-notification
    outputs:
    - contextPath: Slack.Thread.ID
      description: The Slack thread ID.
      type: String
  - arguments:
    - default: true
      description: The text content of the message.
      isArray: false
      name: message
      required: false
      secret: false
    - default: false
      description: Either a user name or email of a Slack user to send to.
      isArray: false
      name: to
      required: false
      secret: false
    - default: false
      description: A Slack channel name to send to.
      isArray: false
      name: channel
      required: false
      secret: false
    - default: false
      description: A Slack group (private channel) name to send to.
      isArray: false
      name: group
      required: false
      secret: false
    - default: false
      description: An entry ID to send as a link.
      isArray: false
      name: entry
      required: false
      secret: false
    - auto: PREDEFINED
      default: false
      defaultValue: 'false'
      description: Whether to add a URL in Slack to the relevant component in Demisto. Default is "false".
      isArray: false
      name: IgnoreAddURL
      predefined:
      - 'true'
      - 'false'
      required: false
      secret: false
    - default: false
      description: The ID of the thread to which to reply.
      isArray: false
      name: threadID
      required: false
      secret: false
    deprecated: true
    description: Deprecated. Use the "send-notification" command instead.
    execution: false
    name: slack-send
  - deprecated: true
    description: Deprecated. Use the "close-channel" command instead.
    execution: false
    name: slack-close-channel
  - arguments:
    - default: false
      description: The name of the channel to archive. If not provided, the mirrored investigation channel is archived (if the channel exists).
      isArray: false
      name: channel
      required: false
      secret: false
    deprecated: false
    description: Archives a Slack channel.
    execution: false
    name: close-channel
  - arguments:
    - default: true
      description: The ID of the file entry to send.
      isArray: false
      name: file
      required: true
      secret: false
    - default: false
      description: The user to whom to send the file. Can be the username or the email address.
      isArray: false
      name: to
      required: false
      secret: false
    - default: false
      description: The name of the Slack group (private channel) to which to send the file.
      isArray: false
      name: group
      required: false
      secret: false
    - default: false
      description: The name of the Slack channel to which to send the file.
      isArray: false
      name: channel
      required: false
      secret: false
    - default: false
      description: The ID of the thread to which to reply - can be retrieved from a previous send-notification command.
      isArray: false
      name: threadID
      required: false
      secret: false
    - default: false
      description: A comment to add to the file.
      isArray: false
      name: comment
      required: false
      secret: false
    deprecated: false
    description: Sends a file to a user, channel, or group. If not specified, the file is sent to the mirrored investigation channel (if the channel exists).
    execution: false
    name: slack-send-file
  - arguments:
    - default: false
      description: The channel name. If not specified, the topic of the mirrored investigation channel is set (if the channel exists).
      isArray: false
      name: channel
      required: false
      secret: false
    - default: true
      description: The topic for the channel.
      isArray: false
      name: topic
      required: true
      secret: false
    deprecated: false
    description: Sets the topic for a channel.
    execution: false
    name: slack-set-channel-topic
  - arguments:
    - auto: PREDEFINED
      default: false
      defaultValue: private
      description: The channel type. Can be "private" or "public".
      isArray: false
      name: type
      predefined:
      - private
      - public
      required: false
      secret: false
    - default: true
      description: The name of the channel.
      isArray: false
      name: name
      required: true
      secret: false
    - default: false
      description: 'A CSV list of user names or email addresses to invite to the channel. For example: "user1, user2...".'
      isArray: false
      name: users
      required: false
      secret: false
    deprecated: false
    description: Creates a channel in Slack.
    execution: false
    name: slack-create-channel
  - arguments:
    - default: true
      description: 'A CSV list of usernames or email addresses to invite to join the channel. For example: "user1, user2...".'
      isArray: false
      name: users
      required: true
      secret: false
    - default: false
      description: The name of the channel to which to invite the users. If the name of the channel is not specified, the name of the mirrored investigation channel is used (if the channel exists).
      isArray: false
      name: channel
      required: false
      secret: false
    deprecated: false
    description: Invites users to join a channel.
    execution: false
    name: slack-invite-to-channel
  - arguments:
    - default: true
      description: 'A CSV list of usernames or email addresses to remove from the a channel. For example: "user1, user2..."'
      isArray: false
      name: users
      required: true
      secret: false
    - default: false
      description: The name of the channel from which to remove the users. If the name of the channel is not specified, the mirrored investigation channel is used (if the channel exists).
      isArray: false
      name: channel
      required: false
      secret: false
    deprecated: false
    description: Removes users from the specified channel.
    execution: false
    name: slack-kick-from-channel
  - arguments:
    - default: true
      description: The new name of the channel.
      isArray: false
      name: name
      required: true
      secret: false
    - default: false
      description: The current name of the channel. If the name of the channel is not specified, the mirrored investigation channel is used (if the channel exists).
      isArray: false
      name: channel
      required: false
      secret: false
    deprecated: false
    description: Renames a channel in Slack.
    execution: false
    name: slack-rename-channel
  - arguments:
    - default: true
      description: The Slack user (username or email).
      isArray: false
      name: user
      required: true
      secret: false
    deprecated: false
    description: Get details about a specified user.
    execution: false
    name: slack-get-user-details
    outputs:
    - contextPath: Slack.User.ID
      description: The ID of the user.
      type: String
    - contextPath: Slack.User.Username
      description: The username of the user.
      type: String
    - contextPath: Slack.User.Name
      description: The actual name of the user.
      type: String
    - contextPath: Slack.User.DisplayName
      description: The display name of the user.
      type: String
    - contextPath: Slack.User.Email
      description: The email address of the user.
      type: String
  - arguments: []
    name: slack-get-integration-context
    description: Returns the integration context as a file. Use this command for debug purposes only.
    execution: false
    hidden: true
  - arguments:
    - default: false
      description: The name of a channel or a regex pattern
      isArray: false
      name: name
      required: false
      secret: false
    - default: false
      description: The member ID who created the channel
      isArray: false
      name: creator
      required: false
      secret: false
    - auto: PREDEFINED
      default: false
      description: Specify True to include only archived channels, False to include only unarchived channels, or leave blank for no effect
      isArray: false
      name: is_archived
      predefined:
      - 'true'
      - 'false'
      required: false
      secret: false
    - auto: PREDEFINED
      default: false
      description: Specify True to find the general channel (if other filters also match), False to exclude the general channel, or leave blank for no effect
      isArray: false
      name: is_general
      predefined:
      - 'true'
      - 'false'
      required: false
      secret: false
    - auto: PREDEFINED
      default: false
      description: Specify True to include only private channels, False to include only public channels, or leave blank for no effect
      isArray: false
      name: is_private
      predefined:
      - 'true'
      - 'false'
      required: false
      secret: false
    - defaultValue: '20'
      description: The maximum number of channels to return
      isArray: false
      name: limit
      required: false
      secret: false
    deprecated: false
    description: Returns a list of channels matching criteria
    execution: false
    name: slack-filter-channels
    outputs:
    - contextPath: Slack.Channel.ID
      description: The channel ID
      type: String
    - contextPath: Slack.Channel.Name
      description: The channel name
      type: String
    - contextPath: Slack.Channel.Created
      description: The channel creation timestamp
      type: Number
    - contextPath: Slack.Channel.Creator
      description: The channel creator's member ID
      type: String
    - contextPath: Slack.Channel.IsArchived
      description: Has the channel been archived?
      type: Boolean
    - contextPath: Slack.Channel.IsGeneral
      description: Is the channel the general channel?
      type: Boolean
    - contextPath: Slack.Channel.IsPrivate
      description: Is the channel a private channel?
      type: Boolean
  dockerimage: demisto/slack:1.0.0.42956
  feed: false
  isfetch: false
  longRunning: true
  longRunningPort: false
  runonce: false
  script: '-'
  subtype: python3
  type: python
fromversion: 5.0.0
tests:
- No tests (auto formatted)<|MERGE_RESOLUTION|>--- conflicted
+++ resolved
@@ -20,20 +20,14 @@
   name: access_token
   required: false
   type: 4
-<<<<<<< HEAD
-  section: Connect
-=======
+  section: Connect
   hidden: true
->>>>>>> 2e59bb28
 - display: Slack API bot token
   name: bot_token
   required: false
   type: 4
-<<<<<<< HEAD
-  section: Connect
-=======
+  section: Connect
   hidden: true
->>>>>>> 2e59bb28
 - display: Dedicated Slack channel to receive notifications
   name: incidentNotificationChannel
   required: false
@@ -45,27 +39,19 @@
   name: notify_incidents
   required: false
   type: 8
-<<<<<<< HEAD
   section: Connect
   advanced: true
 - defaultvalue: Low
   display: Minimum incident severity to send messages to slack by
-=======
-- display: Minimum incident severity to send messages to slack by
->>>>>>> 2e59bb28
   name: min_severity
   required: false
   type: 15
-  defaultvalue: Low
   options:
   - Unknown
   - Low
   - Medium
   - High
   - Critical
-<<<<<<< HEAD
-  required: false
-  type: 15
   section: Collect
   advanced: true
 - defaultvalue: Unclassified
@@ -74,13 +60,7 @@
   required: false
   type: 13
   section: Connect
-=======
-- display: Type of incidents created in Slack
-  name: incidentType
-  required: false
-  type: 13
   defaultvalue: Unclassified
->>>>>>> 2e59bb28
 - display: Allow external users to create incidents via DM
   name: allow_incidents
   required: false
@@ -97,7 +77,6 @@
   name: unsecure
   required: false
   type: 8
-<<<<<<< HEAD
   section: Connect
   advanced: true
 - defaultvalue: 'true'
@@ -108,14 +87,7 @@
   type: 8
   section: Connect
   advanced: true
-=======
-- display: Long running instance. Required for investigation mirroring and direct messages.
-  name: longRunning
-  required: false
-  type: 8
-  defaultvalue: 'true'
   hidden: true
->>>>>>> 2e59bb28
 - display: Bot display name in Slack (Cortex XSOAR by default)
   name: bot_name
   required: false
@@ -126,7 +98,6 @@
   name: bot_icon
   required: false
   type: 0
-<<<<<<< HEAD
   section: Connect
   advanced: true
 - defaultvalue: '60'
@@ -143,18 +114,6 @@
   type: 0
   section: Collect
   advanced: true
-=======
-- display: Maximum time to wait for a rate limiting call in seconds
-  name: max_limit_time
-  required: false
-  type: 0
-  defaultvalue: '60'
-- display: Number of objects to return in each paginated call
-  name: paginated_count
-  required: false
-  type: 0
-  defaultvalue: '200'
->>>>>>> 2e59bb28
 - display: Proxy URL to use in Slack API calls
   name: proxy_url
   required: false
