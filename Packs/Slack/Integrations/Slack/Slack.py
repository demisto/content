--- conflicted
+++ resolved
@@ -1,8 +1,6 @@
-import json
-import re
-
 import demistomock as demisto
 from CommonServerPython import *
+from CommonServerUserPython import *
 import slack
 from slack.errors import SlackApiError
 from slack.web.slack_response import SlackResponse
@@ -1252,27 +1250,11 @@
     Returns:
         The slack conversation
     """
-    integration_context = demisto.getIntegrationContext()
-
-    conversation_to_search = conversation_name.lower()
-    # Find conversation in the cache
-    conversations = integration_context.get('conversations')
-    if conversations:
-        conversations = json.loads(conversations)
-        conversation_filter = list(
-            filter(
-                lambda c: conversation_to_search == c.get('name', '').lower(),
-                conversations
-            )
-        )
-        if conversation_filter:
-            return conversation_filter[0]
-
-    # If not found in cache, search for it
     body = {
         'types': 'private_channel,public_channel',
         'limit': PAGINATED_COUNT
     }
+
     response = send_slack_request_sync(CLIENT, 'conversations.list', http_verb='GET', body=body)
     conversation: dict = {}
     while True:
@@ -1289,16 +1271,6 @@
 
     if conversation_filter:
         conversation = conversation_filter[0]
-
-    # Save conversations to cache
-    if conversation:
-        conversations = integration_context.get('conversations')
-        if conversations:
-            conversations = json.loads(conversations)
-            conversations.append(conversation)
-        else:
-            conversations = [conversation]
-        set_to_latest_integration_context({'conversations': conversations})
 
     return conversation
 
@@ -1651,20 +1623,11 @@
     if channel or group:
         if not destinations:
             destination_name = channel or group
-            mirrored_channel_filter = list(filter(lambda m: 'incident-{}'
-                                                  .format(m['investigation_id']) == destination_name, mirrors))
-            if mirrored_channel_filter:
-                channel_mirror = mirrored_channel_filter[0]
-                conversation_id = channel_mirror['channel_id']
+            conversation_filter = list(filter(lambda c: c.get('name') == destination_name, conversations))
+            if conversation_filter:
+                conversation = conversation_filter[0]
+                conversation_id = conversation.get('id')
             else:
-<<<<<<< HEAD
-                conversation = get_conversation_by_name(destination_name)
-                if not conversation:
-                    return_error('Could not find the Slack conversation {}'.format(destination_name))
-                conversations.append(conversation)
-                set_to_latest_integration_context({'conversations': conversations})
-                conversation_id = conversation.get('id')
-=======
                 mirrored_channel_filter = list(filter(lambda m: f'incident-{m["investigation_id"]}' == destination_name,
                                                       mirrors))
                 if mirrored_channel_filter:
@@ -1677,7 +1640,6 @@
                     conversations.append(conversation)
                     set_to_integration_context_with_retries({'conversations': conversations}, OBJECTS_TO_KEYS, SYNC_CONTEXT)
                     conversation_id = conversation.get('id')
->>>>>>> b068dd36
 
             if conversation_id:
                 destinations.append(conversation_id)
