--- conflicted
+++ resolved
@@ -2139,10 +2139,6 @@
     }
 
     command_name = demisto.command()
-<<<<<<< HEAD
-
-=======
->>>>>>> 6548035a
     init_globals(command_name)
 
     try:
