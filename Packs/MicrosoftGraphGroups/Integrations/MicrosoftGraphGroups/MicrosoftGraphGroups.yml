--- conflicted
+++ resolved
@@ -430,11 +430,7 @@
     execution: false
     name: msgraph-groups-auth-reset
     arguments: []
-<<<<<<< HEAD
-  dockerimage: demisto/crypto:1.0.0.82278
-=======
   dockerimage: demisto/crypto:1.0.0.84658
->>>>>>> 9d6c5180
   runonce: false
   script: '-'
   subtype: python3
