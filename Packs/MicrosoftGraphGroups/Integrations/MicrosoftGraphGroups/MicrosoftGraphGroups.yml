category: Authentication & Identity Management
commonfields:
  id: Microsoft Graph Groups
  version: -1
configuration:
- defaultvalue: https://graph.microsoft.com
  display: Server URL
  name: url
  required: true
  type: 0
- name: creds_auth_id
  type: 9
  displaypassword: ID or Client ID
  hiddenusername: true
  section: Connect
  required: false
- name: creds_tenant_id
  type: 9
  displaypassword: Token or Tenant ID
  hiddenusername: true
  section: Connect
  required: false
- name: _auth_id
  type: 0
  display: ID
  hidden: true
  required: false
- display: Token
  name: _tenant_id
  type: 0
  hidden: true
  required: false
- name: credentials
  type: 9
  displaypassword: Key or Client Secret
  hiddenusername: true
  required: false
- additionalinfo: Used for certificate authentication. As appears in the "Certificates & secrets" page of the app.
  display: Certificate Thumbprint
  name: certificate_thumbprint
  type: 4
  hidden: true
  required: false
- displaypassword: Certificate Thumbprint
  additionalinfo: Used for certificate authentication. As appears in the "Certificates & secrets" page of the app.
  name: credentials_certificate_thumbprint
  hiddenusername: true
  type: 9
  required: false
- additionalinfo: Used for certificate authentication. The private key of the registered certificate.
  name: private_key
  type: 14
  display: Private Key
  required: false
- display: Use Azure Managed Identities
  name: use_managed_identities
  type: 8
  additionalinfo: Relevant only if the integration is running on Azure VM. If selected, authenticates based on the value provided for the Azure Managed Identities Client ID field. If no value is provided for the Azure Managed Identities Client ID field, authenticates based on the System Assigned Managed Identity. For additional information, see the Help tab.
  required: false
- name: managed_identities_client_id
  type: 9
  additionalinfo: The Managed Identities client ID for authentication - relevant only if the integration is running on Azure VM.
  displaypassword: Azure Managed Identities Client ID
  hiddenusername: true
  required: false
- display: Trust any certificate (not secure)
  name: insecure
  type: 8
  required: false
- display: Use system proxy settings
  name: proxy
  type: 8
  required: false
- additionalinfo: Select this checkbox if you are using a self-deployed Azure application.
  display: Use a self-deployed Azure Application
  name: self_deployed
  type: 8
  required: false
- display: Key (received from the admin consent - see Detailed Instructions (?) (Deprecated)
  name: enc_key
  type: 4
  hidden: true
  additionalinfo: Use the "Key" parameter instead.
  required: false
- display: ID (received from the admin consent - see Detailed Instructions (?) (Deprecated)
  name: auth_id
  type: 4
  hidden: true
  additionalinfo: Use the "ID" parameter instead
  required: false
- display: Token (received from the admin consent - see Detailed Instructions (?) (Deprecated) section)
  name: tenant_id
  type: 4
  hidden: true
  additionalinfo: Use the "Token" parameter instead.
  required: false
- display: Suppress Errors for Non Found Groups
  name: handle_error
  defaultvalue: 'true'
  type: 8
  required: false
- display: Application redirect URI (for Authorization Code flow mode)
  name: redirect_uri
  type: 0
  section: Connect
  required: false
- name: creds_auth_code
  type: 9
  displaypassword: Authorization code (for Authorization Code flow mode - received from the authorization step. see Detailed Instructions)
  hiddenusername: true
  required: false
- display: Authorization code (for Authorization Code flow mode - received from the authorization step. see Detailed Instructions (?) section)
  name: auth_code
  type: 4
  hidden: true
  section: Connect
  required: false
description: Microsoft Graph Groups enables you to create and manage different types of groups and group functionality according to your requirements.
display: Azure Active Directory Groups
name: Microsoft Graph Groups
script:
  commands:
  - arguments:
    - description: 'Sorts groups in an organization by the field values. For example, displayName.'
      name: order_by
    - description: The URL to the next results page.
      name: next_link
    - defaultValue: '100'
      description: Sets the page size of the results.
      name: top
    - description: 'Filters group results. For example, startswith(displayName,''J''), groupTypes/any(c:c+eq+''Unified'').'
      name: filter
    description: Provides a list of groups.
    name: msgraph-groups-list-groups
    outputs:
    - contextPath: MSGraphGroups.Classification
      description: A classification for the group (such as low, medium or high business impact).
      type: String
    - contextPath: MSGraphGroups.CreatedDateTime
      description: The timestamp when the group was created.
      type: String
    - contextPath: MSGraphGroups.DeletedDateTime
      description: The timestamp when the group was deleted.
      type: String
    - contextPath: MSGraphGroups.Description
      description: An optional description for the group.
      type: String
    - contextPath: MSGraphGroups.GroupTypes
      description: |-
        Specifies the group type and its membership.
        If the group collection contains a Unified value, the group is an Office 365 group; otherwise it's a security group.
        If the collection includes DynamicMembership, the group has dynamic membership; otherwise, membership is static.
      type: String
    - contextPath: MSGraphGroups.ID
      description: The unique identifier for the group.
      type: String
    - contextPath: MSGraphGroup.IsAssignableToRole
      description: Whether the group assigned to a specific role.
      type: String
    - contextPath: MSGraphGroup.Mail
      description: The SMTP address for the group. For example, "serviceadmins@contoso.onmicrosoft.com".
      type: String
    - contextPath: MSGraphGroup.MailEnabled
      description: Specifies whether the group is mail-enabled.
      type: Boolean
    - contextPath: MSGraphGroup.MailNickname
      description: The mail alias for the group, which is unique in the organization.
      type: String
    - contextPath: MSGraphGroup.OnPremisesDomainName
      description: Contains the on-premises domain FQDN. Also called dnsDomainName, which is synchronized from the on-premises directory.
      type: String
    - contextPath: MSGraphGroup.OnPremisesLastSyncDateTime
      description: 'Indicates the last time at which the group was synced with the on-premises directory. The Timestamp type represents date and time information using ISO 8601 format in UTC time. For example, midnight UTC on Jan 1, 2019 is ''2019-01-01T00:00:00Z''.'
      type: String
    - contextPath: MSGraphGroup.OnPremisesSyncEnabled
      description: |
        Whether this group is synced from an on-premises directory (true). This group was originally synced from an on-premises directory but is no longer synced (false). Null if this object has never been synced from an on-premises directory (default).
      type: String
    - contextPath: MSGraphGroup.ProxyAddresses
      description: 'Email addresses for the group that directs to the same group mailbox. For example: ["SMTP: example@demisto.com", "smtp: example@demisto.com"].'
      type: String
    - contextPath: MSGraphGroup.RenewedDateTime
      description: 'Timestamp of when the group was last renewed, which represents the time and date information using ISO 8601 format. Always in UTC time. For example, midnight UTC on Jan 1, 2019 is ''2019-01-01T00:00:00Z''.'
      type: String
    - contextPath: MSGraphGroup.SecurityEnabled
      description: Specifies whether the group is a security group.
      type: Boolean
    - contextPath: MSGraphGroup.Visibility
      description: 'Specifies the visibility of an Office 365 group. Can be: "Private", "Public", or "Hiddenmembership". Blank values are treated as public.'
      type: String
    - contextPath: MSGraphGroupsNextLink.GroupsNextLink
      description: The URL of the next results page.
      type: String
  - arguments:
    - description: The ID of the group.
      name: group_id
      required: true
    description: Returns details of a group.
    name: msgraph-groups-get-group
    outputs:
    - contextPath: MSGraphGroups.Classification
      description: A classification for the group (such as low, medium or high business impact).
      type: String
    - contextPath: MSGraphGroups.CreatedDateTime
      description: The timestamp when the group was created.
      type: String
    - contextPath: MSGraphGroups.DeletedDateTime
      description: The timestamp when the group was deleted.
      type: String
    - contextPath: MSGraphGroups.Description
      description: An optional description for the group.
      type: String
    - contextPath: MSGraphGroups.GroupTypes
      description: |-
        Specifies the group type and its membership.
        If the group collection contains a Unified value, the group is an Office 365 group; otherwise it's a security group.
        If the collection includes DynamicMembership, the group has dynamic membership; otherwise, membership is static.
      type: String
    - contextPath: MSGraphGroups.ID
      description: The unique identifier for the group.
      type: String
    - contextPath: MSGraphGroup.IsAssignableToRole
      description: Whether the group assigned to a specific role.
      type: String
    - contextPath: MSGraphGroup.Mail
      description: The SMTP address for the group. For example, "serviceadmins@contoso.onmicrosoft.com".
      type: String
    - contextPath: MSGraphGroup.MailEnabled
      description: Specifies whether the group is mail-enabled.
      type: Boolean
    - contextPath: MSGraphGroup.MailNickname
      description: The mail alias for the group, unique in the organization.
      type: String
    - contextPath: MSGraphGroup.OnPremisesDomainName
      description: Contains the on-premises domain FQDN. Also called dnsDomainName, which is synchronized from the on-premises directory.
      type: String
    - contextPath: MSGraphGroup.OnPremisesLastSyncDateTime
      description: 'Indicates the last time at which the group was synced with the on-premises directory.The Timestamp type represents date and time information using ISO 8601 format in UTC time. For example, midnight UTC on Jan 1, 2019 is ''2019-01-01T00:00:00Z''.'
      type: String
    - contextPath: MSGraphGroup.OnPremisesSyncEnabled
      description: |
        Whether the group is synced from an on-premises directory (true). This group was originally synced from an on-premises directory but is no longer synced (false). Null if this object has never been synced from an on-premises directory (default).
      type: String
    - contextPath: MSGraphGroup.ProxyAddresses
      description: 'Email addresses for the group that directs to the same group mailbox. For example: ["SMTP: example@demisto.com", "smtp: example@demisto.com"].'
      type: String
    - contextPath: MSGraphGroup.RenewedDateTime
      description: 'The timestamp of when the group was last renewed. This cannot be modified directly and is only updated via the renew service action. The Timestamp type represents date and time information using ISO 8601 format in UTC time. For example, midnight UTC on Jan 1, 2019 is ''2019-01-01T00:00:00Z''.'
      type: String
    - contextPath: MSGraphGroup.SecurityEnabled
      description: Specifies whether the group is a security group.
      type: Boolean
    - contextPath: MSGraphGroup.Visibility
      description: 'Specifies the visibility of an Office 365 group. Possible values are: Private, Public, or Hiddenmembership. Blank values are treated as public.'
      type: String
  - arguments:
    - description: The display name of the group.
      name: display_name
      required: true
    - auto: PREDEFINED
      description: Set to true for mail-enabled groups. False for groups without an email.
      name: mail_enabled
      predefined:
      - 'false'
      - 'true'
    - description: The mail alias for the group.
      name: mail_nickname
      required: true
    - auto: PREDEFINED
      description: Set to true for security groups. False for non security groups (regular groups).
      name: security_enabled
      predefined:
      - 'false'
      - 'true'
      required: true
    description: Create a group.
    name: msgraph-groups-create-group
    outputs:
    - contextPath: MSGraphGroups.Classification
      description: A classification for the group (such as low, medium or high business impact).
      type: String
    - contextPath: MSGraphGroups.CreatedDateTime
      description: The timestamp when the group was created.
      type: String
    - contextPath: MSGraphGroups.DeletedDateTime
      description: The timestamp when the group was deleted.
      type: String
    - contextPath: MSGraphGroups.Description
      description: An optional description for the group.
      type: String
    - contextPath: MSGraphGroups.GroupTypes
      description: |-
        Specifies the group type and its membership.
        If the group collection contains a Unified value, the group is an Office 365 group; otherwise it's a security group.
        If the group collection includes DynamicMembership, the group has dynamic membership; otherwise, membership is static.
      type: String
    - contextPath: MSGraphGroups.ID
      description: The unique identifier for the group.
      type: String
    - contextPath: MSGraphGroup.IsAssignableToRole
      description: Whether the group is assigned to a specific role.
      type: String
    - contextPath: MSGraphGroup.Mail
      description: The SMTP address for the group. For example, "serviceadmins@contoso.onmicrosoft.com".
      type: String
    - contextPath: MSGraphGroup.MailEnabled
      description: Specifies whether the group is mail-enabled.
      type: Boolean
    - contextPath: MSGraphGroup.MailNickname
      description: The mail alias for the group, unique in the organization.
      type: String
    - contextPath: MSGraphGroup.OnPremisesDomainName
      description: Contains the on-premises domain FQDN. Also called dnsDomainName, which is synchronized from the on-premises directory.
      type: String
    - contextPath: MSGraphGroup.OnPremisesLastSyncDateTime
      description: 'Indicates the last time at which the group was synced with the on-premises directory.The Timestamp type represents date and time information using ISO 8601 format in UTC time. For example, midnight UTC on Jan 1, 2019 is ''2019-01-01T00:00:00Z''.'
      type: String
    - contextPath: MSGraphGroup.OnPremisesSyncEnabled
      description: |
        Whether this group is synced from an on-premises directory (true). This group was originally synced from an on-premises directory but is no longer synced (false). Null if this object has never been synced from an on-premises directory (default).
      type: String
    - contextPath: MSGraphGroup.ProxyAddresses
      description: 'Email addresses for the group that directs to the same group mailbox. For example, ["SMTP: example@demisto.com", "smtp: example@demisto.com"].'
      type: String
    - contextPath: MSGraphGroup.RenewedDateTime
      description: 'Timestamp of when the group was last renewed. This cannot be modified directly and is only updated via the renew service action. The Timestamp type represents date and time information using ISO 8601 format and is always in UTC time. For example, midnight UTC on Jan 1, 2014 would look like this: ''2014-01-01T00:00:00Z''.'
      type: String
    - contextPath: MSGraphGroup.SecurityEnabled
      description: Specifies whether the group is a security group.
      type: Boolean
    - contextPath: MSGraphGroup.Visibility
      description: 'Specifies the visibility of an Office 365 group. Possible values are: Private, Public, or Hiddenmembership; blank values are treated as public.'
      type: String
  - arguments:
    - description: The group ID.
      name: group_id
      required: true
    description: Deletes a group.
    name: msgraph-groups-delete-group
    outputs:
    - contextPath: MSGraphGroups.ID
      description: The unique identifier for the group.
      type: String
    - contextPath: MSGraphGroup.Deleted
      description: Specifies whether the group was deleted.
      type: Boolean
  - arguments:
    - description: The group ID.
      name: group_id
      required: true
    - description: The URL for the next results page.
      name: next_link
    - defaultValue: '100'
      description: Sets the page size of results.
      name: top
    - description: 'Filters members results. For example, startswith(displayName,''user'').'
      name: filter
    - description: Retrieves the total count of matching resources.
      name: count
      auto: PREDEFINED
      predefined:
      - 'true'
    description: Lists group members.
    name: msgraph-groups-list-members
    outputs:
    - contextPath: MSGraphGroups.Members.BussinessPhones
      description: The telephone numbers for the user.
      type: String
    - contextPath: MSGraphGroups.Members.GivenName
      description: The given name (first name) of the user.
      type: String
    - contextPath: MSGraphGroups.Members.MobilePhone
      description: The primary mobile telephone number for the user.
      type: String
    - contextPath: MSGraphGroups.Members.DisplayName
      description: |-
        The name displayed in the address book for the user.
        Usually the combination of the user's first name, middle initial and last name.
      type: String
    - contextPath: MSGraphGroups.Members.UserPrincipalName
      description: |-
        The user principal name (UPN) of the user.
        The UPN is an Internet-style login name for the user based on the Internet standard RFC 822.
        By convention, this should map to the user's email name.
        The general format is alias@domain, where the domain must be present in the tenant’s collection of verified domains.
      type: Unknown
    - contextPath: MSGraphGroups.Members.OfficeLocation
      description: The office location in the user's place of business.
      type: String
    - contextPath: MSGraphGroups.Members.Mail
      description: The SMTP address for the user. For example, "jeff@contoso.onmicrosoft.com".
      type: String
    - contextPath: MSGraphGroups.Members.PreferredLanguage
      description: The preferred language for the user. Should follow ISO 639-1 Code. For example, "en-US".
      type: String
    - contextPath: MSGraphGroups.Members.Surname
      description: The user's surname (family name or last name).
      type: String
    - contextPath: MSGraphGroups.Members.JobTitle
      description: The user’s job title.
      type: String
    - contextPath: MSGraphGroups.Members.ID
      description: The unique identifier for the user.
      type: String
    - contextPath: MSGraphGroups.MembersNextLink
      description: The URL to the next results page.
      type: String
  - arguments:
    - description: The group ID.
      name: group_id
      required: true
    - description: The user ID.
      name: user_id
      required: true
    description: Add a member to a group.
    name: msgraph-groups-add-member
  - arguments:
    - description: The group ID.
      name: group_id
      required: true
    - description: The user ID.
      name: user_id
      required: true
    description: Removes a member from a group.
    name: msgraph-groups-remove-member
  - description: Generate the login url used for Authorization code flow.
    name: msgraph-groups-generate-login-url
    arguments: []
  - description: Run this command if for some reason you need to rerun the authentication process.
    execution: false
    name: msgraph-groups-auth-reset
    arguments: []
<<<<<<< HEAD
  dockerimage: demisto/crypto:1.0.0.82278
=======
  dockerimage: demisto/crypto:1.0.0.83343
>>>>>>> 194a8164
  runonce: false
  script: '-'
  subtype: python3
  type: python
tests:
- Microsoft Graph Groups - Test
fromversion: 5.0.0<|MERGE_RESOLUTION|>--- conflicted
+++ resolved
@@ -430,11 +430,7 @@
     execution: false
     name: msgraph-groups-auth-reset
     arguments: []
-<<<<<<< HEAD
-  dockerimage: demisto/crypto:1.0.0.82278
-=======
   dockerimage: demisto/crypto:1.0.0.83343
->>>>>>> 194a8164
   runonce: false
   script: '-'
   subtype: python3
