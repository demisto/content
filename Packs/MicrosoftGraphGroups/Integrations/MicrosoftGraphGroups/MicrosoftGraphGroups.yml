category: Authentication & Identity Management
commonfields:
  id: Microsoft Graph Groups
  version: -1
configuration:
- defaultvalue: https://graph.microsoft.com
  display: Server URL
  name: url
  required: true
  type: 0
- name: creds_auth_id
  type: 9
  displaypassword: ID or Client ID
  hiddenusername: true
  section: Connect
  required: false
- name: creds_tenant_id
  type: 9
  displaypassword: Token or Tenant ID
  hiddenusername: true
  section: Connect
  required: false
- name: _auth_id
  type: 0
  display: ID
  hidden: true
  required: false
- display: Token
  name: _tenant_id
  type: 0
  hidden: true
  required: false
- name: credentials
  type: 9
  displaypassword: Key or Client Secret
  hiddenusername: true
  required: false
- additionalinfo: Used for certificate authentication. As appears in the "Certificates & secrets" page of the app.
  display: Certificate Thumbprint
  name: certificate_thumbprint
  type: 4
  hidden: true
  required: false
- displaypassword: Certificate Thumbprint
  additionalinfo: Used for certificate authentication. As appears in the "Certificates & secrets" page of the app.
  name: credentials_certificate_thumbprint
  hiddenusername: true
  type: 9
  required: false
- additionalinfo: Used for certificate authentication. The private key of the registered certificate.
  name: private_key
  type: 14
  display: Private Key
  required: false
- display: Use Azure Managed Identities
  name: use_managed_identities
  type: 8
  additionalinfo: Relevant only if the integration is running on Azure VM. If selected, authenticates based on the value provided for the Azure Managed Identities Client ID field. If no value is provided for the Azure Managed Identities Client ID field, authenticates based on the System Assigned Managed Identity. For additional information, see the Help tab.
  required: false
- name: managed_identities_client_id
  type: 9
  additionalinfo: The Managed Identities client ID for authentication - relevant only if the integration is running on Azure VM.
  displaypassword: Azure Managed Identities Client ID
  hiddenusername: true
  required: false
- display: Trust any certificate (not secure)
  name: insecure
  type: 8
  required: false
- display: Use system proxy settings
  name: proxy
  type: 8
  required: false
- additionalinfo: Select this checkbox if you are using a self-deployed Azure application.
  display: Use a self-deployed Azure Application
  name: self_deployed
  type: 8
  required: false
- display: Key (received from the admin consent - see Detailed Instructions (?) (Deprecated)
  name: enc_key
  type: 4
  hidden: true
  additionalinfo: Use the "Key" parameter instead.
  required: false
- display: ID (received from the admin consent - see Detailed Instructions (?) (Deprecated)
  name: auth_id
  type: 4
  hidden: true
  additionalinfo: Use the "ID" parameter instead
  required: false
- display: Token (received from the admin consent - see Detailed Instructions (?) (Deprecated) section)
  name: tenant_id
  type: 4
  hidden: true
  additionalinfo: Use the "Token" parameter instead.
  required: false
- display: Suppress Errors for Non Found Groups
  name: handle_error
  defaultvalue: 'true'
  type: 8
  required: false
- display: Application redirect URI (for Authorization Code flow mode)
  name: redirect_uri
  type: 0
  section: Connect
  required: false
- name: creds_auth_code
  type: 9
  displaypassword: Authorization code (for Authorization Code flow mode - received from the authorization step. see Detailed Instructions)
  hiddenusername: true
  required: false
- display: Authorization code (for Authorization Code flow mode - received from the authorization step. see Detailed Instructions (?) section)
  name: auth_code
  type: 4
  hidden: true
  section: Connect
  required: false
description: Microsoft Graph Groups enables you to create and manage different types of groups and group functionality according to your requirements.
display: Azure Active Directory Groups
name: Microsoft Graph Groups
script:
  commands:
  - arguments:
    - description: 'Sorts groups in an organization by the field values. For example, displayName.'
      name: order_by
    - description: The URL to the next results page.
      name: next_link
    - defaultValue: '100'
      description: Sets the page size of the results.
      name: top
    - description: 'Filters group results. For example, startswith(displayName,''J''), groupTypes/any(c:c+eq+''Unified'').'
      name: filter
    description: Provides a list of groups.
    name: msgraph-groups-list-groups
    outputs:
    - contextPath: MSGraphGroups.Classification
      description: A classification for the group (such as low, medium or high business impact).
      type: String
    - contextPath: MSGraphGroups.CreatedDateTime
      description: The timestamp when the group was created.
      type: String
    - contextPath: MSGraphGroups.DeletedDateTime
      description: The timestamp when the group was deleted.
      type: String
    - contextPath: MSGraphGroups.Description
      description: An optional description for the group.
      type: String
    - contextPath: MSGraphGroups.GroupTypes
      description: |-
        Specifies the group type and its membership.
        If the group collection contains a Unified value, the group is an Office 365 group; otherwise it's a security group.
        If the collection includes DynamicMembership, the group has dynamic membership; otherwise, membership is static.
      type: String
    - contextPath: MSGraphGroups.ID
      description: The unique identifier for the group.
      type: String
    - contextPath: MSGraphGroup.IsAssignableToRole
      description: Whether the group assigned to a specific role.
      type: String
    - contextPath: MSGraphGroup.Mail
      description: The SMTP address for the group. For example, "serviceadmins@contoso.onmicrosoft.com".
      type: String
    - contextPath: MSGraphGroup.MailEnabled
      description: Specifies whether the group is mail-enabled.
      type: Boolean
    - contextPath: MSGraphGroup.MailNickname
      description: The mail alias for the group, which is unique in the organization.
      type: String
    - contextPath: MSGraphGroup.OnPremisesDomainName
      description: Contains the on-premises domain FQDN. Also called dnsDomainName, which is synchronized from the on-premises directory.
      type: String
    - contextPath: MSGraphGroup.OnPremisesLastSyncDateTime
      description: 'Indicates the last time at which the group was synced with the on-premises directory. The Timestamp type represents date and time information using ISO 8601 format in UTC time. For example, midnight UTC on Jan 1, 2019 is ''2019-01-01T00:00:00Z''.'
      type: String
    - contextPath: MSGraphGroup.OnPremisesSyncEnabled
      description: |
        Whether this group is synced from an on-premises directory (true). This group was originally synced from an on-premises directory but is no longer synced (false). Null if this object has never been synced from an on-premises directory (default).
      type: String
    - contextPath: MSGraphGroup.ProxyAddresses
      description: 'Email addresses for the group that directs to the same group mailbox. For example: ["SMTP: example@demisto.com", "smtp: example@demisto.com"].'
      type: String
    - contextPath: MSGraphGroup.RenewedDateTime
      description: 'Timestamp of when the group was last renewed, which represents the time and date information using ISO 8601 format. Always in UTC time. For example, midnight UTC on Jan 1, 2019 is ''2019-01-01T00:00:00Z''.'
      type: String
    - contextPath: MSGraphGroup.SecurityEnabled
      description: Specifies whether the group is a security group.
      type: Boolean
    - contextPath: MSGraphGroup.Visibility
      description: 'Specifies the visibility of an Office 365 group. Can be: "Private", "Public", or "Hiddenmembership". Blank values are treated as public.'
      type: String
    - contextPath: MSGraphGroupsNextLink.GroupsNextLink
      description: The URL of the next results page.
      type: String
  - arguments:
    - description: The ID of the group.
      name: group_id
      required: true
    description: Returns details of a group.
    name: msgraph-groups-get-group
    outputs:
    - contextPath: MSGraphGroups.Classification
      description: A classification for the group (such as low, medium or high business impact).
      type: String
    - contextPath: MSGraphGroups.CreatedDateTime
      description: The timestamp when the group was created.
      type: String
    - contextPath: MSGraphGroups.DeletedDateTime
      description: The timestamp when the group was deleted.
      type: String
    - contextPath: MSGraphGroups.Description
      description: An optional description for the group.
      type: String
    - contextPath: MSGraphGroups.GroupTypes
      description: |-
        Specifies the group type and its membership.
        If the group collection contains a Unified value, the group is an Office 365 group; otherwise it's a security group.
        If the collection includes DynamicMembership, the group has dynamic membership; otherwise, membership is static.
      type: String
    - contextPath: MSGraphGroups.ID
      description: The unique identifier for the group.
      type: String
    - contextPath: MSGraphGroup.IsAssignableToRole
      description: Whether the group assigned to a specific role.
      type: String
    - contextPath: MSGraphGroup.Mail
      description: The SMTP address for the group. For example, "serviceadmins@contoso.onmicrosoft.com".
      type: String
    - contextPath: MSGraphGroup.MailEnabled
      description: Specifies whether the group is mail-enabled.
      type: Boolean
    - contextPath: MSGraphGroup.MailNickname
      description: The mail alias for the group, unique in the organization.
      type: String
    - contextPath: MSGraphGroup.OnPremisesDomainName
      description: Contains the on-premises domain FQDN. Also called dnsDomainName, which is synchronized from the on-premises directory.
      type: String
    - contextPath: MSGraphGroup.OnPremisesLastSyncDateTime
      description: 'Indicates the last time at which the group was synced with the on-premises directory.The Timestamp type represents date and time information using ISO 8601 format in UTC time. For example, midnight UTC on Jan 1, 2019 is ''2019-01-01T00:00:00Z''.'
      type: String
    - contextPath: MSGraphGroup.OnPremisesSyncEnabled
      description: |
        Whether the group is synced from an on-premises directory (true). This group was originally synced from an on-premises directory but is no longer synced (false). Null if this object has never been synced from an on-premises directory (default).
      type: String
    - contextPath: MSGraphGroup.ProxyAddresses
      description: 'Email addresses for the group that directs to the same group mailbox. For example: ["SMTP: example@demisto.com", "smtp: example@demisto.com"].'
      type: String
    - contextPath: MSGraphGroup.RenewedDateTime
      description: 'The timestamp of when the group was last renewed. This cannot be modified directly and is only updated via the renew service action. The Timestamp type represents date and time information using ISO 8601 format in UTC time. For example, midnight UTC on Jan 1, 2019 is ''2019-01-01T00:00:00Z''.'
      type: String
    - contextPath: MSGraphGroup.SecurityEnabled
      description: Specifies whether the group is a security group.
      type: Boolean
    - contextPath: MSGraphGroup.Visibility
      description: 'Specifies the visibility of an Office 365 group. Possible values are: Private, Public, or Hiddenmembership. Blank values are treated as public.'
      type: String
  - arguments:
    - description: The display name of the group.
      name: display_name
      required: true
    - auto: PREDEFINED
      description: Set to true for mail-enabled groups. False for groups without an email.
      name: mail_enabled
      predefined:
      - 'false'
      - 'true'
    - description: The mail alias for the group.
      name: mail_nickname
      required: true
    - auto: PREDEFINED
      description: Set to true for security groups. False for non security groups (regular groups).
      name: security_enabled
      predefined:
      - 'false'
      - 'true'
      required: true
    description: Create a group.
    name: msgraph-groups-create-group
    outputs:
    - contextPath: MSGraphGroups.Classification
      description: A classification for the group (such as low, medium or high business impact).
      type: String
    - contextPath: MSGraphGroups.CreatedDateTime
      description: The timestamp when the group was created.
      type: String
    - contextPath: MSGraphGroups.DeletedDateTime
      description: The timestamp when the group was deleted.
      type: String
    - contextPath: MSGraphGroups.Description
      description: An optional description for the group.
      type: String
    - contextPath: MSGraphGroups.GroupTypes
      description: |-
        Specifies the group type and its membership.
        If the group collection contains a Unified value, the group is an Office 365 group; otherwise it's a security group.
        If the group collection includes DynamicMembership, the group has dynamic membership; otherwise, membership is static.
      type: String
    - contextPath: MSGraphGroups.ID
      description: The unique identifier for the group.
      type: String
    - contextPath: MSGraphGroup.IsAssignableToRole
      description: Whether the group is assigned to a specific role.
      type: String
    - contextPath: MSGraphGroup.Mail
      description: The SMTP address for the group. For example, "serviceadmins@contoso.onmicrosoft.com".
      type: String
    - contextPath: MSGraphGroup.MailEnabled
      description: Specifies whether the group is mail-enabled.
      type: Boolean
    - contextPath: MSGraphGroup.MailNickname
      description: The mail alias for the group, unique in the organization.
      type: String
    - contextPath: MSGraphGroup.OnPremisesDomainName
      description: Contains the on-premises domain FQDN. Also called dnsDomainName, which is synchronized from the on-premises directory.
      type: String
    - contextPath: MSGraphGroup.OnPremisesLastSyncDateTime
      description: 'Indicates the last time at which the group was synced with the on-premises directory.The Timestamp type represents date and time information using ISO 8601 format in UTC time. For example, midnight UTC on Jan 1, 2019 is ''2019-01-01T00:00:00Z''.'
      type: String
    - contextPath: MSGraphGroup.OnPremisesSyncEnabled
      description: |
        Whether this group is synced from an on-premises directory (true). This group was originally synced from an on-premises directory but is no longer synced (false). Null if this object has never been synced from an on-premises directory (default).
      type: String
    - contextPath: MSGraphGroup.ProxyAddresses
      description: 'Email addresses for the group that directs to the same group mailbox. For example, ["SMTP: example@demisto.com", "smtp: example@demisto.com"].'
      type: String
    - contextPath: MSGraphGroup.RenewedDateTime
      description: 'Timestamp of when the group was last renewed. This cannot be modified directly and is only updated via the renew service action. The Timestamp type represents date and time information using ISO 8601 format and is always in UTC time. For example, midnight UTC on Jan 1, 2014 would look like this: ''2014-01-01T00:00:00Z''.'
      type: String
    - contextPath: MSGraphGroup.SecurityEnabled
      description: Specifies whether the group is a security group.
      type: Boolean
    - contextPath: MSGraphGroup.Visibility
      description: 'Specifies the visibility of an Office 365 group. Possible values are: Private, Public, or Hiddenmembership; blank values are treated as public.'
      type: String
  - arguments:
    - description: The group ID.
      name: group_id
      required: true
    description: Deletes a group.
    name: msgraph-groups-delete-group
    outputs:
    - contextPath: MSGraphGroups.ID
      description: The unique identifier for the group.
      type: String
    - contextPath: MSGraphGroup.Deleted
      description: Specifies whether the group was deleted.
      type: Boolean
  - arguments:
    - description: The group ID.
      name: group_id
      required: true
    - description: The URL for the next results page.
      name: next_link
    - defaultValue: '100'
      description: Sets the page size of results.
      name: top
    - description: 'Filters members results. For example, startswith(displayName,''user'').'
      name: filter
    - description: Retrieves the total count of matching resources.
      name: count
      auto: PREDEFINED
      predefined:
      - 'true'
    description: Lists group members.
    name: msgraph-groups-list-members
    outputs:
    - contextPath: MSGraphGroups.Members.BussinessPhones
      description: The telephone numbers for the user.
      type: String
    - contextPath: MSGraphGroups.Members.GivenName
      description: The given name (first name) of the user.
      type: String
    - contextPath: MSGraphGroups.Members.MobilePhone
      description: The primary mobile telephone number for the user.
      type: String
    - contextPath: MSGraphGroups.Members.DisplayName
      description: |-
        The name displayed in the address book for the user.
        Usually the combination of the user's first name, middle initial and last name.
      type: String
    - contextPath: MSGraphGroups.Members.UserPrincipalName
      description: |-
        The user principal name (UPN) of the user.
        The UPN is an Internet-style login name for the user based on the Internet standard RFC 822.
        By convention, this should map to the user's email name.
        The general format is alias@domain, where the domain must be present in the tenant’s collection of verified domains.
      type: Unknown
    - contextPath: MSGraphGroups.Members.OfficeLocation
      description: The office location in the user's place of business.
      type: String
    - contextPath: MSGraphGroups.Members.Mail
      description: The SMTP address for the user. For example, "jeff@contoso.onmicrosoft.com".
      type: String
    - contextPath: MSGraphGroups.Members.PreferredLanguage
      description: The preferred language for the user. Should follow ISO 639-1 Code. For example, "en-US".
      type: String
    - contextPath: MSGraphGroups.Members.Surname
      description: The user's surname (family name or last name).
      type: String
    - contextPath: MSGraphGroups.Members.JobTitle
      description: The user’s job title.
      type: String
    - contextPath: MSGraphGroups.Members.ID
      description: The unique identifier for the user.
      type: String
    - contextPath: MSGraphGroups.MembersNextLink
      description: The URL to the next results page.
      type: String
  - arguments:
    - description: The group ID.
      name: group_id
      required: true
    - description: The user ID.
      name: user_id
      required: true
    description: Add a member to a group.
    name: msgraph-groups-add-member
  - arguments:
    - description: The group ID.
      name: group_id
      required: true
    - description: The user ID.
      name: user_id
      required: true
    description: Removes a member from a group.
    name: msgraph-groups-remove-member
  - description: Generate the login url used for Authorization code flow.
    name: msgraph-groups-generate-login-url
    arguments: []
<<<<<<< HEAD
  - description: Run this command if for some reason you need to rerun the authentication process.
    execution: false
    name: msgraph-groups-auth-reset
    arguments: []
  dockerimage: demisto/crypto:1.0.0.66209
=======
  dockerimage: demisto/crypto:1.0.0.66562
>>>>>>> e89f138e
  runonce: false
  script: '-'
  subtype: python3
  type: python
tests:
- Microsoft Graph Groups - Test
fromversion: 5.0.0<|MERGE_RESOLUTION|>--- conflicted
+++ resolved
@@ -426,15 +426,11 @@
   - description: Generate the login url used for Authorization code flow.
     name: msgraph-groups-generate-login-url
     arguments: []
-<<<<<<< HEAD
   - description: Run this command if for some reason you need to rerun the authentication process.
     execution: false
     name: msgraph-groups-auth-reset
     arguments: []
-  dockerimage: demisto/crypto:1.0.0.66209
-=======
   dockerimage: demisto/crypto:1.0.0.66562
->>>>>>> e89f138e
   runonce: false
   script: '-'
   subtype: python3
