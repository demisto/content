--- conflicted
+++ resolved
@@ -1,15 +1,7 @@
-<<<<<<< HEAD
-from typing import Any
 import demistomock as demisto
 import urllib3
 from CommonServerPython import *
 from MicrosoftApiModule import *  # noqa: E402
-=======
-import demistomock as demisto  # noqa: F401
-from CommonServerPython import *  # noqa: F401
-from typing import Dict, Tuple, Optional, Any
-import urllib3
->>>>>>> a395eed1
 
 # Disable insecure warnings
 
