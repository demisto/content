category: Analytics & SIEM
commonfields:
  id: LogRhythmRest
  version: -1
configuration:
- display: Hostname, IP address, or server URL
  name: url
  required: true
  type: 0
- display: API Token
  name: token
  type: 4
  hidden: true
- displaypassword: API Token
  name: credentials_api_token
  hiddenusername: true
  type: 9
- display: Trust any certificate (not secure)
  name: insecure
  type: 8
- display: Use system proxy settings
  name: proxy
  type: 8
- display: Search API cluster ID
  name: cluster-id
  type: 0
- display: Entity ID
  name: entity-id
  type: 0
- display: Fetch incidents
  name: isFetch
  type: 8
- defaultvalue: '1'
  display: Incidents Fetch Interval
  name: incidentFetchInterval
  type: 19
- display: Incident type
  name: incidentType
  type: 13
description: LogRhythm security intelligence.
display: LogRhythmRest
name: LogRhythmRest
script:
  commands:
  - arguments:
    - description: The value by which to filter log messages.
      name: keyword
      required: true
    - defaultValue: '100'
      description: Number of logs to return.
      name: page-size
    - auto: PREDEFINED
      defaultValue: Custom
      description: 'The time range from which to return log messages. If time_frame is "Custom", specify the start and end time for the time range. Possible values: "Today", "Last2Days", "LastWeek", "LastMonth", and "Custom".'
      name: time-frame
      predefined:
      - Today
      - Last2Days
      - LastWeek
      - LastMonth
      - Custom
    - description: 'Start date for the data query, for example: "2018-04-20". Only use this argument if the time-frame argument is "Custom".'
      name: start-date
    - description: 'End date for the data query, for example: "2018-04-20". Only use this argument if the time-frame argument is "Custom".'
      name: end-date
    description: Executes a query for logs that match the query parameters.
    name: lr-execute-query
    outputs:
    - contextPath: Logrhythm.Log.Channel
      description: Channel of the log.
      type: string
    - contextPath: Logrhythm.Log.Computer
      description: Computer for the log
      type: string
    - contextPath: Logrhythm.Log.EventData
      description: Event data of the log.
      type: string
    - contextPath: Logrhythm.Log.EventID
      description: Event ID of the log.
      type: string
    - contextPath: Logrhythm.Log.Keywords
      description: Keywords of the log.
      type: string
    - contextPath: Logrhythm.Log.Level
      description: Log level.
      type: string
    - contextPath: Logrhythm.Log.Opcode
      description: Opcode of the log.
      type: string
    - contextPath: Logrhythm.Log.Task
      description: Task of the log.
      type: string
  - arguments:
    - description: The entity name.
      name: entity-name
      required: true
    - defaultValue: '100'
      description: Number of hosts to return.
      name: count
    description: Retrieves a list of hosts for a given entity, or an empty list if none is found.
    name: lr-get-hosts-by-entity
    outputs:
    - contextPath: Logrhythm.Host.EntityId
      description: The entity ID.
      type: String
    - contextPath: Logrhythm.Host.EntityName
      description: The entity name.
      type: String
    - contextPath: Logrhythm.Host.OS
      description: The host operating system.
      type: String
    - contextPath: Logrhythm.Host.ThreatLevel
      description: The host threat level.
      type: String
    - contextPath: Logrhythm.Host.UseEventlogCredentials
      description: Whether to use the event log credentials.
      type: String
    - contextPath: Logrhythm.Host.Name
      description: The name of the host.
      type: String
    - contextPath: Logrhythm.Host.DateUpdated
      description: The last update date of the host.
      type: String
    - contextPath: Logrhythm.Host.HostZone
      description: The host zone.
      type: String
    - contextPath: Logrhythm.Host.RiskLevel
      description: The risk level.
      type: String
    - contextPath: Logrhythm.Host.Location
      description: The host location.
      type: String
    - contextPath: Logrhythm.Host.Status
      description: The host status.
      type: String
    - contextPath: Logrhythm.Host.ID
      description: The unique ID of the host object.
      type: String
    - contextPath: Logrhythm.Host.OSType
      description: The type of the host operating system.
      type: String
  - arguments:
    - description: The entity ID.
      name: entity-id
      required: true
    - description: The entity name.
      name: entity-name
      required: true
    - description: The LogRhythm host name.
      name: name
      required: true
    - defaultValue: None
      description: A short description of the host.
      name: short-description
    - defaultValue: None
      description: A long description of the host.
      name: long-description
    - auto: PREDEFINED
      defaultValue: None
      description: 'The host risk level. Possible values: "None", "Low-Low", "Low-Medium", "Low-High", "Medium-Low", "Medium-Medium", "Medium-High", "High-Low", "High-Medium", and "High-High".'
      name: risk-level
      predefined:
      - None
      - Low-Low
      - Low-Medium
      - Low-High
      - Medium-Low
      - Medium-Medium
      - Medium-High
      - High-Low
      - High-Medium
      - High-High
      required: true
    - auto: PREDEFINED
      defaultValue: None
      description: 'The host threat level. Possible values: "None", "Low-Low", "Low-Medium", "Low-High", "Medium-Low", "Medium-Medium", "Medium-High", "High-Low", "High-Medium", and "High-High".'
      name: threat-level
      predefined:
      - None
      - Low-Low
      - Low-Medium
      - Low-High
      - Medium-Low
      - Medium-Medium
      - Medium-High
      - High-Low
      - High-Medium
      - High-High
    - defaultValue: None
      description: Comments for the host threat level.
      name: threat-level-comments
    - auto: PREDEFINED
      description: 'The host status. Possible values: "New", "Retired", and "Active".'
      name: host-status
      predefined:
      - New
      - Retired
      - Active
      required: true
    - auto: PREDEFINED
      description: 'The host zone. Possible values: "Unknown", "Internal", "DMZ", and "External".'
      name: host-zone
      predefined:
      - Unknown
      - Internal
      - DMZ
      - External
      required: true
    - description: The host operating system.
      name: os
      required: true
    - auto: PREDEFINED
      description: 'Whether to use the event log credentials. Possible values: "true" and "false".'
      name: use-eventlog-credentials
      predefined:
      - 'true'
      - 'false'
      required: true
    - auto: PREDEFINED
      defaultValue: Unknown
      description: The host operating system type.
      name: os-type
      predefined:
      - Unknown
      - Other
      - WindowsNT4
      - Windows2000Professional
      - Windows2000Server
      - Windows2003Standard
      - Windows2003Enterprise
      - Windows95
      - WindowsXP
      - WindowsVista
      - Linux
      - Solaris
      - AIX
      - HPUX
      - Windows
    description: Add a new host to an entity.
    name: lr-add-host
    outputs:
    - contextPath: Logrhythm.Host.EntityId
      description: The entity ID for the host.
      type: string
    - contextPath: Logrhythm.Host.EntityName
      description: The entity name for the host.
      type: string
    - contextPath: Logrhythm.Host.OS
      description: The host operating system.
      type: string
    - contextPath: Logrhythm.Host.ThreatLevel
      description: The host threat level.
      type: string
    - contextPath: Logrhythm.Host.UseEventlogCredentials
      description: Whether to use the event log credentials.
      type: string
    - contextPath: Logrhythm.Host.Name
      description: The name of the host.
      type: string
    - contextPath: Logrhythm.Host.DateUpdated
      description: The last update date of the host.
      type: string
    - contextPath: Logrhythm.Host.HostZone
      description: The host zone.
      type: string
    - contextPath: Logrhythm.Host.RiskLevel
      description: The risk level of the host.
      type: string
    - contextPath: Logrhythm.Host.Location
      description: The host location.
      type: string
    - contextPath: Logrhythm.Host.Status
      description: The host status.
      type: string
    - contextPath: Logrhythm.Host.ID
      description: The unique ID of the host object.
      type: string
    - contextPath: Logrhythm.Host.OSType
      description: The type of the host operating system.
      type: string
  - arguments:
    - description: The unique ID of the host.
      name: host-id
      required: true
    - auto: PREDEFINED
      description: 'The enumeration status of the host. Possible values: "Retired" and "Active".'
      name: status
      predefined:
      - Retired
      - Active
      required: true
    description: Updates a host status.
    name: lr-update-host-status
    outputs:
    - contextPath: Logrhythm.Host.EntityId
      description: The entity ID of the host.
      type: string
    - contextPath: Logrhythm.Host.EntityName
      description: The entity name of the host.
      type: string
    - contextPath: Logrhythm.Host.OS
      description: The host operating system.
      type: string
    - contextPath: Logrhythm.Host.ThreatLevel
      description: The host threat level.
      type: string
    - contextPath: Logrhythm.Host.UseEventlogCredentials
      description: Whether to use the event log credentials.
      type: string
    - contextPath: Logrhythm.Host.Name
      description: The name of the host.
      type: string
    - contextPath: Logrhythm.Host.DateUpdated
      description: The last update date of the host.
      type: string
    - contextPath: Logrhythm.Host.HostZone
      description: The host zone.
      type: string
    - contextPath: Logrhythm.Host.RiskLevel
      description: The risk level of the host.
      type: string
    - contextPath: Logrhythm.Host.Location
      description: The host location.
      type: string
    - contextPath: Logrhythm.Host.Status
      description: The host status.
      type: string
    - contextPath: Logrhythm.Host.ID
      description: The unique ID of the host object.
      type: string
    - contextPath: Logrhythm.Host.OSType
      description: The type of the host operating system.
      type: string
  - arguments:
    - description: The LogRhythm person ID.
      name: person-id
    - defaultValue: '30'
      description: Number of persons to return.
      name: count
    description: Retrieves a list of LogRhythm persons.
    name: lr-get-persons
    outputs:
    - contextPath: Logrhythm.Person.DateUpdated
      description: Date that the person was updated.
      type: String
    - contextPath: Logrhythm.Person.FirstName
      description: First name of the LogRhythm person.
      type: String
    - contextPath: Logrhythm.Person.LastName
      description: Last name of the LogRhythm person.
      type: String
    - contextPath: Logrhythm.Person.HostStatus
      description: Host status of the LogRhythm person.
      type: string
    - contextPath: Logrhythm.Person.ID
      description: Logrhythm person ID.
      type: String
    - contextPath: Logrhythm.Person.IsAPIPerson
      description: Whether the API is a person.
      type: Boolean
    - contextPath: Logrhythm.Person.UserID
      description: User ID of the LogRhythm person.
      type: String
    - contextPath: Logrhythm.Person.UserLogin
      description: User login of the LogRhythm person.
      type: String
  - arguments:
    - description: The LogRhythm network ID.
      name: network-id
    - defaultValue: '30'
      description: Number of networks to return.
      name: count
    description: Retrieves a list of networks.
    name: lr-get-networks
    outputs:
    - contextPath: Logrhythm.Network.BIP
      description: Beginning IP address of the network.
      type: String
    - contextPath: Logrhythm.Network.ThreatLevel
      description: Threat level of the network.
      type: String
    - contextPath: Logrhythm.Network.Name
      description: Network name.
      type: String
    - contextPath: Logrhythm.Network.EIP
      description: End IP address of the network.
      type: String
    - contextPath: Logrhythm.Network.DateUpdated
      description: Date network was updated.
      type: String
    - contextPath: Logrhythm.Network.EntityName
      description: Entity name of the network.
      type: String
    - contextPath: Logrhythm.Network.HostZone
      description: Host zone of the network.
      type: String
    - contextPath: Logrhythm.Network.RiskLevel
      description: Risk level of the network.
      type: String
    - contextPath: Logrhythm.Network.Location
      description: Network location.
      type: String
    - contextPath: Logrhythm.Network.HostStatus
      description: Host status of the network.
      type: String
    - contextPath: Logrhythm.Network.ID
      description: Network ID.
      type: String
    - contextPath: Logrhythm.Network.EntityId
      description: Entity ID of the network.
      type: String
  - arguments:
    - description: The LogRhythm host ID.
      name: host-id
    - defaultValue: '30'
      description: Number of hosts to return.
      name: count
    description: Returns a list of hosts.
    name: lr-get-hosts
    outputs:
    - contextPath: Logrhythm.Host.EntityId
      description: The entity ID.
      type: String
    - contextPath: Logrhythm.Host.EntityName
      description: The entity name.
      type: String
    - contextPath: Logrhythm.Host.OS
      description: The host operating system.
      type: String
    - contextPath: Logrhythm.Host.ThreatLevel
      description: The host threat level.
      type: String
    - contextPath: Logrhythm.Host.UseEventlogCredentials
      description: Whether to use the event log credentials.
      type: String
    - contextPath: Logrhythm.Host.Name
      description: The name of the host.
      type: String
    - contextPath: Logrhythm.Host.DateUpdated
      description: Date that the host was last updated.
      type: String
    - contextPath: Logrhythm.Host.HostZone
      description: The host zone.
      type: String
    - contextPath: Logrhythm.Host.RiskLevel
      description: The risk level of the host.
      type: String
    - contextPath: Logrhythm.Host.Location
      description: The host location.
      type: String
    - contextPath: Logrhythm.Host.Status
      description: The host status.
      type: String
    - contextPath: Logrhythm.Host.ID
      description: The unique ID of the host object.
      type: String
    - contextPath: Logrhythm.Host.OSType
      description: Host operating system type.
      type: String
  - arguments:
    - description: The alarm ID.
      name: alarm-id
      required: true
    description: Returns data for an alarm.
    name: lr-get-alarm-data
    outputs:
    - contextPath: Logrhythm.Alarm.Status
      description: The alarm status.
      type: String
    - contextPath: Logrhythm.Alarm.EventID
      description: The alarm event ID.
      type: String
    - contextPath: Logrhythm.Alarm.LastDxTimeStamp
      description: The timestamp when the drilldown returned new results from the Data Indexer.
      type: String
    - contextPath: Logrhythm.Alarm.DateInserted
      description: The alarm date inserted.
      type: String
    - contextPath: Logrhythm.Alarm.AIERuleName
      description: The alarm AI engine (AIE) rule.
      type: String
    - contextPath: Logrhythm.Alarm.Priority
      description: The alarm priority.
      type: String
    - contextPath: Logrhythm.Alarm.AIERuleID
      description: The alarm AI engine (AIE) rule ID.
      type: String
    - contextPath: Logrhythm.Alarm.ID
      description: The alarm ID.
      type: String
    - contextPath: Logrhythm.Alarm.NotificationSent
      description: Whether an alarm notification was sent.
      type: Boolean
    - contextPath: Logrhythm.Alarm.AlarmGuid
      description: The alarm GUID.
      type: String
    - contextPath: Logrhythm.Alarm.RetryCount
      description: The alarm retry count.
      type: String
    - contextPath: Logrhythm.Alarm.NormalMessageDate
      description: The alarm message date.
      type: String
    - contextPath: Logrhythm.Alarm.WebConsoleIds
      description: The alarm web console IDs.
      type: String
    - contextPath: Logrhythm.Alarm.Summary.PIFType
      description: Alarm Primary Inspection Field (the original name for "Summary Field").
      type: String
    - contextPath: Logrhythm.Alarm.Summary.DrillDownSummaryLogs
      description: Drilldown summary logs.
      type: String
  - arguments:
    - description: The alarm ID.
      name: alarm-id
      required: true
    - defaultValue: '10'
      description: Number of events to return.
      name: count
    - description: A comma-separated list of fields (outputs) to return to the context. If empty, all fields are returned.
      name: fields
      predefined:
      - ''
    - auto: PREDEFINED
      defaultValue: 'False'
      description: 'Whether to return the log message from the event. Possible values: "True" and "False".'
      name: get-log-message
      predefined:
      - 'True'
      - 'False'
    description: Returns a list of events, by alarm ID.
    name: lr-get-alarm-events
    outputs:
    - contextPath: Logrhythm.Alarm.Event
      description: Alarm event information.
      type: String
    - contextPath: Logrhythm.Alarm.ID
      description: The alarm ID.
      type: String
  - name: lr-get-query-result
    description: Get search query result for the specified task ID. The task ID can be retrieved from the lr-execute-search-query command.
    arguments:
    - name: task_id
      description: Task ID. The task ID can be retrieved from the lr-execute-search-query command.
      required: true
    outputs:
    - contextPath: Logrhythm.Search.Results.TaskStatus
      description: Task status.
      type: String
    - contextPath: Logrhythm.Search.Results.TaskID
      description: Task ID.
      type: String
    - contextPath: Logrhythm.Search.Results.Items.originEntityId
      description: Entity ID.
      type: Number
    - contextPath: Logrhythm.Search.Results.Items.impactedIp
      description: Impacted IP.
      type: String
    - contextPath: Logrhythm.Search.Results.Items.classificationTypeName
      description: Classification name.
      type: String
    - contextPath: Logrhythm.Search.Results.Items.logSourceName
      description: Log source name.
      type: String
    - contextPath: Logrhythm.Search.Results.Items.entityName
      description: Entity name.
      type: String
    - contextPath: Logrhythm.Search.Results.Items.normalDate
      description: Date.
      type: Date
    - contextPath: Logrhythm.Search.Results.Items.vendorMessageId
      description: Vendor log message.
      type: String
    - contextPath: Logrhythm.Search.Results.Items.priority
      description: Log priority.
      type: Number
    - contextPath: Logrhythm.Search.Results.Items.sequenceNumber
      description: Sequence number.
      type: String
    - contextPath: Logrhythm.Search.Results.Items.originHostId
      description: Origin host ID.
      type: Number
    - contextPath: Logrhythm.Search.Results.Items.mpeRuleId
      description: Logrhythm rule ID.
      type: Number
    - contextPath: Logrhythm.Search.Results.Items.originIp
      description: Origin IP.
      type: String
    - contextPath: Logrhythm.Search.Results.Items.mpeRuleName
      description: Logrhythm rule name.
      type: String
    - contextPath: Logrhythm.Search.Results.Items.logSourceHostId
      description: Log source host ID.
      type: Number
    - contextPath: Logrhythm.Search.Results.Items.originHost
      description: Origin host.
      type: String
    - contextPath: Logrhythm.Search.Results.Items.logDate
      description: Log date.
      type: Date
    - contextPath: Logrhythm.Search.Results.Items.classificationName
      description: Log classification name.
      type: String
  - arguments:
    - name: case_id
      description: The case ID.
      required: true
    description: Execute evidence query for a specific case ID.
    name: lr-get-case-evidence
    outputs:
    - contextPath: Logrhythm.Search.Evidence.status
      description: Evidence status.
      type: String
    - contextPath: Logrhythm.Search.Evidence.text
      description: Evidence text.
      type: String
    - contextPath: Logrhythm.Search.Evidence.number
      description: Evidence ID.
      type: Number
    - contextPath: Logrhythm.Search.Evidence.dateCreated
      description: Date the evidence was created.
      type: Date
    - contextPath: Logrhythm.Search.Evidence.pinned
      description: Whether evidence is pinned.
      type: Boolean
    - contextPath: Logrhythm.Search.Evidence.lastUpdatedBy.name
      description: The name of the person who last updated the evidence.
      type: String
    - contextPath: Logrhythm.Search.Evidence.createdBy.name
      description: The name of the person who created the evidence.
      type: String
    - contextPath: Logrhythm.Search.Evidence.dateUpdated
      description: The date the evidence was last updated.
      type: Date
    - contextPath: Logrhythm.Search.Evidence.type
      description: Evidence type.
      type: String
  - arguments:
    - description: Number of days to search.
      name: number_of_days
      required: true
    - auto: PREDEFINED
      description: Log source type.
      name: source_type
      predefined:
      - API_-_AWS_CloudTrail
      - API_-_AWS_CloudWatch_Alarm
      - API_-_AWS_Config_Event
      - API_-_AWS_S3_Flat_File
      - API_-_AWS_S3_Server_Access_Event
      - API_-_BeyondTrust_Retina_Vulnerability_Management
      - API_-_Box_Event
      - API_-_Cisco_IDS/IPS
      - API_-_Cradlepoint_ECM
      - API_-_IP360_Vulnerability_Scanner
      - API_-_Metasploit_Penetration_Scanner
      - API_-_Nessus_Vulnerability_Scanner
      - API_-_NetApp_CIFS_Security_Audit_Event_Log
      - API_-_NeXpose_Vulnerability_Scanner
      - API_-_Office_365_Management_Activity
      - API_-_Office_365_Message_Tracking
      - API_-_Okta_Event
      - API_-_Qualys_Vulnerability_Scanner
      - API_-_Salesforce_EventLogFile
      - API_-_Sourcefire_eStreamer
      - API_-_Tenable_SecurityCenter
      - API_-_Tenable.io_Scanner
      - Flat_File_-_ActivIdentity_CMS
      - Flat_File_-_Airwatch_MDM
      - Flat_File_-_Alfresco
      - Flat_File_-_AllScripts
      - Flat_File_-_Apache_Access_Log
      - Flat_File_-_Apache_Error_Log
      - Flat_File_-_Apache_SSL_Access_Log
      - Flat_File_-_Apache_SSL_Error_Log
      - Flat_File_-_Apache_Tomcat_Access_Log
      - Flat_File_-_Apache_Tomcat_Console_Log
      - Flat_File_-_Avaya_Secure_Access_Link_Remote_Access_Log
      - Flat_File_-_Avaya_Voice_Mail_Log
      - Flat_File_-_Axway_SFTP
      - Flat_File_-_Beacon_Endpoint_Profiler
      - Flat_File_-_Bind_9
      - Flat_File_-_BlackBerry_Enterprise_Server
      - Flat_File_-_Blue_Coat_Proxy_BCREPORTERMAIN_Format
      - Flat_File_-_Blue_Coat_Proxy_CSV_Format
      - Flat_File_-_Blue_Coat_Proxy_SQUID-1_Format
      - Flat_File_-_Blue_Coat_Proxy_W3C_Format
      - Flat_File_-_Bro_IDS_Critical_Stack_Intel_Log
      - Flat_File_-_Broadcom_SiteMinder
      - Flat_File_-_CA_ACF2_for_z/OS_-_ACFRPTDS
      - Flat_File_-_CA_ACF2_for_z/OS_-_ACFRPTEL
      - Flat_File_-_CA_ACF2_for_z/OS_-_ACFRPTJL
      - Flat_File_-_CA_ACF2_for_z/OS_-_ACFRPTLL
      - Flat_File_-_CA_ACF2_for_z/OS_-_ACFRPTNV
      - Flat_File_-_CA_ACF2_for_z/OS_-_ACFRPTOM
      - Flat_File_-_CA_ACF2_for_z/OS_-_ACFRPTPW
      - Flat_File_-_CA_ACF2_for_z/OS_-_ACFRPTRL
      - Flat_File_-_CA_ACF2_for_z/OS_-_ACFRPTRV
      - Flat_File_-_CA_ControlMinder
      - Flat_File_-_Cerberus_FTP_Server
      - Flat_File_-_Cerner
      - Flat_File_-_Cisco_AMP_for_Endpoints
      - Flat_File_-_Cisco_Email_Security_Appliance
      - Flat_File_-_Cisco_LMS_(cwcli)
      - Flat_File_-_Cisco_LMS_(Syslog)
      - Flat_File_-_Cisco_NGFW
      - Flat_File_-_Cisco_Secure_ACS_CSV_File
      - Flat_File_-_Cisco_Security_Agent
      - Flat_File_-_Cisco_Umbrella_DNS
      - Flat_File_-_Cisco_Web_Security_aclog
      - Flat_File_-_Citrix_Access_Gateway_IIS_Format
      - Flat_File_-_Citrix_Access_Gateway_NCSA_Common_Format
      - Flat_File_-_Citrix_Access_Gateway_W3C_Format
      - Flat_File_-_Citrix_Presentation_Server
      - Flat_File_-_Citrix_Secure_Gateway
      - Flat_File_-_ClamAV_Anti-Virus
      - Flat_File_-_ColdFusion_Application_Log
      - Flat_File_-_ColdFusion_Exception_Log
      - Flat_File_-_ColdFusion_Mail_Log
      - Flat_File_-_ColdFusion_Mailsent_Log
      - Flat_File_-_ColdFusion_Server_Log
      - Flat_File_-_Cornerstone_Managed_File_Transfer
      - Flat_File_-_Coyote_Point_Equalizer
      - Flat_File_-_DB2_Audit_Log
      - Flat_File_-_DB2_via_BMC_Log_Master
      - Flat_File_-_Defender_Server
      - Flat_File_-_DocWorks
      - Flat_File_-_eClinicalWorks_Audit_Log
      - Flat_File_-_EMC_Isilon
      - Flat_File_-_Epicor_Coalition
      - Flat_File_-_FairWarning_Ready-For-Healthcare
      - Flat_File_-_FileZilla_System_Log
      - Flat_File_-_FireEye_Web_MPS
      - Flat_File_-_Forcepoint_Web_Security_CEF_Cloud_Format
      - Flat_File_-_Forescout_CounterACT
      - Flat_File_-_FoxT_BoKS_Server_Access_Control
      - Flat_File_-_FundsXpress
      - Flat_File_-_Gene6_FTP
      - Flat_File_-_GlobalSCAPE_EFT
      - Flat_File_-_Hadoop
      - Flat_File_-_HMC
      - Flat_File_-_HP-UX_Audit_Log
      - Flat_File_-_IBM_4690_POS
      - Flat_File_-_IBM_Informix_Application_Log
      - Flat_File_-_IBM_Informix_Audit_Log
      - Flat_File_-_IBM_Tivoli_Storage_Manager
      - Flat_File_-_IBM_WebSphere_App_Server_v7_Audit_Log
      - Flat_File_-_IBM_WebSphere_Cast_Iron_Cloud_Integration
      - Flat_File_-_IBM_ZOS_Batch_Decryption_Log
      - Flat_File_-_IBM_ZOS_CICS_Decryption_Log
      - Flat_File_-_IBM_ZOS_RACF_Access_Log
      - Flat_File_-_IBM_ZOS_RACF_SMF_Type_80
      - Flat_File_-_IPSwitch_WS_FTP
      - Flat_File_-_Irix_Audit_Logs
      - Flat_File_-_IT-CUBE_AgileSI
      - Flat_File_-_JBoss_Log_File
      - Flat_File_-_Juniper_Steel_Belted_Radius_Server
      - Flat_File_-_Kerio_Mail_Server
      - Flat_File_-_KERISYS_Doors_Event_Export_Format
      - Flat_File_-_Kippo_Honeypot
      - Flat_File_-_Linux_Audit_ASCII
      - Flat_File_-_Linux_Audit_Log
      - Flat_File_-_Linux_Host_Secure_Log
      - Flat_File_-_LOGbinder_EX
      - Flat_File_-_LogRhythm_Alarm_Reingest
      - Flat_File_-_LogRhythm_Data_Indexer_Monitor
      - Flat_File_-_LogRhythm_Oracle_Log
      - Flat_File_-_LogRhythm_System_Monitor
      - Flat_File_-_LogRhythm_System_Monitor_Log_File
      - Flat_File_-_LogRhythm_Trebek_Log
      - Flat_File_-_LogRhythm_Zeus_Log
      - Flat_File_-_Lotus_Domino_Client_Log
      - Flat_File_-_McAfee_Cloud_Proxy_do_not_use
      - Flat_File_-_McAfee_ePO_HIPS
      - Flat_File_-_McAfee_Foundstone
      - Flat_File_-_McAfee_Proxy_Cloud
      - Flat_File_-_McAfee_SaaS_Web_Protection
      - Flat_File_-_McAfee_Web_Gateway_Audit_Log
      - Flat_File_-_Merak
      - Flat_File_-_Meridian
      - Flat_File_-_Microsoft_ActiveSync_2010
      - Flat_File_-_Microsoft_CRM
      - Flat_File_-_Microsoft_DHCP_Server_Log
      - Flat_File_-_Microsoft_Forefront_TMG
      - Flat_File_-_Microsoft_Forefront_TMG_Web_Proxy
      - Flat_File_-_Microsoft_IIS_(IIS_Format)_File
      - Flat_File_-_Microsoft_IIS_7.x_W3C_Extended_Format
      - Flat_File_-_Microsoft_IIS_Error_Log_V6
      - Flat_File_-_Microsoft_IIS_FTP_IIS_Log_File_Format
      - Flat_File_-_Microsoft_IIS_FTP_W3C_Extended_Format
      - Flat_File_-_Microsoft_IIS_NCSA_Common_Format_File
      - Flat_File_-_Microsoft_IIS_SMTP_W3C_Format
      - Flat_File_-_Microsoft_IIS_URL_Scan_Log
      - Flat_File_-_Microsoft_IIS_W3C_File
      - Flat_File_-_Microsoft_ISA_Server_2004
      - Flat_File_-_Microsoft_ISA_Server_W3C_File
      - Flat_File_-_Microsoft_Netlogon
      - Flat_File_-_Microsoft_Port_Reporter_PR-PORTS_Log
      - Flat_File_-_Microsoft_Semantic_Logging
      - Flat_File_-_Microsoft_SQL_Server_2000_Error_Log
      - Flat_File_-_Microsoft_SQL_Server_2005_Error_Log
      - Flat_File_-_Microsoft_SQL_Server_2008_Error_Log
      - Flat_File_-_Microsoft_SQL_Server_2012_Error_Log
      - Flat_File_-_Microsoft_SQL_Server_2014_Error_Log
      - Flat_File_-_Microsoft_Windows_2003_DNS
      - Flat_File_-_Microsoft_Windows_2008_DNS
      - Flat_File_-_Microsoft_Windows_2012_DNS
      - Flat_File_-_Microsoft_Windows_Firewall
      - Flat_File_-_MicroStrategy
      - Flat_File_-_Mimecast_Audit
      - Flat_File_-_Mimecast_Email
      - Flat_File_-_Monetra
      - Flat_File_-_MongoDB
      - Flat_File_-_MS_Exchange_2003_Message_Tracking_Log
      - Flat_File_-_MS_Exchange_2007_Message_Tracking_Log
      - Flat_File_-_MS_Exchange_2010_Message_Tracking_Log
      - Flat_File_-_MS_Exchange_2013_Message_Tracking_Log
      - Flat_File_-_MS_Exchange_2016_Message_Tracking_Log
      - Flat_File_-_MS_Exchange_RPC_Client_Access
      - Flat_File_-_MS_IAS/RAS_Server_NPS_DB_Log_Format
      - Flat_File_-_MS_IAS/RAS_Server_Standard_Log_Format
      - Flat_File_-_MS_ISA_Server_2006_ISA_All_Fields
      - Flat_File_-_MS_ISA_Server_2006_W3C_All_Fields
      - Flat_File_-_MS_SQL_Server_Reporting_Services_2008
      - Flat_File_-_MySQL
      - Flat_File_-_MySQL_error.log
      - Flat_File_-_MySQL_mysql.log
      - Flat_File_-_MySQL_mysql-slow.log
      - Flat_File_-_Nessus_System_Log
      - Flat_File_-_NetApp_Cluster
      - Flat_File_-_Nginx_Log
      - Flat_File_-_Novell_Audit
      - Flat_File_-_Novell_GroupWise
      - Flat_File_-_Novell_LDAP
      - Flat_File_-_ObserveIT_Enterprise
      - Flat_File_-_Office_365_Message_Tracking
      - Flat_File_-_OpenDJ
      - Flat_File_-_OpenVMS
      - Flat_File_-_OpenVPN
      - Flat_File_-_Oracle_11g_Fine_Grained_Audit_Trail
      - Flat_File_-_Oracle_9i
      - Flat_File_-_Oracle_BRM_CM_Log
      - Flat_File_-_Oracle_BRM_DM_Log
      - Flat_File_-_Oracle_Listener_Audit_Trail
      - Flat_File_-_Oracle_SunOne_Directory_Server
      - Flat_File_-_Oracle_SunOne_Web_Server_Access_Log
      - Flat_File_-_Oracle_Virtual_Directory
      - Flat_File_-_Oracle_WebLogic_11g_Access_Log
      - Flat_File_-_Other
      - Flat_File_-_PeopleSoft
      - Flat_File_-_PhpMyAdmin_Honeypot
      - Flat_File_-_Postfix
      - Flat_File_-_PowerBroker_Servers
      - Flat_File_-_Princeton_Card_Secure
      - Flat_File_-_ProFTPD
      - Flat_File_-_PureMessage_For_Exchange_SMTP_Log
      - Flat_File_-_PureMessage_For_UNIX_Blocklist_Log
      - Flat_File_-_PureMessage_For_UNIX_Message_Log
      - Flat_File_-_RACF_(SMF)
      - Flat_File_-_Radmin
      - Flat_File_-_Restic_Backup_Log
      - Flat_File_-_RL_Patient_Feedback
      - Flat_File_-_RSA_Adaptive_Authentication
      - Flat_File_-_RSA_Authentication_Manager_6.1
      - Flat_File_-_S2_Badge_Reader
      - Flat_File_-_Safenet
      - Flat_File_-_Sendmail_File
      - Flat_File_-_Sharepoint_ULS
      - Flat_File_-_ShoreTel_VOIP
      - Flat_File_-_Siemens_Radiology_Information_System
      - Flat_File_-_Snort_Fast_Alert_File
      - Flat_File_-_Solaris_-_Sulog
      - Flat_File_-_Solaris_Audit_Log
      - Flat_File_-_SpamAssassin
      - Flat_File_-_Squid_Proxy
      - Flat_File_-_Subversion
      - Flat_File_-_Sudo.Log
      - Flat_File_-_Swift_Alliance
      - Flat_File_-_Symantec_Antivirus_10.x_Corporate_Edtn
      - Flat_File_-_Symantec_Antivirus_12.x_Corporate_Edtn
      - Flat_File_-_Symitar_Episys_Console_Log
      - Flat_File_-_Symitar_Episys_Sysevent_Log
      - Flat_File_-_Tandem_EMSOUT_Log_File
      - Flat_File_-_Tandem_XYGATE
      - Flat_File_-_Tectia_SSH_Server
      - Flat_File_-_Trade_Innovations_CSCS
      - Flat_File_-_Trend_Micro_IMSS
      - Flat_File_-_Trend_Micro_Office_Scan
      - Flat_File_-_Tumbleweed_Mailgate_Server
      - Flat_File_-_Verint_Audit_Trail_File
      - Flat_File_-_VMWare_Virtual_Machine
      - Flat_File_-_Voltage_Securemail
      - Flat_File_-_Vormetric_Log_File
      - Flat_File_-_vsFTP_Daemon_Log
      - Flat_File_-_Vyatta_Firewall_Kernel_Log
      - Flat_File_-_WordPot_Honeypot
      - Flat_File_-_X-NetStat_Log
      - Flat_File_-_XPient_POS_CCA_Manager
      - Flat_File_-_XPIENT_POS_POSLOG
      - Flat_File_-_XPIENT_POS_Shell_Log
      - IPFIX_-_IP_Flow_Information_Export
      - J-Flow_-_Juniper_J-Flow_Version_5
      - J-Flow_-_Juniper_J-Flow_Version_9
      - LogRhythm_CloudAI
      - LogRhythm_Data_Loss_Defender
      - LogRhythm_Demo_File_-_Application_Server_Log
      - LogRhythm_Demo_File_-_Content_Inspection_Log
      - LogRhythm_Demo_File_-_Database_Audit_Log
      - LogRhythm_Demo_File_-_Ecom_Server_Log
      - LogRhythm_Demo_File_-_File_Server_Log
      - LogRhythm_Demo_File_-_Firewall_Log
      - LogRhythm_Demo_File_-_FTP_Log
      - LogRhythm_Demo_File_-_IDS_Alarms_Log
      - LogRhythm_Demo_File_-_Mail_Server_Log
      - LogRhythm_Demo_File_-_Netflow_Log
      - LogRhythm_Demo_File_-_Network_Device_Log
      - LogRhythm_Demo_File_-_Network_Server_Log
      - LogRhythm_Demo_File_-_VPN_Log
      - LogRhythm_Demo_File_-_Web_Access_Log
      - LogRhythm_File_Monitor_(AIX)
      - LogRhythm_File_Monitor_(HP-UX)
      - LogRhythm_File_Monitor_(Linux)
      - LogRhythm_File_Monitor_(Solaris)
      - LogRhythm_File_Monitor_(Windows)
      - LogRhythm_Filter
      - LogRhythm_Network_Connection_Monitor_(AIX)
      - LogRhythm_Network_Connection_Monitor_(HP-UX)
      - LogRhythm_Network_Connection_Monitor_(Linux)
      - LogRhythm_Network_Connection_Monitor_(Solaris)
      - LogRhythm_Network_Connection_Monitor_(Windows)
      - LogRhythm_Process_Monitor_(AIX)
      - LogRhythm_Process_Monitor_(HP-UX)
      - LogRhythm_Process_Monitor_(Linux)
      - LogRhythm_Process_Monitor_(Solaris)
      - LogRhythm_Process_Monitor_(Windows)
      - LogRhythm_Registry_Integrity_Monitor
      - LogRhythm_SQL_Server_2000_C2_Audit_Log
      - LogRhythm_SQL_Server_2005_C2_Audit_Log
      - LogRhythm_SQL_Server_2008_C2_Audit_Log
      - LogRhythm_SQL_Server_2012+_C2_Audit_Log
      - LogRhythm_User_Activity_Monitor_(AIX)
      - LogRhythm_User_Activity_Monitor_(HP-UX)
      - LogRhythm_User_Activity_Monitor_(Linux)
      - LogRhythm_User_Activity_Monitor_(Solaris)
      - LogRhythm_User_Activity_Monitor_(Windows)
      - MS_Event_Log_for_XP/2000/2003_-_Application
      - MS_Event_Log_for_XP/2000/2003_-_Application_-_Espaniol
      - MS_Event_Log_for_XP/2000/2003_-_BioPassword
      - MS_Event_Log_for_XP/2000/2003_-_DFS
      - MS_Event_Log_for_XP/2000/2003_-_Directory_Service
      - MS_Event_Log_for_XP/2000/2003_-_DNS
      - MS_Event_Log_for_XP/2000/2003_-_DotDefender
      - MS_Event_Log_for_XP/2000/2003_-_EMC_Celerra_NAS
      - MS_Event_Log_for_XP/2000/2003_-_File_Rep_Service
      - MS_Event_Log_for_XP/2000/2003_-_HA
      - MS_Event_Log_for_XP/2000/2003_-_Kaspersky
      - MS_Event_Log_for_XP/2000/2003_-_Micros_POS
      - MS_Event_Log_for_XP/2000/2003_-_PatchLink
      - MS_Event_Log_for_XP/2000/2003_-_SafeWord_2008
      - MS_Event_Log_for_XP/2000/2003_-_SCE
      - MS_Event_Log_for_XP/2000/2003_-_Security
      - MS_Event_Log_for_XP/2000/2003_-_Security_-_Espaniol
      - MS_Event_Log_for_XP/2000/2003_-_SMS_2003
      - MS_Event_Log_for_XP/2000/2003_-_System
      - MS_Event_Log_for_XP/2000/2003_-_System_-_Espaniol
      - MS_Event_Log_for_XP/2000/2003_-_Virtual_Server
      - MS_Windows_Event_Logging_-_ADFS_Admin
      - MS_Windows_Event_Logging_-_Application
      - MS_Windows_Event_Logging_-_AppLockerApp
      - MS_Windows_Event_Logging_-_Backup
      - MS_Windows_Event_Logging_-_Citrix_Delivery_Services
      - MS_Windows_Event_Logging_-_Citrix_XenApp
      - MS_Windows_Event_Logging_-_DFS
      - MS_Windows_Event_Logging_-_DHCP_Admin
      - MS_Windows_Event_Logging_-_DHCP_Operational
      - MS_Windows_Event_Logging_-_Diagnosis-PLA
      - MS_Windows_Event_Logging_-_Digital_Persona
      - MS_Windows_Event_Logging_-_Dir_Service
      - MS_Windows_Event_Logging_-_DNS
      - MS_Windows_Event_Logging_-_Dot_Defender
      - MS_Windows_Event_Logging_-_ESD_Data_Flow_Track
      - MS_Windows_Event_Logging_-_Exchange_Mailbox_DB_Failures
      - MS_Windows_Event_Logging_-_FailoverClustering/Operational
      - MS_Windows_Event_Logging_-_Firewall_With_Advanced_Security
      - MS_Windows_Event_Logging_-_Forefront_AV
      - MS_Windows_Event_Logging_-_Group_Policy_Operational
      - MS_Windows_Event_Logging_-_Hyper-V_Hvisor
      - MS_Windows_Event_Logging_-_Hyper-V_IMS
      - MS_Windows_Event_Logging_-_Hyper-V_Network
      - MS_Windows_Event_Logging_-_Hyper-V_SynthSt
      - MS_Windows_Event_Logging_-_Hyper-V_VMMS
      - MS_Windows_Event_Logging_-_Hyper-V_Worker
      - MS_Windows_Event_Logging_-_Kaspersky
      - MS_Windows_Event_Logging_-_Kernel_PnP_Configuration
      - MS_Windows_Event_Logging_-_Lync_Server
      - MS_Windows_Event_Logging_-_MSExchange_Management
      - MS_Windows_Event_Logging_-_Operations_Manager
      - MS_Windows_Event_Logging_-_PowerShell
      - MS_Windows_Event_Logging_-_Print_Services
      - MS_Windows_Event_Logging_-_Quest_ActiveRoles_EDM_Server
      - MS_Windows_Event_Logging_-_Replication
      - MS_Windows_Event_Logging_-_SafeWord_2008
      - MS_Windows_Event_Logging_-_Security
      - MS_Windows_Event_Logging_-_Setup
      - MS_Windows_Event_Logging_-_Sysmon
      - MS_Windows_Event_Logging_-_System
      - MS_Windows_Event_Logging_-_Task_Scheduler
      - MS_Windows_Event_Logging_-_TS_Gateway
      - MS_Windows_Event_Logging_-_TS_Licensing
      - MS_Windows_Event_Logging_-_TS_Local_Session_Manager
      - MS_Windows_Event_Logging_-_TS_Remote_Connection_Manager
      - MS_Windows_Event_Logging_-_TS_Session_Broker
      - MS_Windows_Event_Logging_-_TS_Session_Broker_Client
      - MS_Windows_Event_Logging_-_VisualSVN
      - MS_Windows_Event_Logging_:_Deutsch_-_Security
      - MS_Windows_Event_Logging_:_Espaniol_-_Application
      - MS_Windows_Event_Logging_:_Espaniol_-_Security
      - MS_Windows_Event_Logging_:_Espaniol_-_System
      - MS_Windows_Event_Logging_:_Francais_-_System
      - MS_Windows_Event_Logging_:_Francais_-_Security
      - MS_Windows_Event_Logging_XML_-_ADFS
      - MS_Windows_Event_Logging_XML_-_Application
      - MS_Windows_Event_Logging_XML_-_Forwarded_Events
      - MS_Windows_Event_Logging_XML_-_Generic
      - MS_Windows_Event_Logging_XML_-_Microsoft-Windows-NTLM/Operational
      - MS_Windows_Event_Logging_XML_-_Security
      - MS_Windows_Event_Logging_XML_-_Sysmon
      - MS_Windows_Event_Logging_XML_-_Sysmon_7.01
      - MS_Windows_Event_Logging_XML_-_Sysmon_8/9/10
      - MS_Windows_Event_Logging_XML_-_System
      - MS_Windows_Event_Logging_XML_-_Unisys_Stealth
      - MS_Windows_Event_Logging_XML_-_Windows_Defender
      - Netflow_-_Cisco_Netflow_Version_1
      - Netflow_-_Cisco_Netflow_Version_5
      - Netflow_-_Cisco_Netflow_Version_9
      - Netflow_-_Palo_Alto_Version_9
      - Netflow_-_SonicWALL_Version_5
      - Netflow_-_SonicWALL_Version_9
      - OPSEC_LEA_-_Checkpoint_Firewall
      - OPSEC_LEA_-_Checkpoint_Firewall_Audit_Log
      - OPSEC_LEA_-_Checkpoint_For_LR_7.4.1+
      - OPSEC_LEA_-_Checkpoint_Log_Server
      - sFlow_-_Version_5
      - SNMP_Trap_-_Audiolog
      - SNMP_Trap_-_Autoregistered
      - SNMP_Trap_-_Brocade_Switch
      - SNMP_Trap_-_Cisco_5508_Wireless_Controller
      - SNMP_Trap_-_Cisco_IP_SLA
      - SNMP_Trap_-_Cisco_Prime
      - SNMP_Trap_-_Cisco_Router-Switch
      - SNMP_Trap_-_CyberArk
      - SNMP_Trap_-_Dell_OpenManage
      - SNMP_Trap_-_HP_Network_Node_Manager
      - SNMP_Trap_-_IBM_TS3000_Series_Tape_Drive
      - SNMP_Trap_-_Riverbed_SteelCentral_NetShark
      - SNMP_Trap_-_RSA_Authentication_Manager
      - SNMP_Trap_-_Swift_Alliance
      - SNMP_Trap_-_Trend_Micro_Control_Manager
      - Syslog_-_3Com_Switch
      - Syslog_-_A10_Networks_AX1000_Load_Balancer
      - Syslog_-_A10_Networks_Web_Application_Firewall
      - Syslog_-_Accellion_Secure_File_Transfer_Application
      - Syslog_-_Active_Scout_IPS
      - Syslog_-_Adallom
      - Syslog_-_Adtran_Switch
      - Syslog_-_Aerohive_Access_Point
      - Syslog_-_Aerohive_Firewall
      - Syslog_-_AIMIA_Tomcat
      - Syslog_-_AirDefense_Enterprise
      - Syslog_-_Airmagnet_Wireless_IDS
      - Syslog_-_AirTight_IDS/IPS
      - Syslog_-_AirWatch_MDM
      - Syslog_-_Airwave_Management_System_Log
      - Syslog_-_AIX_Host
      - Syslog_-_Alcatel-Lucent_Switch
      - Syslog_-_Alcatel-Lucent_Wireless_Controller
      - Syslog_-_AlertLogic
      - Syslog_-_AMX_AV_Controller
      - Syslog_-_Apache_Access_Log
      - Syslog_-_Apache_Error_Log
      - Syslog_-_Apache_Tomcat_Request_Parameters
      - Syslog_-_Apache_Tomcat_Service_Clients_Log
      - Syslog_-_APC_ATS
      - Syslog_-_APC_NetBotz_Environmental_Monitoring
      - Syslog_-_APC_PDU
      - Syslog_-_APC_UPS
      - Syslog_-_Apcon_Network_Monitor
      - Syslog_-_Apex_One
      - Syslog_-_Arbor_Networks_Peakflow
      - Syslog_-_Arbor_Networks_Spectrum
      - Syslog_-_Arbor_Pravail_APS
      - Syslog_-_Arista_Switch
      - Syslog_-_Array_TMX_Load_Balancer
      - Syslog_-_Arris_CMTS
      - Syslog_-_Aruba_Clear_Pass
      - Syslog_-_Aruba_Mobility_Controller
      - Syslog_-_Aruba_Wireless_Access_Point
      - Syslog_-_AS/400_via_Powertech_Interact
      - Syslog_-_Asus_WRT_Router
      - Syslog_-_Avatier_Identity_Management_Suite_(AIMS)
      - Syslog_-_Avaya_Communications_Manager
      - Syslog_-_Avaya_Ethernet_Routing_Switch
      - Syslog_-_Avaya_G450_Media_Gateway
      - Syslog_-_Avaya_Router
      - Syslog_-_Aventail_SSL/VPN
      - Syslog_-_Avocent_Cyclades_Terminal_Server
      - Syslog_-_Azul_Java_Appliance
      - Syslog_-_Barracuda_Load_Balancer
      - Syslog_-_Barracuda_Mail_Archiver
      - Syslog_-_Barracuda_NG_Firewall
      - Syslog_-_Barracuda_NG_Firewall_6.x
      - Syslog_-_Barracuda_Spam_Firewall
      - Syslog_-_Barracuda_Web_Application_Firewall
      - Syslog_-_Barracuda_Webfilter
      - Syslog_-_BeyondTrust_BeyondInsight_LEEF
      - Syslog_-_Bind_DNS
      - Syslog_-_Bit9_Parity_Suite
      - Syslog_-_Bit9_Security_Platform_CEF
      - Syslog_-_Bit9+Carbon_Black_(Deprecated)
      - Syslog_-_BitDefender
      - Syslog_-_Black_Diamond_Switch
      - Syslog_-_Blue_Coat_CAS
      - Syslog_-_Blue_Coat_Forward_Proxy
      - Syslog_-_Blue_Coat_PacketShaper
      - Syslog_-_Blue_Coat_ProxyAV_ISA_W3C_Format
      - Syslog_-_Blue_Coat_ProxyAV_MS_Proxy_2.0_Format
      - Syslog_-_Blue_Coat_ProxySG
      - Syslog_-_Blue_Socket_Wireless_Controller
      - Syslog_-_Bluecat_Adonis
      - Syslog_-_BlueCedar
      - Syslog_-_BluVector
      - Syslog_-_Bomgar
      - Syslog_-_Bradford_Networks_NAC
      - Syslog_-_Bradford_Remediation_&_Registration_Svr
      - Syslog_-_Bro_IDS
      - Syslog_-_Brocade_Switch
      - Syslog_-_Bromium_vSentry_CEF
      - Syslog_-_BSD_Host
      - Syslog_-_CA_Privileged_Access_Manager
      - Syslog_-_Cb_Defense_CEF
      - Syslog_-_Cb_Protection_CEF
      - Syslog_-_Cb_Response_LEEF
      - Syslog_-_Cell_Relay
      - Syslog_-_Certes_Networks_CEP
      - Syslog_-_Check_Point_Log_Exporter
      - Syslog_-_Checkpoint_Site-to-Site_VPN
      - Syslog_-_Cisco_ACS
      - Syslog_-_Cisco_Aironet_WAP
      - Syslog_-_Cisco_APIC
      - Syslog_-_Cisco_Application_Control_Engine
      - Syslog_-_Cisco_ASA
      - Syslog_-_Cisco_Clean_Access_(CCA)_Appliance
      - Syslog_-_Cisco_CSS_Load_Balancer
      - Syslog_-_Cisco_Email_Security_Appliance
      - Syslog_-_Cisco_FirePOWER
      - Syslog_-_Cisco_Firepower_Threat_Defense
      - Syslog_-_Cisco_FireSIGHT
      - Syslog_-_Cisco_FWSM
      - Syslog_-_Cisco_Global_Site_Selector
      - Syslog_-_Cisco_ISE
      - Syslog_-_Cisco_Meraki
      - Syslog_-_Cisco_Nexus_Switch
      - Syslog_-_Cisco_PIX
      - Syslog_-_Cisco_Prime_Infrastructure
      - Syslog_-_Cisco_Router
      - Syslog_-_Cisco_Secure_ACS_5
      - Syslog_-_Cisco_Session_Border_Controller
      - Syslog_-_Cisco_Switch
      - Syslog_-_Cisco_Telepresence_Video_Communications_Server
      - Syslog_-_Cisco_UCS
      - Syslog_-_Cisco_Unified_Comm_Mgr_(Call_Mgr)
      - Syslog_-_Cisco_VPN_Concentrator
      - Syslog_-_Cisco_WAAS
      - Syslog_-_Cisco_Web_Security
      - Syslog_-_Cisco_Wireless_Access_Point
      - Syslog_-_Cisco_Wireless_Control_System
      - Syslog_-_CiscoWorks
      - Syslog_-_Citrix_Access_Gateway_Server
      - Syslog_-_Citrix_Netscaler
      - Syslog_-_Citrix_XenServer
      - Syslog_-_Claroty_CTD_CEF
      - Syslog_-_Clearswift_Secure_Email_Gateway
      - Syslog_-_CloudLock
      - Syslog_-_CodeGreen_Data_Loss_Prevention
      - Syslog_-_Cofense_Triage_CEF
      - Syslog_-_Consentry_NAC
      - Syslog_-_Corero_IPS
      - Syslog_-_Corero_SmartWall_DDoS
      - Syslog_-_CoyotePoint_Equalizer
      - Syslog_-_Crowdstrike_Falconhost_CEF
      - Syslog_-_CyberArk
      - Syslog_-_CyberArk_Privileged_Threat_Analytics
      - Syslog_-_Cylance_CEF
      - Syslog_-_CylancePROTECT
      - Syslog_-_DarkTrace_CEF
      - Syslog_-_Dell_Force_10
      - Syslog_-_Dell_PowerConnect_Switch
      - Syslog_-_Dell_Remote_Access_Controller
      - Syslog_-_Dell_SecureWorks_iSensor_IPS
      - Syslog_-_Dialogic_Media_Gateway
      - Syslog_-_Digital_Guardian_CEF
      - Syslog_-_D-Link_Switch
      - Syslog_-_Don_not_use
      - Syslog_-_Dragos_Platform_CEF
      - Syslog_-_Ecessa_ShieldLink
      - Syslog_-_EfficientIP
      - Syslog_-_EMC_Avamar
      - Syslog_-_EMC_Centera
      - Syslog_-_EMC_Data_Domain
      - Syslog_-_EMC_Isilon
      - Syslog_-_EMC_Unity_Array
      - Syslog_-_EMC_VNX
      - Syslog_-_Ensilo_NGAV
      - Syslog_-_Enterasys_Dragon_IDS
      - Syslog_-_Enterasys_Router
      - Syslog_-_Enterasys_Switch
      - Syslog_-_Entrust_Entelligence_Messaging_Server
      - Syslog_-_Entrust_IdentityGuard
      - Syslog_-_Epic_Hyperspace_CEF
      - Syslog_-_EqualLogic_SAN
      - Syslog_-_eSafe_Email_Security
      - Syslog_-_ESET_Remote_Administrator_(ERA)_LEEF
      - Syslog_-_Event_Reporter_(Win_2000/XP/2003)
      - Syslog_-_Exabeam
      - Syslog_-_Exchange_Message_Tracking
      - Syslog_-_ExtraHop
      - Syslog_-_Extreme_Wireless_LAN
      - Syslog_-_ExtremeWare
      - Syslog_-_ExtremeXOS
      - Syslog_-_F5_BIG-IP_Access_Policy_Manager
      - Syslog_-_F5_BIG-IP_AFM
      - Syslog_-_F5_BIG-IP_ASM
      - Syslog_-_F5_BIG-IP_ASM_Key-Value_Pairs
      - Syslog_-_F5_BIG-IP_ASM_v12
      - Syslog_-_F5_Big-IP_GTM_&_DNS
      - Syslog_-_F5_Big-IP_LTM
      - Syslog_-_F5_FirePass_Firewall
      - Syslog_-_F5_Silverline_DDoS_Protection
      - Syslog_-_Fargo_HDP_Card_Printer_and_Encoder
      - Syslog_-_Fat_Pipe_Load_Balancer
      - Syslog_-_Fidelis_XPS
      - Syslog_-_FireEye_E-Mail_MPS
      - Syslog_-_FireEye_EX
      - Syslog_-_FireEye_Web_MPS/CMS/ETP/HX
      - Syslog_-_Forcepoint_DLP
      - Syslog_-_Forcepoint_Email_Security_Gateway
      - Syslog_-_Forcepoint_Stonesoft_NGFW
      - Syslog_-_Forcepoint_SureView_Insider_Threat
      - Syslog_-_Forcepoint_Web_Security
      - Syslog_-_Forcepoint_Web_Security_CEF_Format
      - Syslog_-_Forescout_CounterACT_NAC
      - Syslog_-_Fortinet_FortiAnalyzer
      - Syslog_-_Fortinet_FortiAuthenticator
      - Syslog_-_Fortinet_FortiDDoS
      - Syslog_-_Fortinet_FortiGate
      - Syslog_-_Fortinet_FortiGate_v4.0
      - Syslog_-_Fortinet_FortiGate_v5.0
      - Syslog_-_Fortinet_FortiGate_v5.2
      - Syslog_-_Fortinet_FortiGate_v5.4/v5.6
      - Syslog_-_Fortinet_FortiGate_v5.6_CEF
      - Syslog_-_Fortinet_Fortigate_v6.0
      - Syslog_-_Fortinet_FortiMail
      - Syslog_-_Fortinet_FortiWeb
      - Syslog_-_Foundry_Switch
      - Syslog_-_Gene6_FTP
      - Syslog_-_Generic_CEF
      - Syslog_-_Generic_ISC_DHCP
      - Syslog_-_Generic_LEEF
      - Syslog_-_Guardium_Database_Activity_Monitor
      - Syslog_-_H3C_Router
      - Syslog_-_Hitachi_Universal_Storage_Platform
      - Syslog_-_HP_BladeSystem
      - Syslog_-_HP_iLO
      - Syslog_-_HP_Procurve_Switch
      - Syslog_-_HP_Router
      - Syslog_-_HP_Switch
      - Syslog_-_HP_Unix_Tru64
      - Syslog_-_HP_Virtual_Connect_Switch
      - Syslog_-_HP-UX_Host
      - Syslog_-_Huawei_Access_Router
      - Syslog_-_IBM_Blade_Center
      - Syslog_-_IBM_Security_Network_Protection
      - Syslog_-_IBM_Virtual_Tape_Library_Server
      - Syslog_-_IBM_WebSphere_DataPower_Integration
      - Syslog_-_IBM_zSecure_Alert_for_ACF2_2.1.0
      - Syslog_-_IceWarp_Server
      - Syslog_-_Imperva_Incapsula_CEF
      - Syslog_-_Imperva_SecureSphere
      - Syslog_-_Imprivata_OneSign_SSO
      - Syslog_-_InfoBlox
      - Syslog_-_Invincea_(LEEF)
      - Syslog_-_iPrism_Proxy_Log
      - Syslog_-_IPSWITCH_MOVEit_Server
      - Syslog_-_IPTables
      - Syslog_-_IRIX_Host
      - Syslog_-_iSeries_via_Powertech_Interact
      - Syslog_-_Ivanti_FileDirector
      - Syslog_-_JetNexus_Load_Balancer
      - Syslog_-_Juniper_DX_Application_Accelerator
      - Syslog_-_Juniper_Firewall
      - Syslog_-_Juniper_Firewall_3400
      - Syslog_-_Juniper_Host_Checker
      - Syslog_-_Juniper_IDP
      - Syslog_-_Juniper_NSM
      - Syslog_-_Juniper_Router
      - Syslog_-_Juniper_SSL_VPN
      - Syslog_-_Juniper_SSL_VPN_WELF_Format
      - Syslog_-_Juniper_Switch
      - Syslog_-_Juniper_Trapeze
      - Syslog_-_Juniper_vGW_Virtual_Gateway
      - Syslog_-_Kaspersky_Security_Center
      - Syslog_-_Kea_DHCP_Server
      - Syslog_-_Kemp_Load_Balancer
      - Syslog_-_KFSensor_Honeypot
      - Syslog_-_KFSensor_Honeypot_CEF
      - Syslog_-_Lancope_StealthWatch
      - Syslog_-_Lancope_StealthWatch_CEF
      - Syslog_-_Layer_7_SecureSpan_SOA_Gateway
      - Syslog_-_Legacy_Checkpoint_Firewall_(Not_Log_Exporter)
      - Syslog_-_Legacy_Checkpoint_IPS_(Not_Log_Exporter)
      - Syslog_-_Lieberman_Enterprise_Random_Password_Manager
      - Syslog_-_Linux_Audit
      - Syslog_-_Linux_Host
      - Syslog_-_Linux_TACACS_Plus
      - Syslog_-_LOGbinder_EX
      - Syslog_-_LOGbinder_SP
      - Syslog_-_LOGbinder_SQL
      - Syslog_-_LogRhythm_Data_Indexer_Monitor
      - Syslog_-_LogRhythm_Inter_Deployment_Data_Sharing
      - Syslog_-_LogRhythm_Log_Distribution_Services
      - Syslog_-_LogRhythm_Network_Monitor
      - Syslog_-_LogRhythm_Syslog_Generator
      - Syslog_-_Lumension
      - Syslog_-_MacOS_X
      - Syslog_-_Malwarebytes_Endpoint_Security_CEF
      - Syslog_-_Mandiant_MIR
      - Syslog_-_McAfee_Advanced_Threat_Defense
      - Syslog_-_McAfee_Email_And_Web_Security
      - Syslog_-_McAfee_ePO
      - Syslog_-_McAfee_Firewall_Enterprise
      - Syslog_-_McAfee_Network_Security_Manager
      - Syslog_-_McAfee_Secure_Internet_Gateway
      - Syslog_-_McAfee_SecureMail
      - Syslog_-_McAfee_Skyhigh_for_Shadow_IT_LEEF
      - Syslog_-_McAfee_Web_Gateway
      - Syslog_-_mGuard_Firewall
      - Syslog_-_Microsoft_Advanced_Threat_Analytics_(ATA)_CEF
      - Syslog_-_Microsoft_Azure_Log_Integration
      - Syslog_-_Microsoft_Azure_MFA
      - Syslog_-_Microsoft_Forefront_UAG
      - Syslog_-_Mirapoint
      - Syslog_-_MobileIron
      - Syslog_-_Motorola_Access_Point
      - Syslog_-_MS_IIS_Web_Log_W3C_Format_(Snare)
      - Syslog_-_MS_Windows_Event_Logging_XML_-_Application
      - Syslog_-_MS_Windows_Event_Logging_XML_-_Security
      - Syslog_-_MS_Windows_Event_Logging_XML_-_System
      - Syslog_-_Nagios
      - Syslog_-_nCircle_Configuration_Compliance_Manager
      - Syslog_-_NetApp_Filer
      - Syslog_-_NETASQ_Firewall
      - Syslog_-_NetGate_Router
      - Syslog_-_NetMotion_VPN
      - Syslog_-_Netscout_nGenius_InfiniStream
      - Syslog_-_NetScreen_Firewall
      - Syslog_-_Netskope
      - Syslog_-_Netskope_CEF
      - Syslog_-_Network_Chemistry_RFprotect
      - Syslog_-_Nginx_Web_Log
      - Syslog_-_Nimble_Storage
      - Syslog_-_Nortel_8600_Switch
      - Syslog_-_Nortel_BayStack_Switch
      - Syslog_-_Nortel_Contivity
      - Syslog_-_Nortel_Firewall
      - Syslog_-_Nortel_IP_1220
      - Syslog_-_Nortel_Passport_Switch
      - Syslog_-_Nozomi_Networks_Guardian_CEF
      - Syslog_-_NuSecure_Gateway
      - Syslog_-_Nutanix
      - Syslog_-_Open_Collector
      - Syslog_-_Open_Collector_-_AWS_CloudTrail
      - Syslog_-_Open_Collector_-_AWS_CloudWatch
      - Syslog_-_Open_Collector_-_AWS_Config_Events
      - Syslog_-_Open_Collector_-_AWS_Guard_Duty
      - Syslog_-_Open_Collector_-_AWS_S3
      - Syslog_-_Open_Collector_-_Azure_Event_Hub
      - Syslog_-_Open_Collector_-_Carbon_Black_Cloud
      - Syslog_-_Open_Collector_-_CarbonBlackBeat_Heartbeat
      - Syslog_-_Open_Collector_-_Cisco_AMP
      - Syslog_-_Open_Collector_-_Cisco_Umbrella
      - Syslog_-_Open_Collector_-_CiscoAMPBeat_Heartbeat
      - Syslog_-_Open_Collector_-_Duo_Authentication_Security
      - Syslog_-_Open_Collector_-_DuoBeat_Heartbeat
      - Syslog_-_Open_Collector_-_EventHubBeat_Heartbeat
      - Syslog_-_Open_Collector_-_GCP_Audit
      - Syslog_-_Open_Collector_-_GCP_Cloud_Key_Management_Service
      - Syslog_-_Open_Collector_-_GCP_Http_Load_Balancer
      - Syslog_-_Open_Collector_-_GCP_Pub_Sub
      - Syslog_-_Open_Collector_-_GCP_Security_Command_Center
      - Syslog_-_Open_Collector_-_GCP_Virtual_Private_Cloud
      - Syslog_-_Open_Collector_-_Gmail_Message_Tracking
      - Syslog_-_Open_Collector_-_GMTBeat_Heartbeat
      - Syslog_-_Open_Collector_-_GSuite
      - Syslog_-_Open_Collector_-_GSuiteBeat_Heartbeat
      - Syslog_-_Open_Collector_-_Metricbeat
      - Syslog_-_Open_Collector_-_Okta_System_Log
      - Syslog_-_Open_Collector_-_OktaSystemLogBeat_Heartbeat
      - Syslog_-_Open_Collector_-_PubSubBeat_Heartbeat
      - Syslog_-_Open_Collector_-_S3Beat_Heartbeat
      - Syslog_-_Open_Collector_-_Sophos_Central
      - Syslog_-_Open_Collector_-_SophosCentralBeat_Heartbeat
      - Syslog_-_Open_Collector_-_Webhook
      - Syslog_-_Open_Collector_-_Webhook_OneLogin
      - Syslog_-_Open_Collector_-_Webhook_Zoom
      - Syslog_-_Open_Collector_-_WebhookBeat_Heartbeat
      - Syslog_-_Opengear_Console
      - Syslog_-_OpenLDAP
      - Syslog_-_Oracle_10g_Audit_Trail
      - Syslog_-_Oracle_11g_Audit_Trail
      - Syslog_-_OSSEC_Alerts
      - Syslog_-_Other
      - Syslog_-_Outpost24
      - Syslog_-_Palo_Alto_Cortex_XDR
      - Syslog_-_Palo_Alto_Custom_Pipe
      - Syslog_-_Palo_Alto_Firewall
      - Syslog_-_Palo_Alto_Traps_CEF
      - Syslog_-_Palo_Alto_Traps_Management_Service
      - Syslog_-_Password_Manager_Pro
      - Syslog_-_pfSense_Firewall
      - Syslog_-_PingFederate_7.2
      - Syslog_-_PingFederate_CEF
      - Syslog_-_Polycom
      - Syslog_-_Postfix
      - Syslog_-_Procera_PacketLogic
      - Syslog_-_Proofpoint_Spam_Firewall
      - Syslog_-_Protegrity_Defiance_DPS
      - Syslog_-_QLogic_Infiniband_Switch
      - Syslog_-_Quest_Defender
      - Syslog_-_Radiator_Radius
      - Syslog_-_RADiFlow_3180_Switch
      - Syslog_-_Radware_Alteon_Load_Balancer
      - Syslog_-_Radware_DefensePro
      - Syslog_-_Radware_Web_Server_Director_Audit_Log
      - Syslog_-_Raritan_KVM
      - Syslog_-_Raz-Lee
      - Syslog_-_RedSeal
      - Syslog_-_Riverbed
      - Syslog_-_RSA_ACE
      - Syslog_-_RSA_Authentication_Manager_v7.1
      - Syslog_-_RSA_Authentication_Manager_v8.x
      - Syslog_-_RSA_Web_Threat_Detection
      - Syslog_-_RSA_Web_Threat_Detection_5.1
      - Syslog_-_RuggedRouter
      - Syslog_-_Safenet
      - Syslog_-_Sailpoint
      - Syslog_-_Sauce_Labs
      - Syslog_-_SecureAuth_IdP
      - Syslog_-_SecureAuth_IdP_v9
      - Syslog_-_SecureLink
      - Syslog_-_SecureTrack
      - Syslog_-_SEL_3610_Port_Switch
      - Syslog_-_SEL_3620_Ethernet_Security_Gateway
      - Syslog_-_Sentinel_IPS
      - Syslog_-_SentinelOne_CEF
      - Syslog_-_Sguil
      - Syslog_-_Siemens_Scalance_X400
      - Syslog_-_Smoothwall_Firewall
      - Syslog_-_SnapGear_Firewall
      - Syslog_-_Snare_Windows_2003_Event_Log
      - Syslog_-_Snare_Windows_2008_Event_Log
      - Syslog_-_Snort_IDS
      - Syslog_-_Solaris_(Snare)
      - Syslog_-_Solaris_Host
      - Syslog_-_SonicWALL
      - Syslog_-_SonicWALL_SSL-VPN
      - Syslog_-_Sophos_Email_Encryption_Appliance
      - Syslog_-_Sophos_UTM
      - Syslog_-_Sophos_Web_Proxy
      - Syslog_-_Sophos_XG_Firewall
      - Syslog_-_Sourcefire_IDS_3D
      - Syslog_-_Sourcefire_RNA
      - Syslog_-_Spectracom_Network_Time_Server
      - Syslog_-_Splunk_API_-_Checkpoint_Firewall
      - Syslog_-_Splunk_API_-_Cisco_Netflow_V9
      - Syslog_-_Splunk_API_-_Nessus_Vulnerability_Scanner
      - Syslog_-_Squid_Proxy
      - Syslog_-_StealthBits_Activity_Monitor
      - Syslog_-_STEALTHbits_StealthINTERCEPT
      - Syslog_-_StoneGate_Firewall
      - Syslog_-_Stonesoft_IPS
      - Syslog_-_Stormshield_Network_Security_Firewall
      - Syslog_-_Sycamore_Networks_DNX-88
      - Syslog_-_Sygate_Firewall
      - Syslog_-_Symantec_Advanced_Threat_Protection_(ATP)_CEF
      - Syslog_-_Symantec_DLP_CEF
      - Syslog_-_Symantec_Endpoint_Server
      - Syslog_-_Symantec_Messaging_Gateway
      - Syslog_-_Symantec_PGP_Gateway
      - Syslog_-_Symbol_Wireless_Access_Point
      - Syslog_-_Tanium
      - Syslog_-_Temporary_LST-2
      - Syslog_-_Tenable_SecurityCenter
      - Syslog_-_Thycotic_Secret_Server
      - Syslog_-_Tipping_Point_IPS
      - Syslog_-_Tipping_Point_SSL_Reverse_Proxy
      - Syslog_-_Top_Layer_IPS
      - Syslog_-_Townsend_Alliance_LogAgent
      - Syslog_-_Trend_Micro_Control_Manager_CEF
      - Syslog_-_Trend_Micro_Deep_Discovery_Inspector
      - Syslog_-_Trend_Micro_Deep_Security_CEF
      - Syslog_-_Trend_Micro_Deep_Security_LEEF
      - Syslog_-_Trend_Micro_IWSVA
      - Syslog_-_Trend_Micro_Vulnerability_Protection_Manager
      - Syslog_-_Tripwire
      - Syslog_-_Trustwave_NAC
      - Syslog_-_Trustwave_Secure_Web_Gateway
      - Syslog_-_Trustwave_Web_Application_Firewall
      - Syslog_-_Tufin
      - Syslog_-_Tumbleweed_Mailgate_Server
      - Syslog_-_Ubiquiti_UniFi_Security_Gateway
      - Syslog_-_Ubiquiti_UniFi_Switch
      - Syslog_-_Ubiquiti_UniFi_WAP
      - Syslog_-_Untangle
      - Syslog_-_Vamsoft_ORF
      - Syslog_-_Vanguard_Active_Alerts
      - Syslog_-_Varonis_DatAlert
      - Syslog_-_Vasco_Digipass_Identikey_Server
      - Syslog_-_Vectra_Networks
      - Syslog_-_Versa_Networks_SD-WAN
      - Syslog_-_VMWare_ESX/ESXi_Server
      - Syslog_-_VMware_Horizon_View
      - Syslog_-_VMWare_NSX/NSX-T
      - Syslog_-_VMWare_Unified_Access_Gateway
      - Syslog_-_VMWare_vCenter_Server
      - Syslog_-_VMWare_vShield
      - Syslog_-_Voltage_Securemail
      - Syslog_-_Vormetric_CoreGuard
      - Syslog_-_Vormetric_Data_Security_Manager
      - Syslog_-_WALLIX_Bastion
      - Syslog_-_Watchguard_FireBox
      - Syslog_-_WS2000_Wireless_Access_Point
      - Syslog_-_Wurldtech_SmartFirewall
      - Syslog_-_Xirrus_Wireless_Array
      - Syslog_-_Zimbra_System_Log
      - Syslog_-_Zix_E-mail_Encryption
      - Syslog_-_Zscaler_Nano_Streaming_Service
      - Syslog_-_ZXT_Load_Balancer
      - Syslog_-_ZyWALL_VPN_Firewall
      - Syslog_Avaya_G450_Media_Gateway
      - Syslog_File_-_AIX_Host
      - Syslog_File_-_BSD_Format
      - Syslog_File_-_HP-UX_Host
      - Syslog_File_-_IRIX_Host
      - Syslog_File_-_Linux_Host
      - Syslog_File_-_LogRhythm_Syslog_Generator
      - Syslog_File_-_MS_2003_Event_Log_(Snare)
      - Syslog_File_-_Oracle_10g_Audit_Trail
      - Syslog_File_-_Oracle_11g_Audit_Trail
      - Syslog_File_-_Solaris_Host
      - UDLA_-_CA_Single_Sign-On
      - UDLA_-_Deepnet_DualShield
      - UDLA_-_Drupal
      - UDLA_-_Finacle_Core
      - UDLA_-_Finacle_Treasury_Logs
      - UDLA_-_Forcepoint
      - UDLA_-_Gallagher_Command_Centre
      - UDLA_-_iManage_Worksite
      - UDLA_-_ISS_Proventia_SiteProtector_-_IPS
      - UDLA_-_LogRhythm_Enterprise_Monitoring_Solution
      - UDLA_-_LREnhancedAudit
      - UDLA_-_McAfee_ePolicy_Orchestrator_-_Universal_ePOEvents
      - UDLA_-_McAfee_ePolicy_Orchestrator_3.6_-_Events
      - UDLA_-_McAfee_ePolicy_Orchestrator_4.0_-_ePOEvents
      - UDLA_-_McAfee_ePolicy_Orchestrator_4.5_-_ePOEvents
      - UDLA_-_McAfee_ePolicy_Orchestrator_5.0_-_ePOEvents
      - UDLA_-_McAfee_ePolicy_Orchestrator_5.1_-_ePOEvents
      - UDLA_-_McAfee_ePolicy_Orchestrator_5.3_-_ePOEvents
      - UDLA_-_McAfee_ePolicy_Orchestrator_5.9_-_ePOEvents
      - UDLA_-_McAfee_Network_Access_Control
      - UDLA_-_McAfee_Network_Security_Manager
      - UDLA_-_Microsoft_System_Center_2012_Endpoint_Protection
      - UDLA_-_ObserveIT
      - UDLA_-_Oracle_10g_Audit_Trail
      - UDLA_-_Oracle_11g_Audit_Trail
      - UDLA_-_Oracle_12C_Unified_Auditing
      - UDLA_-_Oracle_9i_Audit_Trail
      - UDLA_-_Other
      - UDLA_-_SEL_3530_RTAC
      - UDLA_-_SharePoint_2007_AuditData
      - UDLA_-_SharePoint_2010_EventData
      - UDLA_-_SharePoint_2013_EventData
      - UDLA_-_Siemens_Invision
      - UDLA_-_Sophos_Anti-Virus
      - UDLA_-_Sophos_Endpoint_Security_and_Control
      - UDLA_-_Symantec_CSP
      - UDLA_-_Symantec_SEP
      - UDLA_-_Symmetry_Access_Control
      - UDLA_-_VMWare_vCenter_Server
      - UDLA_-_VMWare_vCloud
      - VLS_-_Syslog_-_Infoblox_-_DNS_RPZ
      - VLS_-_Syslog_-_Infoblox_-_Threat_Protection
    - description: Impacted host name.
      name: host_name
    - description: Username.
      name: username
    - description: Email subject.
      name: subject
    - description: Email sender.
      name: sender
    - description: Email recipient.
      name: recipient
    - description: Hash.
      name: hash
    - description: URL.
      name: url
    - description: Process name.
      name: process_name
    - description: Log object.
      name: object
    - description: IP address.
      name: ip_address
    - description: Maximum number of log message to query.
      name: max_massage
      defaultValue: "10"
    - description: The query timeout in seconds.
      name: query_timeout
      defaultValue: "60"
    description: Execute search query to LogRhythm log database.
    name: lr-execute-search-query
    outputs:
    - contextPath: Logrhythm.Search.Task.TaskID
      description: Task ID
      type: String
  - name: lr-get-users
    arguments:
    - name: user_id
      description: The LogRhythm user ID.
    - name: count
      description: Number of users to return.
      defaultValue: "30"
    outputs:
    - contextPath: Logrhythm.User.ID
      description: LogRhythm user ID
      type: string
    - contextPath: Logrhythm.User.DateUpdated
      description: Date that the user was updated.
      type: string
    - contextPath: Logrhythm.User.HostStatus
      description: Host status of the LogRhythm user.
      type: string
    - contextPath: Logrhythm.User.LastName
      description: Last name of the LogRhythm user.
      type: string
    - contextPath: Logrhythm.User.FirstName
      description: First name of the LogRhythm user.
      type: string
    - contextPath: Logrhythm.User.UserType
      description: LogRhythm user type
      type: string
    - contextPath: Logrhythm.User.Entity
      description: LogRhythm entity information
      type: string
    - contextPath: Logrhythm.User.Owner
      description: LogRhythm owner information
      type: string
    - contextPath: Logrhythm.User.ReadAccess
      description: Read Access of the LogRhythm user.
      type: string
    - contextPath: Logrhythm.User.WriteAccess
      description: Write Access of the LogRhythm user.
      type: string
    description: Returns a list of users
  - name: lr-get-logins
    arguments:
    - name: user_id
      description: The LogRhythm user ID.
    - name: count
      description: Number of logins to return.
      defaultValue: "30"
    outputs:
    - contextPath: Logrhythm.Login.Login
      description: The login username
      type: string
    - contextPath: Logrhythm.Login.UserProfileId
      description: The profile ID for the LogRhythm user
      type: string
    - contextPath: Logrhythm.Login.UserId
      description: LogRhythm user ID
      type: string
    - contextPath: Logrhythm.Login.DefaultEntityId
      description: The default entity ID of the login
      type: string
    - contextPath: Logrhythm.Login.HostStatus
      description: Host status of the LogRhythm login.
      type: string
    - contextPath: Logrhythm.Login.DateUpdated
      description: Date that the login was updated.
      type: string
    - contextPath: Logrhythm.Login.DateCreated
      description: Date that the login was created.
      type: string
    - contextPath: Logrhythm.Login.Entities
      description: LogRhythm entities information
      type: string
    description: Returns a list of logins
  - name: lr-get-privileges
    arguments:
    - name: user_id
      required: true
      description: The LogRhythm user ID
    - name: offset
      description: 'The position to start at '
      defaultValue: "0"
    - name: count
      description: Number of privileges to return
      defaultValue: "30"
    outputs:
    - contextPath: Logrhythm.Privileges.ID
      description: The LogRhythm user ID
      type: string
    - contextPath: Logrhythm.Privileges.Privileges
      description: A list of the LogRhythm user's privileges.
      type: string
    description: Returns the privileges of a given user.
  - name: lr-get-profiles
    arguments:
    - name: profile_id
      description: The LogRhythm profile ID
    - name: count
      description: Number of profiles to return
      defaultValue: "30"
    outputs:
    - contextPath: Logrhythm.Profile.ID
      description: ID of the LogRhythm user profile
      type: string
    - contextPath: LogRhythm.Profile.Name
      description: Name of the Logrhythm user profile
      type: string
    - contextPath: LogRhythm.Profile.ShortDescription
      description: Short description of the profile
      type: string
    - contextPath: LogRhythm.Profile.LongDescription
      description: Long description of the profile
      type: string
    - contextPath: LogRhythm.Profile.DataProcessorAccessMode
      description: Data processor access mode
      type: string
    - contextPath: LogRhythm.Profile.SecurityRole
      description: The user profile's security role
      type: string
    - contextPath: LogRhythm.Profile.ProfileType
      description: The user profile's type
      type: string
    - contextPath: LogRhythm.Profile.DateUpdated
      description: Date that the profile was updated.
      type: string
    - contextPath: LogRhythm.Profile.TotalAssociatedUsers
      description: Total number of users with this profile
      type: string
    - contextPath: LogRhythm.Profile.NotificationGroupsPermissions
      description: Permissions on notification groups
      type: string
    - contextPath: LogRhythm.Profile.ADGroupsPermissions
      description: Active Directory group permissions
      type: string
    - contextPath: LogRhythm.Profile.EntityPermissions
      description: Entity permissions for the profile
      type: string
    - contextPath: LogRhythm.Profile.DataProcessorsPermissions
      description: Profile's data processor permissions
      type: string
    - contextPath: LogRhythm.Profile.LogsourceListPermissions
      description: Profile's logsource list permissions
      type: string
    - contextPath: LogRhythm.Profile.LogSourcePermissions
      description: Profile's permissions for log sources
      type: string
    - contextPath: LogRhythm.Profile.Privileges
      description: Profile's privileges
      type: string
    - contextPath: LogRhythm.Profile.SmartResponsePluginsPermissions
      description: Profile's smart response plugin permissions
      type: string
    description: Returns a list of user profiles
  - name: lr-add-user
    arguments:
    - name: first_name
      required: true
      description: First name of the LogRhythm user
    - name: last_name
      required: true
      description: Last name of the LogRhythm user
    - name: abbreviation
      description: Abbreviation of the user name. Defaults to first letter of first name and then last name, all lowercase
    outputs:
    - contextPath: Logrhythm.User.ID
      description: LogRhythm user ID
      type: string
    - contextPath: Logrhythm.User.DateUpdated
      description: Date that the user was updated.
      type: string
    - contextPath: Logrhythm.User.HostStatus
      description: Host status of the LogRhythm user.
      type: string
    - contextPath: Logrhythm.User.LastName
      description: Last name of the LogRhythm user.
      type: string
    - contextPath: Logrhythm.User.FirstName
      description: First name of the LogRhythm user.
      type: string
    - contextPath: Logrhythm.User.UserType
      description: LogRhythm user type
      type: string
    - contextPath: Logrhythm.User.Entity
      description: LogRhythm entity information
      type: string
    - contextPath: Logrhythm.User.Owner
      description: LogRhythm owner information
      type: string
    - contextPath: Logrhythm.User.ReadAccess
      description: Read Access of the LogRhythm user.
      type: string
    - contextPath: Logrhythm.User.WriteAccess
      description: Write Access of the LogRhythm user.
      type: string
    description: Add a new user to the LogRhythm SIEM
  - name: lr-add-login
    arguments:
    - name: user_id
      required: true
      description: ID of the user to attach the login to.
    - name: login
      required: true
      description: Login name for the user
    - name: profile_id
      required: true
      description: ID of the user profile to associate with the login
    - name: password
      required: true
      description: 'Password for the user. '
    - name: entity_id
      description: ID of the entity to associate with the login. Defaults to 1.
      defaultValue: "1"
    outputs:
    - contextPath: Logrhythm.Login.Login
      description: The login username
      type: string
    - contextPath: Logrhythm.Login.UserProfileId
      description: The profile ID for the LogRhythm user
      type: string
    - contextPath: Logrhythm.Login.UserId
      description: LogRhythm user ID
      type: string
    - contextPath: Logrhythm.Login.DefaultEntityId
      description: The default entity ID of the login
      type: string
    - contextPath: Logrhythm.Login.HostStatus
      description: Host status of the LogRhythm login.
      type: string
    - contextPath: Logrhythm.Login.DateUpdated
      description: Date that the login was updated.
      type: string
    - contextPath: Logrhythm.Login.DateCreated
      description: Date that the login was created.
      type: string
    - contextPath: Logrhythm.Login.Entities
      description: LogRhythm entities information
      type: string
    description: Add a new login to the LogRhythm user
    execution: true
<<<<<<< HEAD
=======
  runonce: false
>>>>>>> 9ddafcfd
  script: '-'
  type: python
  subtype: python3
  dockerimage: demisto/python3:3.10.12.63474
tests:
- LogRhythm REST test
fromversion: 5.0.0<|MERGE_RESOLUTION|>--- conflicted
+++ resolved
@@ -1867,10 +1867,7 @@
       type: string
     description: Add a new login to the LogRhythm user
     execution: true
-<<<<<<< HEAD
-=======
   runonce: false
->>>>>>> 9ddafcfd
   script: '-'
   type: python
   subtype: python3
