--- conflicted
+++ resolved
@@ -3,12 +3,8 @@
 ## Overview  
 
 In today’s complex security landscape, resource-constrained teams struggle to efficiently mitigate exposure risks across large infrastructures. The Zafran Integration with Palo XSOAR helps you implement **Automated, High Impact Mitigations at scale**. With this integration, teams can prioritize mitigation actions, trigger playbooks with a single click, and streamline their response efforts, all from within the Palo XSOAR environment.
-<<<<<<< HEAD
 
-# Zafran Integration for Palo XSOAR
-=======
 ## Zafran Integration for Palo XSOAR
->>>>>>> 915385ca
 
 ### What Does This Pack Do?
 
