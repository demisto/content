category: Endpoint
commonfields:
  id: Covalence Managed Security
  version: -1
configuration:
- display: Credentials
  name: credentials
  required: true
  type: 9
- display: Use system proxy settings
  name: proxy
  type: 8
- additionalinfo: When fetching incidents for the first time, this parameter specifies in days how far the integration looks for incidents. For instance if set to "2", it will pull all alerts in Covalence for the last 2 days and will create corresponding incidents.
  defaultvalue: '1'
  display: First run time range
  name: first_run_time_range
  type: 0
- display: Incident type
  name: incidentType
  type: 13
- display: Fetch incidents
  name: isFetch
  type: 8
- defaultvalue: 7 days
  display: First fetch timestamp (<number> <time unit>, e.g., 12 hours, 7 days)
  name: first_fetch
  type: 0
- additionalinfo: the maximum number of incidents to fetch
  defaultvalue: '50'
  display: Fetch Limit
  name: max_fetch
  type: 0
description: Triggers by triaged alerts from endpoint, cloud, and network security monitoring. Contains event details and easy-to-follow mitigation steps.
display: Covalence Managed Security
name: Covalence Managed Security
script:
  commands:
  - arguments:
    - description: if details=true, will return the complete response from Covalence API
      name: details
    - description: |-
        Portal query, for example: "resolution=Unresolved&type=Recommendation"
        Available Keys to filter on:
        - id; eg: "id=<ARO_id>
        - status; eg: "status=In Triage" or "status=Open" or "status=Closed"
        - resolution; eg: "resolution=Unresolved" or "resolution=Resolved" or "resolution=Help Requested" or "resolution=Dismissed"
        - type; eg: "type=Action" or "type=Recommendation" or "type=Observation"
        - org; eg: "org=<organization_name>"
        - since; eg: "since=2021-01-31 14:00:00"
        - until; eg: "until=2021-01-31 14:00:00"
      name: query
      required: true
    description: Query FES Portal for ARO
    name: cov-mgsec-get-aro
    outputs:
    - contextPath: FESPortal.Aro.ID
      description: ID
      type: String
    - contextPath: FESPortal.Aro.alert_key
      description: Alert_key
      type: String
    - contextPath: FESPortal.Aro.analyst_notes
      description: Analyst_notes
      type: String
    - contextPath: FESPortal.Aro.count
      description: Count
      type: Number
    - contextPath: FESPortal.Aro.creation_time
      description: Creation_time
      type: Date
    - contextPath: FESPortal.Aro.details
      description: Details
      type: String
    - contextPath: FESPortal.Aro.details_markdown
      description: Details_markdown
      type: String
    - contextPath: FESPortal.Aro.display_url
      description: Display_url
      type: String
    - contextPath: FESPortal.Aro.external_bug_id
      description: External_bug_id
      type: String
    - contextPath: FESPortal.Aro.last_updated_time
      description: Last_updated_time
      type: Date
    - contextPath: FESPortal.Aro.notes
      description: Notes
      type: String
    - contextPath: FESPortal.Aro.organization.ID
      description: ID
      type: String
    - contextPath: FESPortal.Aro.organization.email
      description: Email
      type: String
    - contextPath: FESPortal.Aro.organization.name
      description: Name
      type: String
    - contextPath: FESPortal.Aro.resolution
      description: Resolution
      type: String
    - contextPath: FESPortal.Aro.serial_id
      description: Serial_id
      type: String
    - contextPath: FESPortal.Aro.severity
      description: Severity
      type: String
    - contextPath: FESPortal.Aro.status
      description: Status
      type: String
    - contextPath: FESPortal.Aro.steps.ID
      description: ID
      type: String
    - contextPath: FESPortal.Aro.steps.completed
      description: Completed
      type: Boolean
    - contextPath: FESPortal.Aro.steps.label
      description: Label
      type: String
    - contextPath: FESPortal.Aro.steps.last_updated_time
      description: Last_updated_time
      type: Date
    - contextPath: FESPortal.Aro.template_id
      description: Template_id
      type: String
    - contextPath: FESPortal.Aro.title
      description: Title
      type: String
    - contextPath: FESPortal.Aro.triage_id
      description: Triage_id
      type: String
    - contextPath: FESPortal.Aro.type
      description: Type
      type: String
  - description: List organizations
    name: cov-mgsec-list-org
    outputs:
    - contextPath: FESPortal.Org.ID
      description: ID
      type: String
    - contextPath: FESPortal.Org.email
      description: Email
      type: String
    - contextPath: FESPortal.Org.email_aro_details
      description: Email_aro_details
      type: Boolean
    - contextPath: FESPortal.Org.name
      description: Name
      type: String
<<<<<<< HEAD
  dockerimage: demisto/python3:3.10.11.61265
=======
  dockerimage: demisto/python3:3.10.12.63474
  feed: false
>>>>>>> c6375ee7
  isfetch: true
  runonce: false
  script: '-'
  subtype: python3
  type: python
tests:
- No tests (auto formatted)
fromversion: 5.0.0<|MERGE_RESOLUTION|>--- conflicted
+++ resolved
@@ -146,12 +146,8 @@
     - contextPath: FESPortal.Org.name
       description: Name
       type: String
-<<<<<<< HEAD
-  dockerimage: demisto/python3:3.10.11.61265
-=======
   dockerimage: demisto/python3:3.10.12.63474
   feed: false
->>>>>>> c6375ee7
   isfetch: true
   runonce: false
   script: '-'
