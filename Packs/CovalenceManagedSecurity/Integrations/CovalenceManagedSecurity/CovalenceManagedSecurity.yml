category: Endpoint
commonfields:
  id: Covalence Managed Security
  version: -1
configuration:
- display: Credentials
  name: credentials
  required: true
  type: 9
- display: Use system proxy settings
  name: proxy
  type: 8
  required: false
- additionalinfo: When fetching incidents for the first time, this parameter specifies in days how far the integration looks for incidents. For instance if set to "2", it will pull all alerts in Covalence for the last 2 days and will create corresponding incidents.
  defaultvalue: '1'
  display: First run time range
  name: first_run_time_range
  type: 0
  required: false
- display: Incident type
  name: incidentType
  type: 13
  required: false
- display: Fetch incidents
  name: isFetch
  type: 8
  required: false
- defaultvalue: 7 days
  display: First fetch timestamp (<number> <time unit>, e.g., 12 hours, 7 days)
  name: first_fetch
  type: 0
  required: false
<<<<<<< HEAD
- additionalinfo: the maximum number of incidents to fetch
  defaultvalue: '50'
  display: Fetch Limit
  name: max_fetch
  type: 0
  required: false
=======
- additionalinfo: The maximum number of incidents to fetch
  defaultvalue: '50'
  display: Fetch Limit
  name: max_fetch
  type: 0
  required: false
- defaultvalue: https://HOST:8443
  additionalinfo: Broker Server URL (Optional).  Required to use Broker commands.
  display: Broker Server URL
  name: broker_url
  required: false
  type: 0
  section: Connect
>>>>>>> 90cf3b88
description: Triggers by triaged alerts from endpoint, cloud, and network security monitoring. Contains event details and easy-to-follow mitigation steps.
display: Covalence Managed Security
name: Covalence Managed Security
script:
  commands:
  - arguments:
<<<<<<< HEAD
    - description: if details=true, will return the complete response from Covalence API
      name: details
    - description: |-
        Portal query, for example: "resolution=Unresolved&type=Recommendation"
        Available Keys to filter on:
        - id; eg: "id=<ARO_id>
        - status; eg: "status=In Triage" or "status=Open" or "status=Closed"
        - resolution; eg: "resolution=Unresolved" or "resolution=Resolved" or "resolution=Help Requested" or "resolution=Dismissed"
        - type; eg: "type=Action" or "type=Recommendation" or "type=Observation"
        - org; eg: "org=<organization_name>"
        - since; eg: "since=2021-01-31 14:00:00"
        - until; eg: "until=2021-01-31 14:00:00"
      name: query
      required: true
    description: Query FES Portal for ARO
=======
    - description: if details=true, will return the complete response from Covalence API.
      name: details
      default: false
      isArray: false
      required: false
      secret: false
    - description: "Portal query, for example: \"resolution=Unresolved&type=Recommendation\"\nAvailable Keys to filter on:\n- id; eg: \"id=<ARO_id>\n- status; eg: \"status=In Triage\" or \"status=Open\" or \"status=Closed\"\n- resolution; eg: \"resolution=Unresolved\" or \"resolution=Resolved\" or \"resolution=Help Requested\" or \"resolution=Dismissed\"\n- type; eg: \"type=Action\" or \"type=Recommendation\" or \"type=Observation\"\n- org; eg: \"org=<organization_name>\"\n- since; eg: \"since=2021-01-31 14:00:00\"\n- until; eg: \"until=2021-01-31 14:00:00\"."
      name: query
      required: true
      default: false
      isArray: false
      secret: false
    description: Query FES Portal for ARO.
>>>>>>> 90cf3b88
    name: cov-mgsec-get-aro
    outputs:
    - contextPath: FESPortal.Aro.ID
      description: ID.
      type: String
    - contextPath: FESPortal.Aro.alert_key
      description: Alert_key.
      type: String
    - contextPath: FESPortal.Aro.analyst_notes
      description: Analyst_notes.
      type: String
    - contextPath: FESPortal.Aro.count
      description: Count.
      type: Number
    - contextPath: FESPortal.Aro.creation_time
      description: Creation_time.
      type: Date
    - contextPath: FESPortal.Aro.details
      description: Details.
      type: String
    - contextPath: FESPortal.Aro.details_markdown
      description: Details_markdown.
      type: String
    - contextPath: FESPortal.Aro.display_url
      description: Display_url.
      type: String
    - contextPath: FESPortal.Aro.external_bug_id
      description: External_bug_id.
      type: String
    - contextPath: FESPortal.Aro.last_updated_time
      description: Last_updated_time.
      type: Date
    - contextPath: FESPortal.Aro.notes
      description: Notes.
      type: String
    - contextPath: FESPortal.Aro.organization.ID
      description: ID.
      type: String
    - contextPath: FESPortal.Aro.organization.email
      description: Email.
      type: String
    - contextPath: FESPortal.Aro.organization.name
      description: Name.
      type: String
    - contextPath: FESPortal.Aro.resolution
      description: Resolution.
      type: String
    - contextPath: FESPortal.Aro.serial_id
      description: Serial_id.
      type: String
    - contextPath: FESPortal.Aro.severity
      description: Severity.
      type: String
    - contextPath: FESPortal.Aro.status
      description: Status.
      type: String
    - contextPath: FESPortal.Aro.steps.ID
      description: ID.
      type: String
    - contextPath: FESPortal.Aro.steps.completed
      description: Completed.
      type: Boolean
    - contextPath: FESPortal.Aro.steps.label
      description: Label.
      type: String
    - contextPath: FESPortal.Aro.steps.last_updated_time
      description: Last_updated_time.
      type: Date
    - contextPath: FESPortal.Aro.template_id
      description: Template_id.
      type: String
    - contextPath: FESPortal.Aro.title
      description: Title.
      type: String
    - contextPath: FESPortal.Aro.triage_id
      description: Triage_id.
      type: String
    - contextPath: FESPortal.Aro.type
      description: Type.
      type: String
<<<<<<< HEAD
  - description: List organizations
=======
    deprecated: false
    execution: false
  - description: List organizations.
>>>>>>> 90cf3b88
    name: cov-mgsec-list-org
    outputs:
    - contextPath: FESPortal.Org.ID
      description: ID.
      type: String
    - contextPath: FESPortal.Org.email
      description: Email.
      type: String
    - contextPath: FESPortal.Org.email_aro_details
      description: Email_aro_details.
      type: Boolean
    - contextPath: FESPortal.Org.name
      description: Name.
      type: String
<<<<<<< HEAD
  dockerimage: demisto/python3:3.10.13.72123
=======
    deprecated: false
    execution: false
  - description: Transition an ARO.
    name: cov-mgsec-transition-aro
    arguments:
    - name: aro_id
      required: true
      default: false
      isArray: false
      secret: false
      description: The ARO ID to transition.
    - name: resolution
      required: true
      description: 'Resolution to transition the ARO to.'
      auto: PREDEFINED
      predefined:
      - Unresolved
      - Help Requested
      - Resolved
      - Dismissed
    - name: comment
      required: false
      default: false
      isArray: false
      secret: false
      description: Optional comment to leave on the ARO.
    - name: is_comment_sensitive
      required: false
      default: false
      isArray: false
      secret: false
      description: Optionally mark the comment as sensitive.
    outputs:
    - contextPath: FESPortal.Aro.ID
      description: ID.
      type: String
    - contextPath: FESPortal.Aro.alert_key
      description: Alert_key.
      type: String
    - contextPath: FESPortal.Aro.analyst_notes
      description: Analyst_notes.
      type: String
    - contextPath: FESPortal.Aro.count
      description: Count.
      type: Number
    - contextPath: FESPortal.Aro.creation_time
      description: Creation_time.
      type: Date
    - contextPath: FESPortal.Aro.details
      description: Details.
      type: String
    - contextPath: FESPortal.Aro.details_markdown
      description: Details_markdown.
      type: String
    - contextPath: FESPortal.Aro.display_url
      description: Display_url.
      type: String
    - contextPath: FESPortal.Aro.external_bug_id
      description: External_bug_id.
      type: String
    - contextPath: FESPortal.Aro.last_updated_time
      description: Last_updated_time.
      type: Date
    - contextPath: FESPortal.Aro.notes
      description: Notes.
      type: String
    - contextPath: FESPortal.Aro.organization.ID
      description: ID.
      type: String
    - contextPath: FESPortal.Aro.organization.email
      description: Email.
      type: String
    - contextPath: FESPortal.Aro.organization.name
      description: Name.
      type: String
    - contextPath: FESPortal.Aro.resolution
      description: Resolution.
      type: String
    - contextPath: FESPortal.Aro.serial_id
      description: Serial_id.
      type: String
    - contextPath: FESPortal.Aro.severity
      description: Severity.
      type: String
    - contextPath: FESPortal.Aro.status
      description: Status.
      type: String
    - contextPath: FESPortal.Aro.steps.ID
      description: ID.
      type: String
    - contextPath: FESPortal.Aro.steps.completed
      description: Completed.
      type: Boolean
    - contextPath: FESPortal.Aro.steps.label
      description: Label.
      type: String
    - contextPath: FESPortal.Aro.steps.last_updated_time
      description: Last_updated_time.
      type: Date
    - contextPath: FESPortal.Aro.template_id
      description: Template_id.
      type: String
    - contextPath: FESPortal.Aro.title
      description: Title.
      type: String
    - contextPath: FESPortal.Aro.triage_id
      description: Triage_id.
      type: String
    - contextPath: FESPortal.Aro.type
      description: Type.
      type: String
  - name: cov-mgsec-comment-aro
    arguments:
    - name: aro_id
      required: true
      default: false
      isArray: false
      secret: false
      description: The ARO ID to comment on.
    - name: comment
      required: true
      default: false
      isArray: false
      secret: false
      description: Comment to leave on the ARO.
    - name: is_comment_sensitive
      required: false
      default: false
      isArray: false
      secret: false
      description: Optionally mark the comment as sensitive.
    description: Comment on an ARO.
    outputs:
    - contextPath: FESPortal.Aro.ID
      description: 'ID.'
      type: String
    - contextPath: FESPortal.Aro.acknowledged
      description: Acknowledged.
      type: Boolean
    - contextPath: FESPortal.Aro.acknowledged_by.ID
      description: Acknowledged By ID.
      type: String
    - contextPath: FESPortal.Aro.acknowledged_by.avatar_file_url
      description: Acknowledged By.
      type: String
    - contextPath: FESPortal.Aro.acknowledged_by.email
      description: Acknowledged By Email.
      type: String
    - contextPath: FESPortal.Aro.acknowledged_by.first_name
      description: Acknowledged By First Name.
      type: String
    - contextPath: FESPortal.Aro.acknowledged_by.last_name
      description: Acknowledged By Last Name.
      type: String
    - contextPath: FESPortal.Aro.acknowledged_time
      description: Acknowledged Time.
      type: Date
    - contextPath: FESPortal.Aro.aro_id
      description: ARO ID.
      type: String
    - contextPath: FESPortal.Aro.author.ID
      description: Author ID.
      type: String
    - contextPath: FESPortal.Aro.author.avatar_file_url
      description: Author Avatar File URL.
      type: String
    - contextPath: FESPortal.Aro.author.email
      description: Author Email.
      type: String
    - contextPath: FESPortal.Aro.author.first_name
      description: Author First Name.
      type: String
    - contextPath: FESPortal.Aro.author.last_name
      description: Author Last Name.
      type: String
    - contextPath: FESPortal.Aro.author_organization.ID
      description: Author Organization ID.
      type: String
    - contextPath: FESPortal.Aro.author_organization.email
      description: Author Organization Email.
      type: String
    - contextPath: FESPortal.Aro.author_organization.name
      description: Author Organization Name.
      type: String
    - contextPath: FESPortal.Aro.author_organization_type
      description: Author Organization Type.
      type: String
    - contextPath: FESPortal.Aro.available_only_to_organization_id
      description: ARO Comment Available Only to Organization ID.
      type: String
    - contextPath: FESPortal.Aro.available_only_to_provider_id
      description: ARO Comment Available Only to Provider ID.
      type: String
    - contextPath: FESPortal.Aro.created_time
      description: ARO Created Time.
      type: Date
    - contextPath: FESPortal.Aro.id
      description: ARO Comment ID.
      type: String
    - contextPath: FESPortal.Aro.last_updated_time
      description: ARO Comment Last Updated Time.
      type: Date
    - contextPath: FESPortal.Aro.sensitive
      description: ARO Comment Sensitive.
      type: Boolean
    - contextPath: FESPortal.Aro.source
      description: ARO Comment Source.
      type: String
    - contextPath: FESPortal.Aro.text
      description: ARO Comment Text.
      type: String
    - contextPath: FESPortal.Aro.type
      description: ARO Comment Type.
      type: String
    - contextPath: FESPortal.Aro.visible_to.ID
      description: ARO Comment Visible to ID.
      type: String
    - contextPath: FESPortal.Aro.visible_to.email
      description: ARO Comment Visible to Email.
      type: String
    - contextPath: FESPortal.Aro.visible_to.name
      description: ARO Comment Visible to Name.
      type: String
  - name: cov-mgsec-broker-ping
    arguments: []
    description: Broker - Test connectivity to the Broker service.
    outputs:
    - contextPath: FESBroker.APIStatus
      description: 'API Status.'
      type: String
  - name: cov-mgsec-broker-list-org
    description: Broker - List organizations.
    arguments: []
    outputs:
    - contextPath: FESBroker.ID
      description: 'Organization ID.'
      type: String
    - contextPath: FESBroker.name
      description: 'Organization Name.'
      type: String
    - contextPath: FESBroker.client_id
      description: 'Client ID.'
      type: String
  - name: cov-mgsec-broker-endpoint-action-by-host
    description: Broker - Endpoint Action By Host.
    arguments:
    - name: action_type
      required: true
      auto: PREDEFINED
      predefined:
      - ISOLATE
      - UNISOLATE
      - SHUTDOWN
      - RESTART
      - DEFENDER_QUICK_SCAN
      - DEFENDER_FULL_SCAN
      - DEFENDER_SIGNATURE_UPDATE
      description: Action to send to Host.
      type: unknown
    - name: org_id
      required: true
      description: Organization ID (eg. "00000000-1111-2222-3333-444444444444").
    - name: host_identifier
      required: true
      description: Hostname.
    outputs:
    - contextPath: FESBroker.host_identifier
      description: 'Host Identifier.'
      type: String
    - contextPath: FESBroker.agent_uuid
      description: 'Agent UUID.'
      type: String
    - contextPath: FESBroker.covalence_appliance
      description: 'Covalence Appliance ID.'
      type: String
    - contextPath: FESBroker.task_id
      description: 'Endpoint Action Task ID.'
      type: Number
  - name: cov-mgsec-broker-endpoint-action-by-aro
    description: Broker - Endpoint Action By ARO.
    arguments:
    - name: action_type
      required: true
      auto: PREDEFINED
      predefined:
      - ISOLATE
      - UNISOLATE
      - SHUTDOWN
      - RESTART
      - DEFENDER_QUICK_SCAN
      - DEFENDER_FULL_SCAN
      - DEFENDER_SIGNATURE_UPDATE
      description: Action to send to Host.
      type: unknown
    - name: aro_id
      required: true
      description: ARO ID (eg. "00000000-1111-2222-3333-444444444444").
    outputs:
    - contextPath: FESBroker.host_identifier
      description: 'Host Identifier.'
      type: String
    - contextPath: FESBroker.agent_uuid
      description: 'Agent UUID.'
      type: String
    - contextPath: FESBroker.covalence_appliance
      description: 'Covalence Appliance ID.'
      type: String
    - contextPath: FESBroker.task_id
      description: 'Endpoint Action Task ID.'
      type: Number
  - name: cov-mgsec-broker-cloud-action-by-aro
    description: Broker - Cloud Action By ARO.
    arguments:
    - name: action_type
      required: true
      auto: PREDEFINED
      predefined:
      - DISABLE_USER
      - ENABLE_USER
      - REVOKE_SESSIONS
      description: Action to perform.
      type: unknown
    - name: aro_id
      required: true
      description: ARO ID (eg. "00000000-1111-2222-3333-444444444444").
    outputs:
    - contextPath: FESBroker.action_id
      description: Action ID.
      type: String
    - contextPath: FESBroker.action_type
      description: Action Type.
      type: String
    - contextPath: FESBroker.action_params
      description: Action Parameters.
      type: Unknown
    - contextPath: FESBroker.created_time
      description: Created Time.
      type: String
    - contextPath: FESBroker.status
      description: Status.
      type: String
    - contextPath: FESBroker.result
      description: Result.
      type: String
  dockerimage: demisto/python3:3.10.13.89009
>>>>>>> 90cf3b88
  isfetch: true
  runonce: false
  script: ''
  subtype: python3
  type: python
  feed: false
  longRunning: false
  longRunningPort: false
tests:
- No tests (auto formatted)
fromversion: 5.0.0<|MERGE_RESOLUTION|>--- conflicted
+++ resolved
@@ -30,14 +30,6 @@
   name: first_fetch
   type: 0
   required: false
-<<<<<<< HEAD
-- additionalinfo: the maximum number of incidents to fetch
-  defaultvalue: '50'
-  display: Fetch Limit
-  name: max_fetch
-  type: 0
-  required: false
-=======
 - additionalinfo: The maximum number of incidents to fetch
   defaultvalue: '50'
   display: Fetch Limit
@@ -51,30 +43,12 @@
   required: false
   type: 0
   section: Connect
->>>>>>> 90cf3b88
 description: Triggers by triaged alerts from endpoint, cloud, and network security monitoring. Contains event details and easy-to-follow mitigation steps.
 display: Covalence Managed Security
 name: Covalence Managed Security
 script:
   commands:
   - arguments:
-<<<<<<< HEAD
-    - description: if details=true, will return the complete response from Covalence API
-      name: details
-    - description: |-
-        Portal query, for example: "resolution=Unresolved&type=Recommendation"
-        Available Keys to filter on:
-        - id; eg: "id=<ARO_id>
-        - status; eg: "status=In Triage" or "status=Open" or "status=Closed"
-        - resolution; eg: "resolution=Unresolved" or "resolution=Resolved" or "resolution=Help Requested" or "resolution=Dismissed"
-        - type; eg: "type=Action" or "type=Recommendation" or "type=Observation"
-        - org; eg: "org=<organization_name>"
-        - since; eg: "since=2021-01-31 14:00:00"
-        - until; eg: "until=2021-01-31 14:00:00"
-      name: query
-      required: true
-    description: Query FES Portal for ARO
-=======
     - description: if details=true, will return the complete response from Covalence API.
       name: details
       default: false
@@ -88,7 +62,6 @@
       isArray: false
       secret: false
     description: Query FES Portal for ARO.
->>>>>>> 90cf3b88
     name: cov-mgsec-get-aro
     outputs:
     - contextPath: FESPortal.Aro.ID
@@ -169,13 +142,9 @@
     - contextPath: FESPortal.Aro.type
       description: Type.
       type: String
-<<<<<<< HEAD
-  - description: List organizations
-=======
     deprecated: false
     execution: false
   - description: List organizations.
->>>>>>> 90cf3b88
     name: cov-mgsec-list-org
     outputs:
     - contextPath: FESPortal.Org.ID
@@ -190,9 +159,6 @@
     - contextPath: FESPortal.Org.name
       description: Name.
       type: String
-<<<<<<< HEAD
-  dockerimage: demisto/python3:3.10.13.72123
-=======
     deprecated: false
     execution: false
   - description: Transition an ARO.
@@ -538,7 +504,6 @@
       description: Result.
       type: String
   dockerimage: demisto/python3:3.10.13.89009
->>>>>>> 90cf3b88
   isfetch: true
   runonce: false
   script: ''
