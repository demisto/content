--- conflicted
+++ resolved
@@ -1,16 +1,8 @@
-<<<<<<< HEAD
-import demistomock as demisto  # noqa: F401
-from CommonServerPython import *  # noqa: F401
-=======
 import json
->>>>>>> 90cf3b88
 import os
 import traceback
 from dataclasses import dataclass
 from datetime import datetime, timedelta
-<<<<<<< HEAD
-from requests import HTTPError
-=======
 from enum import Enum
 from typing import Literal
 
@@ -19,7 +11,6 @@
 import urllib3
 from CommonServerPython import *  # noqa: F401
 from requests import HTTPError, Response
->>>>>>> 90cf3b88
 
 DATE_FORMAT = '%Y-%m-%d %H:%M:%S'
 EMAIL = demisto.params().get('credentials')['identifier']
