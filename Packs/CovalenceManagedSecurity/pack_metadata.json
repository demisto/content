--- conflicted
+++ resolved
@@ -2,11 +2,7 @@
     "name": "Covalence Managed Security",
     "description": "Triggers by triaged alerts from endpoint, cloud, and network security monitoring. Contains event details and easy-to-follow mitigation steps.",
     "support": "partner",
-<<<<<<< HEAD
-    "currentVersion": "1.3.3",
-=======
     "currentVersion": "1.4.0",
->>>>>>> 5f91dbe1
     "author": "Field Effect Security",
     "url": "https://fieldeffect.com/products/covalence-cyber-security/",
     "email": "support@fieldeffect.com",
