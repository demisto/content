## Information  
A valid API Token for XSOAR from Recorded Future needed to fetch information.
<<<<<<< HEAD
[Get help with Recorded Future for Cortex XSOAR](https://www.recordedfuture.com/support/demisto-integration/).  

**Version:** 2.4.1
=======
[Get help with Recorded Future for Cortex XSOAR](https://www.recordedfuture.com/integrations/palo-alto).
>>>>>>> 3a2936d6

---

## Configuration
| Parameter                                      | Description                                                                                                                                                                                                                                 |
|------------------------------------------------|---------------------------------------------------------------------------------------------------------------------------------------------------------------------------------------------------------------------------------------------|
| Server URL                                     | The URL to the Recorded Future ConnectAPI.                                                                                                                                                                                                  |
| API Token                                      | Valid API Token from Recorded Future.                                                                                                                                                                                                       |
| Classifier                                     | Select "Recorded Future - Classifier".                                                                                                                                                                                                      |
| Mapper (Incoming)                              | Select "Recorded Future - Incoming Mapper".                                                                                                                                                                                                 |
| IP/Domain/URL/File/CVE/Vulnerability Threshold | Minimum risk score from Recorded Future needed to mark IOC as malicious when doing reputation or intelligence lookups.                                                                                                                      |
| Trust any certificate (not secure)             | -                                                                                                                                                                                                                                           |
| Use system proxy settings                      | -                                                                                                                                                                                                                                           |
| First fetch time                               | This threshold will be used during first fetch of the incidents.                                                                                                                                                                            |
| Rule names to fetch alerts by                  | Rule names to fetch alerts by, separated by semicolon. If empty, all alerts will be fetched.                                                                                                                                                |
| Alert Statuses to include in the fetch         | Alert Statuses to include in the fetch, separated by a comma. If empty, the default value of 'no-action' will be used. The value should be comma-separated alert statuses (e.g. "unassigned,assigned,pending,actionable,no-action,tuning"). |
| Update alert status on fetch                   | If selected, alerts with a status of 'no-action' will be updated to 'pending' once fetched by the integration.                                                                                                                              |
| Collective Insights                    | The Recorded Future Intelligence Cloud aggregates data related to indicators, incidents and detections from correlations, driving collective insights to better identify threats. Unattributable data is collected for analytical purposes to identify trends and insights with the Intelligence Cloud. Go to the Recorded Future support site to learn more about [Collective Insights](https://support.recordedfuture.com/hc/en-us/articles/11633413141779).                                                                                                            |
| Maximum number of incidents per fetch          | -                                                                                                                                                                                                                                           |
| Incidents Fetch Interval                       | -                                                                                                                                                                                                                                           |
| Indicator Expiration Method                    | -                                                                                                                                                                                                                                           |
| Source Reliability                             | Reliability of the source providing the intelligence data.                                                                                                                                                                                  |

---

## Available Actions
* Reputation actions
    * Using the new Recorded Future SOAR Enrichment API.
    * Available actions: ip, domain, url, file(hashes), cve.
* Intelligence action
    * Fetches full information for the entity.
    * Supports IPs, Domains, URLs, Files(hashes), Vulnerabilities(cve), Malwares.
* Malware search action
* Alert actions
    * Fetch alerting rules defined at Recorded Future.
    * Fetch alert summaries from one or more alerting rules.
    * Set alert status in Recorded Future
    * Set alert note in Recorded Future
* Threat assessment action
    * Takes a context, such as phishing or malware and one or more IOC as input.
    * Outputs a verdict (true/false) and related evidence (risk rules) for this context.

Copyright 2020-2022 Recorded Future, Inc.<|MERGE_RESOLUTION|>--- conflicted
+++ resolved
@@ -1,13 +1,9 @@
 ## Information  
 A valid API Token for XSOAR from Recorded Future needed to fetch information.
-<<<<<<< HEAD
-[Get help with Recorded Future for Cortex XSOAR](https://www.recordedfuture.com/support/demisto-integration/).  
+
+[Get help with Recorded Future for Cortex XSOAR](https://www.recordedfuture.com/integrations/palo-alto).  
 
 **Version:** 2.4.1
-=======
-[Get help with Recorded Future for Cortex XSOAR](https://www.recordedfuture.com/integrations/palo-alto).
->>>>>>> 3a2936d6
-
 ---
 
 ## Configuration
