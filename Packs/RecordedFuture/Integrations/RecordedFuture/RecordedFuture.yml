commonfields:
  id: Recorded Future v2
  version: -1
name: Recorded Future v2
display: Recorded Future v2
category: Data Enrichment & Threat Intelligence
description: Unique threat intel technology that automatically serves up relevant insights in real time.
configuration:
- display: Server URL (e.g., https://api.recordedfuture.com/gw/xsoar/)
  name: server_url
  defaultvalue: https://api.recordedfuture.com/gw/xsoar/
  type: 0
  required: true
- display: API Token
  name: token
  type: 4
  required: false
  displaypassword: API Token
  hiddenusername: true
  hidden: true
- display: ''
  name: token_credential
  type: 9
  required: false
  displaypassword: API Token
  hiddenusername: true
- display: File Threshold
  additionalinfo: Minimum risk score from Recorded Future to consider the file malicious.
  name: file_threshold
  defaultvalue: "65"
  type: 0
  required: false
- display: CVE Threshold
  additionalinfo: Minimum risk score from Recorded Future to consider the CVE malicious.
  name: cve_threshold
  defaultvalue: "65"
  type: 0
  required: false
- display: IP Threshold
  additionalinfo: Minimum risk score from RF to consider the IP malicious.
  name: ip_threshold
  defaultvalue: "65"
  type: 0
  required: false
- display: Domain Threshold
  additionalinfo: Minimum risk score from Recorded Future to consider the domain malicious.
  name: domain_threshold
  defaultvalue: "65"
  type: 0
  required: false
- display: URL Threshold
  additionalinfo: Minimum risk score from Recorded Future to consider the URL malicious.
  name: url_threshold
  defaultvalue: "65"
  type: 0
  required: false
- display: Vulnerability Threshold
  name: vulnerability_threshold
  defaultvalue: '65'
  type: 0
  required: false
  additionalinfo: Minimum risk score from Recorded Future to consider the vulnerability critical.
- display: Collective Insights
  name: collective_insights
  defaultvalue: "On"
  type: 15
  required: true
  additionalinfo: The Recorded Future Platform tracks trends and facilitates new insights on detections to better identify threats. See trends and track metrics over time using the Recorded Future Platform. This feature will store XSOAR enrichments based on playbooks. This feature permits additional analytics to track trends and identify new insights with the Recorded Future Intelligence Cloud. Please refer to the Help section for information about fields collected for Collective Insights.
  options:
  - On
  - Off
- display: Trust any certificate (not secure)
  name: insecure
  type: 8
  defaultvalue: "false"
  required: false
- display: Use system proxy settings
  name: proxy
  type: 8
  required: false
  defaultvalue: 'false'
- display: Fetch incidents
  name: isFetch
  type: 8
  required: false
- display: Rule names to fetch alerts by
  name: rule_names
  type: 12
  additionalinfo: 'Rule names to fetch alerts by, separated by semicolon. If empty, all alerts will be fetched.'
  required: false
- display: Alert Statuses to include in the fetch
  name: fetch_statuses
  defaultvalue: "no-action"
  type: 0
  additionalinfo: Comma-separated alert statuses (e.g. "unassigned,assigned,pending,actionable,no-action,tuning"). If empty, the default value of "no-action" will be used.
  required: false
- display: Update alert status on fetch.
  additionalinfo: 'If selected, alerts with a status of ''no-action'' will be updated to ''pending'' once fetched by the integration.'
  defaultvalue: 'true'
  name: update_status
  type: 8
  required: false
- name: first_fetch
  display: 'First fetch time'
  type: 0
  defaultvalue: 24 hours
  required: false
  additionalinfo: 'Format: <number> <time unit>, e.g., "12 hours", "7 days", "3 months", "1 year".'
- display: Incident type
  name: incidentType
  defaultvalue: "Recorded Future Alert"
  type: 13
  required: false
- display: Maximum number of incidents per fetch
  name: max_fetch
  defaultvalue: '50'
  type: 0
  required: false
- name: integrationReliability
  display: 'Source Reliability'
  defaultvalue: B - Usually reliable
  options:
  - A+ - 3rd party enrichment
  - A - Completely reliable
  - B - Usually reliable
  - C - Fairly reliable
  - D - Not usually reliable
  - E - Unreliable
  - F - Reliability cannot be judged
  type: 15
  required: false
  additionalinfo: Reliability of the source providing the intelligence data.
- display: ''
  name: feedExpirationPolicy
  defaultvalue: "indicatorType"
  type: 17
  required: false
  options:
  - never
  - interval
  - indicatorType
  - suddenDeath
- display: Incidents Fetch Interval
  name: feedExpirationInterval
  defaultvalue: '20160'
  type: 1
  required: false
- defaultvalue: '1'
  display: Incidents Fetch Interval
  name: incidentFetchInterval
  required: false
  type: 19
script:
  script: ''
  type: python
  subtype: python3
<<<<<<< HEAD
  dockerimage: demisto/python3:3.10.13.78960
=======
  dockerimage: demisto/python3:3.10.13.83255
>>>>>>> 51ee7d33
  commands:
  - name: domain
    description: Gets a quick indicator of the risk associated with a domain.
    arguments:
    - name: domain
      required: true
      default: true
      isArray: true
      description: The domain for which to get the reputation.
    outputs:
    - contextPath: DBotScore.Indicator
      description: The indicator that was tested.
      type: string
    - contextPath: DBotScore.Type
      description: The indicator type.
      type: string
    - contextPath: DBotScore.Vendor
      description: The vendor used to calculate the score.
      type: string
    - contextPath: DBotScore.Score
      description: The actual score.
      type: number
    - contextPath: Domain.Malicious.Vendor
      description: For malicious domains, the vendor that made the decision.
      type: string
    - contextPath: Domain.Malicious.Description
      description: For malicious Domains, the reason that the vendor made the decision.
      type: string
    - contextPath: Domain.Name
      description: Domain name.
      type: string
    - contextPath: RecordedFuture.Domain.riskScore
      description: Recorded Future domain risk score.
      type: number
    - contextPath: RecordedFuture.Domain.riskLevel
      description: Recorded Future domain risk level.
      type: string
    - contextPath: RecordedFuture.Domain.Evidence.rule
      description: Recorded Future risk rule name.
      type: string
    - contextPath: RecordedFuture.Domain.Evidence.mitigation
      description: Recorded Future risk rule mitigation.
      type: string
    - contextPath: RecordedFuture.Domain.Evidence.description
      description: Recorded Future risk rule description.
      type: string
    - contextPath: RecordedFuture.Domain.Evidence.timestamp
      description: Recorded Future risk rule timestamp.
      type: date
    - contextPath: RecordedFuture.Domain.Evidence.level
      description: Recorded Future risk rule level.
      type: number
    - contextPath: RecordedFuture.Domain.Evidence.ruleid
      description: Recorded Future risk rule ID.
      type: string
    - contextPath: RecordedFuture.Domain.name
      description: Domain name.
      type: string
    - contextPath: RecordedFuture.Domain.maxRules
      description: Maximum number of Recorded Future domain risk rules.
      type: number
    - contextPath: RecordedFuture.Domain.rules
      description: All the rules concatenated by comma.
      type: string
    - contextPath: RecordedFuture.Domain.ruleCount
      description: Number of triggered Recorded Future domain risk rules.
      type: number

  - name: ip
    description: Gets a quick indicator of the risk associated with an IP address.
    arguments:
    - name: ip
      required: true
      default: true
      isArray: true
      description: IP address for which to get the reputation.
    outputs:
    - contextPath: DBotScore.Indicator
      description: The indicator that was tested.
      type: string
    - contextPath: DBotScore.Type
      description: The indicator type.
      type: string
    - contextPath: DBotScore.Vendor
      description: The vendor used to calculate the score.
      type: string
    - contextPath: DBotScore.Score
      description: The actual score.
      type: number
    - contextPath: IP.Malicious.Vendor
      description: For malicious IP addresses, the vendor that made the decision.
      type: string
    - contextPath: IP.Malicious.Description
      description: For malicious IP addresses, the reason that the vendor made the decision.
      type: string
    - contextPath: IP.Address
      description: IP address.
      type: string
    - contextPath: RecordedFuture.IP.riskScore
      description: Recorded Future IP risk score.
      type: number
    - contextPath: RecordedFuture.IP.riskLevel
      description: Recorded Future IP risk level.
      type: string
    - contextPath: RecordedFuture.IP.Evidence.rule
      description: Recorded Future risk rule name.
      type: string
    - contextPath: RecordedFuture.IP.Evidence.mitigation
      description: Recorded Future risk rule mitigation.
      type: string
    - contextPath: RecordedFuture.IP.Evidence.description
      description: Recorded Future risk rule description.
      type: string
    - contextPath: RecordedFuture.IP.Evidence.timestamp
      description: Recorded Future risk rule timestamp.
      type: date
    - contextPath: RecordedFuture.IP.Evidence.level
      description: Recorded Future risk rule level.
      type: number
    - contextPath: RecordedFuture.IP.Evidence.ruleid
      description: Recorded Future risk rule ID.
      type: string
    - contextPath: RecordedFuture.IP.name
      description: IP address.
      type: string
    - contextPath: RecordedFuture.IP.maxRules
      description: Maximum number of Recorded Future IP risk rules.
      type: number
    - contextPath: RecordedFuture.IP.rules
      description: All the rules concatenated by comma.
      type: string
    - contextPath: RecordedFuture.IP.ruleCount
      description: Number of triggered Recorded Future IP risk rules.
      type: number

  - name: file
    description: Gets a quick indicator of the risk associated with a file.
    arguments:
    - name: file
      required: true
      isArray: true
      default: true
      description: File hash for which to check the reputation. Can be an MD5, SHA1, SHA256, SHA512, CRC32 or CTPH.
    outputs:
    - contextPath: DBotScore.Indicator
      description: The indicator that was tested.
      type: string
    - contextPath: DBotScore.Type
      description: The indicator type.
      type: string
    - contextPath: DBotScore.Vendor
      description: The vendor used to calculate the score.
      type: string
    - contextPath: DBotScore.Score
      description: The actual score.
      type: number
    - contextPath: File.SHA256
      description: SHA-256 hash of the file.
      type: string
    - contextPath: File.SHA512
      description: SHA-512 hash of the file.
      type: string
    - contextPath: File.SHA1
      description: SHA-1 hash of the file.
      type: string
    - contextPath: File.MD5
      description: MD5 hash of the file.
      type: string
    - contextPath: File.CRC32
      description: CRC32 hash of the file.
      type: string
    - contextPath: File.CTPH
      description: CTPH hash of the file.
      type: string
    - contextPath: File.Malicious.Vendor
      description: For malicious files, the vendor that made the decision.
      type: string
    - contextPath: File.Malicious.Description
      description: For malicious files, the reason that the vendor made the decision.
      type: string
    - contextPath: RecordedFuture.File.riskScore
      description: Recorded Future hash risk score.
      type: number
    - contextPath: RecordedFuture.File.riskLevel
      description: Recorded Future hash risk level.
      type: string
    - contextPath: RecordedFuture.File.Evidence.rule
      description: Recorded Future risk rule name.
      type: string
    - contextPath: RecordedFuture.File.Evidence.mitigation
      description: Recorded Future risk rule mitigation.
      type: string
    - contextPath: RecordedFuture.File.Evidence.description
      description: Recorded Future risk rule description.
      type: string
    - contextPath: RecordedFuture.File.Evidence.timestamp
      description: Recorded Future risk rule timestamp.
      type: date
    - contextPath: RecordedFuture.File.Evidence.level
      description: Recorded Future risk rule level.
      type: number
    - contextPath: RecordedFuture.File.Evidence.ruleid
      description: Recorded Future risk rule ID.
      type: string
    - contextPath: RecordedFuture.File.name
      description: File name.
      type: string
    - contextPath: RecordedFuture.File.maxRules
      description: Maximum number of Recorded Future hash risk rules.
      type: number
    - contextPath: RecordedFuture.File.rules
      description: All the rules concatenated by comma.
      type: string
    - contextPath: RecordedFuture.File.ruleCount
      description: Number of triggered Recorded Future hash risk rules.
      type: number

  - name: cve
    description: Gets a quick indicator of the risk associated with a CVE.
    arguments:
    - name: cve
      required: true
      default: true
      isArray: true
      description: CVE for which to get the reputation.
    outputs:
    - contextPath: DBotScore.Indicator
      description: The indicator that was tested.
      type: string
    - contextPath: DBotScore.Type
      description: The indicator type.
      type: string
    - contextPath: DBotScore.Vendor
      description: The vendor used to calculate the score.
      type: string
    - contextPath: DBotScore.Score
      description: The actual score.
      type: number
    - contextPath: CVE.ID
      description: Vulnerability name.
      type: string
    - contextPath: RecordedFuture.CVE.riskScore
      description: Recorded Future vulnerability risk score.
      type: number
    - contextPath: RecordedFuture.CVE.riskLevel
      description: Recorded Future vulnerability risk level.
      type: string
    - contextPath: RecordedFuture.CVE.Evidence.rule
      description: Recorded Future risk rule name.
      type: string
    - contextPath: RecordedFuture.CVE.Evidence.mitigation
      description: Recorded Future risk rule mitigation.
      type: string
    - contextPath: RecordedFuture.CVE.Evidence.description
      description: Recorded Future risk rule description.
      type: string
    - contextPath: RecordedFuture.CVE.Evidence.timestamp
      description: Recorded Future risk rule timestamp.
      type: date
    - contextPath: RecordedFuture.CVE.Evidence.level
      description: Recorded Future risk rule level.
      type: number
    - contextPath: RecordedFuture.CVE.Evidence.ruleid
      description: Recorded Future risk rule ID.
      type: string
    - contextPath: RecordedFuture.CVE.name
      description: CVE name.
      type: string
    - contextPath: RecordedFuture.CVE.maxRules
      description: Maximum number of Recorded Future vulnerability risk rules.
      type: number
    - contextPath: RecordedFuture.CVE.rules
      description: All the rules concatenated by comma.
      type: string
    - contextPath: RecordedFuture.CVE.ruleCount
      description: Number of triggered Recorded Future vulnerability risk rules.
      type: number

  - name: url
    description: Gets a quick indicator of the risk associated with a URL.
    arguments:
    - name: url
      required: true
      default: true
      isArray: true
      description: URL for which to get the reputation.
    outputs:
    - contextPath: DBotScore.Indicator
      description: The indicator that was tested.
      type: string
    - contextPath: DBotScore.Type
      description: The indicator type.
      type: string
    - contextPath: DBotScore.Vendor
      description: The vendor used to calculate the score.
      type: string
    - contextPath: DBotScore.Score
      description: The actual score.
      type: number
    - contextPath: URL.Malicious.Vendor
      description: For malicious URLs, the vendor that made the decision.
      type: string
    - contextPath: URL.Malicious.Description
      description: For malicious URLs, the reason that the vendor made the decision.
      type: string
    - contextPath: URL.Data
      description: URL name.
      type: string
    - contextPath: RecordedFuture.URL.riskScore
      description: Recorded Future URL risk score.
      type: number
    - contextPath: RecordedFuture.URL.riskLevel
      description: Recorded Future URL risk level.
      type: string
    - contextPath: RecordedFuture.URL.Evidence.rule
      description: Recorded Risk rule name.
      type: string
    - contextPath: RecordedFuture.URL.Evidence.mitigation
      description: Recorded Risk rule mitigation.
      type: string
    - contextPath: RecordedFuture.URL.Evidence.description
      description: Recorded Risk rule description.
      type: string
    - contextPath: RecordedFuture.URL.Evidence.timestamp
      description: Recorded Risk rule timestamp.
      type: date
    - contextPath: RecordedFuture.URL.Evidence.level
      description: Recorded Risk rule level.
      type: number
    - contextPath: RecordedFuture.URL.Evidence.ruleid
      description: Recorded Risk rule ID.
      type: string
    - contextPath: RecordedFuture.URL.name
      description: URL name.
      type: string
    - contextPath: RecordedFuture.URL.maxRules
      description: Maximum number of Recorded Future URL risk rules.
      type: number
    - contextPath: RecordedFuture.URL.rules
      description: All the rules concatenated by comma.
      type: string
    - contextPath: RecordedFuture.URL.ruleCount
      description: Number of triggered Recorded Future URL risk rules.
      type: number

  - name: recordedfuture-threat-assessment
    description: Get an indicator of the risk based on context.
    arguments:
    - name: context
      auto: PREDEFINED
      predefined:
      - c2
      - malware
      - phishing
      description: Context to use for the assessment. This is used by Recorded Future to calculate the relevant score and verdict. Can be "c2", "malware", or "phishing".
      required: true
    - name: ip
      isArray: true
      description: IP addresses to check if they are related to the selected context.
    - name: domain
      isArray: true
      description: Domains to check if they are related to the selected context.
    - name: file
      isArray: true
      description: File hashes to check if they are related to the selected context.
    - name: url
      isArray: true
      description: URLs to check if they are related to the selected context.
    - name: cve
      isArray: true
      description: CVEs to check if they are related to the selected context.
    - name: filter
      description: Will filter out entities that have zero as score.
      auto: PREDEFINED
      predefined:
      - yes
      - no
    outputs:
    - contextPath: DBotScore.Indicator
      description: The indicator that was tested.
      type: string
    - contextPath: DBotScore.Type
      description: Indicator type.
      type: string
    - contextPath: DBotScore.Vendor
      description: Vendor used to calculate the score.
      type: string
    - contextPath: DBotScore.Score
      description: The actual score.
      type: number
    - contextPath: File.SHA256
      description: SHA-256 hash of the file.
      type: string
    - contextPath: File.SHA512
      description: SHA-512 hash of the file.
      type: string
    - contextPath: File.SHA1
      description: SHA-1 hash of the file.
      type: string
    - contextPath: File.MD5
      description: MD5 hash of the file.
      type: string
    - contextPath: File.CRC32
      description: CRC32 hash of the file.
      type: string
    - contextPath: File.CTPH
      description: CTPH hash of the file.
      type: string
    - contextPath: IP.Address
      description: IP address.
      type: string
    - contextPath: IP.ASN
      description: ASN.
      type: string
    - contextPath: IP.Geo.Country
      description: IP address geolocation country.
      type: string
    - contextPath: Domain.Name
      description: Domain name.
      type: string
    - contextPath: URL.Data
      description: URL name.
      type: string
    - contextPath: CVE.ID
      description: Vulnerability name.
      type: string
    - contextPath: RecordedFuture.verdict
      description: Recorded Future verdict.
      type: boolean
    - contextPath: RecordedFuture.context
      description: Threat assessment context.
      type: string
    - contextPath: RecordedFuture.riskScore
      description: Recorded Future maximum risk score.
      type: number
    - contextPath: RecordedFuture.Entities.id
      description: Recorded Future entity ID.
      type: string
    - contextPath: RecordedFuture.Entities.name
      description: Recorded Future entity name.
      type: string
    - contextPath: RecordedFuture.Entities.type
      description: Recorded Future entity type.
      type: string
    - contextPath: RecordedFuture.Entities.score
      description: Recorded Future entity score.
      type: string
    - contextPath: RecordedFuture.Entities.context
      description: Contains the current context if there is evidence.
      type: string
    - contextPath: RecordedFuture.Entities.Evidence.ruleid
      description: Recorded Future risk rule ID.
      type: string
    - contextPath: RecordedFuture.Entities.Evidence.timestamp
      description: Recorded Future evidence timestamp.
      type: date
    - contextPath: RecordedFuture.Entities.Evidence.mitigation
      description: Recorded Future evidence mitigation.
      type: string
    - contextPath: RecordedFuture.Entities.Evidence.description
      description: Recorded Future evidence description.
      type: string
    - contextPath: RecordedFuture.Entities.Evidence.rule
      description: Recorded Future risk rule.
      type: string
    - contextPath: RecordedFuture.Entities.Evidence.level
      description: Recorded Future risk rule level.
      type: number

  - name: recordedfuture-intelligence
    description: Get threat intelligence for an IP, Domain, CVE, URL, File or Malware.
    arguments:
    - name: profile
      description: Depending on what profile you choose you will get different related entities matching the given profile.
      auto: PREDEFINED
      defaultValue: "All"
      predefined:
      - "All"
      - "Threat Hunter"
      - "SecOp Analyst"
      - "TI Analyst"
      - "Vulnerability Analyst"
    - name: entity_type
      description: The type of entity for which to fetch context. Should be provided with its value in entityValue argument. Can be "domain", "ip", "file", "url", "cve", or "malware".
      required: true
      auto: PREDEFINED
      predefined:
      - domain
      - ip
      - file
      - url
      - cve
      - malware
    - name: entity
      required: true
      description: 'The value of the entity for which to fetch context. Should be provided with its type in entity_type argument. Supported hash types: MD5, SHA1, SHA256, SHA512, CRC32, and CTPH. Vulnerability supports CVEs.'
    - name: fetch_related_entities
      auto: PREDEFINED
      predefined:
      - yes
      - no
      description: Whether to fetch related entity data. Can be "yes" or "no".
    - name: fetch_analyst_notes
      auto: PREDEFINED
      predefined:
      - yes
      - no
      description: Whether to fetch analyst notes. Can be "yes" or "no".
      defaultValue: "no"
    - name: fetch_riskyCIDRips
      auto: PREDEFINED
      predefined:
      - no
      - yes
      defaultValue: "no"
      description: Whether risk scores for other IP addresses within the same CIDR should be fetched (only for IP intelligence). Can be "yes" or "no".
    outputs:
    - contextPath: DBotScore.Indicator
      description: The indicator that was tested.
      type: string
    - contextPath: DBotScore.Type
      description: Indicator type.
      type: string
    - contextPath: DBotScore.Vendor
      description: Vendor used to calculate the score.
      type: string
    - contextPath: DBotScore.Score
      description: The actual score.
      type: number
    - contextPath: File.SHA256
      description: SHA-256 hash of the file.
      type: string
    - contextPath: File.SHA512
      description: SHA-512 hash of the file.
      type: string
    - contextPath: File.SHA1
      description: SHA-1 hash of the file.
      type: string
    - contextPath: File.MD5
      description: MD5 hash of the file.
      type: string
    - contextPath: File.CRC32
      description: CRC32 hash of the file.
      type: string
    - contextPath: File.CTPH
      description: CTPH hash of the file.
      type: string
    - contextPath: IP.Address
      description: IP address.
      type: string
    - contextPath: IP.ASN
      description: ASN.
      type: string
    - contextPath: IP.Geo.Country
      description: IP address geolocation country.
      type: string
    - contextPath: Domain.Name
      description: Domain name.
      type: string
    - contextPath: URL.Data
      description: URL name.
      type: string
    - contextPath: CVE.ID
      description: Vulnerability name.
      type: string
    - contextPath: RecordedFuture.IP.criticality
      description: Risk criticality.
      type: number
    - contextPath: RecordedFuture.IP.criticalityLabel
      description: Risk criticality label.
      type: string
    - contextPath: RecordedFuture.IP.riskString
      description: Risk string.
      type: string
    - contextPath: RecordedFuture.IP.riskSummary
      description: Risk summary.
      type: string
    - contextPath: RecordedFuture.IP.rules
      description: Risk rules.
      type: string
    - contextPath: RecordedFuture.Ip.concatRules
      description: All risk rules concatenated by comma.
      type: string
    - contextPath: RecordedFuture.IP.score
      description: Risk score.
      type: number
    - contextPath: RecordedFuture.IP.firstSeen
      description: Evidence first seen date.
      type: date
    - contextPath: RecordedFuture.IP.lastSeen
      description: Evidence last seen date.
      type: date
    - contextPath: RecordedFuture.IP.intelCard
      description: Recorded Future intelligence card URL.
      type: string
    - contextPath: RecordedFuture.IP.type
      description: Recorded Future entity type.
      type: string
    - contextPath: RecordedFuture.IP.name
      description: Recorded Future entity name.
      type: string
    - contextPath: RecordedFuture.IP.id
      description: Recorded Future entity ID.
      type: string
    - contextPath: RecordedFuture.IP.location.asn
      description: ASN number.
      type: string
    - contextPath: RecordedFuture.IP.location.cidr.id
      description: Recorded Future CIDR ID.
      type: string
    - contextPath: RecordedFuture.IP.location.cidr.name
      description: CIDR name.
      type: string
    - contextPath: RecordedFuture.IP.location.cidr.type
      description: CIDR type.
      type: string
    - contextPath: RecordedFuture.IP.location.location.city
      description: IP address geolocation city.
      type: string
    - contextPath: RecordedFuture.IP.location.location.continent
      description: IP address geolocation continent.
      type: string
    - contextPath: RecordedFuture.IP.location.location.country
      description: IP address geolocation country.
      type: string
    - contextPath: RecordedFuture.IP.location.organization
      description: IP address geolocation organization.
      type: string
    - contextPath: RecordedFuture.IP.metrics.type
      description: Recorded Future metrics type.
      type: string
    - contextPath: RecordedFuture.IP.metrics.value
      description: Recorded Future metrics value.
      type: number
    - contextPath: RecordedFuture.IP.threatLists.description
      description: Recorded Future threat list description.
      type: string
    - contextPath: RecordedFuture.IP.threatLists.id
      description: Recorded Future threat list ID.
      type: string
    - contextPath: RecordedFuture.IP.threatLists.name
      description: Recorded Future threat list name.
      type: string
    - contextPath: RecordedFuture.IP.threatLists.type
      description: Recorded Future threat list type.
      type: string
    - contextPath: RecordedFuture.IP.relatedEntities.RelatedAttacker.count
      description: Recorded Future related attacker count.
      type: number
    - contextPath: RecordedFuture.IP.relatedEntities.RelatedAttacker.id
      description: Recorded Future related attacker ID.
      type: string
    - contextPath: RecordedFuture.IP.relatedEntities.RelatedAttacker.name
      description: Recorded Future related attacker name.
      type: string
    - contextPath: RecordedFuture.IP.relatedEntities.RelatedAttacker.type
      description: Recorded Future related attacker type.
      type: string
    - contextPath: RecordedFuture.IP.relatedEntities.RelatedTarget.count
      description: Recorded Future related target count.
      type: number
    - contextPath: RecordedFuture.IP.relatedEntities.RelatedTarget.id
      description: Recorded Future related target ID.
      type: string
    - contextPath: RecordedFuture.IP.relatedEntities.RelatedTarget.name
      description: Recorded Future related target name.
      type: string
    - contextPath: RecordedFuture.IP.relatedEntities.RelatedTarget.type
      description: Recorded Future related target type.
      type: string
    - contextPath: RecordedFuture.IP.relatedEntities.RelatedThreatActor.count
      description: Recorded Future related threat actor count.
      type: number
    - contextPath: RecordedFuture.IP.relatedEntities.RelatedThreatActor.id
      description: Recorded Future related threat actor ID.
      type: string
    - contextPath: RecordedFuture.IP.relatedEntities.RelatedThreatActor.name
      description: Recorded Future related threat actor name.
      type: string
    - contextPath: RecordedFuture.IP.relatedEntities.RelatedThreatActor.type
      description: Recorded Future related threat actor type.
      type: string
    - contextPath: RecordedFuture.IP.relatedEntities.RelatedMalware.count
      description: Recorded Future related malware count.
      type: number
    - contextPath: RecordedFuture.IP.relatedEntities.RelatedMalware.id
      description: Recorded Future related malware ID.
      type: string
    - contextPath: RecordedFuture.IP.relatedEntities.RelatedMalware.name
      description: Recorded Future related malware name.
      type: string
    - contextPath: RecordedFuture.IP.relatedEntities.RelatedMalware.type
      description: Recorded Future related malware type.
      type: string
    - contextPath: RecordedFuture.IP.relatedEntities.RelatedCyberVulnerability.count
      description: Recorded Future related vulnerability count.
      type: number
    - contextPath: RecordedFuture.IP.relatedEntities.RelatedCyberVulnerability.id
      description: Recorded Future related vulnerability ID.
      type: string
    - contextPath: RecordedFuture.IP.relatedEntities.RelatedCyberVulnerability.name
      description: Recorded Future related vulnerability name.
      type: string
    - contextPath: RecordedFuture.IP.relatedEntities.RelatedCyberVulnerability.type
      description: Recorded Future related vulnerability type.
      type: string
    - contextPath: RecordedFuture.IP.relatedEntities.RelatedIpAddress.count
      description: Recorded Future related IP address count.
      type: number
    - contextPath: RecordedFuture.IP.relatedEntities.RelatedIpAddress.id
      description: Recorded Future related IP address ID.
      type: string
    - contextPath: RecordedFuture.IP.relatedEntities.RelatedIpAddress.name
      description: Recorded Future related IP address name.
      type: string
    - contextPath: RecordedFuture.IP.relatedEntities.RelatedIpAddress.type
      description: Recorded Future related IP address type.
      type: string
    - contextPath: RecordedFuture.IP.relatedEntities.RelatedInternetDomainName.count
      description: Recorded Future related domain name count.
      type: number
    - contextPath: RecordedFuture.IP.relatedEntities.RelatedInternetDomainName.id
      description: Recorded Future related domain name ID.
      type: string
    - contextPath: RecordedFuture.IP.relatedEntities.RelatedInternetDomainName.name
      description: Recorded Future related domain name name.
      type: string
    - contextPath: RecordedFuture.IP.relatedEntities.RelatedInternetDomainName.type
      description: Recorded Future related domain name type.
      type: string
    - contextPath: RecordedFuture.IP.relatedEntities.RelatedProduct.count
      description: Recorded Future related product count.
      type: number
    - contextPath: RecordedFuture.IP.relatedEntities.RelatedProduct.id
      description: Recorded Future related product ID.
      type: string
    - contextPath: RecordedFuture.IP.relatedEntities.RelatedProduct.name
      description: Recorded Future related product name.
      type: string
    - contextPath: RecordedFuture.IP.relatedEntities.RelatedProduct.type
      description: Recorded Future related product type.
      type: string
    - contextPath: RecordedFuture.IP.relatedEntities.RelatedCountries.count
      description: Recorded Future related countries count.
      type: number
    - contextPath: RecordedFuture.IP.relatedEntities.RelatedCountries.id
      description: Recorded Future related countries ID.
      type: string
    - contextPath: RecordedFuture.IP.relatedEntities.RelatedCountries.name
      description: Recorded Future related countries name.
      type: string
    - contextPath: RecordedFuture.IP.relatedEntities.RelatedCountries.type
      description: Recorded Future related countries type.
      type: string
    - contextPath: RecordedFuture.IP.relatedEntities.RelatedHash.count
      description: Recorded Future related hash count.
      type: number
    - contextPath: RecordedFuture.IP.relatedEntities.RelatedHash.id
      description: Recorded Future related hash ID.
      type: string
    - contextPath: RecordedFuture.IP.relatedEntities.RelatedHash.name
      description: Recorded Future related hash name.
      type: string
    - contextPath: RecordedFuture.IP.relatedEntities.RelatedHash.type
      description: Recorded Future related hash type.
      type: string
    - contextPath: RecordedFuture.IP.relatedEntities.RelatedTechnology.count
      description: Recorded Future related technology count.
      type: number
    - contextPath: RecordedFuture.IP.relatedEntities.RelatedTechnology.id
      description: Recorded Future related technology ID.
      type: string
    - contextPath: RecordedFuture.IP.relatedEntities.RelatedTechnology.name
      description: Recorded Future related technology name.
      type: string
    - contextPath: RecordedFuture.IP.relatedEntities.RelatedTechnology.type
      description: Recorded Future related technology type.
      type: string
    - contextPath: RecordedFuture.IP.relatedEntities.RelatedEmailAddress.count
      description: Recorded Future related email address count.
      type: number
    - contextPath: RecordedFuture.IP.relatedEntities.RelatedEmailAddress.id
      description: Recorded Future related email address ID.
      type: string
    - contextPath: RecordedFuture.IP.relatedEntities.RelatedEmailAddress.name
      description: Recorded Future related email address name.
      type: string
    - contextPath: RecordedFuture.IP.relatedEntities.RelatedEmailAddress.type
      description: Recorded Future related email address type.
      type: string
    - contextPath: RecordedFuture.IP.relatedEntities.RelatedAttackVector.count
      description: Recorded Future related attack vector count.
      type: number
    - contextPath: RecordedFuture.IP.relatedEntities.RelatedAttackVector.id
      description: Recorded Future related attack vector ID.
      type: string
    - contextPath: RecordedFuture.IP.relatedEntities.RelatedAttackVector.name
      description: Recorded Future related attack vector name.
      type: string
    - contextPath: RecordedFuture.IP.relatedEntities.RelatedAttackVector.type
      description: Recorded Future related attack vector type.
      type: string
    - contextPath: RecordedFuture.IP.relatedEntities.RelatedMalwareCategory.count
      description: Recorded Future related malware category count.
      type: number
    - contextPath: RecordedFuture.IP.relatedEntities.RelatedMalwareCategory.id
      description: Recorded Future related malware category ID.
      type: string
    - contextPath: RecordedFuture.IP.relatedEntities.RelatedMalwareCategory.name
      description: Recorded Future related malware category name.
      type: string
    - contextPath: RecordedFuture.IP.relatedEntities.RelatedMalwareCategory.type
      description: Recorded Future related malware category type.
      type: string
    - contextPath: RecordedFuture.IP.relatedEntities.RelatedOperations.count
      description: Recorded Future related operations count.
      type: number
    - contextPath: RecordedFuture.IP.relatedEntities.RelatedOperations.id
      description: Recorded Future related operations ID.
      type: string
    - contextPath: RecordedFuture.IP.relatedEntities.RelatedOperations.name
      description: Recorded Future related operations name.
      type: string
    - contextPath: RecordedFuture.IP.relatedEntities.RelatedOperations.type
      description: Recorded Future related operations type.
      type: string
    - contextPath: RecordedFuture.IP.relatedEntities.RelatedCompany.count
      description: Recorded Future related company count.
      type: number
    - contextPath: RecordedFuture.IP.relatedEntities.RelatedCompany.id
      description: Recorded Future related company ID.
      type: string
    - contextPath: RecordedFuture.IP.relatedEntities.RelatedCompany.name
      description: Recorded Future related company name.
      type: string
    - contextPath: RecordedFuture.IP.relatedEntities.RelatedCompany.type
      description: Recorded Future related company type.
      type: string
    - contextPath: RecordedFuture.IP.analystNotes.attributes.context_entities.id
      description: Recorded Future analyst note context entity ID.
      type: string
    - contextPath: RecordedFuture.IP.analystNotes.attributes.context_entities.name
      description: Recorded Future analyst note context entity name.
      type: string
    - contextPath: RecordedFuture.IP.analystNotes.attributes.context_entities.type
      description: Recorded Future analyst note context entity type.
      type: string
    - contextPath: RecordedFuture.IP.analystNotes.attributes.note_entities.id
      description: Recorded Future analyst note entity ID.
      type: string
    - contextPath: RecordedFuture.IP.analystNotes.attributes.note_entities.name
      description: Recorded Future analyst note entity name.
      type: string
    - contextPath: RecordedFuture.IP.analystNotes.attributes.note_entities.type
      description: Recorded Future analyst note entity type.
      type: string
    - contextPath: RecordedFuture.IP.analystNotes.attributes.published
      description: Recorded Future analyst note publishing time.
      type: date
    - contextPath: RecordedFuture.IP.analystNotes.attributes.validated_on
      description: Recorded Future analyst note validation time.
      type: date
    - contextPath: RecordedFuture.IP.analystNotes.attributes.text
      description: Recorded Future analyst note content.
      type: string
    - contextPath: RecordedFuture.IP.analystNotes.attributes.title
      description: Recorded Future analyst note title.
      type: string
    - contextPath: RecordedFuture.IP.analystNotes.attributes.topic.description
      description: Recorded Future analyst note topic description.
      type: string
    - contextPath: RecordedFuture.IP.analystNotes.attributes.topic.id
      description: Recorded Future analyst note topic ID.
      type: string
    - contextPath: RecordedFuture.IP.analystNotes.attributes.topic.name
      description: Recorded Future analyst note topic name.
      type: string
    - contextPath: RecordedFuture.IP.analystNotes.attributes.topic.type
      description: Recorded Future analyst note topic type.
      type: string
    - contextPath: RecordedFuture.IP.analystNotes.attributes.validation_urls.id
      description: Recorded Future analyst note validation URL ID.
      type: string
    - contextPath: RecordedFuture.IP.analystNotes.attributes.validation_urls.name
      description: Recorded Future analyst note validation URL.
      type: string
    - contextPath: RecordedFuture.IP.analystNotes.attributes.validation_urls.type
      description: Recorded Future analyst note validation URL entity type.
      type: string
    - contextPath: RecordedFuture.IP.analystNotes.id
      description: Recorded Future analyst note ID.
      type: string
    - contextPath: RecordedFuture.IP.analystNotes.source.id
      description: Recorded Future analyst note source ID.
      type: string
    - contextPath: RecordedFuture.IP.analystNotes.source.name
      description: Recorded Future analyst note source name.
      type: string
    - contextPath: RecordedFuture.IP.analystNotes.source.type
      description: Recorded Future analyst note source type.
      type: string
    - contextPath: RecordedFuture.Domain.criticality
      description: Risk criticality.
      type: number
    - contextPath: RecordedFuture.Domain.criticalityLabel
      description: Risk criticality label.
      type: string
    - contextPath: RecordedFuture.Domain.riskString
      description: Risk string.
      type: string
    - contextPath: RecordedFuture.Domain.riskSummary
      description: Risk summary.
      type: string
    - contextPath: RecordedFuture.Domain.rules
      description: Risk rules.
      type: string
    - contextPath: RecordedFuture.Domain.concatRules
      description: All risk rules concatenated by comma.
      type: string
    - contextPath: RecordedFuture.Domain.score
      description: Risk score.
      type: number
    - contextPath: RecordedFuture.Domain.firstSeen
      description: Evidence first seen date.
      type: date
    - contextPath: RecordedFuture.Domain.lastSeen
      description: Evidence last seen.
      type: date
    - contextPath: RecordedFuture.Domain.intelCard
      description: Recorded Future intelligence card URL.
      type: string
    - contextPath: RecordedFuture.Domain.type
      description: Recorded Future entity type.
      type: string
    - contextPath: RecordedFuture.Domain.name
      description: Recorded Future entity name.
      type: string
    - contextPath: RecordedFuture.Domain.id
      description: Recorded Future entity ID.
      type: string
    - contextPath: RecordedFuture.Domain.metrics.type
      description: Recorded Future metrics type.
      type: string
    - contextPath: RecordedFuture.Domain.metrics.value
      description: Recorded Future metrics value.
      type: number
    - contextPath: RecordedFuture.Domain.threatLists.description
      description: Recorded Future threat list description.
      type: string
    - contextPath: RecordedFuture.Domain.threatLists.id
      description: Recorded Future threat list ID.
      type: string
    - contextPath: RecordedFuture.Domain.threatLists.name
      description: Recorded Future threat list name.
      type: string
    - contextPath: RecordedFuture.Domain.threatLists.type
      description: Recorded Future threat list type.
      type: string
    - contextPath: RecordedFuture.Domain.relatedEntities.RelatedAttacker.count
      description: Recorded Future related attacker count.
      type: number
    - contextPath: RecordedFuture.Domain.relatedEntities.RelatedAttacker.id
      description: Recorded Future related attacker ID.
      type: string
    - contextPath: RecordedFuture.Domain.relatedEntities.RelatedAttacker.name
      description: Recorded Future related attacker name.
      type: string
    - contextPath: RecordedFuture.Domain.relatedEntities.RelatedAttacker.type
      description: Recorded Future related attacker type.
      type: string
    - contextPath: RecordedFuture.Domain.relatedEntities.RelatedTarget.count
      description: Recorded Future related target count.
      type: number
    - contextPath: RecordedFuture.Domain.relatedEntities.RelatedTarget.id
      description: Recorded Future related target ID.
      type: string
    - contextPath: RecordedFuture.Domain.relatedEntities.RelatedTarget.name
      description: Recorded Future related target name.
      type: string
    - contextPath: RecordedFuture.Domain.relatedEntities.RelatedTarget.type
      description: Recorded Future related target type.
      type: string
    - contextPath: RecordedFuture.Domain.relatedEntities.RelatedThreatActor.count
      description: Recorded Future related threat actor count.
      type: number
    - contextPath: RecordedFuture.Domain.relatedEntities.RelatedThreatActor.id
      description: Recorded Future related threat actor ID.
      type: string
    - contextPath: RecordedFuture.Domain.relatedEntities.RelatedThreatActor.name
      description: Recorded Future related threat actor name.
      type: string
    - contextPath: RecordedFuture.Domain.relatedEntities.RelatedThreatActor.type
      description: Recorded Future related threat actor type.
      type: string
    - contextPath: RecordedFuture.Domain.relatedEntities.RelatedMalware.count
      description: Recorded Future related malware count.
      type: number
    - contextPath: RecordedFuture.Domain.relatedEntities.RelatedMalware.id
      description: Recorded Future related malware ID.
      type: string
    - contextPath: RecordedFuture.Domain.relatedEntities.RelatedMalware.name
      description: Recorded Future related malware name.
      type: string
    - contextPath: RecordedFuture.Domain.relatedEntities.RelatedMalware.type
      description: Recorded Future related malware type.
      type: string
    - contextPath: RecordedFuture.Domain.relatedEntities.RelatedCyberVulnerability.count
      description: Recorded Future related vulnerability count.
      type: number
    - contextPath: RecordedFuture.Domain.relatedEntities.RelatedCyberVulnerability.id
      description: Recorded Future related vulnerability ID.
      type: string
    - contextPath: RecordedFuture.Domain.relatedEntities.RelatedCyberVulnerability.name
      description: Recorded Future related vulnerability name.
      type: string
    - contextPath: RecordedFuture.Domain.relatedEntities.RelatedCyberVulnerability.type
      description: Recorded Future related vulnerability type.
      type: string
    - contextPath: RecordedFuture.Domain.relatedEntities.RelatedIpAddress.count
      description: Recorded Future related IP address count.
      type: number
    - contextPath: RecordedFuture.Domain.relatedEntities.RelatedIpAddress.id
      description: Recorded Future related IP address ID.
      type: string
    - contextPath: RecordedFuture.Domain.relatedEntities.RelatedIpAddress.name
      description: Recorded Future related IP address name.
      type: string
    - contextPath: RecordedFuture.Domain.relatedEntities.RelatedIpAddress.type
      description: Recorded Future related IP address type.
      type: string
    - contextPath: RecordedFuture.Domain.relatedEntities.RelatedInternetDomainName.count
      description: Recorded Future related domain name count.
      type: number
    - contextPath: RecordedFuture.Domain.relatedEntities.RelatedInternetDomainName.id
      description: Recorded Future related domain name ID.
      type: string
    - contextPath: RecordedFuture.Domain.relatedEntities.RelatedInternetDomainName.name
      description: Recorded Future related domain name name.
      type: string
    - contextPath: RecordedFuture.Domain.relatedEntities.RelatedInternetDomainName.type
      description: Recorded Future related domain name type.
      type: string
    - contextPath: RecordedFuture.Domain.relatedEntities.RelatedProduct.count
      description: Recorded Future related product count.
      type: number
    - contextPath: RecordedFuture.Domain.relatedEntities.RelatedProduct.id
      description: Recorded Future related product ID.
      type: string
    - contextPath: RecordedFuture.Domain.relatedEntities.RelatedProduct.name
      description: Recorded Future related product name.
      type: string
    - contextPath: RecordedFuture.Domain.relatedEntities.RelatedProduct.type
      description: Recorded Future related product type.
      type: string
    - contextPath: RecordedFuture.Domain.relatedEntities.RelatedCountries.count
      description: Recorded Future related countries count.
      type: number
    - contextPath: RecordedFuture.Domain.relatedEntities.RelatedCountries.id
      description: Recorded Future related countries ID.
      type: string
    - contextPath: RecordedFuture.Domain.relatedEntities.RelatedCountries.name
      description: Recorded Future related countries name.
      type: string
    - contextPath: RecordedFuture.Domain.relatedEntities.RelatedCountries.type
      description: Recorded Future related countries type.
      type: string
    - contextPath: RecordedFuture.Domain.relatedEntities.RelatedHash.count
      description: Recorded Future related hash count.
      type: number
    - contextPath: RecordedFuture.Domain.relatedEntities.RelatedHash.id
      description: Recorded Future related hash ID.
      type: string
    - contextPath: RecordedFuture.Domain.relatedEntities.RelatedHash.name
      description: Recorded Future related hash name.
      type: string
    - contextPath: RecordedFuture.Domain.relatedEntities.RelatedHash.type
      description: Recorded Future related hash type.
      type: string
    - contextPath: RecordedFuture.Domain.relatedEntities.RelatedTechnology.count
      description: Recorded Future related technology count.
      type: number
    - contextPath: RecordedFuture.Domain.relatedEntities.RelatedTechnology.id
      description: Recorded Future related technology ID.
      type: string
    - contextPath: RecordedFuture.Domain.relatedEntities.RelatedTechnology.name
      description: Recorded Future related technology name.
      type: string
    - contextPath: RecordedFuture.Domain.relatedEntities.RelatedTechnology.type
      description: Recorded Future related technology type.
      type: string
    - contextPath: RecordedFuture.Domain.relatedEntities.RelatedEmailAddress.count
      description: Recorded Future related email address count.
      type: number
    - contextPath: RecordedFuture.Domain.relatedEntities.RelatedEmailAddress.id
      description: Recorded Future related email address ID.
      type: string
    - contextPath: RecordedFuture.Domain.relatedEntities.RelatedEmailAddress.name
      description: Recorded Future related email address name.
      type: string
    - contextPath: RecordedFuture.Domain.relatedEntities.RelatedEmailAddress.type
      description: Recorded Future related email address type.
      type: string
    - contextPath: RecordedFuture.Domain.relatedEntities.RelatedAttackVector.count
      description: Recorded Future related attack vector count.
      type: number
    - contextPath: RecordedFuture.Domain.relatedEntities.RelatedAttackVector.id
      description: Recorded Future related attack vector ID.
      type: string
    - contextPath: RecordedFuture.Domain.relatedEntities.RelatedAttackVector.name
      description: Recorded Future related attack vector name.
      type: string
    - contextPath: RecordedFuture.Domain.relatedEntities.RelatedAttackVector.type
      description: Recorded Future related attack vector type.
      type: string
    - contextPath: RecordedFuture.Domain.relatedEntities.RelatedMalwareCategory.count
      description: Recorded Future related malware category count.
      type: number
    - contextPath: RecordedFuture.Domain.relatedEntities.RelatedMalwareCategory.id
      description: Recorded Future related malware category ID.
      type: string
    - contextPath: RecordedFuture.Domain.relatedEntities.RelatedMalwareCategory.name
      description: Recorded Future related malware category name.
      type: string
    - contextPath: RecordedFuture.Domain.relatedEntities.RelatedMalwareCategory.type
      description: Recorded Future related malware category type.
      type: string
    - contextPath: RecordedFuture.Domain.relatedEntities.RelatedOperations.count
      description: Recorded Future related operations count.
      type: number
    - contextPath: RecordedFuture.Domain.relatedEntities.RelatedOperations.id
      description: Recorded Future related operations ID.
      type: string
    - contextPath: RecordedFuture.Domain.relatedEntities.RelatedOperations.name
      description: Recorded Future related operations name.
      type: string
    - contextPath: RecordedFuture.Domain.relatedEntities.RelatedOperations.type
      description: Recorded Future related operations type.
      type: string
    - contextPath: RecordedFuture.Domain.relatedEntities.RelatedCompany.count
      description: Recorded Future related company count.
      type: number
    - contextPath: RecordedFuture.Domain.relatedEntities.RelatedCompany.id
      description: Recorded Future related company ID.
      type: string
    - contextPath: RecordedFuture.Domain.relatedEntities.RelatedCompany.name
      description: Recorded Future related company name.
      type: string
    - contextPath: RecordedFuture.Domain.relatedEntities.RelatedCompany.type
      description: Recorded Future related company type.
      type: string
    - contextPath: RecordedFuture.Domain.analystNotes.attributes.context_entities.id
      description: Recorded Future analyst note context entity ID.
      type: string
    - contextPath: RecordedFuture.Domain.analystNotes.attributes.context_entities.name
      description: Recorded Future analyst note context entity name.
      type: string
    - contextPath: RecordedFuture.Domain.analystNotes.attributes.context_entities.type
      description: Recorded Future analyst note context entity type.
      type: string
    - contextPath: RecordedFuture.Domain.analystNotes.attributes.note_entities.id
      description: Recorded Future analyst note entity ID.
      type: string
    - contextPath: RecordedFuture.Domain.analystNotes.attributes.note_entities.name
      description: Recorded Future analyst note entity name.
      type: string
    - contextPath: RecordedFuture.Domain.analystNotes.attributes.note_entities.type
      description: Recorded Future analyst note entity type.
      type: string
    - contextPath: RecordedFuture.Domain.analystNotes.attributes.published
      description: Recorded Future analyst note publishing time.
      type: date
    - contextPath: RecordedFuture.Domain.analystNotes.attributes.validated_on
      description: Recorded Future analyst note validation time.
      type: date
    - contextPath: RecordedFuture.Domain.analystNotes.attributes.text
      description: Recorded Future analyst note content.
      type: string
    - contextPath: RecordedFuture.Domain.analystNotes.attributes.title
      description: Recorded Future analyst note title.
      type: string
    - contextPath: RecordedFuture.Domain.analystNotes.attributes.topic.description
      description: Recorded Future analyst note topic description.
      type: string
    - contextPath: RecordedFuture.Domain.analystNotes.attributes.topic.id
      description: Recorded Future analyst note topic ID.
      type: string
    - contextPath: RecordedFuture.Domain.analystNotes.attributes.topic.name
      description: Recorded Future analyst note topic name.
      type: string
    - contextPath: RecordedFuture.Domain.analystNotes.attributes.topic.type
      description: Recorded Future analyst note topic type.
      type: string
    - contextPath: RecordedFuture.Domain.analystNotes.attributes.validation_urls.id
      description: Recorded Future analyst note validation URL ID.
      type: string
    - contextPath: RecordedFuture.Domain.analystNotes.attributes.validation_urls.name
      description: Recorded Future analyst note validation URL.
      type: string
    - contextPath: RecordedFuture.Domain.analystNotes.attributes.validation_urls.type
      description: Recorded Future analyst note validation URL entity type.
      type: string
    - contextPath: RecordedFuture.Domain.analystNotes.id
      description: Recorded Future analyst note ID.
      type: string
    - contextPath: RecordedFuture.Domain.analystNotes.source.id
      description: Recorded Future analyst note source ID.
      type: string
    - contextPath: RecordedFuture.Domain.analystNotes.source.name
      description: Recorded Future analyst note source name.
      type: string
    - contextPath: RecordedFuture.Domain.analystNotes.source.type
      description: Recorded Future analyst note source type.
      type: string
    - contextPath: RecordedFuture.CVE.criticality
      description: Risk criticality.
      type: number
    - contextPath: RecordedFuture.CVE.criticalityLabel
      description: Risk criticality label.
      type: string
    - contextPath: RecordedFuture.CVE.riskString
      description: Risk string.
      type: string
    - contextPath: RecordedFuture.CVE.riskSummary
      description: Risk summary.
      type: string
    - contextPath: RecordedFuture.CVE.rules
      description: Risk rules.
      type: string
    - contextPath: RecordedFuture.CVE.concatRules
      description: All risk rules concatenated by comma.
      type: string
    - contextPath: RecordedFuture.CVE.score
      description: Risk score.
      type: number
    - contextPath: RecordedFuture.CVE.firstSeen
      description: Evidence first seen.
      type: date
    - contextPath: RecordedFuture.CVE.lastSeen
      description: Evidence last seen.
      type: date
    - contextPath: RecordedFuture.CVE.intelCard
      description: Recorded Future intelligence card URL.
      type: string
    - contextPath: RecordedFuture.CVE.hashAlgorithm
      description: Hash algorithm.
      type: string
    - contextPath: RecordedFuture.CVE.type
      description: Recorded Future entity type.
      type: string
    - contextPath: RecordedFuture.CVE.name
      description: Recorded Future entity name.
      type: string
    - contextPath: RecordedFuture.CVE.id
      description: Recorded Future entity ID.
      type: string
    - contextPath: RecordedFuture.CVE.metrics.type
      description: Recorded Future metrics type.
      type: string
    - contextPath: RecordedFuture.CVE.metrics.value
      description: Recorded Future metrics value.
      type: number
    - contextPath: RecordedFuture.CVE.threatLists.description
      description: Recorded Future threat list description.
      type: string
    - contextPath: RecordedFuture.CVE.threatLists.id
      description: Recorded Future threat list ID.
      type: string
    - contextPath: RecordedFuture.CVE.threatLists.name
      description: Recorded Future threat list name.
      type: string
    - contextPath: RecordedFuture.CVE.threatLists.type
      description: Recorded Future threat list type.
      type: string
    - contextPath: RecordedFuture.CVE.relatedEntities.RelatedAttacker.count
      description: Recorded Future related attacker count.
      type: number
    - contextPath: RecordedFuture.CVE.relatedEntities.RelatedAttacker.id
      description: Recorded Future related attacker ID.
      type: string
    - contextPath: RecordedFuture.CVE.relatedEntities.RelatedAttacker.name
      description: Recorded Future related attacker name.
      type: string
    - contextPath: RecordedFuture.CVE.relatedEntities.RelatedAttacker.type
      description: Recorded Future related attacker type.
      type: string
    - contextPath: RecordedFuture.CVE.relatedEntities.RelatedTarget.count
      description: Recorded Future related target count.
      type: number
    - contextPath: RecordedFuture.CVE.relatedEntities.RelatedTarget.id
      description: Recorded Future related target ID.
      type: string
    - contextPath: RecordedFuture.CVE.relatedEntities.RelatedTarget.name
      description: Recorded Future related target name.
      type: string
    - contextPath: RecordedFuture.CVE.relatedEntities.RelatedTarget.type
      description: Recorded Future related target type.
      type: string
    - contextPath: RecordedFuture.CVE.relatedEntities.RelatedThreatActor.count
      description: Recorded Future related threat actor count.
      type: number
    - contextPath: RecordedFuture.CVE.relatedEntities.RelatedThreatActor.id
      description: Recorded Future related threat actor ID.
      type: string
    - contextPath: RecordedFuture.CVE.relatedEntities.RelatedThreatActor.name
      description: Recorded Future related threat actor name.
      type: string
    - contextPath: RecordedFuture.CVE.relatedEntities.RelatedThreatActor.type
      description: Recorded Future related threat actor type.
      type: string
    - contextPath: RecordedFuture.CVE.relatedEntities.RelatedMalware.count
      description: Recorded Future related malware count.
      type: number
    - contextPath: RecordedFuture.CVE.relatedEntities.RelatedMalware.id
      description: Recorded Future related malware ID.
      type: string
    - contextPath: RecordedFuture.CVE.relatedEntities.RelatedMalware.name
      description: Recorded Future related malware name.
      type: string
    - contextPath: RecordedFuture.CVE.relatedEntities.RelatedMalware.type
      description: Recorded Future related malware type.
      type: string
    - contextPath: RecordedFuture.CVE.relatedEntities.RelatedCyberVulnerability.count
      description: Recorded Future related vulnerability count.
      type: number
    - contextPath: RecordedFuture.CVE.relatedEntities.RelatedCyberVulnerability.id
      description: Recorded Future related vulnerability ID.
      type: string
    - contextPath: RecordedFuture.CVE.relatedEntities.RelatedCyberVulnerability.name
      description: Recorded Future related vulnerability name.
      type: string
    - contextPath: RecordedFuture.CVE.relatedEntities.RelatedCyberVulnerability.type
      description: Recorded Future related vulnerability type.
      type: string
    - contextPath: RecordedFuture.CVE.relatedEntities.RelatedIpAddress.count
      description: Recorded Future related IP address count.
      type: number
    - contextPath: RecordedFuture.CVE.relatedEntities.RelatedIpAddress.id
      description: Recorded Future related IP address ID.
      type: string
    - contextPath: RecordedFuture.CVE.relatedEntities.RelatedIpAddress.name
      description: Recorded Future related IP address name.
      type: string
    - contextPath: RecordedFuture.CVE.relatedEntities.RelatedIpAddress.type
      description: Recorded Future related IP address type.
      type: string
    - contextPath: RecordedFuture.CVE.relatedEntities.RelatedInternetDomainName.count
      description: Recorded Future related domain name count.
      type: number
    - contextPath: RecordedFuture.CVE.relatedEntities.RelatedInternetDomainName.id
      description: Recorded Future related domain name ID.
      type: string
    - contextPath: RecordedFuture.CVE.relatedEntities.RelatedInternetDomainName.name
      description: Recorded Future related domain name name.
      type: string
    - contextPath: RecordedFuture.CVE.relatedEntities.RelatedInternetDomainName.type
      description: Recorded Future related domain name type.
      type: string
    - contextPath: RecordedFuture.CVE.relatedEntities.RelatedProduct.count
      description: Recorded Future related product count.
      type: number
    - contextPath: RecordedFuture.CVE.relatedEntities.RelatedProduct.id
      description: Recorded Future related product ID.
      type: string
    - contextPath: RecordedFuture.CVE.relatedEntities.RelatedProduct.name
      description: Recorded Future related product name.
      type: string
    - contextPath: RecordedFuture.CVE.relatedEntities.RelatedProduct.type
      description: Recorded Future related product type.
      type: string
    - contextPath: RecordedFuture.CVE.relatedEntities.RelatedCountries.count
      description: Recorded Future related countries count.
      type: number
    - contextPath: RecordedFuture.CVE.relatedEntities.RelatedCountries.id
      description: Recorded Future related countries ID.
      type: string
    - contextPath: RecordedFuture.CVE.relatedEntities.RelatedCountries.name
      description: Recorded Future related countries name.
      type: string
    - contextPath: RecordedFuture.CVE.relatedEntities.RelatedCountries.type
      description: Recorded Future related countries type.
      type: string
    - contextPath: RecordedFuture.CVE.relatedEntities.RelatedHash.count
      description: Recorded Future related hash count.
      type: number
    - contextPath: RecordedFuture.CVE.relatedEntities.RelatedHash.id
      description: Recorded Future related hash ID.
      type: string
    - contextPath: RecordedFuture.CVE.relatedEntities.RelatedHash.name
      description: Recorded Future related hash name.
      type: string
    - contextPath: RecordedFuture.CVE.relatedEntities.RelatedHash.type
      description: Recorded Future related hash type.
      type: string
    - contextPath: RecordedFuture.CVE.relatedEntities.RelatedTechnology.count
      description: Recorded Future related technology count.
      type: number
    - contextPath: RecordedFuture.CVE.relatedEntities.RelatedTechnology.id
      description: Recorded Future related technology ID.
      type: string
    - contextPath: RecordedFuture.CVE.relatedEntities.RelatedTechnology.name
      description: Recorded Future related technology name.
      type: string
    - contextPath: RecordedFuture.CVE.relatedEntities.RelatedTechnology.type
      description: Recorded Future related technology type.
      type: string
    - contextPath: RecordedFuture.CVE.relatedEntities.RelatedEmailAddress.count
      description: Recorded Future related email address count.
      type: number
    - contextPath: RecordedFuture.CVE.relatedEntities.RelatedEmailAddress.id
      description: Recorded Future related email address ID.
      type: string
    - contextPath: RecordedFuture.CVE.relatedEntities.RelatedEmailAddress.name
      description: Recorded Future related email address name.
      type: string
    - contextPath: RecordedFuture.CVE.relatedEntities.RelatedEmailAddress.type
      description: Recorded Future related email address type.
      type: string
    - contextPath: RecordedFuture.CVE.relatedEntities.RelatedAttackVector.count
      description: Recorded Future related attack vector count.
      type: number
    - contextPath: RecordedFuture.CVE.relatedEntities.RelatedAttackVector.id
      description: Recorded Future related attack vector ID.
      type: string
    - contextPath: RecordedFuture.CVE.relatedEntities.RelatedAttackVector.name
      description: Recorded Future related attack vector name.
      type: string
    - contextPath: RecordedFuture.CVE.relatedEntities.RelatedAttackVector.type
      description: Recorded Future related attack vector type.
      type: string
    - contextPath: RecordedFuture.CVE.relatedEntities.RelatedMalwareCategory.count
      description: Recorded Future related malware category count.
      type: number
    - contextPath: RecordedFuture.CVE.relatedEntities.RelatedMalwareCategory.id
      description: Recorded Future related malware category ID.
      type: string
    - contextPath: RecordedFuture.CVE.relatedEntities.RelatedMalwareCategory.name
      description: Recorded Future related malware category name.
      type: string
    - contextPath: RecordedFuture.CVE.relatedEntities.RelatedMalwareCategory.type
      description: Recorded Future related malware category type.
      type: string
    - contextPath: RecordedFuture.CVE.relatedEntities.RelatedOperations.count
      description: Recorded Future related operations count.
      type: number
    - contextPath: RecordedFuture.CVE.relatedEntities.RelatedOperations.id
      description: Recorded Future related operations ID.
      type: string
    - contextPath: RecordedFuture.CVE.relatedEntities.RelatedOperations.name
      description: Recorded Future related operations name.
      type: string
    - contextPath: RecordedFuture.CVE.relatedEntities.RelatedOperations.type
      description: Recorded Future related operations type.
      type: string
    - contextPath: RecordedFuture.CVE.relatedEntities.RelatedCompany.count
      description: Recorded Future related company count.
      type: number
    - contextPath: RecordedFuture.CVE.relatedEntities.RelatedCompany.id
      description: Recorded Future related company ID.
      type: string
    - contextPath: RecordedFuture.CVE.relatedEntities.RelatedCompany.name
      description: Recorded Future related company name.
      type: string
    - contextPath: RecordedFuture.CVE.relatedEntities.RelatedCompany.type
      description: Recorded Future related company type.
      type: string
    - contextPath: RecordedFuture.CVE.relatedLinks
      description: Recorded Future CVE related links.
      type: string
    - contextPath: RecordedFuture.CVE.analystNotes.attributes.context_entities.id
      description: Recorded Future analyst note context entity ID.
      type: string
    - contextPath: RecordedFuture.CVE.analystNotes.attributes.context_entities.name
      description: Recorded Future analyst note context entity name.
      type: string
    - contextPath: RecordedFuture.CVE.analystNotes.attributes.context_entities.type
      description: Recorded Future analyst note context entity type.
      type: string
    - contextPath: RecordedFuture.CVE.analystNotes.attributes.note_entities.id
      description: Recorded Future analyst note entity ID.
      type: string
    - contextPath: RecordedFuture.CVE.analystNotes.attributes.note_entities.name
      description: Recorded Future analyst note entity name.
      type: string
    - contextPath: RecordedFuture.CVE.analystNotes.attributes.note_entities.type
      description: Recorded Future analyst note entity type.
      type: string
    - contextPath: RecordedFuture.CVE.analystNotes.attributes.published
      description: Recorded Future analyst note publishing time.
      type: date
    - contextPath: RecordedFuture.CVE.analystNotes.attributes.validated_on
      description: Recorded Future analyst note validation time.
      type: date
    - contextPath: RecordedFuture.CVE.analystNotes.attributes.text
      description: Recorded Future analyst note content.
      type: string
    - contextPath: RecordedFuture.CVE.analystNotes.attributes.title
      description: Recorded Future analyst note title.
      type: string
    - contextPath: RecordedFuture.CVE.analystNotes.attributes.topic.description
      description: Recorded Future analyst note topic description.
      type: string
    - contextPath: RecordedFuture.CVE.analystNotes.attributes.topic.id
      description: Recorded Future analyst note topic ID.
      type: string
    - contextPath: RecordedFuture.CVE.analystNotes.attributes.topic.name
      description: Recorded Future analyst note topic name.
      type: string
    - contextPath: RecordedFuture.CVE.analystNotes.attributes.topic.type
      description: Recorded Future analyst note topic type.
      type: string
    - contextPath: RecordedFuture.CVE.analystNotes.attributes.validation_urls.id
      description: Recorded Future analyst note validation URL ID.
      type: string
    - contextPath: RecordedFuture.CVE.analystNotes.attributes.validation_urls.name
      description: Recorded Future analyst note validation URL.
      type: string
    - contextPath: RecordedFuture.CVE.analystNotes.attributes.validation_urls.type
      description: Recorded Future analyst note validation URL entity type.
      type: string
    - contextPath: RecordedFuture.CVE.analystNotes.id
      description: Recorded Future analyst note ID.
      type: string
    - contextPath: RecordedFuture.CVE.analystNotes.source.id
      description: Recorded Future analyst note source ID.
      type: string
    - contextPath: RecordedFuture.CVE.analystNotes.source.name
      description: Recorded Future analyst note source name.
      type: string
    - contextPath: RecordedFuture.CVE.analystNotes.source.type
      description: Recorded Future analyst note source type.
      type: string
    - contextPath: RecordedFuture.CVE.cpe
      description: Recorded Future CPE information.
      type: string
    - contextPath: RecordedFuture.File.criticality
      description: Risk criticality.
      type: number
    - contextPath: RecordedFuture.File.criticalityLabel
      description: Risk criticality label.
      type: string
    - contextPath: RecordedFuture.File.riskString
      description: Risk string.
      type: string
    - contextPath: RecordedFuture.File.riskSummary
      description: Risk summary.
      type: string
    - contextPath: RecordedFuture.File.rules
      description: Risk rules.
      type: string
    - contextPath: RecordedFuture.File.concatRules
      description: All risk rules concatenated by comma.
      type: string
    - contextPath: RecordedFuture.File.score
      description: Risk score.
      type: number
    - contextPath: RecordedFuture.File.firstSeen
      description: Evidence first seen.
      type: date
    - contextPath: RecordedFuture.File.lastSeen
      description: Evidence last seen.
      type: date
    - contextPath: RecordedFuture.File.intelCard
      description: Recorded Future intelligence card URL.
      type: string
    - contextPath: RecordedFuture.File.hashAlgorithm
      description: Hash algorithm.
      type: string
    - contextPath: RecordedFuture.File.type
      description: Recorded Future entity type.
      type: string
    - contextPath: RecordedFuture.File.name
      description: Recorded Future entity name.
      type: string
    - contextPath: RecordedFuture.File.id
      description: Recorded Future entity ID.
      type: string
    - contextPath: RecordedFuture.File.metrics.type
      description: Recorded Future metrics type.
      type: string
    - contextPath: RecordedFuture.File.metrics.value
      description: Recorded Future metrics value.
      type: number
    - contextPath: RecordedFuture.File.threatLists.description
      description: Recorded Future threat list description.
      type: string
    - contextPath: RecordedFuture.File.threatLists.id
      description: Recorded Future threat list ID.
      type: string
    - contextPath: RecordedFuture.File.threatLists.name
      description: Recorded Future threat list name.
      type: string
    - contextPath: RecordedFuture.File.threatLists.type
      description: Recorded Future threat list type.
      type: string
    - contextPath: RecordedFuture.File.relatedEntities.RelatedAttacker.count
      description: Recorded Future related attacker count.
      type: number
    - contextPath: RecordedFuture.File.relatedEntities.RelatedAttacker.id
      description: Recorded Future related attacker ID.
      type: string
    - contextPath: RecordedFuture.File.relatedEntities.RelatedAttacker.name
      description: Recorded Future related attacker name.
      type: string
    - contextPath: RecordedFuture.File.relatedEntities.RelatedAttacker.type
      description: Recorded Future related attacker type.
      type: string
    - contextPath: RecordedFuture.File.relatedEntities.RelatedTarget.count
      description: Recorded Future related target count.
      type: number
    - contextPath: RecordedFuture.File.relatedEntities.RelatedTarget.id
      description: Recorded Future related target ID.
      type: string
    - contextPath: RecordedFuture.File.relatedEntities.RelatedTarget.name
      description: Recorded Future related target name.
      type: string
    - contextPath: RecordedFuture.File.relatedEntities.RelatedTarget.type
      description: Recorded Future related target type.
      type: string
    - contextPath: RecordedFuture.File.relatedEntities.RelatedThreatActor.count
      description: Recorded Future related threat actor count.
      type: number
    - contextPath: RecordedFuture.File.relatedEntities.RelatedThreatActor.id
      description: Recorded Future related threat actor ID.
      type: string
    - contextPath: RecordedFuture.File.relatedEntities.RelatedThreatActor.name
      description: Recorded Future related threat actor name.
      type: string
    - contextPath: RecordedFuture.File.relatedEntities.RelatedThreatActor.type
      description: Recorded Future related threat actor type.
      type: string
    - contextPath: RecordedFuture.File.relatedEntities.RelatedMalware.count
      description: Recorded Future related malware count.
      type: number
    - contextPath: RecordedFuture.File.relatedEntities.RelatedMalware.id
      description: Recorded Future related malware ID.
      type: string
    - contextPath: RecordedFuture.File.relatedEntities.RelatedMalware.name
      description: Recorded Future related malware name.
      type: string
    - contextPath: RecordedFuture.File.relatedEntities.RelatedMalware.type
      description: Recorded Future related malware type.
      type: string
    - contextPath: RecordedFuture.File.relatedEntities.RelatedCyberVulnerability.count
      description: Recorded Future related vulnerability count.
      type: number
    - contextPath: RecordedFuture.File.relatedEntities.RelatedCyberVulnerability.id
      description: Recorded Future related vulnerability ID.
      type: string
    - contextPath: RecordedFuture.File.relatedEntities.RelatedCyberVulnerability.name
      description: Recorded Future related vulnerability name.
      type: string
    - contextPath: RecordedFuture.File.relatedEntities.RelatedCyberVulnerability.type
      description: Recorded Future related vulnerability type.
      type: string
    - contextPath: RecordedFuture.File.relatedEntities.RelatedIpAddress.count
      description: Recorded Future related IP address count.
      type: number
    - contextPath: RecordedFuture.File.relatedEntities.RelatedIpAddress.id
      description: Recorded Future related IP address ID.
      type: string
    - contextPath: RecordedFuture.File.relatedEntities.RelatedIpAddress.name
      description: Recorded Future related IP address name.
      type: string
    - contextPath: RecordedFuture.File.relatedEntities.RelatedIpAddress.type
      description: Recorded Future related IP address type.
      type: string
    - contextPath: RecordedFuture.File.relatedEntities.RelatedInternetDomainName.count
      description: Recorded Future related domain name count.
      type: number
    - contextPath: RecordedFuture.File.relatedEntities.RelatedInternetDomainName.id
      description: Recorded Future related domain name ID.
      type: string
    - contextPath: RecordedFuture.File.relatedEntities.RelatedInternetDomainName.name
      description: Recorded Future related domain name name.
      type: string
    - contextPath: RecordedFuture.File.relatedEntities.RelatedInternetDomainName.type
      description: Recorded Future related domain name type.
      type: string
    - contextPath: RecordedFuture.File.relatedEntities.RelatedProduct.count
      description: Recorded Future related product count.
      type: number
    - contextPath: RecordedFuture.File.relatedEntities.RelatedProduct.id
      description: Recorded Future related product ID.
      type: string
    - contextPath: RecordedFuture.File.relatedEntities.RelatedProduct.name
      description: Recorded Future related product name.
      type: string
    - contextPath: RecordedFuture.File.relatedEntities.RelatedProduct.type
      description: Recorded Future related product type.
      type: string
    - contextPath: RecordedFuture.File.relatedEntities.RelatedCountries.count
      description: Recorded Future related countries count.
      type: number
    - contextPath: RecordedFuture.File.relatedEntities.RelatedCountries.id
      description: Recorded Future related countries ID.
      type: string
    - contextPath: RecordedFuture.File.relatedEntities.RelatedCountries.name
      description: Recorded Future related countries name.
      type: string
    - contextPath: RecordedFuture.File.relatedEntities.RelatedCountries.type
      description: Recorded Future related countries type.
      type: string
    - contextPath: RecordedFuture.File.relatedEntities.RelatedHash.count
      description: Recorded Future related hash count.
      type: number
    - contextPath: RecordedFuture.File.relatedEntities.RelatedHash.id
      description: Recorded Future related hash ID.
      type: string
    - contextPath: RecordedFuture.File.relatedEntities.RelatedHash.name
      description: Recorded Future related hash name.
      type: string
    - contextPath: RecordedFuture.File.relatedEntities.RelatedHash.type
      description: Recorded Future related hash type.
      type: string
    - contextPath: RecordedFuture.File.relatedEntities.RelatedTechnology.count
      description: Recorded Future related technology count.
      type: number
    - contextPath: RecordedFuture.File.relatedEntities.RelatedTechnology.id
      description: Recorded Future related technology ID.
      type: string
    - contextPath: RecordedFuture.File.relatedEntities.RelatedTechnology.name
      description: Recorded Future related technology name.
      type: string
    - contextPath: RecordedFuture.File.relatedEntities.RelatedTechnology.type
      description: Recorded Future related technology type.
      type: string
    - contextPath: RecordedFuture.File.relatedEntities.RelatedEmailAddress.count
      description: Recorded Future related email address count.
      type: number
    - contextPath: RecordedFuture.File.relatedEntities.RelatedEmailAddress.id
      description: Recorded Future related email address ID.
      type: string
    - contextPath: RecordedFuture.File.relatedEntities.RelatedEmailAddress.name
      description: Recorded Future related email address name.
      type: string
    - contextPath: RecordedFuture.File.relatedEntities.RelatedEmailAddress.type
      description: Recorded Future related email address type.
      type: string
    - contextPath: RecordedFuture.File.relatedEntities.RelatedAttackVector.count
      description: Recorded Future related attack vector count.
      type: number
    - contextPath: RecordedFuture.File.relatedEntities.RelatedAttackVector.id
      description: Recorded Future related attack vector ID.
      type: string
    - contextPath: RecordedFuture.File.relatedEntities.RelatedAttackVector.name
      description: Recorded Future related attack vector name.
      type: string
    - contextPath: RecordedFuture.File.relatedEntities.RelatedAttackVector.type
      description: Recorded Future related attack vector type.
      type: string
    - contextPath: RecordedFuture.File.relatedEntities.RelatedMalwareCategory.count
      description: Recorded Future related malware category count.
      type: number
    - contextPath: RecordedFuture.File.relatedEntities.RelatedMalwareCategory.id
      description: Recorded Future related malware category ID.
      type: string
    - contextPath: RecordedFuture.File.relatedEntities.RelatedMalwareCategory.name
      description: Recorded Future related malware category name.
      type: string
    - contextPath: RecordedFuture.File.relatedEntities.RelatedMalwareCategory.type
      description: Recorded Future related malware category type.
      type: string
    - contextPath: RecordedFuture.File.relatedEntities.RelatedOperations.count
      description: Recorded Future related operations count.
      type: number
    - contextPath: RecordedFuture.File.relatedEntities.RelatedOperations.id
      description: Recorded Future related operations ID.
      type: string
    - contextPath: RecordedFuture.File.relatedEntities.RelatedOperations.name
      description: Recorded Future related operations name.
      type: string
    - contextPath: RecordedFuture.File.relatedEntities.RelatedOperations.type
      description: Recorded Future related operations type.
      type: string
    - contextPath: RecordedFuture.File.relatedEntities.RelatedCompany.count
      description: Recorded Future related company count.
      type: number
    - contextPath: RecordedFuture.File.relatedEntities.RelatedCompany.id
      description: Recorded Future related company ID.
      type: string
    - contextPath: RecordedFuture.File.relatedEntities.RelatedCompany.name
      description: Recorded Future related company name.
      type: string
    - contextPath: RecordedFuture.File.relatedEntities.RelatedCompany.type
      description: Recorded Future related company type.
      type: string
    - contextPath: RecordedFuture.File.analystNotes.attributes.context_entities.id
      description: Recorded Future analyst note context entity ID.
      type: string
    - contextPath: RecordedFuture.File.analystNotes.attributes.context_entities.name
      description: Recorded Future analyst note context entity name.
      type: string
    - contextPath: RecordedFuture.File.analystNotes.attributes.context_entities.type
      description: Recorded Future analyst note context entity type.
      type: string
    - contextPath: RecordedFuture.File.analystNotes.attributes.note_entities.id
      description: Recorded Future analyst note entity ID.
      type: string
    - contextPath: RecordedFuture.File.analystNotes.attributes.note_entities.name
      description: Recorded Future analyst note entity name.
      type: string
    - contextPath: RecordedFuture.File.analystNotes.attributes.note_entities.type
      description: Recorded Future analyst note entity type.
      type: string
    - contextPath: RecordedFuture.File.analystNotes.attributes.published
      description: Recorded Future analyst note publishing time.
      type: date
    - contextPath: RecordedFuture.File.analystNotes.attributes.validated_on
      description: Recorded Future analyst note validation time.
      type: date
    - contextPath: RecordedFuture.File.analystNotes.attributes.text
      description: Recorded Future analyst note content.
      type: string
    - contextPath: RecordedFuture.File.analystNotes.attributes.title
      description: Recorded Future analyst note title.
      type: string
    - contextPath: RecordedFuture.File.analystNotes.attributes.topic.description
      description: Recorded Future analyst note topic description.
      type: string
    - contextPath: RecordedFuture.File.analystNotes.attributes.topic.id
      description: Recorded Future analyst note topic ID.
      type: string
    - contextPath: RecordedFuture.File.analystNotes.attributes.topic.name
      description: Recorded Future analyst note topic name.
      type: string
    - contextPath: RecordedFuture.File.analystNotes.attributes.topic.type
      description: Recorded Future analyst note topic type.
      type: string
    - contextPath: RecordedFuture.File.analystNotes.attributes.validation_urls.id
      description: Recorded Future analyst note validation URL ID.
      type: string
    - contextPath: RecordedFuture.File.analystNotes.attributes.validation_urls.name
      description: Recorded Future analyst note validation URL.
      type: string
    - contextPath: RecordedFuture.File.analystNotes.attributes.validation_urls.type
      description: Recorded Future analyst note validation URL entity type.
      type: string
    - contextPath: RecordedFuture.File.analystNotes.id
      description: Recorded Future analyst note ID.
      type: string
    - contextPath: RecordedFuture.File.analystNotes.source.id
      description: Recorded Future analyst note source ID.
      type: string
    - contextPath: RecordedFuture.File.analystNotes.source.name
      description: Recorded Future analyst note source name.
      type: string
    - contextPath: RecordedFuture.File.analystNotes.source.type
      description: Recorded Future analyst note source type.
      type: string
    - contextPath: RecordedFuture.URL.criticality
      description: Risk criticality.
      type: number
    - contextPath: RecordedFuture.URL.criticalityLabel
      description: Risk criticality label.
      type: string
    - contextPath: RecordedFuture.URL.riskString
      description: Risk string.
      type: string
    - contextPath: RecordedFuture.URL.riskSummary
      description: Risk summary.
      type: string
    - contextPath: RecordedFuture.URL.rules
      description: Risk rules.
      type: string
    - contextPath: RecordedFuture.URL.concatRules
      description: All risk rules concatenated by comma.
      type: string
    - contextPath: RecordedFuture.URL.score
      description: Risk score.
      type: number
    - contextPath: RecordedFuture.URL.firstSeen
      description: Evidence first seen.
      type: date
    - contextPath: RecordedFuture.URL.lastSeen
      description: Evidence last seen.
      type: date
    - contextPath: RecordedFuture.URL.intelCard
      description: Recorded Future intelligence card URL.
      type: string
    - contextPath: RecordedFuture.URL.type
      description: Recorded Future entity type.
      type: string
    - contextPath: RecordedFuture.URL.name
      description: Recorded Future entity name.
      type: string
    - contextPath: RecordedFuture.URL.id
      description: Recorded Future entity ID.
      type: string
    - contextPath: RecordedFuture.URL.metrics.type
      description: Recorded Future metrics type.
      type: string
    - contextPath: RecordedFuture.URL.metrics.value
      description: Recorded Future metrics value.
      type: number
    - contextPath: RecordedFuture.URL.threatLists.description
      description: Recorded Future threat list description.
      type: string
    - contextPath: RecordedFuture.URL.threatLists.id
      description: Recorded Future threat list ID.
      type: string
    - contextPath: RecordedFuture.URL.threatLists.name
      description: Recorded Future threat list name.
      type: string
    - contextPath: RecordedFuture.URL.threatLists.type
      description: Recorded Future threat list type.
      type: string
    - contextPath: RecordedFuture.URL.relatedEntities.RelatedAttacker.count
      description: Recorded Future related attacker count.
      type: number
    - contextPath: RecordedFuture.URL.relatedEntities.RelatedAttacker.id
      description: Recorded Future related attacker ID.
      type: string
    - contextPath: RecordedFuture.URL.relatedEntities.RelatedAttacker.name
      description: Recorded Future related attacker name.
      type: string
    - contextPath: RecordedFuture.URL.relatedEntities.RelatedAttacker.type
      description: Recorded Future related attacker type.
      type: string
    - contextPath: RecordedFuture.URL.relatedEntities.RelatedTarget.count
      description: Recorded Future related target count.
      type: number
    - contextPath: RecordedFuture.URL.relatedEntities.RelatedTarget.id
      description: Recorded Future related target ID.
      type: string
    - contextPath: RecordedFuture.URL.relatedEntities.RelatedTarget.name
      description: Recorded Future related target name.
      type: string
    - contextPath: RecordedFuture.URL.relatedEntities.RelatedTarget.type
      description: Recorded Future related target type.
      type: string
    - contextPath: RecordedFuture.URL.relatedEntities.RelatedThreatActor.count
      description: Recorded Future related threat actor count.
      type: number
    - contextPath: RecordedFuture.URL.relatedEntities.RelatedThreatActor.id
      description: Recorded Future related threat actor ID.
      type: string
    - contextPath: RecordedFuture.URL.relatedEntities.RelatedThreatActor.name
      description: Recorded Future related threat actor name.
      type: string
    - contextPath: RecordedFuture.URL.relatedEntities.RelatedThreatActor.type
      description: Recorded Future related threat actor type.
      type: string
    - contextPath: RecordedFuture.URL.relatedEntities.RelatedMalware.count
      description: Recorded Future related malware count.
      type: number
    - contextPath: RecordedFuture.URL.relatedEntities.RelatedMalware.id
      description: Recorded Future related malware ID.
      type: string
    - contextPath: RecordedFuture.URL.relatedEntities.RelatedMalware.name
      description: Recorded Future related malware name.
      type: string
    - contextPath: RecordedFuture.URL.relatedEntities.RelatedMalware.type
      description: Recorded Future related malware type.
      type: string
    - contextPath: RecordedFuture.URL.relatedEntities.RelatedCyberVulnerability.count
      description: Recorded Future related vulnerability count.
      type: number
    - contextPath: RecordedFuture.URL.relatedEntities.RelatedCyberVulnerability.id
      description: Recorded Future related vulnerability ID.
      type: string
    - contextPath: RecordedFuture.URL.relatedEntities.RelatedCyberVulnerability.name
      description: Recorded Future related vulnerability name.
      type: string
    - contextPath: RecordedFuture.URL.relatedEntities.RelatedCyberVulnerability.type
      description: Recorded Future related vulnerability type.
      type: string
    - contextPath: RecordedFuture.URL.relatedEntities.RelatedIpAddress.count
      description: Recorded Future related IP address count.
      type: number
    - contextPath: RecordedFuture.URL.relatedEntities.RelatedIpAddress.id
      description: Recorded Future related IP address ID.
      type: string
    - contextPath: RecordedFuture.URL.relatedEntities.RelatedIpAddress.name
      description: Recorded Future related IP address name.
      type: string
    - contextPath: RecordedFuture.URL.relatedEntities.RelatedIpAddress.type
      description: Recorded Future related IP address type.
      type: string
    - contextPath: RecordedFuture.URL.relatedEntities.RelatedInternetDomainName.count
      description: Recorded Future related domain name count.
      type: number
    - contextPath: RecordedFuture.URL.relatedEntities.RelatedInternetDomainName.id
      description: Recorded Future related domain name ID.
      type: string
    - contextPath: RecordedFuture.URL.relatedEntities.RelatedInternetDomainName.name
      description: Recorded Future related domain name name.
      type: string
    - contextPath: RecordedFuture.URL.relatedEntities.RelatedInternetDomainName.type
      description: Recorded Future related domain name type.
      type: string
    - contextPath: RecordedFuture.URL.relatedEntities.RelatedProduct.count
      description: Recorded Future related product count.
      type: number
    - contextPath: RecordedFuture.URL.relatedEntities.RelatedProduct.id
      description: Recorded Future related product ID.
      type: string
    - contextPath: RecordedFuture.URL.relatedEntities.RelatedProduct.name
      description: Recorded Future related product name.
      type: string
    - contextPath: RecordedFuture.URL.relatedEntities.RelatedProduct.type
      description: Recorded Future related product type.
      type: string
    - contextPath: RecordedFuture.URL.relatedEntities.RelatedCountries.count
      description: Recorded Future related countries count.
      type: number
    - contextPath: RecordedFuture.URL.relatedEntities.RelatedCountries.id
      description: Recorded Future related countries ID.
      type: string
    - contextPath: RecordedFuture.URL.relatedEntities.RelatedCountries.name
      description: Recorded Future related countries name.
      type: string
    - contextPath: RecordedFuture.URL.relatedEntities.RelatedCountries.type
      description: Recorded Future related countries type.
      type: string
    - contextPath: RecordedFuture.URL.relatedEntities.RelatedHash.count
      description: Recorded Future related hash count.
      type: number
    - contextPath: RecordedFuture.URL.relatedEntities.RelatedHash.id
      description: Recorded Future related hash ID.
      type: string
    - contextPath: RecordedFuture.URL.relatedEntities.RelatedHash.name
      description: Recorded Future related hash name.
      type: string
    - contextPath: RecordedFuture.URL.relatedEntities.RelatedHash.type
      description: Recorded Future related hash type.
      type: string
    - contextPath: RecordedFuture.URL.relatedEntities.RelatedTechnology.count
      description: Recorded Future related technology count.
      type: number
    - contextPath: RecordedFuture.URL.relatedEntities.RelatedTechnology.id
      description: Recorded Future related technology ID.
      type: string
    - contextPath: RecordedFuture.URL.relatedEntities.RelatedTechnology.name
      description: Recorded Future related technology name.
      type: string
    - contextPath: RecordedFuture.URL.relatedEntities.RelatedTechnology.type
      description: Recorded Future related technology type.
      type: string
    - contextPath: RecordedFuture.URL.relatedEntities.RelatedEmailAddress.count
      description: Recorded Future related email address count.
      type: number
    - contextPath: RecordedFuture.URL.relatedEntities.RelatedEmailAddress.id
      description: Recorded Future related email address ID.
      type: string
    - contextPath: RecordedFuture.URL.relatedEntities.RelatedEmailAddress.name
      description: Recorded Future related email address name.
      type: string
    - contextPath: RecordedFuture.URL.relatedEntities.RelatedEmailAddress.type
      description: Recorded Future related email address type.
      type: string
    - contextPath: RecordedFuture.URL.relatedEntities.RelatedAttackVector.count
      description: Recorded Future related attack vector count.
      type: number
    - contextPath: RecordedFuture.URL.relatedEntities.RelatedAttackVector.id
      description: Recorded Future related attack vector ID.
      type: string
    - contextPath: RecordedFuture.URL.relatedEntities.RelatedAttackVector.name
      description: Recorded Future related attack vector name.
      type: string
    - contextPath: RecordedFuture.URL.relatedEntities.RelatedAttackVector.type
      description: Recorded Future related attack vector type.
      type: string
    - contextPath: RecordedFuture.URL.relatedEntities.RelatedMalwareCategory.count
      description: Recorded Future related malware category count.
      type: number
    - contextPath: RecordedFuture.URL.relatedEntities.RelatedMalwareCategory.id
      description: Recorded Future related malware category ID.
      type: string
    - contextPath: RecordedFuture.URL.relatedEntities.RelatedMalwareCategory.name
      description: Recorded Future related malware category name.
      type: string
    - contextPath: RecordedFuture.URL.relatedEntities.RelatedMalwareCategory.type
      description: Recorded Future related malware category type.
      type: string
    - contextPath: RecordedFuture.URL.relatedEntities.RelatedOperations.count
      description: Recorded Future related operations count.
      type: number
    - contextPath: RecordedFuture.URL.relatedEntities.RelatedOperations.id
      description: Recorded Future related operations ID.
      type: string
    - contextPath: RecordedFuture.URL.relatedEntities.RelatedOperations.name
      description: Recorded Future related operations name.
      type: string
    - contextPath: RecordedFuture.URL.relatedEntities.RelatedOperations.type
      description: Recorded Future related operations type.
      type: string
    - contextPath: RecordedFuture.URL.relatedEntities.RelatedCompany.count
      description: Recorded Future related company count.
      type: number
    - contextPath: RecordedFuture.URL.relatedEntities.RelatedCompany.id
      description: Recorded Future related company ID.
      type: string
    - contextPath: RecordedFuture.URL.relatedEntities.RelatedCompany.name
      description: Recorded Future related company name.
      type: string
    - contextPath: RecordedFuture.URL.relatedEntities.RelatedCompany.type
      description: Recorded Future related company type.
      type: string
    - contextPath: RecordedFuture.URL.analystNotes.attributes.context_entities.id
      description: Recorded Future analyst note context entity ID.
      type: string
    - contextPath: RecordedFuture.URL.analystNotes.attributes.context_entities.name
      description: Recorded Future analyst note context entity name.
      type: string
    - contextPath: RecordedFuture.URL.analystNotes.attributes.context_entities.type
      description: Recorded Future analyst note context entity type.
      type: string
    - contextPath: RecordedFuture.URL.analystNotes.attributes.note_entities.id
      description: Recorded Future analyst note entity ID.
      type: string
    - contextPath: RecordedFuture.URL.analystNotes.attributes.note_entities.name
      description: Recorded Future analyst note entity name.
      type: string
    - contextPath: RecordedFuture.URL.analystNotes.attributes.note_entities.type
      description: Recorded Future analyst note entity type.
      type: string
    - contextPath: RecordedFuture.URL.analystNotes.attributes.published
      description: Recorded Future analyst note publishing time.
      type: date
    - contextPath: RecordedFuture.URL.analystNotes.attributes.validated_on
      description: Recorded Future analyst note validation time.
      type: date
    - contextPath: RecordedFuture.URL.analystNotes.attributes.text
      description: Recorded Future analyst note content.
      type: string
    - contextPath: RecordedFuture.URL.analystNotes.attributes.title
      description: Recorded Future analyst note title.
      type: string
    - contextPath: RecordedFuture.URL.analystNotes.attributes.topic.description
      description: Recorded Future analyst note topic description.
      type: string
    - contextPath: RecordedFuture.URL.analystNotes.attributes.topic.id
      description: Recorded Future analyst note topic ID.
      type: string
    - contextPath: RecordedFuture.URL.analystNotes.attributes.topic.name
      description: Recorded Future analyst note topic name.
      type: string
    - contextPath: RecordedFuture.URL.analystNotes.attributes.topic.type
      description: Recorded Future analyst note topic type.
      type: string
    - contextPath: RecordedFuture.URL.analystNotes.attributes.validation_urls.id
      description: Recorded Future analyst note validation URL ID.
      type: string
    - contextPath: RecordedFuture.URL.analystNotes.attributes.validation_urls.name
      description: Recorded Future analyst note validation URL.
      type: string
    - contextPath: RecordedFuture.URL.analystNotes.attributes.validation_urls.type
      description: Recorded Future analyst note validation URL entity type.
      type: string
    - contextPath: RecordedFuture.URL.analystNotes.id
      description: Recorded Future analyst note ID.
      type: string
    - contextPath: RecordedFuture.URL.analystNotes.source.id
      description: Recorded Future analyst note source ID.
      type: string
    - contextPath: RecordedFuture.URL.analystNotes.source.name
      description: Recorded Future analyst note source name.
      type: string
    - contextPath: RecordedFuture.URL.analystNotes.source.type
      description: Recorded Future analyst note source type.
      type: string
    - contextPath: RecordedFuture.Malware.metrics.type
      description: Recorded Future metrics type.
      type: string
    - contextPath: RecordedFuture.Malware.metrics.value
      description: Recorded Future metrics value.
      type: number
    - contextPath: RecordedFuture.Malware.intelCard
      description: Recorded Future intelligence card URL.
      type: date
    - contextPath: RecordedFuture.Malware.firstSeen
      description: Evidence first seen.
      type: date
    - contextPath: RecordedFuture.Malware.lastSeen
      description: Evidence last seen.
      type: date
    - contextPath: RecordedFuture.Malware.name
      description: Recorded Future entity name.
      type: date
    - contextPath: RecordedFuture.Malware.type
      description: Recorded Future entity type (always = "Malware").
      type: string
    - contextPath: RecordedFuture.Malware.id
      description: Recorded Future malware ID.
      type: string
    - contextPath: RecordedFuture.Malware.categories.id
      description: Recorded Future malware category ID.
      type: string
    - contextPath: RecordedFuture.Malware.categories.name
      description: Recorded Future malware category name.
      type: string
    - contextPath: RecordedFuture.Malware.categories.type
      description: Recorded Future malware category type (always = "MalwareCategory").
      type: string
    - contextPath: RecordedFuture.Malware.relatedEntities.RelatedAttacker.count
      description: Recorded Future related attacker count.
      type: number
    - contextPath: RecordedFuture.Malware.relatedEntities.RelatedAttacker.id
      description: Recorded Future related attacker ID.
      type: string
    - contextPath: RecordedFuture.Malware.relatedEntities.RelatedAttacker.name
      description: Recorded Future related attacker name.
      type: string
    - contextPath: RecordedFuture.Malware.relatedEntities.RelatedAttacker.type
      description: Recorded Future related attacker type.
      type: string
    - contextPath: RecordedFuture.Malware.relatedEntities.RelatedTarget.count
      description: Recorded Future related target count.
      type: number
    - contextPath: RecordedFuture.Malware.relatedEntities.RelatedTarget.id
      description: Recorded Future related target ID.
      type: string
    - contextPath: RecordedFuture.Malware.relatedEntities.RelatedTarget.name
      description: Recorded Future related target name.
      type: string
    - contextPath: RecordedFuture.Malware.relatedEntities.RelatedTarget.type
      description: Recorded Future related target type.
      type: string
    - contextPath: RecordedFuture.Malware.relatedEntities.RelatedThreatActor.count
      description: Recorded Future related threat actor count.
      type: number
    - contextPath: RecordedFuture.Malware.relatedEntities.RelatedThreatActor.id
      description: Recorded Future related threat actor ID.
      type: string
    - contextPath: RecordedFuture.Malware.relatedEntities.RelatedThreatActor.name
      description: Recorded Future related threat actor name.
      type: string
    - contextPath: RecordedFuture.Malware.relatedEntities.RelatedThreatActor.type
      description: Recorded Future related threat actor type.
      type: string
    - contextPath: RecordedFuture.Malware.relatedEntities.RelatedMalware.count
      description: Recorded Future related malware count.
      type: number
    - contextPath: RecordedFuture.Malware.relatedEntities.RelatedMalware.id
      description: Recorded Future related malware ID.
      type: string
    - contextPath: RecordedFuture.Malware.relatedEntities.RelatedMalware.name
      description: Recorded Future related malware name.
      type: string
    - contextPath: RecordedFuture.Malware.relatedEntities.RelatedMalware.type
      description: Recorded Future related malware type.
      type: string
    - contextPath: RecordedFuture.Malware.relatedEntities.RelatedCyberVulnerability.count
      description: Recorded Future related vulnerability count.
      type: number
    - contextPath: RecordedFuture.Malware.relatedEntities.RelatedCyberVulnerability.id
      description: Recorded Future related vulnerability ID.
      type: string
    - contextPath: RecordedFuture.Malware.relatedEntities.RelatedCyberVulnerability.name
      description: Recorded Future related vulnerability name.
      type: string
    - contextPath: RecordedFuture.Malware.relatedEntities.RelatedCyberVulnerability.type
      description: Recorded Future related vulnerability type.
      type: string
    - contextPath: RecordedFuture.Malware.relatedEntities.RelatedIpAddress.count
      description: Recorded Future related IP address count.
      type: number
    - contextPath: RecordedFuture.Malware.relatedEntities.RelatedIpAddress.id
      description: Recorded Future related IP address ID.
      type: string
    - contextPath: RecordedFuture.Malware.relatedEntities.RelatedIpAddress.name
      description: Recorded Future related IP address name.
      type: string
    - contextPath: RecordedFuture.Malware.relatedEntities.RelatedIpAddress.type
      description: Recorded Future related IP address type.
      type: string
    - contextPath: RecordedFuture.Malware.relatedEntities.RelatedInternetDomainName.count
      description: Recorded Future related domain name count.
      type: number
    - contextPath: RecordedFuture.Malware.relatedEntities.RelatedInternetDomainName.id
      description: Recorded Future related domain name ID.
      type: string
    - contextPath: RecordedFuture.Malware.relatedEntities.RelatedInternetDomainName.name
      description: Recorded Future related domain name name.
      type: string
    - contextPath: RecordedFuture.Malware.relatedEntities.RelatedInternetDomainName.type
      description: Recorded Future related domain name type.
      type: string
    - contextPath: RecordedFuture.Malware.relatedEntities.RelatedProduct.count
      description: Recorded Future related product count.
      type: number
    - contextPath: RecordedFuture.Malware.relatedEntities.RelatedProduct.id
      description: Recorded Future related product ID.
      type: string
    - contextPath: RecordedFuture.Malware.relatedEntities.RelatedProduct.name
      description: Recorded Future related product name.
      type: string
    - contextPath: RecordedFuture.Malware.relatedEntities.RelatedProduct.type
      description: Recorded Future related product type.
      type: string
    - contextPath: RecordedFuture.Malware.relatedEntities.RelatedCountries.count
      description: Recorded Future related countries count.
      type: number
    - contextPath: RecordedFuture.Malware.relatedEntities.RelatedCountries.id
      description: Recorded Future related countries ID.
      type: string
    - contextPath: RecordedFuture.Malware.relatedEntities.RelatedCountries.name
      description: Recorded Future related countries name.
      type: string
    - contextPath: RecordedFuture.Malware.relatedEntities.RelatedCountries.type
      description: Recorded Future related countries type.
      type: string
    - contextPath: RecordedFuture.Malware.relatedEntities.RelatedHash.count
      description: Recorded Future related hash count.
      type: number
    - contextPath: RecordedFuture.Malware.relatedEntities.RelatedHash.id
      description: Recorded Future related hash ID.
      type: string
    - contextPath: RecordedFuture.Malware.relatedEntities.RelatedHash.name
      description: Recorded Future related hash name.
      type: string
    - contextPath: RecordedFuture.Malware.relatedEntities.RelatedHash.type
      description: Recorded Future related hash type.
      type: string
    - contextPath: RecordedFuture.Malware.relatedEntities.RelatedTechnology.count
      description: Recorded Future related technology count.
      type: number
    - contextPath: RecordedFuture.Malware.relatedEntities.RelatedTechnology.id
      description: Recorded Future related technology ID.
      type: string
    - contextPath: RecordedFuture.Malware.relatedEntities.RelatedTechnology.name
      description: Recorded Future related technology name.
      type: string
    - contextPath: RecordedFuture.Malware.relatedEntities.RelatedTechnology.type
      description: Recorded Future related technology type.
      type: string
    - contextPath: RecordedFuture.Malware.relatedEntities.RelatedEmailAddress.count
      description: Recorded Future related email address count.
      type: number
    - contextPath: RecordedFuture.Malware.relatedEntities.RelatedEmailAddress.id
      description: Recorded Future related email address ID.
      type: string
    - contextPath: RecordedFuture.Malware.relatedEntities.RelatedEmailAddress.name
      description: Recorded Future related email address name.
      type: string
    - contextPath: RecordedFuture.Malware.relatedEntities.RelatedEmailAddress.type
      description: Recorded Future related email address type.
      type: string
    - contextPath: RecordedFuture.Malware.relatedEntities.RelatedAttackVector.count
      description: Recorded Future related attack vector count.
      type: number
    - contextPath: RecordedFuture.Malware.relatedEntities.RelatedAttackVector.id
      description: Recorded Future related attack vector ID.
      type: string
    - contextPath: RecordedFuture.Malware.relatedEntities.RelatedAttackVector.name
      description: Recorded Future related attack vector name.
      type: string
    - contextPath: RecordedFuture.Malware.relatedEntities.RelatedAttackVector.type
      description: Recorded Future related attack vector type.
      type: string
    - contextPath: RecordedFuture.Malware.relatedEntities.RelatedMalwareCategory.count
      description: Recorded Future related malware category count.
      type: number
    - contextPath: RecordedFuture.Malware.relatedEntities.RelatedMalwareCategory.id
      description: Recorded Future related malware category ID.
      type: string
    - contextPath: RecordedFuture.Malware.relatedEntities.RelatedMalwareCategory.name
      description: Recorded Future related malware category name.
      type: string
    - contextPath: RecordedFuture.Malware.relatedEntities.RelatedMalwareCategory.type
      description: Recorded Future related malware category type.
      type: string
    - contextPath: RecordedFuture.Malware.relatedEntities.RelatedOperations.count
      description: Recorded Future related operations count.
      type: number
    - contextPath: RecordedFuture.Malware.relatedEntities.RelatedOperations.id
      description: Recorded Future related operations ID.
      type: string
    - contextPath: RecordedFuture.Malware.relatedEntities.RelatedOperations.name
      description: Recorded Future related operations name.
      type: string
    - contextPath: RecordedFuture.Malware.relatedEntities.RelatedOperations.type
      description: Recorded Future related operations type.
      type: string
    - contextPath: RecordedFuture.Malware.relatedEntities.RelatedCompany.count
      description: Recorded Future related company count.
      type: number
    - contextPath: RecordedFuture.Malware.relatedEntities.RelatedCompany.id
      description: Recorded Future related company ID.
      type: string
    - contextPath: RecordedFuture.Malware.relatedEntities.RelatedCompany.name
      description: Recorded Future related company name.
      type: string
    - contextPath: RecordedFuture.Malware.relatedEntities.RelatedCompany.type
      description: Recorded Future related company type.
      type: string
    - contextPath: RecordedFuture.Malware.analystNotes.attributes.context_entities.id
      description: Recorded Future analyst note context entity ID.
      type: string
    - contextPath: RecordedFuture.Malware.analystNotes.attributes.context_entities.name
      description: Recorded Future analyst note context entity name.
      type: string
    - contextPath: RecordedFuture.Malware.analystNotes.attributes.context_entities.type
      description: Recorded Future analyst note context entity type.
      type: string
    - contextPath: RecordedFuture.Malware.analystNotes.attributes.note_entities.id
      description: Recorded Future analyst note entity ID.
      type: string
    - contextPath: RecordedFuture.Malware.analystNotes.attributes.note_entities.name
      description: Recorded Future analyst note entity name.
      type: string
    - contextPath: RecordedFuture.Malware.analystNotes.attributes.note_entities.type
      description: Recorded Future analyst note entity type.
      type: string
    - contextPath: RecordedFuture.Malware.analystNotes.attributes.published
      description: Recorded Future analyst note publishing time.
      type: date
    - contextPath: RecordedFuture.Malware.analystNotes.attributes.validated_on
      description: Recorded Future analyst note validation time.
      type: date
    - contextPath: RecordedFuture.Malware.analystNotes.attributes.text
      description: Recorded Future analyst note content.
      type: string
    - contextPath: RecordedFuture.Malware.analystNotes.attributes.title
      description: Recorded Future analyst note title.
      type: string
    - contextPath: RecordedFuture.Malware.analystNotes.attributes.topic.description
      description: Recorded Future analyst note topic description.
      type: string
    - contextPath: RecordedFuture.Malware.analystNotes.attributes.topic.id
      description: Recorded Future analyst note topic ID.
      type: string
    - contextPath: RecordedFuture.Malware.analystNotes.attributes.topic.name
      description: Recorded Future analyst note topic name.
      type: string
    - contextPath: RecordedFuture.Malware.analystNotes.attributes.topic.type
      description: Recorded Future analyst note topic type.
      type: string
    - contextPath: RecordedFuture.Malware.analystNotes.attributes.validation_urls.id
      description: Recorded Future analyst note validation URL ID.
      type: string
    - contextPath: RecordedFuture.Malware.analystNotes.attributes.validation_urls.name
      description: Recorded Future analyst note validation URL.
      type: string
    - contextPath: RecordedFuture.Malware.analystNotes.attributes.validation_urls.type
      description: Recorded Future analyst note validation URL entity type.
      type: string
    - contextPath: RecordedFuture.Malware.analystNotes.id
      description: Recorded Future analyst note ID.
      type: string
    - contextPath: RecordedFuture.Malware.analystNotes.source.id
      description: Recorded Future analyst note source ID.
      type: string
    - contextPath: RecordedFuture.Malware.analystNotes.source.name
      description: Recorded Future analyst note source name.
      type: string
    - contextPath: RecordedFuture.Malware.analystNotes.source.type
      description: Recorded Future analyst note source type.
      type: string

  - name: recordedfuture-links
    description: Get Insikt Group Research Links for an IP, Domain, CVE, URL, File, or Malware.
    arguments:
    - name: entity_type
      required: true
      description: The type of entity for which to fetch context. Should be provided with its value in entityValue argument. Can be "domain", "ip", "file", "url", "cve", or "malware".
      auto: PREDEFINED
      predefined:
      - domain
      - ip
      - file
      - url
      - cve
      - malware
    - name: entity
      required: true
      description: 'The value of the entity for which to fetch context. Should be provided with its type in entity_type argument. Supported hash types: MD5, SHA1, SHA256, SHA512, CRC32, and CTPH. Vulnerability supports CVEs.'
    outputs:
    - contextPath: RecordedFuture.Links.category
      description: Recorded Future links category.
      type: String
    - contextPath: RecordedFuture.Links.type
      description: Recorded Future links type.
      type: String
    - contextPath: RecordedFuture.Links.lists.entity_type
      description: Recorded Future links entity list type.
      type: String
    - contextPath: RecordedFuture.Links.lists.entities.type
      description: Recorded Future link entity type.
      type: String
    - contextPath: RecordedFuture.Links.lists.entities.name
      description: Recorded Future link entity name.
      type: String
    - contextPath: RecordedFuture.Links.lists.entities.score
      description: Recorded Future link entity risk score.
      type: Number

  - name: recordedfuture-single-alert
    description: Get detailed information from vulnerability, typosquat and credential alerts.
    arguments:
    - name: id
      description: Alert ID.
      required: true
    outputs:
    - contextPath: RecordedFuture.SingleAlert.id
      description: Recorded Future alert ID.
      type: string
    - contextPath: RecordedFuture.SingleAlert.flat_entities.fragment
      description: Recorded Future fragment of the entity.
      type: string
    - contextPath: RecordedFuture.SingleAlert.flat_entities.name
      description: Recorded Future name of the entity.
      type: string
    - contextPath: RecordedFuture.SingleAlert.flat_entities.type
      description: Recorded Future type of the entity.
      type: string
    - contextPath: RecordedFuture.SingleAlert.flat_entities.id
      description: Recorded Future ID of the entity.
      type: string

  - name: recordedfuture-alerts
    description: Gets details on alerts configured and generated by Recorded Future by alert rule ID and/or time range.
    arguments:
    - name: rule_id
      description: Alert rule ID.
    - name: limit
      description: Maximum number of alerts to return. Default is 10.
      defaultValue: "10"
    - name: triggered_time
      description: 'Alert triggered time, e.g., "1 hour" or "2 days".'
    - name: assignee
      description: 'Alert assignee''s email address.'
    - name: status
      auto: PREDEFINED
      predefined:
      - unassigned
      - assigned
      - pending
      - actionable
      - no-action
      - tuning
      description: 'Alert review status. Can be "unassigned", "assigned", "pending", "actionable", "no-action", or "tuning".'
    - name: freetext
      description: Free text search.
    - name: offset
      description: Alerts from offset.
    - name: orderby
      auto: PREDEFINED
      predefined:
      - triggered
      description: Alerts sort order.
    - name: direction
      auto: PREDEFINED
      predefined:
      - asc
      - desc
      description: The direction by which to sort alerts. Can be "asc" or "desc".
    outputs:
    - contextPath: RecordedFuture.Alert.id
      description: Alert ID.
      type: string
    - contextPath: RecordedFuture.Alert.name
      description: Alert name.
      type: string
    - contextPath: RecordedFuture.Alert.type
      description: Alert type.
      type: string
    - contextPath: RecordedFuture.Alert.triggered
      description: Alert triggered time.
      type: date
    - contextPath: RecordedFuture.Alert.status
      description: Alert status.
      type: string
    - contextPath: RecordedFuture.Alert.assignee
      description: Alert assignee.
      type: string
    - contextPath: RecordedFuture.Alert.rule
      description: Alert rule name.
      type: string

  - name: recordedfuture-alert-rules
    description: Search for alert rule IDs.
    arguments:
    - name: rule_name
      description: Rule name to search. Can be a partial name.
    - name: limit
      description: 'Maximum number of rules to return. Default is 10.'
      defaultValue: "10"
    outputs:
    - contextPath: RecordedFuture.AlertRule.id
      description: Alert rule ID.
      type: string
    - contextPath: RecordedFuture.AlertRule.name
      description: Alert rule name.
      type: string

  - name: recordedfuture-alert-set-status
    description: Set alert into predefined status.
    arguments:
    - name: alert_id
      required: true
      description: Alert id.
    - name: status
      required: true
      auto: PREDEFINED
      predefined:
      - unassigned
      - assigned
      - pending
      - dismiss
      - no-action
      - actionable
      - tuning
      description: The status we want to set for the alert in Recorded Future.
    outputs:
    - contextPath: RecordedFuture.Alerts.id
      description: Recorded Future alert ID.
      type: String
    - contextPath: RecordedFuture.Alerts.status
      description: Recorded Future alert status.
      type: String
    - contextPath: RecordedFuture.Alerts.note.text
      description: Recorded Future alert note text.
      type: String
    - contextPath: RecordedFuture.Alerts.note.author
      description: Recorded Future alert note author.
      type: String
    - contextPath: RecordedFuture.Alerts.note.date
      description: Recorded Future alert note date.
      type: date
    - contextPath: RecordedFuture.Alerts.reviewDate
      description: Recorded Future alert get date.
      type: date

  - name: recordedfuture-alert-set-note
    description: Set a note for the alert in Recorded Future.
    arguments:
    - name: alert_id
      required: true
      description: Alert ID.
    - name: note
      required: true
      description: The note of the ID we want to set.
    outputs:
    - contextPath: RecordedFuture.Alerts.id
      description: Recorded Future alert ID.
      type: String
    - contextPath: RecordedFuture.Alerts.status
      description: Recorded Future alert status.
      type: String
    - contextPath: RecordedFuture.Alerts.note.text
      description: Recorded Future alert note text.
      type: String
    - contextPath: RecordedFuture.Alerts.note.author
      description: Recorded Future alert note author.
      type: String
    - contextPath: RecordedFuture.Alerts.note.date
      description: Recorded Future alert note date.
      type: date
    - contextPath: RecordedFuture.Alerts.reviewDate
      description: Recorded Future alert get date.
      type: date

  - name: recordedfuture-malware-search
    description: Search for a malware by specified filters.
    arguments:
    - name: freetext
      description: Part of malware name or ID to search for.
    - name: limit
      description: How many records to retrieve (default = 10).
    outputs:
    - contextPath: RecordedFuture.Malware.id
      description: Recorded Future malware ID.
      type: string
    - contextPath: RecordedFuture.Malware.name
      description: Recorded Future entity name.
      type: string
    - contextPath: RecordedFuture.Malware.type
      description: Recorded Future entity type (always = "Malware").
      type: string
    - contextPath: RecordedFuture.Malware.intelCard
      description: Recorded Future intelligence card URL.
      type: date

  - name: recordedfuture-threat-map
    description: Get threat actors map.
    arguments:
    - name: actors_ids
      isArray: true
      description: Actors IDs for which to get the threat map.
    - name: actor_name
      description: Actors name for which to get the threat map.
    - name: include_links
      auto: PREDEFINED
      predefined:
      - "true"
      - "false"
      description: Fetch links to threat actor or not.

    outputs:
    - contextPath: RecordedFuture.ThreatMap.id
      description: Recorded Future threat actor ID.
      type: string
    - contextPath: RecordedFuture.ThreatMap.name
      description: Recorded Future entity name.
      type: string
    - contextPath: RecordedFuture.ThreatMap.alias
      description: Recorded Future threat actor alias.
      type: array
    - contextPath: RecordedFuture.ThreatMap.intent
      description: Recorded Future threat actor intent.
      type: number
    - contextPath: RecordedFuture.ThreatMap.opportunity
      description: Recorded Future threat actor opportunity.
      type: number
    - contextPath: RecordedFuture.ThreatMap.log_entries
      description: Recorded Future threat actor log entries.
      type: array
    - contextPath: RecordedFuture.ThreatMap.links
      description: Recorded Future threat actor links by type.
      type: string
  - name: recordedfuture-threat-links
    description: Search links.
    arguments:
    - name: entity_type
      description: Type of the entity to fetch links for. E.g. "domain", "ip", "file", "url", "cve", "malware", "organization, "person". Should be provided along with the entity in entity_name argument.
      auto: PREDEFINED
      predefined:
      - IpAddress
      - URL
      - InternetDomainName
      - Hash
      - CyberVulnerability
      - CyberThreatActorCategory
      - AttackVector
      - Company
      - FileContent
      - Malware
      - MalwareCategory
      - MalwareSignature
      - MitreAttackIdentifier
      - Organization
      - Person
      - Username
    - name: entity_name
      description: Name of the entity to fetch links for.
    - name: entity_id
      description: ID of entity to fetch links for.
    - name: source_type
      description: Source of the links to be fetched. Can be "insikt" or "technical".
      auto: PREDEFINED
      predefined:
      - technical
      - insikt
    - name: timeframe
      description: Time range of the links to be fetched. Eg. "-1d" for last 1 day.
    - name: technical_type
      description: Type of technical source to fetch links from. Can be "type:MalwareAnalysis", "type:InfrastructureAnalysis", "type:NetworkTrafficAnalysis" or "type:TTPAnalysis".
    outputs:
    - contextPath: RecordedFuture.Links.entity.id
      description: Recorded Future Entity id.
      type: String
    - contextPath: RecordedFuture.Links.entity.type
      description: Recorded Future Entity type.
      type: String
    - contextPath: RecordedFuture.Links.links.type
      description: Recorded Future link type.
      type: String
    - contextPath: RecordedFuture.Links.links.id
      description: Recorded Future link id.
    - contextPath: RecordedFuture.Links.links.name
      description: Recorded Future link name.
    - contextPath: RecordedFuture.Links.links.source
      description: Recorded Future link source.
    - contextPath: RecordedFuture.Links.links.section
      description: Recorded Future link section.
    - contextPath: RecordedFuture.Links.links.attributes
      description: Recorded Future link attributes.
  - name: recordedfuture-detection-rules
    description: Search detection rules.
    arguments:
    - name: entity_type
      description: The type of entity for which to fetch context. Should be provided with its value in entity name argument. Can be "domain", "ip", "file", "url", "cve", or "malware".
      auto: PREDEFINED
      predefined:
      - IpAddress
      - URL
      - InternetDomainName
      - Hash
      - CyberVulnerability
      - CyberThreatActorCategory
      - AttackVector
      - Company
      - FileContent
      - Malware
      - MalwareCategory
      - MalwareSignature
      - MitreAttackIdentifier
      - Organization
      - Person
      - Username
    - name: entity_name
      description: Entity name.
    - name: entity_id
      description: Entity id.
    - name: rule_types
      isArray: true
      description: Rule type.
      auto: PREDEFINED
      predefined:
      - yara
      - sigma
      - snort
    - name: title
      description: Rule title.
    outputs:
    - contextPath: RecordedFuture.DetectionRules.id
      description: Recorded Future Detection rule id.
      type: String
    - contextPath: RecordedFuture.DetectionRules.type
      description: Recorded Future Detection rule type.
      type: String
    - contextPath: RecordedFuture.DetectionRules.title
      description: Recorded Future Detection rule title.
      type: String
    - contextPath: RecordedFuture.DetectionRules.description
      description: Recorded Future Detection rule description.
      type: String
    - contextPath: RecordedFuture.DetectionRules.created
      description: Recorded Future Detection rule created at.
      type: String
    - contextPath: RecordedFuture.DetectionRules.updated
      description: Recorded Future Detection rule updated at.
      type: String
    - contextPath: RecordedFuture.DetectionRules.rules
      description: Recorded Future Detection rules.
      type: array
    - contextPath: RecordedFuture.DetectionRules.rules.entities
      description: Recorded Future Detection rule entities.
      type: array
    - contextPath: RecordedFuture.DetectionRules.rules.entities.id
      description: Recorded Future Detection rule entity id.
      type: String
    - contextPath: RecordedFuture.DetectionRules.rules.entities.type
      description: Recorded Future Detection rule entity type.
      type: String
    - contextPath: RecordedFuture.DetectionRules.rules.entities.name
      description: Recorded Future Detection rule entity name.
      type: String
    - contextPath: RecordedFuture.DetectionRules.rules.content
      description: Recorded Future Detection rules content.
      type: String
    - contextPath: RecordedFuture.DetectionRules.rules.file_name
      description: Recorded Future Detection rules file_name.
      type: String
  - name: recordedfuture-collective-insight
    description: Post detection to collective insight.
    arguments:
    - name: entity_type
      required: true
      description: Value that can contain one of the enumerated list of values (ip, hash, domain, vulnerability, url).
      auto: PREDEFINED
      predefined:
      - ip
      - hash
      - domain
      - vulnerability
      - url
    - name: entity_name
      required: true
      description: Value of the IOC itself.
    - name: entity_field
      description: Used to describe characteristics about the IOC.
    - name: entity_source_type
      description: Used to describe what log source the IOC came from.
    - name: incident_name
      description: Title of the incident related to the IOC.
    - name: incident_id
      description: ID of the incident related to the IOC.
    - name: incident_type
      description: Attack vector associated with the incident (C2, Phishing.. etc).
    - name: mitre_codes
      description: List contains one or more MITRE codes associated with the IOC.
      isArray: true
    - name: malware
      description: List contains all known malware associated with the IOCs.
      isArray: true
    outputs:
    - contextPath: RecordedFuture.CollectiveInsight.status
      description: Request status.
      type: String

  isfetch: true
  runonce: false
tests:
- No tests
fromversion: 5.0.0
defaultclassifier: Recorded Future - Classifier
defaultmapperin: Recorded Future - Incoming Mapper<|MERGE_RESOLUTION|>--- conflicted
+++ resolved
@@ -154,11 +154,7 @@
   script: ''
   type: python
   subtype: python3
-<<<<<<< HEAD
-  dockerimage: demisto/python3:3.10.13.78960
-=======
   dockerimage: demisto/python3:3.10.13.83255
->>>>>>> 51ee7d33
   commands:
   - name: domain
     description: Gets a quick indicator of the risk associated with a domain.
