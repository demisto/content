--- conflicted
+++ resolved
@@ -2,11 +2,7 @@
     "name": "KELA RaDark",
     "description": "This content pack enables you to fetch incidents and manage your RaDark monitor from Cortex XSOAR.",
     "support": "partner",
-<<<<<<< HEAD
-    "currentVersion": "1.1.4",
-=======
     "currentVersion": "1.1.5",
->>>>>>> 90cf3b88
     "author": "KELA",
     "url": "ke-la.com",
     "email": "support@ke-la.com",
