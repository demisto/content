--- conflicted
+++ resolved
@@ -1,24 +1,3 @@
-<<<<<<< HEAD
-{
-    "name": "Linkshadow",
-    "description": "Fetch Network Anomalies data from LinkShadow and execute the remediation Actions.",
-    "support": "partner",
-    "currentVersion": "1.0.1",
-    "author": "Linkshadow",
-    "url": "https://www.linkshadow.com/account/login",
-    "email": "support@linkshadow.com",
-    "categories": [
-        "Data Enrichment & Threat Intelligence"
-    ],
-    "tags": [],
-    "created": "2021-05-16T14:39:28Z",
-    "useCases": [],
-    "keywords": [
-        "Linkshadow"
-    ],
-    "dependencies": {},
-    "githubUser": "Devika-LS"    
-=======
 {
     "name": "Linkshadow",
     "description": "Fetch Network Anomalies data from LinkShadow and execute the remediation Actions.",
@@ -38,5 +17,4 @@
     ],
     "dependencies": {},
     "githubUser": "Devika-LS"
->>>>>>> d0d6ecf4
 }