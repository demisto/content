--- conflicted
+++ resolved
@@ -26,7 +26,6 @@
         encoded_model = demisto_ml.load_oob(OUT_OF_THE_BOX_MODEL_PATH)
     except Exception:
         return_error(traceback.format_exc())
-<<<<<<< HEAD
     res = demisto.executeCommand('createMLModel', {'modelData': encoded_model,
                                                    'modelName': OUT_OF_THE_BOX_MODEL_NAME,
                                                    'modelLabels': ['Malicious', 'Non-Malicious'],
@@ -36,19 +35,6 @@
                                                                       OOB_VERSION_INFO_KEY: SCRIPT_MODEL_VERSION
                                                                       }
                                                    })
-=======
-    res = demisto.executeCommand(
-        "createMLModel",
-        {
-            "modelData": encoded_model,
-            "modelName": OUT_OF_THE_BOX_MODEL_NAME,
-            "modelLabels": ["Malicious", "Non-Malicious"],
-            "modelOverride": "true",
-            "modelType": "torch",
-            "modelExtraInfo": {"threshold": THRESHOLD, OOB_VERSION_INFO_KEY: SCRIPT_MODEL_VERSION},
-        },
-    )
->>>>>>> 4fcd93a2
     if is_error(res):
         return_error(get_error(res))
 
