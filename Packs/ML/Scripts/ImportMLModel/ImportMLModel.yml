args:
- description: "ID of the entry that contains the ML model to import.\t"
  name: entryID
  required: true
- defaultValue: phishing_model
  description: The model name in which the ML model will be saved.
  name: modelName
- auto: PREDEFINED
  defaultValue: mlModel
  description: The method for storing the imported model.
  name: modelStoreType
  predefined:
  - mlModel
  - list
comment: 'Imports a file that contains an ML model. '
commonfields:
  id: ImportMLModel
  version: -1
enabled: true
name: ImportMLModel
script: '-'
subtype: python3
tags:
- ml
timeout: '0'
type: python
<<<<<<< HEAD
dockerimage: demisto/python3:3.10.12.68714
=======
dockerimage: demisto/python3:3.10.13.83255
>>>>>>> 90cf3b88
runas: DBotWeakRole
tests:
- No tests
fromversion: 5.0.0<|MERGE_RESOLUTION|>--- conflicted
+++ resolved
@@ -24,11 +24,7 @@
 - ml
 timeout: '0'
 type: python
-<<<<<<< HEAD
-dockerimage: demisto/python3:3.10.12.68714
-=======
 dockerimage: demisto/python3:3.10.13.83255
->>>>>>> 90cf3b88
 runas: DBotWeakRole
 tests:
 - No tests
