{
<<<<<<< HEAD
    "name": "Lockpath Keylight",
    "description": "Use the LockPath KeyLight integration to manage GRC tickets in the Keylight platform.",
    "support": "Cortex XSOAR",
    "currentVersion": "1.1.0",
    "author": "Cortex XSOAR",
    "url": "https://www.paloaltonetworks.com/cortex",
    "email": "",
    "created": "2020-04-13T08:39:01Z",
    "categories": [
        "Case Management"
    ],
    "tags": [],
    "useCases": [],
    "keywords": []
=======
  "name": "Lockpath Keylight",
  "description": "Use the LockPath KeyLight integration to manage GRC tickets in the Keylight platform.",
  "support": "xsoar",
  "currentVersion": "1.0.0",
  "author": "Cortex XSOAR",
  "url": "https://www.paloaltonetworks.com/cortex",
  "email": "",
  "created": "2020-04-13T08:39:01Z",
  "categories": [
    "Case Management"
  ],
  "tags": [],
  "useCases": [],
  "keywords": []
>>>>>>> 813ffc94
}<|MERGE_RESOLUTION|>--- conflicted
+++ resolved
@@ -1,5 +1,4 @@
 {
-<<<<<<< HEAD
     "name": "Lockpath Keylight",
     "description": "Use the LockPath KeyLight integration to manage GRC tickets in the Keylight platform.",
     "support": "Cortex XSOAR",
@@ -14,20 +13,4 @@
     "tags": [],
     "useCases": [],
     "keywords": []
-=======
-  "name": "Lockpath Keylight",
-  "description": "Use the LockPath KeyLight integration to manage GRC tickets in the Keylight platform.",
-  "support": "xsoar",
-  "currentVersion": "1.0.0",
-  "author": "Cortex XSOAR",
-  "url": "https://www.paloaltonetworks.com/cortex",
-  "email": "",
-  "created": "2020-04-13T08:39:01Z",
-  "categories": [
-    "Case Management"
-  ],
-  "tags": [],
-  "useCases": [],
-  "keywords": []
->>>>>>> 813ffc94
 }