--- conflicted
+++ resolved
@@ -20,12 +20,9 @@
     ],
     "defaultDataSource": "Okta Event Collector",
     "supportedModules": [
-<<<<<<< HEAD
-=======
         "C1",
         "C3",
         "X0",
->>>>>>> c70eacf8
         "X1",
         "X3",
         "X5",
