--- conflicted
+++ resolved
@@ -2,11 +2,7 @@
     "name": "Okta",
     "description": "Integration with Okta's cloud-based identity management service.",
     "support": "xsoar",
-<<<<<<< HEAD
-    "currentVersion": "3.1.14",
-=======
     "currentVersion": "3.1.13",
->>>>>>> 8f62adb3
     "author": "Cortex XSOAR",
     "url": "https://www.paloaltonetworks.com/cortex",
     "email": "",
