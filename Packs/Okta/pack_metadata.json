--- conflicted
+++ resolved
@@ -2,11 +2,8 @@
     "name": "Okta",
     "description": "Integration with Okta's cloud-based identity management service.",
     "support": "xsoar",
-<<<<<<< HEAD
     "currentVersion": "3.3.22",
-=======
     "currentVersion": "3.3.28",
->>>>>>> c28df1d3
     "author": "Cortex XSOAR",
     "url": "https://www.paloaltonetworks.com/cortex",
     "email": "",
