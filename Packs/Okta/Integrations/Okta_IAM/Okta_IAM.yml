category: Identity and Access Management
sectionOrder:
- Connect
- Collect
commonfields:
  id: Okta IAM
  version: -1
configuration:
- display: Okta URL (https://<domain>.okta.com)
  name: url
  required: true
  type: 0
<<<<<<< HEAD
  section: Connect
- display: API Token (see Detailed Instructions)
=======
- name: credentials
  type: 9
  displaypassword: API Token (see detailed instructions)
  hiddenusername: true
- display: API Token (See detailed instructions)
>>>>>>> 29a2a780
  name: apitoken
  type: 4
<<<<<<< HEAD
  section: Connect
=======
  hidden: true
>>>>>>> 29a2a780
- display: Trust any certificate (not secure)
  name: insecure
  required: false
  type: 8
  section: Connect
  advanced: true
- display: Use system proxy settings
  name: proxy
  required: false
  type: 8
  section: Connect
  advanced: true
- defaultvalue: 'true'
  display: Allow creating users
  name: create-user-enabled
  required: false
  type: 8
  section: Collect
  advanced: true
- defaultvalue: 'true'
  display: Allow updating users
  name: update-user-enabled
  required: false
  type: 8
  section: Collect
  advanced: true
- defaultvalue: 'true'
  display: Allow enabling users
  name: enable-user-enabled
  required: false
  type: 8
  section: Collect
  advanced: true
- defaultvalue: 'true'
  display: Allow disabling users
  name: disable-user-enabled
  required: false
  type: 8
  section: Collect
  advanced: true
- defaultvalue: 'true'
  display: Automatically create user if not found in update command
  name: create-if-not-exists
  required: false
  type: 8
  section: Collect
  advanced: true
- defaultvalue: User Profile - Okta (Incoming)
  display: Incoming Mapper
  name: mapper-in
  required: true
  type: 0
<<<<<<< HEAD
  section: Connect
- defaultvalue: User Profile - Okta (Outgoing)
=======
- defaultvalue: 'User Profile - Okta (Outgoing)'
>>>>>>> 29a2a780
  display: Outgoing Mapper
  name: mapper-out
  required: true
  type: 0
<<<<<<< HEAD
  section: Connect
- defaultvalue: '50'
  display: Fetch limit (recommended value is less than 200)
  name: max_fetch
  required: false
  type: 0
  section: Collect
=======
- display: Fetch limit (recommended value is less than 200)
  name: max_fetch
  required: false
  type: 0
  defaultvalue: '50'
>>>>>>> 29a2a780
- display: Fetch incidents
  name: isFetch
  required: false
  type: 8
<<<<<<< HEAD
  section: Collect
- defaultvalue: '1'
  display: Incidents Fetch Interval
  name: incidentFetchInterval
  required: false
  type: 19
  section: Collect
=======
- display: Incidents Fetch Interval
  name: incidentFetchInterval
  required: false
  type: 19
  defaultvalue: '1'
>>>>>>> 29a2a780
- display: Incident type
  name: incidentType
  required: false
  type: 13
<<<<<<< HEAD
  section: Connect
- additionalinfo: Configure an "IAM - Configuration" incident to specify the Okta apps you wish to sync to XSOAR. Further information about IAM configuration is detailed in the Help (the "?" icon).
  defaultvalue: 'true'
=======
- additionalinfo: 'Configure an "IAM - Configuration" incident to specify the Okta apps you wish to sync to XSOAR. Further information about IAM configuration is detailed in the Help (the "?" icon).'
>>>>>>> 29a2a780
  display: Query only application events configured in IAM Configuration
  name: auto_generate_query_filter
  required: false
  type: 8
<<<<<<< HEAD
  section: Collect
  advanced: true
- additionalinfo: 'Use a query filter expression in SCIM format. Note: make sure the "Query only application events configured in IAM Configuration" is unchecked to use this parameter. See the Help (the "?" icon) to learn more about the filter parameter.'
  display: Fetch Query Filter (Okta system log events)
  name: fetch_query_filter
  required: false
  type: 0
  section: Collect
  advanced: true
=======
  defaultvalue: 'true'
- display: Fetch Query Filter (Okta system log events)
  name: fetch_query_filter
  required: false
  type: 0
  additionalinfo: 'Use a query filter expression in SCIM format. Note: make sure the "Query only application events configured in IAM Configuration" is unchecked to use this parameter. See the Help (the "?" icon) to learn more about the filter parameter.'
>>>>>>> 29a2a780
- defaultvalue: 0 minutes
  display: First fetch timestamp (<number> <time unit>, e.g., 12 hours, 7 days)
  name: first_fetch
  required: false
  type: 0
<<<<<<< HEAD
  section: Collect
=======
>>>>>>> 29a2a780
description: Integrate with Okta's Identity Access Management service to execute CRUD operations to employee lifecycle processes.
display: Okta IAM
name: Okta IAM
script:
  commands:
  - arguments:
    - default: false
      description: User Profile indicator details.
      isArray: false
      name: user-profile
      required: true
      secret: false
    - auto: PREDEFINED
      default: false
      defaultValue: 'true'
      description: When set to true, after the command execution the status of the user in the 3rd-party integration will be active.
      isArray: false
      name: allow-enable
      predefined:
      - 'true'
      - 'false'
      required: false
      secret: false
    deprecated: false
    description: Creates a user.
    execution: true
    name: iam-create-user
    outputs:
    - contextPath: IAM.Vendor.active
      description: When true, indicates that the employee's status is active in the 3rd-party integration.
      type: Boolean
    - contextPath: IAM.Vendor.brand
      description: Name of the integration.
      type: String
    - contextPath: IAM.Vendor.details
      description: Provides the raw data from the 3rd-party integration.
      type: string
    - contextPath: IAM.Vendor.email
      description: The employee's email address.
      type: String
    - contextPath: IAM.Vendor.errorCode
      description: HTTP error response code.
      type: Number
    - contextPath: IAM.Vendor.errorMessage
      description: Reason why the API failed.
      type: String
    - contextPath: IAM.Vendor.id
      description: The employee's user ID in the app.
      type: String
    - contextPath: IAM.Vendor.instanceName
      description: Name of the integration instance.
      type: string
    - contextPath: IAM.Vendor.success
      description: When true, indicates that the command was executed successfully.
      type: Boolean
    - contextPath: IAM.Vendor.username
      description: The employee's username in the app.
      type: String
  - arguments:
    - default: false
      description: A User Profile indicator.
      isArray: false
      name: user-profile
      required: true
      secret: false
    - auto: PREDEFINED
      default: false
      defaultValue: 'true'
      description: When set to true, after the command execution the status of the user in the 3rd-party integration will be active.
      isArray: false
      name: allow-enable
      predefined:
      - 'true'
      - 'false'
      required: false
      secret: false
    deprecated: false
    description: Updates an existing user with the data passed in the user-profile argument.
    execution: true
    name: iam-update-user
    outputs:
    - contextPath: IAM.Vendor.active
      description: When true, indicates that the employee's status is active in the 3rd-party integration.
      type: Boolean
    - contextPath: IAM.Vendor.brand
      description: Name of the integration.
      type: String
    - contextPath: IAM.Vendor.details
      description: Provides the raw data from the 3rd-party integration.
      type: string
    - contextPath: IAM.Vendor.email
      description: The employee's email address.
      type: String
    - contextPath: IAM.Vendor.errorCode
      description: HTTP error response code.
      type: Number
    - contextPath: IAM.Vendor.errorMessage
      description: Reason why the API failed.
      type: String
    - contextPath: IAM.Vendor.id
      description: The employee's user ID in the app.
      type: String
    - contextPath: IAM.Vendor.instanceName
      description: Name of the integration instance.
      type: string
    - contextPath: IAM.Vendor.success
      description: When true, indicates that the command was executed successfully.
      type: Boolean
    - contextPath: IAM.Vendor.username
      description: The employee's username in the app.
      type: String
  - arguments:
    - default: false
      description: A User Profile indicator.
      isArray: false
      name: user-profile
      required: true
      secret: false
    deprecated: false
    description: Retrieves a single user resource.
    execution: false
    name: iam-get-user
    outputs:
    - contextPath: IAM.Vendor.active
      description: When true, indicates that the employee's status is active in the 3rd-party integration.
      type: Boolean
    - contextPath: IAM.Vendor.brand
      description: Name of the integration.
      type: String
    - contextPath: IAM.Vendor.details
      description: Provides the raw data from the 3rd-party integration.
      type: string
    - contextPath: IAM.Vendor.email
      description: The employee's email address.
      type: String
    - contextPath: IAM.Vendor.errorCode
      description: HTTP error response code.
      type: Number
    - contextPath: IAM.Vendor.errorMessage
      description: Reason why the API failed.
      type: String
    - contextPath: IAM.Vendor.id
      description: The employee's user ID in the app.
      type: String
    - contextPath: IAM.Vendor.instanceName
      description: Name of the integration instance.
      type: string
    - contextPath: IAM.Vendor.success
      description: When true, indicates that the command was executed successfully.
      type: Boolean
    - contextPath: IAM.Vendor.username
      description: The employee's username in the app.
      type: String
  - arguments:
    - default: false
      description: A User Profile indicator.
      isArray: false
      name: user-profile
      required: true
      secret: false
    deprecated: false
    description: Disable an active user.
    execution: true
    name: iam-disable-user
    outputs:
    - contextPath: IAM.Vendor.active
      description: When true, indicates that the employee's status is active in the 3rd-party integration.
      type: Boolean
    - contextPath: IAM.Vendor.brand
      description: Name of the integration.
      type: String
    - contextPath: IAM.Vendor.details
      description: Provides the raw data from the 3rd-party integration.
      type: string
    - contextPath: IAM.Vendor.email
      description: The employee's email address.
      type: String
    - contextPath: IAM.Vendor.errorCode
      description: HTTP error response code.
      type: Number
    - contextPath: IAM.Vendor.errorMessage
      description: Reason why the API failed.
      type: String
    - contextPath: IAM.Vendor.id
      description: The employee's user ID in the app.
      type: String
    - contextPath: IAM.Vendor.instanceName
      description: Name of the integration instance.
      type: string
    - contextPath: IAM.Vendor.success
      description: When true, indicates that the command was executed successfully.
      type: Boolean
    - contextPath: IAM.Vendor.username
      description: The employee's username in the app.
      type: String
  - deprecated: false
    description: Retrieves a User Profile schema which holds all of the user fields within the application. Used for outgoing-mapping through the Get Schema option.
    execution: false
    name: get-mapping-fields
  - arguments:
    - default: false
      description: ID of the user for which to get information.
      isArray: false
      name: user_id
      required: true
      secret: false
    - default: false
      description: ID of the application for which to get information.
      isArray: false
      name: application_id
      required: true
      secret: false
    deprecated: false
    description: Returns information about application's user assignment.
    execution: false
    name: okta-get-app-user-assignment
    outputs:
    - contextPath: Okta.AppUserAssignment.UserID
      description: ID of the user.
      type: string
    - contextPath: Okta.AppUserAssignment.AppID
      description: ID of the application.
      type: string
    - contextPath: Okta.AppUserAssignment.IsAssigned
      description: When True, indicates that the user is assigned to the application.
      type: boolean
    - contextPath: Okta.AppUserAssignment.ProfileInApp
      description: The user profile data in the application.
      type: unknown
  - arguments:
    - default: false
      description: Search for applications by their names.
      isArray: false
      name: query
      required: false
      secret: false
    - default: false
      defaultValue: '0'
      description: Page number (0-based).
      isArray: false
      name: page
      required: false
      secret: false
    - default: false
      defaultValue: '50'
      description: Maximum number of apps to retrieve (maximal value is 200).
      isArray: false
      name: limit
      required: false
      secret: false
    deprecated: false
    description: Returns a list of Okta applications data.
    execution: false
    name: okta-iam-list-applications
    outputs:
    - contextPath: Okta.Application.ID
      description: ID of the application.
      type: string
    - contextPath: Okta.Application.Name
      description: Name of the application.
      type: string
    - contextPath: Okta.Application.Label
      description: Label of the application.
      type: string
    - contextPath: Okta.Application.Logo
      description: Logo of the application.
      type: string
  - arguments:
    - default: false
      description: IAM configuration data.
      isArray: false
      name: configuration
      required: true
      secret: false
    deprecated: false
    description: Updates IAM configuration data in the integration context.
    execution: false
    name: okta-iam-set-configuration
  - deprecated: false
    description: Gets the IAM configuration data from the integration context.
    execution: false
    name: okta-iam-get-configuration
    outputs:
    - contextPath: Okta.IAMConfiguration.ApplicationID
      description: An Okta application ID.
      type: String
    - contextPath: Okta.IAMConfiguration.Name
      description: Name of the Okta application.
      type: String
    - contextPath: Okta.IAMConfiguration.Label
      description: Label of the Okta application.
      type: String
    - contextPath: Okta.IAMConfiguration.Logo
      description: Logo of the application.
      type: String
    - contextPath: Okta.IAMConfiguration.Instance
      description: An XSOAR IAM integration instance name.
      type: String
  - arguments:
    - default: false
      description: ID of the user for which to get the information.
      isArray: false
      name: user_id
      required: true
      secret: false
    deprecated: false
    description: List all applications assigned to a user.
    execution: false
    name: okta-iam-list-user-applications
    outputs:
    - contextPath: Okta.Application.ID
      description: ID of the application.
      type: String
    - contextPath: Okta.Application.Label
      description: Label of the application.
      type: String
    - contextPath: Okta.Application.Name
      description: Name of the application.
      type: String
    - contextPath: Okta.Application.Status
      description: Status of the application.
      type: String
  - arguments:
    - default: false
      description: Group SCIM Data
      isArray: false
      name: scim
      required: true
      secret: false
    - auto: PREDEFINED
      default: false
      defaultValue: 'true'
      description: 'Field to indicate if members need to be included in the response. '
      isArray: false
      name: includeMembers
      predefined:
      - 'true'
      - 'false'
      required: true
      secret: false
    deprecated: false
    description: Retrieves the group information, including its members.
    execution: false
    name: iam-get-group
    outputs:
    - contextPath: GetGroup.id
      description: ID of the group.
      type: String
    - contextPath: GetGroup.displayName
      description: The display name of the group.
      type: String
    - contextPath: GetGroup.members.display
      description: The display name of the group member.
      type: String
    - contextPath: GetGroup.members.value
      description: ID of the group member.
      type: String
    - contextPath: GetGroup.success
      description: Indicates whether the command succeeded.
      type: Boolean
    - contextPath: GetGroup.errorCode
      description: HTTP error response code.
      type: Number
    - contextPath: GetGroup.errorMessage
      description: Reason why the API failed.
      type: String
  - arguments:
    - default: false
      description: 'Useful for performing structured queries where constraints on LogEvent attribute values can be explicitly targeted.  The following expressions are supported for events with the filter query parameter: eventType eq " :eventType" -Events that have a specific action; eventType target.id eq ":id" - Events published with a specific target id; actor.id eq ":id"- Events published with a specific actor ID. For more information about filtering, visit https://developer.okta.com/docs/api/getting_started/design_principles#filtering'
      isArray: false
      name: filter
      required: false
      secret: false
    - default: false
      description: 'Filters the lower time bound of the log events in the Internet Date/Time Format profile of ISO 8601. For example: 2017-05-03T16:22:18Z.'
      isArray: false
      name: since
      required: false
      secret: false
    - default: false
      description: 'Filters the upper time bound of the log events in the Internet Date/Time Format profile of ISO 8601. For example: 2017-05-03T16:22:18Z.'
      isArray: false
      name: until
      required: false
      secret: false
    - auto: PREDEFINED
      default: false
      defaultValue: ASCENDING
      description: The order of the returned events. Can be "ASCENDING" or "DESCENDING". The default is "ASCENDING".
      isArray: false
      name: sortOrder
      predefined:
      - ASCENDING
      - DESCENDING
      required: false
      secret: false
    deprecated: false
    description: Gets logs by providing optional filters.
    execution: false
    name: okta-get-logs
    outputs:
    - contextPath: Okta.Logs.Events.actor.alternateId
      description: Alternative ID of the actor.
      type: String
    - contextPath: Okta.Logs.Events.actor.displayName
      description: Display name of the actor.
      type: String
    - contextPath: Okta.Logs.Events.actor.id
      description: ID of the actor.
      type: String
    - contextPath: Okta.Logs.Events.client.userAgent.rawUserAgent
      description: A raw string representation of user agent, formatted according to section 5.5.3 of HTTP/1.1 Semantics and Content. Both the browser and the OS fields can be derived from this field.
      type: String
    - contextPath: Okta.Logs.Events.client.userAgent.os
      description: The operating system on which the client runs. For example, Microsoft Windows 10.
      type: String
    - contextPath: Okta.Logs.Events.client.userAgent.browser
      description: Identifies the type of web browser, if relevant. For example, Chrome.
      type: String
    - contextPath: Okta.Logs.Events.client.device
      description: Type of device from which the client operated. For example, Computer.
      type: String
    - contextPath: Okta.Logs.Events.client.id
      description: For OAuth requests, the ID of the OAuth client making the request. For SSWS token requests, the ID of the agent making the request.
      type: String
    - contextPath: Okta.Logs.Events.client.ipAddress
      description: IP address from which the client made its request.
      type: String
    - contextPath: Okta.Logs.Events.client.geographicalContext.city
      description: The city encompassing the area containing the geo-location coordinates, if available. For example, Seattle, San Francisco.
      type: String
    - contextPath: Okta.Logs.Events.client.geographicalContext.state
      description: Full name of the state or province encompassing the area containing the geo-location coordinates. For example, Montana, Incheon.
      type: String
    - contextPath: Okta.Logs.Events.client.geographicalContext.country
      description: Full name of the country encompassing the area containing the geo-location coordinates. For example, France, Uganda.
      type: String
    - contextPath: Okta.Logs.Events.displayMessage
      description: The display message for an event.
      type: String
    - contextPath: Okta.Logs.Events.eventType
      description: Type of event that was published.
      type: String
    - contextPath: Okta.Logs.Events.outcome.result
      description: Result of the action. Can be "SUCCESS", "FAILURE", "SKIPPED", or "UNKNOWN".
      type: String
    - contextPath: Okta.Logs.Events.outcome.reason
      description: Reason for the result. For example, INVALID_CREDENTIALS.
      type: String
    - contextPath: Okta.Logs.Events.published
      description: Timestamp when the event was published.
      type: String
    - contextPath: Okta.Logs.Events.severity
      description: The event severity. Can be "DEBUG", "INFO", "WARN", or "ERROR".
      type: String
    - contextPath: Okta.Logs.Events.securityContext.asNumber
      description: Autonomous system number associated with the autonomous system that the event request was sourced to.
      type: Number
    - contextPath: Okta.Logs.Events.securityContext.asOrg
      description: Organization associated with the autonomous system that the event request was sourced to.
      type: String
    - contextPath: Okta.Logs.Events.securityContext.isp
      description: Internet service provider used to send the event's request.
      type: String
    - contextPath: Okta.Logs.Events.securityContext.domain
      description: Specifies whether an event's request is from a known proxy.
      type: String
    - contextPath: Okta.Logs.Events.request.ipChain.IP
      description: IP address.
      type: String
    - contextPath: Okta.Logs.Events.request.ipChain.geographicalContext.city
      description: The city encompassing the area containing the geo-location coordinates, if available. For example, Seattle, San Francisco.
      type: String
    - contextPath: Okta.Logs.Events.request.ipChain.geographicalContext.state
      description: Full name of the state or province encompassing the area containing the geo-location coordinates. For example, Montana, Incheon.
      type: String
    - contextPath: Okta.Logs.Events.request.ipChain.geographicalContext.country
      description: Full name of the country encompassing the area containing the geo-location coordinates. For example, France, Uganda.
      type: String
    - contextPath: Okta.Logs.Events.request.ipChain.source
      description: Details regarding the source.
      type: String
    - contextPath: Okta.Logs.Events.target.id
      description: ID of a target.
      type: String
    - contextPath: Okta.Logs.Events.target.type
      description: Type of a target.
      type: String
    - contextPath: Okta.Logs.Events.target.alternateId
      description: Alternative ID of a target.
      type: String
    - contextPath: Okta.Logs.Events.target.displayName
      description: Display name of a target.
      type: String
  dockerimage: demisto/python3:3.10.9.42476
  feed: false
  isfetch: true
  longRunning: false
  longRunningPort: false
  runonce: false
  script: '-'
  subtype: python3
  type: python
  ismappable: true
  isremotesyncout: true
tests:
- Okta IAM - Test Playbook
defaultmapperin: Okta IAM - App Sync (mapper)
defaultclassifier: Okta IAM - App Sync (classifier)
fromversion: 6.0.0<|MERGE_RESOLUTION|>--- conflicted
+++ resolved
@@ -10,23 +10,17 @@
   name: url
   required: true
   type: 0
-<<<<<<< HEAD
-  section: Connect
-- display: API Token (see Detailed Instructions)
-=======
+  section: Connect
 - name: credentials
   type: 9
   displaypassword: API Token (see detailed instructions)
   hiddenusername: true
+  section: Connect
 - display: API Token (See detailed instructions)
->>>>>>> 29a2a780
   name: apitoken
   type: 4
-<<<<<<< HEAD
-  section: Connect
-=======
   hidden: true
->>>>>>> 29a2a780
+  section: Connect
 - display: Trust any certificate (not secure)
   name: insecure
   required: false
@@ -79,17 +73,12 @@
   name: mapper-in
   required: true
   type: 0
-<<<<<<< HEAD
   section: Connect
 - defaultvalue: User Profile - Okta (Outgoing)
-=======
-- defaultvalue: 'User Profile - Okta (Outgoing)'
->>>>>>> 29a2a780
   display: Outgoing Mapper
   name: mapper-out
   required: true
   type: 0
-<<<<<<< HEAD
   section: Connect
 - defaultvalue: '50'
   display: Fetch limit (recommended value is less than 200)
@@ -97,18 +86,10 @@
   required: false
   type: 0
   section: Collect
-=======
-- display: Fetch limit (recommended value is less than 200)
-  name: max_fetch
-  required: false
-  type: 0
-  defaultvalue: '50'
->>>>>>> 29a2a780
 - display: Fetch incidents
   name: isFetch
   required: false
   type: 8
-<<<<<<< HEAD
   section: Collect
 - defaultvalue: '1'
   display: Incidents Fetch Interval
@@ -116,29 +97,17 @@
   required: false
   type: 19
   section: Collect
-=======
-- display: Incidents Fetch Interval
-  name: incidentFetchInterval
-  required: false
-  type: 19
-  defaultvalue: '1'
->>>>>>> 29a2a780
 - display: Incident type
   name: incidentType
   required: false
   type: 13
-<<<<<<< HEAD
   section: Connect
 - additionalinfo: Configure an "IAM - Configuration" incident to specify the Okta apps you wish to sync to XSOAR. Further information about IAM configuration is detailed in the Help (the "?" icon).
   defaultvalue: 'true'
-=======
-- additionalinfo: 'Configure an "IAM - Configuration" incident to specify the Okta apps you wish to sync to XSOAR. Further information about IAM configuration is detailed in the Help (the "?" icon).'
->>>>>>> 29a2a780
   display: Query only application events configured in IAM Configuration
   name: auto_generate_query_filter
   required: false
   type: 8
-<<<<<<< HEAD
   section: Collect
   advanced: true
 - additionalinfo: 'Use a query filter expression in SCIM format. Note: make sure the "Query only application events configured in IAM Configuration" is unchecked to use this parameter. See the Help (the "?" icon) to learn more about the filter parameter.'
@@ -148,23 +117,12 @@
   type: 0
   section: Collect
   advanced: true
-=======
-  defaultvalue: 'true'
-- display: Fetch Query Filter (Okta system log events)
-  name: fetch_query_filter
-  required: false
-  type: 0
-  additionalinfo: 'Use a query filter expression in SCIM format. Note: make sure the "Query only application events configured in IAM Configuration" is unchecked to use this parameter. See the Help (the "?" icon) to learn more about the filter parameter.'
->>>>>>> 29a2a780
 - defaultvalue: 0 minutes
   display: First fetch timestamp (<number> <time unit>, e.g., 12 hours, 7 days)
   name: first_fetch
   required: false
   type: 0
-<<<<<<< HEAD
-  section: Collect
-=======
->>>>>>> 29a2a780
+  section: Collect
 description: Integrate with Okta's Identity Access Management service to execute CRUD operations to employee lifecycle processes.
 display: Okta IAM
 name: Okta IAM
