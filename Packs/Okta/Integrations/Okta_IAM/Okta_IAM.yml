category: Identity and Access Management
commonfields:
  id: Okta IAM
  version: -1
configuration:
- display: Okta URL (https://<domain>.okta.com)
  name: url
  required: true
  type: 0
- display: API Token (see Detailed Instructions)
  name: apitoken
  required: true
  type: 4
- display: Trust any certificate (not secure)
  name: insecure
  required: false
  type: 8
- display: Use system proxy settings
  name: proxy
  required: false
  type: 8
- defaultvalue: 'true'
  display: Allow creating users
  name: create-user-enabled
  required: false
  type: 8
- defaultvalue: 'true'
  display: Allow updating users
  name: update-user-enabled
  required: false
  type: 8
- defaultvalue: 'true'
  display: Allow enabling users
  name: enable-user-enabled
  required: false
  type: 8
- defaultvalue: 'true'
  display: Allow disabling users
  name: disable-user-enabled
  required: false
  type: 8
- defaultvalue: 'true'
  display: Automatically create user if not found in update command
  name: create-if-not-exists
  required: false
  type: 8
- defaultvalue: User Profile - Okta (Incoming)
  display: Incoming Mapper
  name: mapper-in
  required: true
  type: 0
- defaultvalue: User Profile - Okta (Outgoing)
  display: Outgoing Mapper
  name: mapper-out
  required: true
  type: 0
- defaultvalue: '50'
  display: Fetch limit (recommended value is less than 200)
  name: max_fetch
  required: false
  type: 0
- display: Fetch incidents
  name: isFetch
  required: false
  type: 8
- defaultvalue: '1'
  display: Incidents Fetch Interval
  name: incidentFetchInterval
  required: false
  type: 19
- display: Incident type
  name: incidentType
  required: false
  type: 13
- additionalinfo: Configure an "IAM - Configuration" incident to specify the Okta
    apps you wish to sync to XSOAR. Further information about IAM configuration is
    detailed in the Help (the "?" icon).
  defaultvalue: 'true'
  display: Query only application events configured in IAM Configuration
  name: auto_generate_query_filter
  required: false
  type: 8
- additionalinfo: 'Use a query filter expression in SCIM format. Note: make sure the
    "Query only application events configured in IAM Configuration" is unchecked to
    use this parameter. See the Help (the "?" icon) to learn more about the filter
    parameter.'
  display: Fetch Query Filter (Okta system log events)
  name: fetch_query_filter
  required: false
  type: 0
- defaultvalue: 0 minutes
  display: First fetch timestamp (<number> <time unit>, e.g., 12 hours, 7 days)
  name: first_fetch
  required: false
  type: 0
description: Integrate with Okta's Identity Access Management service to execute CRUD
  operations to employee lifecycle processes.
display: Okta IAM
name: Okta IAM
script:
  commands:
  - arguments:
    - default: false
      description: User Profile indicator details.
      isArray: false
      name: user-profile
      required: true
      secret: false
    - auto: PREDEFINED
      default: false
      defaultValue: 'true'
      description: When set to true, after the command execution the status of the
        user in the 3rd-party integration will be active.
      isArray: false
      name: allow-enable
      predefined:
      - 'true'
      - 'false'
      required: false
      secret: false
    deprecated: false
    description: Creates a user.
    execution: true
    name: iam-create-user
    outputs:
    - contextPath: IAM.Vendor.active
      description: When true, indicates that the employee's status is active in the
        3rd-party integration.
      type: Boolean
    - contextPath: IAM.Vendor.brand
      description: Name of the integration.
      type: String
    - contextPath: IAM.Vendor.details
      description: Provides the raw data from the 3rd-party integration.
      type: string
    - contextPath: IAM.Vendor.email
      description: The employee's email address.
      type: String
    - contextPath: IAM.Vendor.errorCode
      description: HTTP error response code.
      type: Number
    - contextPath: IAM.Vendor.errorMessage
      description: Reason why the API failed.
      type: String
    - contextPath: IAM.Vendor.id
      description: The employee's user ID in the app.
      type: String
    - contextPath: IAM.Vendor.instanceName
      description: Name of the integration instance.
      type: string
    - contextPath: IAM.Vendor.success
      description: When true, indicates that the command was executed successfully.
      type: Boolean
    - contextPath: IAM.Vendor.username
      description: The employee's username in the app.
      type: String
  - arguments:
    - default: false
      description: A User Profile indicator.
      isArray: false
      name: user-profile
      required: true
      secret: false
    - auto: PREDEFINED
      default: false
      defaultValue: 'true'
      description: When set to true, after the command execution the status of the
        user in the 3rd-party integration will be active.
      isArray: false
      name: allow-enable
      predefined:
      - 'true'
      - 'false'
      required: false
      secret: false
    deprecated: false
    description: Updates an existing user with the data passed in the user-profile
      argument.
    execution: true
    name: iam-update-user
    outputs:
    - contextPath: IAM.Vendor.active
      description: When true, indicates that the employee's status is active in the
        3rd-party integration.
      type: Boolean
    - contextPath: IAM.Vendor.brand
      description: Name of the integration.
      type: String
    - contextPath: IAM.Vendor.details
      description: Provides the raw data from the 3rd-party integration.
      type: string
    - contextPath: IAM.Vendor.email
      description: The employee's email address.
      type: String
    - contextPath: IAM.Vendor.errorCode
      description: HTTP error response code.
      type: Number
    - contextPath: IAM.Vendor.errorMessage
      description: Reason why the API failed.
      type: String
    - contextPath: IAM.Vendor.id
      description: The employee's user ID in the app.
      type: String
    - contextPath: IAM.Vendor.instanceName
      description: Name of the integration instance.
      type: string
    - contextPath: IAM.Vendor.success
      description: When true, indicates that the command was executed successfully.
      type: Boolean
    - contextPath: IAM.Vendor.username
      description: The employee's username in the app.
      type: String
  - arguments:
    - default: false
      description: A User Profile indicator.
      isArray: false
      name: user-profile
      required: true
      secret: false
    deprecated: false
    description: Retrieves a single user resource.
    execution: false
    name: iam-get-user
    outputs:
    - contextPath: IAM.Vendor.active
      description: When true, indicates that the employee's status is active in the
        3rd-party integration.
      type: Boolean
    - contextPath: IAM.Vendor.brand
      description: Name of the integration.
      type: String
    - contextPath: IAM.Vendor.details
      description: Provides the raw data from the 3rd-party integration.
      type: string
    - contextPath: IAM.Vendor.email
      description: The employee's email address.
      type: String
    - contextPath: IAM.Vendor.errorCode
      description: HTTP error response code.
      type: Number
    - contextPath: IAM.Vendor.errorMessage
      description: Reason why the API failed.
      type: String
    - contextPath: IAM.Vendor.id
      description: The employee's user ID in the app.
      type: String
    - contextPath: IAM.Vendor.instanceName
      description: Name of the integration instance.
      type: string
    - contextPath: IAM.Vendor.success
      description: When true, indicates that the command was executed successfully.
      type: Boolean
    - contextPath: IAM.Vendor.username
      description: The employee's username in the app.
      type: String
  - arguments:
    - default: false
      description: A User Profile indicator.
      isArray: false
      name: user-profile
      required: true
      secret: false
    deprecated: false
    description: Disable an active user.
    execution: true
    name: iam-disable-user
    outputs:
    - contextPath: IAM.Vendor.active
      description: When true, indicates that the employee's status is active in the
        3rd-party integration.
      type: Boolean
    - contextPath: IAM.Vendor.brand
      description: Name of the integration.
      type: String
    - contextPath: IAM.Vendor.details
      description: Provides the raw data from the 3rd-party integration.
      type: string
    - contextPath: IAM.Vendor.email
      description: The employee's email address.
      type: String
    - contextPath: IAM.Vendor.errorCode
      description: HTTP error response code.
      type: Number
    - contextPath: IAM.Vendor.errorMessage
      description: Reason why the API failed.
      type: String
    - contextPath: IAM.Vendor.id
      description: The employee's user ID in the app.
      type: String
    - contextPath: IAM.Vendor.instanceName
      description: Name of the integration instance.
      type: string
    - contextPath: IAM.Vendor.success
      description: When true, indicates that the command was executed successfully.
      type: Boolean
    - contextPath: IAM.Vendor.username
      description: The employee's username in the app.
      type: String
  - deprecated: false
    description: Retrieves a User Profile schema which holds all of the user fields
      within the application. Used for outgoing-mapping through the Get Schema option.
    execution: false
    name: get-mapping-fields
  - arguments:
    - default: false
      description: ID of the user for which to get information.
      isArray: false
      name: user_id
      required: true
      secret: false
    - default: false
      description: ID of the application for which to get information.
      isArray: false
      name: application_id
      required: true
      secret: false
    deprecated: false
    description: Returns information about application's user assignment.
    execution: false
    name: okta-get-app-user-assignment
    outputs:
    - contextPath: Okta.AppUserAssignment.UserID
      description: ID of the user.
      type: string
    - contextPath: Okta.AppUserAssignment.AppID
      description: ID of the application.
      type: string
    - contextPath: Okta.AppUserAssignment.IsAssigned
      description: When True, indicates that the user is assigned to the application.
      type: boolean
    - contextPath: Okta.AppUserAssignment.ProfileInApp
      description: The user profile data in the application.
      type: unknown
  - arguments:
    - default: false
      description: Search for applications by their names.
      isArray: false
      name: query
      required: false
      secret: false
    - default: false
      defaultValue: '0'
      description: Page number (0-based).
      isArray: false
      name: page
      required: false
      secret: false
    - default: false
      defaultValue: '50'
      description: Maximum number of apps to retrieve (maximal value is 200).
      isArray: false
      name: limit
      required: false
      secret: false
    deprecated: false
    description: Returns a list of Okta applications data.
    execution: false
    name: okta-iam-list-applications
    outputs:
    - contextPath: Okta.Application.ID
      description: ID of the application.
      type: string
    - contextPath: Okta.Application.Name
      description: Name of the application.
      type: string
    - contextPath: Okta.Application.Label
      description: Label of the application.
      type: string
    - contextPath: Okta.Application.Logo
      description: Logo of the application.
      type: string
  - arguments:
    - default: false
      description: IAM configuration data.
      isArray: false
      name: configuration
      required: true
      secret: false
    deprecated: false
    description: Updates IAM configuration data in the integration context.
    execution: false
    name: okta-iam-set-configuration
  - deprecated: false
    description: Gets the IAM configuration data from the integration context.
    execution: false
    name: okta-iam-get-configuration
    outputs:
    - contextPath: Okta.IAMConfiguration.ApplicationID
      description: An Okta application ID.
      type: String
    - contextPath: Okta.IAMConfiguration.Name
      description: Name of the Okta application.
      type: String
    - contextPath: Okta.IAMConfiguration.Label
      description: Label of the Okta application.
      type: String
    - contextPath: Okta.IAMConfiguration.Logo
      description: Logo of the application.
      type: String
    - contextPath: Okta.IAMConfiguration.Instance
      description: An XSOAR IAM integration instance name.
      type: String
  - arguments:
    - default: false
      description: ID of the user for which to get the information.
      isArray: false
      name: user_id
      required: true
      secret: false
    deprecated: false
    description: List all applications assigned to a user.
    execution: false
    name: okta-iam-list-user-applications
    outputs:
    - contextPath: Okta.Application.ID
      description: ID of the application.
      type: String
    - contextPath: Okta.Application.Label
      description: Label of the application.
      type: String
    - contextPath: Okta.Application.Name
      description: Name of the application.
      type: String
    - contextPath: Okta.Application.Status
      description: Status of the application.
      type: String
<<<<<<< HEAD
  - arguments:
    - default: false
      description: Group SCIM Data
      isArray: false
      name: scim
      required: true
      secret: false
    - auto: PREDEFINED
      default: false
      defaultValue: 'true'
      description: 'Field to indicate if members need to be included in the response. '
      isArray: false
      name: includeMembers
      predefined:
      - 'true'
      - 'false'
      required: true
      secret: false
    deprecated: false
    description: Retrieves the group information including members
    execution: false
    name: iam-get-group
    outputs:
    - contextPath: GetGroup.id
      description: Group Id
      type: String
    - contextPath: GetGroup.displayName
      description: Display Name of the Group
      type: String
    - contextPath: GetGroup.members.display
      description: Display Name of the group member
      type: String
    - contextPath: GetGroup.members.value
      description: Id of the group member
      type: String
    - contextPath: GetGroup.success
      description: Success status of the command
      type: Boolean
    - contextPath: GetGroup.errorCode
      description: Error Code if there is failure
      type: Number
    - contextPath: GetGroup.errorMessage
      description: Error Details if there is failure
      type: Unknown
  - arguments:
    - default: false
      isArray: false
      required: false
      secret: false
    deprecated: false
    execution: false
    name: test-create-group
  - deprecated: false
    execution: false
    name: test-list-group
  - arguments:
    - default: false
      description: 'Useful for performing structured queries where constraints on
        LogEvent attribute values can be explicitly targeted.  The following expressions
        are supported for events with the filter query parameter: eventType eq " :eventType"
        -Events that have a specific action; eventType target.id eq ":id" - Events
        published with a specific target id; actor.id eq ":id"- Events published with
        a specific actor ID. For more information about filtering, visit https://developer.okta.com/docs/api/getting_started/design_principles#filtering'
      isArray: false
      name: filter
      required: false
      secret: false
    - default: false
      description: 'Filters the lower time bound of the log events in the Internet
        Date/Time Format profile of ISO 8601. For example: 2017-05-03T16:22:18Z.'
      isArray: false
      name: since
      required: false
      secret: false
    - default: false
      description: 'Filters the upper  time bound of the log events in the Internet
        Date/Time Format profile of ISO 8601. For example: 2017-05-03T16:22:18Z.'
      isArray: false
      name: until
      required: false
      secret: false
    - auto: PREDEFINED
      default: false
      defaultValue: ASCENDING
      description: The order of the returned events. Can be "ASCENDING" or "DESCENDING".
        The default is "ASCENDING".
      isArray: false
      name: sortOrder
      predefined:
      - ASCENDING
      - DESCENDING
      required: false
      secret: false
    deprecated: false
    description: Gets logs by providing optional filters.
    execution: false
    name: okta-get-logs
    outputs:
    - contextPath: Okta.Logs.Events.actor.alternateId
      description: Alternative ID of the actor.
      type: String
    - contextPath: Okta.Logs.Events.actor.displayName
      description: Display name of the actor.
      type: String
    - contextPath: Okta.Logs.Events.actor.id
      description: ID of the actor.
      type: String
    - contextPath: Okta.Logs.Events.client.userAgent.rawUserAgent
      description: A raw string representation of user agent, formatted according
        to section 5.5.3 of HTTP/1.1 Semantics and Content. Both the browser and the
        OS fields can be derived from this field.
      type: String
    - contextPath: Okta.Logs.Events.client.userAgent.os
      description: The operating system on which the client runs. For example, Microsoft
        Windows 10.
      type: String
    - contextPath: Okta.Logs.Events.client.userAgent.browser
      description: Identifies the type of web browser, if relevant. For example, Chrome.
      type: String
    - contextPath: Okta.Logs.Events.client.device
      description: Type of device from which the client operated. For example, Computer.
      type: String
    - contextPath: Okta.Logs.Events.client.id
      description: For OAuth requests, the ID of the OAuth client making the request.
        For SSWS token requests, the ID of the agent making the request.
      type: String
    - contextPath: Okta.Logs.Events.client.ipAddress
      description: IP address from which the client made its request.
      type: String
    - contextPath: Okta.Logs.Events.client.geographicalContext.city
      description: The city encompassing the area containing the geo-location coordinates,
        if available. For example, Seattle, San Francisco.
      type: String
    - contextPath: Okta.Logs.Events.client.geographicalContext.state
      description: Full name of the state or province encompassing the area containing
        the geo-location coordinates. For example, Montana, Incheon.
      type: String
    - contextPath: Okta.Logs.Events.client.geographicalContext.country
      description: Full name of the country encompassing the area containing the geo-location
        coordinates. For example, France, Uganda.
      type: String
    - contextPath: Okta.Logs.Events.displayMessage
      description: The display message for an event.
      type: String
    - contextPath: Okta.Logs.Events.eventType
      description: Type of event that was published.
      type: String
    - contextPath: Okta.Logs.Events.outcome.result
      description: Result of the action. Can be "SUCCESS", "FAILURE", "SKIPPED", or
        "UNKNOWN".
      type: String
    - contextPath: Okta.Logs.Events.outcome.reason
      description: Reason for the result. For example, INVALID_CREDENTIALS.
      type: String
    - contextPath: Okta.Logs.Events.published
      description: Timestamp when the event was published.
      type: String
    - contextPath: Okta.Logs.Events.severity
      description: The event severity. Can be "DEBUG", "INFO", "WARN", or "ERROR".
      type: String
    - contextPath: Okta.Logs.Events.securityContext.asNumber
      description: Autonomous system number associated with the autonomous system
        that the event request was sourced to.
      type: Number
    - contextPath: Okta.Logs.Events.securityContext.asOrg
      description: Organization associated with the autonomous system that the event
        request was sourced to.
      type: String
    - contextPath: Okta.Logs.Events.securityContext.isp
      description: Internet service provider used to send the event's request.
      type: String
    - contextPath: Okta.Logs.Events.securityContext.domain
      description: Specifies whether an event's request is from a known proxy.
      type: String
    - contextPath: Okta.Logs.Events.request.ipChain.IP
      description: IP address.
      type: String
    - contextPath: Okta.Logs.Events.request.ipChain.geographicalContext.city
      description: The city encompassing the area containing the geo-location coordinates,
        if available. For example, Seattle, San Francisco.
      type: String
    - contextPath: Okta.Logs.Events.request.ipChain.geographicalContext.state
      description: Full name of the state or province encompassing the area containing
        the geo-location coordinates. For example, Montana, Incheon.
      type: String
    - contextPath: Okta.Logs.Events.request.ipChain.geographicalContext.country
      description: Full name of the country encompassing the area containing the geo-location
        coordinates. For example, France, Uganda.
      type: String
    - contextPath: Okta.Logs.Events.request.ipChain.source
      description: Details regarding the source.
      type: String
    - contextPath: Okta.Logs.Events.target.id
      description: ID of a target.
      type: String
    - contextPath: Okta.Logs.Events.target.type
      description: Type of a target.
      type: String
    - contextPath: Okta.Logs.Events.target.alternateId
      description: Alternative ID of a target.
      type: String
    - contextPath: Okta.Logs.Events.target.displayName
      description: Display name of a target.
      type: String
  dockerimage: demisto/python3:3.9.4.18682
=======
  dockerimage: demisto/python3:3.9.5.21272
>>>>>>> 16a98e34
  feed: false
  isfetch: true
  longRunning: false
  longRunningPort: false
  runonce: false
  script: '-'
  subtype: python3
  type: python
tests:
- Okta IAM - Test Playbook
defaultmapperin: Okta IAM - App Sync (mapper)
defaultclassifier: Okta IAM - App Sync (classifier)
fromversion: 6.0.0<|MERGE_RESOLUTION|>--- conflicted
+++ resolved
@@ -424,7 +424,6 @@
     - contextPath: Okta.Application.Status
       description: Status of the application.
       type: String
-<<<<<<< HEAD
   - arguments:
     - default: false
       description: Group SCIM Data
@@ -630,9 +629,7 @@
       description: Display name of a target.
       type: String
   dockerimage: demisto/python3:3.9.4.18682
-=======
   dockerimage: demisto/python3:3.9.5.21272
->>>>>>> 16a98e34
   feed: false
   isfetch: true
   longRunning: false
@@ -641,6 +638,8 @@
   script: '-'
   subtype: python3
   type: python
+  ismappable: true
+  isremotesyncout: true
 tests:
 - Okta IAM - Test Playbook
 defaultmapperin: Okta IAM - App Sync (mapper)
