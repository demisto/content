--- conflicted
+++ resolved
@@ -1,15 +1,3 @@
-<<<<<<< HEAD
-from OktaEventCollector import Client, remove_duplicates, get_last_run, get_events_command, main
-import pytest
-from unittest.mock import MagicMock
-from freezegun import freeze_time
-import demistomock as demisto
-
-id1_pub = [[{'uuid': 'a5b57ec5feaa', 'published': '2022-04-17T12:32:36.667'}]]
-id2_pub = [{'uuid': 'a5b57ec5febb', 'published': '2022-04-17T12:32:36.667'}]
-id3_pub = [{'uuid': 'a5b57ec5fecc', 'published': '2022-04-17T12:32:36.667'}]
-id4_pub = [{'uuid': 'a5b57ec5fedd', 'published': '2022-04-17T12:32:36.667'}]
-=======
 from unittest.mock import MagicMock
 
 import pytest
@@ -32,7 +20,6 @@
 id3_pub = [{'uuid': 'a5b57ec5fecc', 'published': '2022-04-17T12:32:36.667'}]
 id4_pub = [{'uuid': 'a5b57ec5fedd', 'published': '2022-04-17T12:32:36.667'}]
 empty_response = '[]'
->>>>>>> 90cf3b88
 
 id1 = {'uuid': 'a5b57ec5febb'}
 id2 = {'uuid': 'a5b57ec5fecc'}
@@ -71,11 +58,7 @@
       {'published': '2022-04-17T12:33:36.667',
        'uuid': '1d0844b6-3148-11ec-9027-a5b57ec5fccc'}],
      '2022-04-17T11:30:00.000',
-<<<<<<< HEAD
-     {'after': '2022-04-17T12:33:36.667000', 'ids': ['1d0844b6-3148-11ec-9027-a5b57ec5fccc']}),
-=======
      {'after': '2022-04-17T12:33:36.667000', 'ids': ['1d0844b6-3148-11ec-9027-a5b57ec5fccc'], 'next_link': ''}),
->>>>>>> 90cf3b88
     ([{'published': '2022-04-17T12:31:36.667',
        'uuid': '1d0844b6-3148-11ec-9027-a5b57ec5faaa'},
       {'published': '2022-04-17T12:32:36.667',
@@ -85,21 +68,12 @@
      '2022-04-17T11:30:00.000',
      {'after': '2022-04-17T12:32:36.667000',
       'ids': ['1d0844b6-3148-11ec-9027-a5b57ec5fccc',
-<<<<<<< HEAD
-              '1d0844b6-3148-11ec-9027-a5b57ec5fbbb']}),
-    ([],
-     '2022-04-17T12:31:36.667',
-     {'after': '2022-04-17T12:31:36.667000', 'ids': []})])
-def test_get_last_run(events, last_run_after, result):
-    assert get_last_run(events, last_run_after) == result
-=======
               '1d0844b6-3148-11ec-9027-a5b57ec5fbbb'], 'next_link': ''}),
     ([],
      '2022-04-17T12:31:36.667',
      {'after': '2022-04-17T12:31:36.667000', 'ids': [], 'next_link': ''})])
 def test_get_last_run(events, last_run_after, result):
     assert get_last_run(events, last_run_after, next_link='') == result
->>>>>>> 90cf3b88
 
 
 def test_get_events_success(dummy_client, mocker):
@@ -107,22 +81,12 @@
     mock_remove_duplicates.return_value = [{'id': 1,
                                             'published': '2022-04-17T12:32:36.667'}]
     mocker.patch('OktaEventCollector.remove_duplicates', mock_remove_duplicates)
-<<<<<<< HEAD
-    mocker.patch.object(dummy_client, 'get_events', side_effect=id1_pub)
-    events, epoch = get_events_command(dummy_client, 1, 'since', ['id1'])
-=======
     mocker.patch.object(dummy_client, 'get_events', side_effect=[MockResponse(text=id1_pub)])
     events, epoch, _ = get_events_command(dummy_client, 1, 'since', ['id1'])
->>>>>>> 90cf3b88
     assert len(events) == 1
     assert epoch == 0
 
 
-<<<<<<< HEAD
-def test_get_events_no_events(dummy_client, mocker):
-    mocker.patch.object(dummy_client, 'get_events', return_value=None)
-    events, epoch = get_events_command(dummy_client, 1, 'since')
-=======
 def test_get_events_with_next_link_success(dummy_client, mocker):
     mock_remove_duplicates = MagicMock()
     mock_remove_duplicates.return_value = [{'id': 1,
@@ -139,13 +103,10 @@
 def test_get_events_no_events(dummy_client, mocker):
     mocker.patch.object(dummy_client, 'get_events', side_effect=[MockResponse(text=empty_response)])
     events, epoch, _ = get_events_command(dummy_client, 1, 'since')
->>>>>>> 90cf3b88
     assert len(events) == 0
     assert epoch == 0
 
 
-<<<<<<< HEAD
-=======
 def test_get_events_429_error_failure(dummy_client, mocker):
     mock_remove_duplicates = MagicMock()
     mock_remove_duplicates.return_value = [{'id': 1,
@@ -181,7 +142,6 @@
     assert next_link == 'next_link'
 
 
->>>>>>> 90cf3b88
 @freeze_time('2022-04-17T12:32:36.667Z')
 def test_429_too_many_requests(mocker, requests_mock):
 
