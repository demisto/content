commonfields:
  id: Okta Event Collector
  version: -1
sectionOrder:
- Connect
- Collect
name: Okta Event Collector
display: Okta Event Collector
category: Analytics & SIEM
description: Collects the events log for authentication and Audit provided by Okta admin API.
configuration:
- display: Server URL
  name: url
  type: 0
  required: true
  section: Connect
- displaypassword: API key
  name: api_key
  hiddenusername: true
  type: 9
  required: true
  section: Connect
- display: Number of incidents to fetch per fetch
  name: limit
  type: 0
  defaultvalue: 1000
  required: true
  section: Collect
- display: First fetch from API time
  name: after
  type: 15
  defaultvalue: 1 day
  required: true
  options:
  - 1 minute
  - 1 hour
  - 1 day
  - 3 day
  - 5 day
  - 1 week
  - 1 month
  - 1 year
  section: Collect
- display: Trust any certificate (not secure)
  name: verify
  type: 8
  defaultvalue: "true"
  section: Connect
  advanced: true
  required: false
- display: Use system proxy settings
  name: proxy
  type: 8
  section: Connect
  advanced: true
  required: false
script:
  script: ""
  type: python
  commands:
  - arguments:
    - auto: PREDEFINED
      defaultValue: 'False'
      description: Set this argument to True in orfer to create events, otherwise the command will only display them.
      name: should_push_events
      predefined:
      - 'True'
      - 'False'
      required: true
    - defaultValue: '1 day'
      description: "Specifies the start time of the search. This filter is optional. Default is 1 day. Syntax: start_time=YYYY-MM-DDTHH:mm or '1 hour/day/month'."
      name: from_date
      required: false
    description: Manual command to fetch events and display them.
    name: okta-get-events
<<<<<<< HEAD
  dockerimage: demisto/fastapi:1.0.0.80124
=======
  dockerimage: demisto/fastapi:1.0.0.87576
>>>>>>> 90cf3b88
  isfetchevents: true
  subtype: python3
marketplaces:
- marketplacev2
fromversion: 6.8.0
tests:
- No tests<|MERGE_RESOLUTION|>--- conflicted
+++ resolved
@@ -73,11 +73,7 @@
       required: false
     description: Manual command to fetch events and display them.
     name: okta-get-events
-<<<<<<< HEAD
-  dockerimage: demisto/fastapi:1.0.0.80124
-=======
   dockerimage: demisto/fastapi:1.0.0.87576
->>>>>>> 90cf3b88
   isfetchevents: true
   subtype: python3
 marketplaces:
