--- conflicted
+++ resolved
@@ -73,11 +73,7 @@
       required: false
     description: Manual command to fetch events and display them.
     name: okta-get-events
-<<<<<<< HEAD
-  dockerimage: demisto/fastapi:1.0.0.87474
-=======
   dockerimage: demisto/fastapi:1.0.0.87576
->>>>>>> e1bdd8de
   isfetchevents: true
   subtype: python3
 marketplaces:
