commonfields:
  id: Okta Event Collector
  version: -1
sectionOrder:
- Connect
- Collect
name: Okta Event Collector
display: Okta Event Collector
category: Analytics & SIEM
description: Collects the events log for authentication and Audit provided by Okta admin API.
configuration:
- display: Server URL
  name: url
  type: 0
  required: true
  section: Connect
- displaypassword: API key
  name: api_key
  hiddenusername: true
  type: 9
  required: true
  section: Connect
- display: Number of incidents to fetch per fetch
  name: limit
  type: 0
  defaultvalue: 1000
  required: true
  section: Collect
- display: First fetch from API time
  name: after
  type: 15
  defaultvalue: 1 day
  required: true
  options:
  - 1 minute
  - 1 hour
  - 1 day
  - 3 day
  - 5 day
  - 1 week
  - 1 month
  - 1 year
  section: Collect
- display: Trust any certificate (not secure)
  name: verify
  type: 8
  defaultvalue: "true"
  section: Connect
  advanced: true
  required: false
- display: Use system proxy settings
  name: proxy
  type: 8
  section: Connect
  advanced: true
  required: false
script:
  script: ""
  type: python
  commands:
  - arguments:
    - auto: PREDEFINED
      defaultValue: 'False'
      description: Set this argument to True in orfer to create events, otherwise the command will only display them.
      name: should_push_events
      predefined:
      - 'True'
      - 'False'
      required: true
<<<<<<< HEAD
    description: Manual command to fetch events and display them.
    name: okta-get-events
  dockerimage: demisto/fastapi:1.0.0.68930
=======
    - defaultValue: '1 day'
      description: "Specifies the start time of the search. This filter is optional. Default is 1 day. Syntax: start_time=YYYY-MM-DDTHH:mm or '1 hour/day/month'."
      name: from_date
      required: false
    description: Manual command to fetch events and display them.
    name: okta-get-events
  dockerimage: demisto/fastapi:1.0.0.80124
>>>>>>> 6f77591c
  isfetchevents: true
  subtype: python3
marketplaces:
- marketplacev2
fromversion: 6.8.0
tests:
- No tests<|MERGE_RESOLUTION|>--- conflicted
+++ resolved
@@ -67,11 +67,6 @@
       - 'True'
       - 'False'
       required: true
-<<<<<<< HEAD
-    description: Manual command to fetch events and display them.
-    name: okta-get-events
-  dockerimage: demisto/fastapi:1.0.0.68930
-=======
     - defaultValue: '1 day'
       description: "Specifies the start time of the search. This filter is optional. Default is 1 day. Syntax: start_time=YYYY-MM-DDTHH:mm or '1 hour/day/month'."
       name: from_date
@@ -79,7 +74,6 @@
     description: Manual command to fetch events and display them.
     name: okta-get-events
   dockerimage: demisto/fastapi:1.0.0.80124
->>>>>>> 6f77591c
   isfetchevents: true
   subtype: python3
 marketplaces:
