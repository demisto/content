--- conflicted
+++ resolved
@@ -67,12 +67,7 @@
       required: true
     description: Manual command to fetch events and display them.
     name: okta-get-events
-<<<<<<< HEAD
-  dockerimage: demisto/fastapi:1.0.0.61475
-=======
   dockerimage: demisto/fastapi:1.0.0.63688
-  runonce: false
->>>>>>> 004e751d
   isfetchevents: true
   subtype: python3
 marketplaces:
