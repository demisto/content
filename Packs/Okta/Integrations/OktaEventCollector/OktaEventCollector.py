<<<<<<< HEAD
=======
from http import HTTPStatus
from typing import cast

>>>>>>> 90cf3b88
from CommonServerPython import *
from http import HTTPStatus
from typing import cast
VENDOR = "okta"
PRODUCT = "okta"
FETCH_LIMIT = 1000
FETCH_TIME_LIMIT = 60


class Client(BaseClient):

    def __init__(self, base_url, api_key, verify=True, proxy=False):
        headers = {"Accept": "application/json",
                   "Content-Type": "application/json",
                   "Authorization": f"SSWS {api_key}"
                   }
        super().__init__(base_url=base_url, headers=headers, verify=verify, proxy=proxy)

<<<<<<< HEAD
    def get_events(self, since: int, limit: int = FETCH_LIMIT):
        params = {
            "sortOrder": "ASCENDING",
            "since": since,
            "limit": limit,
        }
        return self._http_request(url_suffix='/api/v1/logs', method='GET', headers=self._headers, params=params)


def get_events_command(client: Client, total_events_to_fetch, since,
                       last_object_ids: List[str] = None) -> tuple[List[dict], int]:  # pragma: no cover
=======
    def get_events(self, since: int, limit: int = FETCH_LIMIT, next_link_url: str = ''):
        if next_link_url:
            return self._http_request(full_url=next_link_url, method='GET', headers=self._headers, resp_type='response')
        else:
            params = {
                "sortOrder": "ASCENDING",
                "since": since,
                "limit": limit,
            }
            return self._http_request(url_suffix='/api/v1/logs', method='GET', headers=self._headers, params=params,
                                      resp_type='response')


def get_events_command(client: Client, total_events_to_fetch, since,
                       last_object_ids: list[str] = [], next_link: str = '') -> tuple[list[dict], int, str]:
>>>>>>> 90cf3b88
    """
    Fetches events from the okta api until the total_events_to_fetch is reached or no more events are available.
    if 429:TOO_MANY_REQUESTS is returned, will return the stored_events so far and the x-rate-limit-reset
    from the response headers.
    Args:
        client (Client): the okta client
        total_events_to_fetch: the total number of events to fetch
        since: start fetch from this timestamp
        last_object_ids List[str]: list of uuids of the last fetched events.
    Returns:
        tuple[List[dict], int]:
            List[dict]: list of events fetched,
            int: x-rate-limit-reset: time in seconds until API can be called again.
    """
    stored_events: list = []
    num_of_events_to_fetch = FETCH_LIMIT if total_events_to_fetch > FETCH_LIMIT else total_events_to_fetch
    demisto.debug(f"num of events to fetch: {num_of_events_to_fetch} since: {since}")
<<<<<<< HEAD
    while len(stored_events) < total_events_to_fetch:
        demisto.debug(f"stored_events collected: {len(stored_events)}")
        try:
            events = client.get_events(since=since, limit=num_of_events_to_fetch)  # type: ignore
            if events:
                demisto.debug(f'received {len(events)} number of events.')
                since = events[-1]['published']
                if last_object_ids:
                    events = remove_duplicates(events, last_object_ids)  # type: ignore
                if not events:
                    demisto.debug('Events are empty after dedup will break.')
                    break
                stored_events.extend(events)
                if len(events) < num_of_events_to_fetch:
                    demisto.debug(f"Number of events collected is smaller than: {num_of_events_to_fetch} will break.")
                    break
            else:
                demisto.debug('Didnt receive any events from the api.')
=======
    should_continue = True
    while len(stored_events) < total_events_to_fetch and should_continue:
        demisto.debug(f"stored_events collected: {len(stored_events)}")
        try:
            if next_link:
                demisto.debug("Running get_events using next_link")
                response = client.get_events(since=since, limit=num_of_events_to_fetch, next_link_url=next_link)  # type: ignore
            else:
                demisto.debug("Running get_events using since")
                response = client.get_events(since=since, limit=num_of_events_to_fetch)  # type: ignore

            if events := json.loads(response.text):
                demisto.debug(f'received {len(events)} number of events.')
                if len(events) < num_of_events_to_fetch:
                    demisto.debug(f"Number of events collected is smaller than: {num_of_events_to_fetch} \
                        will stop after current fetch.")
                    should_continue = False
                since = events[-1]['published']
                if last_object_ids:
                    events = remove_duplicates(events, last_object_ids)  # type: ignore
                    demisto.debug(f'Number of events after dedup {len(events)}')
                if not events:
                    demisto.debug('Events are empty after dedup - will break. Resetting next_link token.')
                    next_link = ''
                    break
                stored_events.extend(events)
            else:
                demisto.debug('Didnt receive any events from the api. Resetting next_link token.')
                next_link = ''
>>>>>>> 90cf3b88
                break
        except DemistoException as exc:
            msg = f'something went wrong: {exc}'
            demisto.debug(msg)
            if type(exc.res) is not requests.models.Response:
                raise
            res: requests.models.Response = exc.res
            status_code: int = res.status_code
            if status_code == HTTPStatus.TOO_MANY_REQUESTS.value:
                demisto.debug(f'fetch-events Got 429. okta rate limit headers:\n \
                x-rate-limit-remaining: {res.headers["x-rate-limit-remaining"]}\n \
                    x-rate-limit-reset: {res.headers["x-rate-limit-reset"]}\n')
<<<<<<< HEAD
                return stored_events, int(res.headers['x-rate-limit-reset'])
            return stored_events, 0
=======
                return stored_events, int(res.headers['x-rate-limit-reset']), next_link
            return stored_events, 0, next_link
>>>>>>> 90cf3b88
        except Exception as exc:
            demisto.error(f'Unexpected error.\n{traceback.format_exc()}')
            if len(stored_events) == 0:
                raise exc
<<<<<<< HEAD
            return stored_events, 0
    return stored_events, 0


=======
            return stored_events, 0, next_link

        if url := response.links.get('next'):
            next_link = url.get('url')
            demisto.debug("next next_link url found and set as current next_link")
        else:
            next_link = ''
            demisto.debug("next_link set to empty value")

    return stored_events, 0, next_link


>>>>>>> 90cf3b88
def remove_duplicates(events: list, ids: list) -> list:
    """
    Remove object duplicates by the uuid of the object
    """
    return [event for event in events if event['uuid'] not in ids]


<<<<<<< HEAD
def get_last_run(events: List[dict], last_run_after) -> dict:
    """
    Get the info from the last run, it returns the time to query from and a list of ids to prevent duplications
=======
def get_last_run(events: List[dict], last_run_after, next_link) -> dict:
    """
    Build the last_run dictionary for the next fetch:
        it returns 3 keys:
        - after: the time to query from.
        - ids: a list of ids to prevent duplications.
        - next_link: a string representing the next request link if available, or an empty string if not.
>>>>>>> 90cf3b88
    """
    ids = []
    # gets the last event time
    last_time = events[-1].get('published') if events else last_run_after
    for event in reversed(events):
        if event.get('published') != last_time:
            break
        ids.append(event.get('uuid'))
    last_time = datetime.strptime(str(last_time).lower().replace('z', ''), '%Y-%m-%dt%H:%M:%S.%f')
<<<<<<< HEAD
    return {'after': last_time.isoformat(), 'ids': ids}
=======
    return {'after': last_time.isoformat(), 'ids': ids, 'next_link': next_link}
>>>>>>> 90cf3b88


def fetch_events(client: Client,
                 start_time_epoch: int,
                 events_limit: int,
                 last_run_after,
<<<<<<< HEAD
                 last_object_ids: List[str] = None) -> List[dict]:  # pragma: no cover
    while True:
        events, epoch_time_to_continue_fetch = get_events_command(client=client,
                                                                  total_events_to_fetch=events_limit,
                                                                  since=last_run_after,
                                                                  last_object_ids=last_object_ids)
=======
                 last_object_ids: list[str] = [],
                 next_link: str = '') -> tuple[list[dict], str]:
    while True:
        events, epoch_time_to_continue_fetch, next_link = get_events_command(client=client,
                                                                             total_events_to_fetch=events_limit,
                                                                             since=last_run_after,
                                                                             last_object_ids=last_object_ids,
                                                                             next_link=next_link)
>>>>>>> 90cf3b88
        if epoch_time_to_continue_fetch == 0:
            break

        sleep_time = abs(epoch_time_to_continue_fetch - start_time_epoch)
        if sleep_time and sleep_time < FETCH_TIME_LIMIT:
            demisto.debug(f'Will try fetch again in: {sleep_time},\
                as a result of 429 Too Many Requests HTTP status.')
            time.sleep(sleep_time)  # pylint: disable=E9003
        else:
            break
<<<<<<< HEAD
    return events
=======
    return events, next_link
>>>>>>> 90cf3b88


def main():  # pragma: no cover
    try:
        start_time_epoch = int(time.time())
        demisto_params = demisto.params()
        demisto_args = demisto.args()
        events_limit = int(demisto_params.get('limit', 1000))
        demisto.debug(f'max_events_to_fetch={events_limit}')
        api_key = demisto_params['api_key']['password']
        verify_certificate = not demisto_params.get('insecure', True)
        base_url = demisto_params['url']
        client = Client(base_url=base_url, api_key=api_key, verify=verify_certificate)
        command = demisto.command()
        demisto.debug(f'Command being called is {command}')
        after: datetime
        if command == 'test-module':
            after = cast(datetime, dateparser.parse('1 hour'))
            get_events_command(client, events_limit, since=after.isoformat())
            demisto.results('ok')

        if command == 'okta-get-events':
            after = cast(datetime, dateparser.parse(demisto_args.get('from_date').strip()))
<<<<<<< HEAD
            events, _ = get_events_command(client, events_limit, since=after.isoformat())
=======
            events, _, _ = get_events_command(client, events_limit, since=after.isoformat())
>>>>>>> 90cf3b88
            command_results = CommandResults(
                readable_output=tableToMarkdown('Okta Logs', events, headerTransform=pascalToSpace),
                raw_response=events,
            )
            return_results(command_results)
            should_push_events = argToBoolean(demisto_args.get('should_push_events', 'false'))
            if should_push_events:
                send_events_to_xsiam(events[:events_limit], vendor=VENDOR, product=PRODUCT)

        elif command == 'fetch-events':
            after = cast(datetime, dateparser.parse(demisto_params['after'].strip()))
            last_run = demisto.getLastRun()
            last_object_ids = last_run.get('ids')
<<<<<<< HEAD
=======
            next_link = last_run.get('next_link')
>>>>>>> 90cf3b88
            if 'after' not in last_run:
                last_run_after = after.isoformat()  # type: ignore
            else:
                last_run_after = last_run['after']
<<<<<<< HEAD
            events = fetch_events(client, start_time_epoch, events_limit,
                                  last_run_after=last_run_after, last_object_ids=last_object_ids)
            demisto.debug(f'sending_events_to_xsiam: {len(events)}')
            send_events_to_xsiam(events[:events_limit], vendor=VENDOR, product=PRODUCT)
            demisto.setLastRun(get_last_run(events, last_run_after))
=======
            demisto.debug(f'{last_run=}')
            events, next_link = fetch_events(client, start_time_epoch, events_limit,
                                             last_run_after=last_run_after, last_object_ids=last_object_ids, next_link=next_link)
            demisto.debug(f'sending_events_to_xsiam: {len(events)}')
            send_events_to_xsiam(events[:events_limit], vendor=VENDOR, product=PRODUCT)
            demisto.setLastRun(get_last_run(events, last_run_after, next_link))
>>>>>>> 90cf3b88

    except Exception as e:
        return_error(f'Failed to execute {demisto.command()} command. Error: {str(e)}')


if __name__ in ('__main__', '__builtin__', 'builtins'):
    main()<|MERGE_RESOLUTION|>--- conflicted
+++ resolved
@@ -1,9 +1,6 @@
-<<<<<<< HEAD
-=======
 from http import HTTPStatus
 from typing import cast
 
->>>>>>> 90cf3b88
 from CommonServerPython import *
 from http import HTTPStatus
 from typing import cast
@@ -22,19 +19,6 @@
                    }
         super().__init__(base_url=base_url, headers=headers, verify=verify, proxy=proxy)
 
-<<<<<<< HEAD
-    def get_events(self, since: int, limit: int = FETCH_LIMIT):
-        params = {
-            "sortOrder": "ASCENDING",
-            "since": since,
-            "limit": limit,
-        }
-        return self._http_request(url_suffix='/api/v1/logs', method='GET', headers=self._headers, params=params)
-
-
-def get_events_command(client: Client, total_events_to_fetch, since,
-                       last_object_ids: List[str] = None) -> tuple[List[dict], int]:  # pragma: no cover
-=======
     def get_events(self, since: int, limit: int = FETCH_LIMIT, next_link_url: str = ''):
         if next_link_url:
             return self._http_request(full_url=next_link_url, method='GET', headers=self._headers, resp_type='response')
@@ -50,7 +34,6 @@
 
 def get_events_command(client: Client, total_events_to_fetch, since,
                        last_object_ids: list[str] = [], next_link: str = '') -> tuple[list[dict], int, str]:
->>>>>>> 90cf3b88
     """
     Fetches events from the okta api until the total_events_to_fetch is reached or no more events are available.
     if 429:TOO_MANY_REQUESTS is returned, will return the stored_events so far and the x-rate-limit-reset
@@ -68,26 +51,6 @@
     stored_events: list = []
     num_of_events_to_fetch = FETCH_LIMIT if total_events_to_fetch > FETCH_LIMIT else total_events_to_fetch
     demisto.debug(f"num of events to fetch: {num_of_events_to_fetch} since: {since}")
-<<<<<<< HEAD
-    while len(stored_events) < total_events_to_fetch:
-        demisto.debug(f"stored_events collected: {len(stored_events)}")
-        try:
-            events = client.get_events(since=since, limit=num_of_events_to_fetch)  # type: ignore
-            if events:
-                demisto.debug(f'received {len(events)} number of events.')
-                since = events[-1]['published']
-                if last_object_ids:
-                    events = remove_duplicates(events, last_object_ids)  # type: ignore
-                if not events:
-                    demisto.debug('Events are empty after dedup will break.')
-                    break
-                stored_events.extend(events)
-                if len(events) < num_of_events_to_fetch:
-                    demisto.debug(f"Number of events collected is smaller than: {num_of_events_to_fetch} will break.")
-                    break
-            else:
-                demisto.debug('Didnt receive any events from the api.')
-=======
     should_continue = True
     while len(stored_events) < total_events_to_fetch and should_continue:
         demisto.debug(f"stored_events collected: {len(stored_events)}")
@@ -117,7 +80,6 @@
             else:
                 demisto.debug('Didnt receive any events from the api. Resetting next_link token.')
                 next_link = ''
->>>>>>> 90cf3b88
                 break
         except DemistoException as exc:
             msg = f'something went wrong: {exc}'
@@ -130,23 +92,12 @@
                 demisto.debug(f'fetch-events Got 429. okta rate limit headers:\n \
                 x-rate-limit-remaining: {res.headers["x-rate-limit-remaining"]}\n \
                     x-rate-limit-reset: {res.headers["x-rate-limit-reset"]}\n')
-<<<<<<< HEAD
-                return stored_events, int(res.headers['x-rate-limit-reset'])
-            return stored_events, 0
-=======
                 return stored_events, int(res.headers['x-rate-limit-reset']), next_link
             return stored_events, 0, next_link
->>>>>>> 90cf3b88
         except Exception as exc:
             demisto.error(f'Unexpected error.\n{traceback.format_exc()}')
             if len(stored_events) == 0:
                 raise exc
-<<<<<<< HEAD
-            return stored_events, 0
-    return stored_events, 0
-
-
-=======
             return stored_events, 0, next_link
 
         if url := response.links.get('next'):
@@ -159,7 +110,6 @@
     return stored_events, 0, next_link
 
 
->>>>>>> 90cf3b88
 def remove_duplicates(events: list, ids: list) -> list:
     """
     Remove object duplicates by the uuid of the object
@@ -167,11 +117,6 @@
     return [event for event in events if event['uuid'] not in ids]
 
 
-<<<<<<< HEAD
-def get_last_run(events: List[dict], last_run_after) -> dict:
-    """
-    Get the info from the last run, it returns the time to query from and a list of ids to prevent duplications
-=======
 def get_last_run(events: List[dict], last_run_after, next_link) -> dict:
     """
     Build the last_run dictionary for the next fetch:
@@ -179,7 +124,6 @@
         - after: the time to query from.
         - ids: a list of ids to prevent duplications.
         - next_link: a string representing the next request link if available, or an empty string if not.
->>>>>>> 90cf3b88
     """
     ids = []
     # gets the last event time
@@ -189,25 +133,13 @@
             break
         ids.append(event.get('uuid'))
     last_time = datetime.strptime(str(last_time).lower().replace('z', ''), '%Y-%m-%dt%H:%M:%S.%f')
-<<<<<<< HEAD
-    return {'after': last_time.isoformat(), 'ids': ids}
-=======
     return {'after': last_time.isoformat(), 'ids': ids, 'next_link': next_link}
->>>>>>> 90cf3b88
 
 
 def fetch_events(client: Client,
                  start_time_epoch: int,
                  events_limit: int,
                  last_run_after,
-<<<<<<< HEAD
-                 last_object_ids: List[str] = None) -> List[dict]:  # pragma: no cover
-    while True:
-        events, epoch_time_to_continue_fetch = get_events_command(client=client,
-                                                                  total_events_to_fetch=events_limit,
-                                                                  since=last_run_after,
-                                                                  last_object_ids=last_object_ids)
-=======
                  last_object_ids: list[str] = [],
                  next_link: str = '') -> tuple[list[dict], str]:
     while True:
@@ -216,7 +148,6 @@
                                                                              since=last_run_after,
                                                                              last_object_ids=last_object_ids,
                                                                              next_link=next_link)
->>>>>>> 90cf3b88
         if epoch_time_to_continue_fetch == 0:
             break
 
@@ -227,11 +158,7 @@
             time.sleep(sleep_time)  # pylint: disable=E9003
         else:
             break
-<<<<<<< HEAD
-    return events
-=======
     return events, next_link
->>>>>>> 90cf3b88
 
 
 def main():  # pragma: no cover
@@ -255,11 +182,7 @@
 
         if command == 'okta-get-events':
             after = cast(datetime, dateparser.parse(demisto_args.get('from_date').strip()))
-<<<<<<< HEAD
-            events, _ = get_events_command(client, events_limit, since=after.isoformat())
-=======
             events, _, _ = get_events_command(client, events_limit, since=after.isoformat())
->>>>>>> 90cf3b88
             command_results = CommandResults(
                 readable_output=tableToMarkdown('Okta Logs', events, headerTransform=pascalToSpace),
                 raw_response=events,
@@ -273,28 +196,17 @@
             after = cast(datetime, dateparser.parse(demisto_params['after'].strip()))
             last_run = demisto.getLastRun()
             last_object_ids = last_run.get('ids')
-<<<<<<< HEAD
-=======
             next_link = last_run.get('next_link')
->>>>>>> 90cf3b88
             if 'after' not in last_run:
                 last_run_after = after.isoformat()  # type: ignore
             else:
                 last_run_after = last_run['after']
-<<<<<<< HEAD
-            events = fetch_events(client, start_time_epoch, events_limit,
-                                  last_run_after=last_run_after, last_object_ids=last_object_ids)
-            demisto.debug(f'sending_events_to_xsiam: {len(events)}')
-            send_events_to_xsiam(events[:events_limit], vendor=VENDOR, product=PRODUCT)
-            demisto.setLastRun(get_last_run(events, last_run_after))
-=======
             demisto.debug(f'{last_run=}')
             events, next_link = fetch_events(client, start_time_epoch, events_limit,
                                              last_run_after=last_run_after, last_object_ids=last_object_ids, next_link=next_link)
             demisto.debug(f'sending_events_to_xsiam: {len(events)}')
             send_events_to_xsiam(events[:events_limit], vendor=VENDOR, product=PRODUCT)
             demisto.setLastRun(get_last_run(events, last_run_after, next_link))
->>>>>>> 90cf3b88
 
     except Exception as e:
         return_error(f'Failed to execute {demisto.command()} command. Error: {str(e)}')
