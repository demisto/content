category: Authentication & Identity Management
sectionOrder:
- Connect
- Collect
commonfields:
  id: Okta v2
  version: -1
configuration:
- display: Okta URL (https://<domain>.okta.com)
  name: url
  required: true
  type: 0
  section: Connect
- name: credentials
  type: 9
  displaypassword: API Token (see detailed instructions)
  hiddenusername: true
  section: Connect
- display: API Token (see detailed instructions)
  name: apitoken
  type: 4
  hidden: true
  section: Connect
- display: Trust any certificate (not secure)
  name: insecure
  type: 8
  section: Connect
  advanced: true
- display: Use system proxy settings
  name: proxy
  type: 8
  section: Connect
  advanced: true
description: Integration with Okta's cloud-based identity management service.
display: Okta v2
name: Okta v2
script:
  commands:
  - arguments:
    - default: true
      description: Username to unlock.
      name: username
      required: true
    description: Unlocks a single user.
    execution: true
    name: okta-unlock-user
  - arguments:
    - description: Username to deactivate.
      name: username
      required: true
    description: Deactivates a single user.
    name: okta-deactivate-user
  - arguments:
    - default: true
      description: Username to activate.
      name: username
      required: true
    description: Activates a single user.
    name: okta-activate-user
  - arguments:
    - default: true
      description: Username to suspend.
      name: username
      required: true
    description: Suspends a single user. This operation can only be performed on users with an ACTIVE status. After the porcess is completed, the user's status is SUSPENDED.
    name: okta-suspend-user
  - arguments:
    - default: true
      description: Username to change the status to ACTIVE.
      name: username
      required: true
    description: Returns a single user to ACTIVE status. This operation can only be performed on users that have a SUSPENDED status.
    name: okta-unsuspend-user
  - arguments:
    - description: Username for which to return all enrolled factors.
      name: username
    - description: User ID of the user for which to get all enrolled factors.
      name: userId
    description: Returns all the enrolled factors for the specified user.
    name: okta-get-user-factors
    outputs:
    - contextPath: Account.ID
      description: Okta account ID.
      type: String
    - contextPath: Account.Factor.ID
      description: Okta account factor ID.
      type: String
    - contextPath: Account.Factor.Provider
      description: Okta account factor provider
      type: String
    - contextPath: Account.Factor.Profile
      description: Okta account factor profile.
      type: String
    - contextPath: Account.Factor.FactorType
      description: Okta account factor type.
      type: String
    - contextPath: Account.Factor.Status
      description: Okta account factor status.
      type: Unknown
  - arguments:
    - description: The user ID
      name: userId
    - description: Username for which to un-enroll an existing factor.
      name: username
    - description: The ID of the factor to reset.
      name: factorId
      required: true
    description: Un-enrolls an existing factor for the specified user. This enables the user to enroll a new factor.
    name: okta-reset-factor
  - arguments:
    - default: true
      description: Okta username for which to set the password.
      name: username
      required: true
    - description: The new password to set for the user.
      name: password
      required: true
    - auto: PREDEFINED
      defaultValue: 'false'
      description: When true, you'll need to change the password in the next login.
      name: temporary_password
      predefined:
      - 'true'
      - 'false'
    description: Sets passwords without validating existing user credentials.
    execution: true
    name: okta-set-password
  - arguments:
    - description: ID of the user to add to the group.
      name: userId
    - description: Name of the user to add to the group.
      name: username
    - description: ID of the group to add the user to.
      name: groupId
    - description: Name of the group to add the user to.
      name: groupName
    description: Adds a user to a group with OKTA_GROUP type.
    name: okta-add-to-group
  - arguments:
    - description: ID of the user to remove from the group.
      name: userId
    - description: Name of the user to remove from the group.
      name: username
    - description: ID of the group to remove the user from.
      name: groupId
    - description: Name of the group to remove the user from.
      name: groupName
    description: Removes a user from a group with OKTA_GROUP type
    name: okta-remove-from-group
  - arguments:
    - default: true
      description: Username in Okta for which to get the associated groups.
      name: username
      required: true
    description: Returns all user groups associated with a specified user.
    name: okta-get-groups
    outputs:
    - contextPath: Account.Group
      description: Okta groups with which the account is associated.
      type: Unknown
    - contextPath: Account.ID
      description: Okta account ID.
      type: String
    - contextPath: Account.Type
      description: Okta account type.
      type: String
    - contextPath: Account.Group.ID
      description: Unique key for the group.
      type: String
    - contextPath: Account.Group.Created
      description: Timestamp when the group was created.
      type: Date
    - contextPath: Account.Group.ObjectClass
      description: The object class, which determines the group's profile.
      type: String
    - contextPath: Account.Group.LastUpdated
      description: Timestamp when the group's profile was last updated.
      type: Date
    - contextPath: Account.Group.LastMembershipUpdated
      description: Timestamp when the group's memberships were last updated.
      type: Date
    - contextPath: Account.Group.Type
      description: Group type, which determines how a group's profile and memberships are managed.
      type: String
    - contextPath: Account.Group.Description
      description: Description of the group.
      type: String
    - contextPath: Account.Group.Name
      description: Name of the group.
      type: String
  - arguments:
    - description: The ID of the user to enroll and verify.
      name: userId
      required: true
    - description: The push factor ID.
      name: factorId
      required: true
    description: Enrolls and verifies a push factor for the specified user.
    name: okta-verify-push-factor
    outputs:
    - contextPath: Account.ID
      description: Okta user ID.
      type: String
    - contextPath: Account.VerifyPushResult
      description: Okta user push factor result.
      type: String
  - arguments:
    - default: true
      description: Term by which to search. Can be a first name, last name, or email address.
      name: term
      required: true
    - description: The maximum number of results to return. The default and maximum is 200.
      name: limit
    - auto: PREDEFINED
      defaultValue: 'false'
      description: Whether to return details of users that match the found term. Can be "true" or "false". The default is "false".
      name: verbose
      predefined:
      - 'true'
      - 'false'
    description: Searches for Okta users.
    name: okta-search
    outputs:
    - contextPath: Account.ID
      description: Okta account IDs returned by the search.
      type: String
    - contextPath: Account.Username
      description: Okta account usernames returned by the search.
      type: String
    - contextPath: Account.Email
      description: Okta account emails returned by the search.
      type: String
    - contextPath: Account.DisplayName
      description: Okta account display names returned by the search.
      type: String
    - contextPath: Account.Type
      description: Okta account type returned by the search.
      type: String
    - contextPath: Account.Status
      description: Okta account current status.
      type: String
    - contextPath: Account.Created
      description: Timestamp for when the user was created.
      type: Date
    - contextPath: Account.Activated
      description: Timestamp for when the user was activated.
      type: Date
    - contextPath: Account.StatusChanged
      description: Timestamp for when the user's status was last changed.
      type: Date
    - contextPath: Account.PasswordChanged
      description: Timestamp for when the user's password was last changed.
      type: Date
  - arguments:
    - description: Okta username for which to get information.
      name: username
    - description: User ID of the user for which to get information.
      name: userId
    - auto: PREDEFINED
      defaultValue: 'false'
      description: Whether to return extended user information. Can be "true" or "false". The default is "false".
      name: verbose
      predefined:
      - 'true'
      - 'false'
    description: Fetches information for a single user. You must enter one or more parameters for the command to run.
    name: okta-get-user
    outputs:
    - contextPath: Account.ID
      description: Okta account ID.
      type: String
    - contextPath: Account.Email
      description: Okta account email.
      type: String
    - contextPath: Account.Username
      description: Okta account username.
      type: String
    - contextPath: Account.DisplayName
      description: Okta account display name.
      type: String
    - contextPath: Account.Status
      description: Okta account status.
      type: String
    - contextPath: Account.Created
      description: Timestamp for when the user was created.
      type: Date
    - contextPath: Account.Activated
      description: Timestamp for when the user was activated.
      type: Date
    - contextPath: Account.StatusChanged
      description: Timestamp for when the user's status was last changed.
      type: Date
    - contextPath: Account.PasswordChanged
      description: Timestamp for when the user's password was last changed.
      type: Date
    - contextPath: Account.Manager
      description: The manager.
      type: String
    - contextPath: Account.ManagerEmail
      description: The manager email.
      type: String
  - arguments:
    - description: "The cursor in which to retrive the results from and on. if the query didn't reach the end of results, the tag can be obtained from the bottom of the grid in the readable output, or in the context path Okta.User.tag."
      name: after
    - description: The maximum number of results to return, the default is 200.
      name: limit
      default: true
      defaultValue: '200'
    - auto: PREDEFINED
      defaultValue: 'false'
      description: Whether to return extended user information. Can be "true" or "false". The default is "false".
      name: verbose
      predefined:
      - 'true'
      - 'false'
    - description: Searches the name property of groups for matching values.
      name: query
    - description: "Useful for performing structured queries where constraints on group attribute values can be explicitly targeted. \nThe following expressions are supported(among others) for groups with the filter query parameter: \ntype eq \"OKTA_GROUP\" - Groups that have a type of OKTA_GROUP; lastUpdated lt \"yyyy-MM-dd''T''HH:mm:ss.SSSZ\" - Groups with profile last updated before a specific timestamp; lastMembershipUpdated eq \"yyyy-MM-dd''T''HH:mm:ss.SSSZ\" - Groups with memberships last updated at a specific timestamp; id eq \"00g1emaKYZTWRYYRRTSK\" - Group with a specified ID. For more information about filtering, visit https://developer.okta.com/docs/api/getting_started/design_principles#filtering"
      name: filter
    description: Lists users in your organization.
    name: okta-list-users
    outputs:
    - contextPath: Account.ID
      description: Okta account ID.
      type: String
    - contextPath: Account.Email
      description: Okta account email.
      type: String
    - contextPath: Account.Username
      description: Okta account username.
      type: String
    - contextPath: Account.DisplayName
      description: Okta account display name.
      type: String
    - contextPath: Account.Status
      description: Okta account status.
      type: String
    - contextPath: Account.Created
      description: Timestamp for when the user was created.
      type: Date
    - contextPath: Account.Activated
      description: Timestamp for when the user was activated.
      type: Date
    - contextPath: Account.StatusChanged
      description: Timestamp for when the user's status was last changed.
      type: Date
    - contextPath: Account.PasswordChanged
      description: Timestamp for when the user's password was last changed.
      type: Date
    - contextPath: Okta.User.tag
      description: The location of the next item, used with after param.
      type: String
  - arguments:
    - description: First name of the user (givenName).
      name: firstName
      required: true
    - description: Family name of the user (familyName).
      name: lastName
      required: true
    - description: Primary email address of the user.
      name: email
      required: true
    - description: Unique identifier for the user (username).
      name: login
      required: true
    - description: Secondary email address of user. Usually used for account recovery.
      name: secondEmail
    - description: Middle name(s) of the user.
      name: middleName
    - description: A comma-separated list of honorific prefix(es) of the user, or title in most Western languages.
      name: honorificPrefix
    - description: A comma-separated list of honorific suffix(es) of the user.
      name: honorificSuffix
    - description: User's title. for example, Vice President.
      name: title
    - description: Display name of the user.
      name: displayName
    - description: Casual way to address the user (nick name).
      name: nickName
    - description: URL of the user online profile. For example, a web page.
      name: profileUrl
    - description: Primary phone number of the user.
      name: primaryPhone
    - description: Mobile phone number of the user.
      name: mobilePhone
    - description: Full street address component of the user's address.
      name: streetAddress
    - description: City or locality component of the user's address (locality).
      name: city
    - description: State or region component of the user's address (region).
      name: state
    - description: Zip code or postal code component of the user's address (postalCode).
      name: zipCode
    - description: Country name component of the user's address (country).
      name: countryCode
    - description: Mailing address component of the user's address.
      name: postalAddress
    - description: User's preferred written or spoken languages.
      name: preferredLanguage
    - description: User's default location, for purposes of localizing items such as currency, date-time format, numerical representations, etc.
      name: locale
    - description: User's time zone.
      name: timezone
    - description: The user type, which is used to identify the organization-to-user relationship such as "Employee" or "Contractor".
      name: userType
    - description: Organization or company assigned unique identifier for the user.
      name: employeeNumber
    - description: Name of a cost center the user is assigned to.
      name: costCenter
    - description: Name of the user's organization.
      name: organization
    - description: Name of the user's division.
      name: division
    - description: Name of the user's department.
      name: department
    - description: ID of the user's manager.
      name: managerId
    - description: Display name of the user's manager.
      name: manager
    - description: Password for the new user.
      name: password
    - description: Password question for the new user.
      name: passwordQuestion
    - description: Password answer for question.
      name: passwordAnswer
    - auto: PREDEFINED
      description: The provider type. Can be "OKTA", "ACTIVE_DIRECTORY", "LDAP", "FEDERATION", or "SOCIAL".
      name: providerType
      predefined:
      - OKTA
      - ACTIVE_DIRECTORY
      - LDAP
      - FEDERATION
      - SOCIAL
    - description: Name of the provider.
      name: providerName
    - description: IDs of groups that the user will be immediately added to at time of creation (does Not include default group).
      name: groupIds
    - auto: PREDEFINED
      description: Whether to activate the lifecycle operation when creating the user. Can be "true" or "false".
      name: activate
      predefined:
      - 'true'
      - 'false'
    description: Creates a new user with an option of setting a password, recovery question, and answer. The new user will immediately be able to log in after activation with the assigned password. This flow is common when developing a custom user registration experience.
    execution: true
    name: okta-create-user
    outputs:
    - contextPath: Account.ID
      description: Created Okta account ID.
      type: String
    - contextPath: Account.Email
      description: Created Okta account email address.
      type: String
    - contextPath: Account.Username
      description: Created okta account username.
      type: String
    - contextPath: Account.DisplayName
      description: Created Okta account display name.
      type: String
    - contextPath: Account.Type
      description: Type of created account - Okta.
      type: String
    - contextPath: Account.Status
      description: Okta account current status.
      type: String
    - contextPath: Account.Created
      description: Timestamp for when the user was created.
      type: Date
    - contextPath: Account.Activated
      description: Timestamp for when the user was activated.
      type: Date
    - contextPath: Account.StatusChanged
      description: Timestamp for when the user's status was last changed.
      type: Date
    - contextPath: Account.PasswordChanged
      description: Timestamp for when the user's password was last changed.
      type: Date
  - arguments:
    - description: First name of the user (given name).
      name: firstName
    - description: Family name of the user.
      name: lastName
    - description: Primary email address of the user.
      name: email
    - description: Unique identifier for the user (login).
      name: username
      required: true
    - description: Secondary email address of the user (typically used for account recovery.
      name: secondEmail
    - description: Middle name(s) of the user.
      name: middleName
    - description: Honorific prefix(es) of the user, or title in most Western languages.
      name: honorificPrefix
    - description: Honorific suffix(es) of the user.
      name: honorificSuffix
    - description: User's title. For example, Vice President.
      name: title
    - description: Display name of the user.
      name: displayName
    - description: Casual way to address the user in real life (nick name).
      name: nickName
    - description: URL of the user's online profile. For example, a web page.
      name: profileUrl
    - description: Primary phone number of the user.
      name: primaryPhone
    - description: Mobile phone number of the user.
      name: mobilePhone
    - description: Full street address component of the user's address.
      name: streetAddress
    - description: City or locality component of the user's address (locality).
      name: city
    - description: State or region component of the user's address (region).
      name: state
    - description: Zip code or postal code component of the user's address (postalCode).
      name: zipCode
    - description: Country name component of the user's address (country).
      name: countryCode
    - description: Mailing address component of the user's address.
      name: postalAddress
    - description: User's preferred written or spoken languages.
      name: preferredLanguage
    - description: User's default location for purposes of localizing items such as currency, date-time format, numerical representations, etc.
      name: locale
    - description: User time zone.
      name: timezone
    - description: The user type, which is used to identify the organization-to-user relationship such as "Employee" or "Contractor".
      name: userType
    - description: Organization or company assigned unique identifier for the user.
      name: employeeNumber
    - description: Name of a cost center the user is assigned to.
      name: costCenter
    - description: Name of the user's organization.
      name: organization
    - description: Name of the user's division.
      name: division
    - description: Name of the user's department.
      name: department
    - description: ID of the user's manager.
      name: managerId
    - description: Display name of the user's manager.
      name: manager
    - description: New password for the specified user.
      name: password
    - description: Password question for the specified user.
      name: passwordQuestion
    - description: Password answer for the question.
      name: passwordAnswer
    - auto: PREDEFINED
      description: The provider type. Can be "OKTA", "ACTIVE_DIRECTORY", "LDAP", "FEDERATION", or "SOCIAL".
      name: providerType
      predefined:
      - OKTA
      - ACTIVE_DIRECTORY
      - FEDERATION
      - SOCIAL
    - description: Name of the provider.
      name: providerName
    description: Updates a user with a given login. All fields are optional. Fields which are not set, will not be overwritten.
    execution: true
    name: okta-update-user
  - arguments:
    - description: ID of the group.
      name: groupId
    - description: The maximum number of results to return.
      name: limit
    - auto: PREDEFINED
      defaultValue: 'false'
      description: Whether to print extended user details. Can be "true" or "false". The default is "false".
      name: verbose
      predefined:
      - 'true'
      - 'false'
    - description: Name of the group.
      name: groupName
    description: Enumerates all users that are members of a group.
    name: okta-get-group-members
    outputs:
    - contextPath: Account.ID
      description: Okta account ID.
      type: String
    - contextPath: Account.Email
      description: Okta account email address.
      type: String
    - contextPath: Account.Username
      description: Okta account username.
      type: String
    - contextPath: Account.DisplayName
      description: Okta account display name.
      type: String
    - contextPath: Account.Type
      description: Account type - Okta.
      type: String
    - contextPath: Account.Status
      description: Okta account current status.
      type: String
    - contextPath: Account.Created
      description: Timestamp for when the user was created.
      type: Date
    - contextPath: Account.Activated
      description: Timestamp for when the user was activated.
      type: Date
    - contextPath: Account.StatusChanged
      description: Timestamp for when the user's status was last changed.
      type: Date
    - contextPath: Account.PasswordChanged
      description: Timestamp for when the user's password was last changed.
      type: Date
  - arguments:
    - description: Searches the name property of groups for matching values.
      name: query
    - description: "Useful for performing structured queries where constraints on group attribute values can be explicitly targeted. \nThe following expressions are supported(among others) for groups with the filter query parameter: \ntype eq \"OKTA_GROUP\" - Groups that have a type of OKTA_GROUP; lastUpdated lt \"yyyy-MM-dd''T''HH:mm:ss.SSSZ\" - Groups with profile last updated before a specific timestamp; lastMembershipUpdated eq \"yyyy-MM-dd''T''HH:mm:ss.SSSZ\" - Groups with memberships last updated at a specific timestamp; id eq \"00g1emaKYZTWRYYRRTSK\" - Group with a specified ID. For more information about filtering, visit https://developer.okta.com/docs/api/getting_started/design_principles#filtering"
      name: filter
    - defaultValue: '200'
      description: The maximum number of results to return. The default is 200.
      name: limit
    description: Lists groups in your organization. A subset of groups can be returned that match a supported filter expression or query.
    name: okta-list-groups
    outputs:
    - contextPath: Okta.Group.ID
      description: Unique key for the group.
      type: String
    - contextPath: Okta.Group.Created
      description: Timestamp for when the group was created.
      type: Date
    - contextPath: Okta.Group.ObjectClass
      description: The group's profile.
      type: Unknown
    - contextPath: Okta.Group.LastUpdated
      description: Timestamp for when the group's profile was last updated.
      type: Date
    - contextPath: Okta.Group.LastMembershipUpdated
      description: Timestamp for when the group's membership was last updated.
      type: Date
    - contextPath: Okta.Group.Type
      description: The group type, which determines how a group's profile and membership are managed. Can be "OKTA_GROUP", "APP_GROUP", or "BUILT_IN".
      type: String
    - contextPath: Okta.Group.Name
      description: Name of the group.
      type: String
    - contextPath: Okta.Group.Description
      description: Description of the group.
      type: String
  - arguments:
    - description: 'Filters the lower time bound of the log events in the Internet Date/Time Format profile of ISO 8601. An example: 2017-05-03T16:22:18Z'
      name: since
    - description: 'Filters the upper time bound of the log events in the Internet Date/Time Format profile of ISO 8601. An example: 2017-05-03T16:22:18Z'
      name: until
    - auto: PREDEFINED
      defaultValue: ASCENDING
      description: The order of the returned events. Can be "ASCENDING" or "DESCENDING". The default is "ASCENDING".
      name: sortOrder
      predefined:
      - ASCENDING
      - DESCENDING
    - description: The maximum number of results to return. The default is 100.
      name: limit
    description: Returns failed login events.
    name: okta-get-failed-logins
    outputs:
    - contextPath: Okta.Logs.Events.actor.alternateId
      description: Alternative ID of the actor.
      type: String
    - contextPath: Okta.Logs.Events.actor.displayName
      description: Display name of the actor.
      type: String
    - contextPath: Okta.Logs.Events.actor.id
      description: ID of the actor.
      type: String
    - contextPath: Okta.Logs.Events.client.userAgent.rawUserAgent
      description: A raw string representation of the user agent, formatted according to section 5.5.3 of HTTP/1.1 Semantics and Content. Both the browser and the OS fields can be derived from this field.
      type: String
    - contextPath: Okta.Logs.Events.client.userAgent.os
      description: The operating system on which the client runs. For example, Microsoft Windows 10.
      type: String
    - contextPath: Okta.Logs.Events.client.userAgent.browser
      description: Identifies the browser type, if relevant. For example, Chrome.
      type: String
    - contextPath: Okta.Logs.Events.client.device
      description: Type of device that client operated from. For example, Computer.
      type: String
    - contextPath: Okta.Logs.Events.client.id
      description: For OAuth requests, the ID of the OAuth client making the request. For SSWS token requests, the ID of the agent making the request.
      type: String
    - contextPath: Okta.Logs.Events.client.ipAddress
      description: IP address from which the client made its request.
      type: String
    - contextPath: Okta.Logs.Events.client.geographicalContext.city
      description: The city encompassing the area containing the geo-location coordinates, if available. For example, Seattle, San Francisco.
      type: String
    - contextPath: Okta.Logs.Events.client.geographicalContext.state
      description: Full name of the state or province encompassing the area containing the geo-location coordinates. For example Montana, Incheon.
      type: String
    - contextPath: Okta.Logs.Events.client.geographicalContext.country
      description: Full name of the country encompassing the area containing the geo-location coordinates. For example, France, Uganda.
      type: String
    - contextPath: Okta.Logs.Events.displayMessage
      description: The display message for an event.
      type: String
    - contextPath: Okta.Logs.Events.eventType
      description: Type of event that was published.
      type: String
    - contextPath: Okta.Logs.Events.outcome.result
      description: Result of the action. Can be "SUCCESS", "FAILURE", "SKIPPED", "UNKNOWN".
      type: String
    - contextPath: Okta.Logs.Events.outcome.reason
      description: Reason for the result. For example, INVALID_CREDENTIALS.
      type: String
    - contextPath: Okta.Logs.Events.published
      description: Timestamp when the event was published.
      type: String
    - contextPath: Okta.Logs.Events.severity
      description: The event severity. Can be "DEBUG", "INFO", "WARN", or "ERROR".
      type: String
    - contextPath: Okta.Logs.Events.securityContext.asNumber
      description: Autonomous system number associated with the autonomous system that the event request was sourced to.
      type: Number
    - contextPath: Okta.Logs.Events.securityContext.asOrg
      description: Organization associated with the autonomous system that the event request was sourced to.
      type: String
    - contextPath: Okta.Logs.Events.securityContext.isp
      description: Internet service provider used to send the event's request.
      type: String
    - contextPath: Okta.Logs.Events.securityContext.domain
      description: The domain name associated with the IP address of the inbound event request.
      type: String
    - contextPath: Okta.Logs.Events.securityContext.isProxy
      description: Specifies whether an event's request is from a known proxy.
      type: String
    - contextPath: Okta.Logs.Events.request.ipChain.IP
      description: IP address.
      type: String
    - contextPath: Okta.Logs.Events.request.ipChain.geographicalContext.city
      description: The city encompassing the area containing the geo-location coordinates, if available. For example, Seattle, San Francisco.
      type: String
    - contextPath: Okta.Logs.Events.request.ipChain.geographicalContext.state
      description: Full name of the state or province encompassing the area containing the geo-location coordinates. For example, Montana, Incheon.
      type: String
    - contextPath: Okta.Logs.Events.request.ipChain.geographicalContext.country
      description: Full name of the country encompassing the area containing the geo-location coordinates. For example, France, Uganda.
      type: String
    - contextPath: Okta.Logs.Events.request.ipChain.source
      description: Details regarding the source.
      type: String
    - contextPath: Okta.Logs.Events.target.id
      description: ID of a target.
      type: String
    - contextPath: Okta.Logs.Events.target.type
      description: Type of a target.
      type: String
    - contextPath: Okta.Logs.Events.target.alternateId
      description: Alternative ID of a target.
      type: String
    - contextPath: Okta.Logs.Events.target.displayName
      description: Display name of a target.
      type: String
  - arguments:
    - description: "Useful for performing structured queries where constraints on LogEvent attribute values can be explicitly targeted.  \nThe following expressions are supported for events with the filter query parameter: eventType eq \" :eventType\" \n-Events that have a specific action; eventType target.id eq \":id\" \n- Events published with a specific target id; actor.id eq \":id\"\n- Events published with a specific actor ID. For more information about filtering, visit https://developer.okta.com/docs/api/getting_started/design_principles#filtering"
      name: filter
    - description: "The query parameter can be used to perform keyword matching against a LogEvents object’s attribute values. To satisfy the constraint, all supplied keywords must be matched exactly. Note that matching is case-insensitive.  The following are some examples of common keyword filtering: \nEvents that mention a specific city: query=San Francisco; \nEvents that mention a specific url: query=interestingURI.com; \nEvents that mention a specific person: query=firstName lastName."
      name: query
    - description: 'Filters the lower time bound of the log events in the Internet Date/Time Format profile of ISO 8601. For example: 2017-05-03T16:22:18Z.'
      name: since
    - description: 'Filters the upper  time bound of the log events in the Internet Date/Time Format profile of ISO 8601. For example: 2017-05-03T16:22:18Z.'
      name: until
    - auto: PREDEFINED
      defaultValue: ASCENDING
      description: The order of the returned events. Can be "ASCENDING" or "DESCENDING". The default is "ASCENDING".
      name: sortOrder
      predefined:
      - ASCENDING
      - DESCENDING
    - defaultValue: '100'
      description: The maximum number of results to return. The default is 100.
      name: limit
    description: Gets logs by providing optional filters.
    name: okta-get-logs
    outputs:
    - contextPath: Okta.Logs.Events.actor.alternateId
      description: Alternative ID of the actor.
      type: String
    - contextPath: Okta.Logs.Events.actor.displayName
      description: Display name of the actor.
      type: String
    - contextPath: Okta.Logs.Events.actor.id
      description: ID of the actor.
      type: String
    - contextPath: Okta.Logs.Events.client.userAgent.rawUserAgent
      description: A raw string representation of user agent, formatted according to section 5.5.3 of HTTP/1.1 Semantics and Content. Both the browser and the OS fields can be derived from this field.
      type: String
    - contextPath: Okta.Logs.Events.client.userAgent.os
      description: The operating system on which the client runs. For example, Microsoft Windows 10.
      type: String
    - contextPath: Okta.Logs.Events.client.userAgent.browser
      description: Identifies the type of web browser, if relevant. For example, Chrome.
      type: String
    - contextPath: Okta.Logs.Events.client.device
      description: Type of device from which the client operated. For example, Computer.
      type: String
    - contextPath: Okta.Logs.Events.client.id
      description: For OAuth requests, the ID of the OAuth client making the request. For SSWS token requests, the ID of the agent making the request.
      type: String
    - contextPath: Okta.Logs.Events.client.ipAddress
      description: IP address from which the client made its request.
      type: String
    - contextPath: Okta.Logs.Events.client.geographicalContext.city
      description: The city encompassing the area containing the geo-location coordinates, if available. For example, Seattle, San Francisco.
      type: String
    - contextPath: Okta.Logs.Events.client.geographicalContext.state
      description: Full name of the state or province encompassing the area containing the geo-location coordinates. For example, Montana, Incheon.
      type: String
    - contextPath: Okta.Logs.Events.client.geographicalContext.country
      description: Full name of the country encompassing the area containing the geo-location coordinates. For example, France, Uganda.
      type: String
    - contextPath: Okta.Logs.Events.displayMessage
      description: The display message for an event.
      type: String
    - contextPath: Okta.Logs.Events.eventType
      description: Type of event that was published.
      type: String
    - contextPath: Okta.Logs.Events.outcome.result
      description: Result of the action. Can be "SUCCESS", "FAILURE", "SKIPPED", or "UNKNOWN".
      type: String
    - contextPath: Okta.Logs.Events.outcome.reason
      description: Reason for the result. For example, INVALID_CREDENTIALS.
      type: String
    - contextPath: Okta.Logs.Events.published
      description: Timestamp when the event was published.
      type: String
    - contextPath: Okta.Logs.Events.severity
      description: The event severity. Can be "DEBUG", "INFO", "WARN", or "ERROR".
      type: String
    - contextPath: Okta.Logs.Events.securityContext.asNumber
      description: Autonomous system number associated with the autonomous system that the event request was sourced to.
      type: Number
    - contextPath: Okta.Logs.Events.securityContext.asOrg
      description: Organization associated with the autonomous system that the event request was sourced to.
      type: String
    - contextPath: Okta.Logs.Events.securityContext.isp
      description: Internet service provider used to send the event's request.
      type: String
    - contextPath: Okta.Logs.Events.securityContext.domain
      description: The domain name associated with the IP address of the inbound event request.
      type: String
    - contextPath: Okta.Logs.Events.securityContext.isProxy
      description: Specifies whether an event's request is from a known proxy.
      type: String
    - contextPath: Okta.Logs.Events.request.ipChain.IP
      description: IP address.
      type: String
    - contextPath: Okta.Logs.Events.request.ipChain.geographicalContext.city
      description: The city encompassing the area containing the geo-location coordinates, if available. For example, Seattle, San Francisco.
      type: String
    - contextPath: Okta.Logs.Events.request.ipChain.geographicalContext.state
      description: Full name of the state or province encompassing the area containing the geo-location coordinates. For example, Montana, Incheon.
      type: String
    - contextPath: Okta.Logs.Events.request.ipChain.geographicalContext.country
      description: Full name of the country encompassing the area containing the geo-location coordinates. For example, France, Uganda.
      type: String
    - contextPath: Okta.Logs.Events.request.ipChain.source
      description: Details regarding the source.
      type: String
    - contextPath: Okta.Logs.Events.target.id
      description: ID of a target.
      type: String
    - contextPath: Okta.Logs.Events.target.type
      description: Type of a target.
      type: String
    - contextPath: Okta.Logs.Events.target.alternateId
      description: Alternative ID of a target.
      type: String
    - contextPath: Okta.Logs.Events.target.displayName
      description: Display name of a target.
      type: String
  - arguments:
    - description: Filters the lower time bound of the log event in the Internet Date\Time format profile of ISO 8601. For example, 2020-02-14T16:00:18Z.
      name: since
    - description: Filters the upper time bound of the log event in the Internet Date\Time format profile of ISO 8601. For example, 2020-02-14T16:00:18Z.
      name: until
    - auto: PREDEFINED
      defaultValue: ASCENDING
      description: The order of the returned events. Can be "ASCENDING" or "DESCENDING". The default is "ASCENDING".
      name: sortOrder
      predefined:
      - ASCENDING
      - DESCENDING
    - defaultValue: '100'
      description: The maximum number of results to return. The default is 100.
      name: limit
    description: Gets events for when a user was added to a group.
    name: okta-get-group-assignments
    outputs:
    - contextPath: Okta.Logs.Events.actor.alternateId
      description: Alternative ID of the actor.
      type: String
    - contextPath: Okta.Logs.Events.actor.displayName
      description: Display name of the actor.
      type: String
    - contextPath: Okta.Logs.Event.actor.id
      description: ID of the actor.
      type: String
    - contextPath: Okta.Logs.Events.client.userAgent.rawUserAgent
      description: A raw string representation of user agent, formatted according to section 5.5.3 of HTTP/1.1 Semantics and Content. Both the browser and the OS fields can be derived from this field.
      type: String
    - contextPath: Okta.Logs.Events.client.userAgent.os
      description: The operating system on which the client runs. For example, Microsoft Windows 10.
      type: String
    - contextPath: Okta.Logs.Events.client.userAgent.browser
      description: Identifies the type of web browser, if relevant. For example, Chrome.
      type: String
    - contextPath: Okta.Logs.Events.client.device
      description: Type of device from which the client operated. For example, Computer.
      type: String
    - contextPath: Okta.Logs.Events.client.id
      description: For OAuth requests, the ID of the OAuth client making the request. For SSWS token requests, the ID of the agent making the request.
      type: String
    - contextPath: Okta.Logs.Events.client.ipAddress
      description: IP address from which the client made its request.
      type: String
    - contextPath: Okta.Logs.Events.client.geographicalContext.city
      description: The city encompassing the area containing the geo-location coordinates, if available. For example, Seattle, San Francisco.
      type: String
    - contextPath: Okta.Logs.Events.client.geographicalContext.state
      description: Full name of the state or province encompassing in the area containing the geo-location coordinates. For example, Montana, Incheon.
      type: String
    - contextPath: Okta.Logs.Events.client.geographicalContext.country
      description: Full name of the country encompassing the area containing the geo-location coordinates. For example, France, Uganda.
      type: String
    - contextPath: Okta.Logs.Events.displayMessage
      description: The display message for an event.
      type: String
    - contextPath: Okta.Logs.Events.eventType
      description: Type of event that was published.
      type: String
    - contextPath: Okta.Logs.Events.outcome.result
      description: Result of the action. Can be "SUCCESS", "FAILURE", "SKIPPED", or "UNKNOWN".
      type: String
    - contextPath: Okta.Logs.Events.outcome.reason
      description: Reason for the result. For example INVALID_CREDENTIALS.
      type: Unknown
    - contextPath: Okta.Logs.Events.published
      description: Timestamp when the event was published.
      type: String
    - contextPath: Okta.Logs.Events.severity
      description: The event severity. Can be "DEBUG", "INFO", "WARN", or "ERROR".
      type: String
    - contextPath: Okta.Logs.Events.securityContext.asNumber
      description: Autonomous system number associated with the autonomous system that the event request was sourced to.
      type: Number
    - contextPath: Okta.Logs.Events.securityContext.asOrg
      description: Organization associated with the autonomous system that the event request was sourced to.
      type: String
    - contextPath: Okta.Logs.Events.securityContext.isp
      description: Internet service provider used to send the event's request.
      type: String
    - contextPath: Okta.Logs.Events.securityContext.domain
      description: The domain name associated with the IP address of the inbound event request.
      type: String
    - contextPath: Okta.Logs.Events.securityContext.isProxy
      description: Specifies whether an event's request is from a known proxy.
      type: String
    - contextPath: Okta.Logs.Events.request.ipChain.IP
      description: IP address.
      type: String
    - contextPath: Okta.Logs.Events.request.ipChain.geographicalContext.city
      description: The city encompassing the area containing the geo-location coordinates, if available. For example, Seattle, San Francisco.
      type: String
    - contextPath: Okta.Logs.Events.request.ipChain.geographicalContext.state
      description: Full name of the state or province encompassing the area containing the geo-location coordinates. For example, Montana, Incheon.
      type: String
    - contextPath: Okta.Logs.Events.request.ipChain.geographicalContext.country
      description: Full name of the country encompassing the area containing the geo-location coordinates. For example, France, Uganda.
      type: String
    - contextPath: Okta.Logs.Events.request.ipChain.source
      description: Details regarding the source.
      type: String
    - contextPath: Okta.Logs.Events.target.id
      description: ID of a target.
      type: String
    - contextPath: Okta.Logs.Events.target.type
      description: Target type.
      type: String
    - contextPath: Okta.Logs.Events.target.alternateId
      description: Alternative ID of a target.
      type: String
    - contextPath: Okta.Logs.Events.target.displayName
      description: Display name of a target.
      type: String
  - arguments:
    - description: Filters the lower time bound of the log event in the Internet Date\Time format profile of ISO 8601. For example, 2020-02-14T16:00:18Z.
      name: since
    - description: Filters the upper time bound of the log event in the Internet Date\Time format profile of ISO 8601. For example, 2020-02-14T16:00:18Z.
      name: until
    - auto: PREDEFINED
      defaultValue: ASCENDING
      description: The order of the returned events. Can be "ASCENDING" or "DESCENDING". The default is "ASCENDING".
      name: sortOrder
      predefined:
      - ASCENDING
      - DESCENDING
    - defaultValue: '100'
      description: The maximum number of results to return. The default is 100.
      name: limit
    description: Returns events for when a user was assigned to an application.
    name: okta-get-application-assignments
    outputs:
    - contextPath: Okta.Logs.Events.actor.alternateId
      description: Alternative ID of the actor.
      type: String
    - contextPath: Okta.Logs.Events.actor.displayName
      description: Display name of the actor.
      type: String
    - contextPath: Okta.Logs.Event.actor.id
      description: ID of the actor.
      type: String
    - contextPath: Okta.Logs.Events.client.userAgent.rawUserAgent
      description: A raw string representation of the user agent, formatted according to section 5.5.3 of HTTP/1.1 Semantics and Content. Both the browser and the OS fields can be derived from this field.
      type: String
    - contextPath: Okta.Logs.Events.client.userAgent.os
      description: The OS on which the client runs. For example, Microsoft Windows 10.
      type: String
    - contextPath: Okta.Logs.Events.client.userAgent.browser
      description: Identifies the type of web browser, if relevant. For example, Chrome.
      type: String
    - contextPath: Okta.Logs.Events.client.device
      description: Type of device from which the client operated. For example, Computer.
      type: String
    - contextPath: Okta.Logs.Events.client.id
      description: For OAuth requests, the ID of the OAuth client making the request. For SSWS token requests, the ID of the agent making the request.
      type: String
    - contextPath: Okta.Logs.Events.client.ipAddress
      description: IP address from which the client made its request.
      type: String
    - contextPath: Okta.Logs.Events.client.geographicalContext.city
      description: The city encompassing the area containing the geo-location coordinates, if available. For example, Seattle, San Francisco.
      type: String
    - contextPath: Okta.Logs.Events.client.geographicalContext.state
      description: Full name of the state or province encompassing the area containing the geo-location coordinates. For example, Montana, Incheon.
      type: String
    - contextPath: Okta.Logs.Events.client.geographicalContext.country
      description: Full name of the country encompassing the area containing the geo-location coordinates. For example, France, Uganda.
      type: String
    - contextPath: Okta.Logs.Events.displayMessage
      description: The display message for an event.
      type: String
    - contextPath: Okta.Logs.Events.eventType
      description: Type of event that was published.
      type: String
    - contextPath: Okta.Logs.Events.outcome.result
      description: Result of the action. For example, "SUCCESS", "FAILURE", "SKIPPED", or "UNKNOWN".
      type: String
    - contextPath: Okta.Logs.Events.outcome.reason
      description: Reason for the result. For example INVALID_CREDENTIALS.
      type: String
    - contextPath: Okta.Logs.Events.published
      description: Timestamp when the event was published.
      type: String
    - contextPath: Okta.Logs.Events.severity
      description: The event severity. Can be "DEBUG", "INFO", "WARN", or "ERROR".
      type: String
    - contextPath: Okta.Logs.Events.securityContext.asNumber
      description: Autonomous system number associated with the autonomous system that the event request was sourced to.
      type: Number
    - contextPath: Okta.Logs.Events.securityContext.asOrg
      description: Organization associated with the autonomous system that the event request was sourced to.
      type: String
    - contextPath: Okta.Logs.Events.securityContext.isp
      description: Internet service provider used to send the event's request.
      type: String
    - contextPath: Okta.Logs.Events.securityContext.domain
      description: The domain name associated with the IP address of the inbound event request.
      type: String
    - contextPath: Okta.Logs.Events.securityContext.isProxy
      description: Specifies whether an event's request is from a known proxy.
      type: String
    - contextPath: Okta.Logs.Events.request.ipChain.IP
      description: IP address.
      type: String
    - contextPath: Okta.Logs.Events.request.ipChain.geographicalContext.city
      description: The city encompassing the area containing the geo-location coordinates, if available. For example, Seattle, San Francisco.
      type: String
    - contextPath: Okta.Logs.Events.request.ipChain.geographicalContext.state
      description: Full name of the state or province encompassing the area containing the geo-location coordinates. For example, Montana, Incheon.
      type: String
    - contextPath: Okta.Logs.Events.request.ipChain.geographicalContext.country
      description: Full name of the country encompassing the area containing the geo-location coordinates. For example, France, Uganda.
      type: String
    - contextPath: Okta.Logs.Events.request.ipChain.source
      description: Details regarding the source.
      type: String
    - contextPath: Okta.Logs.Events.target.id
      description: ID of a target.
      type: String
    - contextPath: Okta.Logs.Events.target.type
      description: Type of a target.
      type: String
    - contextPath: Okta.Logs.Events.target.alternateId
      description: Alternative ID of a target.
      type: String
    - contextPath: Okta.Logs.Events.target.displayName
      description: Display name of a target.
      type: String
  - arguments:
    - description: Filters the lower time bound of the log event in the Internet Date\Time format profile of ISO 8601. For example, 2020-02-14T16:00:18Z.
      name: since
    - description: Filters the upper time bound of the log event in the Internet Date\Time format profile of ISO 8601. For example, 2020-02-14T16:00:18Z.
      name: until
    - auto: PREDEFINED
      defaultValue: ASCENDING
      description: The order of the returned events. Can be "ASCENDING" or "DESCENDING". The default is "ASCENDING".
      name: sortOrder
      predefined:
      - ASCENDING
      - DESCENDING
    - defaultValue: '100'
      description: The maximum number of results to return. The default is 100.
      name: limit
    description: Returns logs using specified filters.
    name: okta-get-application-authentication
    outputs:
    - contextPath: Okta.Logs.Events.actor.alternateId
      description: Alternative ID of the actor.
      type: String
    - contextPath: Okta.Logs.Events.actor.displayName
      description: Display name of the actor.
      type: String
    - contextPath: Okta.Logs.Events.actor.id
      description: ID of the actor.
      type: String
    - contextPath: Okta.Logs.Events.client.userAgent.rawUserAgent
      description: A raw string representation of user agent, formatted according to section 5.5.3 of HTTP/1.1 Semantics and Content. Both the browser and the OS fields can be derived from this field.
      type: String
    - contextPath: Okta.Logs.Events.client.userAgent.os
      description: The operating system on which the client runs. For example, Microsoft Windows 10.
      type: String
    - contextPath: Okta.Logs.Events.client.userAgent.browser
      description: Identifies the type of web browser, if relevant. For example, Chrome.
      type: String
    - contextPath: Okta.Logs.Events.client.device
      description: Type of device from which the client operated. For example, Computer.
      type: String
    - contextPath: Okta.Logs.Events.client.id
      description: For OAuth requests, the ID of the OAuth client making the request. For SSWS token requests, the ID of the agent making the request.
      type: String
    - contextPath: Okta.Logs.Events.client.ipAddress
      description: IP address from which the client made its request.
      type: String
    - contextPath: Okta.Logs.Events.client.geographicalContext.city
      description: The city encompassing the area containing the geo-location coordinates, if available. For example, Seattle, San Francisco.
      type: String
    - contextPath: Okta.Logs.Events.client.geographicalContext.state
      description: Full name of the state or province encompassing the area containing the geo-location coordinates. For example, Montana, Incheon.
      type: String
    - contextPath: Okta.Logs.Events.client.geographicalContext.country
      description: Full name of the country encompassing the area containing the geo-location coordinates. For example, France, Uganda.
      type: String
    - contextPath: Okta.Logs.Events.displayMessage
      description: The display message for an event.
      type: String
    - contextPath: Okta.Logs.Events.eventType
      description: Type of event that was published.
      type: String
    - contextPath: Okta.Logs.Events.outcome.result
      description: Result of the action. Can be "SUCCESS", "FAILURE", "SKIPPED", or "UNKNOWN".
      type: String
    - contextPath: Okta.Logs.Events.outcome.reason
      description: Reason for the result. For example INVALID_CREDENTIALS.
      type: String
    - contextPath: Okta.Logs.Events.published
      description: Timestamp when the event was published.
      type: String
    - contextPath: Okta.Logs.Events.severity
      description: The event severity. Can be "DEBUG", "INFO", "WARN", or "ERROR".
      type: String
    - contextPath: Okta.Logs.Events.securityContext.asNumber
      description: Autonomous system number associated with the autonomous system that the event request was sourced to.
      type: Number
    - contextPath: Okta.Logs.Events.securityContext.asOrg
      description: Organization associated with the autonomous system that the event request was sourced to.
      type: String
    - contextPath: Okta.Logs.Events.securityContext.isp
      description: Internet service provider used to send the event's request.
      type: String
    - contextPath: Okta.Logs.Events.securityContext.domain
      description: The domain name associated with the IP address of the inbound event request.
      type: String
    - contextPath: Okta.Logs.Events.securityContext.isProxy
      description: Specifies whether an event's request is from a known proxy.
      type: String
    - contextPath: Okta.Logs.Events.request.ipChain.IP
      description: IP address.
      type: String
    - contextPath: Okta.Logs.Events.request.ipChain.geographicalContext.city
      description: The city encompassing the area containing the geo-location coordinates, if available. For example, Seattle, San Francisco.
      type: String
    - contextPath: Okta.Logs.Events.request.ipChain.geographicalContext.state
      description: Full name of the state or province encompassing the area containing the geo-location coordinates. For example, Montana, Incheon.
      type: String
    - contextPath: Okta.Logs.Events.request.ipChain.geographicalContext.country
      description: Full name of the country encompassing the area containing the geo-location coordinates. For example, France, Uganda.
      type: String
    - contextPath: Okta.Logs.Events.request.ipChain.source
      description: Details regarding the source.
      type: String
    - contextPath: Okta.Logs.Events.target.id
      description: ID of a target.
      type: String
    - contextPath: Okta.Logs.Events.target.type
      description: Type of a target.
      type: String
    - contextPath: Okta.Logs.Events.target.alternateId
      description: Alternative ID of a target.
      type: String
    - contextPath: Okta.Logs.Events.target.displayName
      description: Display name of a target.
      type: String
  - arguments:
    - description: Okta User ID.
      name: userId
    - description: Username of the user.
      name: username
    description: Deletes the specified user.
    execution: true
    name: okta-delete-user
  - arguments:
    - description: Okta User ID.
      name: userId
      required: true
    description: |-
      Removes all active identity provider sessions. This forces the user to authenticate upon the next operation. Optionally revokes OpenID Connect and OAuth refresh and access tokens issued to the user.
      For more information and examples:
      https://developer.okta.com/docs/reference/api/users/#user-sessions
    name: okta-clear-user-sessions
  - arguments:
    - description: The maximum number of results to return.
      name: limit
    description: Get an Okta Zone object
    name: okta-list-zones
    outputs:
    - contextPath: Okta.Zone.created
      description: Zone creation timestamp, in the format 2020-04-06T22:23:12.000Z.
      type: Date
    - contextPath: Okta.Zone.gateways.type
      description: Gateways IP entry type, e.g., CIDR.
      type: String
    - contextPath: Okta.Zone.gateways.value
      description: Gateways IP entry value, e.g., 34.103.1.108/32.
      type: String
    - contextPath: Okta.Zone.id
      description: Zone ID, e.g., nzoqsmcx1qWYJ6wYF0h7.
      type: String
    - contextPath: Okta.Zone.lastUpdated
      description: Zone last update timestamp, e.g., 2020-04-06T22:23:12.000Z.
      type: Date
    - contextPath: Okta.Zone.name
      description: Zone name.
      type: String
    - contextPath: Okta.Zone.proxies.type
      description: Proxies IP entry type e.g. CIDR
      type: String
    - contextPath: Okta.Zone.proxies.value
      description: Proxies IP entry value, e.g., 34.103.1.108/32.
      type: Unknown
    - contextPath: Okta.Zone.status
      description: Zone status, e.g., ACTIVE.
      type: String
    - contextPath: Okta.Zone.system
      description: True if this is a system zone, false if user-created.
      type: Number
    - contextPath: Okta.Zone.type
      description: Zone type, e.g., IP.
      type: String
  - arguments:
    - description: Zone ID to update, e.g., nzoqsmcx1qWYJ6wYF0h7.
      name: zoneID
      required: true
    - description: Updates the zone name.
      name: zoneName
    - description: 'Updates Gateway IP addresses: CIDR range (1.1.0.0/16) or single IP address (2.2.2.2).'
      isArray: true
      name: gatewayIPs
    - description: 'Update Proxy IP addresses: CIDR range (1.1.0.0/16) or single IP address (2.2.2.2).'
      isArray: true
      name: proxyIPs
    description: Update an Okta Zone
    name: okta-update-zone
    outputs:
    - contextPath: Okta.Zone.created
      description: Zone creation timestamp, e.g., 2020-04-06T22:23:12.000Z.
      type: Date
    - contextPath: Okta.Zone.gateways.type
      description: Gateways IP entry type, e.g., CIDR.
      type: String
    - contextPath: Okta.Zone.gateways.value
      description: Gateways IP entry value, e.g., 34.103.1.108/32.
      type: String
    - contextPath: Okta.Zone.id
      description: Okta Zone ID, e.g., nzoqsmcx1qWYJ6wYF0h7.
      type: String
    - contextPath: Okta.Zone.lastUpdated
      description: Zone last update timestamp, in the format 2020-04-06T22:23:12.000Z.
      type: Date
    - contextPath: Okta.Zone.name
      description: Zone name.
      type: String
    - contextPath: Okta.Zone.proxies.type
      description: Proxies IP entry type, e.g., CIDR.
      type: String
    - contextPath: Okta.Zone.proxies.value
      description: Proxies IP entry value, e.g., 34.103.1.108/32.
      type: Unknown
    - contextPath: Okta.Zone.status
      description: Zone status, e.g., ACTIVE.
      type: String
    - contextPath: Okta.Zone.system
      description: True if this is a system zone, false if user-created.
      type: Number
    - contextPath: Okta.Zone.type
      description: Zone type, e.g., IP.
      type: String
  - arguments:
    - description: Zone ID to get, e.g., nzoqsmcx1qWYJ6wYF0h.7
      name: zoneID
      required: true
    description: Get a Zone by its ID
    name: okta-get-zone
    outputs:
    - contextPath: Okta.Zone.created
      description: Zone creation timestamp, in the format 2020-04-06T22:23:12.000Z.
      type: Date
    - contextPath: Okta.Zone.gateways.type
      description: Gateways IP entry type, e.g., CIDR.
      type: String
    - contextPath: Okta.Zone.gateways.value
      description: Gateways IP entry value, e.g., 34.103.1.108/32.
      type: String
    - contextPath: Okta.Zone.id
      description: Okta Zone ID, e.g., nzoqsmcx1qWYJ6wYF0h7.
      type: String
    - contextPath: Okta.Zone.lastUpdated
      description: Zone last update timestamp, in the format 2020-04-06T22:23:12.000Z.
      type: Date
    - contextPath: Okta.Zone.name
      description: Zone name.
      type: String
    - contextPath: Okta.Zone.proxies.type
      description: Proxies IP entry type, e.g., CIDR.
      type: String
    - contextPath: Okta.Zone.proxies.value
      description: Proxies IP entry value, e.g., 34.103.1.108/32.
      type: Unknown
    - contextPath: Okta.Zone.status
      description: Zone status, e.g,. ACTIVE.
      type: String
    - contextPath: Okta.Zone.system
      description: True if this is a system zone, false if user-created.
      type: Number
    - contextPath: Okta.Zone.type
      description: Zone type, e.g., IP.
      type: String
  - arguments:
    - description: Zone name
      name: name
      required: true
    - description: 'Update Gateway IP addresses: CIDR range (1.1.0.0/16) or single IP address (2.2.2.2).'
      name: gateway_ips
    - description: 'Update Proxy IP addresses: CIDR range (1.1.0.0/16) or single IP address (2.2.2.2).'
      name: proxies
    description: Creates a Zone with the specified name
    name: okta-create-zone
  - arguments:
    - description: Name of the group to add.
      name: name
      required: true
    - description: Description of the group to add.
      name: description
    description: Create a new group in Okta tenant.
    execution: true
    name: okta-create-group
    outputs:
    - contextPath: OktaGroup.ID
      description: Group ID in Okta,
      type: Unknown
    - contextPath: OktaGroup.Name
      description: Group name in Okta,
      type: Unknown
    - contextPath: OktaGroup.Description
      description: Group description in Okta,
      type: Unknown
    - contextPath: OktaGroup.Type
      description: Group type in Okta,
      type: Unknown
  - arguments:
    - description: Name of the group to assign to the app.
      name: groupName
    - description: ID of the group to assign to the app.
      name: groupId
    - description: Friendly name of the app that the group will be assigned to.
      name: appName
    description: Assign a group to an application
    name: okta-assign-group-to-app
<<<<<<< HEAD
  dockerimage: demisto/python3:3.10.10.49934
=======
    deprecated: false
    execution: false
  dockerimage: demisto/python3:3.10.12.63474
  runonce: false
>>>>>>> ad185257
  script: '-'
  subtype: python3
  type: python
fromversion: 5.0.0
tests:
- OktaV2-Test<|MERGE_RESOLUTION|>--- conflicted
+++ resolved
@@ -1399,14 +1399,10 @@
       name: appName
     description: Assign a group to an application
     name: okta-assign-group-to-app
-<<<<<<< HEAD
-  dockerimage: demisto/python3:3.10.10.49934
-=======
     deprecated: false
     execution: false
   dockerimage: demisto/python3:3.10.12.63474
   runonce: false
->>>>>>> ad185257
   script: '-'
   subtype: python3
   type: python
