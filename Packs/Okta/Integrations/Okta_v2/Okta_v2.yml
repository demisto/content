category: Authentication
commonfields:
  id: Okta v2
  version: -1
configuration:
- display: Okta URL (https://<domain>.okta.com)
  name: url
  required: true
  type: 0
- display: API Token (see Detailed Instructions)
  name: apitoken
  required: true
  type: 4
- display: Trust any certificate (not secure)
  name: insecure
  required: false
  type: 8
- display: Use system proxy settings
  name: proxy
  required: false
  type: 8
description: Integration with Okta's cloud-based identity management service.
display: Okta v2
name: Okta v2
script:
  commands:
  - arguments:
    - default: true
      description: Username to unlock.
      isArray: false
      name: username
      required: true
      secret: false
    deprecated: false
    description: Unlocks a single user.
    execution: true
    name: okta-unlock-user
  - arguments:
    - default: false
      description: Username to deactivate.
      isArray: false
      name: username
      required: true
      secret: false
    deprecated: false
    description: Deactivates a single user.
    execution: false
    name: okta-deactivate-user
  - arguments:
    - default: true
      description: Username to activate.
      isArray: false
      name: username
      required: true
      secret: false
    deprecated: false
    description: Activates a single user.
    execution: false
    name: okta-activate-user
  - arguments:
    - default: true
      description: Username to suspend.
      isArray: false
      name: username
      required: true
      secret: false
    deprecated: false
    description: Suspends a single user. This operation can only be performed on users with
      an ACTIVE status. After the porcess is completed, the user's status is SUSPENDED.
    execution: false
    name: okta-suspend-user
  - arguments:
    - default: true
      description: Username to change the status to ACTIVE.
      isArray: false
      name: username
      required: true
      secret: false
    deprecated: false
    description: Returns a single user to ACTIVE status. This operation can only be performed
      on users that have a SUSPENDED status.
    execution: false
    name: okta-unsuspend-user
  - arguments:
    - default: false
      description: Username for which to return all enrolled factors.
      isArray: false
      name: username
      required: false
      secret: false
    - default: false
      description: User ID of the user for which to get all enrolled factors.
      isArray: false
      name: userId
      required: false
      secret: false
    deprecated: false
    description: Returns all the enrolled factors for the specified user.
    execution: false
    name: okta-get-user-factors
    outputs:
    - contextPath: Account.ID
      description: Okta account ID.
      type: String
    - contextPath: Account.Factor.ID
      description: Okta account factor ID.
      type: String
    - contextPath: Account.Factor.Provider
      description: Okta account factor provider
      type: String
    - contextPath: Account.Factor.Profile
      description: Okta account factor profile.
      type: String
    - contextPath: Account.Factor.FactorType
      description: Okta account factor type.
      type: String
    - contextPath: Account.Factor.Status
      description: Okta account factor status.
      type: Unknown
  - arguments:
    - default: false
      description: The user ID
      isArray: false
      name: userId
      required: false
      secret: false
    - default: false
      description: Username for which to un-enroll an existing factor.
      isArray: false
      name: username
      required: false
      secret: false
    - default: false
      description: The ID of the factor to reset.
      isArray: false
      name: factorId
      required: true
      secret: false
    deprecated: false
    description: Un-enrolls an existing factor for the specified user. This enables
      the user to enroll a new factor.
    execution: false
    name: okta-reset-factor
  - arguments:
    - default: true
      description: Okta username for which to set the password.
      isArray: false
      name: username
      required: true
      secret: false
    - default: false
      description: The new password to set for the user.
      isArray: false
      name: password
      required: true
      secret: false
    deprecated: false
    description: Sets passwords without validating existing user credentials.
    execution: true
    name: okta-set-password
  - arguments:
    - default: false
      description: ID of the user to add to the group.
      isArray: false
      name: userId
      required: false
      secret: false
    - default: false
      description: Name of the user to add to the group.
      isArray: false
      name: username
      required: false
      secret: false
    - default: false
      description: ID of the group to add the user to.
      isArray: false
      name: groupId
      required: false
      secret: false
    - default: false
      description: Name of the group to add the user to.
      isArray: false
      name: groupName
      required: false
      secret: false
    deprecated: false
    description: Adds a user to a group with OKTA_GROUP type.
    execution: false
    name: okta-add-to-group
  - arguments:
    - default: false
      description: ID of the user to remove from the group.
      isArray: false
      name: userId
      required: false
      secret: false
    - default: false
      description: Name of the user to remove from the group.
      isArray: false
      name: username
      required: false
      secret: false
    - default: false
      description: ID of the group to remove the user from.
      isArray: false
      name: groupId
      required: false
      secret: false
    - default: false
      description: Name of the group to remove the user from.
      isArray: false
      name: groupName
      required: false
      secret: false
    deprecated: false
    description: Removes a user from a group with OKTA_GROUP type
    execution: false
    name: okta-remove-from-group
  - arguments:
    - default: true
      description: Username in Okta for which to get the associated groups.
      isArray: false
      name: username
      required: true
      secret: false
    deprecated: false
    description: Returns all user groups associated with a specified user.
    execution: false
    name: okta-get-groups
    outputs:
    - contextPath: Account.Group
      description: Okta groups with which the account is associated.
      type: Unknown
    - contextPath: Account.ID
      description: Okta account ID.
      type: String
    - contextPath: Account.Type
      description: Okta account type.
      type: String
    - contextPath: Account.Group.ID
      description: Unique key for the group.
      type: String
    - contextPath: Account.Group.Created
      description: Timestamp when the group was created.
      type: Date
    - contextPath: Account.Group.ObjectClass
      description: The object class, which determines the group's profile.
      type: String
    - contextPath: Account.Group.LastUpdated
      description: Timestamp when the group's profile was last updated.
      type: Date
    - contextPath: Account.Group.LastMembershipUpdated
      description: Timestamp when the group's memberships were last updated.
      type: Date
    - contextPath: Account.Group.Type
      description: Group type, which determines how a group's profile and memberships are managed.
      type: String
    - contextPath: Account.Group.Description
      description: Description of the group.
      type: String
    - contextPath: Account.Group.Name
      description: Name of the group.
      type: String
  - arguments:
    - default: false
      description: The ID of the user to enroll and verify.
      isArray: false
      name: userId
      required: true
      secret: false
    - default: false
      description: The push factor ID.
      isArray: false
      name: factorId
      required: true
      secret: false
    deprecated: false
    description: Enrolls and verifies a push factor for the specified user.
    execution: false
    name: okta-verify-push-factor
    outputs:
    - contextPath: Account.ID
      description: Okta user ID.
      type: String
    - contextPath: Account.VerifyPushResult
      description: Okta user push factor result.
      type: String
  - arguments:
    - default: true
      description: Term by which to search. Can be a first name, last name,
        or email address.
      isArray: false
      name: term
      required: true
      secret: false
    - default: false
      description: The maximum number of results to return. The default and maximum is 200.
      isArray: false
      name: limit
      required: false
      secret: false
    - auto: PREDEFINED
      default: false
      defaultValue: 'false'
      description: Whether to return details of users that match the found term. Can be "true" or "false". The default is "false".
      isArray: false
      name: verbose
      predefined:
      - 'true'
      - 'false'
      required: false
      secret: false
    deprecated: false
    description: Searches for Okta users.
    execution: false
    name: okta-search
    outputs:
    - contextPath: Account.ID
      description: Okta account IDs returned by the search.
      type: String
    - contextPath: Account.Username
      description: Okta account usernames returned by the search.
      type: String
    - contextPath: Account.Email
      description: Okta account emails returned by the search.
      type: String
    - contextPath: Account.DisplayName
      description: Okta account display names returned by the search.
      type: String
    - contextPath: Account.Type
      description: Okta account type returned by the search.
      type: String
    - contextPath: Account.Status
      description: Okta account current status.
      type: String
    - contextPath: Account.Created
      description: Timestamp for when the user was created.
      type: Date
    - contextPath: Account.Activated
      description: Timestamp for when the user was activated.
      type: Date
    - contextPath: Account.StatusChanged
      description: Timestamp for when the user's status was last changed.
      type: Date
    - contextPath: Account.PasswordChanged
      description: Timestamp for when the user's password was last changed.
      type: Date
  - arguments:
    - default: false
      description: Okta username for which to get information.
      isArray: false
      name: username
      required: false
      secret: false
    - default: false
      description: User ID of the user for which to get information.
      isArray: false
      name: userId
      required: false
      secret: false
    - auto: PREDEFINED
      default: false
      defaultValue: 'false'
      description: Whether to return extended user information. Can be "true" or "false". The default is "false".
      isArray: false
      name: verbose
      predefined:
      - 'true'
      - 'false'
      required: false
      secret: false
    deprecated: false
    description: Fetches information for a single user. You must enter one or more
      parameters for the command to run.
    execution: false
    name: okta-get-user
    outputs:
    - contextPath: Account.ID
      description: Okta account ID.
      type: String
    - contextPath: Account.Email
      description: Okta account email.
      type: String
    - contextPath: Account.Username
      description: Okta account username.
      type: String
    - contextPath: Account.DisplayName
      description: Okta account display name.
      type: String
    - contextPath: Account.Status
      description: Okta account status.
      type: String
    - contextPath: Account.Created
      description: Timestamp for when the user was created.
      type: Date
    - contextPath: Account.Activated
      description: Timestamp for when the user was activated.
      type: Date
    - contextPath: Account.StatusChanged
      description: Timestamp for when the user's status was last changed.
      type: Date
    - contextPath: Account.PasswordChanged
      description: Timestamp for when the user's password was last changed.
      type: Date
  - arguments:
    - default: false
      description: First name of the user (givenName).
      isArray: false
      name: firstName
      required: true
      secret: false
    - default: false
      description: Family name of the user (familyName).
      isArray: false
      name: lastName
      required: true
      secret: false
    - default: false
      description: Primary email address of the user.
      isArray: false
      name: email
      required: true
      secret: false
    - default: false
      description: Unique identifier for the user (username).
      isArray: false
      name: login
      required: true
      secret: false
    - default: false
      description: Secondary email address of user. Usually used for account recovery.
      isArray: false
      name: secondEmail
      required: false
      secret: false
    - default: false
      description: Middle name(s) of the user.
      isArray: false
      name: middleName
      required: false
      secret: false
    - default: false
      description: A comma-separated list of honorific prefix(es) of the user, or title in most Western languages.
      isArray: false
      name: honorificPrefix
      required: false
      secret: false
    - default: false
      description: A comma-separated list of honorific suffix(es) of the user.
      isArray: false
      name: honorificSuffix
      required: false
      secret: false
    - default: false
      description: User's title. for example, Vice President.
      isArray: false
      name: title
      required: false
      secret: false
    - default: false
      description: Display name of the user.
      isArray: false
      name: displayName
      required: false
      secret: false
    - default: false
      description: Casual way to address the user (nick name).
      isArray: false
      name: nickName
      required: false
      secret: false
    - default: false
      description: URL of the user online profile. For example, a web page.
      isArray: false
      name: profileUrl
      required: false
      secret: false
    - default: false
      description: Primary phone number of the user.
      isArray: false
      name: primaryPhone
      required: false
      secret: false
    - default: false
      description: Mobile phone number of the user.
      isArray: false
      name: mobilePhone
      required: false
      secret: false
    - default: false
      description: Full street address component of the user's address.
      isArray: false
      name: streetAddress
      required: false
      secret: false
    - default: false
      description: City or locality component of the user's address (locality).
      isArray: false
      name: city
      required: false
      secret: false
    - default: false
      description: State or region component of the user's address (region).
      isArray: false
      name: state
      required: false
      secret: false
    - default: false
      description: Zip code or postal code component of the user's address (postalCode).
      isArray: false
      name: zipCode
      required: false
      secret: false
    - default: false
      description: Country name component of the user's address (country).
      isArray: false
      name: countryCode
      required: false
      secret: false
    - default: false
      description: Mailing address component of the user's address.
      isArray: false
      name: postalAddress
      required: false
      secret: false
    - default: false
      description: User's preferred written or spoken languages.
      isArray: false
      name: preferredLanguage
      required: false
      secret: false
    - default: false
      description: User's default location, for purposes of localizing items such as
        currency, date-time format, numerical representations, etc.
      isArray: false
      name: locale
      required: false
      secret: false
    - default: false
      description: User's time zone.
      isArray: false
      name: timezone
      required: false
      secret: false
    - default: false
      description: The user type, which is used to identify the organization-to-user relationship such as
        "Employee" or "Contractor".
      isArray: false
      name: userType
      required: false
      secret: false
    - default: false
      description: Organization or company assigned unique identifier for the user.
      isArray: false
      name: employeeNumber
      required: false
      secret: false
    - default: false
      description: Name of a cost center the user is assigned to.
      isArray: false
      name: costCenter
      required: false
      secret: false
    - default: false
      description: Name of the user's organization.
      isArray: false
      name: organization
      required: false
      secret: false
    - default: false
      description: Name of the user's division.
      isArray: false
      name: division
      required: false
      secret: false
    - default: false
      description: Name of the user's department.
      isArray: false
      name: department
      required: false
      secret: false
    - default: false
      description: ID of the user's manager.
      isArray: false
      name: managerId
      required: false
      secret: false
    - default: false
      description: Display name of the user's manager.
      isArray: false
      name: manager
      required: false
      secret: false
    - default: false
      description: Password for the new user.
      isArray: false
      name: password
      required: false
      secret: false
    - default: false
      description: Password question for the new user.
      isArray: false
      name: passwordQuestion
      required: false
      secret: false
    - default: false
      description: Password answer for question.
      isArray: false
      name: passwordAnswer
      required: false
      secret: false
    - auto: PREDEFINED
      default: false
      description: The provider type. Can be "OKTA", "ACTIVE_DIRECTORY", "LDAP", "FEDERATION", or "SOCIAL".
      isArray: false
      name: providerType
      predefined:
      - OKTA
      - ACTIVE_DIRECTORY
      - LDAP
      - FEDERATION
      - SOCIAL
      required: false
      secret: false
    - default: false
      description: Name of the provider.
      isArray: false
      name: providerName
      required: false
      secret: false
    - default: false
      description: IDs of groups that the user will be immediately added to at time of
        creation (does Not include default group).
      isArray: false
      name: groupIds
      required: false
      secret: false
    - auto: PREDEFINED
      default: false
      description: Whether to activate the lifecycle operation when creating the user. Can be "true" or "false".
      isArray: false
      name: activate
      predefined:
      - 'true'
      - 'false'
      required: false
      secret: false
    deprecated: false
    description: Creates a new user with an option of setting a password, recovery question,
      and answer. The new user will immediately be able to log in after activation with
      the assigned password. This flow is common when developing a custom user registration
      experience.
    execution: true
    name: okta-create-user
    outputs:
    - contextPath: Account.ID
      description: Created Okta account ID.
      type: String
    - contextPath: Account.Email
      description: Created Okta account email address.
      type: String
    - contextPath: Account.Username
      description: Created okta account username.
      type: String
    - contextPath: Account.DisplayName
      description: Created Okta account display name.
      type: String
    - contextPath: Account.Type
      description: Type of created account - Okta.
      type: String
    - contextPath: Account.Status
      description: Okta account current status.
      type: String
    - contextPath: Account.Created
      description: Timestamp for when the user was created.
      type: Date
    - contextPath: Account.Activated
      description: Timestamp for when the user was activated.
      type: Date
    - contextPath: Account.StatusChanged
      description: Timestamp for when the user's status was last changed.
      type: Date
    - contextPath: Account.PasswordChanged
      description: Timestamp for when the user's password was last changed.
      type: Date
  - arguments:
    - default: false
      description: First name of the user (given name).
      isArray: false
      name: firstName
      required: false
      secret: false
    - default: false
      description: Family name of the user.
      isArray: false
      name: lastName
      required: false
      secret: false
    - default: false
      description: Primary email address of the user.
      isArray: false
      name: email
      required: false
      secret: false
    - default: false
      description: Unique identifier for the user (login).
      isArray: false
      name: username
      required: true
      secret: false
    - default: false
      description: Secondary email address of the user (typically used for account recovery.
      isArray: false
      name: secondEmail
      required: false
      secret: false
    - default: false
      description: Middle name(s) of the user.
      isArray: false
      name: middleName
      required: false
      secret: false
    - default: false
      description: Honorific prefix(es) of the user, or title in most Western languages.
      isArray: false
      name: honorificPrefix
      required: false
      secret: false
    - default: false
      description: Honorific suffix(es) of the user.
      isArray: false
      name: honorificSuffix
      required: false
      secret: false
    - default: false
      description: User's title. For example, Vice President.
      isArray: false
      name: title
      required: false
      secret: false
    - default: false
      description: Display name of the user.
      isArray: false
      name: displayName
      required: false
      secret: false
    - default: false
      description: Casual way to address the user in real life (nick name).
      isArray: false
      name: nickName
      required: false
      secret: false
    - default: false
      description: URL of the user's online profile. For example, a web page.
      isArray: false
      name: profileUrl
      required: false
      secret: false
    - default: false
      description: Primary phone number of the user.
      isArray: false
      name: primaryPhone
      required: false
      secret: false
    - default: false
      description: Mobile phone number of the user.
      isArray: false
      name: mobilePhone
      required: false
      secret: false
    - default: false
      description: Full street address component of the user's address.
      isArray: false
      name: streetAddress
      required: false
      secret: false
    - default: false
      description: City or locality component of the user's address (locality).
      isArray: false
      name: city
      required: false
      secret: false
    - default: false
      description: State or region component of the user's address (region).
      isArray: false
      name: state
      required: false
      secret: false
    - default: false
      description: Zip code or postal code component of the user's address (postalCode).
      isArray: false
      name: zipCode
      required: false
      secret: false
    - default: false
      description: Country name component of the user's address (country).
      isArray: false
      name: countryCode
      required: false
      secret: false
    - default: false
      description: Mailing address component of the user's address.
      isArray: false
      name: postalSddress
      required: false
      secret: false
    - default: false
      description: User's preferred written or spoken languages.
      isArray: false
      name: preferredLanguage
      required: false
      secret: false
    - default: false
      description: User's default location for purposes of localizing items such as
        currency, date-time format, numerical representations, etc.
      isArray: false
      name: locale
      required: false
      secret: false
    - default: false
      description: User time zone.
      isArray: false
      name: timezone
      required: false
      secret: false
    - default: false
      description: The user type, which is used to identify the organization-to-user relationship such as
        "Employee" or "Contractor".
      isArray: false
      name: userType
      required: false
      secret: false
    - default: false
      description: Organization or company assigned unique identifier for the user.
      isArray: false
      name: employeeNumber
      required: false
      secret: false
    - default: false
      description: Name of a cost center the user is assigned to.
      isArray: false
      name: costCenter
      required: false
      secret: false
    - default: false
      description: Name of the user's organization.
      isArray: false
      name: organization
      required: false
      secret: false
    - default: false
      description: Name of the user's division.
      isArray: false
      name: division
      required: false
      secret: false
    - default: false
      description: Name of the user's department.
      isArray: false
      name: department
      required: false
      secret: false
    - default: false
      description: ID of the user's manager.
      isArray: false
      name: managerId
      required: false
      secret: false
    - default: false
      description: Display name of the user's manager.
      isArray: false
      name: manager
      required: false
      secret: false
    - default: false
      description: New password for the specified user.
      isArray: false
      name: password
      required: false
      secret: false
    - default: false
      description: Password question for the specified user.
      isArray: false
      name: passwordQuestion
      required: false
      secret: false
    - default: false
      description: Password answer for the question.
      isArray: false
      name: passwordAnswer
      required: false
      secret: false
    - auto: PREDEFINED
      default: false
      description: The provider type. Can be "OKTA", "ACTIVE_DIRECTORY", "LDAP", "FEDERATION", or "SOCIAL".
      isArray: false
      name: providerType
      predefined:
      - OKTA
      - ACTIVE_DIRECTORY
      - FEDERATION
      - SOCIAL
      required: false
      secret: false
    - default: false
      description: Name of the provider.
      isArray: false
      name: providerName
      required: false
      secret: false
    deprecated: false
    description: Updates a user with a given login. All fields are optional. Fields which
      are not set, will not be overwritten.
    execution: true
    name: okta-update-user
  - arguments:
    - default: false
      description: ID of the group.
      isArray: false
      name: groupId
      required: false
      secret: false
    - default: false
      description: The maximum number of results to return.
      isArray: false
      name: limit
      required: false
      secret: false
    - auto: PREDEFINED
      default: false
      defaultValue: 'false'
      description: Whether to print extended user details. Can be "true" or "false". The default is "false".
      isArray: false
      name: verbose
      predefined:
      - 'true'
      - 'false'
      required: false
      secret: false
    - default: false
      description: Name of the group.
      isArray: false
      name: groupName
      required: false
      secret: false
    deprecated: false
    description: Enumerates all users that are members of a group.
    execution: false
    name: okta-get-group-members
    outputs:
    - contextPath: Account.ID
      description: Okta account ID.
      type: String
    - contextPath: Account.Email
      description: Okta account email address.
      type: String
    - contextPath: Account.Username
      description: Okta account username.
      type: String
    - contextPath: Account.DisplayName
      description: Okta account display name.
      type: String
    - contextPath: Account.Type
      description: Account type - Okta.
      type: String
    - contextPath: Account.Status
      description: Okta account current status.
      type: String
    - contextPath: Account.Created
      description: Timestamp for when the user was created.
      type: Date
    - contextPath: Account.Activated
      description: Timestamp for when the user was activated.
      type: Date
    - contextPath: Account.StatusChanged
      description: Timestamp for when the user's status was last changed.
      type: Date
    - contextPath: Account.PasswordChanged
      description: Timestamp for when the user's password was last changed.
      type: Date
  - arguments:
    - default: false
      description: Searches the name property of groups for matching values.
      isArray: false
      name: query
      required: false
      secret: false
    - default: false
      description: "Useful for performing structured queries where constraints on\
        \ group attribute values can be explicitly targeted. \nThe following expressions\
        \ are supported(among others) for groups with the filter query parameter:\
        \ \ntype eq \"OKTA_GROUP\" - Groups that have a\_type\_of\_OKTA_GROUP; lastUpdated\
        \ lt \"yyyy-MM-dd''T''HH:mm:ss.SSSZ\" - Groups with profile last updated before\
        \ a specific timestamp; lastMembershipUpdated eq \"yyyy-MM-dd''T''HH:mm:ss.SSSZ\"\
        \ - Groups with memberships last updated at a specific timestamp; id eq \"\
        00g1emaKYZTWRYYRRTSK\" - Group with a specified ID. For more information about\
        \ filtering, visit https://developer.okta.com/docs/api/getting_started/design_principles#filtering"
      isArray: false
      name: filter
      required: false
      secret: false
    - default: false
      defaultValue: '200'
      description: 'The maximum number of results to return. The default is 200.'
      isArray: false
      name: limit
      required: false
      secret: false
    deprecated: false
    description: Lists groups in your organization. A subset of groups can be returned
      that match a supported filter expression or query.
    execution: false
    name: okta-list-groups
    outputs:
    - contextPath: Okta.Group.ID
      description: Unique key for the group.
      type: String
    - contextPath: Okta.Group.Created
      description: Timestamp for when the group was created.
      type: Date
    - contextPath: Okta.Group.ObjectClass
      description: The group's profile.
      type: Unknown
    - contextPath: Okta.Group.LastUpdated
      description: Timestamp for when the group's profile was last updated.
      type: Date
    - contextPath: Okta.Group.LastMembershipUpdated
      description: Timestamp for when the group's membership was last updated.
      type: Date
    - contextPath: Okta.Group.Type
      description: The group type, which determines how a group's profile and membership are managed. Can be "OKTA_GROUP", "APP_GROUP", or "BUILT_IN". 
      type: String
    - contextPath: Okta.Group.Name
      description: Name of the group.
      type: String
    - contextPath: Okta.Group.Description
      description: Description of the group.
      type: String
  - arguments:
    - default: false
      description: 'Filters the lower time bound of the log events in the Internet
        Date/Time Format profile of ISO 8601. An example: 2017-05-03T16:22:18Z'
      isArray: false
      name: since
      required: false
      secret: false
    - default: false
      description: 'Filters the upper time bound of the log events in the Internet
        Date/Time Format profile of ISO 8601. An example: 2017-05-03T16:22:18Z'
      isArray: false
      name: until
      required: false
      secret: false
    - auto: PREDEFINED
      default: false
      defaultValue: ASCENDING
      description: The order of the returned events. Can be "ASCENDING" or "DESCENDING". The default is "ASCENDING".
      isArray: false
      name: sortOrder
      predefined:
      - ASCENDING
      - DESCENDING
      required: false
      secret: false
    - default: false
      description: The maximum number of results to return. The default is 100.
      isArray: false
      name: limit
      required: false
      secret: false
    deprecated: false
    description: Returns failed login events.
    execution: false
    name: okta-get-failed-logins
    outputs:
    - contextPath: Okta.Logs.Events.actor.alternateId
      description: Alternative ID of the actor.
      type: String
    - contextPath: Okta.Logs.Events.actor.displayName
      description: Display name of the actor.
      type: String
    - contextPath: Okta.Logs.Events.actor.id
      description: ID of the actor.
      type: String
    - contextPath: Okta.Logs.Events.client.userAgent.rawUserAgent
      description: A raw string representation of the user agent, formatted according
        to section 5.5.3 of HTTP/1.1 Semantics and Content. Both the browser and the
        OS fields can be derived from this field.
      type: String
    - contextPath: Okta.Logs.Events.client.userAgent.os
      description: The operating system on which the client runs. For example, Microsoft
        Windows 10.
      type: String
    - contextPath: Okta.Logs.Events.client.userAgent.browser
      description: 'Identifies the browser type, if relevant. For example, Chrome.'
      type: String
    - contextPath: Okta.Logs.Events.client.device
      description: 'Type of device that client operated from. For example, Computer.'
      type: String
    - contextPath: Okta.Logs.Events.client.id
      description: For OAuth requests, the ID of the OAuth client making the request.
        For SSWS token requests, the ID of the agent making the request.
      type: String
    - contextPath: Okta.Logs.Events.client.ipAddress
      description: IP address from which the client made its request.
      type: String
    - contextPath: Okta.Logs.Events.client.geographicalContext.city
      description: The city encompassing the area containing the geo-location coordinates,
        if available. For example, Seattle, San Francisco.
      type: String
    - contextPath: Okta.Logs.Events.client.geographicalContext.state
      description: Full name of the state or province encompassing the area containing
        the geo-location coordinates. For example Montana, Incheon.
      type: String
    - contextPath: Okta.Logs.Events.client.geographicalContext.country
      description: Full name of the country encompassing the area containing the geo-location
        coordinates. For example, France, Uganda.
      type: String
    - contextPath: Okta.Logs.Events.displayMessage
      description: The display message for an event.
      type: String
    - contextPath: Okta.Logs.Events.eventType
      description: Type of event that was published.
      type: String
    - contextPath: Okta.Logs.Events.outcome.result
      description: 'Result of the action. Can be "SUCCESS", "FAILURE", "SKIPPED", "UNKNOWN".'
      type: String
    - contextPath: Okta.Logs.Events.outcome.reason
      description: Reason for the result. For example, INVALID_CREDENTIALS.
      type: String
    - contextPath: Okta.Logs.Events.published
      description: Timestamp when the event was published.
      type: String
    - contextPath: Okta.Logs.Events.severity
      description: 'The event severity. Can be "DEBUG", "INFO", "WARN", or "ERROR".'
      type: String
    - contextPath: Okta.Logs.Events.securityContext.asNumber
      description: Autonomous system number associated with the autonomous system
        that the event request was sourced to.
      type: Number
    - contextPath: Okta.Logs.Events.securityContext.asOrg
      description: Organization associated with the autonomous system that the event
        request was sourced to.
      type: String
    - contextPath: Okta.Logs.Events.securityContext.isp
      description: Internet service provider used to send the event's request.
      type: String
    - contextPath: Okta.Logs.Events.securityContext.domain
      description: The domain name associated with the IP address of the inbound event
        request.
      type: String
    - contextPath: Okta.Logs.Events.securityContext.isProxy
      description: Specifies whether an event's request is from a known proxy.
      type: String
    - contextPath: Okta.Logs.Events.request.ipChain.IP
      description: IP address.
      type: String
    - contextPath: Okta.Logs.Events.request.ipChain.geographicalContext.city
      description: The city encompassing the area containing the geo-location coordinates,
        if available. For example, Seattle, San Francisco.
      type: String
    - contextPath: Okta.Logs.Events.request.ipChain.geographicalContext.state
      description: Full name of the state or province encompassing the area containing
        the geo-location coordinates. For example, Montana, Incheon.
      type: String
    - contextPath: Okta.Logs.Events.request.ipChain.geographicalContext.country
      description: Full name of the country encompassing the area containing the geo-location
        coordinates. For example, France, Uganda.
      type: String
    - contextPath: Okta.Logs.Events.request.ipChain.source
      description: Details regarding the source.
      type: String
    - contextPath: Okta.Logs.Events.target.id
      description: ID of a target.
      type: String
    - contextPath: Okta.Logs.Events.target.type
      description: Type of a target.
      type: String
    - contextPath: Okta.Logs.Events.target.alternateId
      description: Alternative ID of a target.
      type: String
    - contextPath: Okta.Logs.Events.target.displayName
      description: Display name of a target.
      type: String
  - arguments:
    - default: false
      description: "Useful for performing structured queries where constraints on\
        \ LogEvent attribute values can be explicitly targeted.  \nThe following expressions\
        \ are supported for events with the filter query parameter: eventType eq \"\
        \ :eventType\" \n-Events that have a specific action; eventType target.id\
        \ eq \":id\" \n- Events published with a specific target id; actor.id eq \"\
        :id\"\n- Events published with a specific actor ID. For more information about\
        \ filtering, visit https://developer.okta.com/docs/api/getting_started/design_principles#filtering"
      isArray: false
      name: filter
      required: false
      secret: false
    - default: false
      description: "The query parameter can be used to perform keyword matching against\
        \ a LogEvents object’s attribute values. To satisfy the constraint,\
        \ all supplied keywords must be matched exactly. Note that matching is case-insensitive.\
        \  The following are some examples of common keyword filtering: \nEvents that\
        \ mention a specific city: query=San Francisco; \nEvents that mention a specific\
        \ url: query=interestingURI.com; \nEvents that mention a specific person:\
        \ query=firstName lastName."
      isArray: false
      name: query
      required: false
      secret: false
    - default: false
      description: 'Filters the lower time bound of the log events in the Internet
        Date/Time Format profile of ISO 8601. For example: 2017-05-03T16:22:18Z.'
      isArray: false
      name: since
      required: false
      secret: false
    - default: false
      description: 'Filters the upper  time bound of the log events in the Internet
        Date/Time Format profile of ISO 8601. For example: 2017-05-03T16:22:18Z.'
      isArray: false
      name: until
      required: false
      secret: false
    - auto: PREDEFINED
      default: false
      defaultValue: ASCENDING
      description: The order of the returned events. Can be "ASCENDING" or "DESCENDING". The default is "ASCENDING".
      isArray: false
      name: sortOrder
      predefined:
      - ASCENDING
      - DESCENDING
      required: false
      secret: false
    - default: false
      defaultValue: '100'
      description: The maximum number of results to return. The default is 100.
      isArray: false
      name: limit
      required: false
      secret: false
    deprecated: false
    description: Gets logs by providing optional filters.
    execution: false
    name: okta-get-logs
    outputs:
    - contextPath: Okta.Logs.Events.actor.alternateId
      description: Alternative ID of the actor.
      type: String
    - contextPath: Okta.Logs.Events.actor.displayName
      description: Display name of the actor.
      type: String
    - contextPath: Okta.Logs.Events.actor.id
      description: ID of the actor.
      type: String
    - contextPath: Okta.Logs.Events.client.userAgent.rawUserAgent
      description: A raw string representation of user agent, formatted according
        to section 5.5.3 of HTTP/1.1 Semantics and Content. Both the browser and the
        OS fields can be derived from this field.
      type: String
    - contextPath: Okta.Logs.Events.client.userAgent.os
      description: The operating system on which the client runs. For example, Microsoft
        Windows 10.
      type: String
    - contextPath: Okta.Logs.Events.client.userAgent.browser
      description: Identifies the type of web browser, if relevant. For example, Chrome.
      type: String
    - contextPath: Okta.Logs.Events.client.device
      description: 'Type of device from which the client operated. For example, Computer.'
      type: String
    - contextPath: Okta.Logs.Events.client.id
      description: For OAuth requests, the ID of the OAuth client making the request.
        For SSWS token requests, the ID of the agent making the request.
      type: String
    - contextPath: Okta.Logs.Events.client.ipAddress
      description: IP address from which the client made its request.
      type: String
    - contextPath: Okta.Logs.Events.client.geographicalContext.city
      description: The city encompassing the area containing the geo-location coordinates,
        if available. For example, Seattle, San Francisco.
      type: String
    - contextPath: Okta.Logs.Events.client.geographicalContext.state
      description: Full name of the state or province encompassing the area containing
        the geo-location coordinates. For example, Montana, Incheon.
      type: String
    - contextPath: Okta.Logs.Events.client.geographicalContext.country
      description: Full name of the country encompassing the area containing the geo-location
        coordinates. For example, France, Uganda.
      type: String
    - contextPath: Okta.Logs.Events.displayMessage
      description: The display message for an event.
      type: String
    - contextPath: Okta.Logs.Events.eventType
      description: Type of event that was published.
      type: String
    - contextPath: Okta.Logs.Events.outcome.result
      description: 'Result of the action. Can be "SUCCESS", "FAILURE", "SKIPPED", or "UNKNOWN".'
      type: String
    - contextPath: Okta.Logs.Events.outcome.reason
      description: Reason for the result. For example, INVALID_CREDENTIALS.
      type: String
    - contextPath: Okta.Logs.Events.published
      description: Timestamp when the event was published.
      type: String
    - contextPath: Okta.Logs.Events.severity
      description: 'The event severity. Can be "DEBUG", "INFO", "WARN", or "ERROR".'
      type: String
    - contextPath: Okta.Logs.Events.securityContext.asNumber
      description: Autonomous system number associated with the autonomous system
        that the event request was sourced to.
      type: Number
    - contextPath: Okta.Logs.Events.securityContext.asOrg
      description: Organization associated with the autonomous system that the event
        request was sourced to.
      type: String
    - contextPath: Okta.Logs.Events.securityContext.isp
      description: Internet service provider used to send the event's request.
      type: String
    - contextPath: Okta.Logs.Events.securityContext.domain
      description: The domain name associated with the IP address of the inbound event
        request.
      type: String
    - contextPath: Okta.Logs.Events.securityContext.isProxy
      description: Specifies whether an event's request is from a known proxy.
      type: String
    - contextPath: Okta.Logs.Events.request.ipChain.IP
      description: IP address.
      type: String
    - contextPath: Okta.Logs.Events.request.ipChain.geographicalContext.city
      description: The city encompassing the area containing the geo-location coordinates,
        if available. For example, Seattle, San Francisco.
      type: String
    - contextPath: Okta.Logs.Events.request.ipChain.geographicalContext.state
      description: Full name of the state or province encompassing the area containing
        the geo-location coordinates. For example, Montana, Incheon.
      type: String
    - contextPath: Okta.Logs.Events.request.ipChain.geographicalContext.country
      description: Full name of the country encompassing the area containing the geo-location
        coordinates. For example, France, Uganda.
      type: String
    - contextPath: Okta.Logs.Events.request.ipChain.source
      description: Details regarding the source.
      type: String
    - contextPath: Okta.Logs.Events.target.id
      description: ID of a target.
      type: String
    - contextPath: Okta.Logs.Events.target.type
      description: Type of a target.
      type: String
    - contextPath: Okta.Logs.Events.target.alternateId
      description: Alternative ID of a target.
      type: String
    - contextPath: Okta.Logs.Events.target.displayName
      description: Display name of a target.
      type: String
  - arguments:
    - default: false
      description: Filters the lower time bound of the log event in the Internet Date\Time
        format profile of ISO 8601. For example, 2020-02-14T16:00:18Z.
      isArray: false
      name: since
      required: false
      secret: false
    - default: false
      description: Filters the upper time bound of the log event in the Internet Date\Time
        format profile of ISO 8601. For example, 2020-02-14T16:00:18Z.
      isArray: false
      name: until
      required: false
      secret: false
    - auto: PREDEFINED
      default: false
      defaultValue: ASCENDING
      description: The order of the returned events. Can be "ASCENDING" or "DESCENDING". The default is "ASCENDING".
      isArray: false
      name: sortOrder
      predefined:
      - ASCENDING
      - DESCENDING
      required: false
      secret: false
    - default: false
      defaultValue: '100'
      description: The maximum number of results to return. The default is 100.
      isArray: false
      name: limit
      required: false
      secret: false
    deprecated: false
    description: Gets events for when a user was added to a group.
    execution: false
    name: okta-get-group-assignments
    outputs:
    - contextPath: Okta.Logs.Events.actor.alternateId
      description: Alternative ID of the actor.
      type: String
    - contextPath: Okta.Logs.Events.actor.displayName
      description: Display name of the actor.
      type: String
    - contextPath: Okta.Logs.Event.actor.id
      description: ID of the actor.
      type: String
    - contextPath: Okta.Logs.Events.client.userAgent.rawUserAgent
      description: A raw string representation of user agent, formatted according
        to section 5.5.3 of HTTP/1.1 Semantics and Content. Both the browser and the
        OS fields can be derived from this field.
      type: String
    - contextPath: Okta.Logs.Events.client.userAgent.os
      description: The operating system on which the client runs. For example, Microsoft
        Windows 10.
      type: String
    - contextPath: Okta.Logs.Events.client.userAgent.browser
      description: Identifies the type of web browser, if relevant. For example, Chrome.
      type: String
    - contextPath: Okta.Logs.Events.client.device
      description: 'Type of device from which the client operated. For example, Computer.'
      type: String
    - contextPath: Okta.Logs.Events.client.id
      description: For OAuth requests, the ID of the OAuth client making the request.
        For SSWS token requests, the ID of the agent making the request.
      type: String
    - contextPath: Okta.Logs.Events.client.ipAddress
      description: IP address from which the client made its request.
      type: String
    - contextPath: Okta.Logs.Events.client.geographicalContext.city
      description: The city encompassing the area containing the geo-location coordinates,
        if available. For example, Seattle, San Francisco.
      type: String
    - contextPath: Okta.Logs.Events.client.geographicalContext.state
      description: Full name of the state or province encompassing in the area containing
        the geo-location coordinates. For example, Montana, Incheon.
      type: String
    - contextPath: Okta.Logs.Events.client.geographicalContext.country
      description: Full name of the country encompassing the area containing the geo-location
        coordinates. For example, France, Uganda.
      type: String
    - contextPath: Okta.Logs.Events.displayMessage
      description: The display message for an event.
      type: String
    - contextPath: Okta.Logs.Events.eventType
      description: Type of event that was published.
      type: String
    - contextPath: Okta.Logs.Events.outcome.result
      description: 'Result of the action. Can be "SUCCESS", "FAILURE", "SKIPPED", or "UNKNOWN".'
      type: String
    - contextPath: Okta.Logs.Events.outcome.reason
      description: Reason for the result. For example INVALID_CREDENTIALS.
      type: Unknown
    - contextPath: Okta.Logs.Events.published
      description: Timestamp when the event was published.
      type: String
    - contextPath: Okta.Logs.Events.severity
      description: 'The event severity. Can be "DEBUG", "INFO", "WARN", or "ERROR".'
      type: String
    - contextPath: Okta.Logs.Events.securityContext.asNumber
      description: Autonomous system number associated with the autonomous system
        that the event request was sourced to.
      type: Number
    - contextPath: Okta.Logs.Events.securityContext.asOrg
      description: Organization associated with the autonomous system that the event
        request was sourced to.
      type: String
    - contextPath: Okta.Logs.Events.securityContext.isp
      description: Internet service provider used to send the event's request.
      type: String
    - contextPath: Okta.Logs.Events.securityContext.domain
      description: The domain name associated with the IP address of the inbound event
        request.
      type: String
    - contextPath: Okta.Logs.Events.securityContext.isProxy
      description: Specifies whether an event's request is from a known proxy.
      type: String
    - contextPath: Okta.Logs.Events.request.ipChain.IP
      description: IP address.
      type: String
    - contextPath: Okta.Logs.Events.request.ipChain.geographicalContext.city
      description: The city encompassing the area containing the geo-location coordinates,
        if available. For example, Seattle, San Francisco.
      type: String
    - contextPath: Okta.Logs.Events.request.ipChain.geographicalContext.state
      description: Full name of the state or province encompassing the area containing
        the geo-location coordinates. For example, Montana, Incheon.
      type: String
    - contextPath: Okta.Logs.Events.request.ipChain.geographicalContext.country
      description: Full name of the country encompassing the area containing the geo-location
        coordinates. For example, France, Uganda.
      type: String
    - contextPath: Okta.Logs.Events.request.ipChain.source
      description: Details regarding the source.
      type: String
    - contextPath: Okta.Logs.Events.target.id
      description: ID of a target.
      type: String
    - contextPath: Okta.Logs.Events.target.type
      description: Target type.
      type: String
    - contextPath: Okta.Logs.Events.target.alternateId
      description: Alternative ID of a target.
      type: String
    - contextPath: Okta.Logs.Events.target.displayName
      description: Display name of a target.
      type: String
  - arguments:
    - default: false
      description: Filters the lower time bound of the log event in the Internet Date\Time
        format profile of ISO 8601. For example, 2020-02-14T16:00:18Z.
      isArray: false
      name: since
      required: false
      secret: false
    - default: false
      description: Filters the upper time bound of the log event in the Internet Date\Time
        format profile of ISO 8601. For example, 2020-02-14T16:00:18Z.
      isArray: false
      name: until
      required: false
      secret: false
    - auto: PREDEFINED
      default: false
      defaultValue: ASCENDING
      description: The order of the returned events. Can be "ASCENDING" or "DESCENDING". The default is "ASCENDING".
      isArray: false
      name: sortOrder
      predefined:
      - ASCENDING
      - DESCENDING
      required: false
      secret: false
    - default: false
      defaultValue: '100'
      description: The maximum number of results to return. The default is 100.
      isArray: false
      name: limit
      required: false
      secret: false
    deprecated: false
    description: Returns events for when a user was assigned to an application.
    execution: false
    name: okta-get-application-assignments
    outputs:
    - contextPath: Okta.Logs.Events.actor.alternateId
      description: Alternative ID of the actor.
      type: String
    - contextPath: Okta.Logs.Events.actor.displayName
      description: Display name of the actor.
      type: String
    - contextPath: Okta.Logs.Event.actor.id
      description: ID of the actor.
      type: String
    - contextPath: Okta.Logs.Events.client.userAgent.rawUserAgent
      description: A raw string representation of the user agent, formatted according
        to section 5.5.3 of HTTP/1.1 Semantics and Content. Both the browser and the
        OS fields can be derived from this field.
      type: String
    - contextPath: Okta.Logs.Events.client.userAgent.os
      description: The OS on which the client runs. For example, Microsoft
        Windows 10.
      type: String
    - contextPath: Okta.Logs.Events.client.userAgent.browser
      description: Identifies the type of web browser, if relevant. For example, Chrome.
      type: String
    - contextPath: Okta.Logs.Events.client.device
      description: 'Type of device from which the client operated. For example, Computer.'
      type: String
    - contextPath: Okta.Logs.Events.client.id
      description: For OAuth requests, the ID of the OAuth client making the request.
        For SSWS token requests, the ID of the agent making the request.
      type: String
    - contextPath: Okta.Logs.Events.client.ipAddress
      description: IP address from which the client made its request.
      type: String
    - contextPath: Okta.Logs.Events.client.geographicalContext.city
      description: The city encompassing the area containing the geo-location coordinates,
        if available. For example, Seattle, San Francisco.
      type: String
    - contextPath: Okta.Logs.Events.client.geographicalContext.state
      description: Full name of the state or province encompassing the area containing
        the geo-location coordinates. For example, Montana, Incheon.
      type: String
    - contextPath: Okta.Logs.Events.client.geographicalContext.country
      description: Full name of the country encompassing the area containing the geo-location
        coordinates. For example, France, Uganda.
      type: String
    - contextPath: Okta.Logs.Events.displayMessage
      description: The display message for an event.
      type: String
    - contextPath: Okta.Logs.Events.eventType
      description: Type of event that was published.
      type: String
    - contextPath: Okta.Logs.Events.outcome.result
      description: 'Result of the action. For example, "SUCCESS", "FAILURE", "SKIPPED", or "UNKNOWN".'
      type: String
    - contextPath: Okta.Logs.Events.outcome.reason
      description: Reason for the result. For example INVALID_CREDENTIALS.
      type: String
    - contextPath: Okta.Logs.Events.published
      description: Timestamp when the event was published.
      type: String
    - contextPath: Okta.Logs.Events.severity
      description: 'The event severity. Can be "DEBUG", "INFO", "WARN", or "ERROR".'
      type: String
    - contextPath: Okta.Logs.Events.securityContext.asNumber
      description: Autonomous system number associated with the autonomous system
        that the event request was sourced to.
      type: Number
    - contextPath: Okta.Logs.Events.securityContext.asOrg
      description: Organization associated with the autonomous system that the event
        request was sourced to.
      type: String
    - contextPath: Okta.Logs.Events.securityContext.isp
      description: Internet service provider used to send the event's request.
      type: String
    - contextPath: Okta.Logs.Events.securityContext.domain
      description: The domain name associated with the IP address of the inbound event
        request.
      type: String
    - contextPath: Okta.Logs.Events.securityContext.isProxy
      description: Specifies whether an event's request is from a known proxy.
      type: String
    - contextPath: Okta.Logs.Events.request.ipChain.IP
      description: IP address.
      type: String
    - contextPath: Okta.Logs.Events.request.ipChain.geographicalContext.city
      description: The city encompassing the area containing the geo-location coordinates,
        if available. For example, Seattle, San Francisco.
      type: String
    - contextPath: Okta.Logs.Events.request.ipChain.geographicalContext.state
      description: Full name of the state or province encompassing the area containing
        the geo-location coordinates. For example, Montana, Incheon.
      type: String
    - contextPath: Okta.Logs.Events.request.ipChain.geographicalContext.country
      description: Full name of the country encompassing the area containing the geo-location
        coordinates. For example, France, Uganda.
      type: String
    - contextPath: Okta.Logs.Events.request.ipChain.source
      description: Details regarding the source.
      type: String
    - contextPath: Okta.Logs.Events.target.id
      description: ID of a target.
      type: String
    - contextPath: Okta.Logs.Events.target.type
      description: Type of a target.
      type: String
    - contextPath: Okta.Logs.Events.target.alternateId
      description: Alternative ID of a target.
      type: String
    - contextPath: Okta.Logs.Events.target.displayName
      description: Display name of a target.
      type: String
  - arguments:
    - default: false
      description: Filters the lower time bound of the log event in the Internet Date\Time
        format profile of ISO 8601. For example, 2020-02-14T16:00:18Z.
      isArray: false
      name: since
      required: false
      secret: false
    - default: false
      description: Filters the upper time bound of the log event in the Internet Date\Time
        format profile of ISO 8601. For example, 2020-02-14T16:00:18Z.
      isArray: false
      name: until
      required: false
      secret: false
    - auto: PREDEFINED
      default: false
      defaultValue: ASCENDING
      description: The order of the returned events. Can be "ASCENDING" or "DESCENDING". The default is "ASCENDING".
      isArray: false
      name: sortOrder
      predefined:
      - ASCENDING
      - DESCENDING
      required: false
      secret: false
    - default: false
      defaultValue: '100'
      description: The maximum number of results to return. The default is 100.
      isArray: false
      name: limit
      required: false
      secret: false
    deprecated: false
    description: Returns logs using specified filters.
    execution: false
    name: okta-get-application-authentication
    outputs:
    - contextPath: Okta.Logs.Events.actor.alternateId
      description: Alternative ID of the actor.
      type: String
    - contextPath: Okta.Logs.Events.actor.displayName
      description: Display name of the actor.
      type: String
    - contextPath: Okta.Logs.Events.actor.id
      description: ID of the actor.
      type: String
    - contextPath: Okta.Logs.Events.client.userAgent.rawUserAgent
      description: A raw string representation of user agent, formatted according
        to section 5.5.3 of HTTP/1.1 Semantics and Content. Both the browser and the
        OS fields can be derived from this field.
      type: String
    - contextPath: Okta.Logs.Events.client.userAgent.os
      description: The operating system on which the client runs. For example, Microsoft
        Windows 10.
      type: String
    - contextPath: Okta.Logs.Events.client.userAgent.browser
      description: Identifies the type of web browser, if relevant. For example, Chrome.
      type: String
    - contextPath: Okta.Logs.Events.client.device
      description: 'Type of device from which the client operated. For example, Computer.'
      type: String
    - contextPath: Okta.Logs.Events.client.id
      description: For OAuth requests, the ID of the OAuth client making the request.
        For SSWS token requests, the ID of the agent making the request.
      type: String
    - contextPath: Okta.Logs.Events.client.ipAddress
      description: IP address from which the client made its request.
      type: String
    - contextPath: Okta.Logs.Events.client.geographicalContext.city
      description: The city encompassing the area containing the geo-location coordinates,
        if available. For example, Seattle, San Francisco.
      type: String
    - contextPath: Okta.Logs.Events.client.geographicalContext.state
      description: Full name of the state or province encompassing the area containing
        the geo-location coordinates. For example, Montana, Incheon.
      type: String
    - contextPath: Okta.Logs.Events.client.geographicalContext.country
      description: Full name of the country encompassing the area containing the geo-location
        coordinates. For example, France, Uganda.
      type: String
    - contextPath: Okta.Logs.Events.displayMessage
      description: The display message for an event.
      type: String
    - contextPath: Okta.Logs.Events.eventType
      description: Type of event that was published.
      type: String
    - contextPath: Okta.Logs.Events.outcome.result
      description: 'Result of the action. Can be "SUCCESS", "FAILURE", "SKIPPED", or "UNKNOWN".'
      type: String
    - contextPath: Okta.Logs.Events.outcome.reason
      description: Reason for the result. For example INVALID_CREDENTIALS.
      type: String
    - contextPath: Okta.Logs.Events.published
      description: Timestamp when the event was published.
      type: String
    - contextPath: Okta.Logs.Events.severity
      description: 'The event severity. Can be "DEBUG", "INFO", "WARN", or "ERROR".'
      type: String
    - contextPath: Okta.Logs.Events.securityContext.asNumber
      description: Autonomous system number associated with the autonomous system
        that the event request was sourced to.
      type: Number
    - contextPath: Okta.Logs.Events.securityContext.asOrg
      description: Organization associated with the autonomous system that the event
        request was sourced to.
      type: String
    - contextPath: Okta.Logs.Events.securityContext.isp
      description: Internet service provider used to send the event's request.
      type: String
    - contextPath: Okta.Logs.Events.securityContext.domain
      description: The domain name associated with the IP address of the inbound event
        request.
      type: String
    - contextPath: Okta.Logs.Events.securityContext.isProxy
      description: Specifies whether an event's request is from a known proxy.
      type: String
    - contextPath: Okta.Logs.Events.request.ipChain.IP
      description: IP address.
      type: String
    - contextPath: Okta.Logs.Events.request.ipChain.geographicalContext.city
      description: The city encompassing the area containing the geo-location coordinates,
        if available. For example, Seattle, San Francisco.
      type: String
    - contextPath: Okta.Logs.Events.request.ipChain.geographicalContext.state
      description: Full name of the state or province encompassing the area containing
        the geo-location coordinates. For example, Montana, Incheon.
      type: String
    - contextPath: Okta.Logs.Events.request.ipChain.geographicalContext.country
      description: Full name of the country encompassing the area containing the geo-location
        coordinates. For example, France, Uganda.
      type: String
    - contextPath: Okta.Logs.Events.request.ipChain.source
      description: Details regarding the source.
      type: String
    - contextPath: Okta.Logs.Events.target.id
      description: ID of a target.
      type: String
    - contextPath: Okta.Logs.Events.target.type
      description: Type of a target.
      type: String
    - contextPath: Okta.Logs.Events.target.alternateId
      description: Alternative ID of a target.
      type: String
    - contextPath: Okta.Logs.Events.target.displayName
      description: Display name of a target.
      type: String
  - arguments:
    - default: false
      description: Okta User ID.
      isArray: false
      name: userId
      required: false
      secret: false
    - default: false
      description: Username of the user.
      isArray: false
      name: username
      required: false
      secret: false
    deprecated: false
    description: Deletes the specified user.
    execution: true
    name: okta-delete-user
  - arguments:
    - default: false
      description: Okta User ID.
      isArray: false
      name: userId
      required: true
      secret: false
    deprecated: false
    description: |-
      Removes all active identity provider sessions. This forces the user to authenticate upon the next operation. Optionally revokes OpenID Connect and OAuth refresh and access tokens issued to the user.
      For more information and examples:
      https://developer.okta.com/docs/reference/api/users/#user-sessions
    execution: false
    name: okta-clear-user-sessions
<<<<<<< HEAD
  - name: okta-list-zones
    arguments: []
    outputs:
    - contextPath: Okta.Zone.created
      description: 'Zone creation timestamp, in the format 2020-04-06T22:23:12.000Z.'
      type: Date
    - contextPath: Okta.Zone.gateways.type
      description: 'Gateways IP entry type, e.g., CIDR.'
      type: String
    - contextPath: Okta.Zone.gateways.value
      description: 'Gateways IP entry value, e.g., 34.103.1.108/32.'
      type: String
    - contextPath: Okta.Zone.id
      description: 'Zone ID, e.g., nzoqsmcx1qWYJ6wYF0h7.'
      type: String
    - contextPath: Okta.Zone.lastUpdated
      description: 'Zone last update timestamp, e.g., 2020-04-06T22:23:12.000Z.'
      type: Date
    - contextPath: Okta.Zone.name
      description: 'Zone name.'
      type: String
    - contextPath: Okta.Zone.proxies.type
      description: 'Proxies IP entry type e.g. CIDR'
      type: String
    - contextPath: Okta.Zone.proxies.value
      description: 'Proxies IP entry value, e.g., 34.103.1.108/32.'
      type: Unknown
    - contextPath: Okta.Zone.status
      description: 'Zone status, e.g., ACTIVE.'
      type: String
    - contextPath: Okta.Zone.system
      description: 'True if this is a system zone, false if user-created.'
      type: Number
    - contextPath: Okta.Zone.type
      description: 'Zone type, e.g., IP.'
      type: String
    description: Get an Okta Zone object
  - name: okta-update-zone
    arguments:
    - name: zoneID
      required: true
      description: Zone ID to update, e.g., nzoqsmcx1qWYJ6wYF0h7.
    - name: zoneName
      description: Updates the zone name.
    - name: gatewayIPs
      description: 'Updates Gateway IP addresses: CIDR range (1.1.0.0/16) or single IP address (2.2.2.2).'
      isArray: true
    - name: proxyIPs
      description: 'Update Proxy IP addresses: CIDR range (1.1.0.0/16) or single IP address (2.2.2.2).'
      isArray: true
    outputs:
    - contextPath: Okta.Zone.created
      description: 'Zone creation timestamp, e.g., 2020-04-06T22:23:12.000Z.'
      type: Date
    - contextPath: Okta.Zone.gateways.type
      description: 'Gateways IP entry type, e.g., CIDR.'
      type: String
    - contextPath: Okta.Zone.gateways.value
      description: 'Gateways IP entry value, e.g., 34.103.1.108/32.'
      type: String
    - contextPath: Okta.Zone.id
      description: 'Okta Zone ID, e.g., nzoqsmcx1qWYJ6wYF0h7.'
      type: String
    - contextPath: Okta.Zone.lastUpdated
      description: 'Zone last update timestamp, in the format 2020-04-06T22:23:12.000Z.'
      type: Date
    - contextPath: Okta.Zone.name
      description: 'Zone name.'
      type: String
    - contextPath: Okta.Zone.proxies.type
      description: 'Proxies IP entry type, e.g., CIDR.'
      type: String
    - contextPath: Okta.Zone.proxies.value
      description: 'Proxies IP entry value, e.g., 34.103.1.108/32.'
      type: Unknown
    - contextPath: Okta.Zone.status
      description: 'Zone status, e.g., ACTIVE.'
      type: String
    - contextPath: Okta.Zone.system
      description: 'True if this is a system zone, false if user-created.'
      type: Number
    - contextPath: Okta.Zone.type
      description: 'Zone type, e.g., IP.'
      type: String
    description: Update an Okta Zone
  - name: okta-get-zone
    arguments:
    - name: zoneID
      required: true
      description: Zone ID to get, e.g., nzoqsmcx1qWYJ6wYF0h.7
    outputs:
    - contextPath: Okta.Zone.created
      description: 'Zone creation timestamp, in the format 2020-04-06T22:23:12.000Z.'
      type: Date
    - contextPath: Okta.Zone.gateways.type
      description: 'Gateways IP entry type, e.g., CIDR.'
      type: String
    - contextPath: Okta.Zone.gateways.value
      description: 'Gateways IP entry value, e.g., 34.103.1.108/32.'
      type: String
    - contextPath: Okta.Zone.id
      description: 'Okta Zone ID, e.g., nzoqsmcx1qWYJ6wYF0h7.'
      type: String
    - contextPath: Okta.Zone.lastUpdated
      description: 'Zone last update timestamp, in the format 2020-04-06T22:23:12.000Z.'
      type: Date
    - contextPath: Okta.Zone.name
      description: 'Zone name.'
      type: String
    - contextPath: Okta.Zone.proxies.type
      description: 'Proxies IP entry type, e.g., CIDR.'
      type: String
    - contextPath: Okta.Zone.proxies.value
      description: 'Proxies IP entry value, e.g., 34.103.1.108/32.'
      type: Unknown
    - contextPath: Okta.Zone.status
      description: 'Zone status, e.g,. ACTIVE.'
      type: String
    - contextPath: Okta.Zone.system
      description: 'True if this is a system zone, false if user-created.'
      type: Number
    - contextPath: Okta.Zone.type
      description: 'Zone type, e.g., IP.'
      type: String
    description: Get a Zone by its ID
  dockerimage: demisto/python3:3.8.2.6981
=======
  dockerimage: demisto/python3:3.8.3.8715
>>>>>>> abd7332c
  feed: false
  isfetch: false
  longRunning: false
  longRunningPort: false
  runonce: false
  script: '-'
  subtype: python3
  type: python
tests:
- OktaV2-Test<|MERGE_RESOLUTION|>--- conflicted
+++ resolved
@@ -1825,7 +1825,6 @@
       https://developer.okta.com/docs/reference/api/users/#user-sessions
     execution: false
     name: okta-clear-user-sessions
-<<<<<<< HEAD
   - name: okta-list-zones
     arguments: []
     outputs:
@@ -1951,10 +1950,7 @@
       description: 'Zone type, e.g., IP.'
       type: String
     description: Get a Zone by its ID
-  dockerimage: demisto/python3:3.8.2.6981
-=======
   dockerimage: demisto/python3:3.8.3.8715
->>>>>>> abd7332c
   feed: false
   isfetch: false
   longRunning: false
