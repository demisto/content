category: Authentication
sectionOrder:
- Connect
- Collect
commonfields:
  id: Okta v2
  version: -1
configuration:
- display: Okta URL (https://<domain>.okta.com)
  name: url
  required: true
  type: 0
<<<<<<< HEAD
  section: Connect
- display: API Token (see Detailed Instructions)
=======
- name: credentials
  type: 9
  displaypassword: API Token (see detailed instructions)
  hiddenusername: true
- display: API Token (see detailed instructions)
>>>>>>> 29a2a780
  name: apitoken
  type: 4
<<<<<<< HEAD
  section: Connect
=======
  hidden: true
>>>>>>> 29a2a780
- display: Trust any certificate (not secure)
  name: insecure
  required: false
  type: 8
  section: Connect
  advanced: true
- display: Use system proxy settings
  name: proxy
  required: false
  type: 8
  section: Connect
  advanced: true
description: Integration with Okta's cloud-based identity management service.
display: Okta v2
name: Okta v2
script:
  commands:
  - arguments:
    - default: true
      description: Username to unlock.
      name: username
      required: true
      isArray: false
      secret: false
    description: Unlocks a single user.
    execution: true
    name: okta-unlock-user
    deprecated: false
  - arguments:
    - description: Username to deactivate.
      name: username
      required: true
      default: false
      isArray: false
      secret: false
    description: Deactivates a single user.
    name: okta-deactivate-user
    deprecated: false
    execution: false
  - arguments:
    - default: true
      description: Username to activate.
      name: username
      required: true
      isArray: false
      secret: false
    description: Activates a single user.
    name: okta-activate-user
    deprecated: false
    execution: false
  - arguments:
    - default: true
      description: Username to suspend.
      name: username
      required: true
      isArray: false
      secret: false
    description: Suspends a single user. This operation can only be performed on users with an ACTIVE status. After the porcess is completed, the user's status is SUSPENDED.
    name: okta-suspend-user
    deprecated: false
    execution: false
  - arguments:
    - default: true
      description: Username to change the status to ACTIVE.
      name: username
      required: true
      isArray: false
      secret: false
    description: Returns a single user to ACTIVE status. This operation can only be performed on users that have a SUSPENDED status.
    name: okta-unsuspend-user
    deprecated: false
    execution: false
  - arguments:
    - description: Username for which to return all enrolled factors.
      name: username
      default: false
      isArray: false
      required: false
      secret: false
    - description: User ID of the user for which to get all enrolled factors.
      name: userId
      default: false
      isArray: false
      required: false
      secret: false
    description: Returns all the enrolled factors for the specified user.
    name: okta-get-user-factors
    outputs:
    - contextPath: Account.ID
      description: Okta account ID.
      type: String
    - contextPath: Account.Factor.ID
      description: Okta account factor ID.
      type: String
    - contextPath: Account.Factor.Provider
      description: Okta account factor provider
      type: String
    - contextPath: Account.Factor.Profile
      description: Okta account factor profile.
      type: String
    - contextPath: Account.Factor.FactorType
      description: Okta account factor type.
      type: String
    - contextPath: Account.Factor.Status
      description: Okta account factor status.
      type: Unknown
    deprecated: false
    execution: false
  - arguments:
    - description: The user ID
      name: userId
      default: false
      isArray: false
      required: false
      secret: false
    - description: Username for which to un-enroll an existing factor.
      name: username
      default: false
      isArray: false
      required: false
      secret: false
    - description: The ID of the factor to reset.
      name: factorId
      required: true
      default: false
      isArray: false
      secret: false
    description: Un-enrolls an existing factor for the specified user. This enables the user to enroll a new factor.
    name: okta-reset-factor
    deprecated: false
    execution: false
  - arguments:
    - default: true
      description: Okta username for which to set the password.
      name: username
      required: true
      isArray: false
      secret: false
    - description: The new password to set for the user.
      name: password
      required: true
      default: false
      isArray: false
      secret: false
    description: Sets passwords without validating existing user credentials.
    execution: true
    name: okta-set-password
    deprecated: false
  - arguments:
    - description: ID of the user to add to the group.
      name: userId
      default: false
      isArray: false
      required: false
      secret: false
    - description: Name of the user to add to the group.
      name: username
      default: false
      isArray: false
      required: false
      secret: false
    - description: ID of the group to add the user to.
      name: groupId
      default: false
      isArray: false
      required: false
      secret: false
    - description: Name of the group to add the user to.
      name: groupName
      default: false
      isArray: false
      required: false
      secret: false
    description: Adds a user to a group with OKTA_GROUP type.
    name: okta-add-to-group
    deprecated: false
    execution: false
  - arguments:
    - description: ID of the user to remove from the group.
      name: userId
      default: false
      isArray: false
      required: false
      secret: false
    - description: Name of the user to remove from the group.
      name: username
      default: false
      isArray: false
      required: false
      secret: false
    - description: ID of the group to remove the user from.
      name: groupId
      default: false
      isArray: false
      required: false
      secret: false
    - description: Name of the group to remove the user from.
      name: groupName
      default: false
      isArray: false
      required: false
      secret: false
    description: Removes a user from a group with OKTA_GROUP type
    name: okta-remove-from-group
    deprecated: false
    execution: false
  - arguments:
    - default: true
      description: Username in Okta for which to get the associated groups.
      name: username
      required: true
      isArray: false
      secret: false
    description: Returns all user groups associated with a specified user.
    name: okta-get-groups
    outputs:
    - contextPath: Account.Group
      description: Okta groups with which the account is associated.
      type: Unknown
    - contextPath: Account.ID
      description: Okta account ID.
      type: String
    - contextPath: Account.Type
      description: Okta account type.
      type: String
    - contextPath: Account.Group.ID
      description: Unique key for the group.
      type: String
    - contextPath: Account.Group.Created
      description: Timestamp when the group was created.
      type: Date
    - contextPath: Account.Group.ObjectClass
      description: The object class, which determines the group's profile.
      type: String
    - contextPath: Account.Group.LastUpdated
      description: Timestamp when the group's profile was last updated.
      type: Date
    - contextPath: Account.Group.LastMembershipUpdated
      description: Timestamp when the group's memberships were last updated.
      type: Date
    - contextPath: Account.Group.Type
      description: Group type, which determines how a group's profile and memberships are managed.
      type: String
    - contextPath: Account.Group.Description
      description: Description of the group.
      type: String
    - contextPath: Account.Group.Name
      description: Name of the group.
      type: String
    deprecated: false
    execution: false
  - arguments:
    - description: The ID of the user to enroll and verify.
      name: userId
      required: true
      default: false
      isArray: false
      secret: false
    - description: The push factor ID.
      name: factorId
      required: true
      default: false
      isArray: false
      secret: false
    description: Enrolls and verifies a push factor for the specified user.
    name: okta-verify-push-factor
    outputs:
    - contextPath: Account.ID
      description: Okta user ID.
      type: String
    - contextPath: Account.VerifyPushResult
      description: Okta user push factor result.
      type: String
    deprecated: false
    execution: false
  - arguments:
    - default: true
      description: Term by which to search. Can be a first name, last name, or email address.
      name: term
      required: true
      isArray: false
      secret: false
    - description: The maximum number of results to return. The default and maximum is 200.
      name: limit
      default: false
      isArray: false
      required: false
      secret: false
    - auto: PREDEFINED
      defaultValue: 'false'
      description: Whether to return details of users that match the found term. Can be "true" or "false". The default is "false".
      name: verbose
      predefined:
      - 'true'
      - 'false'
      default: false
      isArray: false
      required: false
      secret: false
    description: Searches for Okta users.
    name: okta-search
    outputs:
    - contextPath: Account.ID
      description: Okta account IDs returned by the search.
      type: String
    - contextPath: Account.Username
      description: Okta account usernames returned by the search.
      type: String
    - contextPath: Account.Email
      description: Okta account emails returned by the search.
      type: String
    - contextPath: Account.DisplayName
      description: Okta account display names returned by the search.
      type: String
    - contextPath: Account.Type
      description: Okta account type returned by the search.
      type: String
    - contextPath: Account.Status
      description: Okta account current status.
      type: String
    - contextPath: Account.Created
      description: Timestamp for when the user was created.
      type: Date
    - contextPath: Account.Activated
      description: Timestamp for when the user was activated.
      type: Date
    - contextPath: Account.StatusChanged
      description: Timestamp for when the user's status was last changed.
      type: Date
    - contextPath: Account.PasswordChanged
      description: Timestamp for when the user's password was last changed.
      type: Date
    deprecated: false
    execution: false
  - arguments:
    - description: Okta username for which to get information.
      name: username
      default: false
      isArray: false
      required: false
      secret: false
    - description: User ID of the user for which to get information.
      name: userId
      default: false
      isArray: false
      required: false
      secret: false
    - auto: PREDEFINED
      defaultValue: 'false'
      description: Whether to return extended user information. Can be "true" or "false". The default is "false".
      name: verbose
      predefined:
      - 'true'
      - 'false'
      default: false
      isArray: false
      required: false
      secret: false
    description: Fetches information for a single user. You must enter one or more parameters for the command to run.
    name: okta-get-user
    outputs:
    - contextPath: Account.ID
      description: Okta account ID.
      type: String
    - contextPath: Account.Email
      description: Okta account email.
      type: String
    - contextPath: Account.Username
      description: Okta account username.
      type: String
    - contextPath: Account.DisplayName
      description: Okta account display name.
      type: String
    - contextPath: Account.Status
      description: Okta account status.
      type: String
    - contextPath: Account.Created
      description: Timestamp for when the user was created.
      type: Date
    - contextPath: Account.Activated
      description: Timestamp for when the user was activated.
      type: Date
    - contextPath: Account.StatusChanged
      description: Timestamp for when the user's status was last changed.
      type: Date
    - contextPath: Account.PasswordChanged
      description: Timestamp for when the user's password was last changed.
      type: Date
    deprecated: false
    execution: false
  - arguments:
    - description: "The cursor in which to retrive the results from and on. if the query didn't reach the end of results, the tag can be obtained from the bottom of the grid in the readable output, or in the context path Okta.User.tag."
      name: after
    - description: The maximum number of results to return, the default is 200.
      name: limit
      default: true
      defaultValue: '200'
      isArray: false
      required: false
      secret: false
    - auto: PREDEFINED
      defaultValue: 'false'
      description: Whether to return extended user information. Can be "true" or "false". The default is "false".
      name: verbose
      predefined:
      - 'true'
      - 'false'
      default: false
      isArray: false
      required: false
      secret: false
    - description: Searches the name property of groups for matching values.
      name: query
<<<<<<< HEAD
    - description: "Useful for performing structured queries where constraints on group attribute values can be explicitly targeted. \nThe following expressions are supported(among others) for groups with the filter query parameter: \ntype eq \"OKTA_GROUP\" - Groups that have a type of OKTA_GROUP; lastUpdated lt \"yyyy-MM-dd''T''HH:mm:ss.SSSZ\" - Groups with profile last updated before a specific timestamp; lastMembershipUpdated eq \"yyyy-MM-dd''T''HH:mm:ss.SSSZ\" - Groups with memberships last updated at a specific timestamp; id eq \"00g1emaKYZTWRYYRRTSK\" - Group with a specified ID. For more information about filtering, visit https://developer.okta.com/docs/api/getting_started/design_principles#filtering"
=======
    - description: "Useful for performing structured queries where constraints on group attribute values can be explicitly targeted. \nThe following expressions are supported (among others) for groups with the filter query parameter: \ntype eq \"OKTA_GROUP\" - Groups that have a type of OKTA_GROUP; lastUpdated lt \"yyyy-MM-dd''T''HH:mm:ss.SSSZ\" - Groups with profile last updated before a specific timestamp; lastMembershipUpdated eq \"yyyy-MM-dd''T''HH:mm:ss.SSSZ\" - Groups with memberships last updated at a specific timestamp; id eq \"00g1emaKYZTWRYYRRTSK\" - Group with a specified ID. For more information about filtering, visit https://developer.okta.com/docs/api/getting_started/design_principles#filtering"
>>>>>>> 29a2a780
      name: filter
    description: Lists users in your organization.
    name: okta-list-users
    outputs:
    - contextPath: Account.ID
      description: Okta account ID.
      type: String
    - contextPath: Account.Email
      description: Okta account email.
      type: String
    - contextPath: Account.Username
      description: Okta account username.
      type: String
    - contextPath: Account.DisplayName
      description: Okta account display name.
      type: String
    - contextPath: Account.Status
      description: Okta account status.
      type: String
    - contextPath: Account.Created
      description: Timestamp for when the user was created.
      type: Date
    - contextPath: Account.Activated
      description: Timestamp for when the user was activated.
      type: Date
    - contextPath: Account.StatusChanged
      description: Timestamp for when the user's status was last changed.
      type: Date
    - contextPath: Account.PasswordChanged
      description: Timestamp for when the user's password was last changed.
      type: Date
    - contextPath: Okta.User.tag
      description: The location of the next item, used with after param.
      type: String
    deprecated: false
    execution: false
  - arguments:
    - description: First name of the user (givenName).
      name: firstName
      required: true
      default: false
      isArray: false
      secret: false
    - description: Family name of the user (familyName).
      name: lastName
      required: true
      default: false
      isArray: false
      secret: false
    - description: Primary email address of the user.
      name: email
      required: true
      default: false
      isArray: false
      secret: false
    - description: Unique identifier for the user (username).
      name: login
      required: true
      default: false
      isArray: false
      secret: false
    - description: Secondary email address of user. Usually used for account recovery.
      name: secondEmail
      default: false
      isArray: false
      required: false
      secret: false
    - description: Middle name(s) of the user.
      name: middleName
      default: false
      isArray: false
      required: false
      secret: false
    - description: A comma-separated list of honorific prefix(es) of the user, or title in most Western languages.
      name: honorificPrefix
      default: false
      isArray: false
      required: false
      secret: false
    - description: A comma-separated list of honorific suffix(es) of the user.
      name: honorificSuffix
      default: false
      isArray: false
      required: false
      secret: false
    - description: User's title. for example, Vice President.
      name: title
      default: false
      isArray: false
      required: false
      secret: false
    - description: Display name of the user.
      name: displayName
      default: false
      isArray: false
      required: false
      secret: false
    - description: Casual way to address the user (nick name).
      name: nickName
      default: false
      isArray: false
      required: false
      secret: false
    - description: URL of the user online profile. For example, a web page.
      name: profileUrl
      default: false
      isArray: false
      required: false
      secret: false
    - description: Primary phone number of the user.
      name: primaryPhone
      default: false
      isArray: false
      required: false
      secret: false
    - description: Mobile phone number of the user.
      name: mobilePhone
      default: false
      isArray: false
      required: false
      secret: false
    - description: Full street address component of the user's address.
      name: streetAddress
      default: false
      isArray: false
      required: false
      secret: false
    - description: City or locality component of the user's address (locality).
      name: city
      default: false
      isArray: false
      required: false
      secret: false
    - description: State or region component of the user's address (region).
      name: state
      default: false
      isArray: false
      required: false
      secret: false
    - description: Zip code or postal code component of the user's address (postalCode).
      name: zipCode
      default: false
      isArray: false
      required: false
      secret: false
    - description: Country name component of the user's address (country).
      name: countryCode
      default: false
      isArray: false
      required: false
      secret: false
    - description: Mailing address component of the user's address.
      name: postalAddress
      default: false
      isArray: false
      required: false
      secret: false
    - description: User's preferred written or spoken languages.
      name: preferredLanguage
      default: false
      isArray: false
      required: false
      secret: false
    - description: User's default location, for purposes of localizing items such as currency, date-time format, numerical representations, etc.
      name: locale
      default: false
      isArray: false
      required: false
      secret: false
    - description: User's time zone.
      name: timezone
      default: false
      isArray: false
      required: false
      secret: false
    - description: The user type, which is used to identify the organization-to-user relationship such as "Employee" or "Contractor".
      name: userType
      default: false
      isArray: false
      required: false
      secret: false
    - description: Organization or company assigned unique identifier for the user.
      name: employeeNumber
      default: false
      isArray: false
      required: false
      secret: false
    - description: Name of a cost center the user is assigned to.
      name: costCenter
      default: false
      isArray: false
      required: false
      secret: false
    - description: Name of the user's organization.
      name: organization
      default: false
      isArray: false
      required: false
      secret: false
    - description: Name of the user's division.
      name: division
      default: false
      isArray: false
      required: false
      secret: false
    - description: Name of the user's department.
      name: department
      default: false
      isArray: false
      required: false
      secret: false
    - description: ID of the user's manager.
      name: managerId
      default: false
      isArray: false
      required: false
      secret: false
    - description: Display name of the user's manager.
      name: manager
      default: false
      isArray: false
      required: false
      secret: false
    - description: Password for the new user.
      name: password
      default: false
      isArray: false
      required: false
      secret: false
    - description: Password question for the new user.
      name: passwordQuestion
      default: false
      isArray: false
      required: false
      secret: false
    - description: Password answer for question.
      name: passwordAnswer
      default: false
      isArray: false
      required: false
      secret: false
    - auto: PREDEFINED
      description: The provider type. Can be "OKTA", "ACTIVE_DIRECTORY", "LDAP", "FEDERATION", or "SOCIAL".
      name: providerType
      predefined:
      - OKTA
      - ACTIVE_DIRECTORY
      - LDAP
      - FEDERATION
      - SOCIAL
      default: false
      isArray: false
      required: false
      secret: false
    - description: Name of the provider.
      name: providerName
      default: false
      isArray: false
      required: false
      secret: false
    - description: IDs of groups that the user will be immediately added to at time of creation (does Not include default group).
      name: groupIds
      default: false
      isArray: false
      required: false
      secret: false
    - auto: PREDEFINED
      description: Whether to activate the lifecycle operation when creating the user. Can be "true" or "false".
      name: activate
      predefined:
      - 'true'
      - 'false'
      default: false
      isArray: false
      required: false
      secret: false
    description: Creates a new user with an option of setting a password, recovery question, and answer. The new user will immediately be able to log in after activation with the assigned password. This flow is common when developing a custom user registration experience.
    execution: true
    name: okta-create-user
    outputs:
    - contextPath: Account.ID
      description: Created Okta account ID.
      type: String
    - contextPath: Account.Email
      description: Created Okta account email address.
      type: String
    - contextPath: Account.Username
      description: Created okta account username.
      type: String
    - contextPath: Account.DisplayName
      description: Created Okta account display name.
      type: String
    - contextPath: Account.Type
      description: Type of created account - Okta.
      type: String
    - contextPath: Account.Status
      description: Okta account current status.
      type: String
    - contextPath: Account.Created
      description: Timestamp for when the user was created.
      type: Date
    - contextPath: Account.Activated
      description: Timestamp for when the user was activated.
      type: Date
    - contextPath: Account.StatusChanged
      description: Timestamp for when the user's status was last changed.
      type: Date
    - contextPath: Account.PasswordChanged
      description: Timestamp for when the user's password was last changed.
      type: Date
    deprecated: false
  - arguments:
    - description: First name of the user (given name).
      name: firstName
      default: false
      isArray: false
      required: false
      secret: false
    - description: Family name of the user.
      name: lastName
      default: false
      isArray: false
      required: false
      secret: false
    - description: Primary email address of the user.
      name: email
      default: false
      isArray: false
      required: false
      secret: false
    - description: Unique identifier for the user (login).
      name: username
      required: true
      default: false
      isArray: false
      secret: false
    - description: Secondary email address of the user (typically used for account recovery.
      name: secondEmail
      default: false
      isArray: false
      required: false
      secret: false
    - description: Middle name(s) of the user.
      name: middleName
      default: false
      isArray: false
      required: false
      secret: false
    - description: Honorific prefix(es) of the user, or title in most Western languages.
      name: honorificPrefix
      default: false
      isArray: false
      required: false
      secret: false
    - description: Honorific suffix(es) of the user.
      name: honorificSuffix
      default: false
      isArray: false
      required: false
      secret: false
    - description: User's title. For example, Vice President.
      name: title
      default: false
      isArray: false
      required: false
      secret: false
    - description: Display name of the user.
      name: displayName
      default: false
      isArray: false
      required: false
      secret: false
    - description: Casual way to address the user in real life (nick name).
      name: nickName
      default: false
      isArray: false
      required: false
      secret: false
    - description: URL of the user's online profile. For example, a web page.
      name: profileUrl
      default: false
      isArray: false
      required: false
      secret: false
    - description: Primary phone number of the user.
      name: primaryPhone
      default: false
      isArray: false
      required: false
      secret: false
    - description: Mobile phone number of the user.
      name: mobilePhone
      default: false
      isArray: false
      required: false
      secret: false
    - description: Full street address component of the user's address.
      name: streetAddress
      default: false
      isArray: false
      required: false
      secret: false
    - description: City or locality component of the user's address (locality).
      name: city
      default: false
      isArray: false
      required: false
      secret: false
    - description: State or region component of the user's address (region).
      name: state
      default: false
      isArray: false
      required: false
      secret: false
    - description: Zip code or postal code component of the user's address (postalCode).
      name: zipCode
      default: false
      isArray: false
      required: false
      secret: false
    - description: Country name component of the user's address (country).
      name: countryCode
      default: false
      isArray: false
      required: false
      secret: false
    - description: Mailing address component of the user's address.
      name: postalAddress
      default: false
      isArray: false
      required: false
      secret: false
    - description: User's preferred written or spoken languages.
      name: preferredLanguage
      default: false
      isArray: false
      required: false
      secret: false
    - description: User's default location for purposes of localizing items such as currency, date-time format, numerical representations, etc.
      name: locale
      default: false
      isArray: false
      required: false
      secret: false
    - description: User time zone.
      name: timezone
      default: false
      isArray: false
      required: false
      secret: false
    - description: The user type, which is used to identify the organization-to-user relationship such as "Employee" or "Contractor".
      name: userType
      default: false
      isArray: false
      required: false
      secret: false
    - description: Organization or company assigned unique identifier for the user.
      name: employeeNumber
      default: false
      isArray: false
      required: false
      secret: false
    - description: Name of a cost center the user is assigned to.
      name: costCenter
      default: false
      isArray: false
      required: false
      secret: false
    - description: Name of the user's organization.
      name: organization
      default: false
      isArray: false
      required: false
      secret: false
    - description: Name of the user's division.
      name: division
      default: false
      isArray: false
      required: false
      secret: false
    - description: Name of the user's department.
      name: department
      default: false
      isArray: false
      required: false
      secret: false
    - description: ID of the user's manager.
      name: managerId
      default: false
      isArray: false
      required: false
      secret: false
    - description: Display name of the user's manager.
      name: manager
      default: false
      isArray: false
      required: false
      secret: false
    - description: New password for the specified user.
      name: password
      default: false
      isArray: false
      required: false
      secret: false
    - description: Password question for the specified user.
      name: passwordQuestion
      default: false
      isArray: false
      required: false
      secret: false
    - description: Password answer for the question.
      name: passwordAnswer
      default: false
      isArray: false
      required: false
      secret: false
    - auto: PREDEFINED
      description: The provider type. Can be "OKTA", "ACTIVE_DIRECTORY", "LDAP", "FEDERATION", or "SOCIAL".
      name: providerType
      predefined:
      - OKTA
      - ACTIVE_DIRECTORY
      - FEDERATION
      - SOCIAL
      default: false
      isArray: false
      required: false
      secret: false
    - description: Name of the provider.
      name: providerName
      default: false
      isArray: false
      required: false
      secret: false
    description: Updates a user with a given login. All fields are optional. Fields which are not set, will not be overwritten.
    execution: true
    name: okta-update-user
    deprecated: false
  - arguments:
    - description: ID of the group.
      name: groupId
      default: false
      isArray: false
      required: false
      secret: false
    - description: The maximum number of results to return.
      name: limit
      default: false
      isArray: false
      required: false
      secret: false
    - auto: PREDEFINED
      defaultValue: 'false'
      description: Whether to print extended user details. Can be "true" or "false". The default is "false".
      name: verbose
      predefined:
      - 'true'
      - 'false'
      default: false
      isArray: false
      required: false
      secret: false
    - description: Name of the group.
      name: groupName
      default: false
      isArray: false
      required: false
      secret: false
    description: Enumerates all users that are members of a group.
    name: okta-get-group-members
    outputs:
    - contextPath: Account.ID
      description: Okta account ID.
      type: String
    - contextPath: Account.Email
      description: Okta account email address.
      type: String
    - contextPath: Account.Username
      description: Okta account username.
      type: String
    - contextPath: Account.DisplayName
      description: Okta account display name.
      type: String
    - contextPath: Account.Type
      description: Account type - Okta.
      type: String
    - contextPath: Account.Status
      description: Okta account current status.
      type: String
    - contextPath: Account.Created
      description: Timestamp for when the user was created.
      type: Date
    - contextPath: Account.Activated
      description: Timestamp for when the user was activated.
      type: Date
    - contextPath: Account.StatusChanged
      description: Timestamp for when the user's status was last changed.
      type: Date
    - contextPath: Account.PasswordChanged
      description: Timestamp for when the user's password was last changed.
      type: Date
    deprecated: false
    execution: false
  - arguments:
    - description: Searches the name property of groups for matching values.
      name: query
      default: false
      isArray: false
      required: false
      secret: false
    - description: "Useful for performing structured queries where constraints on group attribute values can be explicitly targeted. \nThe following expressions are supported(among others) for groups with the filter query parameter: \ntype eq \"OKTA_GROUP\" - Groups that have a type of OKTA_GROUP; lastUpdated lt \"yyyy-MM-dd''T''HH:mm:ss.SSSZ\" - Groups with profile last updated before a specific timestamp; lastMembershipUpdated eq \"yyyy-MM-dd''T''HH:mm:ss.SSSZ\" - Groups with memberships last updated at a specific timestamp; id eq \"00g1emaKYZTWRYYRRTSK\" - Group with a specified ID. For more information about filtering, visit https://developer.okta.com/docs/api/getting_started/design_principles#filtering"
      name: filter
      default: false
      isArray: false
      required: false
      secret: false
    - defaultValue: '200'
      description: The maximum number of results to return. The default is 200.
      name: limit
      default: false
      isArray: false
      required: false
      secret: false
    description: Lists groups in your organization. A subset of groups can be returned that match a supported filter expression or query.
    name: okta-list-groups
    outputs:
    - contextPath: Okta.Group.ID
      description: Unique key for the group.
      type: String
    - contextPath: Okta.Group.Created
      description: Timestamp for when the group was created.
      type: Date
    - contextPath: Okta.Group.ObjectClass
      description: The group's profile.
      type: Unknown
    - contextPath: Okta.Group.LastUpdated
      description: Timestamp for when the group's profile was last updated.
      type: Date
    - contextPath: Okta.Group.LastMembershipUpdated
      description: Timestamp for when the group's membership was last updated.
      type: Date
    - contextPath: Okta.Group.Type
      description: The group type, which determines how a group's profile and membership are managed. Can be "OKTA_GROUP", "APP_GROUP", or "BUILT_IN".
      type: String
    - contextPath: Okta.Group.Name
      description: Name of the group.
      type: String
    - contextPath: Okta.Group.Description
      description: Description of the group.
      type: String
    deprecated: false
    execution: false
  - arguments:
    - description: 'Filters the lower time bound of the log events in the Internet Date/Time Format profile of ISO 8601. An example: 2017-05-03T16:22:18Z'
      name: since
      default: false
      isArray: false
      required: false
      secret: false
    - description: 'Filters the upper time bound of the log events in the Internet Date/Time Format profile of ISO 8601. An example: 2017-05-03T16:22:18Z'
      name: until
      default: false
      isArray: false
      required: false
      secret: false
    - auto: PREDEFINED
      defaultValue: ASCENDING
      description: The order of the returned events. Can be "ASCENDING" or "DESCENDING". The default is "ASCENDING".
      name: sortOrder
      predefined:
      - ASCENDING
      - DESCENDING
      default: false
      isArray: false
      required: false
      secret: false
    - description: The maximum number of results to return. The default is 100.
      name: limit
      default: false
      isArray: false
      required: false
      secret: false
    description: Returns failed login events.
    name: okta-get-failed-logins
    outputs:
    - contextPath: Okta.Logs.Events.actor.alternateId
      description: Alternative ID of the actor.
      type: String
    - contextPath: Okta.Logs.Events.actor.displayName
      description: Display name of the actor.
      type: String
    - contextPath: Okta.Logs.Events.actor.id
      description: ID of the actor.
      type: String
    - contextPath: Okta.Logs.Events.client.userAgent.rawUserAgent
      description: A raw string representation of the user agent, formatted according to section 5.5.3 of HTTP/1.1 Semantics and Content. Both the browser and the OS fields can be derived from this field.
      type: String
    - contextPath: Okta.Logs.Events.client.userAgent.os
      description: The operating system on which the client runs. For example, Microsoft Windows 10.
      type: String
    - contextPath: Okta.Logs.Events.client.userAgent.browser
      description: Identifies the browser type, if relevant. For example, Chrome.
      type: String
    - contextPath: Okta.Logs.Events.client.device
      description: Type of device that client operated from. For example, Computer.
      type: String
    - contextPath: Okta.Logs.Events.client.id
      description: For OAuth requests, the ID of the OAuth client making the request. For SSWS token requests, the ID of the agent making the request.
      type: String
    - contextPath: Okta.Logs.Events.client.ipAddress
      description: IP address from which the client made its request.
      type: String
    - contextPath: Okta.Logs.Events.client.geographicalContext.city
      description: The city encompassing the area containing the geo-location coordinates, if available. For example, Seattle, San Francisco.
      type: String
    - contextPath: Okta.Logs.Events.client.geographicalContext.state
      description: Full name of the state or province encompassing the area containing the geo-location coordinates. For example Montana, Incheon.
      type: String
    - contextPath: Okta.Logs.Events.client.geographicalContext.country
      description: Full name of the country encompassing the area containing the geo-location coordinates. For example, France, Uganda.
      type: String
    - contextPath: Okta.Logs.Events.displayMessage
      description: The display message for an event.
      type: String
    - contextPath: Okta.Logs.Events.eventType
      description: Type of event that was published.
      type: String
    - contextPath: Okta.Logs.Events.outcome.result
      description: Result of the action. Can be "SUCCESS", "FAILURE", "SKIPPED", "UNKNOWN".
      type: String
    - contextPath: Okta.Logs.Events.outcome.reason
      description: Reason for the result. For example, INVALID_CREDENTIALS.
      type: String
    - contextPath: Okta.Logs.Events.published
      description: Timestamp when the event was published.
      type: String
    - contextPath: Okta.Logs.Events.severity
      description: The event severity. Can be "DEBUG", "INFO", "WARN", or "ERROR".
      type: String
    - contextPath: Okta.Logs.Events.securityContext.asNumber
      description: Autonomous system number associated with the autonomous system that the event request was sourced to.
      type: Number
    - contextPath: Okta.Logs.Events.securityContext.asOrg
      description: Organization associated with the autonomous system that the event request was sourced to.
      type: String
    - contextPath: Okta.Logs.Events.securityContext.isp
      description: Internet service provider used to send the event's request.
      type: String
    - contextPath: Okta.Logs.Events.securityContext.domain
      description: The domain name associated with the IP address of the inbound event request.
      type: String
    - contextPath: Okta.Logs.Events.securityContext.isProxy
      description: Specifies whether an event's request is from a known proxy.
      type: String
    - contextPath: Okta.Logs.Events.request.ipChain.IP
      description: IP address.
      type: String
    - contextPath: Okta.Logs.Events.request.ipChain.geographicalContext.city
      description: The city encompassing the area containing the geo-location coordinates, if available. For example, Seattle, San Francisco.
      type: String
    - contextPath: Okta.Logs.Events.request.ipChain.geographicalContext.state
      description: Full name of the state or province encompassing the area containing the geo-location coordinates. For example, Montana, Incheon.
      type: String
    - contextPath: Okta.Logs.Events.request.ipChain.geographicalContext.country
      description: Full name of the country encompassing the area containing the geo-location coordinates. For example, France, Uganda.
      type: String
    - contextPath: Okta.Logs.Events.request.ipChain.source
      description: Details regarding the source.
      type: String
    - contextPath: Okta.Logs.Events.target.id
      description: ID of a target.
      type: String
    - contextPath: Okta.Logs.Events.target.type
      description: Type of a target.
      type: String
    - contextPath: Okta.Logs.Events.target.alternateId
      description: Alternative ID of a target.
      type: String
    - contextPath: Okta.Logs.Events.target.displayName
      description: Display name of a target.
      type: String
    deprecated: false
    execution: false
  - arguments:
    - description: "Useful for performing structured queries where constraints on LogEvent attribute values can be explicitly targeted.  \nThe following expressions are supported for events with the filter query parameter: eventType eq \" :eventType\" \n-Events that have a specific action; eventType target.id eq \":id\" \n- Events published with a specific target id; actor.id eq \":id\"\n- Events published with a specific actor ID. For more information about filtering, visit https://developer.okta.com/docs/api/getting_started/design_principles#filtering"
      name: filter
      default: false
      isArray: false
      required: false
      secret: false
    - description: "The query parameter can be used to perform keyword matching against a LogEvents object’s attribute values. To satisfy the constraint, all supplied keywords must be matched exactly. Note that matching is case-insensitive.  The following are some examples of common keyword filtering: \nEvents that mention a specific city: query=San Francisco; \nEvents that mention a specific url: query=interestingURI.com; \nEvents that mention a specific person: query=firstName lastName."
      name: query
      default: false
      isArray: false
      required: false
      secret: false
    - description: 'Filters the lower time bound of the log events in the Internet Date/Time Format profile of ISO 8601. For example: 2017-05-03T16:22:18Z.'
      name: since
      default: false
      isArray: false
      required: false
      secret: false
    - description: 'Filters the upper  time bound of the log events in the Internet Date/Time Format profile of ISO 8601. For example: 2017-05-03T16:22:18Z.'
      name: until
      default: false
      isArray: false
      required: false
      secret: false
    - auto: PREDEFINED
      defaultValue: ASCENDING
      description: The order of the returned events. Can be "ASCENDING" or "DESCENDING". The default is "ASCENDING".
      name: sortOrder
      predefined:
      - ASCENDING
      - DESCENDING
      default: false
      isArray: false
      required: false
      secret: false
    - defaultValue: '100'
      description: The maximum number of results to return. The default is 100.
      name: limit
      default: false
      isArray: false
      required: false
      secret: false
    description: Gets logs by providing optional filters.
    name: okta-get-logs
    outputs:
    - contextPath: Okta.Logs.Events.actor.alternateId
      description: Alternative ID of the actor.
      type: String
    - contextPath: Okta.Logs.Events.actor.displayName
      description: Display name of the actor.
      type: String
    - contextPath: Okta.Logs.Events.actor.id
      description: ID of the actor.
      type: String
    - contextPath: Okta.Logs.Events.client.userAgent.rawUserAgent
      description: A raw string representation of user agent, formatted according to section 5.5.3 of HTTP/1.1 Semantics and Content. Both the browser and the OS fields can be derived from this field.
      type: String
    - contextPath: Okta.Logs.Events.client.userAgent.os
      description: The operating system on which the client runs. For example, Microsoft Windows 10.
      type: String
    - contextPath: Okta.Logs.Events.client.userAgent.browser
      description: Identifies the type of web browser, if relevant. For example, Chrome.
      type: String
    - contextPath: Okta.Logs.Events.client.device
      description: Type of device from which the client operated. For example, Computer.
      type: String
    - contextPath: Okta.Logs.Events.client.id
      description: For OAuth requests, the ID of the OAuth client making the request. For SSWS token requests, the ID of the agent making the request.
      type: String
    - contextPath: Okta.Logs.Events.client.ipAddress
      description: IP address from which the client made its request.
      type: String
    - contextPath: Okta.Logs.Events.client.geographicalContext.city
      description: The city encompassing the area containing the geo-location coordinates, if available. For example, Seattle, San Francisco.
      type: String
    - contextPath: Okta.Logs.Events.client.geographicalContext.state
      description: Full name of the state or province encompassing the area containing the geo-location coordinates. For example, Montana, Incheon.
      type: String
    - contextPath: Okta.Logs.Events.client.geographicalContext.country
      description: Full name of the country encompassing the area containing the geo-location coordinates. For example, France, Uganda.
      type: String
    - contextPath: Okta.Logs.Events.displayMessage
      description: The display message for an event.
      type: String
    - contextPath: Okta.Logs.Events.eventType
      description: Type of event that was published.
      type: String
    - contextPath: Okta.Logs.Events.outcome.result
      description: Result of the action. Can be "SUCCESS", "FAILURE", "SKIPPED", or "UNKNOWN".
      type: String
    - contextPath: Okta.Logs.Events.outcome.reason
      description: Reason for the result. For example, INVALID_CREDENTIALS.
      type: String
    - contextPath: Okta.Logs.Events.published
      description: Timestamp when the event was published.
      type: String
    - contextPath: Okta.Logs.Events.severity
      description: The event severity. Can be "DEBUG", "INFO", "WARN", or "ERROR".
      type: String
    - contextPath: Okta.Logs.Events.securityContext.asNumber
      description: Autonomous system number associated with the autonomous system that the event request was sourced to.
      type: Number
    - contextPath: Okta.Logs.Events.securityContext.asOrg
      description: Organization associated with the autonomous system that the event request was sourced to.
      type: String
    - contextPath: Okta.Logs.Events.securityContext.isp
      description: Internet service provider used to send the event's request.
      type: String
    - contextPath: Okta.Logs.Events.securityContext.domain
      description: The domain name associated with the IP address of the inbound event request.
      type: String
    - contextPath: Okta.Logs.Events.securityContext.isProxy
      description: Specifies whether an event's request is from a known proxy.
      type: String
    - contextPath: Okta.Logs.Events.request.ipChain.IP
      description: IP address.
      type: String
    - contextPath: Okta.Logs.Events.request.ipChain.geographicalContext.city
      description: The city encompassing the area containing the geo-location coordinates, if available. For example, Seattle, San Francisco.
      type: String
    - contextPath: Okta.Logs.Events.request.ipChain.geographicalContext.state
      description: Full name of the state or province encompassing the area containing the geo-location coordinates. For example, Montana, Incheon.
      type: String
    - contextPath: Okta.Logs.Events.request.ipChain.geographicalContext.country
      description: Full name of the country encompassing the area containing the geo-location coordinates. For example, France, Uganda.
      type: String
    - contextPath: Okta.Logs.Events.request.ipChain.source
      description: Details regarding the source.
      type: String
    - contextPath: Okta.Logs.Events.target.id
      description: ID of a target.
      type: String
    - contextPath: Okta.Logs.Events.target.type
      description: Type of a target.
      type: String
    - contextPath: Okta.Logs.Events.target.alternateId
      description: Alternative ID of a target.
      type: String
    - contextPath: Okta.Logs.Events.target.displayName
      description: Display name of a target.
      type: String
    deprecated: false
    execution: false
  - arguments:
    - description: Filters the lower time bound of the log event in the Internet Date\Time format profile of ISO 8601. For example, 2020-02-14T16:00:18Z.
      name: since
      default: false
      isArray: false
      required: false
      secret: false
    - description: Filters the upper time bound of the log event in the Internet Date\Time format profile of ISO 8601. For example, 2020-02-14T16:00:18Z.
      name: until
      default: false
      isArray: false
      required: false
      secret: false
    - auto: PREDEFINED
      defaultValue: ASCENDING
      description: The order of the returned events. Can be "ASCENDING" or "DESCENDING". The default is "ASCENDING".
      name: sortOrder
      predefined:
      - ASCENDING
      - DESCENDING
      default: false
      isArray: false
      required: false
      secret: false
    - defaultValue: '100'
      description: The maximum number of results to return. The default is 100.
      name: limit
      default: false
      isArray: false
      required: false
      secret: false
    description: Gets events for when a user was added to a group.
    name: okta-get-group-assignments
    outputs:
    - contextPath: Okta.Logs.Events.actor.alternateId
      description: Alternative ID of the actor.
      type: String
    - contextPath: Okta.Logs.Events.actor.displayName
      description: Display name of the actor.
      type: String
    - contextPath: Okta.Logs.Event.actor.id
      description: ID of the actor.
      type: String
    - contextPath: Okta.Logs.Events.client.userAgent.rawUserAgent
      description: A raw string representation of user agent, formatted according to section 5.5.3 of HTTP/1.1 Semantics and Content. Both the browser and the OS fields can be derived from this field.
      type: String
    - contextPath: Okta.Logs.Events.client.userAgent.os
      description: The operating system on which the client runs. For example, Microsoft Windows 10.
      type: String
    - contextPath: Okta.Logs.Events.client.userAgent.browser
      description: Identifies the type of web browser, if relevant. For example, Chrome.
      type: String
    - contextPath: Okta.Logs.Events.client.device
      description: Type of device from which the client operated. For example, Computer.
      type: String
    - contextPath: Okta.Logs.Events.client.id
      description: For OAuth requests, the ID of the OAuth client making the request. For SSWS token requests, the ID of the agent making the request.
      type: String
    - contextPath: Okta.Logs.Events.client.ipAddress
      description: IP address from which the client made its request.
      type: String
    - contextPath: Okta.Logs.Events.client.geographicalContext.city
      description: The city encompassing the area containing the geo-location coordinates, if available. For example, Seattle, San Francisco.
      type: String
    - contextPath: Okta.Logs.Events.client.geographicalContext.state
      description: Full name of the state or province encompassing in the area containing the geo-location coordinates. For example, Montana, Incheon.
      type: String
    - contextPath: Okta.Logs.Events.client.geographicalContext.country
      description: Full name of the country encompassing the area containing the geo-location coordinates. For example, France, Uganda.
      type: String
    - contextPath: Okta.Logs.Events.displayMessage
      description: The display message for an event.
      type: String
    - contextPath: Okta.Logs.Events.eventType
      description: Type of event that was published.
      type: String
    - contextPath: Okta.Logs.Events.outcome.result
      description: Result of the action. Can be "SUCCESS", "FAILURE", "SKIPPED", or "UNKNOWN".
      type: String
    - contextPath: Okta.Logs.Events.outcome.reason
      description: Reason for the result. For example INVALID_CREDENTIALS.
      type: Unknown
    - contextPath: Okta.Logs.Events.published
      description: Timestamp when the event was published.
      type: String
    - contextPath: Okta.Logs.Events.severity
      description: The event severity. Can be "DEBUG", "INFO", "WARN", or "ERROR".
      type: String
    - contextPath: Okta.Logs.Events.securityContext.asNumber
      description: Autonomous system number associated with the autonomous system that the event request was sourced to.
      type: Number
    - contextPath: Okta.Logs.Events.securityContext.asOrg
      description: Organization associated with the autonomous system that the event request was sourced to.
      type: String
    - contextPath: Okta.Logs.Events.securityContext.isp
      description: Internet service provider used to send the event's request.
      type: String
    - contextPath: Okta.Logs.Events.securityContext.domain
      description: The domain name associated with the IP address of the inbound event request.
      type: String
    - contextPath: Okta.Logs.Events.securityContext.isProxy
      description: Specifies whether an event's request is from a known proxy.
      type: String
    - contextPath: Okta.Logs.Events.request.ipChain.IP
      description: IP address.
      type: String
    - contextPath: Okta.Logs.Events.request.ipChain.geographicalContext.city
      description: The city encompassing the area containing the geo-location coordinates, if available. For example, Seattle, San Francisco.
      type: String
    - contextPath: Okta.Logs.Events.request.ipChain.geographicalContext.state
      description: Full name of the state or province encompassing the area containing the geo-location coordinates. For example, Montana, Incheon.
      type: String
    - contextPath: Okta.Logs.Events.request.ipChain.geographicalContext.country
      description: Full name of the country encompassing the area containing the geo-location coordinates. For example, France, Uganda.
      type: String
    - contextPath: Okta.Logs.Events.request.ipChain.source
      description: Details regarding the source.
      type: String
    - contextPath: Okta.Logs.Events.target.id
      description: ID of a target.
      type: String
    - contextPath: Okta.Logs.Events.target.type
      description: Target type.
      type: String
    - contextPath: Okta.Logs.Events.target.alternateId
      description: Alternative ID of a target.
      type: String
    - contextPath: Okta.Logs.Events.target.displayName
      description: Display name of a target.
      type: String
    deprecated: false
    execution: false
  - arguments:
    - description: Filters the lower time bound of the log event in the Internet Date\Time format profile of ISO 8601. For example, 2020-02-14T16:00:18Z.
      name: since
      default: false
      isArray: false
      required: false
      secret: false
    - description: Filters the upper time bound of the log event in the Internet Date\Time format profile of ISO 8601. For example, 2020-02-14T16:00:18Z.
      name: until
      default: false
      isArray: false
      required: false
      secret: false
    - auto: PREDEFINED
      defaultValue: ASCENDING
      description: The order of the returned events. Can be "ASCENDING" or "DESCENDING". The default is "ASCENDING".
      name: sortOrder
      predefined:
      - ASCENDING
      - DESCENDING
      default: false
      isArray: false
      required: false
      secret: false
    - defaultValue: '100'
      description: The maximum number of results to return. The default is 100.
      name: limit
      default: false
      isArray: false
      required: false
      secret: false
    description: Returns events for when a user was assigned to an application.
    name: okta-get-application-assignments
    outputs:
    - contextPath: Okta.Logs.Events.actor.alternateId
      description: Alternative ID of the actor.
      type: String
    - contextPath: Okta.Logs.Events.actor.displayName
      description: Display name of the actor.
      type: String
    - contextPath: Okta.Logs.Event.actor.id
      description: ID of the actor.
      type: String
    - contextPath: Okta.Logs.Events.client.userAgent.rawUserAgent
      description: A raw string representation of the user agent, formatted according to section 5.5.3 of HTTP/1.1 Semantics and Content. Both the browser and the OS fields can be derived from this field.
      type: String
    - contextPath: Okta.Logs.Events.client.userAgent.os
      description: The OS on which the client runs. For example, Microsoft Windows 10.
      type: String
    - contextPath: Okta.Logs.Events.client.userAgent.browser
      description: Identifies the type of web browser, if relevant. For example, Chrome.
      type: String
    - contextPath: Okta.Logs.Events.client.device
      description: Type of device from which the client operated. For example, Computer.
      type: String
    - contextPath: Okta.Logs.Events.client.id
      description: For OAuth requests, the ID of the OAuth client making the request. For SSWS token requests, the ID of the agent making the request.
      type: String
    - contextPath: Okta.Logs.Events.client.ipAddress
      description: IP address from which the client made its request.
      type: String
    - contextPath: Okta.Logs.Events.client.geographicalContext.city
      description: The city encompassing the area containing the geo-location coordinates, if available. For example, Seattle, San Francisco.
      type: String
    - contextPath: Okta.Logs.Events.client.geographicalContext.state
      description: Full name of the state or province encompassing the area containing the geo-location coordinates. For example, Montana, Incheon.
      type: String
    - contextPath: Okta.Logs.Events.client.geographicalContext.country
      description: Full name of the country encompassing the area containing the geo-location coordinates. For example, France, Uganda.
      type: String
    - contextPath: Okta.Logs.Events.displayMessage
      description: The display message for an event.
      type: String
    - contextPath: Okta.Logs.Events.eventType
      description: Type of event that was published.
      type: String
    - contextPath: Okta.Logs.Events.outcome.result
      description: Result of the action. For example, "SUCCESS", "FAILURE", "SKIPPED", or "UNKNOWN".
      type: String
    - contextPath: Okta.Logs.Events.outcome.reason
      description: Reason for the result. For example INVALID_CREDENTIALS.
      type: String
    - contextPath: Okta.Logs.Events.published
      description: Timestamp when the event was published.
      type: String
    - contextPath: Okta.Logs.Events.severity
      description: The event severity. Can be "DEBUG", "INFO", "WARN", or "ERROR".
      type: String
    - contextPath: Okta.Logs.Events.securityContext.asNumber
      description: Autonomous system number associated with the autonomous system that the event request was sourced to.
      type: Number
    - contextPath: Okta.Logs.Events.securityContext.asOrg
      description: Organization associated with the autonomous system that the event request was sourced to.
      type: String
    - contextPath: Okta.Logs.Events.securityContext.isp
      description: Internet service provider used to send the event's request.
      type: String
    - contextPath: Okta.Logs.Events.securityContext.domain
      description: The domain name associated with the IP address of the inbound event request.
      type: String
    - contextPath: Okta.Logs.Events.securityContext.isProxy
      description: Specifies whether an event's request is from a known proxy.
      type: String
    - contextPath: Okta.Logs.Events.request.ipChain.IP
      description: IP address.
      type: String
    - contextPath: Okta.Logs.Events.request.ipChain.geographicalContext.city
      description: The city encompassing the area containing the geo-location coordinates, if available. For example, Seattle, San Francisco.
      type: String
    - contextPath: Okta.Logs.Events.request.ipChain.geographicalContext.state
      description: Full name of the state or province encompassing the area containing the geo-location coordinates. For example, Montana, Incheon.
      type: String
    - contextPath: Okta.Logs.Events.request.ipChain.geographicalContext.country
      description: Full name of the country encompassing the area containing the geo-location coordinates. For example, France, Uganda.
      type: String
    - contextPath: Okta.Logs.Events.request.ipChain.source
      description: Details regarding the source.
      type: String
    - contextPath: Okta.Logs.Events.target.id
      description: ID of a target.
      type: String
    - contextPath: Okta.Logs.Events.target.type
      description: Type of a target.
      type: String
    - contextPath: Okta.Logs.Events.target.alternateId
      description: Alternative ID of a target.
      type: String
    - contextPath: Okta.Logs.Events.target.displayName
      description: Display name of a target.
      type: String
    deprecated: false
    execution: false
  - arguments:
    - description: Filters the lower time bound of the log event in the Internet Date\Time format profile of ISO 8601. For example, 2020-02-14T16:00:18Z.
      name: since
      default: false
      isArray: false
      required: false
      secret: false
    - description: Filters the upper time bound of the log event in the Internet Date\Time format profile of ISO 8601. For example, 2020-02-14T16:00:18Z.
      name: until
      default: false
      isArray: false
      required: false
      secret: false
    - auto: PREDEFINED
      defaultValue: ASCENDING
      description: The order of the returned events. Can be "ASCENDING" or "DESCENDING". The default is "ASCENDING".
      name: sortOrder
      predefined:
      - ASCENDING
      - DESCENDING
      default: false
      isArray: false
      required: false
      secret: false
    - defaultValue: '100'
      description: The maximum number of results to return. The default is 100.
      name: limit
      default: false
      isArray: false
      required: false
      secret: false
    description: Returns logs using specified filters.
    name: okta-get-application-authentication
    outputs:
    - contextPath: Okta.Logs.Events.actor.alternateId
      description: Alternative ID of the actor.
      type: String
    - contextPath: Okta.Logs.Events.actor.displayName
      description: Display name of the actor.
      type: String
    - contextPath: Okta.Logs.Events.actor.id
      description: ID of the actor.
      type: String
    - contextPath: Okta.Logs.Events.client.userAgent.rawUserAgent
      description: A raw string representation of user agent, formatted according to section 5.5.3 of HTTP/1.1 Semantics and Content. Both the browser and the OS fields can be derived from this field.
      type: String
    - contextPath: Okta.Logs.Events.client.userAgent.os
      description: The operating system on which the client runs. For example, Microsoft Windows 10.
      type: String
    - contextPath: Okta.Logs.Events.client.userAgent.browser
      description: Identifies the type of web browser, if relevant. For example, Chrome.
      type: String
    - contextPath: Okta.Logs.Events.client.device
      description: Type of device from which the client operated. For example, Computer.
      type: String
    - contextPath: Okta.Logs.Events.client.id
      description: For OAuth requests, the ID of the OAuth client making the request. For SSWS token requests, the ID of the agent making the request.
      type: String
    - contextPath: Okta.Logs.Events.client.ipAddress
      description: IP address from which the client made its request.
      type: String
    - contextPath: Okta.Logs.Events.client.geographicalContext.city
      description: The city encompassing the area containing the geo-location coordinates, if available. For example, Seattle, San Francisco.
      type: String
    - contextPath: Okta.Logs.Events.client.geographicalContext.state
      description: Full name of the state or province encompassing the area containing the geo-location coordinates. For example, Montana, Incheon.
      type: String
    - contextPath: Okta.Logs.Events.client.geographicalContext.country
      description: Full name of the country encompassing the area containing the geo-location coordinates. For example, France, Uganda.
      type: String
    - contextPath: Okta.Logs.Events.displayMessage
      description: The display message for an event.
      type: String
    - contextPath: Okta.Logs.Events.eventType
      description: Type of event that was published.
      type: String
    - contextPath: Okta.Logs.Events.outcome.result
      description: Result of the action. Can be "SUCCESS", "FAILURE", "SKIPPED", or "UNKNOWN".
      type: String
    - contextPath: Okta.Logs.Events.outcome.reason
      description: Reason for the result. For example INVALID_CREDENTIALS.
      type: String
    - contextPath: Okta.Logs.Events.published
      description: Timestamp when the event was published.
      type: String
    - contextPath: Okta.Logs.Events.severity
      description: The event severity. Can be "DEBUG", "INFO", "WARN", or "ERROR".
      type: String
    - contextPath: Okta.Logs.Events.securityContext.asNumber
      description: Autonomous system number associated with the autonomous system that the event request was sourced to.
      type: Number
    - contextPath: Okta.Logs.Events.securityContext.asOrg
      description: Organization associated with the autonomous system that the event request was sourced to.
      type: String
    - contextPath: Okta.Logs.Events.securityContext.isp
      description: Internet service provider used to send the event's request.
      type: String
    - contextPath: Okta.Logs.Events.securityContext.domain
      description: The domain name associated with the IP address of the inbound event request.
      type: String
    - contextPath: Okta.Logs.Events.securityContext.isProxy
      description: Specifies whether an event's request is from a known proxy.
      type: String
    - contextPath: Okta.Logs.Events.request.ipChain.IP
      description: IP address.
      type: String
    - contextPath: Okta.Logs.Events.request.ipChain.geographicalContext.city
      description: The city encompassing the area containing the geo-location coordinates, if available. For example, Seattle, San Francisco.
      type: String
    - contextPath: Okta.Logs.Events.request.ipChain.geographicalContext.state
      description: Full name of the state or province encompassing the area containing the geo-location coordinates. For example, Montana, Incheon.
      type: String
    - contextPath: Okta.Logs.Events.request.ipChain.geographicalContext.country
      description: Full name of the country encompassing the area containing the geo-location coordinates. For example, France, Uganda.
      type: String
    - contextPath: Okta.Logs.Events.request.ipChain.source
      description: Details regarding the source.
      type: String
    - contextPath: Okta.Logs.Events.target.id
      description: ID of a target.
      type: String
    - contextPath: Okta.Logs.Events.target.type
      description: Type of a target.
      type: String
    - contextPath: Okta.Logs.Events.target.alternateId
      description: Alternative ID of a target.
      type: String
    - contextPath: Okta.Logs.Events.target.displayName
      description: Display name of a target.
      type: String
    deprecated: false
    execution: false
  - arguments:
    - description: Okta User ID.
      name: userId
      default: false
      isArray: false
      required: false
      secret: false
    - description: Username of the user.
      name: username
      default: false
      isArray: false
      required: false
      secret: false
    description: Deletes the specified user.
    execution: true
    name: okta-delete-user
    deprecated: false
  - arguments:
    - description: Okta User ID.
      name: userId
      required: true
      default: false
      isArray: false
      secret: false
    description: |-
      Removes all active identity provider sessions. This forces the user to authenticate upon the next operation. Optionally revokes OpenID Connect and OAuth refresh and access tokens issued to the user.
      For more information and examples:
      https://developer.okta.com/docs/reference/api/users/#user-sessions
    name: okta-clear-user-sessions
    deprecated: false
    execution: false
  - arguments:
    - default: false
      description: The maximum number of results to return.
      isArray: false
      name: limit
      required: false
      secret: false
    description: Get an Okta Zone object
    name: okta-list-zones
    outputs:
    - contextPath: Okta.Zone.created
      description: Zone creation timestamp, in the format 2020-04-06T22:23:12.000Z.
      type: Date
    - contextPath: Okta.Zone.gateways.type
      description: Gateways IP entry type, e.g., CIDR.
      type: String
    - contextPath: Okta.Zone.gateways.value
      description: Gateways IP entry value, e.g., 34.103.1.108/32.
      type: String
    - contextPath: Okta.Zone.id
      description: Zone ID, e.g., nzoqsmcx1qWYJ6wYF0h7.
      type: String
    - contextPath: Okta.Zone.lastUpdated
      description: Zone last update timestamp, e.g., 2020-04-06T22:23:12.000Z.
      type: Date
    - contextPath: Okta.Zone.name
      description: Zone name.
      type: String
    - contextPath: Okta.Zone.proxies.type
      description: Proxies IP entry type e.g. CIDR
      type: String
    - contextPath: Okta.Zone.proxies.value
      description: Proxies IP entry value, e.g., 34.103.1.108/32.
      type: Unknown
    - contextPath: Okta.Zone.status
      description: Zone status, e.g., ACTIVE.
      type: String
    - contextPath: Okta.Zone.system
      description: True if this is a system zone, false if user-created.
      type: Number
    - contextPath: Okta.Zone.type
      description: Zone type, e.g., IP.
      type: String
    deprecated: false
    execution: false
  - arguments:
    - description: Zone ID to update, e.g., nzoqsmcx1qWYJ6wYF0h7.
      name: zoneID
      required: true
      default: false
      isArray: false
      secret: false
    - description: Updates the zone name.
      name: zoneName
      default: false
      isArray: false
      required: false
      secret: false
    - description: 'Updates Gateway IP addresses: CIDR range (1.1.0.0/16) or single IP address (2.2.2.2).'
      isArray: true
      name: gatewayIPs
      default: false
      required: false
      secret: false
    - description: 'Update Proxy IP addresses: CIDR range (1.1.0.0/16) or single IP address (2.2.2.2).'
      isArray: true
      name: proxyIPs
      default: false
      required: false
      secret: false
    description: Update an Okta Zone
    name: okta-update-zone
    outputs:
    - contextPath: Okta.Zone.created
      description: Zone creation timestamp, e.g., 2020-04-06T22:23:12.000Z.
      type: Date
    - contextPath: Okta.Zone.gateways.type
      description: Gateways IP entry type, e.g., CIDR.
      type: String
    - contextPath: Okta.Zone.gateways.value
      description: Gateways IP entry value, e.g., 34.103.1.108/32.
      type: String
    - contextPath: Okta.Zone.id
      description: Okta Zone ID, e.g., nzoqsmcx1qWYJ6wYF0h7.
      type: String
    - contextPath: Okta.Zone.lastUpdated
      description: Zone last update timestamp, in the format 2020-04-06T22:23:12.000Z.
      type: Date
    - contextPath: Okta.Zone.name
      description: Zone name.
      type: String
    - contextPath: Okta.Zone.proxies.type
      description: Proxies IP entry type, e.g., CIDR.
      type: String
    - contextPath: Okta.Zone.proxies.value
      description: Proxies IP entry value, e.g., 34.103.1.108/32.
      type: Unknown
    - contextPath: Okta.Zone.status
      description: Zone status, e.g., ACTIVE.
      type: String
    - contextPath: Okta.Zone.system
      description: True if this is a system zone, false if user-created.
      type: Number
    - contextPath: Okta.Zone.type
      description: Zone type, e.g., IP.
      type: String
    deprecated: false
    execution: false
  - arguments:
    - description: Zone ID to get, e.g., nzoqsmcx1qWYJ6wYF0h.7
      name: zoneID
      required: true
      default: false
      isArray: false
      secret: false
    description: Get a Zone by its ID
    name: okta-get-zone
    outputs:
    - contextPath: Okta.Zone.created
      description: Zone creation timestamp, in the format 2020-04-06T22:23:12.000Z.
      type: Date
    - contextPath: Okta.Zone.gateways.type
      description: Gateways IP entry type, e.g., CIDR.
      type: String
    - contextPath: Okta.Zone.gateways.value
      description: Gateways IP entry value, e.g., 34.103.1.108/32.
      type: String
    - contextPath: Okta.Zone.id
      description: Okta Zone ID, e.g., nzoqsmcx1qWYJ6wYF0h7.
      type: String
    - contextPath: Okta.Zone.lastUpdated
      description: Zone last update timestamp, in the format 2020-04-06T22:23:12.000Z.
      type: Date
    - contextPath: Okta.Zone.name
      description: Zone name.
      type: String
    - contextPath: Okta.Zone.proxies.type
      description: Proxies IP entry type, e.g., CIDR.
      type: String
    - contextPath: Okta.Zone.proxies.value
      description: Proxies IP entry value, e.g., 34.103.1.108/32.
      type: Unknown
    - contextPath: Okta.Zone.status
      description: Zone status, e.g,. ACTIVE.
      type: String
    - contextPath: Okta.Zone.system
      description: True if this is a system zone, false if user-created.
      type: Number
    - contextPath: Okta.Zone.type
      description: Zone type, e.g., IP.
      type: String
    deprecated: false
    execution: false
  - arguments:
    - description: Zone name
      name: name
      required: true
      default: false
      isArray: false
      secret: false
    - description: 'Update Gateway IP addresses: CIDR range (1.1.0.0/16) or single IP address (2.2.2.2).'
      name: gateway_ips
      default: false
      isArray: false
      required: false
      secret: false
    - description: 'Update Proxy IP addresses: CIDR range (1.1.0.0/16) or single IP address (2.2.2.2).'
      name: proxies
      default: false
      isArray: false
      required: false
      secret: false
    description: Creates a Zone with the specified name
    name: okta-create-zone
    deprecated: false
    execution: false
  - arguments:
    - description: Name of the group to add.
      name: name
      required: true
      default: false
      isArray: false
      secret: false
    - description: Description of the group to add.
      name: description
      default: false
      isArray: false
      required: false
      secret: false
    description: Create a new group in Okta tenant.
    execution: true
    name: okta-create-group
    outputs:
    - contextPath: OktaGroup.ID
      description: Group ID in Okta,
      type: Unknown
    - contextPath: OktaGroup.Name
      description: Group name in Okta,
      type: Unknown
    - contextPath: OktaGroup.Description
      description: Group description in Okta,
      type: Unknown
    - contextPath: OktaGroup.Type
      description: Group type in Okta,
      type: Unknown
    deprecated: false
  - arguments:
    - description: Name of the group to assign to the app.
      name: groupName
      default: false
      isArray: false
      required: false
      secret: false
    - description: ID of the group to assign to the app.
      name: groupId
      default: false
      isArray: false
      required: false
      secret: false
    - description: Friendly name of the app that the group will be assigned to.
      name: appName
      default: false
      isArray: false
      required: false
      secret: false
    description: Assign a group to an application
    name: okta-assign-group-to-app
    deprecated: false
    execution: false
  dockerimage: demisto/python3:3.10.9.42476
  runonce: false
  script: '-'
  subtype: python3
  type: python
  feed: false
  isfetch: false
  longRunning: false
  longRunningPort: false
fromversion: 5.0.0
tests:
- OktaV2-Test<|MERGE_RESOLUTION|>--- conflicted
+++ resolved
@@ -10,23 +10,17 @@
   name: url
   required: true
   type: 0
-<<<<<<< HEAD
   section: Connect
-- display: API Token (see Detailed Instructions)
-=======
 - name: credentials
   type: 9
   displaypassword: API Token (see detailed instructions)
   hiddenusername: true
+  section: Connect
 - display: API Token (see detailed instructions)
->>>>>>> 29a2a780
   name: apitoken
   type: 4
-<<<<<<< HEAD
+  hidden: true
   section: Connect
-=======
-  hidden: true
->>>>>>> 29a2a780
 - display: Trust any certificate (not secure)
   name: insecure
   required: false
@@ -440,11 +434,15 @@
       secret: false
     - description: Searches the name property of groups for matching values.
       name: query
-<<<<<<< HEAD
-    - description: "Useful for performing structured queries where constraints on group attribute values can be explicitly targeted. \nThe following expressions are supported(among others) for groups with the filter query parameter: \ntype eq \"OKTA_GROUP\" - Groups that have a type of OKTA_GROUP; lastUpdated lt \"yyyy-MM-dd''T''HH:mm:ss.SSSZ\" - Groups with profile last updated before a specific timestamp; lastMembershipUpdated eq \"yyyy-MM-dd''T''HH:mm:ss.SSSZ\" - Groups with memberships last updated at a specific timestamp; id eq \"00g1emaKYZTWRYYRRTSK\" - Group with a specified ID. For more information about filtering, visit https://developer.okta.com/docs/api/getting_started/design_principles#filtering"
-=======
-    - description: "Useful for performing structured queries where constraints on group attribute values can be explicitly targeted. \nThe following expressions are supported (among others) for groups with the filter query parameter: \ntype eq \"OKTA_GROUP\" - Groups that have a type of OKTA_GROUP; lastUpdated lt \"yyyy-MM-dd''T''HH:mm:ss.SSSZ\" - Groups with profile last updated before a specific timestamp; lastMembershipUpdated eq \"yyyy-MM-dd''T''HH:mm:ss.SSSZ\" - Groups with memberships last updated at a specific timestamp; id eq \"00g1emaKYZTWRYYRRTSK\" - Group with a specified ID. For more information about filtering, visit https://developer.okta.com/docs/api/getting_started/design_principles#filtering"
->>>>>>> 29a2a780
+    - description: "Useful for performing structured queries where constraints on\
+        \ group attribute values can be explicitly targeted. \nThe following expressions\
+        \ are supported(among others) for groups with the filter query parameter:\
+        \ \ntype eq \"OKTA_GROUP\" - Groups that have a type of OKTA_GROUP; lastUpdated\
+        \ lt \"yyyy-MM-dd''T''HH:mm:ss.SSSZ\" - Groups with profile last updated before\
+        \ a specific timestamp; lastMembershipUpdated eq \"yyyy-MM-dd''T''HH:mm:ss.SSSZ\"\
+        \ - Groups with memberships last updated at a specific timestamp; id eq \"\
+        00g1emaKYZTWRYYRRTSK\" - Group with a specified ID. For more information about\
+        \ filtering, visit https://developer.okta.com/docs/api/getting_started/design_principles#filtering"
       name: filter
     description: Lists users in your organization.
     name: okta-list-users
