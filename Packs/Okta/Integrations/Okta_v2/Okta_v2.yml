--- conflicted
+++ resolved
@@ -13,27 +13,17 @@
   section: Connect
 - name: credentials
   type: 9
-<<<<<<< HEAD
-  displaypassword: API Token (see detailed instructions)
-=======
   displaypassword: API Token
->>>>>>> 90cf3b88
   hiddenusername: true
   section: Connect
   required: false
   display: ''
-<<<<<<< HEAD
-- display: API Token (see detailed instructions)
-=======
 - display: API Token
->>>>>>> 90cf3b88
   name: apitoken
   type: 4
   hidden: true
   section: Connect
   required: false
-<<<<<<< HEAD
-=======
 - display: Use OAuth 2.0 Authentication
   name: use_oauth
   type: 8
@@ -66,7 +56,6 @@
   - ES384
   - ES512
   defaultvalue: RS256
->>>>>>> 90cf3b88
 - display: Trust any certificate (not secure)
   name: insecure
   type: 8
@@ -1428,18 +1417,6 @@
     name: okta-create-group
     outputs:
     - contextPath: OktaGroup.ID
-<<<<<<< HEAD
-      description: Group ID in Okta,.
-      type: Unknown
-    - contextPath: OktaGroup.Name
-      description: Group name in Okta,.
-      type: Unknown
-    - contextPath: OktaGroup.Description
-      description: Group description in Okta,.
-      type: Unknown
-    - contextPath: OktaGroup.Type
-      description: Group type in Okta,.
-=======
       description: Group ID in Okta.
       type: Unknown
     - contextPath: OktaGroup.Name
@@ -1450,7 +1427,6 @@
       type: Unknown
     - contextPath: OktaGroup.Type
       description: Group type in Okta.
->>>>>>> 90cf3b88
       type: Unknown
   - arguments:
     - description: Name of the group to assign to the app.
@@ -1507,13 +1483,9 @@
     - contextPath: Account.Username
       description: Okta account usernames returned by the search.
       type: String
-<<<<<<< HEAD
-  dockerimage: demisto/python3:3.10.13.74666
-=======
   - description: Reset OAuth authentication data (authentication process will start from the beginning, and a new token will be generated).
     name: okta-auth-reset
   dockerimage: demisto/crypto:1.0.0.87358
->>>>>>> 90cf3b88
   runonce: false
   script: ""
   subtype: python3
