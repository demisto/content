category: Authentication
commonfields:
  id: Okta v2
  version: -1
configuration:
- display: Okta URL (https://<domain>.okta.com)
  name: url
  required: true
  type: 0
- display: API Token (see Detailed Instructions)
  name: apitoken
  required: true
  type: 4
- display: Trust any certificate (not secure)
  name: insecure
  required: false
  type: 8
- display: Use system proxy settings
  name: proxy
  required: false
  type: 8
description: Integration with Okta's cloud-based identity management service.
display: Okta v2
name: Okta v2
script:
  commands:
  - arguments:
    - default: true
      description: Username to unlock.
      name: username
      required: true
    description: Unlocks a single user.
    execution: true
    name: okta-unlock-user
  - arguments:
    - description: Username to deactivate.
      name: username
      required: true
    description: Deactivates a single user.
    name: okta-deactivate-user
  - arguments:
    - default: true
      description: Username to activate.
      name: username
      required: true
    description: Activates a single user.
    name: okta-activate-user
  - arguments:
    - default: true
      description: Username to suspend.
      name: username
      required: true
    description: Suspends a single user. This operation can only be performed on users
      with an ACTIVE status. After the porcess is completed, the user's status is
      SUSPENDED.
    name: okta-suspend-user
  - arguments:
    - default: true
      description: Username to change the status to ACTIVE.
      name: username
      required: true
    description: Returns a single user to ACTIVE status. This operation can only be
      performed on users that have a SUSPENDED status.
    name: okta-unsuspend-user
  - arguments:
    - description: Username for which to return all enrolled factors.
      name: username
    - description: User ID of the user for which to get all enrolled factors.
      name: userId
    description: Returns all the enrolled factors for the specified user.
    name: okta-get-user-factors
    outputs:
    - contextPath: Account.ID
      description: Okta account ID.
      type: String
    - contextPath: Account.Factor.ID
      description: Okta account factor ID.
      type: String
    - contextPath: Account.Factor.Provider
      description: Okta account factor provider
      type: String
    - contextPath: Account.Factor.Profile
      description: Okta account factor profile.
      type: String
    - contextPath: Account.Factor.FactorType
      description: Okta account factor type.
      type: String
    - contextPath: Account.Factor.Status
      description: Okta account factor status.
      type: Unknown
  - arguments:
    - description: The user ID
      name: userId
    - description: Username for which to un-enroll an existing factor.
      name: username
    - description: The ID of the factor to reset.
      name: factorId
      required: true
    description: Un-enrolls an existing factor for the specified user. This enables
      the user to enroll a new factor.
    name: okta-reset-factor
  - arguments:
    - default: true
      description: Okta username for which to set the password.
      name: username
      required: true
    - description: The new password to set for the user.
      name: password
      required: true
    description: Sets passwords without validating existing user credentials.
    execution: true
    name: okta-set-password
  - arguments:
    - description: ID of the user to add to the group.
      name: userId
    - description: Name of the user to add to the group.
      name: username
    - description: ID of the group to add the user to.
      name: groupId
    - description: Name of the group to add the user to.
      name: groupName
    description: Adds a user to a group with OKTA_GROUP type.
    name: okta-add-to-group
  - arguments:
    - description: ID of the user to remove from the group.
      name: userId
    - description: Name of the user to remove from the group.
      name: username
    - description: ID of the group to remove the user from.
      name: groupId
    - description: Name of the group to remove the user from.
      name: groupName
    description: Removes a user from a group with OKTA_GROUP type
    name: okta-remove-from-group
  - arguments:
    - default: true
      description: Username in Okta for which to get the associated groups.
      name: username
      required: true
    description: Returns all user groups associated with a specified user.
    name: okta-get-groups
    outputs:
    - contextPath: Account.Group
      description: Okta groups with which the account is associated.
      type: Unknown
    - contextPath: Account.ID
      description: Okta account ID.
      type: String
    - contextPath: Account.Type
      description: Okta account type.
      type: String
    - contextPath: Account.Group.ID
      description: Unique key for the group.
      type: String
    - contextPath: Account.Group.Created
      description: Timestamp when the group was created.
      type: Date
    - contextPath: Account.Group.ObjectClass
      description: The object class, which determines the group's profile.
      type: String
    - contextPath: Account.Group.LastUpdated
      description: Timestamp when the group's profile was last updated.
      type: Date
    - contextPath: Account.Group.LastMembershipUpdated
      description: Timestamp when the group's memberships were last updated.
      type: Date
    - contextPath: Account.Group.Type
      description: Group type, which determines how a group's profile and memberships
        are managed.
      type: String
    - contextPath: Account.Group.Description
      description: Description of the group.
      type: String
    - contextPath: Account.Group.Name
      description: Name of the group.
      type: String
  - arguments:
    - description: The ID of the user to enroll and verify.
      name: userId
      required: true
    - description: The push factor ID.
      name: factorId
      required: true
    description: Enrolls and verifies a push factor for the specified user.
    name: okta-verify-push-factor
    outputs:
    - contextPath: Account.ID
      description: Okta user ID.
      type: String
    - contextPath: Account.VerifyPushResult
      description: Okta user push factor result.
      type: String
  - arguments:
    - default: true
      description: Term by which to search. Can be a first name, last name, or email
        address.
      name: term
      required: true
    - description: The maximum number of results to return. The default and maximum
        is 200.
      name: limit
    - auto: PREDEFINED
      defaultValue: 'false'
      description: Whether to return details of users that match the found term. Can
        be "true" or "false". The default is "false".
      name: verbose
      predefined:
      - 'true'
      - 'false'
    description: Searches for Okta users.
    name: okta-search
    outputs:
    - contextPath: Account.ID
      description: Okta account IDs returned by the search.
      type: String
    - contextPath: Account.Username
      description: Okta account usernames returned by the search.
      type: String
    - contextPath: Account.Email
      description: Okta account emails returned by the search.
      type: String
    - contextPath: Account.DisplayName
      description: Okta account display names returned by the search.
      type: String
    - contextPath: Account.Type
      description: Okta account type returned by the search.
      type: String
    - contextPath: Account.Status
      description: Okta account current status.
      type: String
    - contextPath: Account.Created
      description: Timestamp for when the user was created.
      type: Date
    - contextPath: Account.Activated
      description: Timestamp for when the user was activated.
      type: Date
    - contextPath: Account.StatusChanged
      description: Timestamp for when the user's status was last changed.
      type: Date
    - contextPath: Account.PasswordChanged
      description: Timestamp for when the user's password was last changed.
      type: Date
  - arguments:
    - description: Okta username for which to get information.
      name: username
    - description: User ID of the user for which to get information.
      name: userId
    - auto: PREDEFINED
      defaultValue: 'false'
      description: Whether to return extended user information. Can be "true" or "false".
        The default is "false".
      name: verbose
      predefined:
      - 'true'
      - 'false'
    description: Fetches information for a single user. You must enter one or more
      parameters for the command to run.
    name: okta-get-user
    outputs:
    - contextPath: Account.ID
      description: Okta account ID.
      type: String
    - contextPath: Account.Email
      description: Okta account email.
      type: String
    - contextPath: Account.Username
      description: Okta account username.
      type: String
    - contextPath: Account.DisplayName
      description: Okta account display name.
      type: String
    - contextPath: Account.Status
      description: Okta account status.
      type: String
    - contextPath: Account.Created
      description: Timestamp for when the user was created.
      type: Date
    - contextPath: Account.Activated
      description: Timestamp for when the user was activated.
      type: Date
    - contextPath: Account.StatusChanged
      description: Timestamp for when the user's status was last changed.
      type: Date
    - contextPath: Account.PasswordChanged
      description: Timestamp for when the user's password was last changed.
      type: Date
  - arguments:
    - auto: PREDEFINED
      defaultValue: 'false'
      description: Whether to return extended user information. Can be "true" or "false".
        The default is "false".
      name: verbose
      predefined:
      - 'true'
      - 'false'
    description: Lists users in your organization.
    name: okta-list-users
    outputs:
    - contextPath: Account.ID
      description: Okta account ID.
      type: String
    - contextPath: Account.Email
      description: Okta account email.
      type: String
    - contextPath: Account.Username
      description: Okta account username.
      type: String
    - contextPath: Account.DisplayName
      description: Okta account display name.
      type: String
    - contextPath: Account.Status
      description: Okta account status.
      type: String
    - contextPath: Account.Created
      description: Timestamp for when the user was created.
      type: Date
    - contextPath: Account.Activated
      description: Timestamp for when the user was activated.
      type: Date
    - contextPath: Account.StatusChanged
      description: Timestamp for when the user's status was last changed.
      type: Date
    - contextPath: Account.PasswordChanged
      description: Timestamp for when the user's password was last changed.
      type: Date
  - arguments:
    - description: First name of the user (givenName).
      name: firstName
      required: true
    - description: Family name of the user (familyName).
      name: lastName
      required: true
    - description: Primary email address of the user.
      name: email
      required: true
    - description: Unique identifier for the user (username).
      name: login
      required: true
    - description: Secondary email address of user. Usually used for account recovery.
      name: secondEmail
    - description: Middle name(s) of the user.
      name: middleName
    - description: A comma-separated list of honorific prefix(es) of the user, or
        title in most Western languages.
      name: honorificPrefix
    - description: A comma-separated list of honorific suffix(es) of the user.
      name: honorificSuffix
    - description: User's title. for example, Vice President.
      name: title
    - description: Display name of the user.
      name: displayName
    - description: Casual way to address the user (nick name).
      name: nickName
    - description: URL of the user online profile. For example, a web page.
      name: profileUrl
    - description: Primary phone number of the user.
      name: primaryPhone
    - description: Mobile phone number of the user.
      name: mobilePhone
    - description: Full street address component of the user's address.
      name: streetAddress
    - description: City or locality component of the user's address (locality).
      name: city
    - description: State or region component of the user's address (region).
      name: state
    - description: Zip code or postal code component of the user's address (postalCode).
      name: zipCode
    - description: Country name component of the user's address (country).
      name: countryCode
    - description: Mailing address component of the user's address.
      name: postalAddress
    - description: User's preferred written or spoken languages.
      name: preferredLanguage
    - description: User's default location, for purposes of localizing items such
        as currency, date-time format, numerical representations, etc.
      name: locale
    - description: User's time zone.
      name: timezone
    - description: The user type, which is used to identify the organization-to-user
        relationship such as "Employee" or "Contractor".
      name: userType
    - description: Organization or company assigned unique identifier for the user.
      name: employeeNumber
    - description: Name of a cost center the user is assigned to.
      name: costCenter
    - description: Name of the user's organization.
      name: organization
    - description: Name of the user's division.
      name: division
    - description: Name of the user's department.
      name: department
    - description: ID of the user's manager.
      name: managerId
    - description: Display name of the user's manager.
      name: manager
    - description: Password for the new user.
      name: password
    - description: Password question for the new user.
      name: passwordQuestion
    - description: Password answer for question.
      name: passwordAnswer
    - auto: PREDEFINED
      description: The provider type. Can be "OKTA", "ACTIVE_DIRECTORY", "LDAP", "FEDERATION",
        or "SOCIAL".
      name: providerType
      predefined:
      - OKTA
      - ACTIVE_DIRECTORY
      - LDAP
      - FEDERATION
      - SOCIAL
    - description: Name of the provider.
      name: providerName
    - description: IDs of groups that the user will be immediately added to at time
        of creation (does Not include default group).
      name: groupIds
    - auto: PREDEFINED
      description: Whether to activate the lifecycle operation when creating the user.
        Can be "true" or "false".
      name: activate
      predefined:
      - 'true'
      - 'false'
    description: Creates a new user with an option of setting a password, recovery
      question, and answer. The new user will immediately be able to log in after
      activation with the assigned password. This flow is common when developing a
      custom user registration experience.
    execution: true
    name: okta-create-user
    outputs:
    - contextPath: Account.ID
      description: Created Okta account ID.
      type: String
    - contextPath: Account.Email
      description: Created Okta account email address.
      type: String
    - contextPath: Account.Username
      description: Created okta account username.
      type: String
    - contextPath: Account.DisplayName
      description: Created Okta account display name.
      type: String
    - contextPath: Account.Type
      description: Type of created account - Okta.
      type: String
    - contextPath: Account.Status
      description: Okta account current status.
      type: String
    - contextPath: Account.Created
      description: Timestamp for when the user was created.
      type: Date
    - contextPath: Account.Activated
      description: Timestamp for when the user was activated.
      type: Date
    - contextPath: Account.StatusChanged
      description: Timestamp for when the user's status was last changed.
      type: Date
    - contextPath: Account.PasswordChanged
      description: Timestamp for when the user's password was last changed.
      type: Date
  - arguments:
    - description: First name of the user (given name).
      name: firstName
    - description: Family name of the user.
      name: lastName
    - description: Primary email address of the user.
      name: email
    - description: Unique identifier for the user (login).
      name: username
      required: true
    - description: Secondary email address of the user (typically used for account
        recovery.
      name: secondEmail
    - description: Middle name(s) of the user.
      name: middleName
    - description: Honorific prefix(es) of the user, or title in most Western languages.
      name: honorificPrefix
    - description: Honorific suffix(es) of the user.
      name: honorificSuffix
    - description: User's title. For example, Vice President.
      name: title
    - description: Display name of the user.
      name: displayName
    - description: Casual way to address the user in real life (nick name).
      name: nickName
    - description: URL of the user's online profile. For example, a web page.
      name: profileUrl
    - description: Primary phone number of the user.
      name: primaryPhone
    - description: Mobile phone number of the user.
      name: mobilePhone
    - description: Full street address component of the user's address.
      name: streetAddress
    - description: City or locality component of the user's address (locality).
      name: city
    - description: State or region component of the user's address (region).
      name: state
    - description: Zip code or postal code component of the user's address (postalCode).
      name: zipCode
    - description: Country name component of the user's address (country).
      name: countryCode
    - description: Mailing address component of the user's address.
      name: postalAddress
    - description: User's preferred written or spoken languages.
      name: preferredLanguage
    - description: User's default location for purposes of localizing items such as
        currency, date-time format, numerical representations, etc.
      name: locale
    - description: User time zone.
      name: timezone
    - description: The user type, which is used to identify the organization-to-user
        relationship such as "Employee" or "Contractor".
      name: userType
    - description: Organization or company assigned unique identifier for the user.
      name: employeeNumber
    - description: Name of a cost center the user is assigned to.
      name: costCenter
    - description: Name of the user's organization.
      name: organization
    - description: Name of the user's division.
      name: division
    - description: Name of the user's department.
      name: department
    - description: ID of the user's manager.
      name: managerId
    - description: Display name of the user's manager.
      name: manager
    - description: New password for the specified user.
      name: password
    - description: Password question for the specified user.
      name: passwordQuestion
    - description: Password answer for the question.
      name: passwordAnswer
    - auto: PREDEFINED
      description: The provider type. Can be "OKTA", "ACTIVE_DIRECTORY", "LDAP", "FEDERATION",
        or "SOCIAL".
      name: providerType
      predefined:
      - OKTA
      - ACTIVE_DIRECTORY
      - FEDERATION
      - SOCIAL
    - description: Name of the provider.
      name: providerName
    description: Updates a user with a given login. All fields are optional. Fields
      which are not set, will not be overwritten.
    execution: true
    name: okta-update-user
  - arguments:
    - description: ID of the group.
      name: groupId
    - description: The maximum number of results to return.
      name: limit
    - auto: PREDEFINED
      defaultValue: 'false'
      description: Whether to print extended user details. Can be "true" or "false".
        The default is "false".
      name: verbose
      predefined:
      - 'true'
      - 'false'
    - description: Name of the group.
      name: groupName
    description: Enumerates all users that are members of a group.
    name: okta-get-group-members
    outputs:
    - contextPath: Account.ID
      description: Okta account ID.
      type: String
    - contextPath: Account.Email
      description: Okta account email address.
      type: String
    - contextPath: Account.Username
      description: Okta account username.
      type: String
    - contextPath: Account.DisplayName
      description: Okta account display name.
      type: String
    - contextPath: Account.Type
      description: Account type - Okta.
      type: String
    - contextPath: Account.Status
      description: Okta account current status.
      type: String
    - contextPath: Account.Created
      description: Timestamp for when the user was created.
      type: Date
    - contextPath: Account.Activated
      description: Timestamp for when the user was activated.
      type: Date
    - contextPath: Account.StatusChanged
      description: Timestamp for when the user's status was last changed.
      type: Date
    - contextPath: Account.PasswordChanged
      description: Timestamp for when the user's password was last changed.
      type: Date
  - arguments:
    - description: Searches the name property of groups for matching values.
      name: query
    - description: "Useful for performing structured queries where constraints on\
        \ group attribute values can be explicitly targeted. \nThe following expressions\
        \ are supported(among others) for groups with the filter query parameter:\
        \ \ntype eq \"OKTA_GROUP\" - Groups that have a type of OKTA_GROUP; lastUpdated\
        \ lt \"yyyy-MM-dd''T''HH:mm:ss.SSSZ\" - Groups with profile last updated before\
        \ a specific timestamp; lastMembershipUpdated eq \"yyyy-MM-dd''T''HH:mm:ss.SSSZ\"\
        \ - Groups with memberships last updated at a specific timestamp; id eq \"\
        00g1emaKYZTWRYYRRTSK\" - Group with a specified ID. For more information about\
        \ filtering, visit https://developer.okta.com/docs/api/getting_started/design_principles#filtering"
      name: filter
    - defaultValue: '200'
      description: The maximum number of results to return. The default is 200.
      name: limit
    description: Lists groups in your organization. A subset of groups can be returned
      that match a supported filter expression or query.
    name: okta-list-groups
    outputs:
    - contextPath: Okta.Group.ID
      description: Unique key for the group.
      type: String
    - contextPath: Okta.Group.Created
      description: Timestamp for when the group was created.
      type: Date
    - contextPath: Okta.Group.ObjectClass
      description: The group's profile.
      type: Unknown
    - contextPath: Okta.Group.LastUpdated
      description: Timestamp for when the group's profile was last updated.
      type: Date
    - contextPath: Okta.Group.LastMembershipUpdated
      description: Timestamp for when the group's membership was last updated.
      type: Date
    - contextPath: Okta.Group.Type
      description: The group type, which determines how a group's profile and membership
        are managed. Can be "OKTA_GROUP", "APP_GROUP", or "BUILT_IN".
      type: String
    - contextPath: Okta.Group.Name
      description: Name of the group.
      type: String
    - contextPath: Okta.Group.Description
      description: Description of the group.
      type: String
  - arguments:
    - description: 'Filters the lower time bound of the log events in the Internet
        Date/Time Format profile of ISO 8601. An example: 2017-05-03T16:22:18Z'
      name: since
    - description: 'Filters the upper time bound of the log events in the Internet
        Date/Time Format profile of ISO 8601. An example: 2017-05-03T16:22:18Z'
      name: until
    - auto: PREDEFINED
      defaultValue: ASCENDING
      description: The order of the returned events. Can be "ASCENDING" or "DESCENDING".
        The default is "ASCENDING".
      name: sortOrder
      predefined:
      - ASCENDING
      - DESCENDING
    - description: The maximum number of results to return. The default is 100.
      name: limit
    description: Returns failed login events.
    name: okta-get-failed-logins
    outputs:
    - contextPath: Okta.Logs.Events.actor.alternateId
      description: Alternative ID of the actor.
      type: String
    - contextPath: Okta.Logs.Events.actor.displayName
      description: Display name of the actor.
      type: String
    - contextPath: Okta.Logs.Events.actor.id
      description: ID of the actor.
      type: String
    - contextPath: Okta.Logs.Events.client.userAgent.rawUserAgent
      description: A raw string representation of the user agent, formatted according
        to section 5.5.3 of HTTP/1.1 Semantics and Content. Both the browser and the
        OS fields can be derived from this field.
      type: String
    - contextPath: Okta.Logs.Events.client.userAgent.os
      description: The operating system on which the client runs. For example, Microsoft
        Windows 10.
      type: String
    - contextPath: Okta.Logs.Events.client.userAgent.browser
      description: Identifies the browser type, if relevant. For example, Chrome.
      type: String
    - contextPath: Okta.Logs.Events.client.device
      description: Type of device that client operated from. For example, Computer.
      type: String
    - contextPath: Okta.Logs.Events.client.id
      description: For OAuth requests, the ID of the OAuth client making the request.
        For SSWS token requests, the ID of the agent making the request.
      type: String
    - contextPath: Okta.Logs.Events.client.ipAddress
      description: IP address from which the client made its request.
      type: String
    - contextPath: Okta.Logs.Events.client.geographicalContext.city
      description: The city encompassing the area containing the geo-location coordinates,
        if available. For example, Seattle, San Francisco.
      type: String
    - contextPath: Okta.Logs.Events.client.geographicalContext.state
      description: Full name of the state or province encompassing the area containing
        the geo-location coordinates. For example Montana, Incheon.
      type: String
    - contextPath: Okta.Logs.Events.client.geographicalContext.country
      description: Full name of the country encompassing the area containing the geo-location
        coordinates. For example, France, Uganda.
      type: String
    - contextPath: Okta.Logs.Events.displayMessage
      description: The display message for an event.
      type: String
    - contextPath: Okta.Logs.Events.eventType
      description: Type of event that was published.
      type: String
    - contextPath: Okta.Logs.Events.outcome.result
      description: Result of the action. Can be "SUCCESS", "FAILURE", "SKIPPED", "UNKNOWN".
      type: String
    - contextPath: Okta.Logs.Events.outcome.reason
      description: Reason for the result. For example, INVALID_CREDENTIALS.
      type: String
    - contextPath: Okta.Logs.Events.published
      description: Timestamp when the event was published.
      type: String
    - contextPath: Okta.Logs.Events.severity
      description: The event severity. Can be "DEBUG", "INFO", "WARN", or "ERROR".
      type: String
    - contextPath: Okta.Logs.Events.securityContext.asNumber
      description: Autonomous system number associated with the autonomous system
        that the event request was sourced to.
      type: Number
    - contextPath: Okta.Logs.Events.securityContext.asOrg
      description: Organization associated with the autonomous system that the event
        request was sourced to.
      type: String
    - contextPath: Okta.Logs.Events.securityContext.isp
      description: Internet service provider used to send the event's request.
      type: String
    - contextPath: Okta.Logs.Events.securityContext.domain
      description: The domain name associated with the IP address of the inbound event
        request.
      type: String
    - contextPath: Okta.Logs.Events.securityContext.isProxy
      description: Specifies whether an event's request is from a known proxy.
      type: String
    - contextPath: Okta.Logs.Events.request.ipChain.IP
      description: IP address.
      type: String
    - contextPath: Okta.Logs.Events.request.ipChain.geographicalContext.city
      description: The city encompassing the area containing the geo-location coordinates,
        if available. For example, Seattle, San Francisco.
      type: String
    - contextPath: Okta.Logs.Events.request.ipChain.geographicalContext.state
      description: Full name of the state or province encompassing the area containing
        the geo-location coordinates. For example, Montana, Incheon.
      type: String
    - contextPath: Okta.Logs.Events.request.ipChain.geographicalContext.country
      description: Full name of the country encompassing the area containing the geo-location
        coordinates. For example, France, Uganda.
      type: String
    - contextPath: Okta.Logs.Events.request.ipChain.source
      description: Details regarding the source.
      type: String
    - contextPath: Okta.Logs.Events.target.id
      description: ID of a target.
      type: String
    - contextPath: Okta.Logs.Events.target.type
      description: Type of a target.
      type: String
    - contextPath: Okta.Logs.Events.target.alternateId
      description: Alternative ID of a target.
      type: String
    - contextPath: Okta.Logs.Events.target.displayName
      description: Display name of a target.
      type: String
  - arguments:
    - description: "Useful for performing structured queries where constraints on\
        \ LogEvent attribute values can be explicitly targeted.  \nThe following expressions\
        \ are supported for events with the filter query parameter: eventType eq \"\
        \ :eventType\" \n-Events that have a specific action; eventType target.id\
        \ eq \":id\" \n- Events published with a specific target id; actor.id eq \"\
        :id\"\n- Events published with a specific actor ID. For more information about\
        \ filtering, visit https://developer.okta.com/docs/api/getting_started/design_principles#filtering"
      name: filter
    - description: "The query parameter can be used to perform keyword matching against\
        \ a LogEvents object’s attribute values. To satisfy the constraint, all supplied\
        \ keywords must be matched exactly. Note that matching is case-insensitive.\
        \  The following are some examples of common keyword filtering: \nEvents that\
        \ mention a specific city: query=San Francisco; \nEvents that mention a specific\
        \ url: query=interestingURI.com; \nEvents that mention a specific person:\
        \ query=firstName lastName."
      name: query
    - description: 'Filters the lower time bound of the log events in the Internet
        Date/Time Format profile of ISO 8601. For example: 2017-05-03T16:22:18Z.'
      name: since
    - description: 'Filters the upper  time bound of the log events in the Internet
        Date/Time Format profile of ISO 8601. For example: 2017-05-03T16:22:18Z.'
      name: until
    - auto: PREDEFINED
      defaultValue: ASCENDING
      description: The order of the returned events. Can be "ASCENDING" or "DESCENDING".
        The default is "ASCENDING".
      name: sortOrder
      predefined:
      - ASCENDING
      - DESCENDING
    - defaultValue: '100'
      description: The maximum number of results to return. The default is 100.
      name: limit
    description: Gets logs by providing optional filters.
    name: okta-get-logs
    outputs:
    - contextPath: Okta.Logs.Events.actor.alternateId
      description: Alternative ID of the actor.
      type: String
    - contextPath: Okta.Logs.Events.actor.displayName
      description: Display name of the actor.
      type: String
    - contextPath: Okta.Logs.Events.actor.id
      description: ID of the actor.
      type: String
    - contextPath: Okta.Logs.Events.client.userAgent.rawUserAgent
      description: A raw string representation of user agent, formatted according
        to section 5.5.3 of HTTP/1.1 Semantics and Content. Both the browser and the
        OS fields can be derived from this field.
      type: String
    - contextPath: Okta.Logs.Events.client.userAgent.os
      description: The operating system on which the client runs. For example, Microsoft
        Windows 10.
      type: String
    - contextPath: Okta.Logs.Events.client.userAgent.browser
      description: Identifies the type of web browser, if relevant. For example, Chrome.
      type: String
    - contextPath: Okta.Logs.Events.client.device
      description: Type of device from which the client operated. For example, Computer.
      type: String
    - contextPath: Okta.Logs.Events.client.id
      description: For OAuth requests, the ID of the OAuth client making the request.
        For SSWS token requests, the ID of the agent making the request.
      type: String
    - contextPath: Okta.Logs.Events.client.ipAddress
      description: IP address from which the client made its request.
      type: String
    - contextPath: Okta.Logs.Events.client.geographicalContext.city
      description: The city encompassing the area containing the geo-location coordinates,
        if available. For example, Seattle, San Francisco.
      type: String
    - contextPath: Okta.Logs.Events.client.geographicalContext.state
      description: Full name of the state or province encompassing the area containing
        the geo-location coordinates. For example, Montana, Incheon.
      type: String
    - contextPath: Okta.Logs.Events.client.geographicalContext.country
      description: Full name of the country encompassing the area containing the geo-location
        coordinates. For example, France, Uganda.
      type: String
    - contextPath: Okta.Logs.Events.displayMessage
      description: The display message for an event.
      type: String
    - contextPath: Okta.Logs.Events.eventType
      description: Type of event that was published.
      type: String
    - contextPath: Okta.Logs.Events.outcome.result
      description: Result of the action. Can be "SUCCESS", "FAILURE", "SKIPPED", or
        "UNKNOWN".
      type: String
    - contextPath: Okta.Logs.Events.outcome.reason
      description: Reason for the result. For example, INVALID_CREDENTIALS.
      type: String
    - contextPath: Okta.Logs.Events.published
      description: Timestamp when the event was published.
      type: String
    - contextPath: Okta.Logs.Events.severity
      description: The event severity. Can be "DEBUG", "INFO", "WARN", or "ERROR".
      type: String
    - contextPath: Okta.Logs.Events.securityContext.asNumber
      description: Autonomous system number associated with the autonomous system
        that the event request was sourced to.
      type: Number
    - contextPath: Okta.Logs.Events.securityContext.asOrg
      description: Organization associated with the autonomous system that the event
        request was sourced to.
      type: String
    - contextPath: Okta.Logs.Events.securityContext.isp
      description: Internet service provider used to send the event's request.
      type: String
    - contextPath: Okta.Logs.Events.securityContext.domain
      description: The domain name associated with the IP address of the inbound event
        request.
      type: String
    - contextPath: Okta.Logs.Events.securityContext.isProxy
      description: Specifies whether an event's request is from a known proxy.
      type: String
    - contextPath: Okta.Logs.Events.request.ipChain.IP
      description: IP address.
      type: String
    - contextPath: Okta.Logs.Events.request.ipChain.geographicalContext.city
      description: The city encompassing the area containing the geo-location coordinates,
        if available. For example, Seattle, San Francisco.
      type: String
    - contextPath: Okta.Logs.Events.request.ipChain.geographicalContext.state
      description: Full name of the state or province encompassing the area containing
        the geo-location coordinates. For example, Montana, Incheon.
      type: String
    - contextPath: Okta.Logs.Events.request.ipChain.geographicalContext.country
      description: Full name of the country encompassing the area containing the geo-location
        coordinates. For example, France, Uganda.
      type: String
    - contextPath: Okta.Logs.Events.request.ipChain.source
      description: Details regarding the source.
      type: String
    - contextPath: Okta.Logs.Events.target.id
      description: ID of a target.
      type: String
    - contextPath: Okta.Logs.Events.target.type
      description: Type of a target.
      type: String
    - contextPath: Okta.Logs.Events.target.alternateId
      description: Alternative ID of a target.
      type: String
    - contextPath: Okta.Logs.Events.target.displayName
      description: Display name of a target.
      type: String
  - arguments:
    - description: Filters the lower time bound of the log event in the Internet Date\Time
        format profile of ISO 8601. For example, 2020-02-14T16:00:18Z.
      name: since
    - description: Filters the upper time bound of the log event in the Internet Date\Time
        format profile of ISO 8601. For example, 2020-02-14T16:00:18Z.
      name: until
    - auto: PREDEFINED
      defaultValue: ASCENDING
      description: The order of the returned events. Can be "ASCENDING" or "DESCENDING".
        The default is "ASCENDING".
      name: sortOrder
      predefined:
      - ASCENDING
      - DESCENDING
    - defaultValue: '100'
      description: The maximum number of results to return. The default is 100.
      name: limit
    description: Gets events for when a user was added to a group.
    name: okta-get-group-assignments
    outputs:
    - contextPath: Okta.Logs.Events.actor.alternateId
      description: Alternative ID of the actor.
      type: String
    - contextPath: Okta.Logs.Events.actor.displayName
      description: Display name of the actor.
      type: String
    - contextPath: Okta.Logs.Event.actor.id
      description: ID of the actor.
      type: String
    - contextPath: Okta.Logs.Events.client.userAgent.rawUserAgent
      description: A raw string representation of user agent, formatted according
        to section 5.5.3 of HTTP/1.1 Semantics and Content. Both the browser and the
        OS fields can be derived from this field.
      type: String
    - contextPath: Okta.Logs.Events.client.userAgent.os
      description: The operating system on which the client runs. For example, Microsoft
        Windows 10.
      type: String
    - contextPath: Okta.Logs.Events.client.userAgent.browser
      description: Identifies the type of web browser, if relevant. For example, Chrome.
      type: String
    - contextPath: Okta.Logs.Events.client.device
      description: Type of device from which the client operated. For example, Computer.
      type: String
    - contextPath: Okta.Logs.Events.client.id
      description: For OAuth requests, the ID of the OAuth client making the request.
        For SSWS token requests, the ID of the agent making the request.
      type: String
    - contextPath: Okta.Logs.Events.client.ipAddress
      description: IP address from which the client made its request.
      type: String
    - contextPath: Okta.Logs.Events.client.geographicalContext.city
      description: The city encompassing the area containing the geo-location coordinates,
        if available. For example, Seattle, San Francisco.
      type: String
    - contextPath: Okta.Logs.Events.client.geographicalContext.state
      description: Full name of the state or province encompassing in the area containing
        the geo-location coordinates. For example, Montana, Incheon.
      type: String
    - contextPath: Okta.Logs.Events.client.geographicalContext.country
      description: Full name of the country encompassing the area containing the geo-location
        coordinates. For example, France, Uganda.
      type: String
    - contextPath: Okta.Logs.Events.displayMessage
      description: The display message for an event.
      type: String
    - contextPath: Okta.Logs.Events.eventType
      description: Type of event that was published.
      type: String
    - contextPath: Okta.Logs.Events.outcome.result
      description: Result of the action. Can be "SUCCESS", "FAILURE", "SKIPPED", or
        "UNKNOWN".
      type: String
    - contextPath: Okta.Logs.Events.outcome.reason
      description: Reason for the result. For example INVALID_CREDENTIALS.
      type: Unknown
    - contextPath: Okta.Logs.Events.published
      description: Timestamp when the event was published.
      type: String
    - contextPath: Okta.Logs.Events.severity
      description: The event severity. Can be "DEBUG", "INFO", "WARN", or "ERROR".
      type: String
    - contextPath: Okta.Logs.Events.securityContext.asNumber
      description: Autonomous system number associated with the autonomous system
        that the event request was sourced to.
      type: Number
    - contextPath: Okta.Logs.Events.securityContext.asOrg
      description: Organization associated with the autonomous system that the event
        request was sourced to.
      type: String
    - contextPath: Okta.Logs.Events.securityContext.isp
      description: Internet service provider used to send the event's request.
      type: String
    - contextPath: Okta.Logs.Events.securityContext.domain
      description: The domain name associated with the IP address of the inbound event
        request.
      type: String
    - contextPath: Okta.Logs.Events.securityContext.isProxy
      description: Specifies whether an event's request is from a known proxy.
      type: String
    - contextPath: Okta.Logs.Events.request.ipChain.IP
      description: IP address.
      type: String
    - contextPath: Okta.Logs.Events.request.ipChain.geographicalContext.city
      description: The city encompassing the area containing the geo-location coordinates,
        if available. For example, Seattle, San Francisco.
      type: String
    - contextPath: Okta.Logs.Events.request.ipChain.geographicalContext.state
      description: Full name of the state or province encompassing the area containing
        the geo-location coordinates. For example, Montana, Incheon.
      type: String
    - contextPath: Okta.Logs.Events.request.ipChain.geographicalContext.country
      description: Full name of the country encompassing the area containing the geo-location
        coordinates. For example, France, Uganda.
      type: String
    - contextPath: Okta.Logs.Events.request.ipChain.source
      description: Details regarding the source.
      type: String
    - contextPath: Okta.Logs.Events.target.id
      description: ID of a target.
      type: String
    - contextPath: Okta.Logs.Events.target.type
      description: Target type.
      type: String
    - contextPath: Okta.Logs.Events.target.alternateId
      description: Alternative ID of a target.
      type: String
    - contextPath: Okta.Logs.Events.target.displayName
      description: Display name of a target.
      type: String
  - arguments:
    - description: Filters the lower time bound of the log event in the Internet Date\Time
        format profile of ISO 8601. For example, 2020-02-14T16:00:18Z.
      name: since
    - description: Filters the upper time bound of the log event in the Internet Date\Time
        format profile of ISO 8601. For example, 2020-02-14T16:00:18Z.
      name: until
    - auto: PREDEFINED
      defaultValue: ASCENDING
      description: The order of the returned events. Can be "ASCENDING" or "DESCENDING".
        The default is "ASCENDING".
      name: sortOrder
      predefined:
      - ASCENDING
      - DESCENDING
    - defaultValue: '100'
      description: The maximum number of results to return. The default is 100.
      name: limit
    description: Returns events for when a user was assigned to an application.
    name: okta-get-application-assignments
    outputs:
    - contextPath: Okta.Logs.Events.actor.alternateId
      description: Alternative ID of the actor.
      type: String
    - contextPath: Okta.Logs.Events.actor.displayName
      description: Display name of the actor.
      type: String
    - contextPath: Okta.Logs.Event.actor.id
      description: ID of the actor.
      type: String
    - contextPath: Okta.Logs.Events.client.userAgent.rawUserAgent
      description: A raw string representation of the user agent, formatted according
        to section 5.5.3 of HTTP/1.1 Semantics and Content. Both the browser and the
        OS fields can be derived from this field.
      type: String
    - contextPath: Okta.Logs.Events.client.userAgent.os
      description: The OS on which the client runs. For example, Microsoft Windows
        10.
      type: String
    - contextPath: Okta.Logs.Events.client.userAgent.browser
      description: Identifies the type of web browser, if relevant. For example, Chrome.
      type: String
    - contextPath: Okta.Logs.Events.client.device
      description: Type of device from which the client operated. For example, Computer.
      type: String
    - contextPath: Okta.Logs.Events.client.id
      description: For OAuth requests, the ID of the OAuth client making the request.
        For SSWS token requests, the ID of the agent making the request.
      type: String
    - contextPath: Okta.Logs.Events.client.ipAddress
      description: IP address from which the client made its request.
      type: String
    - contextPath: Okta.Logs.Events.client.geographicalContext.city
      description: The city encompassing the area containing the geo-location coordinates,
        if available. For example, Seattle, San Francisco.
      type: String
    - contextPath: Okta.Logs.Events.client.geographicalContext.state
      description: Full name of the state or province encompassing the area containing
        the geo-location coordinates. For example, Montana, Incheon.
      type: String
    - contextPath: Okta.Logs.Events.client.geographicalContext.country
      description: Full name of the country encompassing the area containing the geo-location
        coordinates. For example, France, Uganda.
      type: String
    - contextPath: Okta.Logs.Events.displayMessage
      description: The display message for an event.
      type: String
    - contextPath: Okta.Logs.Events.eventType
      description: Type of event that was published.
      type: String
    - contextPath: Okta.Logs.Events.outcome.result
      description: Result of the action. For example, "SUCCESS", "FAILURE", "SKIPPED",
        or "UNKNOWN".
      type: String
    - contextPath: Okta.Logs.Events.outcome.reason
      description: Reason for the result. For example INVALID_CREDENTIALS.
      type: String
    - contextPath: Okta.Logs.Events.published
      description: Timestamp when the event was published.
      type: String
    - contextPath: Okta.Logs.Events.severity
      description: The event severity. Can be "DEBUG", "INFO", "WARN", or "ERROR".
      type: String
    - contextPath: Okta.Logs.Events.securityContext.asNumber
      description: Autonomous system number associated with the autonomous system
        that the event request was sourced to.
      type: Number
    - contextPath: Okta.Logs.Events.securityContext.asOrg
      description: Organization associated with the autonomous system that the event
        request was sourced to.
      type: String
    - contextPath: Okta.Logs.Events.securityContext.isp
      description: Internet service provider used to send the event's request.
      type: String
    - contextPath: Okta.Logs.Events.securityContext.domain
      description: The domain name associated with the IP address of the inbound event
        request.
      type: String
    - contextPath: Okta.Logs.Events.securityContext.isProxy
      description: Specifies whether an event's request is from a known proxy.
      type: String
    - contextPath: Okta.Logs.Events.request.ipChain.IP
      description: IP address.
      type: String
    - contextPath: Okta.Logs.Events.request.ipChain.geographicalContext.city
      description: The city encompassing the area containing the geo-location coordinates,
        if available. For example, Seattle, San Francisco.
      type: String
    - contextPath: Okta.Logs.Events.request.ipChain.geographicalContext.state
      description: Full name of the state or province encompassing the area containing
        the geo-location coordinates. For example, Montana, Incheon.
      type: String
    - contextPath: Okta.Logs.Events.request.ipChain.geographicalContext.country
      description: Full name of the country encompassing the area containing the geo-location
        coordinates. For example, France, Uganda.
      type: String
    - contextPath: Okta.Logs.Events.request.ipChain.source
      description: Details regarding the source.
      type: String
    - contextPath: Okta.Logs.Events.target.id
      description: ID of a target.
      type: String
    - contextPath: Okta.Logs.Events.target.type
      description: Type of a target.
      type: String
    - contextPath: Okta.Logs.Events.target.alternateId
      description: Alternative ID of a target.
      type: String
    - contextPath: Okta.Logs.Events.target.displayName
      description: Display name of a target.
      type: String
  - arguments:
    - description: Filters the lower time bound of the log event in the Internet Date\Time
        format profile of ISO 8601. For example, 2020-02-14T16:00:18Z.
      name: since
    - description: Filters the upper time bound of the log event in the Internet Date\Time
        format profile of ISO 8601. For example, 2020-02-14T16:00:18Z.
      name: until
    - auto: PREDEFINED
      defaultValue: ASCENDING
      description: The order of the returned events. Can be "ASCENDING" or "DESCENDING".
        The default is "ASCENDING".
      name: sortOrder
      predefined:
      - ASCENDING
      - DESCENDING
    - defaultValue: '100'
      description: The maximum number of results to return. The default is 100.
      name: limit
    description: Returns logs using specified filters.
    name: okta-get-application-authentication
    outputs:
    - contextPath: Okta.Logs.Events.actor.alternateId
      description: Alternative ID of the actor.
      type: String
    - contextPath: Okta.Logs.Events.actor.displayName
      description: Display name of the actor.
      type: String
    - contextPath: Okta.Logs.Events.actor.id
      description: ID of the actor.
      type: String
    - contextPath: Okta.Logs.Events.client.userAgent.rawUserAgent
      description: A raw string representation of user agent, formatted according
        to section 5.5.3 of HTTP/1.1 Semantics and Content. Both the browser and the
        OS fields can be derived from this field.
      type: String
    - contextPath: Okta.Logs.Events.client.userAgent.os
      description: The operating system on which the client runs. For example, Microsoft
        Windows 10.
      type: String
    - contextPath: Okta.Logs.Events.client.userAgent.browser
      description: Identifies the type of web browser, if relevant. For example, Chrome.
      type: String
    - contextPath: Okta.Logs.Events.client.device
      description: Type of device from which the client operated. For example, Computer.
      type: String
    - contextPath: Okta.Logs.Events.client.id
      description: For OAuth requests, the ID of the OAuth client making the request.
        For SSWS token requests, the ID of the agent making the request.
      type: String
    - contextPath: Okta.Logs.Events.client.ipAddress
      description: IP address from which the client made its request.
      type: String
    - contextPath: Okta.Logs.Events.client.geographicalContext.city
      description: The city encompassing the area containing the geo-location coordinates,
        if available. For example, Seattle, San Francisco.
      type: String
    - contextPath: Okta.Logs.Events.client.geographicalContext.state
      description: Full name of the state or province encompassing the area containing
        the geo-location coordinates. For example, Montana, Incheon.
      type: String
    - contextPath: Okta.Logs.Events.client.geographicalContext.country
      description: Full name of the country encompassing the area containing the geo-location
        coordinates. For example, France, Uganda.
      type: String
    - contextPath: Okta.Logs.Events.displayMessage
      description: The display message for an event.
      type: String
    - contextPath: Okta.Logs.Events.eventType
      description: Type of event that was published.
      type: String
    - contextPath: Okta.Logs.Events.outcome.result
      description: Result of the action. Can be "SUCCESS", "FAILURE", "SKIPPED", or
        "UNKNOWN".
      type: String
    - contextPath: Okta.Logs.Events.outcome.reason
      description: Reason for the result. For example INVALID_CREDENTIALS.
      type: String
    - contextPath: Okta.Logs.Events.published
      description: Timestamp when the event was published.
      type: String
    - contextPath: Okta.Logs.Events.severity
      description: The event severity. Can be "DEBUG", "INFO", "WARN", or "ERROR".
      type: String
    - contextPath: Okta.Logs.Events.securityContext.asNumber
      description: Autonomous system number associated with the autonomous system
        that the event request was sourced to.
      type: Number
    - contextPath: Okta.Logs.Events.securityContext.asOrg
      description: Organization associated with the autonomous system that the event
        request was sourced to.
      type: String
    - contextPath: Okta.Logs.Events.securityContext.isp
      description: Internet service provider used to send the event's request.
      type: String
    - contextPath: Okta.Logs.Events.securityContext.domain
      description: The domain name associated with the IP address of the inbound event
        request.
      type: String
    - contextPath: Okta.Logs.Events.securityContext.isProxy
      description: Specifies whether an event's request is from a known proxy.
      type: String
    - contextPath: Okta.Logs.Events.request.ipChain.IP
      description: IP address.
      type: String
    - contextPath: Okta.Logs.Events.request.ipChain.geographicalContext.city
      description: The city encompassing the area containing the geo-location coordinates,
        if available. For example, Seattle, San Francisco.
      type: String
    - contextPath: Okta.Logs.Events.request.ipChain.geographicalContext.state
      description: Full name of the state or province encompassing the area containing
        the geo-location coordinates. For example, Montana, Incheon.
      type: String
    - contextPath: Okta.Logs.Events.request.ipChain.geographicalContext.country
      description: Full name of the country encompassing the area containing the geo-location
        coordinates. For example, France, Uganda.
      type: String
    - contextPath: Okta.Logs.Events.request.ipChain.source
      description: Details regarding the source.
      type: String
    - contextPath: Okta.Logs.Events.target.id
      description: ID of a target.
      type: String
    - contextPath: Okta.Logs.Events.target.type
      description: Type of a target.
      type: String
    - contextPath: Okta.Logs.Events.target.alternateId
      description: Alternative ID of a target.
      type: String
    - contextPath: Okta.Logs.Events.target.displayName
      description: Display name of a target.
      type: String
  - arguments:
    - description: Okta User ID.
      name: userId
    - description: Username of the user.
      name: username
    description: Deletes the specified user.
    execution: true
    name: okta-delete-user
  - arguments:
    - description: Okta User ID.
      name: userId
      required: true
    description: |-
      Removes all active identity provider sessions. This forces the user to authenticate upon the next operation. Optionally revokes OpenID Connect and OAuth refresh and access tokens issued to the user.
      For more information and examples:
      https://developer.okta.com/docs/reference/api/users/#user-sessions
    name: okta-clear-user-sessions
  - arguments: []
    description: Get an Okta Zone object
    name: okta-list-zones
    outputs:
    - contextPath: Okta.Zone.created
      description: Zone creation timestamp, in the format 2020-04-06T22:23:12.000Z.
      type: Date
    - contextPath: Okta.Zone.gateways.type
      description: Gateways IP entry type, e.g., CIDR.
      type: String
    - contextPath: Okta.Zone.gateways.value
      description: Gateways IP entry value, e.g., 34.103.1.108/32.
      type: String
    - contextPath: Okta.Zone.id
      description: Zone ID, e.g., nzoqsmcx1qWYJ6wYF0h7.
      type: String
    - contextPath: Okta.Zone.lastUpdated
      description: Zone last update timestamp, e.g., 2020-04-06T22:23:12.000Z.
      type: Date
    - contextPath: Okta.Zone.name
      description: Zone name.
      type: String
    - contextPath: Okta.Zone.proxies.type
      description: Proxies IP entry type e.g. CIDR
      type: String
    - contextPath: Okta.Zone.proxies.value
      description: Proxies IP entry value, e.g., 34.103.1.108/32.
      type: Unknown
    - contextPath: Okta.Zone.status
      description: Zone status, e.g., ACTIVE.
      type: String
    - contextPath: Okta.Zone.system
      description: True if this is a system zone, false if user-created.
      type: Number
    - contextPath: Okta.Zone.type
      description: Zone type, e.g., IP.
      type: String
  - arguments:
    - description: Zone ID to update, e.g., nzoqsmcx1qWYJ6wYF0h7.
      name: zoneID
      required: true
    - description: Updates the zone name.
      name: zoneName
    - description: 'Updates Gateway IP addresses: CIDR range (1.1.0.0/16) or single
        IP address (2.2.2.2).'
      isArray: true
      name: gatewayIPs
    - description: 'Update Proxy IP addresses: CIDR range (1.1.0.0/16) or single IP
        address (2.2.2.2).'
      isArray: true
      name: proxyIPs
    description: Update an Okta Zone
    name: okta-update-zone
    outputs:
    - contextPath: Okta.Zone.created
      description: Zone creation timestamp, e.g., 2020-04-06T22:23:12.000Z.
      type: Date
    - contextPath: Okta.Zone.gateways.type
      description: Gateways IP entry type, e.g., CIDR.
      type: String
    - contextPath: Okta.Zone.gateways.value
      description: Gateways IP entry value, e.g., 34.103.1.108/32.
      type: String
    - contextPath: Okta.Zone.id
      description: Okta Zone ID, e.g., nzoqsmcx1qWYJ6wYF0h7.
      type: String
    - contextPath: Okta.Zone.lastUpdated
      description: Zone last update timestamp, in the format 2020-04-06T22:23:12.000Z.
      type: Date
    - contextPath: Okta.Zone.name
      description: Zone name.
      type: String
    - contextPath: Okta.Zone.proxies.type
      description: Proxies IP entry type, e.g., CIDR.
      type: String
    - contextPath: Okta.Zone.proxies.value
      description: Proxies IP entry value, e.g., 34.103.1.108/32.
      type: Unknown
    - contextPath: Okta.Zone.status
      description: Zone status, e.g., ACTIVE.
      type: String
    - contextPath: Okta.Zone.system
      description: True if this is a system zone, false if user-created.
      type: Number
    - contextPath: Okta.Zone.type
      description: Zone type, e.g., IP.
      type: String
  - arguments:
    - description: Zone ID to get, e.g., nzoqsmcx1qWYJ6wYF0h.7
      name: zoneID
      required: true
    description: Get a Zone by its ID
    name: okta-get-zone
    outputs:
    - contextPath: Okta.Zone.created
      description: Zone creation timestamp, in the format 2020-04-06T22:23:12.000Z.
      type: Date
    - contextPath: Okta.Zone.gateways.type
      description: Gateways IP entry type, e.g., CIDR.
      type: String
    - contextPath: Okta.Zone.gateways.value
      description: Gateways IP entry value, e.g., 34.103.1.108/32.
      type: String
    - contextPath: Okta.Zone.id
      description: Okta Zone ID, e.g., nzoqsmcx1qWYJ6wYF0h7.
      type: String
    - contextPath: Okta.Zone.lastUpdated
      description: Zone last update timestamp, in the format 2020-04-06T22:23:12.000Z.
      type: Date
    - contextPath: Okta.Zone.name
      description: Zone name.
      type: String
    - contextPath: Okta.Zone.proxies.type
      description: Proxies IP entry type, e.g., CIDR.
      type: String
    - contextPath: Okta.Zone.proxies.value
      description: Proxies IP entry value, e.g., 34.103.1.108/32.
      type: Unknown
    - contextPath: Okta.Zone.status
      description: Zone status, e.g,. ACTIVE.
      type: String
    - contextPath: Okta.Zone.system
      description: True if this is a system zone, false if user-created.
      type: Number
    - contextPath: Okta.Zone.type
      description: Zone type, e.g., IP.
      type: String
  - arguments:
    - description: Zone name
      name: name
      required: true
    - description: 'Update Gateway IP addresses: CIDR range (1.1.0.0/16) or single
        IP address (2.2.2.2).'
      name: gateway_ips
    - description: 'Update Proxy IP addresses: CIDR range (1.1.0.0/16) or single IP
        address (2.2.2.2).'
      name: proxies
    description: Creates a Zone with the specified name
    name: okta-create-zone
  - arguments:
<<<<<<< HEAD
    - name: name
      required: true
      description: Name of the group to be added
    - name: description
      description: Description of the group to be added
    outputs:
    - contextPath: OktaGroup.ID
      description: Group ID in Okta
    - contextPath: OktaGroup.Name
      description: Group Name in Okta
    - contextPath: OktaGroup.Description
      description: Group Description in Okta
    - contextPath: OktaGroup.Type
      description: Group Type in Okta
    description: Create a new group in Okta tenant
    execution: true
    name: okta-create-group
  - arguments:
    - name: groupName
      description: Name of group that will be assigned to app
    - name: groupId
      description: ID of group to be assigned to app
    - name: appName
      description: Friendly name of app that the group will be assigned to
    description: Assign a group to an application
    name: okta-assign-group-to-app
  dockerimage: demisto/python3:3.10.4.29342
=======
    - description: Name of the group to add.
      name: name
      required: true
    - description: Description of the group to add.
      name: description
    description: Create a new group in Okta tenant.
    execution: true
    name: okta-create-group
    outputs:
    - contextPath: OktaGroup.ID
      description: Group ID in Okta,
    - contextPath: OktaGroup.Name
      description: Group name in Okta,
    - contextPath: OktaGroup.Description
      description: Group description in Okta,
    - contextPath: OktaGroup.Type
      description: Group type in Okta,
  - arguments:
    - description: Name of the group to assign to the app.
      name: groupName
    - description: ID of the group to assign to the app.
      name: groupId
    - description: Friendly name of the app that the group will be assigned to.
      name: appName
    description: Assign a group to an application
    name: okta-assign-group-to-app
  dockerimage: demisto/python3:3.10.4.30607
>>>>>>> 01005bca
  runonce: false
  script: ''
  subtype: python3
  type: python
fromversion: 5.0.0
tests:
- OktaV2-Test<|MERGE_RESOLUTION|>--- conflicted
+++ resolved
@@ -1465,35 +1465,6 @@
     description: Creates a Zone with the specified name
     name: okta-create-zone
   - arguments:
-<<<<<<< HEAD
-    - name: name
-      required: true
-      description: Name of the group to be added
-    - name: description
-      description: Description of the group to be added
-    outputs:
-    - contextPath: OktaGroup.ID
-      description: Group ID in Okta
-    - contextPath: OktaGroup.Name
-      description: Group Name in Okta
-    - contextPath: OktaGroup.Description
-      description: Group Description in Okta
-    - contextPath: OktaGroup.Type
-      description: Group Type in Okta
-    description: Create a new group in Okta tenant
-    execution: true
-    name: okta-create-group
-  - arguments:
-    - name: groupName
-      description: Name of group that will be assigned to app
-    - name: groupId
-      description: ID of group to be assigned to app
-    - name: appName
-      description: Friendly name of app that the group will be assigned to
-    description: Assign a group to an application
-    name: okta-assign-group-to-app
-  dockerimage: demisto/python3:3.10.4.29342
-=======
     - description: Name of the group to add.
       name: name
       required: true
@@ -1521,7 +1492,6 @@
     description: Assign a group to an application
     name: okta-assign-group-to-app
   dockerimage: demisto/python3:3.10.4.30607
->>>>>>> 01005bca
   runonce: false
   script: ''
   subtype: python3
