import demistomock as demisto  # noqa: F401
from CommonServerPython import *  # noqa: F401
import pyminizip


DEFAULT_PWD_GENERATION_SCRIPT = "GeneratePassword"


def main():
    outputs: Dict[str, Any] = {}
    readable_output = ''
    err = None

    args = demisto.args()
    pwd_generation_script = args.get("pwdGenerationScript")
    username = args.get("username")
    display_name = args.get("displayname")
    to_email = args.get("to_email")
    email_subject = args.get("email_subject")
    email_body = args.get("email_body")
    min_lcase = args.get("min_lcase", 0)
    max_lcase = args.get("max_lcase", 10)
    min_ucase = args.get("min_ucase", 0)
    max_ucase = args.get("max_ucase", 10)
    min_digits = args.get("min_digits", 0)
    max_digits = args.get("max_digits", 10)
    min_symbols = args.get("min_symbols", 0)
    max_symbols = args.get("max_symbols", 10)
    password = None
<<<<<<< HEAD
    one_time_password = argToBoolean(args.get('one_time_password', False))
=======
    zip_protect_with_password = args.get("ZipProtectWithPassword", '')
>>>>>>> 12fded61

    try:
        # Generate a random password
        if pwd_generation_script == DEFAULT_PWD_GENERATION_SCRIPT:
            pwd_generation_script_output = demisto.executeCommand(pwd_generation_script, {"min_lcase": min_lcase,
                                                                                          "max_lcase": max_lcase,
                                                                                          "min_ucase": min_ucase,
                                                                                          "max_ucase": max_ucase,
                                                                                          "min_digits": min_digits,
                                                                                          "max_digits": max_digits,
                                                                                          "min_symbols": min_symbols,
                                                                                          "max_symbols": max_symbols})
        else:
            pwd_generation_script_output = demisto.executeCommand(pwd_generation_script, {})
        if is_error(pwd_generation_script_output):
            raise Exception(f'An error occurred while trying to generate a new password for the user. '
                            f'Error is:\n{get_error(pwd_generation_script_output)}')
        else:
            password_output = demisto.get(pwd_generation_script_output[0], 'Contents')
            if isinstance(password_output, dict):
                password = password_output.get("NEW_PASSWORD")
            elif isinstance(password_output, str):
                password = password_output
            else:
                raise Exception(f'Could not parse the generated password from {pwd_generation_script} outputs. '
                                f'Please make sure the output of the script is a string, or a dictionary containing '
                                f'a key named NEW_PASSWORD.')

            # Set args for setting the new passsword
            okta_set_pwd_args = {
                'username': username,
                'password': password,
                'one_time_password': one_time_password
            }

            # Set args for activating the user
            okta_activate_user_args = {
                'username': username
            }

            set_password_outputs = demisto.executeCommand("okta-set-password", okta_set_pwd_args)
            if is_error(set_password_outputs):
                err = get_error(set_password_outputs)
                if '400' in err:
                    raise Exception(f"An error occurred while trying to set a new password for the user. "
                                    f"Please make sure that \"{pwd_generation_script}\" script "
                                    f"complies with your domain's password complexity policy.")
                raise Exception(f"An error occurred while trying to set a new password for the user. "
                                f"Error is:\n{err}")
            else:
                if one_time_password:
                    password = set_password_outputs[0].get('Contents').get('tempPassword')
                enable_outputs = demisto.executeCommand("okta-activate-user", okta_activate_user_args)
                if is_error(enable_outputs):
                    err = get_error(enable_outputs)
                    if "the user is already active" in err:
                        err = None
                    else:
                        raise Exception(f'An error occurred while trying to enable the user account. '
                                        f'Error is:\n{get_error(enable_outputs)}')
        outputs['success'] = True

    except Exception as e:
        outputs['success'] = False
        outputs['errorDetails'] = str(e)
        err = str(e)

    try:
        send_mail_outputs = send_email(display_name, username, err,
                                       to_email, password, email_subject, email_body,
                                       zip_protect_with_password)

        if is_error(send_mail_outputs):
            raise Exception(f'An error occurred while trying to send mail. Error is:\n{get_error(send_mail_outputs)}')
        outputs['sentMail'] = True

    except Exception as e:
        outputs['sentMail'] = False
        outputs['sendMailError'] = str(e)

    if outputs['success'] and outputs['sentMail']:
        readable_output = f'Successfully activated user {username}. ' \
            f'An email with the user details was sent to {to_email}.'
    else:
        if outputs.get('errorDetails'):
            readable_output += f"{outputs.get('errorDetails')}\n"
        if outputs.get('sendMailError'):
            readable_output += str(outputs.get('sendMailError'))

    result = CommandResults(
        outputs_prefix='IAM.InitOktaUser',
        outputs=outputs,
        readable_output=readable_output
    )
    return_results(result)


<<<<<<< HEAD
def send_email(display_name, username, err, to_email, password, email_subject, tmp_pass: bool = False):
=======
def send_email(display_name, username, err, to_email, password, email_subject, email_body, zip_with_password):
>>>>>>> 12fded61
    if not err:
        if not email_subject:
            email_subject = f'User {display_name or username} was successfully activated in Okta'

        email_password = 'Available in the attached zip file' if zip_with_password else password
        if not email_body:
            email_body = 'Hello,\n\n' \
                         'The following account has been activated in Okta:\n\n'
            if display_name:
                email_body += f'Name: {display_name}\n'

            email_body += f'Username: {username}\nPassword: {email_password}\n\nRegards,\nIAM Team'
        else:
            email_body += f'\nUsername: {username}\nPassword: {email_password}'

        if zip_with_password:
            zip_file = create_zip_with_password(password, zip_with_password)
            result = fileResult('Okta_Password.zip', zip_file)
            file_id = result['FileID']

    else:
        email_subject = f'"User Activation In Okta" failed with user {display_name}'
        email_body = 'Hello,\n\n' \
                     'This message was sent to inform you that an error occurred while trying ' \
                     'to activate the user account of ' + username + ' in Okta.\n\n' \
                     'The error is: ' + err + '\n\nRegards,\nIAM Team'

    send_email_args = {"to": to_email, "subject": email_subject, "body": email_body}
    if zip_with_password:
        send_email_args |= {"attachIDs": file_id, "attachNames": 'Okta_Password.zip'}

    return demisto.executeCommand("send-mail", send_email_args)


def create_zip_with_password(generated_password, zip_password):
    text_file_name = 'Okta_Password.txt'
    zip_file_name = 'Okta_Password.zip'

    try:
        with open(text_file_name, 'w') as text_file:
            text_file.write(generated_password)

        pyminizip.compress(text_file_name, '', zip_file_name, zip_password, 1)

        with open(zip_file_name, 'rb') as zip_file:
            zip_content = zip_file.read()

    except Exception as e:
        raise Exception(f'An error occurred while trying to create a zip file. Error is:\n{str(e)}')

    finally:
        for file_name in (text_file_name, zip_file_name):
            if os.path.exists(file_name):
                os.remove(file_name)

    return zip_content


if __name__ in ['__main__', 'builtin', 'builtins']:
    main()<|MERGE_RESOLUTION|>--- conflicted
+++ resolved
@@ -27,11 +27,8 @@
     min_symbols = args.get("min_symbols", 0)
     max_symbols = args.get("max_symbols", 10)
     password = None
-<<<<<<< HEAD
+    zip_protect_with_password = args.get("ZipProtectWithPassword", '')
     one_time_password = argToBoolean(args.get('one_time_password', False))
-=======
-    zip_protect_with_password = args.get("ZipProtectWithPassword", '')
->>>>>>> 12fded61
 
     try:
         # Generate a random password
@@ -129,11 +126,7 @@
     return_results(result)
 
 
-<<<<<<< HEAD
-def send_email(display_name, username, err, to_email, password, email_subject, tmp_pass: bool = False):
-=======
 def send_email(display_name, username, err, to_email, password, email_subject, email_body, zip_with_password):
->>>>>>> 12fded61
     if not err:
         if not email_subject:
             email_subject = f'User {display_name or username} was successfully activated in Okta'
