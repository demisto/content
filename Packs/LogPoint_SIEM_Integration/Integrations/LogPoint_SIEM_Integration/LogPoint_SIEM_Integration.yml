category: Utilities
commonfields:
  id: LogPoint SIEM Integration
  version: -1
configuration:
- display: LogPoint URL
  name: url
  required: true
  type: 0
- display: LogPoint Username
  name: username
  required: true
  type: 0
- additionalinfo: User's secret key
  display: API Key
  name: apikey
  required: true
  type: 4
- additionalinfo: Whether to allow connections without verifying SSL certificates
    validity.
  display: Trust any certificate (not secure)
  hidden: false
  name: insecure
  required: false
  type: 8
- additionalinfo: Whether to use XSOAR’s system proxy settings to connect to the API
  display: Use system proxy settings
  hidden: false
  name: proxy
  required: false
  type: 8
- additionalinfo: If it is not provided, incidents from past 24 hours will be fetched
    by default.
  defaultvalue: 1 day
  display: First fetch timestamp (<number> <time unit>, e.g., 6 hours, 1 day)
  name: first_fetch
  required: false
  type: 0
- display: Incident type
  name: incidentType
  required: false
  type: 13
- display: Fetch incidents
  name: isFetch
  required: false
  type: 8
- additionalinfo: If this is left blank, maximum 50 incidents will be fetched at a
    time.
  defaultvalue: '50'
  display: Fetch limit (Max value is 200, Recommended value is 50 or less)
  hidden: false
  name: max_fetch
  required: false
  type: 0
description: Use this Content Pack to search logs, fetch incident logs from LogPoint,
  analyze them for underlying threats, and respond to these threats in real-time.
display: LogPoint SIEM Integration
name: LogPoint SIEM Integration
script:
  commands:
  - arguments:
    - default: false
      description: From Timestamp
      isArray: false
      name: ts_from
      required: false
      secret: false
    - default: false
      description: To Timestamp
      isArray: false
      name: ts_to
      required: false
      secret: false
    - default: false
      description: Number of incidents to fetch. Accepts integer value.
      isArray: false
      name: limit
      required: false
      secret: false
    deprecated: false
    description: Displays incidents between the provided two Timestamps ts_from and
      ts_to. By default, this command will display first 50 incidents of the past
      24 hours but limit can be set to get desired number of incidents.
    execution: false
    name: lp-get-incidents
    outputs:
    - contextPath: LogPoint.Incidents.name
      description: LogPoint Incident Name
      type: String
    - contextPath: LogPoint.Incidents.type
      description: LogPoint Incident Type
      type: String
    - contextPath: LogPoint.Incidents.incident_id
      description: LogPoint Incident ID
      type: String
    - contextPath: LogPoint.Incidents.assigned_to
      description: LogPoint Incidents Assigned To
      type: String
    - contextPath: LogPoint.Incidents.status
      description: LogPoint Incidents Status
      type: String
    - contextPath: LogPoint.Incidents.id
      description: LogPoint Incident Object ID
      type: String
    - contextPath: LogPoint.Incidents.detection_timestamp
      description: LogPoint Incidents Detection Timestamp
      type: Number
    - contextPath: LogPoint.Incidents.username
      description: LogPoint Incident Username
      type: String
    - contextPath: LogPoint.Incidents.user_id
      description: LogPoint Incidents User ID
      type: String
    - contextPath: LogPoint.Incidents.assigned_to
      description: LogPoint Incidents Assigned To
      type: String
    - contextPath: LogPoint.Incidents.visible_to
      description: LogPoint Incidents Visible To
      type: String
    - contextPath: LogPoint.Incidents.tid
      description: LogPoint Incidents Tid
      type: String
    - contextPath: LogPoint.Incidents.rows_count
      description: LogPoint Incidents Rows Count
      type: String
    - contextPath: LogPoint.Incidents.risk_level
      description: LogPoint Incidents Risk Level
      type: String
    - contextPath: LogPoint.Incidents.detection_timestamp
      description: LogPoint Incidents Detection Timestamp
      type: String
    - contextPath: LogPoint.Incidents.loginspect_ip_dns
      description: LogPoint Incidents Loginspect IP DNS
      type: String
    - contextPath: LogPoint.Incidents.status
      description: LogPoint Incidents Status
      type: String
    - contextPath: LogPoint.Incidents.comments
      description: LogPoint Incidents Comments
      type: String
    - contextPath: LogPoint.Incidents.commentscount
      description: LogPoint Incidents Comments Count
      type: Number
    - contextPath: LogPoint.Incidents.query
      description: LogPoint Incidents Query
      type: String
    - contextPath: LogPoint.Incidents.repos
      description: LogPoint Incidents Repos
      type: String
    - contextPath: LogPoint.Incidents.time_range
      description: LogPoint Incidents Time Range
      type: String
    - contextPath: LogPoint.Incidents.alert_obj_id
      description: LogPoint Incidents Alert Obj Id
      type: String
    - contextPath: LogPoint.Incidents.throttle_enabled
      description: LogPoint Incidents Throttle Enabled
      type: Boolean
    - contextPath: LogPoint.Incidents.lastaction
      description: LogPoint Incidents Last Action
      type: String
    - contextPath: LogPoint.Incidents.description
      description: LogPoint Incidents Description
      type: String
  - arguments:
    - default: false
      description: Object ID of a particular incident. It is the value contained in
        'id' key of the incidents obtained from 'lp-get-incidents' command.
      isArray: false
      name: incident_obj_id
      required: true
      secret: false
    - default: false
      description: Incident Id of a particular incident. It is the value contained
        in 'incident_id' key of the incidents obtained from 'lp-get-incidents' command.
      isArray: false
      name: incident_id
      required: true
      secret: false
    - default: false
      description: Incident Detection TImestamp. It is the value contained in 'detection_timestamp'
        key of the incidents obtained from 'lp-get-incidents' command.
      isArray: false
      name: date
      required: true
      secret: false
    deprecated: false
    description: Retrieves a Particular Incident's Data
    execution: false
    name: lp-get-incident-data
    outputs:
    - contextPath: LogPoint.Incidents.data.use
      description: LogPoint Incidents Data Use
      type: String
    - contextPath: LogPoint.Incidents.data.used
      description: LogPoint Incidents Data Used
      type: String
    - contextPath: LogPoint.Incidents.data.log_ts
      description: LogPoint Incidents Data Log Ts
      type: Number
    - contextPath: LogPoint.Incidents.data._type_str
      description: LogPoint Incidents Data Type Str
      type: String
    - contextPath: LogPoint.Incidents.data.msg
      description: LogPoint Incidents Data Msg
      type: String
    - contextPath: LogPoint.Incidents.data.total
      description: LogPoint Incidents Data Total
      type: String
    - contextPath: LogPoint.Incidents.data.device_name
      description: LogPoint Incidents Data Device Name
      type: String
    - contextPath: LogPoint.Incidents.data._offset
      description: LogPoint Incidents Data Offset
      type: String
    - contextPath: LogPoint.Incidents.data.logpoint_name
      description: LogPoint Incidents Data LogPoint Name
      type: String
    - contextPath: LogPoint.Incidents.data.repo_name
      description: LogPoint Incidents Data Repo Name
      type: String
    - contextPath: LogPoint.Incidents.data.free
      description: LogPoint Incidents Data Free
      type: String
    - contextPath: LogPoint.Incidents.data.source_name
      description: LogPoint Incidents Data Source Name
      type: String
    - contextPath: LogPoint.Incidents.data.col_ts
      description: LogPoint Incidents Data Col Ts
      type: Number
    - contextPath: LogPoint.Incidents.data._tz
      description: LogPoint Incidents Data Tz
      type: String
    - contextPath: LogPoint.Incidents.data.norm_id
      description: LogPoint Incidents Data Norm Id
      type: String
    - contextPath: LogPoint.Incidents.data._identifier
      description: LogPoint Incidents Data Identifier
      type: String
    - contextPath: LogPoint.Incidents.data.collected_at
      description: LogPoint Incidents Data Collected At
      type: String
    - contextPath: LogPoint.Incidents.data.device_ip
      description: LogPoint Incidents Data Device IP
      type: String
    - contextPath: LogPoint.Incidents.data._fromV550
      description: LogPoint Incidents Data From V550
      type: String
    - contextPath: LogPoint.Incidents.data._enrich_policy
      description: LogPoint Incidents Data Enrich Policy
      type: String
    - contextPath: LogPoint.Incidents.data._type_num
      description: LogPoint Incidents Data Type Num
      type: String
    - contextPath: LogPoint.Incidents.data._type_ip
      description: LogPoint Incidents Data Type IP
      type: String
    - contextPath: LogPoint.Incidents.data.sig_id
      description: LogPoint Incidents Data Sig Id
      type: String
    - contextPath: LogPoint.Incidents.data.col_type
      description: LogPoint Incidents Data Col Type
      type: String
    - contextPath: LogPoint.Incidents.data.object
      description: LogPoint Incidents Data Object
      type: String
    - contextPath: LogPoint.Incidents.data._labels
      description: LogPoint Incidents Data Labels
      type: String
    - contextPath: LogPoint.Incidents.data.source_address
      description: Source Address
      type: String
    - contextPath: LogPoint.Incidents.data.destination_address
      description: Destination Address
      type: String
    - contextPath: LogPoint.Incidents.data.workstation
      description: Workstation
      type: String
    - contextPath: LogPoint.Incidents.data.domain
      description: Domain
      type: String
    - contextPath: LogPoint.Incidents.data.user
      description: User
      type: String
    - contextPath: LogPoint.Incidents.data.caller_user
      description: Caller User
      type: String
    - contextPath: LogPoint.Incidents.data.target_user
      description: Target User
      type: String
    - contextPath: LogPoint.Incidents.data.source_machine_id
      description: Source Machie Id
      type: String
    - contextPath: LogPoint.Incidents.data.destination_machine_id
      description: Destination Machine Id
      type: String
    - contextPath: LogPoint.Incidents.data.destination_port
      description: Destination Port
      type: String
    - contextPath: LogPoint.Incidents.data.event_type
      description: Event Type
      type: String
    - contextPath: LogPoint.Incidents.data.share_path
      description: Share Path
      type: String
    - contextPath: LogPoint.Incidents.data.object_name
      description: Object Name
      type: String
    - contextPath: LogPoint.Incidents.data.sub_status_code
      description: Sub Status Code
      type: String
    - contextPath: LogPoint.Incidents.data.object_type
      description: Object Type
      type: String
    - contextPath: LogPoint.Incidents.data.request_method
      description: Request Method
      type: String
    - contextPath: LogPoint.Incidents.data.status_code
      description: Status Code
      type: String
    - contextPath: LogPoint.Incidents.data.received_datasize
      description: Received Datasize
      type: String
    - contextPath: LogPoint.Incidents.data.received_packet
      description: Received Packet
      type: String
    - contextPath: LogPoint.Incidents.data.user_agent
      description: User Agent
      type: String
    - contextPath: LogPoint.Incidents.data.sent_datasize
      description: Sent Datasize
      type: String
    - contextPath: LogPoint.Incidents.data.sender
      description: Sender
      type: String
    - contextPath: LogPoint.Incidents.data.receiver
      description: Receiver
      type: String
    - contextPath: LogPoint.Incidents.data.datasize
      description: Datasize
      type: String
    - contextPath: LogPoint.Incidents.data.file
      description: File
      type: String
    - contextPath: LogPoint.Incidents.data.subject
      description: Subject
      type: String
    - contextPath: LogPoint.Incidents.data.status
      description: Status
      type: String
    - contextPath: LogPoint.Incidents.data.file_count
      description: File Count
      type: String
    - contextPath: LogPoint.Incidents.data.protocol_id
      description: Protocol Id
      type: String
    - contextPath: LogPoint.Incidents.data.sent_packet
      description: Sent Packet
      type: String
    - contextPath: LogPoint.Incidents.data.service
      description: Service
      type: String
    - contextPath: LogPoint.Incidents.data.printer
      description: Printer
      type: String
    - contextPath: LogPoint.Incidents.data.print_count
      description: Print Count
      type: String
    - contextPath: LogPoint.Incidents.data.event_id
      description: Event Id
      type: String
    - contextPath: LogPoint.Incidents.data.country_name
      description: Country Name
      type: String
    - contextPath: LogPoint.Incidents.data.host
      description: Host
      type: String
    - contextPath: LogPoint.Incidents.data.hash
      description: Hash
      type: String
    - contextPath: LogPoint.Incidents.data.hash_sha1
      description: Hash SHA1
      type: String
    - contextPath: LogPoint.Incidents.data.agent_address
      description: Agent Address
      type: String
    - contextPath: LogPoint.Incidents.data.attacker_address
      description: Attacker Address
      type: String
    - contextPath: LogPoint.Incidents.data.broadcast_address
      description: Broadcast Address
      type: String
    - contextPath: LogPoint.Incidents.data.client_address
      description: Client Address
      type: String
    - contextPath: LogPoint.Incidents.data.client_hardware_address
      description: Client Hardware Address
      type: String
    - contextPath: LogPoint.Incidents.data.destination_hardware_address
      description: Destination Hardware Address
      type: String
    - contextPath: LogPoint.Incidents.data.destination_nat_address
      description: Destination NAT Address
      type: String
    - contextPath: LogPoint.Incidents.data.device_address
      description: Device Address
      type: String
    - contextPath: LogPoint.Incidents.data.external_address
      description: External Address
      type: String
    - contextPath: LogPoint.Incidents.data.gateway_address
      description: Gateway Address
      type: String
    - contextPath: LogPoint.Incidents.data.hardware_address
      description: Hardware Address
      type: String
    - contextPath: LogPoint.Incidents.data.host_address
      description: Host Address
      type: String
    - contextPath: LogPoint.Incidents.data.interface_address
      description: Interface Address
      type: String
    - contextPath: LogPoint.Incidents.data.lease_address
      description: Lease Address
      type: String
    - contextPath: LogPoint.Incidents.data.local_address
      description: Local Address
      type: String
    - contextPath: LogPoint.Incidents.data.nas_address
      description: Nas ddress
      type: String
    - contextPath: LogPoint.Incidents.data.nas_ipv6_address
      description: Nas_IPV6 Address
      type: String
    - contextPath: LogPoint.Incidents.data.nat_address
      description: NAT Address
      type: String
    - contextPath: LogPoint.Incidents.data.nat_source_address
      description: NAT Source Address
      type: String
    - contextPath: LogPoint.Incidents.data.network_address
      description: Network Address
      type: String
    - contextPath: LogPoint.Incidents.data.new_hardware_address
      description: New Hardware Address
      type: String
    - contextPath: LogPoint.Incidents.data.old_hardware_address
      description: Old Hardware Address
      type: String
    - contextPath: LogPoint.Incidents.data.original_address
      description: Original Address
      type: String
    - contextPath: LogPoint.Incidents.data.original_client_address
      description: Original Client Address
      type: String
    - contextPath: LogPoint.Incidents.data.original_destination_address
      description: Original Destination Address
      type: String
    - contextPath: LogPoint.Incidents.data.original_server_address
      description: Original Server Address
      type: String
    - contextPath: LogPoint.Incidents.data.original_source_address
      description: Original Source Address
      type: String
    - contextPath: LogPoint.Incidents.data.originating_address
      description: Originating Address
      type: String
    - contextPath: LogPoint.Incidents.data.peer_address
      description: Peer Address
      type: String
    - contextPath: LogPoint.Incidents.data.private_address
      description: Private Address
      type: String
    - contextPath: LogPoint.Incidents.data.proxy_address
      description: Proxy Address
      type: String
    - contextPath: LogPoint.Incidents.data.proxy_source_address
      description: Proxy Source Address
      type: String
    - contextPath: LogPoint.Incidents.data.relay_address
      description: Relay Address
      type: String
    - contextPath: LogPoint.Incidents.data.remote_address
      description: Remote Address
      type: String
    - contextPath: LogPoint.Incidents.data.resolved_address
      description: Resolved Address
      type: String
    - contextPath: LogPoint.Incidents.data.route_address
      description: Route Address
      type: String
    - contextPath: LogPoint.Incidents.data.scanner_address
      description: Scanner Address
      type: String
    - contextPath: LogPoint.Incidents.data.server_address
      description: Server Address
      type: String
    - contextPath: LogPoint.Incidents.data.server_hardware_address
      description: Server Hardware Address
      type: String
    - contextPath: LogPoint.Incidents.data.source_hardware_address
      description: Source Hardware Address
      type: String
    - contextPath: LogPoint.Incidents.data.start_address
      description: Start Address
      type: String
    - contextPath: LogPoint.Incidents.data.supplier_address
      description: Supplier Address
      type: String
    - contextPath: LogPoint.Incidents.data.switch_address
      description: Switch Address
      type: String
    - contextPath: LogPoint.Incidents.data.translated_address
      description: Translated Address
      type: String
    - contextPath: LogPoint.Incidents.data.virtual_address
      description: Virtual Address
      type: String
    - contextPath: LogPoint.Incidents.data.virtual_server_address
      description: Virtual Server Address
      type: String
    - contextPath: LogPoint.Incidents.data.vpn_address
      description: VPN Address
      type: String
    - contextPath: LogPoint.Incidents.data.hash_length
      description: Hash Length
      type: String
    - contextPath: LogPoint.Incidents.data.hash_sha256
      description: Hash SHA256
      type: String
    - contextPath: LogPoint.Incidents.data.alternate_user
      description: Alternate User
      type: String
    - contextPath: LogPoint.Incidents.data.authenticated_user
      description: Authenticated User
      type: String
    - contextPath: LogPoint.Incidents.data.authorized_user
      description: Authorized User
      type: String
    - contextPath: LogPoint.Incidents.data.certificate_user
      description: Certificate User
      type: String
    - contextPath: LogPoint.Incidents.data.current_user
      description: Current User
      type: String
    - contextPath: LogPoint.Incidents.data.database_user
      description: Database User
      type: String
    - contextPath: LogPoint.Incidents.data.destination_user
      description: Destination User
      type: String
    - contextPath: LogPoint.Incidents.data.logon_user
      description: Logon User
      type: String
    - contextPath: LogPoint.Incidents.data.new_max_user
      description: New Max User
      type: String
    - contextPath: LogPoint.Incidents.data.new_user
      description: New User
      type: String
    - contextPath: LogPoint.Incidents.data.old_max_user
      description: Old Max User
      type: String
    - contextPath: LogPoint.Incidents.data.os_user
      description: OS User
      type: String
    - contextPath: LogPoint.Incidents.data.remote_user
      description: Remote User
      type: String
    - contextPath: LogPoint.Incidents.data.source_user
      description: Source User
      type: String
    - contextPath: LogPoint.Incidents.data.system_user
      description: System User
      type: String
    - contextPath: LogPoint.Incidents.data.target_logon_user
      description: Target Logon User
      type: String
    - contextPath: LogPoint.Incidents.data.zone_user
      description: Zone User
      type: String
  - arguments:
    - default: false
      description: From Timestamp
      isArray: false
      name: ts_from
      required: false
      secret: false
    - default: false
      description: To Timestamp
      isArray: false
      name: ts_to
      required: false
      secret: false
    - default: false
      description: Number of incident states data to fetch. Accepts integer value.
      isArray: false
      name: limit
      required: false
      secret: false
    deprecated: false
    description: Displays incident states data between the provided two Timestamps
      ts_from and ts_to. By default, this command will display first 50 data of the
      past 24 hours but limit can be set to get desired number of incident states
      data.
    execution: false
    name: lp-get-incident-states
    outputs:
    - contextPath: LogPoint.Incidents.states.id
      description: LogPoint Incidents States Id
      type: String
    - contextPath: LogPoint.Incidents.states.status
      description: LogPoint Incidents States Status
      type: String
    - contextPath: LogPoint.Incidents.states.assigned_to
      description: LogPoint Incidents States Assigned To
      type: String
    - contextPath: LogPoint.Incidents.states.comments
      description: LogPoint Incidents States Comments
      type: String
  - arguments:
    - default: false
      description: Object ID of a particular incident. It is the value contained in
        'id' key of the incidents obtained from 'lp-get-incidents' command.
      isArray: false
      name: incident_obj_id
      required: true
      secret: false
    - default: false
      description: Comment to be added to the incidents.
      isArray: false
      name: comment
      required: true
      secret: false
    deprecated: false
    description: Add comments to the incidents
    execution: false
    name: lp-add-incident-comment
    outputs:
    - contextPath: LogPoint.Incidents.comment
      description: LogPoint Incidents Comment
      type: String
  - arguments:
    - default: false
      description: Object ID of a particular incident. It is the value contained in
        'id' key of the incidents obtained from 'lp-get-incidents' command. Multiple
        id can be provided by separating them using comma.
      isArray: true
      name: incident_obj_ids
      required: true
      secret: false
    - default: false
      description: Id of the user whom the incidents are assigned.  It can be displayed
        using 'lp-get-users' command.
      isArray: false
      name: new_assignee
      required: true
      secret: false
    deprecated: false
    description: Assigning/Re-assigning Incidents
    execution: false
    name: lp-assign-incidents
    outputs:
    - contextPath: LogPoint.Incidents.assign
      description: LogPoint Incidents Assign
      type: String
  - arguments:
    - default: false
      description: Object ID of a particular incident. It is the value contained in
        'id' key of the incidents obtained from 'lp-get-incidents' command. Multiple
        id can be provided by separating them using comma.
      isArray: true
      name: incident_obj_ids
      required: true
      secret: false
    deprecated: false
    description: Resolves the Incidents.
    execution: false
    name: lp-resolve-incidents
    outputs:
    - contextPath: LogPoint.Incidents.resolve
      description: LogPoint Incidents Resolve
      type: String
  - arguments:
    - default: false
      description: Object ID of a particular incident. It is the value contained in
        'id' key of the incidents obtained from 'lp-get-incidents' command. Multiple
        id can be provided by separating them using comma.
      isArray: true
      name: incident_obj_ids
      required: true
      secret: false
    deprecated: false
    description: Closes the Incidents.
    execution: false
    name: lp-close-incidents
    outputs:
    - contextPath: LogPoint.Incidents.close
      description: LogPoint Incidents Close
      type: String
  - arguments:
    - default: false
      description: Object ID of a particular incident. It is the value contained in
        'id' key of the incidents obtained from 'lp-get-incidents' command. Multiple
        id can be provided by separating them using comma.
      isArray: true
      name: incident_obj_ids
      required: true
      secret: false
    deprecated: false
    description: Re-opens the closed incidents
    execution: false
    name: lp-reopen-incidents
    outputs:
    - contextPath: LogPoint.Incidents.reopen
      description: LogPoint Incidents Reopen
      type: String
  - deprecated: false
    description: Gets Incident users and user groups.
    execution: false
    name: lp-get-users
    outputs:
    - contextPath: LogPoint.Incidents.users.id
      description: LogPoint Incidents Users Id
      type: String
    - contextPath: LogPoint.Incidents.users.name
      description: LogPoint Incidents Users Name
      type: String
    - contextPath: LogPoint.Incidents.users.usergroups
      description: LogPoint Incidents Users Usergroups
      type: String
<<<<<<< HEAD
  - deprecated: false
    description: Gets LogPoint user's preference such as timezone, date format, etc.
    execution: false
    name: lp-get-users-preference
    outputs:
    - contextPath: LogPoint.User.Preference.timezone
      description: LogPoint user's timezone.
      type: String
    - contextPath: LogPoint.User.Preference.date_format
      description: LogPoint user's date format.
      type: String
    - contextPath: LogPoint.User.Preference.hour_format
      description: LogPoint user's hour format.
      type: String
  - deprecated: false
    description: Gets user's LogPoints.
    execution: false
    name: lp-get-logpoints
    outputs:
    - contextPath: LogPoint.LogPoints.name
      description: LogPoint name.
      type: String
    - contextPath: LogPoint.LogPoints.ip
      description: LogPoint's IP address.
      type: String
  - deprecated: false
    description: Gets the list of LogPoint repos that can be accessed by the user.
    execution: false
    name: lp-get-repos
    outputs:
    - contextPath: LogPoint.Repos.repo
      description: LogPoint repo name.
      type: String
    - contextPath: LogPoint.Repos.address
      description: LogPoint repo address.
      type: String
  - deprecated: false
    description: Gets devices associated with LogPoint.
    execution: false
    name: lp-get-devices
    outputs:
    - contextPath: LogPoint.Devices.name
      description: Device name.
      type: String
    - contextPath: LogPoint.Devices.address
      description: Device IP address.
      type: String
  - deprecated: false
    description: Gets live search results of the alerts and dashboards.
    execution: false
    name: lp-get-livesearches
    outputs:
    - contextPath: LogPoint.LiveSearches.generated_by
      description: Who generated the live search.
      type: String
    - contextPath: LogPoint.LiveSearches.searchname
      description: The name of the live search.
      type: String
    - contextPath: LogPoint.LiveSearches.description
      description: A description of the live search.
      type: String
    - contextPath: LogPoint.LiveSearches.query
      description: The live search query.
      type: String
  - arguments:
    - default: false
      description: LogPoint search query. This should be the exact query to use
        to search logs in the LogPoint UI.
      isArray: false
      name: query
      required: true
      secret: false
    - default: false
      defaultValue: Last 5 minutes
      description: 'Time range. For example: Last 30 minutes, Last 7 days, etc. If
        not provided, it will use "Last 5 minutes" as the time range by default.'
      isArray: false
      name: time_range
      required: false
      secret: false
    - default: false
      defaultValue: '100'
      description: Number of logs to fetch. If not provided, the first 100 logs will be
        displayed.
      isArray: false
      name: limit
      required: false
      secret: false
    - default: false
      description: A comma-separated list of LogPoint repos from which logs are to be fetched. If not provided,
        it will display logs from all repos. 
      isArray: true
      name: repos
      required: false
      secret: false
    deprecated: false
    description: Gets the search ID based on the provided search parameters.
    execution: false
    name: lp-get-searchid
    outputs:
    - contextPath: LogPoint.search_id
      description: Search ID. Use this ID in the lp-search-logs command to get the search
        result.
      type: String
  - arguments:
    - default: false
      description: Search ID obtained from the lp-get-searchid command.
      isArray: false
      name: search_id
      required: true
      secret: false
    deprecated: false
    description: Gets LogPoint search results. Uses the value of search_id as an argument.
    execution: false
    name: lp-search-logs
    outputs:
    - contextPath: LogPoint.SearchLogs
      description: Search results.
      type: String
=======
>>>>>>> 504b45c3
  dockerimage: demisto/python3:3.9.5.20070
  feed: false
  isfetch: true
  longRunning: false
  longRunningPort: false
  runonce: false
  script: '-'
  subtype: python3
  type: python
tests:
- LogPoint SIEM Integration - Test Playbook 1
- LogPoint SIEM Integration - Test Playbook 2
- LogPoint SIEM Integration - Test Playbook 3
defaultmapperin: LogPoint-mapper
defaultclassifier: null
fromversion: 6.0.0<|MERGE_RESOLUTION|>--- conflicted
+++ resolved
@@ -729,7 +729,6 @@
     - contextPath: LogPoint.Incidents.users.usergroups
       description: LogPoint Incidents Users Usergroups
       type: String
-<<<<<<< HEAD
   - deprecated: false
     description: Gets LogPoint user's preference such as timezone, date format, etc.
     execution: false
@@ -820,7 +819,7 @@
       secret: false
     - default: false
       description: A comma-separated list of LogPoint repos from which logs are to be fetched. If not provided,
-        it will display logs from all repos. 
+        it will display logs from all repos.
       isArray: true
       name: repos
       required: false
@@ -849,8 +848,6 @@
     - contextPath: LogPoint.SearchLogs
       description: Search results.
       type: String
-=======
->>>>>>> 504b45c3
   dockerimage: demisto/python3:3.9.5.20070
   feed: false
   isfetch: true
