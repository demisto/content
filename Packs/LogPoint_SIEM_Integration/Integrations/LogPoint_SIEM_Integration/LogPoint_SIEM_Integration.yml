category: Utilities
commonfields:
  id: LogPoint SIEM Integration
  version: -1
configuration:
- display: LogPoint URL
  name: url
  required: true
  type: 0
- display: LogPoint Username
  name: username
  required: true
  type: 0
- additionalinfo: User's secret key
  display: API Key
  name: apikey
  required: true
  type: 4
- additionalinfo: Whether to allow connections without verifying SSL certificates validity.
  display: Trust any certificate (not secure)
  name: insecure
  type: 8
- additionalinfo: Whether to use XSOAR’s system proxy settings to connect to the API
  display: Use system proxy settings
  name: proxy
  type: 8
- additionalinfo: If it is not provided, incidents from past 24 hours will be fetched by default.
  defaultvalue: 1 day
  display: First fetch timestamp (<number> <time unit>, e.g., 6 hours, 1 day)
  name: first_fetch
  type: 0
- display: Incident type
  name: incidentType
  type: 13
- display: Fetch incidents
  name: isFetch
  type: 8
- additionalinfo: If this is left blank, maximum 50 incidents will be fetched at a time.
  defaultvalue: '50'
  display: Fetch limit (Max value is 200, Recommended value is 50 or less)
  name: max_fetch
  type: 0
description: Use this Content Pack to search logs, fetch incident logs from LogPoint, analyze them for underlying threats, and respond to these threats in real-time.
display: LogPoint SIEM Integration
name: LogPoint SIEM Integration
script:
  commands:
  - arguments:
    - description: From Timestamp
      name: ts_from
    - description: To Timestamp
      name: ts_to
    - description: Number of incidents to fetch. Accepts integer value.
      name: limit
    description: Displays incidents between the provided two Timestamps ts_from and ts_to. By default, this command will display first 50 incidents of the past 24 hours but limit can be set to get desired number of incidents.
    name: lp-get-incidents
    outputs:
    - contextPath: LogPoint.Incidents.name
      description: LogPoint Incident Name
      type: String
    - contextPath: LogPoint.Incidents.type
      description: LogPoint Incident Type
      type: String
    - contextPath: LogPoint.Incidents.incident_id
      description: LogPoint Incident ID
      type: String
    - contextPath: LogPoint.Incidents.assigned_to
      description: LogPoint Incidents Assigned To
      type: String
    - contextPath: LogPoint.Incidents.status
      description: LogPoint Incidents Status
      type: String
    - contextPath: LogPoint.Incidents.id
      description: LogPoint Incident Object ID
      type: String
    - contextPath: LogPoint.Incidents.detection_timestamp
      description: LogPoint Incidents Detection Timestamp
      type: Number
    - contextPath: LogPoint.Incidents.username
      description: LogPoint Incident Username
      type: String
    - contextPath: LogPoint.Incidents.user_id
      description: LogPoint Incidents User ID
      type: String
    - contextPath: LogPoint.Incidents.assigned_to
      description: LogPoint Incidents Assigned To
      type: String
    - contextPath: LogPoint.Incidents.visible_to
      description: LogPoint Incidents Visible To
      type: String
    - contextPath: LogPoint.Incidents.tid
      description: LogPoint Incidents Tid
      type: String
    - contextPath: LogPoint.Incidents.rows_count
      description: LogPoint Incidents Rows Count
      type: String
    - contextPath: LogPoint.Incidents.risk_level
      description: LogPoint Incidents Risk Level
      type: String
    - contextPath: LogPoint.Incidents.detection_timestamp
      description: LogPoint Incidents Detection Timestamp
      type: String
    - contextPath: LogPoint.Incidents.loginspect_ip_dns
      description: LogPoint Incidents Loginspect IP DNS
      type: String
    - contextPath: LogPoint.Incidents.status
      description: LogPoint Incidents Status
      type: String
    - contextPath: LogPoint.Incidents.comments
      description: LogPoint Incidents Comments
      type: String
    - contextPath: LogPoint.Incidents.commentscount
      description: LogPoint Incidents Comments Count
      type: Number
    - contextPath: LogPoint.Incidents.query
      description: LogPoint Incidents Query
      type: String
    - contextPath: LogPoint.Incidents.repos
      description: LogPoint Incidents Repos
      type: String
    - contextPath: LogPoint.Incidents.time_range
      description: LogPoint Incidents Time Range
      type: String
    - contextPath: LogPoint.Incidents.alert_obj_id
      description: LogPoint Incidents Alert Obj Id
      type: String
    - contextPath: LogPoint.Incidents.throttle_enabled
      description: LogPoint Incidents Throttle Enabled
      type: Boolean
    - contextPath: LogPoint.Incidents.lastaction
      description: LogPoint Incidents Last Action
      type: String
    - contextPath: LogPoint.Incidents.description
      description: LogPoint Incidents Description
      type: String
  - arguments:
    - description: Object ID of a particular incident. It is the value contained in 'id' key of the incidents obtained from 'lp-get-incidents' command.
      name: incident_obj_id
      required: true
    - description: Incident Id of a particular incident. It is the value contained in 'incident_id' key of the incidents obtained from 'lp-get-incidents' command.
      name: incident_id
      required: true
    - description: Incident Detection TImestamp. It is the value contained in 'detection_timestamp' key of the incidents obtained from 'lp-get-incidents' command.
      name: date
      required: true
    description: Retrieves a Particular Incident's Data
    name: lp-get-incident-data
    outputs:
    - contextPath: LogPoint.Incidents.data.use
      description: LogPoint Incidents Data Use
      type: String
    - contextPath: LogPoint.Incidents.data.used
      description: LogPoint Incidents Data Used
      type: String
    - contextPath: LogPoint.Incidents.data.log_ts
      description: LogPoint Incidents Data Log Ts
      type: Number
    - contextPath: LogPoint.Incidents.data._type_str
      description: LogPoint Incidents Data Type Str
      type: String
    - contextPath: LogPoint.Incidents.data.msg
      description: LogPoint Incidents Data Msg
      type: String
    - contextPath: LogPoint.Incidents.data.total
      description: LogPoint Incidents Data Total
      type: String
    - contextPath: LogPoint.Incidents.data.device_name
      description: LogPoint Incidents Data Device Name
      type: String
    - contextPath: LogPoint.Incidents.data._offset
      description: LogPoint Incidents Data Offset
      type: String
    - contextPath: LogPoint.Incidents.data.logpoint_name
      description: LogPoint Incidents Data LogPoint Name
      type: String
    - contextPath: LogPoint.Incidents.data.repo_name
      description: LogPoint Incidents Data Repo Name
      type: String
    - contextPath: LogPoint.Incidents.data.free
      description: LogPoint Incidents Data Free
      type: String
    - contextPath: LogPoint.Incidents.data.source_name
      description: LogPoint Incidents Data Source Name
      type: String
    - contextPath: LogPoint.Incidents.data.col_ts
      description: LogPoint Incidents Data Col Ts
      type: Number
    - contextPath: LogPoint.Incidents.data._tz
      description: LogPoint Incidents Data Tz
      type: String
    - contextPath: LogPoint.Incidents.data.norm_id
      description: LogPoint Incidents Data Norm Id
      type: String
    - contextPath: LogPoint.Incidents.data._identifier
      description: LogPoint Incidents Data Identifier
      type: String
    - contextPath: LogPoint.Incidents.data.collected_at
      description: LogPoint Incidents Data Collected At
      type: String
    - contextPath: LogPoint.Incidents.data.device_ip
      description: LogPoint Incidents Data Device IP
      type: String
    - contextPath: LogPoint.Incidents.data._fromV550
      description: LogPoint Incidents Data From V550
      type: String
    - contextPath: LogPoint.Incidents.data._enrich_policy
      description: LogPoint Incidents Data Enrich Policy
      type: String
    - contextPath: LogPoint.Incidents.data._type_num
      description: LogPoint Incidents Data Type Num
      type: String
    - contextPath: LogPoint.Incidents.data._type_ip
      description: LogPoint Incidents Data Type IP
      type: String
    - contextPath: LogPoint.Incidents.data.sig_id
      description: LogPoint Incidents Data Sig Id
      type: String
    - contextPath: LogPoint.Incidents.data.col_type
      description: LogPoint Incidents Data Col Type
      type: String
    - contextPath: LogPoint.Incidents.data.object
      description: LogPoint Incidents Data Object
      type: String
    - contextPath: LogPoint.Incidents.data._labels
      description: LogPoint Incidents Data Labels
      type: String
    - contextPath: LogPoint.Incidents.data.source_address
      description: Source Address
      type: String
    - contextPath: LogPoint.Incidents.data.destination_address
      description: Destination Address
      type: String
    - contextPath: LogPoint.Incidents.data.workstation
      description: Workstation
      type: String
    - contextPath: LogPoint.Incidents.data.domain
      description: Domain
      type: String
    - contextPath: LogPoint.Incidents.data.user
      description: User
      type: String
    - contextPath: LogPoint.Incidents.data.caller_user
      description: Caller User
      type: String
    - contextPath: LogPoint.Incidents.data.target_user
      description: Target User
      type: String
    - contextPath: LogPoint.Incidents.data.source_machine_id
      description: Source Machie Id
      type: String
    - contextPath: LogPoint.Incidents.data.destination_machine_id
      description: Destination Machine Id
      type: String
    - contextPath: LogPoint.Incidents.data.destination_port
      description: Destination Port
      type: String
    - contextPath: LogPoint.Incidents.data.event_type
      description: Event Type
      type: String
    - contextPath: LogPoint.Incidents.data.share_path
      description: Share Path
      type: String
    - contextPath: LogPoint.Incidents.data.object_name
      description: Object Name
      type: String
    - contextPath: LogPoint.Incidents.data.sub_status_code
      description: Sub Status Code
      type: String
    - contextPath: LogPoint.Incidents.data.object_type
      description: Object Type
      type: String
    - contextPath: LogPoint.Incidents.data.request_method
      description: Request Method
      type: String
    - contextPath: LogPoint.Incidents.data.status_code
      description: Status Code
      type: String
    - contextPath: LogPoint.Incidents.data.received_datasize
      description: Received Datasize
      type: String
    - contextPath: LogPoint.Incidents.data.received_packet
      description: Received Packet
      type: String
    - contextPath: LogPoint.Incidents.data.user_agent
      description: User Agent
      type: String
    - contextPath: LogPoint.Incidents.data.sent_datasize
      description: Sent Datasize
      type: String
    - contextPath: LogPoint.Incidents.data.sender
      description: Sender
      type: String
    - contextPath: LogPoint.Incidents.data.receiver
      description: Receiver
      type: String
    - contextPath: LogPoint.Incidents.data.datasize
      description: Datasize
      type: String
    - contextPath: LogPoint.Incidents.data.file
      description: File
      type: String
    - contextPath: LogPoint.Incidents.data.subject
      description: Subject
      type: String
    - contextPath: LogPoint.Incidents.data.status
      description: Status
      type: String
    - contextPath: LogPoint.Incidents.data.file_count
      description: File Count
      type: String
    - contextPath: LogPoint.Incidents.data.protocol_id
      description: Protocol Id
      type: String
    - contextPath: LogPoint.Incidents.data.sent_packet
      description: Sent Packet
      type: String
    - contextPath: LogPoint.Incidents.data.service
      description: Service
      type: String
    - contextPath: LogPoint.Incidents.data.printer
      description: Printer
      type: String
    - contextPath: LogPoint.Incidents.data.print_count
      description: Print Count
      type: String
    - contextPath: LogPoint.Incidents.data.event_id
      description: Event Id
      type: String
    - contextPath: LogPoint.Incidents.data.country_name
      description: Country Name
      type: String
    - contextPath: LogPoint.Incidents.data.host
      description: Host
      type: String
    - contextPath: LogPoint.Incidents.data.hash
      description: Hash
      type: String
    - contextPath: LogPoint.Incidents.data.hash_sha1
      description: Hash SHA1
      type: String
    - contextPath: LogPoint.Incidents.data.agent_address
      description: Agent Address
      type: String
    - contextPath: LogPoint.Incidents.data.attacker_address
      description: Attacker Address
      type: String
    - contextPath: LogPoint.Incidents.data.broadcast_address
      description: Broadcast Address
      type: String
    - contextPath: LogPoint.Incidents.data.client_address
      description: Client Address
      type: String
    - contextPath: LogPoint.Incidents.data.client_hardware_address
      description: Client Hardware Address
      type: String
    - contextPath: LogPoint.Incidents.data.destination_hardware_address
      description: Destination Hardware Address
      type: String
    - contextPath: LogPoint.Incidents.data.destination_nat_address
      description: Destination NAT Address
      type: String
    - contextPath: LogPoint.Incidents.data.device_address
      description: Device Address
      type: String
    - contextPath: LogPoint.Incidents.data.external_address
      description: External Address
      type: String
    - contextPath: LogPoint.Incidents.data.gateway_address
      description: Gateway Address
      type: String
    - contextPath: LogPoint.Incidents.data.hardware_address
      description: Hardware Address
      type: String
    - contextPath: LogPoint.Incidents.data.host_address
      description: Host Address
      type: String
    - contextPath: LogPoint.Incidents.data.interface_address
      description: Interface Address
      type: String
    - contextPath: LogPoint.Incidents.data.lease_address
      description: Lease Address
      type: String
    - contextPath: LogPoint.Incidents.data.local_address
      description: Local Address
      type: String
    - contextPath: LogPoint.Incidents.data.nas_address
      description: Nas ddress
      type: String
    - contextPath: LogPoint.Incidents.data.nas_ipv6_address
      description: Nas_IPV6 Address
      type: String
    - contextPath: LogPoint.Incidents.data.nat_address
      description: NAT Address
      type: String
    - contextPath: LogPoint.Incidents.data.nat_source_address
      description: NAT Source Address
      type: String
    - contextPath: LogPoint.Incidents.data.network_address
      description: Network Address
      type: String
    - contextPath: LogPoint.Incidents.data.new_hardware_address
      description: New Hardware Address
      type: String
    - contextPath: LogPoint.Incidents.data.old_hardware_address
      description: Old Hardware Address
      type: String
    - contextPath: LogPoint.Incidents.data.original_address
      description: Original Address
      type: String
    - contextPath: LogPoint.Incidents.data.original_client_address
      description: Original Client Address
      type: String
    - contextPath: LogPoint.Incidents.data.original_destination_address
      description: Original Destination Address
      type: String
    - contextPath: LogPoint.Incidents.data.original_server_address
      description: Original Server Address
      type: String
    - contextPath: LogPoint.Incidents.data.original_source_address
      description: Original Source Address
      type: String
    - contextPath: LogPoint.Incidents.data.originating_address
      description: Originating Address
      type: String
    - contextPath: LogPoint.Incidents.data.peer_address
      description: Peer Address
      type: String
    - contextPath: LogPoint.Incidents.data.private_address
      description: Private Address
      type: String
    - contextPath: LogPoint.Incidents.data.proxy_address
      description: Proxy Address
      type: String
    - contextPath: LogPoint.Incidents.data.proxy_source_address
      description: Proxy Source Address
      type: String
    - contextPath: LogPoint.Incidents.data.relay_address
      description: Relay Address
      type: String
    - contextPath: LogPoint.Incidents.data.remote_address
      description: Remote Address
      type: String
    - contextPath: LogPoint.Incidents.data.resolved_address
      description: Resolved Address
      type: String
    - contextPath: LogPoint.Incidents.data.route_address
      description: Route Address
      type: String
    - contextPath: LogPoint.Incidents.data.scanner_address
      description: Scanner Address
      type: String
    - contextPath: LogPoint.Incidents.data.server_address
      description: Server Address
      type: String
    - contextPath: LogPoint.Incidents.data.server_hardware_address
      description: Server Hardware Address
      type: String
    - contextPath: LogPoint.Incidents.data.source_hardware_address
      description: Source Hardware Address
      type: String
    - contextPath: LogPoint.Incidents.data.start_address
      description: Start Address
      type: String
    - contextPath: LogPoint.Incidents.data.supplier_address
      description: Supplier Address
      type: String
    - contextPath: LogPoint.Incidents.data.switch_address
      description: Switch Address
      type: String
    - contextPath: LogPoint.Incidents.data.translated_address
      description: Translated Address
      type: String
    - contextPath: LogPoint.Incidents.data.virtual_address
      description: Virtual Address
      type: String
    - contextPath: LogPoint.Incidents.data.virtual_server_address
      description: Virtual Server Address
      type: String
    - contextPath: LogPoint.Incidents.data.vpn_address
      description: VPN Address
      type: String
    - contextPath: LogPoint.Incidents.data.hash_length
      description: Hash Length
      type: String
    - contextPath: LogPoint.Incidents.data.hash_sha256
      description: Hash SHA256
      type: String
    - contextPath: LogPoint.Incidents.data.alternate_user
      description: Alternate User
      type: String
    - contextPath: LogPoint.Incidents.data.authenticated_user
      description: Authenticated User
      type: String
    - contextPath: LogPoint.Incidents.data.authorized_user
      description: Authorized User
      type: String
    - contextPath: LogPoint.Incidents.data.certificate_user
      description: Certificate User
      type: String
    - contextPath: LogPoint.Incidents.data.current_user
      description: Current User
      type: String
    - contextPath: LogPoint.Incidents.data.database_user
      description: Database User
      type: String
    - contextPath: LogPoint.Incidents.data.destination_user
      description: Destination User
      type: String
    - contextPath: LogPoint.Incidents.data.logon_user
      description: Logon User
      type: String
    - contextPath: LogPoint.Incidents.data.new_max_user
      description: New Max User
      type: String
    - contextPath: LogPoint.Incidents.data.new_user
      description: New User
      type: String
    - contextPath: LogPoint.Incidents.data.old_max_user
      description: Old Max User
      type: String
    - contextPath: LogPoint.Incidents.data.os_user
      description: OS User
      type: String
    - contextPath: LogPoint.Incidents.data.remote_user
      description: Remote User
      type: String
    - contextPath: LogPoint.Incidents.data.source_user
      description: Source User
      type: String
    - contextPath: LogPoint.Incidents.data.system_user
      description: System User
      type: String
    - contextPath: LogPoint.Incidents.data.target_logon_user
      description: Target Logon User
      type: String
    - contextPath: LogPoint.Incidents.data.zone_user
      description: Zone User
      type: String
  - arguments:
    - description: From Timestamp
      name: ts_from
    - description: To Timestamp
      name: ts_to
    - description: Number of incident states data to fetch. Accepts integer value.
      name: limit
    description: Displays incident states data between the provided two Timestamps ts_from and ts_to. By default, this command will display first 50 data of the past 24 hours but limit can be set to get desired number of incident states data.
    name: lp-get-incident-states
    outputs:
    - contextPath: LogPoint.Incidents.states.id
      description: LogPoint Incidents States Id
      type: String
    - contextPath: LogPoint.Incidents.states.status
      description: LogPoint Incidents States Status
      type: String
    - contextPath: LogPoint.Incidents.states.assigned_to
      description: LogPoint Incidents States Assigned To
      type: String
    - contextPath: LogPoint.Incidents.states.comments
      description: LogPoint Incidents States Comments
      type: String
  - arguments:
    - description: Object ID of a particular incident. It is the value contained in 'id' key of the incidents obtained from 'lp-get-incidents' command.
      name: incident_obj_id
      required: true
    - description: Comment to be added to the incidents.
      name: comment
      required: true
    description: Add comments to the incidents
    name: lp-add-incident-comment
    outputs:
    - contextPath: LogPoint.Incidents.comment
      description: LogPoint Incidents Comment
      type: String
  - arguments:
    - description: Object ID of a particular incident. It is the value contained in 'id' key of the incidents obtained from 'lp-get-incidents' command. Multiple id can be provided by separating them using comma.
      isArray: true
      name: incident_obj_ids
      required: true
    - description: Id of the user whom the incidents are assigned.  It can be displayed using 'lp-get-users' command.
      name: new_assignee
      required: true
    description: Assigning/Re-assigning Incidents
    name: lp-assign-incidents
    outputs:
    - contextPath: LogPoint.Incidents.assign
      description: LogPoint Incidents Assign
      type: String
  - arguments:
    - description: Object ID of a particular incident. It is the value contained in 'id' key of the incidents obtained from 'lp-get-incidents' command. Multiple id can be provided by separating them using comma.
      isArray: true
      name: incident_obj_ids
      required: true
    description: Resolves the Incidents.
    name: lp-resolve-incidents
    outputs:
    - contextPath: LogPoint.Incidents.resolve
      description: LogPoint Incidents Resolve
      type: String
  - arguments:
    - description: Object ID of a particular incident. It is the value contained in 'id' key of the incidents obtained from 'lp-get-incidents' command. Multiple id can be provided by separating them using comma.
      isArray: true
      name: incident_obj_ids
      required: true
    description: Closes the Incidents.
    name: lp-close-incidents
    outputs:
    - contextPath: LogPoint.Incidents.close
      description: LogPoint Incidents Close
      type: String
  - arguments:
    - description: Object ID of a particular incident. It is the value contained in 'id' key of the incidents obtained from 'lp-get-incidents' command. Multiple id can be provided by separating them using comma.
      isArray: true
      name: incident_obj_ids
      required: true
    description: Re-opens the closed incidents
    name: lp-reopen-incidents
    outputs:
    - contextPath: LogPoint.Incidents.reopen
      description: LogPoint Incidents Reopen
      type: String
  - description: Gets Incident users and user groups.
    name: lp-get-users
    outputs:
    - contextPath: LogPoint.Incidents.users.id
      description: LogPoint Incidents Users Id
      type: String
    - contextPath: LogPoint.Incidents.users.name
      description: LogPoint Incidents Users Name
      type: String
    - contextPath: LogPoint.Incidents.users.usergroups
      description: LogPoint Incidents Users Usergroups
      type: String
  - description: Gets LogPoint user's preference such as timezone, date format, etc.
    name: lp-get-users-preference
    outputs:
    - contextPath: LogPoint.User.Preference.timezone
      description: LogPoint user's timezone.
      type: String
    - contextPath: LogPoint.User.Preference.date_format
      description: LogPoint user's date format.
      type: String
    - contextPath: LogPoint.User.Preference.hour_format
      description: LogPoint user's hour format.
      type: String
  - description: Gets user's LogPoints.
    name: lp-get-logpoints
    outputs:
    - contextPath: LogPoint.LogPoints.name
      description: LogPoint name.
      type: String
    - contextPath: LogPoint.LogPoints.ip
      description: LogPoint's IP address.
      type: String
  - description: Gets the list of LogPoint repos that can be accessed by the user.
    name: lp-get-repos
    outputs:
    - contextPath: LogPoint.Repos.repo
      description: LogPoint repo name.
      type: String
    - contextPath: LogPoint.Repos.address
      description: LogPoint repo address.
      type: String
  - description: Gets devices associated with LogPoint.
    name: lp-get-devices
    outputs:
    - contextPath: LogPoint.Devices.name
      description: Device name.
      type: String
    - contextPath: LogPoint.Devices.address
      description: Device IP address.
      type: String
  - description: Gets live search results of the alerts and dashboards.
    name: lp-get-livesearches
    outputs:
    - contextPath: LogPoint.LiveSearches.generated_by
      description: Who generated the live search.
      type: String
    - contextPath: LogPoint.LiveSearches.searchname
      description: The name of the live search.
      type: String
    - contextPath: LogPoint.LiveSearches.description
      description: A description of the live search.
      type: String
    - contextPath: LogPoint.LiveSearches.query
      description: The live search query.
      type: String
  - arguments:
    - description: LogPoint search query. This should be the exact query to use to search logs in the LogPoint UI.
      name: query
      required: true
    - defaultValue: Last 5 minutes
      description: 'Time range. For example: Last 30 minutes, Last 7 days, etc. If not provided, it will use "Last 5 minutes" as the time range by default.'
      name: time_range
    - defaultValue: '100'
      description: Number of logs to fetch. If not provided, the first 100 logs will be displayed.
      name: limit
    - description: A comma-separated list of LogPoint repos from which logs are to be fetched. If not provided, it will display logs from all repos.
      isArray: true
      name: repos
    description: Gets the search ID based on the provided search parameters.
    name: lp-get-searchid
    outputs:
    - contextPath: LogPoint.search_id
      description: Search ID. Use this ID in the lp-search-logs command to get the search result.
      type: String
  - arguments:
    - description: Search ID obtained from the lp-get-searchid command.
      name: search_id
      required: true
    description: Gets LogPoint search results. Uses the value of search_id as an argument.
    name: lp-search-logs
    outputs:
    - contextPath: LogPoint.SearchLogs
      description: Search results.
      type: String
<<<<<<< HEAD
  dockerimage: demisto/python3:3.9.8.24399
=======
  dockerimage: demisto/python3:3.10.12.63474
  feed: false
>>>>>>> ad185257
  isfetch: true
  runonce: false
  script: '-'
  subtype: python3
  type: python
tests:
- LogPoint SIEM Integration - Test Playbook 1
- LogPoint SIEM Integration - Test Playbook 2
- LogPoint SIEM Integration - Test Playbook 3
defaultmapperin: LogPoint SIEM Integration - Incoming Mapper
defaultclassifier:
fromversion: 6.0.0<|MERGE_RESOLUTION|>--- conflicted
+++ resolved
@@ -713,12 +713,8 @@
     - contextPath: LogPoint.SearchLogs
       description: Search results.
       type: String
-<<<<<<< HEAD
-  dockerimage: demisto/python3:3.9.8.24399
-=======
   dockerimage: demisto/python3:3.10.12.63474
   feed: false
->>>>>>> ad185257
   isfetch: true
   runonce: false
   script: '-'
