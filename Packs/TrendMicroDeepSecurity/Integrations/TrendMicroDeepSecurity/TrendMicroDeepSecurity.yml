--- conflicted
+++ resolved
@@ -4051,11 +4051,7 @@
       description: The name of the default policy setting.
     - contextPath: TrendMicro.DefaultPolicySettings.value
       description: The value of the default policy setting.
-<<<<<<< HEAD
-  dockerimage: demisto/python3:3.10.11.61265
-=======
   dockerimage: demisto/python3:3.10.12.62631
->>>>>>> a56da0f6
   runonce: false
   subtype: python3
   type: python
