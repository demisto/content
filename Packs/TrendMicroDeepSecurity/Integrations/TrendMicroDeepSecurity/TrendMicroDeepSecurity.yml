--- conflicted
+++ resolved
@@ -3955,12 +3955,8 @@
       description: The name of the default policy setting.
     - contextPath: TrendMicro.DefaultPolicySettings.value
       description: The value of the default policy setting.
-<<<<<<< HEAD
-  dockerimage: demisto/python3:3.10.12.62631
-=======
   dockerimage: demisto/python3:3.10.12.63474
   runonce: false
->>>>>>> ad185257
   subtype: python3
   type: python
 tests:
