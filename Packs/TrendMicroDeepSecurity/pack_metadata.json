{
    "name": "Trend Micro Deep Security",
    "description": "Trend Micro Deep Security provides runtime security for workloads (physical, virtual, cloud, and containers).",
    "support": "xsoar",
<<<<<<< HEAD
    "currentVersion": "1.0.7",
=======
    "currentVersion": "1.0.8",
>>>>>>> a56da0f6
    "author": "Cortex XSOAR",
    "url": "",
    "email": "",
    "categories": [
        "Endpoint"
    ],
    "tags": [],
    "useCases": [],
    "keywords": [],
    "githubUser": [],
    "marketplaces": [
        "xsoar",
        "marketplacev2"
    ]
}<|MERGE_RESOLUTION|>--- conflicted
+++ resolved
@@ -2,11 +2,7 @@
     "name": "Trend Micro Deep Security",
     "description": "Trend Micro Deep Security provides runtime security for workloads (physical, virtual, cloud, and containers).",
     "support": "xsoar",
-<<<<<<< HEAD
-    "currentVersion": "1.0.7",
-=======
     "currentVersion": "1.0.8",
->>>>>>> a56da0f6
     "author": "Cortex XSOAR",
     "url": "",
     "email": "",
