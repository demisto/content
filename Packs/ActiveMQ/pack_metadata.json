--- conflicted
+++ resolved
@@ -2,11 +2,7 @@
     "name": "ActiveMQ",
     "description": "Uses Durable Topic Subscribers to fetch messages and ingest them as incidents in Demisto.",
     "support": "xsoar",
-<<<<<<< HEAD
-    "currentVersion": "1.1.13",
-=======
     "currentVersion": "1.1.15",
->>>>>>> 90cf3b88
     "author": "Cortex XSOAR",
     "url": "https://www.paloaltonetworks.com/cortex",
     "email": "",
