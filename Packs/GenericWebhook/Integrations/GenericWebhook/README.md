The Generic Webhook integration is used to create incidents on event triggers. The trigger can be any query posted to the integration.

The Generic Webhook integration is a long-running integration. For more information about long-running integrations, see the [Cortex XSOAR 8 Cloud](https://docs-cortex.paloaltonetworks.com/r/Cortex-XSOAR/8/Cortex-XSOAR-Cloud-Documentation/Forward-Requests-to-Long-Running-Integrations), [Cortex XSOAR 8 On-prem](https://docs-cortex.paloaltonetworks.com/r/Cortex-XSOAR/8.7/Cortex-XSOAR-On-prem-Documentation/Integration-commands-in-the-CLI) or [Cortex XSIAM](https://docs-cortex.paloaltonetworks.com/r/Cortex-XSIAM/Cortex-XSIAM-Administrator-Guide/Forward-Requests-to-Long-Running-Integrations) documentation.

## Configure Generic Webhook on Cortex XSOAR

1. Navigate to **Settings** > **Integrations** > **Servers & Services**.
2. Search for Generic Webhook.
3. Click **Add instance** to create and configure a new integration instance.

| **Parameter** | **Description** | **Required** |
| --- | --- | --- |
| Listen Port | Runs the service on this port from within Cortex XSOAR. Requires a unique port for each long-running integration instance. Do not use the same port for multiple instances. <br>Note: If you click the test button more than once, a failure may occur mistakenly indicating that the port is already in use.                           | True |
| username | Username (see [Security](#security) for more details) |  (For Cortex XSOAR 6.x) False <br> (For Cortex XSOAR 8 and Cortex XSIAM)  Optional for engines, otherwise mandatory. Using the `_header:` feature without using an engine will not work.  |
| password | Password (see [Security](#security) for more details) |  (For Cortex XSOAR 6.x) False <br> (For Cortex XSOAR 8 and Cortex XSIAM)  Optional for engines, otherwise mandatory. Using the `_header:` feature without using an engine will not work.  |
| certificate | For use with HTTPS - the certificate that the service should use. <br> Supported for Cortex XSOAR On-prem (6.x or 8) or when using an engine. Cortex XSOAR 8 Cloud tenants and Cortex XSIAM tenants do not support custom certificates.  | False |
| Private Key | For use with HTTPS - the private key that the service should use.  <br> Supported for Cortex XSOAR On-prem (6.x or 8) or when using an engine. Cortex XSOAR 8 Cloud tenants and Cortex XSIAM tenants do not support private keys.  | False |
| incidentType | Incident type | False |
| store_samples | Store sample events for mapping (Because this is a push-based integration, it cannot fetch sample events in the mapping wizard). | False |

4. Click **Done**.
5. For Cortex XSOAR 6.x:
     1. Navigate to  **Settings > About > Troubleshooting**.
     2. In the **Server Configuration** section, verify that the value for the ***instance.execute.external.\<INTEGRATION-INSTANCE-NAME\>*** key is set to *true*. If this key does not exist, click **+ Add Server Configuration** and add *instance.execute.external.\<INTEGRATION-INSTANCE-NAME\>* and set the value to *true*. See the following [reference article](https://xsoar.pan.dev/docs/reference/articles/long-running-invoke) for further information.

## Set up Authentication

The Generic Webhook integration running on a Cortex XSOAR 8 Cloud tenant or Cortex XSIAM tenant requires basic authentication. Running on an engine does not require basic authentication, but it is recommended.
For Cortex XSOAR On-prem (6.x or 8) or when running on an engine, you can set up authentication using custom certificates. For more information about setting up custom certificates for Cortex XSOAR 8 On-prem, see [HTTPS with a signed certificate](https://docs-cortex.paloaltonetworks.com/r/Cortex-XSOAR/8.7/Cortex-XSOAR-On-prem-Documentation/HTTPS-with-a-signed-certificate).  

<<<<<<< HEAD
## Trigger the Webhook URL

=======
**Note**:
You can use header authentication only when using an engine.

## Trigger the Webhook URL 
>>>>>>> c86b5745
**Note:**  
For Cortex XSOAR 8 On-prem, you need to add the `ext-` FQDN DNS record to map the Cortex XSOAR DNS name to the external IP address.  
For example, `ext-xsoar.mycompany.com`.

For Cortex XSOAR 8 On-prem, Cortex XSOAR Cloud, or Cortex XSIAM, trigger the webhook as follows:  
`<ext-<CORTEX-XSOAR-URL>/xsoar/instance/execute/<INTEGRATION-INSTANCE-NAME>`  
For example, `https://ext-mytenant.crtx.us.paloaltonetworks.com/xsoar/instance/execute/my_instance_01`.  
Note that the string `instance` does not refer to the name of your Cortex XSOAR instance, but rather is part of the URL.

For Cortex XSOAR 6.x, trigger the webhook as follows:  
`<CORTEX-XSOAR-URL>/instance/execute/<INTEGRATION-INSTANCE-NAME>`  
For example, `https://my.xsoar.live/instance/execute/webhook`.  
Note that the string `instance` does not refer to the name of your Cortex XSOAR instance, but rather is part of the URL.  

If you're not invoking the integration via the server HTTPS endpoint, trigger the webhook URL as follows:  
`<CORTEX-XSOAR-URL>:<LISTEN_PORT>/`  
For example, `https://my.xsoar.live:8000/`

The following examples assume you invoke the integration via the server HTTPS endpoint. If you don't, replace the URL in the examples as suggested above.

**Note**:  
The ***Listen Port*** needs to be available, which means it has to be unique for each integration instance. It cannot be used by other long-running integrations.

## Usage

The Generic Webhook integration accepts POST HTTP queries, with the following optional fields in the request body:

| **Field** | **Type** | **Description**                                                                                                                                                                   |
|-----------| --- |-----------------------------------------------------------------------------------------------------------------------------------------------------------------------------------|
| name      | string | Name of the incident to be created.                                                                                                                                               |
| type      | string | Type of the incident to be created. If not provided, the value of the integration parameter ***Incident type*** will be used.                                                     |
| occurred  | string | Date the incident occurred in ISO-8601 format. If not provided, the trigger time will be used.                                                                                    |
| rawJson   | object | Details of the incident to be created. Headers can be found in a seperate key. For example, `{"field1":"value1","field2":"value2","headers": {"header_field3": "header_value3"}}` |

For example, the following triggers the webhook using cURL:

`curl -POST https://my.xsoar.live/instance/execute/webhook -H "Authorization: token" -H "Content-Type: application/json" -d '{"name":"incident created via generic webhook","rawJson":{"some_field":"some_value"}}'`

The request payload does not have to contain the fields mentioned above, and may include anything:

`curl -POST https://my.xsoar.live/instance/execute/webhook -H "Authorization: token" -H "Content-Type: application/json" -d '{"string_field":"string_field_value","array_field":["item1","item2"]}'`

Multiple inicidents can be created in one request by sending an array as the request body:

`curl -POST https://my.xsoar.live/instance/execute/webhook -H "Authorization: token" -H "Content-Type: application/json" -d '[{"name":"incident1","rawJson":{"some_field":"some_value"}}, {"name":"incident2","rawJson":{"some_field":"some_value"}}]'`

The payload could then be mapped in the [Mapping wizard (Cortex XSOAR 6.13)](https://docs-cortex.paloaltonetworks.com/r/Cortex-XSOAR/6.13/Cortex-XSOAR-Administrator-Guide/Create-a-Mapper) or [Mapping wizard (Cortex XSOAR 8 Cloud)](https://docs-cortex.paloaltonetworks.com/r/Cortex-XSOAR/8/Cortex-XSOAR-Cloud-Documentation/Create-an-incident-mapper) or [Mapping wizard (Cortex XSOAR 8.7 On-prem)](https://docs-cortex.paloaltonetworks.com/r/Cortex-XSOAR/8.7/Cortex-XSOAR-On-prem-Documentation/Create-an-incident-mapper):

- Note that the *Store sample events for mapping* parameter needs to be set.

    <img width="900" src="../../doc_files/mapping.png" />

The response is an array containing an object with the created incident metadata, such as the incident ID.

## Security

- We recommend using the authorization header, as described below, to validate the requests sent from your app. If you do not use this header it might result in incident creation from unexpected requests.
- To validate an incident request creation you can use the *Username/Password* integration parameters for one of the following:
  - Basic authentication
  - Verification token given in a request header, by setting the username to `_header:<HEADER-NAME>` and the password to be the header value.

        For example, if the request included in the `Authorization` header the value `Bearer XXX`, then the username should be set to `_header:Authorization` and the password should be set to `Bearer XXX`.

- If you are not using server rerouting as described above, you can configure an HTTPS server by providing a certificate and private key.

## Troubleshooting

- Header Size Limit: Each server or framework may impose a limit on the total size of the headers received in a request. For example, servers like Nginx or Apache have their own default values that can be configured. FastAPI itself doesn't specifically limit the header size, but underlying ASGI servers like Uvicorn or Hypercorn that run FastAPI do have default limits (e.g., Uvicorn has a default of 1MB for the total size of request headers).
- Allowed Characters: Headers should only use ASCII characters. Non-ASCII characters must be encoded.
- Header Names and Values: Certain characters are restricted in header names and values. Typically, names cannot include characters such as : or newlines, and values are restricted from including newlines to protect against header injection attacks.
- Case Sensitivity: Header keys are case-insensitive as per HTTP standards, but it is good practice to keep a consistent casing convention for ease of maintenance and readability.<|MERGE_RESOLUTION|>--- conflicted
+++ resolved
@@ -1,4 +1,4 @@
-The Generic Webhook integration is used to create incidents on event triggers. The trigger can be any query posted to the integration.
+The Generic Webhook integration is used to create incidents on event triggers. The trigger can be any query posted to the integration. 
 
 The Generic Webhook integration is a long-running integration. For more information about long-running integrations, see the [Cortex XSOAR 8 Cloud](https://docs-cortex.paloaltonetworks.com/r/Cortex-XSOAR/8/Cortex-XSOAR-Cloud-Documentation/Forward-Requests-to-Long-Running-Integrations), [Cortex XSOAR 8 On-prem](https://docs-cortex.paloaltonetworks.com/r/Cortex-XSOAR/8.7/Cortex-XSOAR-On-prem-Documentation/Integration-commands-in-the-CLI) or [Cortex XSIAM](https://docs-cortex.paloaltonetworks.com/r/Cortex-XSIAM/Cortex-XSIAM-Administrator-Guide/Forward-Requests-to-Long-Running-Integrations) documentation.
 
@@ -24,19 +24,13 @@
      2. In the **Server Configuration** section, verify that the value for the ***instance.execute.external.\<INTEGRATION-INSTANCE-NAME\>*** key is set to *true*. If this key does not exist, click **+ Add Server Configuration** and add *instance.execute.external.\<INTEGRATION-INSTANCE-NAME\>* and set the value to *true*. See the following [reference article](https://xsoar.pan.dev/docs/reference/articles/long-running-invoke) for further information.
 
 ## Set up Authentication
-
 The Generic Webhook integration running on a Cortex XSOAR 8 Cloud tenant or Cortex XSIAM tenant requires basic authentication. Running on an engine does not require basic authentication, but it is recommended.
 For Cortex XSOAR On-prem (6.x or 8) or when running on an engine, you can set up authentication using custom certificates. For more information about setting up custom certificates for Cortex XSOAR 8 On-prem, see [HTTPS with a signed certificate](https://docs-cortex.paloaltonetworks.com/r/Cortex-XSOAR/8.7/Cortex-XSOAR-On-prem-Documentation/HTTPS-with-a-signed-certificate).  
 
-<<<<<<< HEAD
-## Trigger the Webhook URL
-
-=======
 **Note**:
 You can use header authentication only when using an engine.
 
 ## Trigger the Webhook URL 
->>>>>>> c86b5745
 **Note:**  
 For Cortex XSOAR 8 On-prem, you need to add the `ext-` FQDN DNS record to map the Cortex XSOAR DNS name to the external IP address.  
 For example, `ext-xsoar.mycompany.com`.
@@ -96,10 +90,10 @@
 - We recommend using the authorization header, as described below, to validate the requests sent from your app. If you do not use this header it might result in incident creation from unexpected requests.
 - To validate an incident request creation you can use the *Username/Password* integration parameters for one of the following:
   - Basic authentication
-  - Verification token given in a request header, by setting the username to `_header:<HEADER-NAME>` and the password to be the header value.
-
+  - Verification token given in a request header, by setting the username to `_header:<HEADER-NAME>` and the password to be the header value. 
+     
         For example, if the request included in the `Authorization` header the value `Bearer XXX`, then the username should be set to `_header:Authorization` and the password should be set to `Bearer XXX`.
-
+    
 - If you are not using server rerouting as described above, you can configure an HTTPS server by providing a certificate and private key.
 
 ## Troubleshooting
