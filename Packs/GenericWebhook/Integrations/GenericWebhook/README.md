--- conflicted
+++ resolved
@@ -8,11 +8,7 @@
 
 | **Parameter** | **Description** | **Required** |
 | --- | --- | --- |
-<<<<<<< HEAD
-| Listen Port | Runs the service on this port from within Cortex XSOAR. Requires a unique port for each long-running integration instance. Do not use the same port for multiple instances. <br>Note: If you click the test button more than once, a failure may occur mistakenly indicating that the port is already in use.  <br> (For Cortex XSOAR 8 and Cortex XSIAM) If you do not enter a Listen Port, an unused port for the EDL will automatically be generated when the instance is saved. However, if using an engine, you must enter a Listen Port.                 | True |
-=======
 | Listen Port | Runs the service on this port from within Cortex XSOAR. Requires a unique port for each long-running integration instance. Do not use the same port for multiple instances. <br>Note: If you click the test button more than once, a failure may occur mistakenly indicating that the port is already in use.  <br> (For Cortex XSOAR 8 and Cortex XSIAM) If you do not enter a Listen Port, an unused port for the Generic Webhook will automatically be generated when the instance is saved. However, if using an engine, you must enter a Listen Port.                 | True |
->>>>>>> 51ee7d33
 | username | Username (see [Security](#security) for more details) |  (For Cortex XSOAR 6.x) False <br> (For Cortex XSOAR 8 and Cortex XSIAM)  Optional for engines, otherwise mandatory.  |
 | password | Password (see [Security](#security) for more details) |  (For Cortex XSOAR 6.x) False <br> (For Cortex XSOAR 8 and Cortex XSIAM)  Optional for engines, otherwise mandatory.  |
 | certificate | (For Cortex XSOAR 6.x) For use with HTTPS - the certificate that the service should use.  <br> (For Cortex XSOAR 8 and Cortex XSIAM) Custom certificates are not supported. | False |
