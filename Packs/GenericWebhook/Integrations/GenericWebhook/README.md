--- conflicted
+++ resolved
@@ -1,8 +1,4 @@
-<<<<<<< HEAD
 The Generic Webhook integration enables you to push events to Cortex XSOAR or Cortex XSIAM. The Generic Webhook integration can be used when there is no relevant integration, when the integration does not match your organization’s needs, when there are restrictions on pulling information from the third-party solution, or when the triggering source is not an event that can be fetched by Cortex XSOAR or Cortex XSIAM, such as a slack message or a completed form.
-=======
-The Generic Webhook integration is used to create incidents on event triggers. The trigger can be any query posted to the integration.
->>>>>>> f486fbd5
 
 Example: Your organization’s employees fill out a Google form to report security incidents. Employees specify the type of incident in a drop-down field with predefined options, the Generic Webhook integration pushes the event into Cortex XSOAR or Cortex XSIAM, and a playbook runs. The incident type and the specific playbook is determined by the incident type field in the drop-down.
 
@@ -39,27 +35,7 @@
      2. In the **Server Configuration** section, verify that the value for the ***instance.execute.external.\<INTEGRATION-INSTANCE-NAME\>*** key is set to *true*. If this key does not exist, click **+ Add Server Configuration** and add *instance.execute.external.\<INTEGRATION-INSTANCE-NAME\>* and set the value to *true*. See the following [reference article](https://xsoar.pan.dev/docs/reference/articles/long-running-invoke) for further information.
 
 ## Set up Authentication
-<<<<<<< HEAD
 Authentication options depend on the product and version. 
-=======
-
-The Generic Webhook integration running on a Cortex XSOAR 8 Cloud tenant or Cortex XSIAM tenant requires basic authentication. Running on an engine does not require basic authentication, but it is recommended.
-For Cortex XSOAR On-prem (6.x or 8) or when running on an engine, you can set up authentication using custom certificates. For more information about setting up custom certificates for Cortex XSOAR 8 On-prem, see [HTTPS with a signed certificate](https://docs-cortex.paloaltonetworks.com/r/Cortex-XSOAR/8.7/Cortex-XSOAR-On-prem-Documentation/HTTPS-with-a-signed-certificate).  
-
-**Note**:
-You can use header authentication only when using an engine.
-
-## Trigger the Webhook URL
-
-**Note:**  
-For Cortex XSOAR 8 On-prem, you need to add the `ext-` FQDN DNS record to map the Cortex XSOAR DNS name to the external IP address.  
-For example, `ext-xsoar.mycompany.com`.
-
-For Cortex XSOAR 8 On-prem, Cortex XSOAR Cloud, or Cortex XSIAM, trigger the webhook as follows:  
-`<ext-<CORTEX-XSOAR-URL>/xsoar/instance/execute/<INTEGRATION-INSTANCE-NAME>`  
-For example, `https://ext-mytenant.crtx.us.paloaltonetworks.com/xsoar/instance/execute/my_instance_01`.  
-Note that the string `instance` does not refer to the name of your Cortex XSOAR instance, but rather is part of the URL.
->>>>>>> f486fbd5
 
 | **Product** | **Authentication required** | **Authentication options** |
 | --- | --- | --- |
@@ -131,21 +107,10 @@
 We recommend using header authentication to validate the requests sent from your third-party service, to prevent the unauthorized creation of incidents/alerts/issues. When using authorization headers, set the username field in the integration to _header:<HEADER-NAME> and provide the header value in the password field. 
 Example: If the request included in the `Authorization` header the value `Bearer XXX`, then the username should be set to `_header:Authorization` and the password should be set to `Bearer XXX`.
 
-<<<<<<< HEAD
-=======
-- We recommend using the authorization header, as described below, to validate the requests sent from your app. If you do not use this header it might result in incident creation from unexpected requests.
-- To validate an incident request creation you can use the *Username/Password* integration parameters for one of the following:
-  - Basic authentication
-  - Verification token given in a request header, by setting the username to `_header:<HEADER-NAME>` and the password to be the header value.
-
-        For example, if the request included in the `Authorization` header the value `Bearer XXX`, then the username should be set to `_header:Authorization` and the password should be set to `Bearer XXX`.
-
-- If you are not using server rerouting as described above, you can configure an HTTPS server by providing a certificate and private key.
->>>>>>> f486fbd5
 
 ### Troubleshooting authorization headers
 
 - Header Size Limit: Each server or framework may impose a limit on the total size of the headers received in a request. For example, servers such as Nginx or Apache have their own default values that can be configured. FastAPI itself doesn't specifically limit the header size, but underlying ASGI servers like Uvicorn or Hypercorn that run FastAPI do have default limits (For example, Uvicorn has a default of 1MB for the total size of request headers).
 - Allowed Characters: Headers should only use ASCII characters. Non-ASCII characters must be encoded.
 - Header Names and Values: Certain characters are restricted in header names and values. Typically, names cannot include characters such as : or newlines, and values are restricted from including newlines to protect against header injection attacks.
-- Case Sensitivity: Header keys are case-insensitive as per HTTP standards, but it is good practice to keep a consistent casing convention for ease of maintenance and readability.+- Case Sensitivity: Header keys are case-insensitive as per HTTP standards, but it is good practice to keep a consistent casing convention for ease of maintenance and readability.
