--- conflicted
+++ resolved
@@ -57,11 +57,7 @@
 name: Generic Webhook
 script:
   commands: []
-<<<<<<< HEAD
-  dockerimage: demisto/fastapi:1.0.0.93128
-=======
   dockerimage: demisto/fastapi:0.110.3.93571
->>>>>>> 90cf3b88
   longRunning: true
   longRunningPort: true
   script: '-'
