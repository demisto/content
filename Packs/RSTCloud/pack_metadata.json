<<<<<<< HEAD
{
    "name": "RST Threat Feed",
    "description": "High-fidelity threat intelligence database available via API to check domains, URLs, IP addresses and Hashes",
    "support": "partner",
    "currentVersion": "1.1.2",
    "author": "RST Cloud",
    "url": "https://rstcloud.net/",
    "email": "support@rstcloud.net",
    "created": "2020-12-05T12:02:49Z",
    "categories": [
        "Data Enrichment & Threat Intelligence"
    ],
    "tags": ["Threat Intelligence Management"],
    "useCases": [],
    "keywords": [
        "rstcloud",
        "threat feed",
        "feed",
        "IOC",
        "IOCs",
        "indicators",
        "threat intelligence",
        "cti",
        "cyber threat intelligence",
        "malware",
        "fraud",
        "Tor",
        "Botnet",
        "emotet",
        "trickbot",
        "ursnif",
        "C2",
        "Cryptomining",
        "command and control",
        "DDoS",
        "enrich",
        "enrichment"
    ],
    "githubUser": [
        "k1r10n"
    ],
    "dependencies": {},
    "displayedImages": [],
    "marketplaces": [
        "xsoar",
        "marketplacev2"
    ]
=======
{
    "name": "RST Threat Feed",
    "description": "High-fidelity threat intelligence database available via API to check domains, URLs, IP addresses and Hashes",
    "support": "partner",
    "currentVersion": "1.1.3",
    "author": "RST Cloud",
    "url": "https://rstcloud.net/",
    "email": "support@rstcloud.net",
    "created": "2020-12-05T12:02:49Z",
    "categories": [
        "Data Enrichment & Threat Intelligence"
    ],
    "tags": [
        "Threat Intelligence Management"
    ],
    "useCases": [],
    "keywords": [
        "rstcloud",
        "threat feed",
        "feed",
        "IOC",
        "IOCs",
        "indicators",
        "threat intelligence",
        "cti",
        "cyber threat intelligence",
        "malware",
        "fraud",
        "Tor",
        "Botnet",
        "emotet",
        "trickbot",
        "ursnif",
        "C2",
        "Cryptomining",
        "command and control",
        "DDoS",
        "enrich",
        "enrichment"
    ],
    "githubUser": [
        "k1r10n"
    ],
    "dependencies": {},
    "displayedImages": [],
    "marketplaces": [
        "xsoar",
        "marketplacev2"
    ]
>>>>>>> 90cf3b88
}<|MERGE_RESOLUTION|>--- conflicted
+++ resolved
@@ -1,52 +1,3 @@
-<<<<<<< HEAD
-{
-    "name": "RST Threat Feed",
-    "description": "High-fidelity threat intelligence database available via API to check domains, URLs, IP addresses and Hashes",
-    "support": "partner",
-    "currentVersion": "1.1.2",
-    "author": "RST Cloud",
-    "url": "https://rstcloud.net/",
-    "email": "support@rstcloud.net",
-    "created": "2020-12-05T12:02:49Z",
-    "categories": [
-        "Data Enrichment & Threat Intelligence"
-    ],
-    "tags": ["Threat Intelligence Management"],
-    "useCases": [],
-    "keywords": [
-        "rstcloud",
-        "threat feed",
-        "feed",
-        "IOC",
-        "IOCs",
-        "indicators",
-        "threat intelligence",
-        "cti",
-        "cyber threat intelligence",
-        "malware",
-        "fraud",
-        "Tor",
-        "Botnet",
-        "emotet",
-        "trickbot",
-        "ursnif",
-        "C2",
-        "Cryptomining",
-        "command and control",
-        "DDoS",
-        "enrich",
-        "enrichment"
-    ],
-    "githubUser": [
-        "k1r10n"
-    ],
-    "dependencies": {},
-    "displayedImages": [],
-    "marketplaces": [
-        "xsoar",
-        "marketplacev2"
-    ]
-=======
 {
     "name": "RST Threat Feed",
     "description": "High-fidelity threat intelligence database available via API to check domains, URLs, IP addresses and Hashes",
@@ -96,5 +47,4 @@
         "xsoar",
         "marketplacev2"
     ]
->>>>>>> 90cf3b88
 }