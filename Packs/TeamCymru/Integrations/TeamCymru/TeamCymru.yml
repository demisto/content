--- conflicted
+++ resolved
@@ -149,10 +149,7 @@
     - contextPath: TeamCymru.IP.Registrar.Abuse.Network
       description: The IP range relevant for abuse inquiries provided for the IP.
       type: String
-<<<<<<< HEAD
-=======
   runonce: false
->>>>>>> 9ddafcfd
   script: '-'
   type: python
   subtype: python3
