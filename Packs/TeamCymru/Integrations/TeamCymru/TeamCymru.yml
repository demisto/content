category: Data Enrichment & Threat Intelligence
commonfields:
  id: TeamCymru
  version: -1
configuration:
- display: Trust any certificate (not secure)
  name: insecure
  required: false
  type: 8
- display: Use system proxy settings
  name: proxy
  required: false
  type: 8
  section: Connect
  advanced: true
  defaultvalue: 'false'
- display: Proxy URL
  additionalinfo: "Supports socks4/socks5/http connect proxies (e.g., socks5h://host:1080)."
  name: proxy_url
  required: false
  type: 0
  section: Connect
  advanced: true
description: Team Cymru provides various service options dedicated to mapping IP numbers to BGP prefixes and ASNs. Each of the services is based on the same BGP feeds from 50+ BGP peers and is updated at 4-hour intervals.
display: 'Team Cymru'
name: TeamCymru
script:
  commands:
  - arguments:
    - default: true
      description: An IPv4 address to query, e.g., 1.1.1.1.
      name: ip
      required: true
      secret: false
      isArray: true
    deprecated: false
    description: Checks the reputation of an IP address.
    execution: false
    name: ip
    outputs:
    - contextPath: IP.Address
      description: IP address.
      type: String
    - contextPath: IP.ASN
      description: 'The autonomous system name for the IP address, for example: "AS8948".'
      type: String
    - contextPath: IP.ASOwner
      description: The autonomous system owner of the IP address.
      type: String
    - contextPath: IP.Geo.Country
      description: The country in which the IP address is located.
      type: String
    - contextPath: IP.Registrar.Abuse.Network
      description: The network of the contact for reporting abuse.
      type: String
    - contextPath: DBotScore.Indicator
      description: The indicator that was tested.
      type: String
    - contextPath: DBotScore.Type
      description: The indicator type.
      type: String
    - contextPath: DBotScore.Vendor
      description: The vendor used to calculate the score.
      type: String
    - contextPath: DBotScore.Score
      description: The actual score.
      type: Number
    - contextPath: DBotScore.Reliability
      description: Reliability of the source providing the intelligence data.
      type: String
    - contextPath: TeamCymru.IP.Address
      description: The IP address.
      type: String
    - contextPath: TeamCymru.IP.ASN
      description: The IP ASN.
      type: String
    - contextPath: TeamCymru.IP.ASOwner
      description: The IP AS owner.
      type: String
    - contextPath: TeamCymru.IP.Geo.Country
      description: The IP country.
      type: String
    - contextPath: TeamCymru.IP.Registrar.Abuse.Network
      description: The IP range relevant for abuse inquiries provided for the IP.
      type: String
  - arguments:
    - default: false
      description: The file's War Room entry ID.
      isArray: false
      name: entry_id
      required: true
      secret: false
    - default: false
      defaultValue: ','
      description: |-
        Delimiter by which the content of the file is separated.
        Eg:  " , " , " : ", " ; "
      isArray: false
      name: delimiter
      required: false
    deprecated: false
    description: |-
      Checks the reputation of a CSV list of IPv4 addresses within a file. 
      Note: Results for queries exceeding 10,000 IPs may take more than a minute given a moderately sized Internet link.
    execution: false
    name: cymru-bulk-whois
    outputs:
    - contextPath: IP.Address
      description: IP address.
      type: String
    - contextPath: IP.ASN
      description: 'The autonomous system name for the IP address, for example: "AS8948".'
      type: String
    - contextPath: IP.ASOwner
      description: The autonomous system owner of the IP address.
      type: String
    - contextPath: IP.Geo.Country
      description: The country in which the IP address is located.
      type: String
    - contextPath: IP.Registrar.Abuse.Network
      description: The network of the contact for reporting abuse.
      type: String
    - contextPath: DBotScore.Indicator
      description: The indicator that was tested.
      type: String
    - contextPath: DBotScore.Type
      description: The indicator type.
      type: String
    - contextPath: DBotScore.Vendor
      description: The vendor used to calculate the score.
      type: String
    - contextPath: DBotScore.Score
      description: The actual score.
      type: Number
    - contextPath: DBotScore.Reliability
      description: Reliability of the source providing the intelligence data.
      type: String
    - contextPath: TeamCymru.IP.Address
      description: The IP address.
      type: String
    - contextPath: TeamCymru.IP.ASN
      description: The IP ASN.
      type: String
    - contextPath: TeamCymru.IP.ASOwner
      description: The IP AS owner.
      type: String
    - contextPath: TeamCymru.IP.Geo.Country
      description: The IP country.
      type: String
    - contextPath: TeamCymru.IP.Registrar.Abuse.Network
      description: The IP range relevant for abuse inquiries provided for the IP.
      type: String
  isfetch: false
  runonce: false
  script: '-'
  type: python
  subtype: python3
<<<<<<< HEAD
  dockerimage: demisto/cymruwhois:1.0.0.61459
=======
  dockerimage: demisto/cymruwhois:1.0.0.63671
>>>>>>> a56da0f6
fromversion: 6.5.0
tests:
- TeamCymruTest<|MERGE_RESOLUTION|>--- conflicted
+++ resolved
@@ -155,11 +155,7 @@
   script: '-'
   type: python
   subtype: python3
-<<<<<<< HEAD
-  dockerimage: demisto/cymruwhois:1.0.0.61459
-=======
   dockerimage: demisto/cymruwhois:1.0.0.63671
->>>>>>> a56da0f6
 fromversion: 6.5.0
 tests:
 - TeamCymruTest