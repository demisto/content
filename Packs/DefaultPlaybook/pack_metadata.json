<<<<<<< HEAD
{
    "name": "Default Playbook",
    "description": "Got a unique incident? This Content Pack helps you automate the core steps of enrichment and severity calculation for any kind of incident.",
    "support": "xsoar",
    "currentVersion": "1.0.1",
    "author": "Cortex XSOAR",
    "url": "https://www.paloaltonetworks.com/cortex",
    "email": "",
    "created": "2020-05-19T10:37:07Z",
    "categories": [
        "Data Enrichment & Threat Intelligence"
    ],
    "tags": [
        "default"
    ],
    "useCases": [
        "Default"
    ],
    "keywords": [],
    "dependencies": {
        "CommonPlaybooks": {
            "mandatory": true,
            "display_name": "Common Playbooks"
        },
        "CommonScripts": {
            "mandatory": true,
            "display_name": "Common Scripts"
        }
    }
=======
{
    "name": "Default Playbook",
    "description": " ",
    "support": "xsoar",
    "currentVersion": "1.0.1",
    "author": "Cortex XSOAR",
    "url": "https://www.paloaltonetworks.com/cortex",
    "email": "",
    "created": "2020-05-19T10:37:07Z",
    "categories": [
        "Data Enrichment & Threat Intelligence"
    ],
    "tags": [],
    "useCases": [
        "Default"
    ],
    "keywords": [],
    "dependencies": {
        "CommonPlaybooks": {
            "mandatory": true,
            "display_name": "Common Playbooks"
        },
        "CommonScripts": {
            "mandatory": true,
            "display_name": "Common Scripts"
        }
    }
>>>>>>> 9a428b87
}<|MERGE_RESOLUTION|>--- conflicted
+++ resolved
@@ -1,39 +1,8 @@
-<<<<<<< HEAD
 {
     "name": "Default Playbook",
     "description": "Got a unique incident? This Content Pack helps you automate the core steps of enrichment and severity calculation for any kind of incident.",
     "support": "xsoar",
-    "currentVersion": "1.0.1",
-    "author": "Cortex XSOAR",
-    "url": "https://www.paloaltonetworks.com/cortex",
-    "email": "",
-    "created": "2020-05-19T10:37:07Z",
-    "categories": [
-        "Data Enrichment & Threat Intelligence"
-    ],
-    "tags": [
-        "default"
-    ],
-    "useCases": [
-        "Default"
-    ],
-    "keywords": [],
-    "dependencies": {
-        "CommonPlaybooks": {
-            "mandatory": true,
-            "display_name": "Common Playbooks"
-        },
-        "CommonScripts": {
-            "mandatory": true,
-            "display_name": "Common Scripts"
-        }
-    }
-=======
-{
-    "name": "Default Playbook",
-    "description": " ",
-    "support": "xsoar",
-    "currentVersion": "1.0.1",
+    "currentVersion": "1.0.2",
     "author": "Cortex XSOAR",
     "url": "https://www.paloaltonetworks.com/cortex",
     "email": "",
@@ -56,5 +25,4 @@
             "display_name": "Common Scripts"
         }
     }
->>>>>>> 9a428b87
 }