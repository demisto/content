{
    "name": "Default",
    "description": "Got a unique incident? This Content Pack helps you automate the core steps of enrichment and severity calculation for any kind of incident.",
    "support": "xsoar",
<<<<<<< HEAD
    "currentVersion": "2.0.5",
=======
    "currentVersion": "2.0.8",
>>>>>>> 9d6c5180
    "author": "Cortex XSOAR",
    "url": "https://www.paloaltonetworks.com/cortex",
    "email": "",
    "created": "2020-05-19T10:37:07Z",
    "categories": [
        "Data Enrichment & Threat Intelligence"
    ],
    "tags": [
        "Core"
    ],
    "useCases": [],
    "keywords": [],
    "dependencies": {
        "CommonPlaybooks": {
            "mandatory": true,
            "display_name": "Common Playbooks"
        },
        "CommonScripts": {
            "mandatory": true,
            "display_name": "Common Scripts"
        }
    },
    "marketplaces": [
        "xsoar"
    ]
}<|MERGE_RESOLUTION|>--- conflicted
+++ resolved
@@ -2,11 +2,7 @@
     "name": "Default",
     "description": "Got a unique incident? This Content Pack helps you automate the core steps of enrichment and severity calculation for any kind of incident.",
     "support": "xsoar",
-<<<<<<< HEAD
-    "currentVersion": "2.0.5",
-=======
     "currentVersion": "2.0.8",
->>>>>>> 9d6c5180
     "author": "Cortex XSOAR",
     "url": "https://www.paloaltonetworks.com/cortex",
     "email": "",
