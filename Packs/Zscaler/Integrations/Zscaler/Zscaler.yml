category: Network Security
sectionOrder:
- Connect
- Collect
commonfields:
  id: Zscaler
  version: -1
configuration:
- display: Cloud Name (i.e., <https://zsapi.zscalertwo.net>)
  name: cloud
  required: true
  type: 0
  section: Connect
- display: Username
  name: credentials
  required: true
  type: 9
  section: Connect
- name: creds_key
  type: 9
  displaypassword: API Key
  hiddenusername: true
  section: Connect
  required: false
- display: API Key
  name: key
  type: 4
  hidden: true
  section: Connect
  required: false
- additionalinfo: Reliability of the source providing the intelligence data.
  defaultvalue: 'C - Fairly reliable'
  display: Source Reliability
  name: reliability
  type: 15
  options:
  - A+ - 3rd party enrichment
  - A - Completely reliable
  - B - Usually reliable
  - C - Fairly reliable
  - D - Not usually reliable
  - E - Unreliable
  - F - Reliability cannot be judged
  section: Collect
  advanced: true
  required: false
- additionalinfo: If enabled, the integration will log out after executing each command.
  defaultvalue: 'true'
  display: Auto Logout
  name: auto_logout
  type: 8
  section: Connect
  advanced: true
  required: false
- additionalinfo: If enabled, the integration will activate the command changes after each execution. If disabled, use the 'zscaler-activate-changes' command to activate Zscaler command changes.
  defaultvalue: 'true'
  display: Auto Activate Changes
  name: auto_activate
  type: 8
  section: Connect
  advanced: true
  required: false
- display: Trust any certificate (not secure)
  name: insecure
  type: 8
  section: Connect
  advanced: true
  required: false
- display: Use system proxy settings
  name: proxy
  type: 8
  section: Connect
  advanced: true
  required: false
- defaultvalue: '15'
  display: Timeout (in seconds) for HTTP requests to Zscaler
  name: requestTimeout
  type: 0
  section: Connect
  advanced: true
  required: false
description: Zscaler is a cloud security solution built for performance and flexible scalability. This integration enables you to manage URL and IP address allow lists and block lists, manage and update categories, get Sandbox reports, create, manage, and update IP destination groups and manually log in, log out, and activate changes in a Zscaler session.
display: Zscaler Internet Access
name: Zscaler
script:
  commands:
  - arguments:
    - default: true
      description: A comma-separated list of URLs to add to block list. For example, snapchat.com,facebook.com.
      isArray: true
      name: url
      required: true
    description: Adds the specified URLs to the block list.
    execution: true
    name: zscaler-blacklist-url
  - arguments:
    - default: true
      description: A comma-separated list of URLs for which to look up the classification.  For example, abc.com,xyz.com. The maximum number of URLs per call is 100. A URL cannot exceed 1024 characters. If there are multiple URLs, set the 'multiple' argument to 'true'.
      isArray: true
      name: url
      required: true
    - auto: PREDEFINED
      defaultValue: 'true'
      description: Whether there are multiple URLs in the 'url' argument. If a URL contains commas, set this argument to 'false' and enter the single URL as the 'url' argument.
      name: multiple
      predefined:
      - 'true'
      - 'false'
    description: Looks up the classification for the each of the specified URLs.
    name: url
    outputs:
    - contextPath: URL.Data
      description: The URL that was searched.
      type: string
    - contextPath: URL.Address
      description: The URL that was searched.
      type: string
    - contextPath: Zscaler.URL.urlClassifications
      description: The classification of the URL. For example, MUSIC or WEB_SEARCH.
      type: string
    - contextPath: Zscaler.URL.urlClassificationsWithSecurityAlert
      description: The classifications of the URLs that have security alerts.
      type: string
    - contextPath: URL.Malicious.Vendor
      description: For malicious URLs, the vendor that tagged the URL as malicious.
      type: string
    - contextPath: URL.Malicious.Description
      description: For malicious URLs, the reason the vendor tagged the URL as malicious.
      type: string
    - contextPath: DBotScore.Indicator
      description: The indicator that was tested.
      type: string
    - contextPath: DBotScore.Type
      description: The indicator type.
      type: string
    - contextPath: DBotScore.Vendor
      description: The vendor used to calculate the score.
      type: string
    - contextPath: DBotScore.Score
      description: The actual score.
      type: number
  - arguments:
    - default: true
      description: A comma-separated list of IP address for which to look up the classification. For example, 8.8.8.8,1.2.3.4. The maximum number of URLs per call is 100. An IP address cannot exceed 1024 characters.
      isArray: true
      name: ip
      required: true
    description: Looks up the classification for each of the specified IP addresses.
    name: ip
    outputs:
    - contextPath: IP.Address
      description: The IP address that was searched.
      type: string
    - contextPath: Zscaler.IP.ipClassifications
      description: The classification of the IP address. For example, MUSIC or WEB_SEARCH.
      type: string
    - contextPath: Zscaler.IP.iplClassificationsWithSecurityAlert
      description: Classifications that have a security alert for the IP address.
      type: string
    - contextPath: IP.Malicious.Vendor
      description: For malicious IP addresses, the vendor that tagged the IP address as malicious.
      type: string
    - contextPath: IP.Malicious.Description
      description: For malicious IP addresses, the reason the vendor tagged the IP address as malicious.
      type: string
    - contextPath: DBotScore.Indicator
      description: The indicator that was tested.
      type: string
    - contextPath: DBotScore.Type
      description: The indicator type.
      type: string
    - contextPath: DBotScore.Vendor
      description: The vendor used to calculate the score.
      type: string
    - contextPath: DBotScore.Score
      description: The actual score.
      type: number
  - arguments:
    - default: true
      description: A comma-separated list of URLs to remove from the block list. For example, snapchat.com,facebook.com.
      isArray: true
      name: url
      required: true
    description: Removes the specified URLs from the block list.
    execution: true
    name: zscaler-undo-blacklist-url
  - arguments:
    - default: true
      description: A comma-separated list of URLs to add to the allow list. For example, snapchat.com,facebook.com.
      isArray: true
      name: url
      required: true
    description: Adds the specified URLs to the allow list.
    execution: true
    name: zscaler-whitelist-url
  - arguments:
    - default: true
      description: A comma-separated list of URLs to remove from the allow list. For example, snapchat.com,facebook.com.
      isArray: true
      name: url
      required: true
    description: Removes the specified URLs from the allow list.
    execution: true
    name: zscaler-undo-whitelist-url
  - arguments:
    - default: true
      description: A comma-separated list of IP addresses to remove from the allow list. For example, 8.8.8.8,1.2.3.4.
      isArray: true
      name: ip
      required: true
    description: Removes the specified IP addresses from the allow list.
    execution: true
    name: zscaler-undo-whitelist-ip
  - arguments:
    - default: true
      description: A comma-separated list of IP addresses to add to the allow list. For example, 8.8.8.8,1.2.3.4.
      isArray: true
      name: ip
      required: true
    description: Adds the specified IP address to the allow list.
    execution: true
    name: zscaler-whitelist-ip
  - arguments:
    - default: true
      description: A comma-separated list of IP addresses to remove from the block list. For example, 8.8.8.8,1.2.3.4.
      isArray: true
      name: ip
      required: true
    description: Removes the specified IP addresses from the block list.
    name: zscaler-undo-blacklist-ip
  - arguments:
    - default: true
      description: A comma-separated list of IP addresses to add to the block list. For example, 8.8.8.8,1.2.3.4.
      isArray: true
      name: ip
      required: true
    description: Adds the specified IP addresses to the block list.
    execution: true
    name: zscaler-blacklist-ip
  - arguments:
    - description: The ID of the category to add the specified URLs to. For example, RADIO_STATIONS. You can retrieve the category IDs by running the 'zscaler-get-categories' command.
      name: category-id
      required: true
    - description: A comma-separated list of URLs to add to the specified category. For example, pandora.com,spotify.com.
      isArray: true
      name: url
      required: false
    - description: A comma-separated list of URLs to add to the retaining parent category section inside the specified category. For example, pandora.com,spotify.com.
      isArray: true
      name: retaining-parent-category-url
      required: false
    description: Adds URLs to the specified category.
    name: zscaler-category-add-url
    outputs:
    - contextPath: Zscaler.Category.CustomCategory
      description: True, if the category is a custom category. Otherwise, false.
      type: boolean
    - contextPath: Zscaler.Category.Description
      description: The description of the category.
      type: string
    - contextPath: Zscaler.Category.ID
      description: The ID of the category.
      type: string
    - contextPath: Zscaler.Category.URL
      description: The URL of the category.
      type: string
  - arguments:
    - description: The ID of the category to add the specified IP addresses to. For example, RADIO_STATIONS. You can retrieve the category IDs by running the 'zscaler-get-categories' command.
      name: category-id
      required: true
    - description: A comma-separated list of IP address to add to the specified category. For example, 1.2.3.4,8.8.8.8.
      isArray: true
      name: ip
      required: false
    - description: A comma-separated list of IP address to add to the retaining parent category section inside the specified category. For example, 1.2.3.4,8.8.8.8.
      isArray: true
      name: retaining-parent-category-ip
      required: false
    description: Adds IP address to the specified category.
    name: zscaler-category-add-ip
    outputs:
    - contextPath: Zscaler.Category.CustomCategory
      description: True, if the category is a custom category. Otherwise, false.
      type: boolean
    - contextPath: Zscaler.Category.Description
      description: The description of the category.
      type: string
    - contextPath: Zscaler.Category.ID
      description: The ID of the category.
      type: string
    - contextPath: Zscaler.Category.URL
      description: The URL of the category.
      type: string
  - arguments:
    - description: The ID of the category to remove the specified URLs from. For example, RADIO_STATIONS. You can retrieve the category IDs by running the 'zscaler-get-categories' command.
      name: category-id
      required: true
    - description: A comma-separated list of URLs to remove from the specified category. For example, pandora.com,spotify.com.
      isArray: true
      name: url
      required: false
    - description: A comma-separated list of URLs to remove from the retaining parent category section inside the specified category. For example, pandora.com,spotify.com.
      isArray: true
      name: retaining-parent-category-url
      required: false
    description: Removes URLs from the specified category.
    name: zscaler-category-remove-url
    outputs:
    - contextPath: Zscaler.Category.CustomCategory
      description: True, if the category is a custom category. Otherwise, false.
      type: boolean
    - contextPath: Zscaler.Category.Description
      description: The description of the category.
      type: string
    - contextPath: Zscaler.Category.ID
      description: The ID of the category.
      type: string
    - contextPath: Zscaler.Category.URL
      description: The URL of the category.
      type: string
  - arguments:
    - description: The ID of the category to remove the specified IP addresses from. For example, RADIO_STATIONS. You can retrieve the category IDs by running the 'zscaler-get-categories' command.
      name: category-id
      required: true
    - description: A comma-separated list of IP addresses to remove from the specified category. For example, 1.2.3.4,8.8.8.8.
      isArray: true
      name: ip
      required: false
    - description: A comma-separated list of IP address to remove from the retaining parent category section inside the specified category. For example, 1.2.3.4,8.8.8.8.
      isArray: true
      name: retaining-parent-category-ip
      required: false
    description: Removes IP address from the specified category.
    name: zscaler-category-remove-ip
    outputs:
    - contextPath: Zscaler.Category.CustomCategory
      description: True, if the category is a custom category. Otherwise, false.
      type: boolean
    - contextPath: Zscaler.Category.Description
      description: The description of the category.
      type: string
    - contextPath: Zscaler.Category.ID
      description: The ID of the category.
      type: string
    - contextPath: Zscaler.Category.URL
      description: The URL of the category.
      type: string
  - arguments:
    - auto: PREDEFINED
      defaultValue: 'false'
      description: Whether to display the URLs of each category in the War Room. URLs will always be returned to the Context Data.
      name: displayURL
      predefined:
      - 'true'
      - 'false'
    - auto: PREDEFINED
      defaultValue: 'false'
      description: Whether to retrieve only custom categories to the War Room.
      name: custom_categories_only
      predefined:
      - 'true'
      - 'false'
    - auto: PREDEFINED
      defaultValue: 'false'
      description: Whether to retrieve only a list containing URL category IDs and names. Even if *displayURL* is set to true, URLs will not be returned. Please note - the API does not support the combination of custom_only and get_ids_and_names_only.
      name: get_ids_and_names_only
      predefined:
      - 'true'
      - 'false'
    description: Retrieves a list of all categories.
    name: zscaler-get-categories
    outputs:
    - contextPath: Zscaler.Category.ID
      description: The ID of the category.
      type: string
    - contextPath: Zscaler.Category.CustomCategory
      description: True, if the category is a custom category. Otherwise, false.
      type: boolean
    - contextPath: Zscaler.Category.URL
      description: The URL of the category.
      type: string
    - contextPath: Zscaler.Category.Description
      description: The description of the category.
      type: string
    - contextPath: Zscaler.Category.Name
      description: The name of the category.
      type: string
  - arguments:
    - auto: PREDEFINED
      description: Filter results by URL or IP objects.
      name: filter
      predefined:
      - url
      - ip
    - description: Query (Python regular expression) to match against. For example, 8.*.*.8.
      name: query
    description: Retrieves the Zscaler default block list.
    name: zscaler-get-blacklist
    outputs:
    - contextPath: Zscaler.Blacklist
      description: The Zscaler block list.
      type: string
  - arguments: []
    description: Retrieves the Zscaler default allow list.
    name: zscaler-get-whitelist
    outputs:
    - contextPath: Zscaler.Whitelist
      description: The Zscaler allow list.
      type: string
  - arguments:
    - description: The MD5 hash of a file.
      name: md5
      required: true
    - auto: PREDEFINED
      defaultValue: full
      description: The type of report. Possible values are 'full' or 'summary'. Default is 'full'.
      name: details
      predefined:
      - full
      - summary
    description: Retrieves a full or summary report of the file that was analyzed by Sandbox. The file is represented by the specified MD5 hash.
    name: zscaler-sandbox-report
    outputs:
    - contextPath: File.MD5
      description: The MD5 hash of the file.
      type: string
    - contextPath: File.Malicious.Vendor
      description: For malicious files, the vendor that tagged the file as malicious.
      type: string
    - contextPath: File.Malicious.Description
      description: For malicious files, the reason the vendor tagged the file as malicious.
      type: string
    - contextPath: File.DetectedMalware
      description: The malware detected in the file.
      type: string
    - contextPath: File.FileType
      description: The file type.
      type: string
    - contextPath: DBotScore.Indicator
      description: The MD5 hash file that was tested.
      type: string
    - contextPath: DBotScore.Type
      description: The MD5 hash file type.
      type: string
    - contextPath: DBotScore.Vendor
      description: The vendor that calculated the DBot score.
      type: string
    - contextPath: DBotScore.Score
      description: The actual DBot score.
      type: number
  - arguments: []
    description: Manually create a Zscaler login session. This command will also try to log out of the previous session.
    name: zscaler-login
  - arguments: []
    description: Logs out of the current Zscaler session.
    name: zscaler-logout
  - arguments: []
    description: Activates the changes executed by other Zscaler commands in this session.
    name: zscaler-activate-changes
  - arguments: []
    description: Gets information on the number of unique URLs that are currently provisioned for your organization as well as how many URLs you can add before reaching that number.
    name: zscaler-url-quota
    outputs:
    - contextPath: Zscaler.remainingUrlsQuota
      description: The number of URLs you can add before reaching the quota.
      type: Number
    - contextPath: Zscaler.uniqueUrlsProvisioned
      description: The number of unique URLs that are currently provisioned for your organization.
      type: Number
  - arguments:
    - description: Filer by user name.
      name: name
    - description: Specifies the page offset.
      name: page
    - default: true
      defaultValue: '100'
      description: Specifies the page size.
      name: pageSize
    description: Get Zscaler users.
    name: zscaler-get-users
  - arguments:
    - description: The unique identifier for the user.
      name: id
      required: true
    - description: 'New user information. Docs: https://help.zscaler.com/zia/api#/User%20Management/updateUser.'
      name: user
      required: true
    description: Updates the user information for the specified ID.
    name: zscaler-update-user
  - arguments:
    - description: Filter by department name.
      name: name
    - description: Specifies the page offset.
      name: page
    - default: true
      defaultValue: '100'
      description: Specifies the page size.
      name: pageSize
    description: Get a list of departments. It can be searched by name.
    name: zscaler-get-departments
  - arguments:
    - description: Filter by group name or comment.
      name: name
    - description: Specifies the page offset.
      name: page
    - default: true
      defaultValue: '100'
      description: Specifies the page size.
      name: pageSize
    description: Gets a list of groups.
    name: zscaler-get-usergroups
  - name: zscaler-create-ip-destination-group
    arguments:
    - name: name
      required: true
      description: Destination IP group name.
      type: textArea
    - name: type
      required: true
      auto: PREDEFINED
      predefined:
      - DSTN_IP
      - DSTN_FQDN
      - DSTN_DOMAIN
      - DSTN_OTHER
      description: Destination IP group type (i.e., the group can contain destination IP addresses, countries, URL categories or FQDNs).
      type: textArea
    - name: addresses
      description: Destination IP addresses, FQDNs, or wildcard FQDNs added to the group.
      isArray: true
      type: textArea
    - name: description
<<<<<<< HEAD
      description: Additional information about the destination IP group
=======
      description: Additional information about the destination IP group.
>>>>>>> 6f77591c
      type: textArea
    - name: ip_categories
      auto: PREDEFINED
      predefined:
      - ANY
      - NONE
      - OTHER_ADULT_MATERIAL
      - ADULT_THEMES
      - LINGERIE_BIKINI
      - NUDITY
      - PORNOGRAPHY
      - SEXUALITY
      - ADULT_SEX_EDUCATION
      - K_12_SEX_EDUCATION
      - SOCIAL_ADULT
      - OTHER_BUSINESS_AND_ECONOMY
      - CORPORATE_MARKETING
      - FINANCE
      - PROFESSIONAL_SERVICES
      - CLASSIFIEDS
      - TRADING_BROKARAGE_INSURANCE
      - CUSTOM_00
      - CUSTOM_01
      - CUSTOM_02
      - CUSTOM_03
      - CUSTOM_04
      - CUSTOM_05
      - CUSTOM_06
      - CUSTOM_07
      - CUSTOM_08
      - CUSTOM_09
      - CUSTOM_10
      - CUSTOM_11
      - CUSTOM_12
      - CUSTOM_13
      - CUSTOM_14
      - CUSTOM_15
      - CUSTOM_16
      - CUSTOM_17
      - CUSTOM_18
      - CUSTOM_19
      - CUSTOM_20
      - CUSTOM_21
      - CUSTOM_22
      - CUSTOM_23
      - CUSTOM_24
      - CUSTOM_25
      - CUSTOM_26
      - CUSTOM_27
      - CUSTOM_28
      - CUSTOM_29
      - CUSTOM_30
      - CUSTOM_31
      - CUSTOM_32
      - CUSTOM_33
      - CUSTOM_34
      - CUSTOM_35
      - CUSTOM_36
      - CUSTOM_37
      - CUSTOM_38
      - CUSTOM_39
      - CUSTOM_40
      - CUSTOM_41
      - CUSTOM_42
      - CUSTOM_43
      - CUSTOM_44
      - CUSTOM_45
      - CUSTOM_46
      - CUSTOM_47
      - CUSTOM_48
      - CUSTOM_49
      - CUSTOM_50
      - CUSTOM_51
      - CUSTOM_52
      - CUSTOM_53
      - CUSTOM_54
      - CUSTOM_55
      - CUSTOM_56
      - CUSTOM_57
      - CUSTOM_58
      - CUSTOM_59
      - CUSTOM_60
      - CUSTOM_61
      - CUSTOM_62
      - CUSTOM_63
      - CUSTOM_64
      - CUSTOM_65
      - CUSTOM_66
      - CUSTOM_67
      - CUSTOM_68
      - CUSTOM_69
      - CUSTOM_70
      - CUSTOM_71
      - CUSTOM_72
      - CUSTOM_73
      - CUSTOM_74
      - CUSTOM_75
      - CUSTOM_76
      - CUSTOM_77
      - CUSTOM_78
      - CUSTOM_79
      - CUSTOM_80
      - CUSTOM_81
      - CUSTOM_82
      - CUSTOM_83
      - CUSTOM_84
      - CUSTOM_85
      - CUSTOM_86
      - CUSTOM_87
      - CUSTOM_88
      - CUSTOM_89
      - CUSTOM_90
      - CUSTOM_91
      - CUSTOM_92
      - CUSTOM_93
      - CUSTOM_94
      - CUSTOM_95
      - CUSTOM_96
      - CUSTOM_97
      - CUSTOM_98
      - CUSTOM_99
      - CUSTOM_100
      - CUSTOM_101
      - CUSTOM_102
      - CUSTOM_103
      - CUSTOM_104
      - CUSTOM_105
      - CUSTOM_106
      - CUSTOM_107
      - CUSTOM_108
      - CUSTOM_109
      - CUSTOM_110
      - CUSTOM_111
      - CUSTOM_112
      - CUSTOM_113
      - CUSTOM_114
      - CUSTOM_115
      - CUSTOM_116
      - CUSTOM_117
      - CUSTOM_118
      - CUSTOM_119
      - CUSTOM_120
      - CUSTOM_121
      - CUSTOM_122
      - CUSTOM_123
      - CUSTOM_124
      - CUSTOM_125
      - CUSTOM_126
      - CUSTOM_127
      - CUSTOM_128
      - CUSTOM_129
      - CUSTOM_130
      - CUSTOM_131
      - CUSTOM_132
      - CUSTOM_133
      - CUSTOM_134
      - CUSTOM_135
      - CUSTOM_136
      - CUSTOM_137
      - CUSTOM_138
      - CUSTOM_139
      - CUSTOM_140
      - CUSTOM_141
      - CUSTOM_142
      - CUSTOM_143
      - CUSTOM_144
      - CUSTOM_145
      - CUSTOM_146
      - CUSTOM_147
      - CUSTOM_148
      - CUSTOM_149
      - CUSTOM_150
      - CUSTOM_151
      - CUSTOM_152
      - CUSTOM_153
      - CUSTOM_154
      - CUSTOM_155
      - CUSTOM_156
      - CUSTOM_157
      - CUSTOM_158
      - CUSTOM_159
      - CUSTOM_160
      - CUSTOM_161
      - CUSTOM_162
      - CUSTOM_163
      - CUSTOM_164
      - CUSTOM_165
      - CUSTOM_166
      - CUSTOM_167
      - CUSTOM_168
      - CUSTOM_169
      - CUSTOM_170
      - CUSTOM_171
      - CUSTOM_172
      - CUSTOM_173
      - CUSTOM_174
      - CUSTOM_175
      - CUSTOM_176
      - CUSTOM_177
      - CUSTOM_178
      - CUSTOM_179
      - CUSTOM_180
      - CUSTOM_181
      - CUSTOM_182
      - CUSTOM_183
      - CUSTOM_184
      - CUSTOM_185
      - CUSTOM_186
      - CUSTOM_187
      - CUSTOM_188
      - CUSTOM_189
      - CUSTOM_190
      - CUSTOM_191
      - CUSTOM_192
      - CUSTOM_193
      - CUSTOM_194
      - CUSTOM_195
      - CUSTOM_196
      - CUSTOM_197
      - CUSTOM_198
      - CUSTOM_199
      - CUSTOM_200
      - CUSTOM_201
      - CUSTOM_202
      - CUSTOM_203
      - CUSTOM_204
      - CUSTOM_205
      - CUSTOM_206
      - CUSTOM_207
      - CUSTOM_208
      - CUSTOM_209
      - CUSTOM_210
      - CUSTOM_211
      - CUSTOM_212
      - CUSTOM_213
      - CUSTOM_214
      - CUSTOM_215
      - CUSTOM_216
      - CUSTOM_217
      - CUSTOM_218
      - CUSTOM_219
      - CUSTOM_220
      - CUSTOM_221
      - CUSTOM_222
      - CUSTOM_223
      - CUSTOM_224
      - CUSTOM_225
      - CUSTOM_226
      - CUSTOM_227
      - CUSTOM_228
      - CUSTOM_229
      - CUSTOM_230
      - CUSTOM_231
      - CUSTOM_232
      - CUSTOM_233
      - CUSTOM_234
      - CUSTOM_235
      - CUSTOM_236
      - CUSTOM_237
      - CUSTOM_238
      - CUSTOM_239
      - CUSTOM_240
      - CUSTOM_241
      - CUSTOM_242
      - CUSTOM_243
      - CUSTOM_244
      - CUSTOM_245
      - CUSTOM_246
      - CUSTOM_247
      - CUSTOM_248
      - CUSTOM_249
      - CUSTOM_250
      - CUSTOM_251
      - CUSTOM_252
      - CUSTOM_253
      - CUSTOM_254
      - CUSTOM_255
      - CUSTOM_256
      - OTHER_DRUGS
      - MARIJUANA
      - OTHER_EDUCATION
      - CONTINUING_EDUCATION_COLLEGES
      - HISTORY
      - K_12
      - REFERENCE_SITES
      - SCIENCE_AND_TECHNOLOGY
      - OTHER_ENTERTAINMENT_AND_RECREATION
      - ENTERTAINMENT
      - TELEVISION_AND_MOVIES
      - MUSIC
      - STREAMING_MEDIA
      - RADIO_STATIONS
      - GAMBLING
      - OTHER_GAMES
      - SOCIAL_NETWORKING_GAMES
      - OTHER_GOVERNMENT_AND_POLITICS
      - GOVERNMENT
      - POLITICS
      - HEALTH
      - OTHER_ILLEGAL_OR_QUESTIONABLE
      - COPYRIGHT_INFRINGEMENT
      - COMPUTER_HACKING
      - QUESTIONABLE
      - PROFANITY
      - MATURE_HUMOR
      - ANONYMIZER
      - OTHER_INFORMATION_TECHNOLOGY
      - TRANSLATORS
      - IMAGE_HOST
      - FILE_HOST
      - SHAREWARE_DOWNLOAD
      - WEB_BANNERS
      - WEB_HOST
      - WEB_SEARCH
      - PORTALS
      - SAFE_SEARCH_ENGINE
      - CDN
      - OSS_UPDATES
      - DNS_OVER_HTTPS
      - OTHER_INTERNET_COMMUNICATION
      - INTERNET_SERVICES
      - DISCUSSION_FORUMS
      - ONLINE_CHAT
      - EMAIL_HOST
      - BLOG
      - P2P_COMMUNICATION
      - REMOTE_ACCESS
      - WEB_CONFERENCING
      - ZSPROXY_IPS
      - JOB_SEARCH
      - MILITANCY_HATE_AND_EXTREMISM
      - OTHER_MISCELLANEOUS
      - MISCELLANEOUS_OR_UNKNOWN
      - NEWLY_REG_DOMAINS
      - NON_CATEGORIZABLE
      - NEWS_AND_MEDIA
      - OTHER_RELIGION
      - TRADITIONAL_RELIGION
      - CULT
      - ALT_NEW_AGE
      - OTHER_SECURITY
      - ADWARE_OR_SPYWARE
      - ENCR_WEB_CONTENT
      - MALICIOUS_TLD
      - OTHER_SHOPPING_AND_AUCTIONS
      - SPECIALIZED_SHOPPING
      - REAL_ESTATE
      - ONLINE_AUCTIONS
      - OTHER_SOCIAL_AND_FAMILY_ISSUES
      - SOCIAL_ISSUES
      - FAMILY_ISSUES
      - OTHER_SOCIETY_AND_LIFESTYLE
      - ART_CULTURE
      - ALTERNATE_LIFESTYLE
      - HOBBIES_AND_LEISURE
      - DINING_AND_RESTAURANT
      - ALCOHOL_TOBACCO
      - SOCIAL_NETWORKING
      - SPECIAL_INTERESTS
      - SPORTS
      - TASTELESS
      - TRAVEL
      - USER_DEFINED
      - VEHICLES
      - VIOLENCE
      - WEAPONS_AND_BOMBS
      description: Destination IP address URL categories. You can identify destinations based on the URL category of the domain. To retrieve a list of possible values, you can execute the zscaler-get-categories command.
      isArray: true
      type: textArea
    - name: countries
      auto: PREDEFINED
      predefined:
      - ANY
      - NONE
      - COUNTRY_AD
      - COUNTRY_AE
      - COUNTRY_AF
      - COUNTRY_AG
      - COUNTRY_AI
      - COUNTRY_AL
      - COUNTRY_AM
      - COUNTRY_AN
      - COUNTRY_AO
      - COUNTRY_AQ
      - COUNTRY_AR
      - COUNTRY_AS
      - COUNTRY_AT
      - COUNTRY_AU
      - COUNTRY_AW
      - COUNTRY_AZ
      - COUNTRY_BA
      - COUNTRY_BB
      - COUNTRY_BD
      - COUNTRY_BE
      - COUNTRY_BF
      - COUNTRY_BG
      - COUNTRY_BH
      - COUNTRY_BI
      - COUNTRY_BJ
      - COUNTRY_BM
      - COUNTRY_BN
      - COUNTRY_BO
      - COUNTRY_BR
      - COUNTRY_BS
      - COUNTRY_BT
      - COUNTRY_BV
      - COUNTRY_BW
      - COUNTRY_BY
      - COUNTRY_BZ
      - COUNTRY_CA
      - COUNTRY_CC
      - COUNTRY_CD
      - COUNTRY_CF
      - COUNTRY_CG
      - COUNTRY_CH
      - COUNTRY_CI
      - COUNTRY_CK
      - COUNTRY_CL
      - COUNTRY_CM
      - COUNTRY_CN
      - COUNTRY_CO
      - COUNTRY_CR
      - COUNTRY_CU
      - COUNTRY_CV
      - COUNTRY_CX
      - COUNTRY_CY
      - COUNTRY_CZ
      - COUNTRY_DE
      - COUNTRY_DJ
      - COUNTRY_DK
      - COUNTRY_DM
      - COUNTRY_DO
      - COUNTRY_DZ
      - COUNTRY_EC
      - COUNTRY_EE
      - COUNTRY_EG
      - COUNTRY_EH
      - COUNTRY_ER
      - COUNTRY_ES
      - COUNTRY_ET
      - COUNTRY_FI
      - COUNTRY_FJ
      - COUNTRY_FK
      - COUNTRY_FM
      - COUNTRY_FO
      - COUNTRY_FR
      - COUNTRY_FX
      - COUNTRY_GA
      - COUNTRY_GB
      - COUNTRY_GD
      - COUNTRY_GE
      - COUNTRY_GF
      - COUNTRY_GH
      - COUNTRY_GI
      - COUNTRY_GL
      - COUNTRY_GM
      - COUNTRY_GN
      - COUNTRY_GP
      - COUNTRY_GQ
      - COUNTRY_GR
      - COUNTRY_GS
      - COUNTRY_GT
      - COUNTRY_GU
      - COUNTRY_GW
      - COUNTRY_GY
      - COUNTRY_HK
      - COUNTRY_HM
      - COUNTRY_HN
      - COUNTRY_HR
      - COUNTRY_HT
      - COUNTRY_HU
      - COUNTRY_ID
      - COUNTRY_IE
      - COUNTRY_IL
      - COUNTRY_IN
      - COUNTRY_IO
      - COUNTRY_IQ
      - COUNTRY_IR
      - COUNTRY_IS
      - COUNTRY_IT
      - COUNTRY_JM
      - COUNTRY_JO
      - COUNTRY_JP
      - COUNTRY_KE
      - COUNTRY_KG
      - COUNTRY_KH
      - COUNTRY_KI
      - COUNTRY_KM
      - COUNTRY_KN
      - COUNTRY_KP
      - COUNTRY_KR
      - COUNTRY_KW
      - COUNTRY_KY
      - COUNTRY_KZ
      - COUNTRY_LA
      - COUNTRY_LB
      - COUNTRY_LC
      - COUNTRY_LI
      - COUNTRY_LK
      - COUNTRY_LR
      - COUNTRY_LS
      - COUNTRY_LT
      - COUNTRY_LU
      - COUNTRY_LV
      - COUNTRY_LY
      - COUNTRY_MA
      - COUNTRY_MC
      - COUNTRY_MD
      - COUNTRY_MG
      - COUNTRY_MH
      - COUNTRY_MK
      - COUNTRY_ML
      - COUNTRY_MM
      - COUNTRY_MN
      - COUNTRY_MO
      - COUNTRY_MP
      - COUNTRY_MQ
      - COUNTRY_MR
      - COUNTRY_MS
      - COUNTRY_MT
      - COUNTRY_MU
      - COUNTRY_MV
      - COUNTRY_MW
      - COUNTRY_MX
      - COUNTRY_MY
      - COUNTRY_MZ
      - COUNTRY_NA
      - COUNTRY_NC
      - COUNTRY_NE
      - COUNTRY_NF
      - COUNTRY_NG
      - COUNTRY_NI
      - COUNTRY_NL
      - COUNTRY_NO
      - COUNTRY_NP
      - COUNTRY_NR
      - COUNTRY_NU
      - COUNTRY_NZ
      - COUNTRY_OM
      - COUNTRY_PA
      - COUNTRY_PE
      - COUNTRY_PF
      - COUNTRY_PG
      - COUNTRY_PH
      - COUNTRY_PK
      - COUNTRY_PL
      - COUNTRY_PM
      - COUNTRY_PN
      - COUNTRY_PR
      - COUNTRY_PS
      - COUNTRY_PT
      - COUNTRY_PW
      - COUNTRY_PY
      - COUNTRY_QA
      - COUNTRY_RE
      - COUNTRY_RO
      - COUNTRY_RU
      - COUNTRY_RW
      - COUNTRY_SA
      - COUNTRY_SB
      - COUNTRY_SC
      - COUNTRY_SD
      - COUNTRY_SE
      - COUNTRY_SG
      - COUNTRY_SH
      - COUNTRY_SI
      - COUNTRY_SJ
      - COUNTRY_SK
      - COUNTRY_SL
      - COUNTRY_SM
      - COUNTRY_SN
      - COUNTRY_SO
      - COUNTRY_SR
      - COUNTRY_ST
      - COUNTRY_SV
      - COUNTRY_SY
      - COUNTRY_SZ
      - COUNTRY_TC
      - COUNTRY_TD
      - COUNTRY_TF
      - COUNTRY_TG
      - COUNTRY_TH
      - COUNTRY_TJ
      - COUNTRY_TK
      - COUNTRY_TM
      - COUNTRY_TN
      - COUNTRY_TO
      - COUNTRY_TL
      - COUNTRY_TR
      - COUNTRY_TT
      - COUNTRY_TV
      - COUNTRY_TW
      - COUNTRY_TZ
      - COUNTRY_UA
      - COUNTRY_UG
      - COUNTRY_UM
      - COUNTRY_US
      - COUNTRY_UY
      - COUNTRY_UZ
      - COUNTRY_VA
      - COUNTRY_VC
      - COUNTRY_VE
      - COUNTRY_VG
      - COUNTRY_VI
      - COUNTRY_VN
      - COUNTRY_VU
      - COUNTRY_WF
      - COUNTRY_WS
      - COUNTRY_YE
      - COUNTRY_YT
      - COUNTRY_RS
      - COUNTRY_ZA
      - COUNTRY_ZM
      - COUNTRY_ME
      - COUNTRY_ZW
      - COUNTRY_AX
      - COUNTRY_GG
      - COUNTRY_IM
      - COUNTRY_JE
      - COUNTRY_BL
      - COUNTRY_MF
      description: Destination IP address countries. You can identify destinations based on the location of a server. A list of possible values can be found here https://help.zscaler.com/zia/firewall-policies#/ipDestinationGroups-post
      isArray: true
      type: textArea
    outputs:
    - contextPath: Zscaler.IPDestinationGroup.ID
      description: Unique identifier for the destination IP group.
      type: number
    - contextPath: Zscaler.IPDestinationGroup.Name
      description: Destination IP group name.
      type: string
    - contextPath: Zscaler.IPDestinationGroup.Type
      description: Destination IP group type (i.e., the group can contain destination IP addresses, countries, URL categories or FQDNs).
      type: string
    - contextPath: Zscaler.IPDestinationGroup.Description
      description: Destination IP group description.
      type: string
    - contextPath: Zscaler.IPDestinationGroup.Addresses
      description: Destination IP addresses, FQDNs, or wildcard FQDNs added to the group.
      type: string
    - contextPath: Zscaler.IPDestinationGroup.IpCategories
      description: Destination IP address URL categories. You can identify destinations based on the URL category of the domain.
      type: string
    - contextPath: Zscaler.IPDestinationGroup.Countries
      description: Destination IP address countries. You can identify destinations based on the location of a server.
      type: string
    - contextPath: Zscaler.IPDestinationGroup.IsNonEditable
      description: If set to true, the destination IP address group is non-editable. This field is applicable only to predefined IP address groups, which cannot be modified.
      type: boolean
    description: Adds a new IP destination group.
  - name: zscaler-edit-ip-destination-group
    arguments:
    - name: ip_group_id
      required: true
      description: The unique identifier for the IP destination group.
      type: textArea
    - name: name
      description: Destination IP group name.
      type: textArea
    - name: addresses
      description: Destination IP addresses, FQDNs, or wildcard FQDNs added to the group.
      isArray: true
      type: textArea
    - name: description
      description: Additional information about the destination IP group.
      type: textArea
    - name: ip_categories
      auto: PREDEFINED
      predefined:
      - ANY
      - NONE
      - OTHER_ADULT_MATERIAL
      - ADULT_THEMES
      - LINGERIE_BIKINI
      - NUDITY
      - PORNOGRAPHY
      - SEXUALITY
      - ADULT_SEX_EDUCATION
      - K_12_SEX_EDUCATION
      - SOCIAL_ADULT
      - OTHER_BUSINESS_AND_ECONOMY
      - CORPORATE_MARKETING
      - FINANCE
      - PROFESSIONAL_SERVICES
      - CLASSIFIEDS
      - TRADING_BROKARAGE_INSURANCE
      - CUSTOM_00
      - CUSTOM_01
      - CUSTOM_02
      - CUSTOM_03
      - CUSTOM_04
      - CUSTOM_05
      - CUSTOM_06
      - CUSTOM_07
      - CUSTOM_08
      - CUSTOM_09
      - CUSTOM_10
      - CUSTOM_11
      - CUSTOM_12
      - CUSTOM_13
      - CUSTOM_14
      - CUSTOM_15
      - CUSTOM_16
      - CUSTOM_17
      - CUSTOM_18
      - CUSTOM_19
      - CUSTOM_20
      - CUSTOM_21
      - CUSTOM_22
      - CUSTOM_23
      - CUSTOM_24
      - CUSTOM_25
      - CUSTOM_26
      - CUSTOM_27
      - CUSTOM_28
      - CUSTOM_29
      - CUSTOM_30
      - CUSTOM_31
      - CUSTOM_32
      - CUSTOM_33
      - CUSTOM_34
      - CUSTOM_35
      - CUSTOM_36
      - CUSTOM_37
      - CUSTOM_38
      - CUSTOM_39
      - CUSTOM_40
      - CUSTOM_41
      - CUSTOM_42
      - CUSTOM_43
      - CUSTOM_44
      - CUSTOM_45
      - CUSTOM_46
      - CUSTOM_47
      - CUSTOM_48
      - CUSTOM_49
      - CUSTOM_50
      - CUSTOM_51
      - CUSTOM_52
      - CUSTOM_53
      - CUSTOM_54
      - CUSTOM_55
      - CUSTOM_56
      - CUSTOM_57
      - CUSTOM_58
      - CUSTOM_59
      - CUSTOM_60
      - CUSTOM_61
      - CUSTOM_62
      - CUSTOM_63
      - CUSTOM_64
      - CUSTOM_65
      - CUSTOM_66
      - CUSTOM_67
      - CUSTOM_68
      - CUSTOM_69
      - CUSTOM_70
      - CUSTOM_71
      - CUSTOM_72
      - CUSTOM_73
      - CUSTOM_74
      - CUSTOM_75
      - CUSTOM_76
      - CUSTOM_77
      - CUSTOM_78
      - CUSTOM_79
      - CUSTOM_80
      - CUSTOM_81
      - CUSTOM_82
      - CUSTOM_83
      - CUSTOM_84
      - CUSTOM_85
      - CUSTOM_86
      - CUSTOM_87
      - CUSTOM_88
      - CUSTOM_89
      - CUSTOM_90
      - CUSTOM_91
      - CUSTOM_92
      - CUSTOM_93
      - CUSTOM_94
      - CUSTOM_95
      - CUSTOM_96
      - CUSTOM_97
      - CUSTOM_98
      - CUSTOM_99
      - CUSTOM_100
      - CUSTOM_101
      - CUSTOM_102
      - CUSTOM_103
      - CUSTOM_104
      - CUSTOM_105
      - CUSTOM_106
      - CUSTOM_107
      - CUSTOM_108
      - CUSTOM_109
      - CUSTOM_110
      - CUSTOM_111
      - CUSTOM_112
      - CUSTOM_113
      - CUSTOM_114
      - CUSTOM_115
      - CUSTOM_116
      - CUSTOM_117
      - CUSTOM_118
      - CUSTOM_119
      - CUSTOM_120
      - CUSTOM_121
      - CUSTOM_122
      - CUSTOM_123
      - CUSTOM_124
      - CUSTOM_125
      - CUSTOM_126
      - CUSTOM_127
      - CUSTOM_128
      - CUSTOM_129
      - CUSTOM_130
      - CUSTOM_131
      - CUSTOM_132
      - CUSTOM_133
      - CUSTOM_134
      - CUSTOM_135
      - CUSTOM_136
      - CUSTOM_137
      - CUSTOM_138
      - CUSTOM_139
      - CUSTOM_140
      - CUSTOM_141
      - CUSTOM_142
      - CUSTOM_143
      - CUSTOM_144
      - CUSTOM_145
      - CUSTOM_146
      - CUSTOM_147
      - CUSTOM_148
      - CUSTOM_149
      - CUSTOM_150
      - CUSTOM_151
      - CUSTOM_152
      - CUSTOM_153
      - CUSTOM_154
      - CUSTOM_155
      - CUSTOM_156
      - CUSTOM_157
      - CUSTOM_158
      - CUSTOM_159
      - CUSTOM_160
      - CUSTOM_161
      - CUSTOM_162
      - CUSTOM_163
      - CUSTOM_164
      - CUSTOM_165
      - CUSTOM_166
      - CUSTOM_167
      - CUSTOM_168
      - CUSTOM_169
      - CUSTOM_170
      - CUSTOM_171
      - CUSTOM_172
      - CUSTOM_173
      - CUSTOM_174
      - CUSTOM_175
      - CUSTOM_176
      - CUSTOM_177
      - CUSTOM_178
      - CUSTOM_179
      - CUSTOM_180
      - CUSTOM_181
      - CUSTOM_182
      - CUSTOM_183
      - CUSTOM_184
      - CUSTOM_185
      - CUSTOM_186
      - CUSTOM_187
      - CUSTOM_188
      - CUSTOM_189
      - CUSTOM_190
      - CUSTOM_191
      - CUSTOM_192
      - CUSTOM_193
      - CUSTOM_194
      - CUSTOM_195
      - CUSTOM_196
      - CUSTOM_197
      - CUSTOM_198
      - CUSTOM_199
      - CUSTOM_200
      - CUSTOM_201
      - CUSTOM_202
      - CUSTOM_203
      - CUSTOM_204
      - CUSTOM_205
      - CUSTOM_206
      - CUSTOM_207
      - CUSTOM_208
      - CUSTOM_209
      - CUSTOM_210
      - CUSTOM_211
      - CUSTOM_212
      - CUSTOM_213
      - CUSTOM_214
      - CUSTOM_215
      - CUSTOM_216
      - CUSTOM_217
      - CUSTOM_218
      - CUSTOM_219
      - CUSTOM_220
      - CUSTOM_221
      - CUSTOM_222
      - CUSTOM_223
      - CUSTOM_224
      - CUSTOM_225
      - CUSTOM_226
      - CUSTOM_227
      - CUSTOM_228
      - CUSTOM_229
      - CUSTOM_230
      - CUSTOM_231
      - CUSTOM_232
      - CUSTOM_233
      - CUSTOM_234
      - CUSTOM_235
      - CUSTOM_236
      - CUSTOM_237
      - CUSTOM_238
      - CUSTOM_239
      - CUSTOM_240
      - CUSTOM_241
      - CUSTOM_242
      - CUSTOM_243
      - CUSTOM_244
      - CUSTOM_245
      - CUSTOM_246
      - CUSTOM_247
      - CUSTOM_248
      - CUSTOM_249
      - CUSTOM_250
      - CUSTOM_251
      - CUSTOM_252
      - CUSTOM_253
      - CUSTOM_254
      - CUSTOM_255
      - CUSTOM_256
      - OTHER_DRUGS
      - MARIJUANA
      - OTHER_EDUCATION
      - CONTINUING_EDUCATION_COLLEGES
      - HISTORY
      - K_12
      - REFERENCE_SITES
      - SCIENCE_AND_TECHNOLOGY
      - OTHER_ENTERTAINMENT_AND_RECREATION
      - ENTERTAINMENT
      - TELEVISION_AND_MOVIES
      - MUSIC
      - STREAMING_MEDIA
      - RADIO_STATIONS
      - GAMBLING
      - OTHER_GAMES
      - SOCIAL_NETWORKING_GAMES
      - OTHER_GOVERNMENT_AND_POLITICS
      - GOVERNMENT
      - POLITICS
      - HEALTH
      - OTHER_ILLEGAL_OR_QUESTIONABLE
      - COPYRIGHT_INFRINGEMENT
      - COMPUTER_HACKING
      - QUESTIONABLE
      - PROFANITY
      - MATURE_HUMOR
      - ANONYMIZER
      - OTHER_INFORMATION_TECHNOLOGY
      - TRANSLATORS
      - IMAGE_HOST
      - FILE_HOST
      - SHAREWARE_DOWNLOAD
      - WEB_BANNERS
      - WEB_HOST
      - WEB_SEARCH
      - PORTALS
      - SAFE_SEARCH_ENGINE
      - CDN
      - OSS_UPDATES
      - DNS_OVER_HTTPS
      - OTHER_INTERNET_COMMUNICATION
      - INTERNET_SERVICES
      - DISCUSSION_FORUMS
      - ONLINE_CHAT
      - EMAIL_HOST
      - BLOG
      - P2P_COMMUNICATION
      - REMOTE_ACCESS
      - WEB_CONFERENCING
      - ZSPROXY_IPS
      - JOB_SEARCH
      - MILITANCY_HATE_AND_EXTREMISM
      - OTHER_MISCELLANEOUS
      - MISCELLANEOUS_OR_UNKNOWN
      - NEWLY_REG_DOMAINS
      - NON_CATEGORIZABLE
      - NEWS_AND_MEDIA
      - OTHER_RELIGION
      - TRADITIONAL_RELIGION
      - CULT
      - ALT_NEW_AGE
      - OTHER_SECURITY
      - ADWARE_OR_SPYWARE
      - ENCR_WEB_CONTENT
      - MALICIOUS_TLD
      - OTHER_SHOPPING_AND_AUCTIONS
      - SPECIALIZED_SHOPPING
      - REAL_ESTATE
      - ONLINE_AUCTIONS
      - OTHER_SOCIAL_AND_FAMILY_ISSUES
      - SOCIAL_ISSUES
      - FAMILY_ISSUES
      - OTHER_SOCIETY_AND_LIFESTYLE
      - ART_CULTURE
      - ALTERNATE_LIFESTYLE
      - HOBBIES_AND_LEISURE
      - DINING_AND_RESTAURANT
      - ALCOHOL_TOBACCO
      - SOCIAL_NETWORKING
      - SPECIAL_INTERESTS
      - SPORTS
      - TASTELESS
      - TRAVEL
      - USER_DEFINED
      - VEHICLES
      - VIOLENCE
      - WEAPONS_AND_BOMBS
      description: Destination IP address URL categories. You can identify destinations based on the URL category of the domain. To retrieve a list of possible values you can execute the zscaler-get-categories command.
      isArray: true
      type: textArea
    - name: countries
      auto: PREDEFINED
      predefined:
      - ANY
      - NONE
      - COUNTRY_AD
      - COUNTRY_AE
      - COUNTRY_AF
      - COUNTRY_AG
      - COUNTRY_AI
      - COUNTRY_AL
      - COUNTRY_AM
      - COUNTRY_AN
      - COUNTRY_AO
      - COUNTRY_AQ
      - COUNTRY_AR
      - COUNTRY_AS
      - COUNTRY_AT
      - COUNTRY_AU
      - COUNTRY_AW
      - COUNTRY_AZ
      - COUNTRY_BA
      - COUNTRY_BB
      - COUNTRY_BD
      - COUNTRY_BE
      - COUNTRY_BF
      - COUNTRY_BG
      - COUNTRY_BH
      - COUNTRY_BI
      - COUNTRY_BJ
      - COUNTRY_BM
      - COUNTRY_BN
      - COUNTRY_BO
      - COUNTRY_BR
      - COUNTRY_BS
      - COUNTRY_BT
      - COUNTRY_BV
      - COUNTRY_BW
      - COUNTRY_BY
      - COUNTRY_BZ
      - COUNTRY_CA
      - COUNTRY_CC
      - COUNTRY_CD
      - COUNTRY_CF
      - COUNTRY_CG
      - COUNTRY_CH
      - COUNTRY_CI
      - COUNTRY_CK
      - COUNTRY_CL
      - COUNTRY_CM
      - COUNTRY_CN
      - COUNTRY_CO
      - COUNTRY_CR
      - COUNTRY_CU
      - COUNTRY_CV
      - COUNTRY_CX
      - COUNTRY_CY
      - COUNTRY_CZ
      - COUNTRY_DE
      - COUNTRY_DJ
      - COUNTRY_DK
      - COUNTRY_DM
      - COUNTRY_DO
      - COUNTRY_DZ
      - COUNTRY_EC
      - COUNTRY_EE
      - COUNTRY_EG
      - COUNTRY_EH
      - COUNTRY_ER
      - COUNTRY_ES
      - COUNTRY_ET
      - COUNTRY_FI
      - COUNTRY_FJ
      - COUNTRY_FK
      - COUNTRY_FM
      - COUNTRY_FO
      - COUNTRY_FR
      - COUNTRY_FX
      - COUNTRY_GA
      - COUNTRY_GB
      - COUNTRY_GD
      - COUNTRY_GE
      - COUNTRY_GF
      - COUNTRY_GH
      - COUNTRY_GI
      - COUNTRY_GL
      - COUNTRY_GM
      - COUNTRY_GN
      - COUNTRY_GP
      - COUNTRY_GQ
      - COUNTRY_GR
      - COUNTRY_GS
      - COUNTRY_GT
      - COUNTRY_GU
      - COUNTRY_GW
      - COUNTRY_GY
      - COUNTRY_HK
      - COUNTRY_HM
      - COUNTRY_HN
      - COUNTRY_HR
      - COUNTRY_HT
      - COUNTRY_HU
      - COUNTRY_ID
      - COUNTRY_IE
      - COUNTRY_IL
      - COUNTRY_IN
      - COUNTRY_IO
      - COUNTRY_IQ
      - COUNTRY_IR
      - COUNTRY_IS
      - COUNTRY_IT
      - COUNTRY_JM
      - COUNTRY_JO
      - COUNTRY_JP
      - COUNTRY_KE
      - COUNTRY_KG
      - COUNTRY_KH
      - COUNTRY_KI
      - COUNTRY_KM
      - COUNTRY_KN
      - COUNTRY_KP
      - COUNTRY_KR
      - COUNTRY_KW
      - COUNTRY_KY
      - COUNTRY_KZ
      - COUNTRY_LA
      - COUNTRY_LB
      - COUNTRY_LC
      - COUNTRY_LI
      - COUNTRY_LK
      - COUNTRY_LR
      - COUNTRY_LS
      - COUNTRY_LT
      - COUNTRY_LU
      - COUNTRY_LV
      - COUNTRY_LY
      - COUNTRY_MA
      - COUNTRY_MC
      - COUNTRY_MD
      - COUNTRY_MG
      - COUNTRY_MH
      - COUNTRY_MK
      - COUNTRY_ML
      - COUNTRY_MM
      - COUNTRY_MN
      - COUNTRY_MO
      - COUNTRY_MP
      - COUNTRY_MQ
      - COUNTRY_MR
      - COUNTRY_MS
      - COUNTRY_MT
      - COUNTRY_MU
      - COUNTRY_MV
      - COUNTRY_MW
      - COUNTRY_MX
      - COUNTRY_MY
      - COUNTRY_MZ
      - COUNTRY_NA
      - COUNTRY_NC
      - COUNTRY_NE
      - COUNTRY_NF
      - COUNTRY_NG
      - COUNTRY_NI
      - COUNTRY_NL
      - COUNTRY_NO
      - COUNTRY_NP
      - COUNTRY_NR
      - COUNTRY_NU
      - COUNTRY_NZ
      - COUNTRY_OM
      - COUNTRY_PA
      - COUNTRY_PE
      - COUNTRY_PF
      - COUNTRY_PG
      - COUNTRY_PH
      - COUNTRY_PK
      - COUNTRY_PL
      - COUNTRY_PM
      - COUNTRY_PN
      - COUNTRY_PR
      - COUNTRY_PS
      - COUNTRY_PT
      - COUNTRY_PW
      - COUNTRY_PY
      - COUNTRY_QA
      - COUNTRY_RE
      - COUNTRY_RO
      - COUNTRY_RU
      - COUNTRY_RW
      - COUNTRY_SA
      - COUNTRY_SB
      - COUNTRY_SC
      - COUNTRY_SD
      - COUNTRY_SE
      - COUNTRY_SG
      - COUNTRY_SH
      - COUNTRY_SI
      - COUNTRY_SJ
      - COUNTRY_SK
      - COUNTRY_SL
      - COUNTRY_SM
      - COUNTRY_SN
      - COUNTRY_SO
      - COUNTRY_SR
      - COUNTRY_ST
      - COUNTRY_SV
      - COUNTRY_SY
      - COUNTRY_SZ
      - COUNTRY_TC
      - COUNTRY_TD
      - COUNTRY_TF
      - COUNTRY_TG
      - COUNTRY_TH
      - COUNTRY_TJ
      - COUNTRY_TK
      - COUNTRY_TM
      - COUNTRY_TN
      - COUNTRY_TO
      - COUNTRY_TL
      - COUNTRY_TR
      - COUNTRY_TT
      - COUNTRY_TV
      - COUNTRY_TW
      - COUNTRY_TZ
      - COUNTRY_UA
      - COUNTRY_UG
      - COUNTRY_UM
      - COUNTRY_US
      - COUNTRY_UY
      - COUNTRY_UZ
      - COUNTRY_VA
      - COUNTRY_VC
      - COUNTRY_VE
      - COUNTRY_VG
      - COUNTRY_VI
      - COUNTRY_VN
      - COUNTRY_VU
      - COUNTRY_WF
      - COUNTRY_WS
      - COUNTRY_YE
      - COUNTRY_YT
      - COUNTRY_RS
      - COUNTRY_ZA
      - COUNTRY_ZM
      - COUNTRY_ME
      - COUNTRY_ZW
      - COUNTRY_AX
      - COUNTRY_GG
      - COUNTRY_IM
      - COUNTRY_JE
      - COUNTRY_BL
      - COUNTRY_MF
<<<<<<< HEAD
      description: Destination IP address countries. You can identify destinations based on the location of a server. A list of possible values can be found here https://help.zscaler.com/zia/firewall-policies#/ipDestinationGroups/{ipGroupId}-put
=======
      description: Destination IP address countries. You can identify destinations based on the location of a server. A list of possible values can be found here https://help.zscaler.com/zia/firewall-policies#/ipDestinationGroups/{ipGroupId}-put.
>>>>>>> 6f77591c
      isArray: true
      type: textArea
    - name: is_non_editable
      auto: PREDEFINED
      predefined:
      - "True"
      - "False"
      description: If set to true, the destination IP address group is non-editable. This field is applicable only to predefined IP address groups, which cannot be modified.
      defaultValue: "False"
      type: textArea
    outputs:
    - contextPath: Zscaler.IPDestinationGroup.ID
      description: Unique identifier for the destination IP group.
      type: number
    - contextPath: Zscaler.IPDestinationGroup.Name
      description: Destination IP group name.
      type: string
    - contextPath: Zscaler.IPDestinationGroup.Type
      description: Destination IP group type (i.e., the group can contain destination IP addresses, countries, URL categories or FQDNs).
      type: string
    - contextPath: Zscaler.IPDestinationGroup.Description
      description: Destination IP group description.
      type: string
    - contextPath: Zscaler.IPDestinationGroup.Addresses
      description: Destination IP addresses, FQDNs, or wildcard FQDNs added to the group.
      type: string
    - contextPath: Zscaler.IPDestinationGroup.IpCategories
      description: Destination IP address URL categories. You can identify destinations based on the URL category of the domain.
      type: string
    - contextPath: Zscaler.IPDestinationGroup.Countries
      description: Destination IP address countries. You can identify destinations based on the location of a server.
      type: string
    description: Updates the IP destination group information for the specified group ID.
  - name: zscaler-list-ip-destination-groups
    arguments:
    - name: ip_group_id
      description: A comma-separated list of unique identifiers for the IP destination groups.
      isArray: true
      type: textArea
    - name: exclude_type
      auto: PREDEFINED
      predefined:
      - DSTN_IP
      - DSTN_FQDN
      - DSTN_DOMAIN
      - DSTN_OTHER
      description: The IP group type to be excluded from the results.
      type: textArea
    - name: category_type
      auto: PREDEFINED
      isArray: true
      predefined:
      - DSTN_IP
      - DSTN_FQDN
      - DSTN_DOMAIN
      - DSTN_OTHER
      description: The IP group type to be filtered from results. This argument is only supported when the 'lite' argument is set to True.
    - name: include_ipv6
      auto: PREDEFINED
      predefined:
      - "True"
      - "False"
      description: Retrieve IPv6 destination groups.
      defaultValue: "False"
      type: textArea
    - name: limit
      description: Limit of the results to be retrieved.
      defaultValue: "50"
      type: textArea
    - name: all_results
      auto: PREDEFINED
      predefined:
      - "True"
      - "False"
      description: Whether to retrieve all results at once.
      defaultValue: "False"
      type: textArea
    - name: lite
      auto: PREDEFINED
      predefined:
      - "True"
      - "False"
      description: Whether to retrieve only limited information of IP destination groups. Includes ID, name and type of the IP destination groups.
      defaultValue: "False"
      type: textArea
    outputs:
    - contextPath: Zscaler.IPDestinationGroup.ID
      description: Unique identifier for the destination IP group.
      type: string
    - contextPath: Zscaler.IPDestinationGroup.Name
      description: Destination IP group name.
      type: string
    - contextPath: Zscaler.IPDestinationGroup.Type
      description: Destination IP group type (i.e., the group can contain destination IP addresses, countries, URL categories or FQDNs).
      type: string
    - contextPath: Zscaler.IPDestinationGroup.Addresses
      description: Destination IP addresses, FQDNs, or wildcard FQDNs added to the group.
      type: string
    - contextPath: Zscaler.IPDestinationGroup.Description
<<<<<<< HEAD
      description: Additional information about the destination IP group
=======
      description: Additional information about the destination IP group.
>>>>>>> 6f77591c
      type: string
    - contextPath: Zscaler.IPDestinationGroup.IpCategories
      description: Destination IP address URL categories. You can identify destinations based on the URL category of the domain.
      type: string
    - contextPath: Zscaler.IPDestinationGroup.Countries
      description: Destination IP address countries. You can identify destinations based on the location of a server.
      type: string
    description: Gets a list of all IP destination groups or the IP destination group information for the specified group ID.
  - name: zscaler-delete-ip-destination-groups
    arguments:
    - name: ip_group_ids
      description: A comma-separated list of unique identifiers for the IP destination groups.
      type: textArea
      isArray: true
    description: Deletes the IP destination groups for the specified group ID.
  script: ''
  subtype: python3
<<<<<<< HEAD
  dockerimage: demisto/python3:3.10.12.63474
=======
  dockerimage: demisto/python3:3.10.13.82980
>>>>>>> 6f77591c
  type: python
fromversion: 5.0.0
tests:
- Zscaler Test<|MERGE_RESOLUTION|>--- conflicted
+++ resolved
@@ -530,11 +530,7 @@
       isArray: true
       type: textArea
     - name: description
-<<<<<<< HEAD
-      description: Additional information about the destination IP group
-=======
       description: Additional information about the destination IP group.
->>>>>>> 6f77591c
       type: textArea
     - name: ip_categories
       auto: PREDEFINED
@@ -1821,11 +1817,7 @@
       - COUNTRY_JE
       - COUNTRY_BL
       - COUNTRY_MF
-<<<<<<< HEAD
-      description: Destination IP address countries. You can identify destinations based on the location of a server. A list of possible values can be found here https://help.zscaler.com/zia/firewall-policies#/ipDestinationGroups/{ipGroupId}-put
-=======
       description: Destination IP address countries. You can identify destinations based on the location of a server. A list of possible values can be found here https://help.zscaler.com/zia/firewall-policies#/ipDestinationGroups/{ipGroupId}-put.
->>>>>>> 6f77591c
       isArray: true
       type: textArea
     - name: is_non_editable
@@ -1925,11 +1917,7 @@
       description: Destination IP addresses, FQDNs, or wildcard FQDNs added to the group.
       type: string
     - contextPath: Zscaler.IPDestinationGroup.Description
-<<<<<<< HEAD
-      description: Additional information about the destination IP group
-=======
       description: Additional information about the destination IP group.
->>>>>>> 6f77591c
       type: string
     - contextPath: Zscaler.IPDestinationGroup.IpCategories
       description: Destination IP address URL categories. You can identify destinations based on the URL category of the domain.
@@ -1947,11 +1935,7 @@
     description: Deletes the IP destination groups for the specified group ID.
   script: ''
   subtype: python3
-<<<<<<< HEAD
-  dockerimage: demisto/python3:3.10.12.63474
-=======
   dockerimage: demisto/python3:3.10.13.82980
->>>>>>> 6f77591c
   type: python
 fromversion: 5.0.0
 tests:
