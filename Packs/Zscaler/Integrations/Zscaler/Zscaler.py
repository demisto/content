--- conflicted
+++ resolved
@@ -149,11 +149,7 @@
 
 def validate_urls(urls):
     for url in urls:
-<<<<<<< HEAD
-        if url.startswith(('http://', 'https://')):
-=======
         if url.startswith(("http://", "https://")):
->>>>>>> 50f489b3
             return_error(
                 "Enter a valid URL address without an http:// or https:// prefix. URL should have at least host."
                 "domain pattern to qualify."
@@ -508,18 +504,12 @@
                 indicator=ioc_context["Data"],
                 indicator_type=DBotScoreType.URL,
                 integration_name=INTEGRATION_NAME,
-<<<<<<< HEAD
-                malicious_description=data.get('urlClassificationsWithSecurityAlert', None),
-                score=score,
-                reliability=demisto.params().get('reliability')
-            )
-=======
                 malicious_description=data.get(
                     "urlClassificationsWithSecurityAlert", None
                 ),
                 score=score,
+                reliability=demisto.params().get("reliability")
             ),
->>>>>>> 50f489b3
         )
 
         results.append(
@@ -582,15 +572,11 @@
                 indicator=data["ip"],
                 indicator_type=DBotScoreType.IP,
                 integration_name=INTEGRATION_NAME,
-<<<<<<< HEAD
-                malicious_description=data.get('ipClassificationsWithSecurityAlert', None),
-                score=score,
-                reliability=demisto.params().get('reliability')
-=======
                 malicious_description=data.get(
                     "ipClassificationsWithSecurityAlert", None
                 ),
                 score=score,
+                reliability=demisto.params().get("reliability"),
             ),
         )
         results.append(
@@ -605,7 +591,6 @@
                 ),
                 outputs=createContext(data=ioc_context, removeNull=True),
                 raw_response=data,
->>>>>>> 50f489b3
             )
         )
 
@@ -920,24 +905,15 @@
         else 0
     )
 
-<<<<<<< HEAD
-    ec = {outputPaths['dbotscore']: {
-        'Indicator': md5,
-        'Type': 'file',
-        'Vendor': 'Zscaler',
-        'Score': dbot_score,
-        'Reliability': demisto.params().get('reliability')
-    }}
-=======
     ec = {
         outputPaths["dbotscore"]: {
             "Indicator": md5,
             "Type": "file",
             "Vendor": "Zscaler",
             "Score": dbot_score,
+            "Reliability": demisto.params().get("reliability"),
         }
     }
->>>>>>> 50f489b3
 
     human_readable_report = ec["DBotScore"].copy()
     human_readable_report["Detected Malware"] = str(
