import demistomock as demisto
import CommonServerPython
from CommonServerPython import urljoin
import pytest
import json
import requests_mock


class ResponseMock:
    def __init__(self, response):
        self._json = response
        self.content = json.dumps(response)
        self.status_code = 200

    def json(self):
        return self._json


class ObjectMocker(dict):
    __getattr__ = dict.__getitem__
    __setattr__ = dict.__setitem__
    __delattr__ = dict.__delitem__


def run_command_test(command_func, args, response_path, expected_result_path, mocker, result_validator=None,
                     resp_type='json'):
    with open(response_path) as response_f:
        response = ResponseMock(json.load(response_f))
    match resp_type:
        case 'json':
            response = response.json()
        case 'content':
            response = response.content

    mocker.patch('Zscaler.http_request', return_value=response)
    if command_func.__name__ in ['url_lookup', 'get_users_command', 'set_user_command',
                                 'get_departments_command', 'get_usergroups_command',
                                 'list_ip_destination_groups', 'create_ip_destination_group',
                                 'edit_ip_destination_group', 'delete_ip_destination_groups']:
        res = command_func(args)
    else:
        res = command_func(**args)
    if result_validator:
        assert result_validator(res)
    else:
        with open(expected_result_path) as ex_f:
            expected_result = json.load(ex_f)
            if isinstance(res, CommonServerPython.CommandResults):
                assert expected_result == res.to_context()
            else:
                assert expected_result == res


@pytest.fixture(autouse=True)
def init_tests(mocker):
    params = {
        'cloud': 'http://cloud',
        'credentials': {
            'identifier': 'security',
            'password': 'ninja'
        },
        'key': 'api'
    }
    mocker.patch.object(demisto, 'params', return_value=params)


def test_validate_urls_invalid(mocker):
    return_error_mock = mocker.patch.object(CommonServerPython, 'return_error')
    import Zscaler
    invalid_urls = ['http://not_very_valid', 'https://maybe_valid.', 'www.valid_url.com']
    Zscaler.validate_urls(invalid_urls)
    assert return_error_mock.call_count == 2


def test_url_command(mocker):
    """url"""
    import Zscaler

    def validator(res):
        assert res
        assert len(res) == 2
        for command_res in res:
            assert command_res.indicator.url
            assert command_res.indicator.dbot_score
            assert command_res.outputs['urlClassifications']
            assert command_res.outputs_prefix == 'Zscaler.URL'

        return True

    run_command_test(command_func=Zscaler.url_lookup,
                     args={'url': 'https://www.demisto-news.com,https://www.demisto-search.com'},
                     response_path='test_data/responses/url.json',
                     expected_result_path='test_data/results/url.json',
                     mocker=mocker, result_validator=validator,
                     resp_type='content')


def test_url_fails_unknown_error_code(mocker, requests_mock):
    """url"""
    import Zscaler
    Zscaler.BASE_URL = 'http://cloud/api/v1'

    requests_mock.post(urljoin(Zscaler.BASE_URL, 'urlLookup'), status_code=501)
    args = {'url': 'https://www.demisto-news.com,https://www.demisto-search.com'}

    try:
        Zscaler.url_lookup(args)
    except Exception as ex:
        assert 'following error: 501' in str(ex)


def test_url_command_with_urlClassificationsWithSecurityAlert(mocker):
    """url"""
    import Zscaler

    def validator(res):
        assert res
        assert len(res) == 1
        assert res[0].outputs['urlClassifications'] == 'MISCELLANEOUS_OR_UNKNOWN'
        assert res[0].outputs['urlClassificationsWithSecurityAlert'] == 'MALWARE_SITE'
        return True

    run_command_test(command_func=Zscaler.url_lookup,
                     args={'url': 'www.demisto22.com'},
                     response_path='test_data/responses/url_with_urlClassificationsWithSecurityAlert.json',
                     expected_result_path='test_data/results/url_with_urlClassificationsWithSecurityAlert.json',
                     mocker=mocker, result_validator=validator,
                     resp_type='content')


def test_ip_command(mocker):
    """ip"""
    import Zscaler

    def validator(res):
        assert res
        assert len(res) == 2
        for command_res in res:
            assert command_res.indicator.ip
            assert command_res.indicator.dbot_score
            assert command_res.outputs['ipClassifications']
            assert not command_res.outputs.get('urlClassifications')
            assert command_res.outputs_prefix == 'Zscaler.IP'
        return True

    run_command_test(command_func=Zscaler.ip_lookup,
                     args={'ip': '1.22.33.4'},
                     response_path='test_data/responses/ip.json',
                     expected_result_path='test_data/results/ip.json',
                     mocker=mocker, result_validator=validator,
                     resp_type='content')


def test_undo_blacklist_url_command(mocker):
    """zscaler-undo-blacklist-url"""
    import Zscaler
    run_command_test(command_func=Zscaler.unblacklist_url,
                     args={'url': 'www.demisto22.com, www.demisto33.com'},
                     response_path='test_data/responses/blacklist_urls.json',
                     expected_result_path='test_data/results/undo_blacklist_urls.txt',
                     mocker=mocker,
                     resp_type='content')


def test_blacklist_url_command(mocker):
    """zscaler-blacklist-url"""
    import Zscaler
    run_command_test(command_func=Zscaler.blacklist_url,
                     args={'url': 'www.demisto22.com, www.demisto33.com'},
                     response_path='test_data/responses/blacklist_urls.json',
                     expected_result_path='test_data/results/blacklist_urls.txt',
                     mocker=mocker)


def test_category_remove_url(mocker):
    """zscaler-category-remove-url"""
    import Zscaler
    run_command_test(command_func=Zscaler.category_remove,
                     args={'data': "demisto.com, dbot.com,www.demisto22.com",
                           'category_id': 'CUSTOM_1', 'retaining_parent_category_data': None, "data_type": "url"},
                     response_path='test_data/responses/categories.json',
                     expected_result_path='test_data/results/remove_url.json',
                     mocker=mocker)


def test_category_remove_ip(mocker):
    """zscaler-category-remove-ip"""
    import Zscaler
    run_command_test(command_func=Zscaler.category_remove,
                     args={'data': "1.2.3.4,8.8.8.8", 'category_id': 'CUSTOM_1', 'retaining_parent_category_data': None,
                           "data_type": "ip"},
                     response_path='test_data/responses/categories2.json',
                     expected_result_path='test_data/results/remove_ip.json',
                     mocker=mocker)


def test_get_categories(mocker):
    # zscaler-get-categories
    import Zscaler
    run_command_test(command_func=Zscaler.get_categories_command,
                     args={'args': {'displayURL': 'true'}},
                     response_path='test_data/responses/categories2.json',
                     expected_result_path='test_data/results/get_categories.json',
                     mocker=mocker)


def test_get_categories_custom_only(mocker):
    # zscaler-get-categories
    import Zscaler
    run_command_test(command_func=Zscaler.get_categories_command,
                     args={'args': {'displayURL': 'true', 'custom_only': True}},
                     response_path='test_data/responses/categories2.json',
                     expected_result_path='test_data/results/get_categories.json',
                     mocker=mocker)


@pytest.mark.parametrize('display_url, get_ids_and_names_only', [(False, True), (True, True)])
def test_get_categories_ids_and_names_only(mocker, display_url, get_ids_and_names_only):
    # zscaler-get-categories retrieve only categories IDs and names (without urls)
    import Zscaler
    run_command_test(command_func=Zscaler.get_categories_command,
                     args={'args': {'displayURL': display_url, 'get_ids_and_names_only': get_ids_and_names_only}},
                     response_path='test_data/responses/categories2_no_urls.json',
                     expected_result_path='test_data/results/get_categories_no_urls.json',
                     mocker=mocker)


def test_url_quota_command(mocker):
    # zscaler-url-quota
    import Zscaler
    run_command_test(command_func=Zscaler.url_quota_command,
                     args={},
                     response_path='test_data/responses/url_quota.json',
                     expected_result_path='test_data/results/url_quota.json',
                     mocker=mocker)


def test_get_blacklist(mocker):
    # zscaler-get-blacklist
    import Zscaler
    run_command_test(command_func=Zscaler.get_blacklist,
                     args={},
                     response_path='test_data/responses/blacklist_urls.json',
                     expected_result_path='test_data/results/blacklist.json',
                     mocker=mocker,
                     resp_type='content')


def test_get_blacklist_filter(requests_mock):
    """
    Given:
        - The `filter` arg set to `url`
        - API response with a URL and IP

    When:
        - Running the get-blacklist command

    Then:
        - Ensure only the URL is returned
    """
    import Zscaler
    api_res = {
        'blacklistUrls': [
            'demisto.com',
            '8.8.8.8',
        ],
    }
    requests_mock.get(
        'http://cloud/api/v1/security/advanced',
        json=api_res,
    )
    args = {
        'filter': 'url',
    }
    cmd_res = Zscaler.get_blacklist_command(args)
    assert cmd_res['Contents'] == [api_res['blacklistUrls'][0]]


def test_get_blacklist_query(requests_mock):
    """
    Given:
        - The `query` arg set to `demisto`
        - API response with a URL and IP

    When:
        - Running the get-blacklist command

    Then:
        - Ensure only the URL (which contains `demisto`) is returned
    """
    import Zscaler
    api_res = {
        'blacklistUrls': [
            'demisto.com',
            '8.8.8.8',
        ],
    }
    requests_mock.get(
        'http://cloud/api/v1/security/advanced',
        json=api_res,
    )
    args = {
        'query': 'demisto',
    }
    cmd_res = Zscaler.get_blacklist_command(args)
    assert cmd_res['Contents'] == [api_res['blacklistUrls'][0]]


def test_get_blacklist_query_and_filter(requests_mock):
    """
    Given:
        - The `filter` arg set to `ip`
        - The `query` arg set to `8.8.*.8`
        - API response with a URL and IP

    When:
        - Running the get-blacklist command

    Then:
        - Ensure only the IP is returned
    """
    import Zscaler
    api_res = {
        'blacklistUrls': [
            'demisto.com',
            '8.8.8.8',
        ],
    }
    requests_mock.get(
        'http://cloud/api/v1/security/advanced',
        json=api_res,
    )
    args = {
        'filter': 'ip',
        'query': '8.8.*.8',
    }
    cmd_res = Zscaler.get_blacklist_command(args)
    assert cmd_res['Contents'] == [api_res['blacklistUrls'][1]]


def test_get_whitelist(mocker):
    # zscaler-get-whitelist
    import Zscaler
    run_command_test(command_func=Zscaler.get_whitelist,
                     args={},
                     response_path='test_data/responses/whitelist_url.json',
                     expected_result_path='test_data/results/whitelist.json',
                     mocker=mocker,
                     resp_type='content')


# disable-secrets-detection-start
test_data = [
    ('https://madeup.fake.com/css?family=blah:1,2,3', 'true', ['madeup.fake.com/css?family=blah:1', '2', '3']),
    ('https://madeup.fake.com/css?family=blah:1,2,3', 'false', ['madeup.fake.com/css?family=blah:1,2,3'])
]


# disable-secrets-detection-end


@pytest.mark.parametrize('url,multiple,expected_data', test_data)
def test_url_multiple_arg(url, multiple, expected_data):
    '''Scenario: Submit a URL with commas in it

    Given
    - A URL with commas in it
    When
    - case A: 'multiple' argument is set to "true" (the default)
    - case B: 'multiple' argument is set to "false"
    Then
    - case A: Ensure the URL is interpreted as multiple values to be sent in the subsequent API call
    - case B: Ensure the URL is interpreted as a single value to be sent in the subsequent API call

    Args:
        url (str): The URL to submit.
        multiple (str): "true" or "false" - whether to interpret the 'url' argument as multiple comma separated values.
        expected_data (list): The data expected to be sent in the API call.
    '''
    import Zscaler
    with requests_mock.mock() as m:
        # 'fake_resp_content' doesn't really matter here since we are checking the data being sent in the call,
        # not what it is that we expect to get in response
        fake_resp_content = b'[{"url": "blah", "urlClassifications": [], "urlClassificationsWithSecurityAlert": []}]'
        m.post(Zscaler.BASE_URL + '/urlLookup', content=fake_resp_content)
        args = {
            'url': url,
            'multiple': multiple
        }
        Zscaler.url_lookup(args)
    assert m.called
    assert m.call_count == 1
    request_data = m.last_request.json()
    assert len(request_data) == len(expected_data)
    assert request_data == expected_data


def test_login__active_session(mocker):
    """
    Scenario: test login with an active session

    Given:
     - User has authorization to login
     - There is an active session
    When:
     - login is called
    Then:
     - No login request is done
     - Result is as expected
    """
    import Zscaler
    mock_id = 'mock_id'
    mocker.patch.object(demisto, 'debug')
    mocker.patch.object(Zscaler, 'get_integration_context', return_value={Zscaler.SESSION_ID_KEY: mock_id})
    mocker.patch.object(Zscaler, 'test_module')
    Zscaler.login()

    assert Zscaler.DEFAULT_HEADERS['cookie'] == mock_id


def test_login__no_active_session(mocker):
    """
    Scenario: test login when there is no active session

    Given:
     - User has authorization to login
     - There is an active session
    When:
     - User wishes to login using login command
    Then:
     - Result is as expected
    """
    import Zscaler
    mock_header = 'JSESSIONID=MOCK_ID; Path=/; Secure; HttpOnly'
    Zscaler.API_KEY = 'Lcb38EvjtZVc'
    mocker.patch.object(demisto, 'debug')
    mocker.patch.object(Zscaler, 'get_integration_context', return_value={})
    mocker.patch.object(Zscaler, 'test_module')
    mocker.patch.object(Zscaler, 'http_request', return_value=ObjectMocker({'headers': {'Set-Cookie': mock_header}}))
    Zscaler.login()

    assert Zscaler.DEFAULT_HEADERS['cookie'] == 'JSESSIONID=MOCK_ID'


def test_login_command(mocker):
    """
    Scenario: test successful login command

    Given:
     - User provided valid credentials
     - Integration context is empty
    When:
     - zscaler-login command is called
    Then:
     - Ensure logout is not called
     - Ensure login is called
     - Ensure readable output is as expected
    """
    import Zscaler
    mocker.patch.object(demisto, 'debug')
    mocker.patch.object(Zscaler, 'get_integration_context', return_value={})
    logout_mock = mocker.patch.object(Zscaler, 'logout')
    login_mock = mocker.patch.object(Zscaler, 'login')
    raw_res = Zscaler.login_command()

    assert not logout_mock.called
    assert login_mock.called
    assert raw_res.readable_output == 'Zscaler session created successfully.'


def test_login_command__load_from_context(mocker):
    """
    Scenario: test successful login command attempt with load from the context

    Given:
     - User has provided valid credentials
     - Integration context has a previous session
    When:
     - zscaler-login command is called
    Then:
     - Ensure logout is called
     - Ensure login is called
     - Ensure readable output is as expected
    """
    import Zscaler
    mocker.patch.object(demisto, 'debug')
    mocker.patch.object(Zscaler, 'get_integration_context', return_value={Zscaler.SESSION_ID_KEY: 'test_key'})
    logout_mock = mocker.patch.object(Zscaler, 'logout')
    login_mock = mocker.patch.object(Zscaler, 'login')
    raw_res = Zscaler.login_command()

    assert logout_mock.called
    assert login_mock.called
    assert raw_res.readable_output == 'Zscaler session created successfully.'


def test_logout_command__no_context(mocker):
    """
    Scenario: logout when there's no active session

    Given:
     - There is no active session
    When:
     - logout command is performed
    Then:
     - Return readable output detailing no action was performed
    """
    import Zscaler
    mocker.patch.object(Zscaler, 'get_integration_context', return_value={})
    raw_res = Zscaler.logout_command()
    assert raw_res.readable_output == 'No API session was found. No action was performed.'


def test_logout_command__happy_context(mocker):
    """
    Scenario: logout when there's an active session

    Given:
     - There is an active session
    When:
     - logout command is performed
    Then:
     - Return readable output detailing logout was performed
    """
    import Zscaler
    mocker.patch.object(Zscaler, 'get_integration_context', return_value={Zscaler.SESSION_ID_KEY: 'test_key'})
    mocker.patch.object(Zscaler, 'logout', return_value=ResponseMock({}))
    raw_res = Zscaler.logout_command()
    assert raw_res.readable_output == "API session logged out of Zscaler successfully."


def test_logout_command__context_expired(mocker):
    """
    Scenario: fail to logout with AuthorizationError when there's an active session

    Given:
     - There is an active session
    When:
     - logout command is performed
     - logout action fails with AuthorizationError
    Then:
     - Return readable output detailing no logout was done
    """
    import Zscaler
    mocker.patch.object(Zscaler, 'get_integration_context', return_value={Zscaler.SESSION_ID_KEY: 'test_key'})
    mocker.patch.object(Zscaler, 'logout', side_effect=Zscaler.AuthorizationError(''))
    raw_res = Zscaler.logout_command()
    assert raw_res.readable_output == "API session is not authenticated. No action was performed."


def test_get_users_command(mocker):
    """zscaler-get-users"""
    import Zscaler
    run_command_test(command_func=Zscaler.get_users_command,
                     args={'pageSize': '100'},
                     response_path='test_data/responses/get_users.json',
                     expected_result_path='test_data/results/get_users.json',
                     mocker=mocker)


def test_set_user_command(mocker):
    """zscaler-update-user"""
    import Zscaler
    user_json = """{
    "department": {"id": "12","name": "user test"},
    "email": "user@test.com",
    "groups": [{"id": 13,"name": "name_test"}],
    "id": 11,
    "name": "name.test.com"
    }"""

    run_command_test(command_func=Zscaler.set_user_command,
                     args={'id': '11',
                           'user': user_json},
                     response_path='test_data/responses/set_user.json',
                     expected_result_path='test_data/results/set_user.json',
                     mocker=mocker,
                     resp_type='response')


def test_get_departments_command(mocker):
    """zscaler-get-departments"""
    import Zscaler
    run_command_test(command_func=Zscaler.get_departments_command,
                     args={'pageSize': '1'},
                     response_path='test_data/responses/get_departments.json',
                     expected_result_path='test_data/results/get_departments.json',
                     mocker=mocker)


def test_get_usergroups_command(mocker):
    """zscaler-get-usergroups"""
    import Zscaler
    run_command_test(command_func=Zscaler.get_usergroups_command,
                     args={'pageSize': '100'},
                     response_path='test_data/responses/get_usergroups.json',
                     expected_result_path='test_data/results/get_usergroups.json',
                     mocker=mocker)


def test_list_ip_destination_groups__command_no_argument(mocker):
    """zscaler-list-ip-destination-groups"""
    import Zscaler
    run_command_test(command_func=Zscaler.list_ip_destination_groups,
                     args={},
                     response_path='test_data/responses/'
                                   + 'list_ip_destination_groups.json',
                     expected_result_path='test_data/results/'
                                          + 'list_ip_destination_groups.json',
                     mocker=mocker)


def test_list_ip_destination_groups__command_with_id_argument(mocker):
    """zscaler-list-ip-destination-groups"""
    import Zscaler
    run_command_test(command_func=Zscaler.list_ip_destination_groups,
                     args={
                         'ip_group_id': '1964949'
                     },
                     response_path='test_data/responses/'
                                   + 'list_ip_destination_groups_with_id.json',
                     expected_result_path='test_data/results/'
                                          + 'list_ip_destination_groups_with'
                                          + '_id.json',
                     mocker=mocker)


def test_list_ip_destination_groups__command_with_exclude_argument(mocker):
    """zscaler-list-ip-destination-groups"""
    import Zscaler
    run_command_test(command_func=Zscaler.list_ip_destination_groups,
                     args={
                         'exclude_type': 'DSTN_OTHER'
                     },
                     response_path='test_data/responses/'
                                   + 'list_ip_destination_groups_with_exclude'
                                   + '.json',
                     expected_result_path='test_data/results/'
                                          + 'list_ip_destination_groups_with'
                                          + '_exclude.json',
                     mocker=mocker)


def test_list_ip_destination_groups_command_with_lite_argument(mocker):
    """zscaler-list-ip-destination-groups-lite"""
    import Zscaler
    run_command_test(command_func=Zscaler.list_ip_destination_groups,
                     args={
                         'lite': 'True'
                     },
                     response_path='test_data/responses/list_ip_destination_groups_lite.json',
                     expected_result_path='test_data/results/list_ip_destination_groups_lite.json',
                     mocker=mocker)


def test_create_ip_destination_group(mocker):
    """zscaler-create-ip-destination-group"""
    import Zscaler
    run_command_test(command_func=Zscaler.create_ip_destination_group,
                     args={
                         'name': 'Test99',
                         'type': 'DSTN_IP',
                         'addresses': [
                             '127.0.0.2',
                             '127.0.0.1'
                         ],
                         'description': 'Localhost'},
                     response_path='test_data/responses/'
                                   + 'create_ip_destination_group.json',
                     expected_result_path='test_data/results/'
                                          + 'create_ip_destination_group.json',
                     mocker=mocker)


def test_edit_ip_destination_group(mocker):
    """zscaler-edit-ip-destination-group"""
    import Zscaler

    run_command_test(command_func=Zscaler.edit_ip_destination_group,
                     args={
                         'ip_group_id': 2000359,
                         'name': 'Test01',
                         'addresses': [
                             '127.0.0.2'
                         ],
                         'description': 'Localhost v2'},
                     response_path='test_data/responses/'
                                   + 'edit_ip_destination_group.json',
                     expected_result_path='test_data/results/'
                                          + 'edit_ip_destination_group.json',
                     mocker=mocker)


def test_delete_ip_destination_groups(mocker):
    """zscaler-delete-ip-destination-group"""
    import Zscaler

    run_command_test(command_func=Zscaler.delete_ip_destination_groups,
                     args={'ip_group_id': '1964949'},
                     response_path='test_data/responses/delete_ip_destination_group.json',
                     expected_result_path='test_data/results/delete_ip_destination_group.json',
<<<<<<< HEAD
                     mocker=mocker)
=======
                     mocker=mocker)


def test_category_add_url(mocker):
    """
    Given:
        - A category ID, URL, and retaining parent category URL
    When:
        - category_add_url is called
    Then:
        - The URL should be added to the category
    """
    from Zscaler import category_add
    mocker.patch('Zscaler.get_category_by_id', return_value={'urls': []})
    mocker.patch('Zscaler.argToList', side_effect=[['test1.com'], ['test2.com']])
    mocker.patch('Zscaler.add_or_remove_urls_from_category', return_value=None)

    result = category_add('1', 'test1.com', 'test2.com', "url")

    assert result['HumanReadable'].startswith('Added the following URL addresses to category 1')


def test_category_add_ip(mocker):
    """
    Given:
        - A category ID, IP address, and retaining parent category IP
    When:
        - category_add_ip is called
    Then:
        - The IP address should be added to the category
    """
    from Zscaler import category_add
    mocker.patch('Zscaler.get_categories', return_value=[{'id': 1, 'urls': [], 'customCategory': 'true'}])
    mocker.patch('Zscaler.add_or_remove_urls_from_category', return_value={})
    result = category_add(1, '1.1.1.1', '1.1.1.1', "ip")
    assert result['HumanReadable'].startswith('Added the following IP addresses to category 1')
>>>>>>> 90cf3b88
<|MERGE_RESOLUTION|>--- conflicted
+++ resolved
@@ -699,9 +699,6 @@
                      args={'ip_group_id': '1964949'},
                      response_path='test_data/responses/delete_ip_destination_group.json',
                      expected_result_path='test_data/results/delete_ip_destination_group.json',
-<<<<<<< HEAD
-                     mocker=mocker)
-=======
                      mocker=mocker)
 
 
@@ -737,5 +734,4 @@
     mocker.patch('Zscaler.get_categories', return_value=[{'id': 1, 'urls': [], 'customCategory': 'true'}])
     mocker.patch('Zscaler.add_or_remove_urls_from_category', return_value={})
     result = category_add(1, '1.1.1.1', '1.1.1.1', "ip")
-    assert result['HumanReadable'].startswith('Added the following IP addresses to category 1')
->>>>>>> 90cf3b88
+    assert result['HumanReadable'].startswith('Added the following IP addresses to category 1')