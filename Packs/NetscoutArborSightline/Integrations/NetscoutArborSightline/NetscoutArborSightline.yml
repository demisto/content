category: Network Security
commonfields:
  id: NetscoutArborSightline
  version: -1
configuration:
- defaultvalue: Netscout Arbor Sightline Alert
  display: Incident type
  name: incidentType
  type: 13
- display: Server URL (e.g., https://192.168.0.1)
  name: url
  required: true
  type: 0
- name: User
  displaypassword: API Key
  hiddenusername: true
  type: 9
- display: Fetch incidents
  name: isFetch
  type: 8
- additionalinfo: First fetch query (<number> <time unit>, e.g., 12 hours, 7 days or ISO format 2020-01-01T10:00:00). Maximal number of past events to fetch is 10,000.
  defaultvalue: 3 days
  display: First fetch time
  name: first_fetch
  type: 0
- additionalinfo: Maximum number of alerts per fetch. Default is 50, maximum is 100.
  defaultvalue: '50'
  display: Fetch Limit
  name: max_fetch
  type: 0
- additionalinfo: Alert class to filter by. Only one class can be configured at a time. If none is chosen, all classes will be fetched.
  display: Alert Class
  name: alert_class
  options:
  - bgp
  - cloudsignal
  - data
  - dos
  - smart
  - system_error
  - system_event
  - tms
  - traffic
  type: 16
- additionalinfo: Alert type to filter by. Only one type can be configured at a time. If none is chosen, all types will be fetched.
  display: Alert Type
  name: alert_type
  options:
  - autoclassify_restart
  - bgp_down
  - bgp_hijack
  - bgp_instability
  - bgp_trap
  - blob_thresh
  - cloud_mit_request
  - cloudsignal_fault
  - collector_down
  - collector_start
  - config_change
  - device_system_error
  - dns_baseline
  - dos
  - dos_host_detection
  - dos_mo_profiled
  - dos_profiled_network
  - dos_profiled_router
  - fingerprint_thresh
  - flexible_license_error
  - flow_down
  - flow_missing
  - gre_down
  - hw_failure
  - smart_thresh
  - interface_usage
  - nucleus_fault
  - routing_failover
  - routing_interface_failover
  - service_thresh
  - smart_thresh
  - snmp_down
  - spcomm_failure
  - tms_fault
  - traffic_auto_mitigation
  type: 16
- additionalinfo: Minimal alert importance to filter by. If none or Low is chosen, all importances will be fetched.
  display: Minimal importance to fetch
  name: importance
  options:
  - Low
  - Medium
  - High
  type: 15
- additionalinfo: Alert status to filter by. If none is chosen, all statuses will be fetched.
  display: Event Status
  name: ongoing
  options:
  - Ongoing
  - Not Ongoing
  type: 15
- display: Trust any certificate (not secure)
  name: insecure
  type: 8
- display: Use system proxy settings
  name: proxy
  type: 8
description: DDoS protection and network visibility.
display: Netscout Arbor Sightline (Peakflow)
name: NetscoutArborSightline
defaultmapperin: Netscout Arbor Sightline - Incoming Mapper
script:
  commands:
  - arguments:
    - default: true
      description: Alert ID to list the annotation for. Can be obtained from the na-sightline-alert-list command.
      name: alert_id
      required: true
    - name: extend_data
      description: Whether to extend the results with all available data.
      auto: PREDEFINED
      defaultValue: 'false'
      predefined:
      - 'true'
      - 'false'
    outputs:
    - contextPath: NASightline.AlertAnnotation.AlertID
      description: The alert ID of the annotation.
      type: String
    - contextPath: NASightline.AlertAnnotation.Annotations.added
      description: Date and time the annotation was made.
      type: Date
    - contextPath: NASightline.AlertAnnotation.Annotations.author
      description: User ID of the annotation author.
      type: String
    - contextPath: NASightline.AlertAnnotation.Annotations.id
      description: The ID of the annotation.
      type: String
    - contextPath: NASightline.AlertAnnotation.Annotations.text
      description: Annotation text.
      type: String
    - contextPath: NASightline.AlertAnnotation.Annotations.type
      description: Type of the returned object.
      type: String
    - contextPath: NASightline.AlertAnnotation.Annotations.relationships
      description: Relationships of the annotation (only visible when extending the data).
      type: Unknown
    description: Lists the collection of annotations for a given alert.
    name: na-sightline-alert-annotation-list
  - arguments:
    - default: true
      description: Alert ID. If given, all other arguments will be ignored.
      name: alert_id
    - auto: PREDEFINED
      description: Alert class to filter by.
      name: alert_class
      predefined:
      - bgp
      - cloudsignal
      - data
      - dos
      - smart
      - system_error
      - system_event
      - tms
      - traffic
    - auto: PREDEFINED
      description: Alert type to filter by.
      name: alert_type
      predefined:
      - autoclassify_restart
      - bgp_down
      - bgp_hijack
      - bgp_instability
      - bgp_trap
      - blob_thresh
      - cloud_mit_request
      - cloudsignal_fault
      - collector_down
      - collector_start
      - config_change
      - device_system_error
      - dns_baseline
      - dos
      - dos_host_detection
      - dos_mo_profiled
      - dos_profiled_network
      - dos_profiled_router
      - fingerprint_thresh
      - flexible_license_error
      - flow_down
      - flow_missing
      - gre_down
      - hw_failure
      - smart_thresh
      - interface_usage
      - nucleus_fault
      - routing_failover
      - routing_interface_failover
      - service_thresh
      - smart_thresh
      - snmp_down
      - spcomm_failure
      - tms_fault
      - traffic_auto_mitigation
    - auto: PREDEFINED
      description: Alert classification to filter by.
      name: classification
      predefined:
      - Possible Attack
      - False Positive
      - Verified Attack
      - Network Failure
      - Flash Crowd
      - Trivial
    - auto: PREDEFINED
      description: Alert importance to filter by. For more complex operators use the 'importance_operator' argument.
      name: importance
      predefined:
      - Low
      - Medium
      - High
    - auto: PREDEFINED
      description: 'The operator to apply on the importance argument (">" is greater than, "<" is less than, "=" is equal to). For example: if the chosen operator is ">" and the chosen importance is "Low", only alerts with and importance greater than Low will be fetched.'
      name: importance_operator
      predefined:
      - '<'
      - '='
      - '>'
    - auto: PREDEFINED
      description: Alert status to filter by. If not set, all statuses will be fetched.
      name: ongoing
      predefined:
      - 'true'
      - 'false'
    - description: Alert start time to filter by. For more complex operators use the 'start_time_operator' argument.
      name: start_time
    - auto: PREDEFINED
      description: 'The operator to apply on the "start_time" argument. For example: if the chosen operator is ">" and the given time is "2020-12-01T13:15:00", only alerts with a starting time greater than "2020-12-01T13:15:00" will be fetched.'
      name: start_time_operator
      predefined:
      - '='
      - '>'
      - '<'
    - description: Alert stop time to filter by. For more complex operators use the 'stop_time_operator' argument.
      name: stop_time
    - auto: PREDEFINED
      description: 'The operator to apply on the "stop_time" argument. For example: if the chosen operator is ">" and the given time is "2020-12-01T13:15:00", only alerts with a stopping time greater than "2020-12-01T13:15:00" will be fetched.'
      name: stop_time_operator
      predefined:
      - '='
      - '>'
      - '<'
    - description: ID of the managed object associated with the alert. Can be obtained from the na-sightline-managed-object-list command.
      name: managed_object_id
    - description: The page to return starting from 1.
      name: page
    - description: Maximal number of alerts to retrieve. Also sets the size of the returned page.
      defaultValue: '50'
      name: limit
    - name: extend_data
      description: Whether to extend the results with all available data.
      auto: PREDEFINED
      defaultValue: 'false'
      predefined:
      - 'true'
      - 'false'
    outputs:
    - contextPath: NASightline.Alert.alert_class
      description: 'The class of the alert. One of the following: bgp, cloudsignal, data, dos, smart, system_error, system_event ,tms ,traffic.'
      type: String
    - contextPath: NASightline.Alert.alert_type
      description: 'The type of the alert. One of the following: bgp_hijack, bgp_instability, bgp_trap, cloudsignal, cloudsignal_fault, cloud_mit_request, data, bgp_down, flow_down, snmp_down, dos, dos_host_detection, dos_profiled_network, dos_profiled_router, mobile, mobile_fault, smart, smart_thresh, system_error, collector_down, flexible_license, hw_failure, routing_failover, routing_failover_interface, spcomm_failure, system_monitor, system_event, config_change, tms, dns_baseline, gre_down, tms_fault, traffic, blob_thresh, fingerprint_thresh, interface_usage, service_thresh, traffic_auto_mitigation.'
      type: String
    - contextPath: NASightline.Alert.id
      description: The ID of the alert.
      type: String
    - contextPath: NASightline.Alert.importance
      description: 'Importance of the alert. One of the following 2: high, 1: medium, 0: low'
      type: Number
    - contextPath: NASightline.Alert.ongoing
      description: Whether the alert is currently active.
      type: Boolean
    - contextPath: NASightline.Alert.relationships
      description: Relationships of the alert (only visible when extending the data).
      type: Unknown
    - contextPath: NASightline.Alert.start_time
      description: Date and time at which the alert activity was first detected.
      type: Date
    - contextPath: NASightline.Alert.type
      description: Type of the returned object.
      type: String
    - contextPath: NASightline.Alert.classification
      description: 'Classification of the alert. One of the following: False Positive, Flash Crowd, Network Failure, Possible Attack, Trivial, Verified Attack '
      type: String
    - contextPath: NASightline.Alert.stop_time
      description: Date and time at which the alert activity was no longer detected.
      type: Date
    - contextPath: NASightline.Alert.subobject
      description: Subobject data (only visible when extending the data).
      type: Unknown
    description: List all alerts. When an alert ID is given, only the relevant alert will be fetched.
    name: na-sightline-alert-list
  - arguments:
    - default: true
      description: The mitigation ID to get. Can be obtained from the na-sightline-mitigation-list command.
      name: mitigation_id
    - description: The page to return starting from 1.
      name: page
    - description: Maximal number of mitigations to retrieve. Also sets the size of the returned page.
      defaultValue: '50'
      name: limit
    - name: extend_data
      description: Whether to extend the results with all available data.
      auto: PREDEFINED
      defaultValue: 'false'
      predefined:
      - 'true'
      - 'false'
    outputs:
    - contextPath: NASightline.Mitigation.description
      description: Description of the mitigation.
      type: String
    - contextPath: NASightline.Mitigation.id
      description: The ID of the mitigation.
      type: String
    - contextPath: NASightline.Mitigation.ip_version
      description: IP version of the traffic that is being mitigated.
      type: Number
    - contextPath: NASightline.Mitigation.is_automitigation
      description: Whether the mitigation is an auto-mitigation.
      type: Boolean
    - contextPath: NASightline.Mitigation.name
      description: Mitigation name.
      type: String
    - contextPath: NASightline.Mitigation.ongoing
      description: Whether the mitigation is currently running.
      type: Boolean
    - contextPath: NASightline.Mitigation.start
      description: Start date and time of the mitigation in ISO 8601 format.
      type: String
    - contextPath: NASightline.Mitigation.subtype
      description: 'The type of mitigation. One of the following: blackhole, flowspec, tms.'
      type: String
    - contextPath: NASightline.Mitigation.type
      description: Type of the returned object.
      type: String
    - contextPath: NASightline.Mitigation.user
      description: The user who initiated a mitigation.
      type: String
    - contextPath: NASightline.Mitigation.relationships
      description: Relationships of the mitigation (only visible when extending the data).
      type: Unknown
    - contextPath: NASightline.Mitigation.subobject
      description: Subobject data (only visible when extending the data).
      type: Unknown
    description: List all mitigations. When a mitigation ID is given, only the relevant mitigation will be fetched.
    name: na-sightline-mitigation-list
  - arguments:
    - description: Mitigation name.
      name: name
      required: true
    - auto: PREDEFINED
      description: IP version of the traffic that is being mitigated. This attribute cannot be changed once it is set.
      name: ip_version
      predefined:
      - IPv4
      - IPv6
      required: true
    - description: Description of the mitigation.
      name: description
    - auto: PREDEFINED
      defaultValue: 'false'
      description: Whether to start the mitigation (true) or not (false).
      name: ongoing
      predefined:
      - 'true'
      - 'false'
    - auto: PREDEFINED
      description: The type of mitigation.
      name: sub_type
      predefined:
      - tms
      - flowspec
      required: true
    - description: 'JSON object that specifies the attributes specific to the mitigation subtype. For example: {"bgp_announce": false, "protection_prefixes": ["192.0.2.0/24"]}. List of values supported for each sub-type can be found in the Netscout Arbor Sightline documentation: <your_server_url>/api/sp/doc/v7/mitigations.html#url-/mitigations/'
      name: sub_object
      required: true
    - description: ID of the alert associated with the mitigation. Can be obtained from the na-sightline-alert-list command.
      name: alert_id
    - description: ID of the mitigation template applied to this mitigation. To get a list of available templates and their IDs, run the na-sightline-mitigation-template-list command.
      name: mitigation_template_id
    - description: (Flowspec mitigations only) Comma-separated list of IDs of the routers to which the flowspec announcement is made. To get a list of available routers and their IDs run the na-sightline-router-list command.
      name: router_ids
    - description: (TMS mitigations only) ID of the managed object associated with the alert. To get a list of available managed objects and their IDs run the na-sightline-managed-object-list command.
      name: managed_object_id
    - description: (TMS mitigations only) ID of the TMS group that the associated managed object belongs to. To get a list of available TMS groups and their IDs run the na-sightline-tms-group-list command.
      name: tms_group_id
    - name: extend_data
      description: Whether to extend the results with all available data.
      auto: PREDEFINED
      defaultValue: 'false'
      predefined:
      - 'true'
      - 'false'
    outputs:
    - contextPath: NASightline.Mitigation.id
      description: The ID of the mitagation.
      type: String
    - contextPath: NASightline.Mitigation.ip_version
      description: IP version of the traffic that is being mitigated.
      type: Number
    - contextPath: NASightline.Mitigation.is_automitigation
      description: Whether the mitigation is an auto-mitigation.
      type: Boolean
    - contextPath: NASightline.Mitigation.name
      description: Mitigation name.
      type: String
    - contextPath: NASightline.Mitigation.ongoing
      description: Whether the mitigation is currently running.
      type: Boolean
    - contextPath: NASightline.Mitigation.subobject
      description: Subobject data (only visible when extending the data).
      type: Unknown
    - contextPath: NASightline.Mitigation.subtype
      description: 'The type of mitigation. One of the following: blackhole, flowspec, tms.'
      type: String
    - contextPath: NASightline.Mitigation.type
      description: Type of the returned object.
      type: String
    - contextPath: NASightline.Mitigation.relationships
      description: Relationships of the mitigation (only visible when extending the data).
      type: Unknown
    description: Add a TMS or flowspec mitigation with the attributes and relationships passed in the JSON sub_object.
    name: na-sightline-mitigation-create
  - arguments:
    - default: true
      description: The mitigation ID to delete. Can be obtained from the na-sightline-mitigation-list command.
      name: mitigation_id
      required: true
    description: Delete a given mitigation.
    name: na-sightline-mitigation-delete
  - arguments:
    - name: extend_data
      description: Whether to extend the results with all available data.
      auto: PREDEFINED
      defaultValue: 'false'
      predefined:
      - 'true'
      - 'false'
    outputs:
    - contextPath: NASightline.MitigationTemplate.description
      description: The description of the mitigation template.
      type: String
    - contextPath: NASightline.MitigationTemplate.id
      description: The ID of the mitigation template.
      type: String
    - contextPath: NASightline.MitigationTemplate.ip_version
      description: The IP version of the traffic that you want to mitigate with this mitigation template.
      type: Number
    - contextPath: NASightline.MitigationTemplate.name
      description: The name of the mitigation template.
      type: String
    - contextPath: NASightline.MitigationTemplate.subtype
      description: The type of mitigation this template can be applied to.
      type: String
    - contextPath: NASightline.MitigationTemplate.system
      description: System or custom object.
      type: Boolean
    - contextPath: NASightline.MitigationTemplate.type
      description: Type of the returned object.
      type: String
    - contextPath: NASightline.MitigationTemplate.subobject
      description: Subobject data (only visible when extending the data).
      type: Unknown
    - contextPath: NASightline.MitigationTemplate.relationships
      description: Relationships of the mitigation template (only visible when extending the data).
      type: Unknown
    description: Get a list of available mitigation templates.
    name: na-sightline-mitigation-template-list
  - arguments:
    - name: extend_data
      description: Whether to extend the results with all available data.
      auto: PREDEFINED
      defaultValue: 'false'
      predefined:
      - 'true'
      - 'false'
    outputs:
    - contextPath: NASightline.Router.advanced_fallback_alg
      description: 'The algorithm used to classify interfaces during auto-configuration that either report no traffic or have no associated BGP information: internal, external, or use_bgp_and_local. use_bgp_and_local classifies each observed flow, based on learned BGP information and the configured IP address space.'
      type: String
    - contextPath: NASightline.Router.advanced_use_simpson_flowspec_redirect_ip
      description: If true, BGP Redirect-to-IP flowspec announcements are generated conforming to draft-simpson-idr-flowspec-redirect-02.txt.
      type: Boolean
    - contextPath: NASightline.Router.bgp2_capabilities_labeled_unicast
      description: If true, Sightline is permitted to generate BGP 6PE diversion announcements for IPv6 destinations over the secondary BGP session per RFC 4798.
      type: Boolean
    - contextPath: NASightline.Router.bgp_capabilities_l3vpn_flowspec_ipv4
      description: (MPLS Layer 3 VPNs only) If true, Sightline includes the route distinguisher (RD) and route target (RT) values in BGP flowspec diversion announcements for IPv4 traffic in flowspec mitigations and TMS mitigations.
      type: Boolean
    - contextPath: NASightline.Router.bgp_capabilities_l3vpn_flowspec_ipv6
      description: (MPLS Layer 3 VPNs only) If true, Sightline includes the route distinguisher (RD) and route target (RT) values in BGP flowspec diversion announcements for IPv6 traffic in flowspec mitigations and TMS mitigations.
      type: Boolean
    - contextPath: NASightline.Router.bgp_capabilities_labeled_unicast
      description: If true, Sightline is permitted to generate BGP 6PE diversion announcements for for IPv6 destinations over the primary BGP session per RFC 4798.
      type: Boolean
    - contextPath: NASightline.Router.description
      description: Router description.
      type: String
    - contextPath: NASightline.Router.flow_alerting
      description: If true, enables flow down alerting for this router.
      type: Boolean
    - contextPath: NASightline.Router.flow_export_ip
      description: The IP address of the router that sends flow records to Sightline.
      type: String
    - contextPath: NASightline.Router.flow_flow_ignored
      description: Either ignore NetFlow from this router (on) or not (off).
      type: String
    - contextPath: NASightline.Router.flow_flow_ignored_ipv6
      description: Either ignore IPv6 NetFlow from this router (on) or not (off).
      type: String
    - contextPath: NASightline.Router.flow_sample_rate
      description: The sample rate of the flow information sent by this router.
      type: String
    - contextPath: NASightline.Router.id
      description: The ID of the router.
      type: String
    - contextPath: NASightline.Router.is_proxy
      description: If true, Sightline treats the router as a proxy for other routers.
      type: Boolean
    - contextPath: NASightline.Router.license_type
      description: 'The router license type: core, edge, or unset. For more information, see “Configuring Routers” in the Sightline and TMS User Guide.'
      type: String
    - contextPath: NASightline.Router.name
      description: Router name
      type: String
    - contextPath: NASightline.Router.snmp_authprotocol
      description: 'SNMP v3 authentication protocol. One of the following: md5, sha, sha-224, sha-256, sha-384, sha-512.'
      type: String
    - contextPath: NASightline.Router.snmp_priv_protocol
      description: 'The SNMP v3 privacy protocol: DES or AES.'
      type: String
    - contextPath: NASightline.Router.snmp_security_level
      description: 'SNMP v3 security level. One of the following: noAuthNoPriv (no pass-phrase authentication is performed), authNoPriv (pass-phrase authentication is performed, but there is no encryption of the data in the trap messages), authPriv (pass-phrase authentication is performed and the data in the trap messages is encrypted).'
      type: String
    - contextPath: NASightline.Router.snmp_version
      description: 'SNMP version: 1, 2, or 3.'
      type: Number
    - contextPath: NASightline.Router.type
      description: Type of the returned object.
      type: String
    - contextPath: NASightline.Router.advanced_local_as
      description: The default local AS number override.
      type: String
    - contextPath: NASightline.Router.bgp_capabilities_flowspec
      description: If true, Sightline can use the primary BGP peering session to generate BGP flowspec diversion announcements for IPv4 traffic in flowspec mitigations and TMS mitigations.
      type: Boolean
    - contextPath: NASightline.Router.bgp_capabilities_flowspec_ipv4
      description: If true, Sightline can use the primary BGP peering session to generate BGP flowspec diversion announcements for IPv4 traffic in flowspec mitigations and TMS mitigations.
      type: Boolean
    - contextPath: NASightline.Router.bgp_capabilities_monitor_routes_ipv4
      description: If primary, the primary BGP peering session is used to monitor the IPv4 routes on the router for the purposes of classifying IPv4 traffic. If secondary, the secondary BGP peering session is used. If disabled, IPv4 routes are not monitored and IPv4 traffic is not classified using BGP routing information from this router.
      type: String
    - contextPath: NASightline.Router.bgp_ip_address
      description: The remote IP address that you want Sightline to use to create a BGP peering session with this router.
      type: String
    - contextPath: NASightline.Router.bgp_remote_as
      description: The ASN of the router.
      type: String
    - contextPath: NASightline.Router.bgp_session_name
      description: A name to help identify the BGP peering session in the Sightline UI when you create a blackhole or TMS mitigation.
      type: String
    - contextPath: NASightline.Router.relationships
      description: Relationships of the router (only visible when extending the data).
      type: Unknown
    description: Get a list of available routers.
    name: na-sightline-router-list
  - arguments:
    - description: The page to return starting from 1.
      name: page
    - description: Maximal number of mitigations to retrieve. Also sets the size of the returned page.
      defaultValue: '50'
      name: limit
    - name: extend_data
      description: Whether to extend the results with all available data.
      auto: PREDEFINED
      defaultValue: 'false'
      predefined:
      - 'true'
      - 'false'
    outputs:
    - contextPath: NASightline.ManagedObject.autodetected
      description: If true, Sightline automatically detects and configures VPN sites when the match type of a VPN managed object is a route target and the VPN sites match the configured route targets.
      type: Boolean
    - contextPath: NASightline.ManagedObject.automitigation_precise_protection_prefixes
      description: If true, the precise protection prefixes feature for auto-mitigations is enabled.
      type: Boolean
    - contextPath: NASightline.ManagedObject.detection_network_country_enabled
      description: If true, profiled country detection is enabled.
      type: Boolean
    - contextPath: NASightline.ManagedObject.detection_network_enabled
      description: If true, profiled network detection is enabled.
      type: Boolean
    - contextPath: NASightline.ManagedObject.detection_profiled_autorate
      description: If true, automatic rate calculation for profiled router detection is enabled.
      type: Boolean
    - contextPath: NASightline.ManagedObject.detection_profiled_enabled
      description: If true, profiled router detection is enabled.
      type: Boolean
    - contextPath: NASightline.ManagedObject.detection_profiled_fast_flood_enabled
      description: If true, fast flood detection for profiled routers is enabled.
      type: Boolean
    - contextPath: NASightline.ManagedObject.detection_profiled_outgoing_enabled
      description: If true, outgoing detection for profiled router detection is enabled.
      type: Boolean
    - contextPath: NASightline.ManagedObject.detection_profiled_severity_duration
      description: Number of seconds that traffic must exceed a given severity threshold before Sightline escalates its severity for profiled router detection.
      type: Number
    - contextPath: NASightline.ManagedObject.detection_profiled_severity_snmp_enabled
      description: If true, SNMP link rate severity calculation is enabled for profiled router detection.
      type: Boolean
    - contextPath: NASightline.ManagedObject.detection_profiled_threshold_bandwidth
      description: 'Threshold for interface bandwidth alerts for profiled router detection. An integer from 1 to 5, where: 1 = detect more alerts, 2 = default, 3 = detect fewer alerts, 4 = detect even fewer alerts, 5 = detect fewest alerts.'
      type: Number
    - contextPath: NASightline.ManagedObject.detection_profiled_threshold_packet_rate
      description: 'Threshold for interface packet alerts for profiled router detection. An integer from 1 to 5, where: 1 = detect more alerts, 2 = default, 3 = detect fewer alerts, 4 = detect even fewer alerts, 5 = detect fewest alerts.'
      type: Number
    - contextPath: NASightline.ManagedObject.detection_profiled_threshold_protocol
      description: 'Threshold for all protocol alerts for profiled router detection. An integer from 1 to 5, where: 1 = detect more alerts, 2 = default, 3 = detect fewer alerts, 4 = detect even fewer alerts, 5 = detect fewest alerts.'
      type: Number
    - contextPath: NASightline.ManagedObject.dynamic_match_enabled
      description: If true, Sightline can monitor traffic for OTT domains that have frequently changing service IP addresses.
      type: Boolean
    - contextPath: NASightline.ManagedObject.editable
      description: If true, is editable.
      type: Boolean
    - contextPath: NASightline.ManagedObject.family
      description: 'A valid managed object type. Not all values appear in the UI as managed object types. One of the following: none, peer, profile, customer, worm (deprecated), vpn, vpnsite, service, subscriber.'
      type: String
    - contextPath: NASightline.ManagedObject.id
      description: The ID of the managed object.
      type: String
    - contextPath: NASightline.ManagedObject.match
      description: A value appropriate for the specified match_type.
      type: String
    - contextPath: NASightline.ManagedObject.match_enabled
      description: If true, Sightline records flow for this managed object.
      type: Boolean
    - contextPath: NASightline.ManagedObject.match_type
      description: 'The managed object’s match type. One of the following: advanced, appid, asregexp, cidr_blocks, cidr_groups, cidr_v6_blocks, community, extended_community, interface, profiled_interface_group, subas, peer_as, tmsports.'
      type: String
    - contextPath: NASightline.ManagedObject.mitigation_automitigation_stop_event
      description: 'The event that stops this TMS auto-mitigation. One of the following: manual, after_mitigation_starts, after_alert_ends.'
      type: String
    - contextPath: NASightline.ManagedObject.mitigation_automitigation_stop_minutes
      description: Stops the TMS auto-mitigation after the specified number of minutes for the after_mitigation_starts or after_alert_ends stop events. This is automatically set to 0 if mitigation_automitigation_stop_event is manual.
      type: Number
    - contextPath: NASightline.ManagedObject.mitigation_automitigation_tms_enabled
      description: If true, TMS auto-mitigation is enabled.
      type: Boolean
    - contextPath: NASightline.ManagedObject.mitigation_blackhole_auto_enabled
      description: If true, blackhole auto-mitigation is enabled.
      type: Boolean
    - contextPath: NASightline.ManagedObject.mitigation_flowspec_auto_enabled
      description: If true, flowspec auto-mitigation is enabled.
      type: Boolean
    - contextPath: NASightline.ManagedObject.name
      description: The managed object’s name.
      type: String
    - contextPath: NASightline.ManagedObject.num_children
      description: The number of child managed objects assigned to this one.
      type: Number
    - contextPath: NASightline.ManagedObject.parent_editable
      description: If false, parent is read-only.
      type: Boolean
    - contextPath: NASightline.ManagedObject.relationships
      description: Relationships of the managed object (only visible when extending the data).
      type: Unknown
    - contextPath: NASightline.ManagedObject.scrub_insight_mo_match
      description: If true, Sightline disassociates the managed object from the flow before sending the flow to Insight, thereby preventing the managed object from being subject to or appearing in Insight queries.
      type: Boolean
    - contextPath: NASightline.ManagedObject.tags
      description: A list of tags that are applied to the managed object.
      type: String
    - contextPath: NASightline.ManagedObject.type
      description: Type of the returned object.
      type: String
    description: Get a list of available managed objects.
    name: na-sightline-managed-object-list
  - arguments:
    - name: extend_data
      description: Whether to extend the results with all available data.
      auto: PREDEFINED
      defaultValue: 'false'
      predefined:
      - 'true'
      - 'false'
    outputs:
    - contextPath: NASightline.TMSGroup.check_available_bw
      description: If true, ensures that all TMS appliances or Cisco ASR 9000 vDDoS Protection devices in a group use less than 90% of the allowed traffic rate in order for a mitigation to start.
      type: Boolean
    - contextPath: NASightline.TMSGroup.check_bgp_peering
      description: If true, ensures that the TMS appliances or Cisco ASR 9000 vDDoS Protection devices are part of a peering session.
      type: Boolean
    - contextPath: NASightline.TMSGroup.check_group_allup
      description: If true, requires all group members to be up before starting a mitigation. This ensures that sufficient resources are available before a mitigation starts.
      type: Boolean
    - contextPath: NASightline.TMSGroup.default_bgp_offramp
      description: If true, the default BGP diversion nexthops of the TMS appliances or Cisco ASR 9000 vDDoS Protection devices in the TMS group are used.
      type: Boolean
    - contextPath: NASightline.TMSGroup.description
      description: Description of the TMS group.
      type: String
    - contextPath: NASightline.TMSGroup.fail_open
      description: If true, ends the mitigation if one or more group members fails or becomes unreachable.
      type: Boolean
    - contextPath: NASightline.TMSGroup.flowspec_redirect_ipv4_destination
      description: In TMS flowspec diversion deployments, these attributes each specify a destination route target or IP address. The Sightline peer uses these destinations in TMS mitigations to advertise routes to its BGP peers.
      type: String
    - contextPath: NASightline.TMSGroup.flowspec_redirect_ipv4_type
      description: In TMS flowspec diversion deployments, these attributes define whether the Sightline peer redirects TMS mitigation traffic to a route target or to an IP address.
      type: String
    - contextPath: NASightline.TMSGroup.flowspec_redirect_ipv6_destination
      description: In TMS flowspec diversion deployments, these attributes each specify a destination route target or IP address. The Sightline peer uses these destinations in TMS mitigations to advertise routes to its BGP peers.
      type: String
    - contextPath: NASightline.TMSGroup.flowspec_redirect_ipv6_type
      description: In TMS flowspec diversion deployments, these attributes define whether the Sightline peer redirects TMS mitigation traffic to a route target or to an IP address.
      type: String
    - contextPath: NASightline.TMSGroup.id
      description: The TMS group ID.
      type: String
    - contextPath: NASightline.TMSGroup.l3vpn_flowspec_ipv4_route_distinguisher
      description: The route distinguisher (RD) for a VPN, which uniquely identifies the routes for that VPN.
      type: String
    - contextPath: NASightline.TMSGroup.l3vpn_flowspec_ipv6_route_distinguisher
      description: The route distinguisher (RD) for a VPN, which uniquely identifies the routes for that VPN.
      type: String
    - contextPath: NASightline.TMSGroup.member_limits_differ
      description: If true, TMS device limits (such as maximum mitigations or filter lists) differ, which leads to either performance issues if devices change midstream for ongoing mitigations, or failure to start or save mitigations.
      type: Boolean
    - contextPath: NASightline.TMSGroup.mitigation_orchestration.bandwidth_threshold_percent
      description: The percentage of total bandwidth capacity at which this TMS group will become overloaded.
      type: Number
    - contextPath: NASightline.TMSGroup.mitigation_orchestration.enabled
      description: If true, mitigation orchestration is enabled for this TMS group.
      type: Boolean
    - contextPath: NASightline.TMSGroup.name
      description: TMS group name.
      type: String
    - contextPath: NASightline.TMSGroup.nexthop
      description: The IPv4 address for the BGP diversion nexthop. It overrides the default nexthops of the TMS appliances or Cisco ASR 9000 vDDoS Protection devices that are in the TMS group.
      type: String
    - contextPath: NASightline.TMSGroup.nexthop_v6
      description: The IPv6 address for the BGP diversion nexthop. It overrides the default nexthops of the TMS appliances or Cisco ASR 9000 vDDoS Protection devices that are in the TMS group.
      type: String
    - contextPath: NASightline.TMSGroup.relationships
      description: Relationships of the managed object (only visible when extending the data).
      type: Unknown
    - contextPath: NASightline.TMSGroup.system
      description: If true, the TMS group is pre-configured in Sightline and is not editable.
      type: Boolean
    - contextPath: NASightline.TMSGroup.tms_group_type
      description: Type of the TMS group.
      type: String
    - contextPath: NASightline.TMSGroup.type
      description: Type of the returned object.
      type: String
    description: Get a list of available TMS groups.
    name: na-sightline-tms-group-list
  dockerimage: demisto/python3:3.10.8.37753
  isfetch: true
<<<<<<< HEAD
=======
  runonce: false
>>>>>>> 9ddafcfd
  script: '-'
  subtype: python3
  type: python
tests:
- No tests (auto formatted)
fromversion: 5.5.0<|MERGE_RESOLUTION|>--- conflicted
+++ resolved
@@ -768,10 +768,7 @@
     name: na-sightline-tms-group-list
   dockerimage: demisto/python3:3.10.8.37753
   isfetch: true
-<<<<<<< HEAD
-=======
   runonce: false
->>>>>>> 9ddafcfd
   script: '-'
   subtype: python3
   type: python
