category: Network Security
commonfields:
  id: NetscoutArborSightline
  version: -1
configuration:
- defaultvalue: Netscout Arbor Sightline Alert
  display: Incident type
  name: incidentType
  type: 13
  required: false
- display: Server URL (e.g., https://192.168.0.1)
  name: url
  required: true
  type: 0
- name: User
  displaypassword: API Key
  hiddenusername: true
  type: 9
  required: false
- display: Fetch incidents
  name: isFetch
  type: 8
  required: false
- additionalinfo: First fetch query (<number> <time unit>, e.g., 12 hours, 7 days or ISO format 2020-01-01T10:00:00). Maximal number of past events to fetch is 10,000.
  defaultvalue: 3 days
  display: First fetch time
  name: first_fetch
  type: 0
  required: false
- additionalinfo: Maximum number of alerts per fetch. Default is 50, maximum is 100.
  defaultvalue: '50'
  display: Fetch Limit
  name: max_fetch
  type: 0
  required: false
- additionalinfo: Alert class to filter by. Only one class can be configured at a time. If none is chosen, all classes will be fetched.
  display: Alert Class
  name: alert_class
  options:
  - bgp
  - cloudsignal
  - data
  - dos
  - smart
  - system_error
  - system_event
  - tms
  - traffic
  type: 16
  required: false
- additionalinfo: Alert type to filter by. Only one type can be configured at a time. If none is chosen, all types will be fetched.
  display: Alert Type
  name: alert_type
  options:
  - autoclassify_restart
  - bgp_down
  - bgp_hijack
  - bgp_instability
  - bgp_trap
  - blob_thresh
  - cloud_mit_request
  - cloudsignal_fault
  - collector_down
  - collector_start
  - config_change
  - device_system_error
  - dns_baseline
  - dos
  - dos_host_detection
  - dos_mo_profiled
  - dos_profiled_network
  - dos_profiled_router
  - fingerprint_thresh
  - flexible_license_error
  - flow_down
  - flow_missing
  - gre_down
  - hw_failure
  - smart_thresh
  - interface_usage
  - nucleus_fault
  - routing_failover
  - routing_interface_failover
  - service_thresh
  - smart_thresh
  - snmp_down
  - spcomm_failure
  - tms_fault
  - traffic_auto_mitigation
  type: 16
  required: false
- additionalinfo: Minimal alert importance to filter by. If none or Low is chosen, all importances will be fetched.
  display: Minimal importance to fetch
  name: importance
  options:
  - Low
  - Medium
  - High
  type: 15
  required: false
- additionalinfo: Alert status to filter by. If none is chosen, all statuses will be fetched.
  display: Event Status
  name: ongoing
  options:
  - Ongoing
  - Not Ongoing
  type: 15
  required: false
- display: Trust any certificate (not secure)
  name: insecure
  type: 8
  required: false
- display: Use system proxy settings
  name: proxy
  type: 8
  required: false
description: DDoS protection and network visibility.
display: Netscout Arbor Sightline (Peakflow)
name: NetscoutArborSightline
defaultmapperin: Netscout Arbor Sightline - Incoming Mapper
script:
  commands:
  - arguments:
    - default: true
      description: Alert ID to list the annotation for. Can be obtained from the na-sightline-alert-list command.
      name: alert_id
      required: true
    - name: extend_data
      description: Whether to extend the results with all available data.
      auto: PREDEFINED
      defaultValue: 'false'
      predefined:
      - 'true'
      - 'false'
    outputs:
    - contextPath: NASightline.AlertAnnotation.AlertID
      description: The alert ID of the annotation.
      type: String
    - contextPath: NASightline.AlertAnnotation.Annotations.added
      description: Date and time the annotation was made.
      type: Date
    - contextPath: NASightline.AlertAnnotation.Annotations.author
      description: User ID of the annotation author.
      type: String
    - contextPath: NASightline.AlertAnnotation.Annotations.id
      description: The ID of the annotation.
      type: String
    - contextPath: NASightline.AlertAnnotation.Annotations.text
      description: Annotation text.
      type: String
    - contextPath: NASightline.AlertAnnotation.Annotations.type
      description: Type of the returned object.
      type: String
    - contextPath: NASightline.AlertAnnotation.Annotations.relationships
      description: Relationships of the annotation (only visible when extending the data).
      type: Unknown
    description: Lists the collection of annotations for a given alert.
    name: na-sightline-alert-annotation-list
  - arguments:
    - default: true
      description: Alert ID. If given, all other arguments will be ignored.
      name: alert_id
    - auto: PREDEFINED
      description: Alert class to filter by.
      name: alert_class
      predefined:
      - bgp
      - cloudsignal
      - data
      - dos
      - smart
      - system_error
      - system_event
      - tms
      - traffic
    - auto: PREDEFINED
      description: Alert type to filter by.
      name: alert_type
      predefined:
      - autoclassify_restart
      - bgp_down
      - bgp_hijack
      - bgp_instability
      - bgp_trap
      - blob_thresh
      - cloud_mit_request
      - cloudsignal_fault
      - collector_down
      - collector_start
      - config_change
      - device_system_error
      - dns_baseline
      - dos
      - dos_host_detection
      - dos_mo_profiled
      - dos_profiled_network
      - dos_profiled_router
      - fingerprint_thresh
      - flexible_license_error
      - flow_down
      - flow_missing
      - gre_down
      - hw_failure
      - smart_thresh
      - interface_usage
      - nucleus_fault
      - routing_failover
      - routing_interface_failover
      - service_thresh
      - smart_thresh
      - snmp_down
      - spcomm_failure
      - tms_fault
      - traffic_auto_mitigation
    - auto: PREDEFINED
      description: Alert classification to filter by.
      name: classification
      predefined:
      - Possible Attack
      - False Positive
      - Verified Attack
      - Network Failure
      - Flash Crowd
      - Trivial
    - auto: PREDEFINED
      description: Alert importance to filter by. For more complex operators use the 'importance_operator' argument.
      name: importance
      predefined:
      - Low
      - Medium
      - High
    - auto: PREDEFINED
      description: 'The operator to apply on the importance argument (">" is greater than, "<" is less than, "=" is equal to). For example: if the chosen operator is ">" and the chosen importance is "Low", only alerts with and importance greater than Low will be fetched.'
      name: importance_operator
      predefined:
      - '<'
      - '='
      - '>'
    - auto: PREDEFINED
      description: Alert status to filter by. If not set, all statuses will be fetched.
      name: ongoing
      predefined:
      - 'true'
      - 'false'
    - description: Alert start time to filter by. For more complex operators use the 'start_time_operator' argument.
      name: start_time
    - auto: PREDEFINED
      description: 'The operator to apply on the "start_time" argument. For example: if the chosen operator is ">" and the given time is "2020-12-01T13:15:00", only alerts with a starting time greater than "2020-12-01T13:15:00" will be fetched.'
      name: start_time_operator
      predefined:
      - '='
      - '>'
      - '<'
    - description: Alert stop time to filter by. For more complex operators use the 'stop_time_operator' argument.
      name: stop_time
    - auto: PREDEFINED
      description: 'The operator to apply on the "stop_time" argument. For example: if the chosen operator is ">" and the given time is "2020-12-01T13:15:00", only alerts with a stopping time greater than "2020-12-01T13:15:00" will be fetched.'
      name: stop_time_operator
      predefined:
      - '='
      - '>'
      - '<'
    - description: ID of the managed object associated with the alert. Can be obtained from the na-sightline-managed-object-list command.
      name: managed_object_id
    - description: The page to return starting from 1.
      name: page
    - description: Maximal number of alerts to retrieve. Also sets the size of the returned page.
      defaultValue: '50'
      name: limit
    - name: extend_data
      description: Whether to extend the results with all available data.
      auto: PREDEFINED
      defaultValue: 'false'
      predefined:
      - 'true'
      - 'false'
    outputs:
    - contextPath: NASightline.Alert.alert_class
      description: 'The class of the alert. One of the following: bgp, cloudsignal, data, dos, smart, system_error, system_event ,tms ,traffic.'
      type: String
    - contextPath: NASightline.Alert.alert_type
      description: 'The type of the alert. One of the following: bgp_hijack, bgp_instability, bgp_trap, cloudsignal, cloudsignal_fault, cloud_mit_request, data, bgp_down, flow_down, snmp_down, dos, dos_host_detection, dos_profiled_network, dos_profiled_router, mobile, mobile_fault, smart, smart_thresh, system_error, collector_down, flexible_license, hw_failure, routing_failover, routing_failover_interface, spcomm_failure, system_monitor, system_event, config_change, tms, dns_baseline, gre_down, tms_fault, traffic, blob_thresh, fingerprint_thresh, interface_usage, service_thresh, traffic_auto_mitigation.'
      type: String
    - contextPath: NASightline.Alert.id
      description: The ID of the alert.
      type: String
    - contextPath: NASightline.Alert.importance
      description: 'Importance of the alert. One of the following 2: high, 1: medium, 0: low.'
      type: Number
    - contextPath: NASightline.Alert.ongoing
      description: Whether the alert is currently active.
      type: Boolean
    - contextPath: NASightline.Alert.relationships
      description: Relationships of the alert (only visible when extending the data).
      type: Unknown
    - contextPath: NASightline.Alert.start_time
      description: Date and time at which the alert activity was first detected.
      type: Date
    - contextPath: NASightline.Alert.type
      description: Type of the returned object.
      type: String
    - contextPath: NASightline.Alert.classification
      description: 'Classification of the alert. One of the following: False Positive, Flash Crowd, Network Failure, Possible Attack, Trivial, Verified Attack.'
      type: String
    - contextPath: NASightline.Alert.stop_time
      description: Date and time at which the alert activity was no longer detected.
      type: Date
    - contextPath: NASightline.Alert.subobject
      description: Subobject data (only visible when extending the data).
      type: Unknown
    description: List all alerts. When an alert ID is given, only the relevant alert will be fetched.
    name: na-sightline-alert-list
  - arguments:
    - default: true
      description: The mitigation ID to get. Can be obtained from the na-sightline-mitigation-list command.
      name: mitigation_id
    - description: The page to return starting from 1.
      name: page
    - description: Maximal number of mitigations to retrieve. Also sets the size of the returned page.
      defaultValue: '50'
      name: limit
    - name: extend_data
      description: Whether to extend the results with all available data.
      auto: PREDEFINED
      defaultValue: 'false'
      predefined:
      - 'true'
      - 'false'
    outputs:
    - contextPath: NASightline.Mitigation.description
      description: Description of the mitigation.
      type: String
    - contextPath: NASightline.Mitigation.id
      description: The ID of the mitigation.
      type: String
    - contextPath: NASightline.Mitigation.ip_version
      description: IP version of the traffic that is being mitigated.
      type: Number
    - contextPath: NASightline.Mitigation.is_automitigation
      description: Whether the mitigation is an auto-mitigation.
      type: Boolean
    - contextPath: NASightline.Mitigation.name
      description: Mitigation name.
      type: String
    - contextPath: NASightline.Mitigation.ongoing
      description: Whether the mitigation is currently running.
      type: Boolean
    - contextPath: NASightline.Mitigation.start
      description: Start date and time of the mitigation in ISO 8601 format.
      type: String
    - contextPath: NASightline.Mitigation.subtype
      description: 'The type of mitigation. One of the following: blackhole, flowspec, tms.'
      type: String
    - contextPath: NASightline.Mitigation.type
      description: Type of the returned object.
      type: String
    - contextPath: NASightline.Mitigation.user
      description: The user who initiated a mitigation.
      type: String
    - contextPath: NASightline.Mitigation.relationships
      description: Relationships of the mitigation (only visible when extending the data).
      type: Unknown
    - contextPath: NASightline.Mitigation.subobject
      description: Subobject data (only visible when extending the data).
      type: Unknown
    description: List all mitigations. When a mitigation ID is given, only the relevant mitigation will be fetched.
    name: na-sightline-mitigation-list
  - arguments:
    - description: Mitigation name.
      name: name
      required: true
    - auto: PREDEFINED
      description: IP version of the traffic that is being mitigated. This attribute cannot be changed once it is set.
      name: ip_version
      predefined:
      - IPv4
      - IPv6
      required: true
    - description: Description of the mitigation.
      name: description
    - auto: PREDEFINED
      defaultValue: 'false'
      description: Whether to start the mitigation (true) or not (false).
      name: ongoing
      predefined:
      - 'true'
      - 'false'
    - auto: PREDEFINED
      description: The type of mitigation.
      name: sub_type
      predefined:
      - tms
      - flowspec
      required: true
    - description: 'JSON object that specifies the attributes specific to the mitigation subtype. For example: {"bgp_announce": false, "protection_prefixes": ["192.0.2.0/24"]}. List of values supported for each sub-type can be found in the Netscout Arbor Sightline documentation: <your_server_url>/api/sp/doc/v7/mitigations.html#url-/mitigations/'
      name: sub_object
      required: true
    - description: ID of the alert associated with the mitigation. Can be obtained from the na-sightline-alert-list command.
      name: alert_id
    - description: ID of the mitigation template applied to this mitigation. To get a list of available templates and their IDs, run the na-sightline-mitigation-template-list command.
      name: mitigation_template_id
    - description: (Flowspec mitigations only) Comma-separated list of IDs of the routers to which the flowspec announcement is made. To get a list of available routers and their IDs run the na-sightline-router-list command.
      name: router_ids
    - description: (TMS mitigations only) ID of the managed object associated with the alert. To get a list of available managed objects and their IDs run the na-sightline-managed-object-list command.
      name: managed_object_id
    - description: (TMS mitigations only) ID of the TMS group that the associated managed object belongs to. To get a list of available TMS groups and their IDs run the na-sightline-tms-group-list command.
      name: tms_group_id
    - name: extend_data
      description: Whether to extend the results with all available data.
      auto: PREDEFINED
      defaultValue: 'false'
      predefined:
      - 'true'
      - 'false'
    outputs:
    - contextPath: NASightline.Mitigation.id
      description: The ID of the mitagation.
      type: String
    - contextPath: NASightline.Mitigation.ip_version
      description: IP version of the traffic that is being mitigated.
      type: Number
    - contextPath: NASightline.Mitigation.is_automitigation
      description: Whether the mitigation is an auto-mitigation.
      type: Boolean
    - contextPath: NASightline.Mitigation.name
      description: Mitigation name.
      type: String
    - contextPath: NASightline.Mitigation.ongoing
      description: Whether the mitigation is currently running.
      type: Boolean
    - contextPath: NASightline.Mitigation.subobject
      description: Subobject data (only visible when extending the data).
      type: Unknown
    - contextPath: NASightline.Mitigation.subtype
      description: 'The type of mitigation. One of the following: blackhole, flowspec, tms.'
      type: String
    - contextPath: NASightline.Mitigation.type
      description: Type of the returned object.
      type: String
    - contextPath: NASightline.Mitigation.relationships
      description: Relationships of the mitigation (only visible when extending the data).
      type: Unknown
    description: Add a TMS or flowspec mitigation with the attributes and relationships passed in the JSON sub_object.
    name: na-sightline-mitigation-create
  - arguments:
    - default: true
      description: The mitigation ID to delete. Can be obtained from the na-sightline-mitigation-list command.
      name: mitigation_id
      required: true
    description: Delete a given mitigation.
    name: na-sightline-mitigation-delete
  - arguments:
    - name: extend_data
      description: Whether to extend the results with all available data.
      auto: PREDEFINED
      defaultValue: 'false'
      predefined:
      - 'true'
      - 'false'
    outputs:
    - contextPath: NASightline.MitigationTemplate.description
      description: The description of the mitigation template.
      type: String
    - contextPath: NASightline.MitigationTemplate.id
      description: The ID of the mitigation template.
      type: String
    - contextPath: NASightline.MitigationTemplate.ip_version
      description: The IP version of the traffic that you want to mitigate with this mitigation template.
      type: Number
    - contextPath: NASightline.MitigationTemplate.name
      description: The name of the mitigation template.
      type: String
    - contextPath: NASightline.MitigationTemplate.subtype
      description: The type of mitigation this template can be applied to.
      type: String
    - contextPath: NASightline.MitigationTemplate.system
      description: System or custom object.
      type: Boolean
    - contextPath: NASightline.MitigationTemplate.type
      description: Type of the returned object.
      type: String
    - contextPath: NASightline.MitigationTemplate.subobject
      description: Subobject data (only visible when extending the data).
      type: Unknown
    - contextPath: NASightline.MitigationTemplate.relationships
      description: Relationships of the mitigation template (only visible when extending the data).
      type: Unknown
    description: Get a list of available mitigation templates.
    name: na-sightline-mitigation-template-list
  - arguments:
    - name: extend_data
      description: Whether to extend the results with all available data.
      auto: PREDEFINED
      defaultValue: 'false'
      predefined:
      - 'true'
      - 'false'
    outputs:
    - contextPath: NASightline.Router.advanced_fallback_alg
      description: 'The algorithm used to classify interfaces during auto-configuration that either report no traffic or have no associated BGP information: internal, external, or use_bgp_and_local. use_bgp_and_local classifies each observed flow, based on learned BGP information and the configured IP address space.'
      type: String
    - contextPath: NASightline.Router.advanced_use_simpson_flowspec_redirect_ip
      description: If true, BGP Redirect-to-IP flowspec announcements are generated conforming to draft-simpson-idr-flowspec-redirect-02.txt.
      type: Boolean
    - contextPath: NASightline.Router.bgp2_capabilities_labeled_unicast
      description: If true, Sightline is permitted to generate BGP 6PE diversion announcements for IPv6 destinations over the secondary BGP session per RFC 4798.
      type: Boolean
    - contextPath: NASightline.Router.bgp_capabilities_l3vpn_flowspec_ipv4
      description: (MPLS Layer 3 VPNs only) If true, Sightline includes the route distinguisher (RD) and route target (RT) values in BGP flowspec diversion announcements for IPv4 traffic in flowspec mitigations and TMS mitigations.
      type: Boolean
    - contextPath: NASightline.Router.bgp_capabilities_l3vpn_flowspec_ipv6
      description: (MPLS Layer 3 VPNs only) If true, Sightline includes the route distinguisher (RD) and route target (RT) values in BGP flowspec diversion announcements for IPv6 traffic in flowspec mitigations and TMS mitigations.
      type: Boolean
    - contextPath: NASightline.Router.bgp_capabilities_labeled_unicast
      description: If true, Sightline is permitted to generate BGP 6PE diversion announcements for for IPv6 destinations over the primary BGP session per RFC 4798.
      type: Boolean
    - contextPath: NASightline.Router.description
      description: Router description.
      type: String
    - contextPath: NASightline.Router.flow_alerting
      description: If true, enables flow down alerting for this router.
      type: Boolean
    - contextPath: NASightline.Router.flow_export_ip
      description: The IP address of the router that sends flow records to Sightline.
      type: String
    - contextPath: NASightline.Router.flow_flow_ignored
      description: Either ignore NetFlow from this router (on) or not (off).
      type: String
    - contextPath: NASightline.Router.flow_flow_ignored_ipv6
      description: Either ignore IPv6 NetFlow from this router (on) or not (off).
      type: String
    - contextPath: NASightline.Router.flow_sample_rate
      description: The sample rate of the flow information sent by this router.
      type: String
    - contextPath: NASightline.Router.id
      description: The ID of the router.
      type: String
    - contextPath: NASightline.Router.is_proxy
      description: If true, Sightline treats the router as a proxy for other routers.
      type: Boolean
    - contextPath: NASightline.Router.license_type
      description: 'The router license type: core, edge, or unset. For more information, see “Configuring Routers” in the Sightline and TMS User Guide.'
      type: String
    - contextPath: NASightline.Router.name
      description: Router name.
      type: String
    - contextPath: NASightline.Router.snmp_authprotocol
      description: 'SNMP v3 authentication protocol. One of the following: md5, sha, sha-224, sha-256, sha-384, sha-512.'
      type: String
    - contextPath: NASightline.Router.snmp_priv_protocol
      description: 'The SNMP v3 privacy protocol: DES or AES.'
      type: String
    - contextPath: NASightline.Router.snmp_security_level
      description: 'SNMP v3 security level. One of the following: noAuthNoPriv (no pass-phrase authentication is performed), authNoPriv (pass-phrase authentication is performed, but there is no encryption of the data in the trap messages), authPriv (pass-phrase authentication is performed and the data in the trap messages is encrypted).'
      type: String
    - contextPath: NASightline.Router.snmp_version
      description: 'SNMP version: 1, 2, or 3.'
      type: Number
    - contextPath: NASightline.Router.type
      description: Type of the returned object.
      type: String
    - contextPath: NASightline.Router.advanced_local_as
      description: The default local AS number override.
      type: String
    - contextPath: NASightline.Router.bgp_capabilities_flowspec
      description: If true, Sightline can use the primary BGP peering session to generate BGP flowspec diversion announcements for IPv4 traffic in flowspec mitigations and TMS mitigations.
      type: Boolean
    - contextPath: NASightline.Router.bgp_capabilities_flowspec_ipv4
      description: If true, Sightline can use the primary BGP peering session to generate BGP flowspec diversion announcements for IPv4 traffic in flowspec mitigations and TMS mitigations.
      type: Boolean
    - contextPath: NASightline.Router.bgp_capabilities_monitor_routes_ipv4
      description: If primary, the primary BGP peering session is used to monitor the IPv4 routes on the router for the purposes of classifying IPv4 traffic. If secondary, the secondary BGP peering session is used. If disabled, IPv4 routes are not monitored and IPv4 traffic is not classified using BGP routing information from this router.
      type: String
    - contextPath: NASightline.Router.bgp_ip_address
      description: The remote IP address that you want Sightline to use to create a BGP peering session with this router.
      type: String
    - contextPath: NASightline.Router.bgp_remote_as
      description: The ASN of the router.
      type: String
    - contextPath: NASightline.Router.bgp_session_name
      description: A name to help identify the BGP peering session in the Sightline UI when you create a blackhole or TMS mitigation.
      type: String
    - contextPath: NASightline.Router.relationships
      description: Relationships of the router (only visible when extending the data).
      type: Unknown
    description: Get a list of available routers.
    name: na-sightline-router-list
  - arguments:
    - description: The page to return starting from 1.
      name: page
    - description: Maximal number of mitigations to retrieve. Also sets the size of the returned page.
      defaultValue: '50'
      name: limit
    - name: extend_data
      description: Whether to extend the results with all available data.
      auto: PREDEFINED
      defaultValue: 'false'
      predefined:
      - 'true'
      - 'false'
    outputs:
    - contextPath: NASightline.ManagedObject.autodetected
      description: If true, Sightline automatically detects and configures VPN sites when the match type of a VPN managed object is a route target and the VPN sites match the configured route targets.
      type: Boolean
    - contextPath: NASightline.ManagedObject.automitigation_precise_protection_prefixes
      description: If true, the precise protection prefixes feature for auto-mitigations is enabled.
      type: Boolean
    - contextPath: NASightline.ManagedObject.detection_network_country_enabled
      description: If true, profiled country detection is enabled.
      type: Boolean
    - contextPath: NASightline.ManagedObject.detection_network_enabled
      description: If true, profiled network detection is enabled.
      type: Boolean
    - contextPath: NASightline.ManagedObject.detection_profiled_autorate
      description: If true, automatic rate calculation for profiled router detection is enabled.
      type: Boolean
    - contextPath: NASightline.ManagedObject.detection_profiled_enabled
      description: If true, profiled router detection is enabled.
      type: Boolean
    - contextPath: NASightline.ManagedObject.detection_profiled_fast_flood_enabled
      description: If true, fast flood detection for profiled routers is enabled.
      type: Boolean
    - contextPath: NASightline.ManagedObject.detection_profiled_outgoing_enabled
      description: If true, outgoing detection for profiled router detection is enabled.
      type: Boolean
    - contextPath: NASightline.ManagedObject.detection_profiled_severity_duration
      description: Number of seconds that traffic must exceed a given severity threshold before Sightline escalates its severity for profiled router detection.
      type: Number
    - contextPath: NASightline.ManagedObject.detection_profiled_severity_snmp_enabled
      description: If true, SNMP link rate severity calculation is enabled for profiled router detection.
      type: Boolean
    - contextPath: NASightline.ManagedObject.detection_profiled_threshold_bandwidth
      description: 'Threshold for interface bandwidth alerts for profiled router detection. An integer from 1 to 5, where: 1 = detect more alerts, 2 = default, 3 = detect fewer alerts, 4 = detect even fewer alerts, 5 = detect fewest alerts.'
      type: Number
    - contextPath: NASightline.ManagedObject.detection_profiled_threshold_packet_rate
      description: 'Threshold for interface packet alerts for profiled router detection. An integer from 1 to 5, where: 1 = detect more alerts, 2 = default, 3 = detect fewer alerts, 4 = detect even fewer alerts, 5 = detect fewest alerts.'
      type: Number
    - contextPath: NASightline.ManagedObject.detection_profiled_threshold_protocol
      description: 'Threshold for all protocol alerts for profiled router detection. An integer from 1 to 5, where: 1 = detect more alerts, 2 = default, 3 = detect fewer alerts, 4 = detect even fewer alerts, 5 = detect fewest alerts.'
      type: Number
    - contextPath: NASightline.ManagedObject.dynamic_match_enabled
      description: If true, Sightline can monitor traffic for OTT domains that have frequently changing service IP addresses.
      type: Boolean
    - contextPath: NASightline.ManagedObject.editable
      description: If true, is editable.
      type: Boolean
    - contextPath: NASightline.ManagedObject.family
      description: 'A valid managed object type. Not all values appear in the UI as managed object types. One of the following: none, peer, profile, customer, worm (deprecated), vpn, vpnsite, service, subscriber.'
      type: String
    - contextPath: NASightline.ManagedObject.id
      description: The ID of the managed object.
      type: String
    - contextPath: NASightline.ManagedObject.match
      description: A value appropriate for the specified match_type.
      type: String
    - contextPath: NASightline.ManagedObject.match_enabled
      description: If true, Sightline records flow for this managed object.
      type: Boolean
    - contextPath: NASightline.ManagedObject.match_type
      description: 'The managed object’s match type. One of the following: advanced, appid, asregexp, cidr_blocks, cidr_groups, cidr_v6_blocks, community, extended_community, interface, profiled_interface_group, subas, peer_as, tmsports.'
      type: String
    - contextPath: NASightline.ManagedObject.mitigation_automitigation_stop_event
      description: 'The event that stops this TMS auto-mitigation. One of the following: manual, after_mitigation_starts, after_alert_ends.'
      type: String
    - contextPath: NASightline.ManagedObject.mitigation_automitigation_stop_minutes
      description: Stops the TMS auto-mitigation after the specified number of minutes for the after_mitigation_starts or after_alert_ends stop events. This is automatically set to 0 if mitigation_automitigation_stop_event is manual.
      type: Number
    - contextPath: NASightline.ManagedObject.mitigation_automitigation_tms_enabled
      description: If true, TMS auto-mitigation is enabled.
      type: Boolean
    - contextPath: NASightline.ManagedObject.mitigation_blackhole_auto_enabled
      description: If true, blackhole auto-mitigation is enabled.
      type: Boolean
    - contextPath: NASightline.ManagedObject.mitigation_flowspec_auto_enabled
      description: If true, flowspec auto-mitigation is enabled.
      type: Boolean
    - contextPath: NASightline.ManagedObject.name
      description: The managed object’s name.
      type: String
    - contextPath: NASightline.ManagedObject.num_children
      description: The number of child managed objects assigned to this one.
      type: Number
    - contextPath: NASightline.ManagedObject.parent_editable
      description: If false, parent is read-only.
      type: Boolean
    - contextPath: NASightline.ManagedObject.relationships
      description: Relationships of the managed object (only visible when extending the data).
      type: Unknown
    - contextPath: NASightline.ManagedObject.scrub_insight_mo_match
      description: If true, Sightline disassociates the managed object from the flow before sending the flow to Insight, thereby preventing the managed object from being subject to or appearing in Insight queries.
      type: Boolean
    - contextPath: NASightline.ManagedObject.tags
      description: A list of tags that are applied to the managed object.
      type: String
    - contextPath: NASightline.ManagedObject.type
      description: Type of the returned object.
      type: String
    description: Get a list of available managed objects.
    name: na-sightline-managed-object-list
  - arguments:
    - name: extend_data
      description: Whether to extend the results with all available data.
      auto: PREDEFINED
      defaultValue: 'false'
      predefined:
      - 'true'
      - 'false'
    outputs:
    - contextPath: NASightline.TMSGroup.check_available_bw
      description: If true, ensures that all TMS appliances or Cisco ASR 9000 vDDoS Protection devices in a group use less than 90% of the allowed traffic rate in order for a mitigation to start.
      type: Boolean
    - contextPath: NASightline.TMSGroup.check_bgp_peering
      description: If true, ensures that the TMS appliances or Cisco ASR 9000 vDDoS Protection devices are part of a peering session.
      type: Boolean
    - contextPath: NASightline.TMSGroup.check_group_allup
      description: If true, requires all group members to be up before starting a mitigation. This ensures that sufficient resources are available before a mitigation starts.
      type: Boolean
    - contextPath: NASightline.TMSGroup.default_bgp_offramp
      description: If true, the default BGP diversion nexthops of the TMS appliances or Cisco ASR 9000 vDDoS Protection devices in the TMS group are used.
      type: Boolean
    - contextPath: NASightline.TMSGroup.description
      description: Description of the TMS group.
      type: String
    - contextPath: NASightline.TMSGroup.fail_open
      description: If true, ends the mitigation if one or more group members fails or becomes unreachable.
      type: Boolean
    - contextPath: NASightline.TMSGroup.flowspec_redirect_ipv4_destination
      description: In TMS flowspec diversion deployments, these attributes each specify a destination route target or IP address. The Sightline peer uses these destinations in TMS mitigations to advertise routes to its BGP peers.
      type: String
    - contextPath: NASightline.TMSGroup.flowspec_redirect_ipv4_type
      description: In TMS flowspec diversion deployments, these attributes define whether the Sightline peer redirects TMS mitigation traffic to a route target or to an IP address.
      type: String
    - contextPath: NASightline.TMSGroup.flowspec_redirect_ipv6_destination
      description: In TMS flowspec diversion deployments, these attributes each specify a destination route target or IP address. The Sightline peer uses these destinations in TMS mitigations to advertise routes to its BGP peers.
      type: String
    - contextPath: NASightline.TMSGroup.flowspec_redirect_ipv6_type
      description: In TMS flowspec diversion deployments, these attributes define whether the Sightline peer redirects TMS mitigation traffic to a route target or to an IP address.
      type: String
    - contextPath: NASightline.TMSGroup.id
      description: The TMS group ID.
      type: String
    - contextPath: NASightline.TMSGroup.l3vpn_flowspec_ipv4_route_distinguisher
      description: The route distinguisher (RD) for a VPN, which uniquely identifies the routes for that VPN.
      type: String
    - contextPath: NASightline.TMSGroup.l3vpn_flowspec_ipv6_route_distinguisher
      description: The route distinguisher (RD) for a VPN, which uniquely identifies the routes for that VPN.
      type: String
    - contextPath: NASightline.TMSGroup.member_limits_differ
      description: If true, TMS device limits (such as maximum mitigations or filter lists) differ, which leads to either performance issues if devices change midstream for ongoing mitigations, or failure to start or save mitigations.
      type: Boolean
    - contextPath: NASightline.TMSGroup.mitigation_orchestration.bandwidth_threshold_percent
      description: The percentage of total bandwidth capacity at which this TMS group will become overloaded.
      type: Number
    - contextPath: NASightline.TMSGroup.mitigation_orchestration.enabled
      description: If true, mitigation orchestration is enabled for this TMS group.
      type: Boolean
    - contextPath: NASightline.TMSGroup.name
      description: TMS group name.
      type: String
    - contextPath: NASightline.TMSGroup.nexthop
      description: The IPv4 address for the BGP diversion nexthop. It overrides the default nexthops of the TMS appliances or Cisco ASR 9000 vDDoS Protection devices that are in the TMS group.
      type: String
    - contextPath: NASightline.TMSGroup.nexthop_v6
      description: The IPv6 address for the BGP diversion nexthop. It overrides the default nexthops of the TMS appliances or Cisco ASR 9000 vDDoS Protection devices that are in the TMS group.
      type: String
    - contextPath: NASightline.TMSGroup.relationships
      description: Relationships of the managed object (only visible when extending the data).
      type: Unknown
    - contextPath: NASightline.TMSGroup.system
      description: If true, the TMS group is pre-configured in Sightline and is not editable.
      type: Boolean
    - contextPath: NASightline.TMSGroup.tms_group_type
      description: Type of the TMS group.
      type: String
    - contextPath: NASightline.TMSGroup.type
      description: Type of the returned object.
      type: String
    description: Get a list of available TMS groups.
    name: na-sightline-tms-group-list
<<<<<<< HEAD
  dockerimage: demisto/python3:3.11.11.1940698
=======
  dockerimage: demisto/python3:3.11.10.116949
>>>>>>> 4d51cbef
  isfetch: true
  runonce: false
  script: '-'
  subtype: python3
  type: python
tests:
- No tests (auto formatted)
fromversion: 5.5.0<|MERGE_RESOLUTION|>--- conflicted
+++ resolved
@@ -777,11 +777,7 @@
       type: String
     description: Get a list of available TMS groups.
     name: na-sightline-tms-group-list
-<<<<<<< HEAD
-  dockerimage: demisto/python3:3.11.11.1940698
-=======
   dockerimage: demisto/python3:3.11.10.116949
->>>>>>> 4d51cbef
   isfetch: true
   runonce: false
   script: '-'
