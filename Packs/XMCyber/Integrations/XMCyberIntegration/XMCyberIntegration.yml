--- conflicted
+++ resolved
@@ -321,12 +321,8 @@
     - contextPath: Host.IP
       description: The IP address of the host.
       type: String
-<<<<<<< HEAD
-  dockerimage: demisto/python3:3.10.11.61265
-=======
   dockerimage: demisto/python3:3.10.12.63474
   feed: false
->>>>>>> b3358074
   isfetch: true
   script: '-'
   subtype: python3
