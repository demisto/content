
#### Layouts
##### New: Phishing Incident v3
- This layout removes some fields and display new ones instead.

##### New: Phishing Incident
- The previous update did not support the layout for versions prior to 6.1 as some fields were missing. This update reverts to the old layout for these versions and will update the new v3 layout only for versions that are greater or equal to 6.1.

#### Incident Types
<<<<<<< HEAD
- Set the default layout to `Phishing Incident v3`.
- testttttt
=======
- Set the default layout to `Phishing Incident v3`.
>>>>>>> 74598679
<|MERGE_RESOLUTION|>--- conflicted
+++ resolved
@@ -7,9 +7,4 @@
 - The previous update did not support the layout for versions prior to 6.1 as some fields were missing. This update reverts to the old layout for these versions and will update the new v3 layout only for versions that are greater or equal to 6.1.
 
 #### Incident Types
-<<<<<<< HEAD
-- Set the default layout to `Phishing Incident v3`.
-- testttttt
-=======
-- Set the default layout to `Phishing Incident v3`.
->>>>>>> 74598679
+- Set the default layout to `Phishing Incident v3`.