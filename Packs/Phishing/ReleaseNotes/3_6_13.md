--- conflicted
+++ resolved
@@ -3,14 +3,10 @@
 
 ##### Phishing - Generic v3
 
-<<<<<<< HEAD
-- Added a new input to set automatic closure if the email was defined as non-malicious. The default setting will require the analyst to review the incident.
-=======
 - Updated the documentation to state what platforms support the machine-learning content used in the playbook.
 - The playbook will now skip the *Phishing - Machine Learning Analysis* playbook when it is unavailable.
 
 ##### Phishing - Machine Learning Analysis
 
 - Updated the documentation to state what platforms support the machine-learning content used in the playbook.
-- The playbook is now available only for the XSOAR marketplace.
->>>>>>> bcd4dcaf
+- The playbook is now available only for the XSOAR marketplace.