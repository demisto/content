Add email details to the relevant context entities and handle the case where original emails are attached.

Added on this v2 playbook:
- Uses incident fields and not incident labels.
- Provides separate paths to "Phishing Alerts".
- Uses the new "Get Original Email - Generic v2" playbook to retrieve original emails as eml files from the following integrations:
    * EWS v2
    * Microsoft Graph Mail integration
    * Gmail
    * FireEye EX and FireEye CM
    * Proofpoint Protection Server
<<<<<<< HEAD
    * Agari Phishing Defense
    * Mimecast
=======
    * Agari Phishing Defense (EWS v2, MSGraph Mail, Gmail)
    * Mimecast

>>>>>>> 8aedd259
This will assist with parsing the email artifacts in a more efficient way.


## Dependencies
This playbook uses the following sub-playbooks, integrations, and scripts.

### Sub-playbooks
* Get Original Email - Generic v2

### Integrations
This playbook does not use any integrations.

### Scripts
* IdentifyAttachedEmail
<<<<<<< HEAD
* SetAndHandleEmpty
* SetGridField
* Set
* ParseEmailFiles
=======
* ParseEmailFiles
* SetGridField
* SetAndHandleEmpty
* Set
>>>>>>> 8aedd259

### Commands
* rasterize-email
* setIncident

## Playbook Inputs
---

| **Name** | **Description** | **Default Value** | **Required** |
| --- | --- | --- | --- |
| File | An EML or MSG file with | File.None | Optional |
| Email | The receiving email address. | incident.emailto | Optional |
| EmailCC | CC addresses. | incident.emailcc | Optional |
| EmailFrom | The originator of the email. | incident.emailfrom | Optional |
| EmailSubject | The email’s subject. | incident.emailsubject | Optional |
| EmailText | The email’s text. | incident.emailbody | Optional |
| EmailHtml | The email’s html. | incident.emailhtml | Optional |
| EmailHeaders | The email’s headers. | incident.phishingreporteremailheaders | Optional |
| EmailFormat | The email’s format. | incident.emailformat | Optional |
| GetOriginalEmail | Retrieves the original email in the thread. Default is "False".<br/><br/>You must have the necessary permissions in your email service to execute global search.<br/><br/>- EWS: eDiscovery<br/>- Gmail: Google Apps Domain-Wide Delegation of Authority<br/>- MSGraph: As described here:<br/>  \* https://docs.microsoft.com/en-us/graph/api/message-get<br/>  \* https://docs.microsoft.com/en-us/graph/api/user-list-messages | False | Optional |
<<<<<<< HEAD
| MessageID | The original email message id to retrieve. Holds the value of the "Message-ID" header of the original email. This value will be passed as an input to the playbook "Get Original Email - Generic v2" |  | Optional |
| UserID | The user's email address for which to retrieve the original email. This value will be passed as an input to the playbook "Get Original Email - Generic v2". | incident.emailfrom | Optional |
| Thread-Topic | The value of the "Thread-Topic" header which holds the original email subject. This is necessary for forwarded emails scenarios. It will be passed as an input to the "Get Original Email - Generic v2" playbook to be used in the relevant sub-playbooks. |  | Optional |
| EmailBrand | When this value supplied, only the relevant playbook will run.<br/>Possible values:<br/>- Gmail<br/>- EWS v2<br/>- MicrosoftGraphMail<br/>- EmailSecurityGateway<br/><br/>If none of the above values is supplied, all of the playbooks will run. |  | Optional |
=======
| MessageID | The original email message id to retrieve. Holds the value of the "Message-ID" header of the original email. This value will be passed as an input to the playbook "Get Original Email - Generic v2" | incident.emailmessageid | Optional |
| UserID | The user's email address for which to retrieve the original email. This value will be passed as an input to the playbook "Get Original Email - Generic v2". | incident.emailto | Optional |
| Thread-Topic | The value of the "Thread-Topic" header which holds the original email subject. This is necessary for forwarded emails scenarios. It will be passed as an input to the "Get Original Email - Generic v2" playbook to be used in the relevant sub-playbooks. | incident.emailsubject | Optional |
| EmailBrand | When this value provided, only the relevant playbook will run.<br/>Possible values:<br/>- Gmail<br/>- EWS v2<br/>- MicrosoftGraphMail<br/>- EmailSecurityGateway<br/><br/>Choosing the EmailSecurityGateway will execute the following if enabled:<br/>    - FireEye EX \(Email Security\)<br/>    - Proofpoint TAP<br/>    - Mimecast<br/><br/>If none of the above values will be provided, all of the sub-playbooks will be executed. |  | Optional |
>>>>>>> 8aedd259

## Playbook Outputs
---

| **Path** | **Description** | **Type** |
| --- | --- | --- |
| Email.HTML | Email 'html' body if exists. | string |
| Email | Email object. | string |
| Email.CC | Email 'cc' addresses. | string |
| Email.From | Email 'from' sender. | string |
| Email.Subject | Email subject. | string |
| Email.To | Email 'to' addresses. | string |
| Email.Text | Email 'text' body if exists. | string |
| Email.Headers | The full email headers as a single string. | string |
| Email.Attachments | The list of attachment names in the email. | string |
| Email.Format | The format of the email if available. | string |
| File | The File object. | string |

## Playbook Image
---
<<<<<<< HEAD
![Process Email - Generic v2](Insert the link to your image here)
=======
![Process Email - Generic v2](https://raw.githubusercontent.com/demisto/content/07a19d09dad3bfef74e03552446107a973752fe2/Packs/Phishing/doc_files/Process_Email_-_Generic_v2.png)
>>>>>>> 8aedd259
<|MERGE_RESOLUTION|>--- conflicted
+++ resolved
@@ -9,14 +9,9 @@
     * Gmail
     * FireEye EX and FireEye CM
     * Proofpoint Protection Server
-<<<<<<< HEAD
-    * Agari Phishing Defense
-    * Mimecast
-=======
     * Agari Phishing Defense (EWS v2, MSGraph Mail, Gmail)
     * Mimecast
 
->>>>>>> 8aedd259
 This will assist with parsing the email artifacts in a more efficient way.
 
 
@@ -31,17 +26,10 @@
 
 ### Scripts
 * IdentifyAttachedEmail
-<<<<<<< HEAD
-* SetAndHandleEmpty
-* SetGridField
-* Set
-* ParseEmailFiles
-=======
 * ParseEmailFiles
 * SetGridField
 * SetAndHandleEmpty
 * Set
->>>>>>> 8aedd259
 
 ### Commands
 * rasterize-email
@@ -62,17 +50,10 @@
 | EmailHeaders | The email’s headers. | incident.phishingreporteremailheaders | Optional |
 | EmailFormat | The email’s format. | incident.emailformat | Optional |
 | GetOriginalEmail | Retrieves the original email in the thread. Default is "False".<br/><br/>You must have the necessary permissions in your email service to execute global search.<br/><br/>- EWS: eDiscovery<br/>- Gmail: Google Apps Domain-Wide Delegation of Authority<br/>- MSGraph: As described here:<br/>  \* https://docs.microsoft.com/en-us/graph/api/message-get<br/>  \* https://docs.microsoft.com/en-us/graph/api/user-list-messages | False | Optional |
-<<<<<<< HEAD
-| MessageID | The original email message id to retrieve. Holds the value of the "Message-ID" header of the original email. This value will be passed as an input to the playbook "Get Original Email - Generic v2" |  | Optional |
-| UserID | The user's email address for which to retrieve the original email. This value will be passed as an input to the playbook "Get Original Email - Generic v2". | incident.emailfrom | Optional |
-| Thread-Topic | The value of the "Thread-Topic" header which holds the original email subject. This is necessary for forwarded emails scenarios. It will be passed as an input to the "Get Original Email - Generic v2" playbook to be used in the relevant sub-playbooks. |  | Optional |
-| EmailBrand | When this value supplied, only the relevant playbook will run.<br/>Possible values:<br/>- Gmail<br/>- EWS v2<br/>- MicrosoftGraphMail<br/>- EmailSecurityGateway<br/><br/>If none of the above values is supplied, all of the playbooks will run. |  | Optional |
-=======
 | MessageID | The original email message id to retrieve. Holds the value of the "Message-ID" header of the original email. This value will be passed as an input to the playbook "Get Original Email - Generic v2" | incident.emailmessageid | Optional |
 | UserID | The user's email address for which to retrieve the original email. This value will be passed as an input to the playbook "Get Original Email - Generic v2". | incident.emailto | Optional |
 | Thread-Topic | The value of the "Thread-Topic" header which holds the original email subject. This is necessary for forwarded emails scenarios. It will be passed as an input to the "Get Original Email - Generic v2" playbook to be used in the relevant sub-playbooks. | incident.emailsubject | Optional |
 | EmailBrand | When this value provided, only the relevant playbook will run.<br/>Possible values:<br/>- Gmail<br/>- EWS v2<br/>- MicrosoftGraphMail<br/>- EmailSecurityGateway<br/><br/>Choosing the EmailSecurityGateway will execute the following if enabled:<br/>    - FireEye EX \(Email Security\)<br/>    - Proofpoint TAP<br/>    - Mimecast<br/><br/>If none of the above values will be provided, all of the sub-playbooks will be executed. |  | Optional |
->>>>>>> 8aedd259
 
 ## Playbook Outputs
 ---
@@ -93,8 +74,4 @@
 
 ## Playbook Image
 ---
-<<<<<<< HEAD
-![Process Email - Generic v2](Insert the link to your image here)
-=======
-![Process Email - Generic v2](https://raw.githubusercontent.com/demisto/content/07a19d09dad3bfef74e03552446107a973752fe2/Packs/Phishing/doc_files/Process_Email_-_Generic_v2.png)
->>>>>>> 8aedd259
+![Process Email - Generic v2](https://raw.githubusercontent.com/demisto/content/07a19d09dad3bfef74e03552446107a973752fe2/Packs/Phishing/doc_files/Process_Email_-_Generic_v2.png)