<<<<<<< HEAD
This v2 playbook is being used inside the "Phishing" flow. It will retrieve an original mail based on the inputs.

The inputs in this version are not using any labels and also allow the user to supply an email brand.

You must have the necessary permissions in your email service to execute a global search.

To retrieve the email files directly from the email service providers, please use one of the provided inputs below:
(Agari Phishing Defense customers should use the following as well)
=======
This v2 playbook is used inside the phishing flow. The inputs in this version do not use labels and also allow the user to supply an email brand.
Note: You must have the necessary permissions in your email service to execute a global search.
>>>>>>> 62d20772

To retrieve the email files directly from the email service providers, use one of the provided inputs (Agari Phishing Defense customers should also use the following):
- EWS: eDiscovery
- Gmail: Google Apps Domain-Wide Delegation of Authority
- MSGraph: As described in the [message-get API](https://docs.microsoft.com/en-us/graph/api/message-get) and the [user-list-messages API](https://docs.microsoft.com/en-us/graph/api/user-list-messages).
- EmailSecurityGateway retrieves EML files from:
    * FireEye EX
    * FireEye CM
    * Proofpoint Protection Server
    * Mimecast

- EmailSecurityGateway: Will retrieve eml files from:
    * FireEye EX
    * FireEye CM
    * Proofpoint Protection Server
    * Mimecast

## Dependencies
This playbook uses the following sub-playbooks, integrations, and scripts.

### Sub-playbooks
* Get Email From Email Gateway - Generic
* Get Original Email - EWS v2
* Get Original Email - Microsoft Graph Mail
* Get Original Email - Gmail v2

### Integrations
This playbook does not use any integrations.

### Scripts
This playbook does not use any scripts.

### Commands
This playbook does not use any commands.

## Playbook Inputs
---

| **Name** | **Description** | **Default Value** | **Required** |
| --- | --- | --- | --- |
<<<<<<< HEAD
| MessgaeID | The original email message id to retrieve. This should hold the value of the "Message-ID" header of the original email. |  | Optional |
| UserID | The email address of the user for which to fetch the original email. the authenticated user \(gmail\). |  | Optional |
| EmailSubject | The original email subject. |  | Optional |
| EmailBrand | When this value provided, only the relevant playbook will run.<br/>Possible values:<br/>- Gmail<br/>- EWS v2<br/>- MicrosoftGraphMail<br/>- EmailSecurityGateway<br/><br/>Choosing the EmailSecurityGateway will execute the following if enabled:<br/>    - FireEye EX \(Email Security\)<br/>    - Proofpoint TAP<br/>   - Mimecast<br/><br/>If none of the above values is supplied, all of the playbooks will run. |  | Optional |
=======
| MessageID | The original email message ID to retrieve. This should hold the value of the "Message-ID" header of the original email. |  | Optional |
| UserID | The email address of the user to fetch the original email for. For gmail, the authenticated user. |  | Optional |
| EmailSubject | The original email subject. |  | Optional |
| EmailBrand | If this value is provided, only the relevant playbook runs. If no value is provided, all sub-playbooks are run.<br/>Possible values:<br/><ul><li>Gmail</li><li>EWS v2</li><li>MicrosoftGraphMail</li><li>EmailSecurityGateway</li></ul>Choosing EmailSecurityGateway executes the following if enabled:<ul><li>FireEye EX (Email Security)</li><li>Proofpoint TAP</li><li>Mimecast</li></ul> |  | Optional |
>>>>>>> 62d20772

## Playbook Outputs
---

| **Path** | **Description** | **Type** |
| --- | --- | --- |
<<<<<<< HEAD
| Email | The email object | string |
| File | Original attachments | string |
| Email.To | The recipient of the email | string |
| Email.From | The sender of the email | string |
| Email.CC | The CC address of the email | string |
| Email.BCC | The BCC address of the email | string |
| Email.HTML | The email HTML | string |
| Email.Body | The email text body | string |
| Email.Headers | The email headers | string |
| Email.Subject | The email subject | string |
| Email.HeadersMap | The headers of the email. | unknown |
| reportedemailentryid | In case the original eml was retrieved, this field will hold the File's Entry ID. | string |
=======
| Email | The email object. | String |
| File | The original email attachments. | String |
| Email.To | The email recipient. | String |
| Email.From | The email sender. | String |
| Email.CC | The email CC address. | String |
| Email.BCC | The email BCC address. | String |
| Email.HTML | The email HTML. | String |
| Email.Body | The email text body. | String |
| Email.Headers | The email headers. | String |
| Email.Subject | The email subject. | String |
| Email.HeadersMap | The email headers map. | Unknown |
| reportedemailentryid | If the original EML was retrieved, this field holds the file's entry ID. | String |
>>>>>>> 62d20772

## Playbook Image
---
![Get Original Email - Generic v2](https://raw.githubusercontent.com/demisto/content/07a19d09dad3bfef74e03552446107a973752fe2/Packs/Phishing/doc_files/Get_Original_Email_-_Generic_v2.png)<|MERGE_RESOLUTION|>--- conflicted
+++ resolved
@@ -1,28 +1,11 @@
-<<<<<<< HEAD
-This v2 playbook is being used inside the "Phishing" flow. It will retrieve an original mail based on the inputs.
-
-The inputs in this version are not using any labels and also allow the user to supply an email brand.
-
-You must have the necessary permissions in your email service to execute a global search.
-
-To retrieve the email files directly from the email service providers, please use one of the provided inputs below:
-(Agari Phishing Defense customers should use the following as well)
-=======
 This v2 playbook is used inside the phishing flow. The inputs in this version do not use labels and also allow the user to supply an email brand.
 Note: You must have the necessary permissions in your email service to execute a global search.
->>>>>>> 62d20772
 
 To retrieve the email files directly from the email service providers, use one of the provided inputs (Agari Phishing Defense customers should also use the following):
 - EWS: eDiscovery
 - Gmail: Google Apps Domain-Wide Delegation of Authority
 - MSGraph: As described in the [message-get API](https://docs.microsoft.com/en-us/graph/api/message-get) and the [user-list-messages API](https://docs.microsoft.com/en-us/graph/api/user-list-messages).
 - EmailSecurityGateway retrieves EML files from:
-    * FireEye EX
-    * FireEye CM
-    * Proofpoint Protection Server
-    * Mimecast
-
-- EmailSecurityGateway: Will retrieve eml files from:
     * FireEye EX
     * FireEye CM
     * Proofpoint Protection Server
@@ -51,37 +34,16 @@
 
 | **Name** | **Description** | **Default Value** | **Required** |
 | --- | --- | --- | --- |
-<<<<<<< HEAD
-| MessgaeID | The original email message id to retrieve. This should hold the value of the "Message-ID" header of the original email. |  | Optional |
-| UserID | The email address of the user for which to fetch the original email. the authenticated user \(gmail\). |  | Optional |
-| EmailSubject | The original email subject. |  | Optional |
-| EmailBrand | When this value provided, only the relevant playbook will run.<br/>Possible values:<br/>- Gmail<br/>- EWS v2<br/>- MicrosoftGraphMail<br/>- EmailSecurityGateway<br/><br/>Choosing the EmailSecurityGateway will execute the following if enabled:<br/>    - FireEye EX \(Email Security\)<br/>    - Proofpoint TAP<br/>   - Mimecast<br/><br/>If none of the above values is supplied, all of the playbooks will run. |  | Optional |
-=======
 | MessageID | The original email message ID to retrieve. This should hold the value of the "Message-ID" header of the original email. |  | Optional |
 | UserID | The email address of the user to fetch the original email for. For gmail, the authenticated user. |  | Optional |
 | EmailSubject | The original email subject. |  | Optional |
 | EmailBrand | If this value is provided, only the relevant playbook runs. If no value is provided, all sub-playbooks are run.<br/>Possible values:<br/><ul><li>Gmail</li><li>EWS v2</li><li>MicrosoftGraphMail</li><li>EmailSecurityGateway</li></ul>Choosing EmailSecurityGateway executes the following if enabled:<ul><li>FireEye EX (Email Security)</li><li>Proofpoint TAP</li><li>Mimecast</li></ul> |  | Optional |
->>>>>>> 62d20772
 
 ## Playbook Outputs
 ---
 
 | **Path** | **Description** | **Type** |
 | --- | --- | --- |
-<<<<<<< HEAD
-| Email | The email object | string |
-| File | Original attachments | string |
-| Email.To | The recipient of the email | string |
-| Email.From | The sender of the email | string |
-| Email.CC | The CC address of the email | string |
-| Email.BCC | The BCC address of the email | string |
-| Email.HTML | The email HTML | string |
-| Email.Body | The email text body | string |
-| Email.Headers | The email headers | string |
-| Email.Subject | The email subject | string |
-| Email.HeadersMap | The headers of the email. | unknown |
-| reportedemailentryid | In case the original eml was retrieved, this field will hold the File's Entry ID. | string |
-=======
 | Email | The email object. | String |
 | File | The original email attachments. | String |
 | Email.To | The email recipient. | String |
@@ -94,7 +56,6 @@
 | Email.Subject | The email subject. | String |
 | Email.HeadersMap | The email headers map. | Unknown |
 | reportedemailentryid | If the original EML was retrieved, this field holds the file's entry ID. | String |
->>>>>>> 62d20772
 
 ## Playbook Image
 ---
