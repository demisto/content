id: Process Email - Generic v2
version: -1
name: Process Email - Generic v2
description: |
  Add email details to the relevant context entities and handle the case where original emails are attached.

  Added on this v2 playbook:
  - Uses incident fields and not incident labels.
  - Provides separate paths to "Phishing Alerts".
  - Uses the new "Get Original Email - Generic v2" playbook to retrieve original emails as eml files from the following integrations:
      * EWS v2
      * Microsoft Graph Mail integration
      * Gmail
      * FireEye EX and FireEye CM
      * Proofpoint Protection Server
      * Agari Phishing Defense
      * Mimecast
  This will assist with parsing the email artifacts in a more efficient way.
starttaskid: "0"
tasks:
  "0":
    id: "0"
    taskid: 8d769766-1866-4c54-88bb-20b85aed68a2
    type: start
    task:
      id: 8d769766-1866-4c54-88bb-20b85aed68a2
      version: -1
      name: ""
      iscommand: false
      brand: ""
      description: ''
    nexttasks:
      '#none#':
      - "23"
    separatecontext: false
    view: |-
      {
        "position": {
          "x": 367.5,
          "y": -510
        }
      }
    note: false
    timertriggers: []
    ignoreworker: false
    skipunavailable: false
    quietmode: 0
    isoversize: false
    isautoswitchedtoquietmode: false
  "1":
    id: "1"
    taskid: 5df18b50-2fa9-4ce8-8aa4-93f91ddc5c56
    type: condition
    task:
      id: 5df18b50-2fa9-4ce8-8aa4-93f91ddc5c56
      version: -1
      name: Do we have original emails attached?
      description: Identify whether the incident includes an email message attached
        as an eml or msg file and return the answer to playbook. Also saves the identified
        entry ID to context for use for later. Commonly used in automated playbooks
        that handle phishing reports sent to a special phishing mailbox set up by
        the security team.
      scriptName: IdentifyAttachedEmail
      type: condition
      iscommand: false
      brand: ""
    nexttasks:
      "no":
      - "16"
      "yes":
      - "3"
    scriptarguments:
      entryid:
        simple: ${inputs.File.EntryID}
    reputationcalc: 1
    results:
    - reportedemailentryid
    separatecontext: false
    view: |-
      {
        "position": {
          "x": 367.5,
          "y": 15
        }
      }
    note: false
    timertriggers: []
    ignoreworker: false
    skipunavailable: false
    quietmode: 0
    isoversize: false
    isautoswitchedtoquietmode: false
  "2":
    id: "2"
    taskid: 3594df61-f404-418b-8d61-8e516b29108b
    type: regular
    task:
      id: 3594df61-f404-418b-8d61-8e516b29108b
      version: -1
      name: Add original email details to context
      description: Sets the details of the email that was forwarded under the Email
        context key.
      scriptName: Set
      type: regular
      iscommand: false
      brand: ""
    nexttasks:
      '#none#':
      - "11"
    scriptarguments:
      key:
        simple: Email
      value:
        simple: '${inputs={To: val[''Email''], CC: val[''EmailCC''], From: val[''EmailFrom''],
          Subject: val[''EmailSubject''], Text: val[''EmailText''], HTML: val[''EmailHtml''],
          Headers: val[''EmailHeaders''], Format: val[''EmailFormat'']}}'
    separatecontext: false
    view: |-
      {
        "position": {
          "x": -110,
          "y": 2590
        }
      }
    note: false
    timertriggers: []
    ignoreworker: false
    skipunavailable: false
    quietmode: 0
    isoversize: false
    isautoswitchedtoquietmode: false
  "3":
    id: "3"
    taskid: 25ea98f0-c7f4-438c-8bb3-31231e9553fa
    type: regular
    task:
      id: 25ea98f0-c7f4-438c-8bb3-31231e9553fa
      version: -1
      name: Extract email artifacts and attachments
      description: Parses an email from an EML or MSG file and populates all relevant
        context data to investigate the email. Also extracts indicators from the email
        messages.
      scriptName: ParseEmailFiles
      type: regular
      iscommand: false
      brand: ""
    nexttasks:
      '#none#':
      - "39"
    scriptarguments:
      entryid:
        simple: ${reportedemailentryid}
    reputationcalc: 2
    results:
    - AttachmentName
    separatecontext: false
    view: |-
      {
        "position": {
          "x": 660,
          "y": 1645
        }
      }
    note: false
    timertriggers: []
    ignoreworker: false
    skipunavailable: false
    quietmode: 0
    isoversize: false
    isautoswitchedtoquietmode: false
  "4":
    id: "4"
    taskid: b5bde5c9-9629-4e50-80f3-ad8068cb182b
    type: condition
    task:
      id: b5bde5c9-9629-4e50-80f3-ad8068cb182b
      version: -1
      name: Can an image of the email be rendered?
      description: Checks whether the email is HTML-formatted, and whether the Rasterize
        integration is enabled.
      type: condition
      iscommand: false
      brand: ""
    nexttasks:
      '#default#':
      - "6"
      "yes":
      - "5"
    separatecontext: false
    conditions:
    - label: "yes"
      condition:
      - - operator: isExists
          left:
            value:
              complex:
                root: Email
                accessor: HTML
            iscontext: true
      - - operator: isNotEmpty
          left:
            value:
              simple: Email.HTML
            iscontext: true
      - - operator: isExists
          left:
            value:
              complex:
                root: modules
                filters:
                - - operator: isEqualString
                    left:
                      value:
                        simple: brand
                      iscontext: true
                    right:
                      value:
                        simple: Rasterize
                - - operator: isEqualString
                    left:
                      value:
                        simple: state
                      iscontext: true
                    right:
                      value:
                        simple: active
            iscontext: true
    view: |-
      {
        "position": {
          "x": 340,
          "y": 3080
        }
      }
    note: false
    timertriggers: []
    ignoreworker: false
    skipunavailable: false
    quietmode: 0
    isoversize: false
    isautoswitchedtoquietmode: false
  "5":
    id: "5"
    taskid: db697829-30c4-4af4-8a13-c610488132fc
    type: regular
    task:
      id: db697829-30c4-4af4-8a13-c610488132fc
      version: -1
      name: Render HTML to an image
      description: Rasterize an email body into an image
      tags:
      - email_html_image
      script: '|||rasterize-email'
      type: regular
      iscommand: true
      brand: ""
    nexttasks:
      '#none#':
      - "6"
    scriptarguments:
      htmlBody:
        complex:
          root: Email
          accessor: HTML
      offline:
        simple: "true"
    reputationcalc: 1
    separatecontext: false
    view: |-
      {
        "position": {
          "x": 100,
          "y": 3300
        }
      }
    note: false
    timertriggers: []
    ignoreworker: false
    skipunavailable: false
    quietmode: 0
    isoversize: false
    isautoswitchedtoquietmode: false
  "6":
    id: "6"
    taskid: bca619c6-2b64-4748-87a1-943bee4069f0
    type: title
    task:
      id: bca619c6-2b64-4748-87a1-943bee4069f0
      version: -1
      name: Done
      type: title
      iscommand: false
      brand: ""
      description: ''
    separatecontext: false
    view: |-
      {
        "position": {
          "x": 340,
          "y": 3530
        }
      }
    note: false
    timertriggers: []
    ignoreworker: false
    skipunavailable: false
    quietmode: 0
    isoversize: false
    isautoswitchedtoquietmode: false
  "11":
    id: "11"
    taskid: 432b097c-439a-45ce-8a51-a01b275dd8e4
    type: title
    task:
      id: 432b097c-439a-45ce-8a51-a01b275dd8e4
      version: -1
      name: Email Screenshot
      type: title
      iscommand: false
      brand: ""
      description: ''
    nexttasks:
      '#none#':
      - "4"
    separatecontext: false
    view: |-
      {
        "position": {
          "x": 340,
          "y": 2950
        }
      }
    note: false
    timertriggers: []
    ignoreworker: false
    skipunavailable: false
    quietmode: 0
    isoversize: false
    isautoswitchedtoquietmode: false
  "16":
    id: "16"
    taskid: 9996c9bc-f6ae-4dfe-84b4-9ffc68cc37fa
    type: condition
    task:
      id: 9996c9bc-f6ae-4dfe-84b4-9ffc68cc37fa
      version: -1
      name: Should the original email be retrieved?
      description: If True, retrieve the original email in the thread
      type: condition
      iscommand: false
      brand: ""
    nexttasks:
      '#default#':
      - "2"
      Yes-Alerts:
      - "34"
      Yes-Forwarded:
      - "33"
    separatecontext: false
    conditions:
    - label: Yes-Forwarded
      condition:
      - - operator: isEqualString
          left:
            value:
              complex:
                root: inputs.GetOriginalEmail
            iscontext: true
          right:
            value:
              simple: "True"
          ignorecase: true
      - - operator: isNotEmpty
          left:
            value:
              complex:
                root: incident
                accessor: phishingreporteremailheaders
            iscontext: true
    - label: Yes-Alerts
      condition:
      - - operator: isEqualString
          left:
            value:
              complex:
                root: inputs.GetOriginalEmail
            iscontext: true
          right:
            value:
              simple: "True"
    view: |-
      {
        "position": {
          "x": -260,
          "y": 190
        }
      }
    note: false
    timertriggers: []
    ignoreworker: false
    skipunavailable: false
    quietmode: 0
    isoversize: false
    isautoswitchedtoquietmode: false
  "18":
    id: "18"
    taskid: 182a8a03-eeb6-4780-8384-e115db2b9851
    type: condition
    task:
      id: 182a8a03-eeb6-4780-8384-e115db2b9851
      version: -1
      name: Was the original email retrieved?
      description: Is there an "Email" object in the context?
      type: condition
      iscommand: false
      brand: ""
    nexttasks:
      '#default#':
      - "2"
      Email Exist:
      - "22"
    separatecontext: false
    conditions:
    - label: Email Exist
      condition:
      - - operator: isExists
          left:
            value:
              complex:
                root: Email
            iscontext: true
    view: |-
      {
        "position": {
          "x": 180,
          "y": 1810
        }
      }
    note: false
    timertriggers: []
    ignoreworker: false
    skipunavailable: false
    quietmode: 0
    isoversize: false
    isautoswitchedtoquietmode: false
  "19":
    id: "19"
    taskid: fb33e0db-2552-4a83-8d98-048d039767f1
    type: regular
    task:
      id: fb33e0db-2552-4a83-8d98-048d039767f1
      version: -1
      name: Display email information in layout
      description: Updates Cortex XSOAR incident fields using data from the email
        object.
      script: Builtin|||setIncident
      type: regular
      iscommand: true
      brand: Builtin
    nexttasks:
      '#none#':
      - "11"
    scriptarguments:
      attachmentcount:
        complex:
          root: Email
          accessor: |
            Attachment.Count
      attachmentextension:
        complex:
          root: Email
          accessor: Attachment.Extension
      attachmenthash:
        complex:
          root: Email
          accessor: Attachment.Hash
      attachmentid:
        complex:
          root: Email
          accessor: Attachment.ID
      attachmentitem:
        complex:
          root: Email
          accessor: Attachment.Item
      attachmentname:
        complex:
          root: Email
          accessor: Attachment.Name
      attachmentsize:
        complex:
          root: Email
          accessor: Attachment.Size
      attachmenttype:
        complex:
          root: Email
          accessor: Attachment.Type
      deleteEmptyField:
        simple: "True"
      emailbcc:
        complex:
          root: Email
          accessor: HeadersMap.BCC
          transformers:
          - operator: uniq
          - operator: Stringify
      emailbody:
        complex:
          root: Email
          accessor: Text
          transformers:
          - operator: Stringify
      emailbodyformat:
        complex:
          root: Email
          accessor: BodyFormat
      emailbodyhtml:
        complex:
          root: Email
          accessor: HTML
          transformers:
          - operator: Stringify
      emailcc:
        complex:
          root: Email
          accessor: CC
          transformers:
          - operator: uniq
          - operator: Stringify
      emailclientname:
        complex:
          root: Email
          accessor: ClientName
      emailfrom:
        complex:
          root: Email
          accessor: From
          transformers:
          - operator: uniq
          - operator: Stringify
      emailhtml:
        complex:
          root: Email
          accessor: HTML
          transformers:
          - operator: uniq
      emailimage:
        complex:
          root: Email
          accessor: Image
      emailinreplyto:
        complex:
          root: Email
          accessor: InReplyTo
      emailkeywords:
        complex:
          root: Email
          accessor: Keywords
      emailmessageid:
        complex:
          root: Email
          accessor: HeadersMap.Message-ID
          transformers:
          - operator: uniq
      emailreplyto:
        complex:
          root: Email
          accessor: HeadersMap.Reply-To
          transformers:
          - operator: uniq
      emailreturnpath:
        complex:
          root: Email
          accessor: HeadersMap.Return-Path
          transformers:
          - operator: uniq
      emailsenderip:
        complex:
          root: Email
          accessor: SenderIP
          transformers:
          - operator: uniq
      emailsize:
        complex:
          root: Email
          accessor: Size
          transformers:
          - operator: uniq
      emailsource:
        complex:
          root: Email
          accessor: Source
          transformers:
          - operator: uniq
      emailsubject:
        complex:
          root: Email
          accessor: Subject
          transformers:
          - operator: uniq
          - operator: Stringify
      emailto:
        complex:
          root: Email
          accessor: To
          transformers:
          - operator: uniq
          - operator: join
            args:
              separator:
                value:
                  simple: ','
      emailtocount:
        complex:
          root: Email
          accessor: To
          transformers:
          - operator: uniq
          - operator: count
      emailurlclicked:
        complex:
          root: EmailUrlClicked
    separatecontext: false
    view: |-
      {
        "position": {
          "x": 1280,
          "y": 2780
        }
      }
    note: false
    timertriggers: []
    ignoreworker: false
    skipunavailable: false
    quietmode: 0
    isoversize: false
    isautoswitchedtoquietmode: false
  "20":
    id: "20"
    taskid: 1a8cd39f-2278-4286-897d-a8233df11163
    type: regular
    task:
      id: 1a8cd39f-2278-4286-897d-a8233df11163
      version: -1
      name: Display email headers in layout - Email.Headers
      description: Fills the "Email Headers" grid field in the incident layout with
        the retrieved email headers.
      scriptName: SetGridField
      type: regular
      iscommand: false
      brand: ""
    nexttasks:
      '#none#':
      - "19"
    scriptarguments:
      columns:
        simple: headername,headervalue
      context_path:
        simple: Email.Headers
      grid_id:
        simple: emailheaders
      overwrite:
        simple: "true"
      sort_by:
        simple: headername
      unpack_nested_elements:
        simple: "false"
    reputationcalc: 2
    continueonerror: true
    separatecontext: false
    view: |-
      {
        "position": {
          "x": 340,
          "y": 2590
        }
      }
    note: false
    timertriggers: []
    ignoreworker: false
    skipunavailable: false
    quietmode: 0
    isoversize: false
    isautoswitchedtoquietmode: false
  "21":
    id: "21"
    taskid: 06c229f7-0d36-4831-8482-641670b43e31
    type: condition
    task:
      id: 06c229f7-0d36-4831-8482-641670b43e31
      version: -1
      name: Were email headers extracted successfully?
      description: Checks whether the email headers were extracted from the original
        email that was either attached or retrieved using available email integrations.
      type: condition
      iscommand: false
      brand: ""
    nexttasks:
      '#default#':
      - "2"
      Headers:
      - "20"
      HeadersMap:
      - "40"
    separatecontext: false
    conditions:
    - label: HeadersMap
      condition:
      - - operator: isNotEmpty
          left:
            value:
              complex:
                root: Email
                accessor: HeadersMap
            iscontext: true
    - label: Headers
      condition:
      - - operator: isNotEmpty
          left:
            value:
              simple: Email.Headers
            iscontext: true
    view: |-
      {
        "position": {
          "x": 660,
          "y": 2230
        }
      }
    note: false
    timertriggers: []
    ignoreworker: false
    skipunavailable: false
    quietmode: 0
    isoversize: false
    isautoswitchedtoquietmode: false
  "22":
    id: "22"
    taskid: 21a3fde3-5449-4927-8744-20183901636d
    type: title
    task:
      id: 21a3fde3-5449-4927-8744-20183901636d
      version: -1
      name: Incident Layout Display
      type: title
      iscommand: false
      brand: ""
      description: ''
    nexttasks:
      '#none#':
      - "21"
      - "25"
    separatecontext: false
    view: |-
      {
        "position": {
          "x": 1060,
          "y": 2060
        }
      }
    note: false
    timertriggers: []
    ignoreworker: false
    skipunavailable: false
    quietmode: 0
    isoversize: false
    isautoswitchedtoquietmode: false
  "23":
    id: "23"
    taskid: 9606b1d8-7a0c-49e5-8c05-e8001132c545
    type: condition
    task:
      id: 9606b1d8-7a0c-49e5-8c05-e8001132c545
      version: -1
      name: Are there any files in the incident?
      description: Checks whether the incident contains any kind of file.
      type: condition
      iscommand: false
      brand: ""
    nexttasks:
      '#default#':
      - "16"
      "yes":
      - "24"
    separatecontext: false
    conditions:
    - label: "yes"
      condition:
      - - operator: isNotEmpty
          left:
            value:
              complex:
                root: inputs.File
                accessor: EntryID
            iscontext: true
    view: |-
      {
        "position": {
          "x": 367.5,
          "y": -360
        }
      }
    note: false
    timertriggers: []
    ignoreworker: false
    skipunavailable: false
    quietmode: 0
    isoversize: false
    isautoswitchedtoquietmode: false
  "24":
    id: "24"
    taskid: 46c8c603-b607-4886-8b1c-e41c37944df3
    type: regular
    task:
      id: 46c8c603-b607-4886-8b1c-e41c37944df3
      version: -1
      name: Save incident files separately from email attachments
      description: Saves the files that were initially involved with the incident
        in a separate context key so that they are available separate from email attachment
        files.
      scriptName: SetAndHandleEmpty
      type: regular
      iscommand: false
      brand: ""
    nexttasks:
      '#none#':
      - "1"
    scriptarguments:
      key:
        simple: IncidentFiles
      value:
        complex:
          root: inputs.File
    separatecontext: false
    view: |-
      {
        "position": {
          "x": 367.5,
          "y": -170
        }
      }
    note: false
    timertriggers: []
    ignoreworker: false
    skipunavailable: false
    quietmode: 0
    isoversize: false
    isautoswitchedtoquietmode: false
  "25":
    id: "25"
    taskid: e71cd2a6-3a02-44dc-8af3-d0423e74e56a
    type: title
    task:
      id: e71cd2a6-3a02-44dc-8af3-d0423e74e56a
      version: -1
      name: Attachment Information
      description: Set multiple keys/values to the context.
      type: title
      iscommand: false
      brand: ""
    nexttasks:
      '#none#':
      - "26"
      - "27"
      - "28"
      - "29"
      - "30"
      - "31"
    separatecontext: false
    view: |-
      {
        "position": {
          "x": 2370,
          "y": 2230
        }
      }
    note: false
    timertriggers: []
    ignoreworker: false
    skipunavailable: false
    quietmode: 0
    isoversize: false
    isautoswitchedtoquietmode: false
  "26":
    id: "26"
    taskid: 3863273b-e1b3-4176-8128-cfe52980865f
    type: regular
    task:
      id: 3863273b-e1b3-4176-8128-cfe52980865f
      version: -1
      name: Save number of attachments
      description: Saves the number of attachments in the email.
      scriptName: SetAndHandleEmpty
      type: regular
      iscommand: false
      brand: ""
    nexttasks:
      '#none#':
      - "19"
    scriptarguments:
      key:
        simple: Email.Attachment.Count
      value:
        complex:
          root: File
          filters:
          - - operator: notIn
              left:
                value:
                  simple: File.EntryID
                iscontext: true
              right:
                value:
                  simple: IncidentFiles.EntryID
                iscontext: true
          transformers:
          - operator: count
    reputationcalc: 1
    separatecontext: false
    view: |-
      {
        "position": {
          "x": 1760,
          "y": 2430
        }
      }
    note: false
    timertriggers: []
    ignoreworker: false
    skipunavailable: false
    quietmode: 0
    isoversize: false
    isautoswitchedtoquietmode: false
  "27":
    id: "27"
    taskid: 3632c262-6b02-4e9c-8200-590700987dfd
    type: regular
    task:
      id: 3632c262-6b02-4e9c-8200-590700987dfd
      version: -1
      name: Save attachment extensions
      description: Saves the email attachment extensions.
      scriptName: SetAndHandleEmpty
      type: regular
      iscommand: false
      brand: ""
    nexttasks:
      '#none#':
      - "19"
    scriptarguments:
      key:
        simple: Email.Attachment.Extension
      value:
        complex:
          root: File
          filters:
          - - operator: notIn
              left:
                value:
                  simple: File.EntryID
                iscontext: true
              right:
                value:
                  simple: IncidentFiles.EntryID
                iscontext: true
          accessor: Extension
          transformers:
          - operator: join
            args:
              separator:
                value:
                  simple: ', '
    reputationcalc: 1
    separatecontext: false
    view: |-
      {
        "position": {
          "x": 1360,
          "y": 2430
        }
      }
    note: false
    timertriggers: []
    ignoreworker: false
    skipunavailable: false
    quietmode: 0
    isoversize: false
    isautoswitchedtoquietmode: false
  "28":
    id: "28"
    taskid: 3c3294fd-4282-4c5c-8061-71ab9375d863
    type: regular
    task:
      id: 3c3294fd-4282-4c5c-8061-71ab9375d863
      version: -1
      name: Save attachment MD5 hashes
      description: Saves the email attachment MD5 hashes.
      scriptName: SetAndHandleEmpty
      type: regular
      iscommand: false
      brand: ""
    nexttasks:
      '#none#':
      - "19"
    scriptarguments:
      key:
        simple: Email.Attachment.Hash
      value:
        complex:
          root: File
          filters:
          - - operator: notIn
              left:
                value:
                  simple: File.EntryID
                iscontext: true
              right:
                value:
                  simple: IncidentFiles.EntryID
                iscontext: true
          accessor: MD5
          transformers:
          - operator: join
            args:
              separator:
                value:
                  simple: ', '
    reputationcalc: 1
    separatecontext: false
    view: |-
      {
        "position": {
          "x": 2167.5,
          "y": 2430
        }
      }
    note: false
    timertriggers: []
    ignoreworker: false
    skipunavailable: false
    quietmode: 0
    isoversize: false
    isautoswitchedtoquietmode: false
  "29":
    id: "29"
    taskid: 54fb6a06-d996-4971-8845-1515c0a789c7
    type: regular
    task:
      id: 54fb6a06-d996-4971-8845-1515c0a789c7
      version: -1
      name: Save attachment names
      description: Saves the email attachment names.
      scriptName: SetAndHandleEmpty
      type: regular
      iscommand: false
      brand: ""
    nexttasks:
      '#none#':
      - "19"
    scriptarguments:
      key:
        simple: Email.Attachment.Name
      value:
        complex:
          root: File
          filters:
          - - operator: notIn
              left:
                value:
                  simple: File.EntryID
                iscontext: true
              right:
                value:
                  simple: IncidentFiles.EntryID
                iscontext: true
          accessor: Name
          transformers:
          - operator: join
            args:
              separator:
                value:
                  simple: ', '
    reputationcalc: 1
    separatecontext: false
    view: |-
      {
        "position": {
          "x": 2980,
          "y": 2430
        }
      }
    note: false
    timertriggers: []
    ignoreworker: false
    skipunavailable: false
    quietmode: 0
    isoversize: false
    isautoswitchedtoquietmode: false
  "30":
    id: "30"
    taskid: 12758f95-72cc-4152-80c3-d47d193c88bc
    type: regular
    task:
      id: 12758f95-72cc-4152-80c3-d47d193c88bc
      version: -1
      name: Save attachment sizes
      description: Saves the email attachment sizes.
      scriptName: SetAndHandleEmpty
      type: regular
      iscommand: false
      brand: ""
    nexttasks:
      '#none#':
      - "19"
    scriptarguments:
      key:
        simple: Email.Attachment.Size
      value:
        complex:
          root: File
          filters:
          - - operator: notIn
              left:
                value:
                  simple: File.EntryID
                iscontext: true
              right:
                value:
                  simple: IncidentFiles.EntryID
                iscontext: true
          accessor: Size
          transformers:
          - operator: join
            args:
              separator:
                value:
                  simple: ', '
    reputationcalc: 1
    separatecontext: false
    view: |-
      {
        "position": {
          "x": 2580,
          "y": 2430
        }
      }
    note: false
    timertriggers: []
    ignoreworker: false
    skipunavailable: false
    quietmode: 0
    isoversize: false
    isautoswitchedtoquietmode: false
  "31":
    id: "31"
    taskid: e46b20fc-c636-4aec-84cd-398399963607
    type: regular
    task:
      id: e46b20fc-c636-4aec-84cd-398399963607
      version: -1
      name: Save attachment types
      description: Saves the email attachment types.
      scriptName: SetAndHandleEmpty
      type: regular
      iscommand: false
      brand: ""
    nexttasks:
      '#none#':
      - "19"
    scriptarguments:
      key:
        simple: Email.Attachment.Type
      value:
        complex:
          root: File
          filters:
          - - operator: notIn
              left:
                value:
                  simple: File.EntryID
                iscontext: true
              right:
                value:
                  simple: IncidentFiles.EntryID
                iscontext: true
          accessor: Type
          transformers:
          - operator: join
            args:
              separator:
                value:
                  simple: ', '
    reputationcalc: 1
    separatecontext: false
    view: |-
      {
        "position": {
          "x": 3390,
          "y": 2430
        }
      }
    note: false
    timertriggers: []
    ignoreworker: false
    skipunavailable: false
    quietmode: 0
    isoversize: false
    isautoswitchedtoquietmode: false
  "32":
    id: "32"
    taskid: e7851ac8-e073-4265-80a6-5672bc266563
    type: regular
    task:
      id: e7851ac8-e073-4265-80a6-5672bc266563
      version: -1
      name: Normalize Reporter Email Headers
      description: This task normalizes the keys names of the headers which are different
        with each client. It will assist with extracting the relevant values for the
        next tasks.
      scriptName: SetGridField
      type: regular
      iscommand: false
      brand: ""
    nexttasks:
      '#none#':
      - "38"
    scriptarguments:
      columns:
        simple: headername,headervalue
      context_path:
        simple: headers
      grid_id:
        simple: phishingreporteremailheaders
      overwrite:
        simple: "true"
      sort_by:
        simple: headername
      unpack_nested_elements:
        simple: "false"
    continueonerror: true
    separatecontext: false
    view: |-
      {
        "position": {
          "x": 380,
          "y": 530
        }
      }
    note: false
    timertriggers: []
    ignoreworker: false
    skipunavailable: false
    quietmode: 0
    isoversize: false
    isautoswitchedtoquietmode: false
  "33":
    id: "33"
    taskid: 916f50ae-1904-4b57-8cfb-fb145e1c1d2d
    type: regular
    task:
      id: 916f50ae-1904-4b57-8cfb-fb145e1c1d2d
      version: -1
      name: Extract Reporter Email Headers
      description: Preserves the original state of reporter's headers, which are stored
        in the context.
      scriptName: Set
      type: regular
      iscommand: false
      brand: ""
    nexttasks:
      '#none#':
      - "32"
    scriptarguments:
      key:
        simple: headers
      value:
        complex:
          root: incident
          accessor: phishingreporteremailheaders
    separatecontext: false
    view: |-
      {
        "position": {
          "x": 380,
          "y": 365
        }
      }
    note: false
    timertriggers: []
    ignoreworker: false
    skipunavailable: false
    quietmode: 0
    isoversize: false
    isautoswitchedtoquietmode: false
  "34":
    id: "34"
    taskid: 0ba10465-2993-45df-8e26-861f651e6b71
    type: playbook
    task:
      id: 0ba10465-2993-45df-8e26-861f651e6b71
      version: -1
      name: Get Original Email - Generic v2
      description: |-
        This v2 playbook is being used inside the "Phishing" flow. It will retrieve an original mail based on the inputs.

        The inputs in this version are not using any labels and also allow the user to supply an email brand.

        You must have the necessary permissions in your email service to execute global search.

        - EWS: eDiscovery
        - Gmail: Google Apps Domain-Wide Delegation of Authority
        - MSGraph: As described here:
            * https://docs.microsoft.com/en-us/graph/api/message-get
            * https://docs.microsoft.com/en-us/graph/api/user-list-messages
      playbookName: Get Original Email - Generic v2
      type: playbook
      iscommand: false
      brand: ""
    nexttasks:
      '#none#':
      - "36"
    scriptarguments:
      EmailBrand:
        complex:
          root: inputs.EmailBrand
      EmailSubject:
        complex:
          root: inputs.Thread-Topic
      MessgaeID:
        complex:
          root: inputs.MessageID
      UserID:
        complex:
          root: inputs.UserID
    separatecontext: true
    loop:
      iscommand: false
      exitCondition: ""
      wait: 1
      max: 100
    view: |-
      {
        "position": {
          "x": -30,
          "y": 690
        }
      }
    note: false
    timertriggers: []
    ignoreworker: false
    skipunavailable: false
    quietmode: 0
    isoversize: false
    isautoswitchedtoquietmode: false
  "36":
    id: "36"
    taskid: feaf683a-92f6-43f3-84d2-b9e422b737d8
    type: condition
    task:
      id: feaf683a-92f6-43f3-84d2-b9e422b737d8
      version: -1
      name: Do we have original emails attached?
      description: Identifies whether the incident includes an email message attached
        as an eml or msg file and returns the answer to a playbook. Also saves the
        identified entry ID to context for later use. Commonly used in automated playbooks
        that handle phishing reports sent to a special phishing mailbox set up by
        the security team.
      scriptName: IdentifyAttachedEmail
      type: condition
      iscommand: false
      brand: ""
    nexttasks:
      "no":
      - "18"
      "yes":
      - "41"
    scriptarguments:
      entryid:
        simple: ${File.EntryID}
    reputationcalc: 1
    results:
    - reportedemailentryid
    separatecontext: false
    view: |-
      {
        "position": {
          "x": 180,
          "y": 885
        }
      }
    note: false
    timertriggers: []
    ignoreworker: false
    skipunavailable: false
    quietmode: 0
    isoversize: false
    isautoswitchedtoquietmode: false
  "37":
    id: "37"
    taskid: 9bbbf2fa-0874-4bb0-8e61-d939725d4e3d
    type: regular
    task:
      id: 9bbbf2fa-0874-4bb0-8e61-d939725d4e3d
      version: -1
      name: Display email headers in layout - Email.HeadersMap
      description: Fills the "Email Headers" grid field in the incident layout with
        the retrieved email headers.
      scriptName: SetGridField
      type: regular
      iscommand: false
      brand: ""
    nexttasks:
      '#none#':
      - "19"
    scriptarguments:
      columns:
        simple: headername,headervalue
      context_path:
        simple: ExtractedHeadersMap
      grid_id:
        simple: emailheaders
      overwrite:
        simple: "true"
      sort_by:
        simple: headername
      unpack_nested_elements:
        simple: "true"
    reputationcalc: 2
    continueonerror: true
    separatecontext: false
    view: |-
      {
        "position": {
          "x": 790,
          "y": 2590
        }
      }
    note: false
    timertriggers: []
    ignoreworker: false
    skipunavailable: false
    quietmode: 0
    isoversize: false
    isautoswitchedtoquietmode: false
  "38":
    id: "38"
    taskid: e4288592-44d9-4a38-80f0-ed5f5bf70881
    type: playbook
    task:
      id: e4288592-44d9-4a38-80f0-ed5f5bf70881
      version: -1
      name: Get Original Email - Generic v2
      description: |-
        Use this playbook to retrieve the original email in the thread, including headers and attahcments, when the reporting user forwarded the original email not as an attachment.

        You must have the necessary permissions in your email service to execute global search.

        - EWS: eDiscovery
        - Gmail: Google Apps Domain-Wide Delegation of Authority
        - MSGraph: As described here:
            * https://docs.microsoft.com/en-us/graph/api/message-get
            * https://docs.microsoft.com/en-us/graph/api/user-list-messages
      playbookName: Get Original Email - Generic v2
      type: playbook
      iscommand: false
      brand: ""
    nexttasks:
      '#none#':
      - "36"
    scriptarguments:
      EmailBrand:
        complex:
          root: incident
          accessor: sourceBrand
      EmailSubject:
        complex:
          root: incident.phishingreporteremailheaders
          filters:
          - - operator: isEqualString
              left:
                value:
                  simple: incident.phishingreporteremailheaders.headername
                iscontext: true
              right:
                value:
                  simple: Thread-Topic
          accessor: headervalue
      MessgaeID:
        complex:
          root: incident.phishingreporteremailheaders
          filters:
          - - operator: isEqualString
              left:
                value:
                  simple: incident.phishingreporteremailheaders.headername
                iscontext: true
              right:
                value:
                  simple: In-Reply-To
          accessor: headervalue
      UserID:
        complex:
          root: inputs.UserID
    separatecontext: true
    loop:
      iscommand: false
      exitCondition: ""
      wait: 1
      max: 100
    view: |-
      {
        "position": {
          "x": 380,
          "y": 695
        }
      }
    note: false
    timertriggers: []
    ignoreworker: false
    skipunavailable: false
    quietmode: 0
    isoversize: false
    isautoswitchedtoquietmode: false
  "39":
    id: "39"
    taskid: 00aaa8aa-1f4b-4390-88ed-89618d43e85e
    type: condition
    task:
      id: 00aaa8aa-1f4b-4390-88ed-89618d43e85e
      version: -1
      name: Check if attachments were found in eml file
      description: Checks if attachments were found in an eml file to display their
        details in the layout.
      type: condition
      iscommand: false
      brand: ""
    nexttasks:
      '#default#':
      - "21"
      "yes":
      - "22"
    separatecontext: false
    conditions:
    - label: "yes"
      condition:
      - - operator: isNotEmpty
          left:
            value:
              complex:
                root: Email
                accessor: AttachmentNames
            iscontext: true
    view: |-
      {
        "position": {
          "x": 660,
          "y": 1810
        }
      }
    note: false
    timertriggers: []
    ignoreworker: false
    skipunavailable: false
    quietmode: 0
    isoversize: false
    isautoswitchedtoquietmode: false
  "40":
    id: "40"
    taskid: f0965d4e-d773-40d5-86ed-1033ba39d9f3
    type: regular
    task:
      id: f0965d4e-d773-40d5-86ed-1033ba39d9f3
      version: -1
      name: Set ExtractedHeadersMap
      description: Set a value in context under the key you entered.
      scriptName: Set
      type: regular
      iscommand: false
      brand: ""
    nexttasks:
      '#none#':
      - "37"
    scriptarguments:
      key:
        simple: ExtractedHeadersMap
      value:
        complex:
          root: Email.HeadersMap
          filters:
          - - operator: isNotEmpty
              left:
                value:
                  simple: Email.HeadersMap
                iscontext: true
    separatecontext: false
    view: |-
      {
        "position": {
          "x": 790,
          "y": 2430
        }
      }
    note: false
    timertriggers: []
    ignoreworker: false
    skipunavailable: false
    quietmode: 0
    isoversize: false
    isautoswitchedtoquietmode: false
  "41":
    id: "41"
    taskid: 710b0ea5-cc2e-4fb5-80b6-89764e57459a
    type: condition
    task:
      id: 710b0ea5-cc2e-4fb5-80b6-89764e57459a
      version: -1
      name: Did the automation find more than one email?
      description: Checks if the 'Get Original Email - Generic v2' found more than
        one eml file.
      type: condition
      iscommand: false
      brand: ""
    nexttasks:
      '#default#':
      - "3"
      "yes":
      - "42"
    separatecontext: false
    conditions:
    - label: "yes"
      condition:
      - - operator: greaterThan
          left:
            value:
              complex:
                root: File
                filters:
                - - operator: isEqualString
                    left:
                      value:
                        simple: File.Extension
                      iscontext: true
                    right:
                      value:
                        simple: eml
                    ignorecase: true
                  - operator: isEqualString
                    left:
                      value:
                        simple: File.Extension
                      iscontext: true
                    right:
                      value:
                        simple: msg
                    ignorecase: true
                accessor: EntryID
                transformers:
                - operator: uniq
                - operator: count
            iscontext: true
          right:
            value:
              simple: "1"
    view: |-
      {
        "position": {
          "x": 410,
          "y": 1090
        }
      }
    note: false
    timertriggers: []
    ignoreworker: false
    skipunavailable: false
    quietmode: 0
    isoversize: false
    isautoswitchedtoquietmode: false
  "42":
    id: "42"
    taskid: 524c2ea5-8d47-40e4-8295-03b16a635355
    type: collection
    task:
      id: 524c2ea5-8d47-40e4-8295-03b16a635355
      version: -1
      name: Handling multiple email files
      description: Asks the user to provide the EntryID of one of the eml files found.
      type: collection
      iscommand: false
      brand: ""
    nexttasks:
      '#none#':
      - "43"
    separatecontext: false
    view: |-
      {
        "position": {
          "x": 410,
          "y": 1300
        }
      }
    note: false
    timertriggers: []
    ignoreworker: false
    message:
      to:
      subject:
      body:
        simple: Several email files were found, please pick the relevant one
      methods: []
      format: ""
      bcc:
      cc:
      timings:
        retriescount: 2
        retriesinterval: 360
        completeafterreplies: 1
    form:
      questions:
      - id: "0"
        label: ""
        labelarg:
          simple: Which EntryID should the playbook process?
        required: false
        gridcolumns: []
        defaultrows: []
        type: shortText
        options: []
        optionsarg:
        - complex:
            root: File
            filters:
            - - operator: isEqualString
                left:
                  value:
                    simple: File.Extension
                  iscontext: true
                right:
                  value:
                    simple: eml
                ignorecase: true
              - operator: isEqualString
                left:
                  value:
                    simple: File.Extension
                  iscontext: true
                right:
                  value:
                    simple: msg
                ignorecase: true
            accessor: Name
        - {}
        fieldassociated: ""
        placeholder: ""
        tooltip: ""
        readonly: false
      title: Handling multiple email files
      description: Please review the email files retrieved under "Get Original Email
        - Generic v2" playbook and insert the relevant entry id to process
      sender: Your SOC team
      expired: false
      totalanswers: 0
    skipunavailable: false
    quietmode: 0
    isoversize: false
    isautoswitchedtoquietmode: false
  "43":
    id: "43"
    taskid: a0d681cd-7626-4609-8480-3dd03e172fbd
    type: regular
    task:
      id: a0d681cd-7626-4609-8480-3dd03e172fbd
      version: -1
      name: Set the relevant file entry id
      description: Set a value in context under the key you entered.
      scriptName: Set
      type: regular
      iscommand: false
      brand: ""
    nexttasks:
      '#none#':
      - "3"
    scriptarguments:
      append:
        simple: "false"
      key:
        simple: reportedemailentryid
      value:
        complex:
<<<<<<< HEAD
          root: Choose the relevant email file.Answers
=======
          root: Handling multiple email files.Answers
>>>>>>> cce21f65
          accessor: "0"
    separatecontext: false
    view: |-
      {
        "position": {
          "x": 410,
          "y": 1470
        }
      }
    note: false
    timertriggers: []
    ignoreworker: false
    skipunavailable: false
    quietmode: 0
    isoversize: false
    isautoswitchedtoquietmode: false
view: |-
  {
    "linkLabelsPosition": {
      "16_2_#default#": 0.28,
      "16_34_Yes-Alerts": 0.45,
      "18_22_Email Exist": 0.38,
      "23_24_yes": 0.49,
      "41_3_#default#": 0.35,
      "41_42_yes": 0.5,
      "4_5_yes": 0.57
    },
    "paper": {
      "dimensions": {
        "height": 4105,
        "width": 4030,
        "x": -260,
        "y": -510
      }
    }
  }
inputs:
- key: File
  value:
    complex:
      root: File
  required: false
  description: An EML or MSG file with
  playbookInputQuery:
- key: Email
  value:
    complex:
      root: incident
      accessor: emailto
  required: false
  description: The receiving email address.
  playbookInputQuery:
- key: EmailCC
  value:
    complex:
      root: incident
      accessor: emailcc
  required: false
  description: CC addresses.
  playbookInputQuery:
- key: EmailFrom
  value:
    complex:
      root: incident
      accessor: emailfrom
  required: false
  description: The originator of the email.
  playbookInputQuery:
- key: EmailSubject
  value:
    complex:
      root: incident
      accessor: emailsubject
  required: false
  description: The email’s subject.
  playbookInputQuery:
- key: EmailText
  value:
    complex:
      root: incident
      accessor: emailbody
  required: false
  description: The email’s text.
  playbookInputQuery:
- key: EmailHtml
  value:
    complex:
      root: incident
      accessor: emailhtml
  required: false
  description: The email’s html.
  playbookInputQuery:
- key: EmailHeaders
  value:
    complex:
      root: incident
      accessor: phishingreporteremailheaders
  required: false
  description: The email’s headers.
  playbookInputQuery:
- key: EmailFormat
  value:
    complex:
      root: incident
      accessor: emailformat
  required: false
  description: The email’s format.
  playbookInputQuery:
- key: GetOriginalEmail
  value:
    simple: "False"
  required: false
  description: |-
    Retrieves the original email in the thread. Default is "False".

    You must have the necessary permissions in your email service to execute global search.

    - EWS: eDiscovery
    - Gmail: Google Apps Domain-Wide Delegation of Authority
    - MSGraph: As described here:
      * https://docs.microsoft.com/en-us/graph/api/message-get
      * https://docs.microsoft.com/en-us/graph/api/user-list-messages
  playbookInputQuery:
- key: MessageID
  value:
    complex:
      root: incident
      accessor: emailmessageid
  required: false
  description: The original email message id to retrieve. Holds the value of the "Message-ID"
    header of the original email. This value will be passed as an input to the playbook
    "Get Original Email - Generic v2"
  playbookInputQuery:
- key: UserID
  value:
    complex:
      root: incident
      accessor: emailto
      transformers:
      - operator: replaceMatch
        args:
          regex:
            value:
              simple: (?i).*<([A-Z0-9._%+-]+@[A-Z0-9.-]+\.[A-Z]{2,})>
          replaceWith:
            value:
              simple: $1
  required: false
  description: The user's email address for which to retrieve the original email.
    This value will be passed as an input to the playbook "Get Original Email - Generic
    v2".
  playbookInputQuery:
- key: Thread-Topic
  value:
    complex:
      root: incident
      accessor: emailsubject
  required: false
  description: The value of the "Thread-Topic" header which holds the original email
    subject. This is necessary for forwarded emails scenarios. It will be passed as
    an input to the "Get Original Email - Generic v2" playbook to be used in the relevant
    sub-playbooks.
  playbookInputQuery:
- key: EmailBrand
  value: {}
  required: false
  description: |-
    When this value supplied, only the relevant playbook will run.
    Possible values:
    - Gmail
    - EWS v2
    - MicrosoftGraphMail
    - EmailSecurityGateway

    If none of the above values is supplied, all of the playbooks will run.
  playbookInputQuery:
outputs:
- contextPath: Email.HTML
  description: Email 'html' body if exists.
  type: string
- contextPath: Email
  description: Email object.
  type: string
- contextPath: Email.CC
  description: Email 'cc' addresses.
  type: string
- contextPath: Email.From
  description: Email 'from' sender.
  type: string
- contextPath: Email.Subject
  description: Email subject.
  type: string
- contextPath: Email.To
  description: Email 'to' addresses.
  type: string
- contextPath: Email.Text
  description: Email 'text' body if exists.
  type: string
- contextPath: Email.Headers
  description: The full email headers as a single string.
  type: string
- contextPath: Email.Attachments
  description: The list of attachment names in the email.
  type: string
- contextPath: Email.Format
  description: The format of the email if available.
  type: string
- contextPath: File
  description: The File object.
  type: string
tests:
- Process Email - Generic - Test - Incident Starter
fromversion: 6.0.0<|MERGE_RESOLUTION|>--- conflicted
+++ resolved
@@ -1785,11 +1785,7 @@
         simple: reportedemailentryid
       value:
         complex:
-<<<<<<< HEAD
-          root: Choose the relevant email file.Answers
-=======
           root: Handling multiple email files.Answers
->>>>>>> cce21f65
           accessor: "0"
     separatecontext: false
     view: |-
