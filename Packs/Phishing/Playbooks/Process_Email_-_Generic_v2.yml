--- conflicted
+++ resolved
@@ -1,5 +1,7 @@
 id: Process Email - Generic v2
 version: -1
+contentitemexportablefields:
+  contentitemfields: {}
 name: Process Email - Generic v2
 description: |
   Add email details to the relevant context entities and handle the case where original emails are attached.
@@ -13,14 +15,9 @@
       * Gmail
       * FireEye EX and FireEye CM
       * Proofpoint Protection Server
-<<<<<<< HEAD
-      * Agari Phishing Defense
-      * Mimecast
-=======
       * Agari Phishing Defense (EWS v2, MSGraph Mail, Gmail)
       * Mimecast
 
->>>>>>> c108cde7
   This will assist with parsing the email artifacts in a more efficient way.
 starttaskid: "0"
 tasks:
@@ -124,13 +121,8 @@
     view: |-
       {
         "position": {
-<<<<<<< HEAD
           "x": -260,
           "y": 2650
-=======
-          "x": -110,
-          "y": 2590
->>>>>>> c108cde7
         }
       }
     note: false
@@ -168,13 +160,8 @@
     view: |-
       {
         "position": {
-<<<<<<< HEAD
           "x": 920,
           "y": 1765
-=======
-          "x": 660,
-          "y": 1645
->>>>>>> c108cde7
         }
       }
     note: false
@@ -244,13 +231,8 @@
     view: |-
       {
         "position": {
-<<<<<<< HEAD
           "x": 300,
           "y": 3470
-=======
-          "x": 340,
-          "y": 3080
->>>>>>> c108cde7
         }
       }
     note: false
@@ -290,13 +272,8 @@
     view: |-
       {
         "position": {
-<<<<<<< HEAD
           "x": 60,
           "y": 3690
-=======
-          "x": 100,
-          "y": 3300
->>>>>>> c108cde7
         }
       }
     note: false
@@ -322,13 +299,8 @@
     view: |-
       {
         "position": {
-<<<<<<< HEAD
           "x": 300,
           "y": 3920
-=======
-          "x": 340,
-          "y": 3530
->>>>>>> c108cde7
         }
       }
     note: false
@@ -357,13 +329,8 @@
     view: |-
       {
         "position": {
-<<<<<<< HEAD
           "x": 300,
           "y": 3340
-=======
-          "x": 340,
-          "y": 2950
->>>>>>> c108cde7
         }
       }
     note: false
@@ -428,7 +395,7 @@
       {
         "position": {
           "x": -260,
-          "y": 190
+          "y": 200
         }
       }
     note: false
@@ -468,13 +435,8 @@
     view: |-
       {
         "position": {
-<<<<<<< HEAD
           "x": 40,
           "y": 1590
-=======
-          "x": 180,
-          "y": 1810
->>>>>>> c108cde7
         }
       }
     note: false
@@ -486,17 +448,10 @@
     isautoswitchedtoquietmode: false
   "19":
     id: "19"
-<<<<<<< HEAD
     taskid: 127c1de4-ef79-4d1a-8bd0-6ae37fb9b0a7
     type: regular
     task:
       id: 127c1de4-ef79-4d1a-8bd0-6ae37fb9b0a7
-=======
-    taskid: fb33e0db-2552-4a83-8d98-048d039767f1
-    type: regular
-    task:
-      id: fb33e0db-2552-4a83-8d98-048d039767f1
->>>>>>> c108cde7
       version: -1
       name: Display email information in layout (HeadersMap)
       description: Updates Cortex XSOAR incident fields using data from the email
@@ -715,13 +670,8 @@
     view: |-
       {
         "position": {
-<<<<<<< HEAD
           "x": 950,
           "y": 2830
-=======
-          "x": 1280,
-          "y": 2780
->>>>>>> c108cde7
         }
       }
     note: false
@@ -767,13 +717,8 @@
     view: |-
       {
         "position": {
-<<<<<<< HEAD
           "x": 220,
           "y": 2650
-=======
-          "x": 340,
-          "y": 2590
->>>>>>> c108cde7
         }
       }
     note: false
@@ -824,13 +769,8 @@
     view: |-
       {
         "position": {
-<<<<<<< HEAD
           "x": 460,
           "y": 2310
-=======
-          "x": 660,
-          "y": 2230
->>>>>>> c108cde7
         }
       }
     note: false
@@ -860,13 +800,8 @@
     view: |-
       {
         "position": {
-<<<<<<< HEAD
           "x": 1200,
           "y": 2160
-=======
-          "x": 1060,
-          "y": 2060
->>>>>>> c108cde7
         }
       }
     note: false
@@ -981,13 +916,8 @@
     view: |-
       {
         "position": {
-<<<<<<< HEAD
           "x": 2250,
           "y": 2290
-=======
-          "x": 2370,
-          "y": 2230
->>>>>>> c108cde7
         }
       }
     note: false
@@ -1036,13 +966,8 @@
     view: |-
       {
         "position": {
-<<<<<<< HEAD
           "x": 1640,
           "y": 2490
-=======
-          "x": 1760,
-          "y": 2430
->>>>>>> c108cde7
         }
       }
     note: false
@@ -1096,13 +1021,8 @@
     view: |-
       {
         "position": {
-<<<<<<< HEAD
           "x": 1240,
           "y": 2490
-=======
-          "x": 1360,
-          "y": 2430
->>>>>>> c108cde7
         }
       }
     note: false
@@ -1156,13 +1076,8 @@
     view: |-
       {
         "position": {
-<<<<<<< HEAD
           "x": 2047.5,
           "y": 2490
-=======
-          "x": 2167.5,
-          "y": 2430
->>>>>>> c108cde7
         }
       }
     note: false
@@ -1216,13 +1131,8 @@
     view: |-
       {
         "position": {
-<<<<<<< HEAD
           "x": 2860,
           "y": 2490
-=======
-          "x": 2980,
-          "y": 2430
->>>>>>> c108cde7
         }
       }
     note: false
@@ -1276,13 +1186,8 @@
     view: |-
       {
         "position": {
-<<<<<<< HEAD
           "x": 2460,
           "y": 2490
-=======
-          "x": 2580,
-          "y": 2430
->>>>>>> c108cde7
         }
       }
     note: false
@@ -1336,13 +1241,8 @@
     view: |-
       {
         "position": {
-<<<<<<< HEAD
           "x": 3270,
           "y": 2490
-=======
-          "x": 3390,
-          "y": 2430
->>>>>>> c108cde7
         }
       }
     note: false
@@ -1448,11 +1348,6 @@
       name: Get Original Email - Generic v2
       description: |-
         This v2 playbook is being used inside the "Phishing" flow. It will retrieve an original mail based on the inputs.
-<<<<<<< HEAD
-
-        The inputs in this version are not using any labels and also allow the user to supply an email brand.
-=======
->>>>>>> c108cde7
 
         The inputs in this version are not using any labels and also allow the user to supply an email brand.
 
@@ -1533,11 +1428,7 @@
       "no":
       - "18"
       "yes":
-<<<<<<< HEAD
       - "48"
-=======
-      - "41"
->>>>>>> c108cde7
     scriptarguments:
       entryid:
         simple: ${File.EntryID}
@@ -1595,13 +1486,8 @@
     view: |-
       {
         "position": {
-<<<<<<< HEAD
           "x": 670,
           "y": 2650
-=======
-          "x": 790,
-          "y": 2590
->>>>>>> c108cde7
         }
       }
     note: false
@@ -1722,13 +1608,8 @@
     view: |-
       {
         "position": {
-<<<<<<< HEAD
           "x": 920,
           "y": 1930
-=======
-          "x": 660,
-          "y": 1810
->>>>>>> c108cde7
         }
       }
     note: false
@@ -1770,13 +1651,8 @@
     view: |-
       {
         "position": {
-<<<<<<< HEAD
           "x": 670,
           "y": 2490
-=======
-          "x": 790,
-          "y": 2430
->>>>>>> c108cde7
         }
       }
     note: false
@@ -1843,13 +1719,8 @@
     view: |-
       {
         "position": {
-<<<<<<< HEAD
           "x": 500,
           "y": 1220
-=======
-          "x": 410,
-          "y": 1090
->>>>>>> c108cde7
         }
       }
     note: false
@@ -1878,13 +1749,8 @@
     view: |-
       {
         "position": {
-<<<<<<< HEAD
           "x": 500,
           "y": 1420
-=======
-          "x": 410,
-          "y": 1300
->>>>>>> c108cde7
         }
       }
     note: false
@@ -1975,17 +1841,12 @@
         simple: reportedemailentryid
       value:
         complex:
-<<<<<<< HEAD
           root: Choose the relevant email file.Answers
-=======
-          root: Handling multiple email files.Answers
->>>>>>> c108cde7
           accessor: "0"
     separatecontext: false
     view: |-
       {
         "position": {
-<<<<<<< HEAD
           "x": 500,
           "y": 1590
         }
@@ -2268,45 +2129,32 @@
         "position": {
           "x": -260,
           "y": 870
-=======
-          "x": 410,
-          "y": 1470
->>>>>>> c108cde7
-        }
-      }
-    note: false
-    timertriggers: []
-    ignoreworker: false
-    skipunavailable: false
-    quietmode: 0
-    isoversize: false
-    isautoswitchedtoquietmode: false
+        }
+      }
+    note: false
+    timertriggers: []
+    ignoreworker: false
+    skipunavailable: false
+    quietmode: 0
+    isoversize: false
+    isautoswitchedtoquietmode: false
+system: true
 view: |-
   {
     "linkLabelsPosition": {
       "16_34_Yes-Alerts": 0.76,
       "21_40_HeadersMap": 0.59,
       "23_24_yes": 0.49,
-<<<<<<< HEAD
       "39_21_#default#": 0.26,
       "39_22_yes": 0.17,
       "41_42_yes": 0.5,
       "45_11_#default#": 0.11,
-=======
-      "41_3_#default#": 0.35,
-      "41_42_yes": 0.5,
->>>>>>> c108cde7
       "4_5_yes": 0.57
     },
     "paper": {
       "dimensions": {
-<<<<<<< HEAD
         "height": 4495,
         "width": 3910,
-=======
-        "height": 4105,
-        "width": 4030,
->>>>>>> c108cde7
         "x": -260,
         "y": -510
       }
@@ -2400,10 +2248,7 @@
       * https://docs.microsoft.com/en-us/graph/api/user-list-messages
   playbookInputQuery:
 - key: MessageID
-  value:
-    complex:
-      root: incident
-      accessor: emailmessageid
+  value: {}
   required: false
   description: The original email message id to retrieve. Holds the value of the "Message-ID"
     header of the original email. This value will be passed as an input to the playbook
@@ -2413,7 +2258,7 @@
   value:
     complex:
       root: incident
-      accessor: emailto
+      accessor: emailfrom
       transformers:
       - operator: replaceMatch
         args:
@@ -2429,10 +2274,7 @@
     v2".
   playbookInputQuery:
 - key: Thread-Topic
-  value:
-    complex:
-      root: incident
-      accessor: emailsubject
+  value: {}
   required: false
   description: The value of the "Thread-Topic" header which holds the original email
     subject. This is necessary for forwarded emails scenarios. It will be passed as
@@ -2443,27 +2285,19 @@
   value: {}
   required: false
   description: |-
-<<<<<<< HEAD
-    When this value supplied, only the relevant playbook will run.
-=======
     When this value provided, only the relevant playbook will run.
->>>>>>> c108cde7
     Possible values:
     - Gmail
     - EWS v2
     - MicrosoftGraphMail
     - EmailSecurityGateway
 
-<<<<<<< HEAD
-    If none of the above values is supplied, all of the playbooks will run.
-=======
     Choosing the EmailSecurityGateway will execute the following if enabled:
         - FireEye EX (Email Security)
         - Proofpoint TAP
         - Mimecast
 
     If none of the above values will be provided, all of the sub-playbooks will be executed.
->>>>>>> c108cde7
   playbookInputQuery:
 outputs:
 - contextPath: Email.HTML
