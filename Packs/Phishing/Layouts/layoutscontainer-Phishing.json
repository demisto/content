--- conflicted
+++ resolved
@@ -1,42 +1,4 @@
 {
-    "close": {
-        "sections": [
-            {
-                "description": "",
-                "fields": [
-                    {
-                        "fieldId": "incident_closereason",
-                        "isVisible": true
-                    },
-                    {
-                        "fieldId": "incident_closenotes",
-                        "isVisible": true
-                    }
-                ],
-                "isVisible": true,
-                "name": "Basic Information",
-                "query": null,
-                "queryType": "",
-                "readOnly": false,
-                "type": ""
-            },
-            {
-                "description": "",
-                "fields": [
-                    {
-                        "fieldId": "incident_verdict",
-                        "isVisible": true
-                    }
-                ],
-                "isVisible": true,
-                "name": "Custom Fields",
-                "query": null,
-                "queryType": "",
-                "readOnly": false,
-                "type": ""
-            }
-        ]
-    },
     "detailsV2": {
         "tabs": [
             {
@@ -59,7 +21,6 @@
                                 "id": "1cc0c4a0-9bd7-11e9-ba23-8723b1f1df6b",
                                 "index": 0,
                                 "listId": "fce71720-98b0-11e9-97d7-ed26ef9e46c8",
-                                "sectionItemType": "field",
                                 "startCol": 0
                             },
                             {
@@ -70,7 +31,6 @@
                                 "id": "20430d90-9bd7-11e9-ba23-8723b1f1df6b",
                                 "index": 1,
                                 "listId": "fce71720-98b0-11e9-97d7-ed26ef9e46c8",
-                                "sectionItemType": "field",
                                 "startCol": 0
                             },
                             {
@@ -79,7 +39,6 @@
                                 "height": 24,
                                 "id": "4fd2b640-a7d6-11e9-8433-9f52f2917950",
                                 "index": 2,
-                                "sectionItemType": "field",
                                 "startCol": 0
                             },
                             {
@@ -88,7 +47,6 @@
                                 "height": 24,
                                 "id": "87e18ad0-9bd7-11e9-ba23-8723b1f1df6b",
                                 "index": 3,
-                                "sectionItemType": "field",
                                 "startCol": 0
                             },
                             {
@@ -96,8 +54,7 @@
                                 "fieldId": "sourceinstance",
                                 "height": 24,
                                 "id": "43cfe2d0-9bee-11e9-9a3f-8b4b2158e260",
-                                "index": 3,
-                                "sectionItemType": "field",
+                                "index": 4,
                                 "startCol": 0
                             },
                             {
@@ -106,9 +63,8 @@
                                 "fieldId": "sourcebrand",
                                 "height": 24,
                                 "id": "42f03130-9bee-11e9-9a3f-8b4b2158e260",
-                                "index": 4,
+                                "index": 5,
                                 "listId": "fce71720-98b0-11e9-97d7-ed26ef9e46c8",
-                                "sectionItemType": "field",
                                 "startCol": 0
                             },
                             {
@@ -295,7 +251,6 @@
                                 "height": 24,
                                 "id": "e92b52b0-a863-11e9-aeb8-c3448b5d692d",
                                 "index": 0,
-                                "sectionItemType": "field",
                                 "startCol": 0
                             },
                             {
@@ -306,7 +261,6 @@
                                 "id": "930bf0a0-a864-11e9-aeb8-c3448b5d692d",
                                 "index": 1,
                                 "listId": "c9b7ded0-a863-11e9-aeb8-c3448b5d692d",
-                                "sectionItemType": "field",
                                 "startCol": 0
                             },
                             {
@@ -315,7 +269,6 @@
                                 "height": 24,
                                 "id": "99cbd860-a864-11e9-aeb8-c3448b5d692d",
                                 "index": 2,
-                                "sectionItemType": "field",
                                 "startCol": 0
                             },
                             {
@@ -326,7 +279,6 @@
                                 "id": "a1a67ef0-a864-11e9-aeb8-c3448b5d692d",
                                 "index": 3,
                                 "listId": "c9b7ded0-a863-11e9-aeb8-c3448b5d692d",
-                                "sectionItemType": "field",
                                 "startCol": 0
                             },
                             {
@@ -337,7 +289,6 @@
                                 "id": "6cd9de10-9bee-11e9-9a3f-8b4b2158e260",
                                 "index": 4,
                                 "listId": "24257a20-98b1-11e9-97d7-ed26ef9e46c8",
-                                "sectionItemType": "field",
                                 "startCol": 0
                             },
                             {
@@ -348,7 +299,6 @@
                                 "id": "551d6320-a7d6-11e9-8433-9f52f2917950",
                                 "index": 5,
                                 "listId": "c9b7ded0-a863-11e9-aeb8-c3448b5d692d",
-                                "sectionItemType": "field",
                                 "startCol": 0
                             },
                             {
@@ -357,7 +307,6 @@
                                 "height": 24,
                                 "id": "6b72acf0-9bee-11e9-9a3f-8b4b2158e260",
                                 "index": 6,
-                                "sectionItemType": "field",
                                 "startCol": 0
                             }
                         ],
@@ -386,16 +335,14 @@
                                 "id": "427bf020-a866-11e9-aeb8-c3448b5d692d",
                                 "index": 0,
                                 "listId": "e462ffc0-a864-11e9-aeb8-c3448b5d692d",
-                                "sectionItemType": "field",
-                                "startCol": 0
-                            },
-                            {
-                                "endCol": 2,
-                                "fieldId": "closenotes",
-                                "height": 44,
-                                "id": "f579ffc0-a864-11e9-aeb8-c3448b5d692d",
+                                "startCol": 0
+                            },
+                            {
+                                "endCol": 2,
+                                "fieldId": "closereason",
+                                "height": 24,
+                                "id": "f23f6e30-a864-11e9-aeb8-c3448b5d692d",
                                 "index": 1,
-                                "sectionItemType": "field",
                                 "startCol": 0
                             },
                             {
@@ -404,16 +351,14 @@
                                 "height": 24,
                                 "id": "f387a5a0-a864-11e9-aeb8-c3448b5d692d",
                                 "index": 2,
-                                "sectionItemType": "field",
-                                "startCol": 0
-                            },
-                            {
-                                "endCol": 2,
-                                "fieldId": "closereason",
-                                "height": 24,
-                                "id": "f23f6e30-a864-11e9-aeb8-c3448b5d692d",
+                                "startCol": 0
+                            },
+                            {
+                                "endCol": 2,
+                                "fieldId": "closenotes",
+                                "height": 48,
+                                "id": "f579ffc0-a864-11e9-aeb8-c3448b5d692d",
                                 "index": 3,
-                                "sectionItemType": "field",
                                 "startCol": 0
                             }
                         ],
@@ -440,7 +385,7 @@
                         "h": 3,
                         "hideItemTitleOnlyOne": true,
                         "hideName": false,
-                        "i": "1vduzkpmlh-swtuqptgvs-57f33cc0-97ee-11e9-b8bd-0b00be54d2d3",
+                        "i": "swtuqptgvs-57f33cc0-97ee-11e9-b8bd-0b00be54d2d3",
                         "isVisible": true,
                         "items": [
                             {
@@ -467,7 +412,7 @@
                         "h": 3,
                         "hideItemTitleOnlyOne": true,
                         "hideName": false,
-                        "i": "1vduzkpmlh-swtuqptgvs-5a552190-97ee-11e9-b8bd-0b00be54d2d3",
+                        "i": "swtuqptgvs-5a552190-97ee-11e9-b8bd-0b00be54d2d3",
                         "isVisible": true,
                         "items": [
                             {
@@ -493,7 +438,7 @@
                         "displayType": "ROW",
                         "h": 3,
                         "hideName": false,
-                        "i": "1vduzkpmlh-swtuqptgvs-d431b9b0-97ee-11e9-b8bd-0b00be54d2d3",
+                        "i": "swtuqptgvs-d431b9b0-97ee-11e9-b8bd-0b00be54d2d3",
                         "isVisible": true,
                         "items": [
                             {
@@ -628,7 +573,7 @@
                         "displayType": "ROW",
                         "h": 2,
                         "hideName": false,
-                        "i": "1vduzkpmlh-swtuqptgvs-49052550-97f0-11e9-b8bd-0b00be54d2d3",
+                        "i": "swtuqptgvs-49052550-97f0-11e9-b8bd-0b00be54d2d3",
                         "isVisible": true,
                         "items": [
                             {
@@ -696,7 +641,7 @@
                         "displayType": "ROW",
                         "h": 4,
                         "hideName": false,
-                        "i": "1vduzkpmlh-swtuqptgvs-067d4900-98b4-11e9-97d7-ed26ef9e46c8",
+                        "i": "swtuqptgvs-067d4900-98b4-11e9-97d7-ed26ef9e46c8",
                         "isVisible": true,
                         "items": [],
                         "maxW": 3,
@@ -727,7 +672,7 @@
                         "displayType": "ROW",
                         "h": 3,
                         "hideName": false,
-                        "i": "1vduzkpmlh-swtuqptgvs-cc557320-98b7-11e9-b34a-852d068f44fe",
+                        "i": "swtuqptgvs-cc557320-98b7-11e9-b34a-852d068f44fe",
                         "isVisible": true,
                         "items": [],
                         "maxW": 3,
@@ -749,7 +694,7 @@
                         "displayType": "ROW",
                         "h": 2,
                         "hideName": false,
-                        "i": "1vduzkpmlh-swtuqptgvs-3205ebf0-98cc-11e9-a519-93a53c759fe0",
+                        "i": "swtuqptgvs-3205ebf0-98cc-11e9-a519-93a53c759fe0",
                         "isVisible": true,
                         "items": [],
                         "maxW": 3,
@@ -770,7 +715,7 @@
                         "displayType": "ROW",
                         "h": 4,
                         "hideName": false,
-                        "i": "1vduzkpmlh-swtuqptgvs-0e149ea0-9d8e-11e9-a715-f7bbe72c84a2",
+                        "i": "swtuqptgvs-0e149ea0-9d8e-11e9-a715-f7bbe72c84a2",
                         "isVisible": true,
                         "items": [],
                         "maxW": 3,
@@ -794,26 +739,24 @@
                     {
                         "description": "The category of the email. In case of a phishing email, also shows the phishing sub-type.",
                         "displayType": "ROW",
-                        "h": 2,
-                        "hideName": false,
-                        "i": "1vduzkpmlh-swtuqptgvs-ac6702e0-df84-11e9-9d3d-b355b2831118",
+                        "h": 3,
+                        "hideName": false,
+                        "i": "swtuqptgvs-ac6702e0-df84-11e9-9d3d-b355b2831118",
                         "items": [
                             {
                                 "endCol": 2,
                                 "fieldId": "phishingsubtype",
-                                "height": 22,
+                                "height": 24,
                                 "id": "fb88e280-df84-11e9-9d3d-b355b2831118",
                                 "index": 0,
-                                "sectionItemType": "field",
                                 "startCol": 0
                             },
                             {
                                 "endCol": 2,
                                 "fieldId": "emailclassification",
-                                "height": 22,
+                                "height": 24,
                                 "id": "136ce9a0-df85-11e9-9d3d-b355b2831118",
                                 "index": 1,
-                                "sectionItemType": "field",
                                 "startCol": 0
                             }
                         ],
@@ -824,22 +767,13 @@
                         "name": "Email Type Information",
                         "static": false,
                         "w": 1,
-<<<<<<< HEAD
-                        "x": 2,
-                        "y": 12
-=======
                         "x": 0,
                         "y": 11
->>>>>>> 5c7ee4ce
                     },
                     {
                         "h": 3,
                         "hideName": false,
-<<<<<<< HEAD
-                        "i": "1vduzkpmlh-swtuqptgvs-b5924880-df88-11e9-9d3d-b355b2831118",
-=======
                         "i": "swtuqptgvs-b5924880-df88-11e9-9d3d-b355b2831118",
->>>>>>> 5c7ee4ce
                         "items": [],
                         "maxW": 3,
                         "minH": 1,
@@ -864,7 +798,7 @@
                         "h": 2,
                         "hideItemTitleOnlyOne": true,
                         "hideName": false,
-                        "i": "1vduzkpmlh-swtuqptgvs-a12ae3c0-e032-11e9-9c9e-41d82f09b6f1",
+                        "i": "swtuqptgvs-a12ae3c0-e032-11e9-9c9e-41d82f09b6f1",
                         "items": [
                             {
                                 "dropEffect": "move",
@@ -890,14 +824,10 @@
                     {
                         "description": "Critical Assets that were found, at the investigation stage, to be involved in the incident.",
                         "displayType": "ROW",
-<<<<<<< HEAD
-                        "h": 2,
-=======
                         "h": 4,
->>>>>>> 5c7ee4ce
                         "hideItemTitleOnlyOne": true,
                         "hideName": false,
-                        "i": "1vduzkpmlh-swtuqptgvs-8fd72e00-e837-11e9-9c9e-41d82f09b6f1",
+                        "i": "swtuqptgvs-8fd72e00-e837-11e9-9c9e-41d82f09b6f1",
                         "items": [
                             {
                                 "endCol": 2,
@@ -923,7 +853,7 @@
                         "displayType": "ROW",
                         "h": 2,
                         "hideName": false,
-                        "i": "1vduzkpmlh-swtuqptgvs-7852ea30-2c7f-11ea-a369-15269a1bf356",
+                        "i": "swtuqptgvs-7852ea30-2c7f-11ea-a369-15269a1bf356",
                         "items": [
                             {
                                 "endCol": 2,
@@ -966,7 +896,7 @@
                         "h": 6,
                         "hideItemTitleOnlyOne": true,
                         "hideName": false,
-                        "i": "1vduzkpmlh-swtuqptgvs-a142dfe0-b078-11ea-b16f-0d66a9047a0e",
+                        "i": "swtuqptgvs-a142dfe0-b078-11ea-b16f-0d66a9047a0e",
                         "items": [
                             {
                                 "endCol": 6,
@@ -989,58 +919,14 @@
                         "y": 14
                     },
                     {
-<<<<<<< HEAD
-                        "description": "PCL - Phishing Confidence Level (4-8: The message content is likely to be phishing.)\nBCL - Bulk complaint level (4-7: The message is from a bulk sender that generates a mixed number of complaints. 8-9: The message is from a bulk sender that generates a high number of complaints.)\nSCL - Spam confidence level (5-6: Spam filtering marked the message as Spam. 9: Spam filtering marked the message as High confidence spam)",
-                        "displayType": "ROW",
-                        "h": 3,
-                        "hideName": false,
-                        "i": "1vduzkpmlh-dab30260-e2fd-11eb-b6a6-f11ed369de67",
-                        "items": [
-                            {
-                                "endCol": 2,
-                                "fieldId": "phishingpclscore",
-                                "height": 22,
-                                "id": "a3463530-e2fe-11eb-b6a6-f11ed369de67",
-                                "index": 0,
-                                "sectionItemType": "field",
-                                "startCol": 0
-                            },
-                            {
-                                "endCol": 2,
-                                "fieldId": "phishingsclscore",
-                                "height": 22,
-                                "id": "a7599a90-e2fe-11eb-b6a6-f11ed369de67",
-                                "index": 1,
-                                "sectionItemType": "field",
-                                "startCol": 0
-                            },
-                            {
-                                "endCol": 2,
-                                "fieldId": "phishingbclscore",
-                                "height": 22,
-                                "id": "aab39b00-e2fe-11eb-b6a6-f11ed369de67",
-                                "index": 2,
-                                "sectionItemType": "field",
-                                "startCol": 0
-                            }
-                        ],
-=======
                         "h": 1,
                         "hideName": true,
                         "i": "swtuqptgvs-044bccb0-befa-11eb-b351-7bcfe92e5e24",
                         "items": [],
->>>>>>> 5c7ee4ce
-                        "maxW": 3,
-                        "minH": 1,
-                        "minW": 1,
-                        "moved": false,
-<<<<<<< HEAD
-                        "name": "Microsoft Headers Scores",
-                        "static": false,
-                        "w": 1,
-                        "x": 0,
-                        "y": 10
-=======
+                        "maxW": 3,
+                        "minH": 1,
+                        "minW": 1,
+                        "moved": false,
                         "name": "Related Phishing Campaign",
                         "query": "LinkToPhishingCampaign",
                         "queryType": "script",
@@ -1049,7 +935,6 @@
                         "w": 1,
                         "x": 0,
                         "y": 3
->>>>>>> 5c7ee4ce
                     }
                 ],
                 "type": "custom"
@@ -1565,7 +1450,7 @@
             }
         ]
     },
-    "system": true,
+    "system": false,
     "version": -1,
     "fromVersion": "6.0.0",
     "description": ""
