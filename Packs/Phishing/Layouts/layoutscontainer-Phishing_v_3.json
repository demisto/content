{
    "detailsV2": {
        "tabs": [
            {
                "hidden": false,
                "id": "summary",
                "name": "Classic Summary",
                "type": "summary"
            },
            {
                "hidden": false,
                "id": "swtuqptgvs",
                "name": "Case info",
                "sections": [
                    {
                        "displayType": "CARD",
                        "h": 2,
                        "hideItemTitleOnlyOne": true,
                        "hideName": false,
                        "i": "swtuqptgvs-field-changed-swtuqptgvs-1vduzkpmlh-swtuqptgvs-1vduzkpmlh-swtuqptgvs-57f33cc0-97ee-11e9-b8bd-0b00be54d2d3",
                        "isVisible": true,
                        "items": [
                            {
                                "dropEffect": "move",
                                "endCol": 2,
                                "fieldId": "attachment",
                                "height": 53,
                                "id": "9cd0f990-ac6b-11e9-bb03-dd1b065c10a8",
                                "index": 0,
                                "listId": "swtuqptgvs-49052550-97f0-11e9-b8bd-0b00be54d2d3",
                                "sectionItemType": "field",
                                "startCol": 0
                            }
                        ],
                        "maxW": 3,
                        "minH": 1,
                        "moved": false,
                        "name": "Email Attachments",
                        "static": false,
                        "w": 1,
                        "x": 2,
                        "y": 3
                    },
                    {
                        "displayType": "ROW",
                        "h": 3,
                        "hideName": false,
                        "i": "swtuqptgvs-field-changed-swtuqptgvs-1vduzkpmlh-swtuqptgvs-1vduzkpmlh-swtuqptgvs-d431b9b0-97ee-11e9-b8bd-0b00be54d2d3",
                        "isVisible": true,
                        "items": [
                            {
                                "endCol": 2,
                                "fieldId": "occurred",
                                "height": 22,
                                "id": "418772e0-a901-11ec-8585-0dac7af6e9b0",
                                "index": 0,
                                "sectionItemType": "field",
                                "startCol": 0
                            },
                            {
                                "dropEffect": "move",
                                "endCol": 2,
                                "fieldId": "severity",
                                "height": 22,
                                "id": "45ef12c0-a901-11ec-8585-0dac7af6e9b0",
                                "index": 1,
                                "listId": "swtuqptgvs-1vduzkpmlh-swtuqptgvs-1vduzkpmlh-swtuqptgvs-d431b9b0-97ee-11e9-b8bd-0b00be54d2d3",
                                "sectionItemType": "field",
                                "startCol": 0
                            },
                            {
                                "endCol": 2,
                                "fieldId": "owner",
                                "height": 22,
                                "id": "4b1ac5f0-a901-11ec-8585-0dac7af6e9b0",
                                "index": 2,
                                "sectionItemType": "field",
                                "startCol": 0
                            },
                            {
                                "endCol": 2,
                                "fieldId": "reportedemailorigin",
                                "height": 22,
                                "id": "b8f3e800-6279-11ec-8fa2-217b8b611613",
                                "index": 3,
                                "sectionItemType": "field",
                                "startCol": 0
                            },
                            {
                                "dropEffect": "move",
                                "endCol": 2,
                                "fieldId": "reportedemailfrom",
                                "height": 22,
                                "id": "be942ef0-6279-11ec-8fa2-217b8b611613",
                                "index": 4,
                                "listId": "swtuqptgvs-1vduzkpmlh-swtuqptgvs-1vduzkpmlh-swtuqptgvs-d431b9b0-97ee-11e9-b8bd-0b00be54d2d3",
                                "sectionItemType": "field",
                                "startCol": 0
                            },
                            {
                                "endCol": 2,
                                "fieldId": "reportedemailto",
                                "height": 22,
                                "id": "c2ce0810-6279-11ec-8fa2-217b8b611613",
                                "index": 5,
                                "sectionItemType": "field",
                                "startCol": 0
                            },
                            {
                                "endCol": 2,
                                "fieldId": "reportedemailcc",
                                "height": 22,
                                "id": "b6f8e8b0-a901-11ec-8585-0dac7af6e9b0",
                                "index": 6,
                                "sectionItemType": "field",
                                "startCol": 0
                            },
                            {
                                "dropEffect": "move",
                                "endCol": 2,
                                "fieldId": "reporteremailaddress",
                                "height": 22,
                                "id": "93c5bbb0-df83-11e9-9d3d-b355b2831118",
                                "index": 7,
                                "listId": "swtuqptgvs-1vduzkpmlh-swtuqptgvs-1vduzkpmlh-swtuqptgvs-d431b9b0-97ee-11e9-b8bd-0b00be54d2d3",
                                "sectionItemType": "field",
                                "startCol": 0
                            },
                            {
                                "endCol": 2,
                                "fieldId": "emailbcc",
                                "height": 22,
                                "id": "2bd969b0-879c-11ed-b4ee-6db51deb2f6e",
                                "index": 8,
                                "sectionItemType": "field",
                                "startCol": 0
                            },
                            {
                                "endCol": 2,
                                "fieldId": "attachmentcount",
                                "height": 22,
                                "id": "86ae8b10-a901-11ec-8585-0dac7af6e9b0",
                                "index": 9,
                                "sectionItemType": "field",
                                "startCol": 0
                            },
                            {
                                "endCol": 2,
                                "fieldId": "emailrecipientscount",
                                "height": 22,
                                "id": "77a63970-6279-11ec-8fa2-217b8b611613",
                                "index": 10,
                                "sectionItemType": "field",
                                "startCol": 0
                            },
                            {
                                "endCol": 2,
                                "fieldId": "categories",
                                "height": 22,
                                "id": "5e2287d0-e502-11ed-ba0f-99a713ead7dc",
                                "index": 11,
                                "sectionItemType": "field",
                                "startCol": 0
                            }
                        ],
                        "maxW": 3,
                        "minH": 1,
                        "moved": false,
                        "name": "Case Basic Details",
                        "static": false,
                        "w": 1,
                        "x": 0,
                        "y": 0
                    },
                    {
                        "displayType": "ROW",
                        "h": 2,
                        "hideName": false,
                        "i": "swtuqptgvs-field-changed-swtuqptgvs-1vduzkpmlh-swtuqptgvs-1vduzkpmlh-swtuqptgvs-067d4900-98b4-11e9-97d7-ed26ef9e46c8",
                        "isVisible": true,
                        "items": [],
                        "maxW": 3,
                        "minH": 1,
                        "moved": false,
                        "name": "Incident Files",
                        "static": false,
                        "w": 3,
                        "x": 0,
                        "y": 14,
                        "query": {
                            "categories": [
                                "attachments"
                            ],
                            "notTags": [
                                "email_html_image",
                                "url_screenshots"
                            ],
                            "tags": [],
                            "tagsAndOperator": true
                        },
                        "queryType": "warRoomFilter",
                        "readOnly": true,
<<<<<<< HEAD
                        "type": "invTimeline"
=======
                        "static": false,
                        "type": "invTimeline",
                        "w": 2,
                        "x": 0,
                        "y": 14
>>>>>>> a56da0f6
                    },
                    {
                        "displayType": "ROW",
                        "h": 5,
                        "hideName": false,
                        "i": "swtuqptgvs-field-changed-swtuqptgvs-1vduzkpmlh-swtuqptgvs-1vduzkpmlh-swtuqptgvs-cc557320-98b7-11e9-b34a-852d068f44fe",
                        "isVisible": true,
                        "items": [],
                        "maxW": 3,
                        "minH": 1,
                        "moved": false,
                        "name": "Indicators",
                        "query": "",
                        "queryType": "input",
                        "readOnly": true,
                        "static": false,
                        "type": "indicators",
                        "w": 2,
                        "x": 0,
                        "y": 3
                    },
                    {
                        "displayType": "ROW",
                        "h": 3,
                        "hideName": false,
                        "i": "swtuqptgvs-field-changed-swtuqptgvs-1vduzkpmlh-swtuqptgvs-1vduzkpmlh-swtuqptgvs-0e149ea0-9d8e-11e9-a715-f7bbe72c84a2",
                        "isVisible": true,
                        "items": [],
                        "maxW": 3,
                        "minH": 1,
                        "moved": false,
                        "name": "Email HTML Image",
                        "query": {
                            "tags": [
                                "email_html_image"
                            ]
                        },
                        "queryType": "warRoomFilter",
                        "readOnly": true,
                        "static": false,
                        "type": "invTimeline",
                        "w": 1,
                        "x": 1,
                        "y": 0
                    },
                    {
                        "h": 3,
                        "hideName": false,
                        "i": "swtuqptgvs-field-changed-swtuqptgvs-1vduzkpmlh-swtuqptgvs-1vduzkpmlh-swtuqptgvs-b5924880-df88-11e9-9d3d-b355b2831118",
                        "items": [],
                        "maxW": 3,
                        "minH": 1,
                        "moved": false,
                        "name": "URL Screenshots",
                        "query": {
                            "tags": [
                                "url_screenshots"
                            ]
                        },
                        "queryType": "warRoomFilter",
                        "static": false,
                        "type": "invTimeline",
                        "w": 1,
                        "x": 2,
                        "y": 0
                    },
                    {
                        "h": 1,
                        "hideName": true,
                        "i": "swtuqptgvs-field-changed-swtuqptgvs-1vduzkpmlh-swtuqptgvs-1vduzkpmlh-swtuqptgvs-044bccb0-befa-11eb-b351-7bcfe92e5e24",
                        "items": [],
                        "maxW": 3,
                        "minH": 1,
                        "moved": false,
                        "name": "Related Phishing Campaign",
                        "query": "LinkToPhishingCampaign",
                        "queryType": "script",
                        "static": false,
                        "type": "dynamic",
                        "w": 1,
                        "x": 2,
                        "y": 5,
                        "description": ""
                    },
                    {
                        "h": 2,
                        "i": "swtuqptgvs-field-changed-swtuqptgvs-1vduzkpmlh-e78cf650-a8fd-11ec-927e-2bbbcff3899b",
                        "items": [],
                        "maxW": 3,
                        "minH": 1,
                        "moved": false,
                        "name": "Work Plan",
                        "static": false,
                        "type": "workplan",
                        "w": 1,
                        "x": 2,
                        "y": 6
                    },
                    {
                        "h": 2,
                        "i": "swtuqptgvs-field-changed-swtuqptgvs-1vduzkpmlh-93d51e60-a8fe-11ec-927e-2bbbcff3899b",
                        "items": [
                            {
                                "endCol": 2,
                                "fieldId": "reportedemailto",
                                "height": 22,
                                "id": "fdb6d7e0-adbf-11ec-9b0d-458b8734eabf",
                                "index": 0,
                                "sectionItemType": "field",
                                "startCol": 0
                            },
                            {
                                "dropEffect": "move",
                                "endCol": 2,
                                "fieldId": "reportedemailmessageid",
                                "height": 22,
                                "id": "b2b6dc90-adbf-11ec-9b0d-458b8734eabf",
                                "index": 1,
                                "listId": "swtuqptgvs-1vduzkpmlh-93d51e60-a8fe-11ec-927e-2bbbcff3899b",
                                "sectionItemType": "field",
                                "startCol": 0
                            },
                            {
                                "endCol": 2,
                                "fieldId": "emaildeletetype",
                                "height": 22,
                                "id": "d30b3a90-adbf-11ec-9b0d-458b8734eabf",
                                "index": 2,
                                "sectionItemType": "field",
                                "startCol": 0
                            },
                            {
                                "endCol": 2,
                                "fieldId": "emaildeletefrombrand",
                                "height": 22,
                                "id": "51e6d7d0-af45-11ec-99c4-cfc9ad59fcf6",
                                "index": 3,
                                "sectionItemType": "field",
                                "startCol": 0
                            },
                            {
                                "args": {
                                    "delete_from_brand": {
                                        "complex": {
                                            "accessor": "sourcebrand",
                                            "filters": [],
                                            "root": "incident",
                                            "transformers": []
                                        }
                                    },
                                    "delete_type": {
                                        "complex": {
                                            "accessor": "emaildeletetype",
                                            "filters": [],
                                            "root": "incident",
                                            "transformers": []
                                        }
                                    }
                                },
                                "buttonClass": "error",
                                "dropEffect": "move",
                                "endCol": 2,
                                "fieldId": "",
                                "height": 44,
                                "id": "df048e20-a8fe-11ec-927e-2bbbcff3899b",
                                "index": 4,
                                "listId": "swtuqptgvs-1vduzkpmlh-93d51e60-a8fe-11ec-927e-2bbbcff3899b",
                                "name": "Delete email",
                                "scriptId": "DeleteReportedEmail",
                                "sectionItemType": "button",
                                "startCol": 0
                            }
                        ],
                        "maxW": 3,
                        "minH": 1,
                        "moved": false,
                        "name": "Response action",
                        "static": false,
                        "w": 1,
                        "x": 2,
                        "y": 8,
                        "displayType": "ROW",
                        "hideName": false
                    },
                    {
                        "displayType": "ROW",
                        "h": 2,
                        "hideName": false,
                        "i": "swtuqptgvs-field-changed-swtuqptgvs-68df82f0-a902-11ec-8585-0dac7af6e9b0",
                        "items": [
                            {
                                "endCol": 2,
                                "fieldId": "emaildeleteresult",
                                "height": 22,
                                "id": "0ef499c0-adc0-11ec-9b0d-458b8734eabf",
                                "index": 0,
                                "sectionItemType": "field",
                                "startCol": 0
                            },
                            {
                                "endCol": 2,
                                "fieldId": "emaildeletereason",
                                "height": 22,
                                "id": "10429d90-adc0-11ec-9b0d-458b8734eabf",
                                "index": 1,
                                "sectionItemType": "field",
                                "startCol": 0
                            }
                        ],
                        "maxW": 3,
                        "minH": 1,
                        "moved": false,
                        "name": "Email Delete Result",
                        "static": false,
                        "w": 1,
                        "x": 2,
                        "y": 10
                    },
                    {
                        "h": 2,
                        "i": "swtuqptgvs-field-changed-swtuqptgvs-8f724f40-6b37-11ed-b7c0-2904efd8f7fb",
                        "items": [],
                        "maxW": 3,
                        "minH": 1,
                        "moved": false,
                        "name": "Linked Incidents",
                        "static": false,
                        "w": 3,
                        "x": 0,
                        "y": 18,
                        "columns": [
                            {
                                "displayed": true,
                                "isDefault": true,
                                "key": "id",
                                "width": 109
                            },
                            {
                                "displayed": true,
                                "isDefault": true,
                                "key": "name",
                                "width": 336
                            },
                            {
                                "displayed": true,
                                "isDefault": true,
                                "key": "type",
                                "width": 200
                            },
                            {
                                "displayed": true,
                                "isDefault": true,
                                "key": "status",
                                "width": 100
                            },
                            {
                                "displayed": true,
                                "key": "Reported Email To",
                                "width": 200
                            },
                            {
                                "displayed": true,
                                "key": "Reported Email From",
                                "width": 200
                            },
                            {
                                "displayed": true,
                                "key": "Reported Email Message ID",
                                "width": 368
                            },
                            {
                                "displayed": true,
                                "isDefault": true,
                                "key": "closeNotes",
                                "width": 300
                            }
                        ],
<<<<<<< HEAD
                        "type": "linkedIncidents"
=======
                        "h": 2,
                        "i": "swtuqptgvs-field-changed-swtuqptgvs-8f724f40-6b37-11ed-b7c0-2904efd8f7fb",
                        "items": [],
                        "maxW": 3,
                        "minH": 1,
                        "moved": false,
                        "name": "Linked Incidents",
                        "static": false,
                        "type": "linkedIncidents",
                        "w": 3,
                        "x": 0,
                        "y": 16
>>>>>>> a56da0f6
                    },
                    {
                        "h": 2,
                        "i": "swtuqptgvs-1a52c090-c187-11ed-a413-1fc9f082fba8",
                        "items": [],
                        "maxW": 3,
                        "minH": 1,
                        "moved": false,
                        "name": "Selected indicators to block",
                        "static": false,
                        "type": "indicators",
                        "w": 1,
                        "x": 2,
<<<<<<< HEAD
                        "y": 10,
                        "description": "Indicators selected to be blocked.",
                        "query": "tags:\"Blocked Indicator In Systems\"",
                        "queryType": "input"
=======
                        "y": 14
>>>>>>> a56da0f6
                    },
                    {
                        "description": "",
                        "h": 6,
                        "i": "swtuqptgvs-ca48f510-f322-11ed-8c15-d92844a806b0",
                        "items": [],
                        "maxW": 3,
                        "minH": 1,
                        "moved": false,
                        "name": "Email Body",
                        "query": "DisplayHTMLWithImages",
                        "queryType": "script",
                        "static": false,
                        "type": "dynamic",
                        "w": 2,
                        "x": 0,
                        "y": 8
<<<<<<< HEAD
=======
                    },
                    {
                        "displayType": "CARD",
                        "h": 2,
                        "hideName": false,
                        "i": "swtuqptgvs-20ca76d0-02e5-11ee-8d4d-65992a7b968b",
                        "items": [
                            {
                                "dropEffect": "move",
                                "endCol": 2,
                                "fieldId": "triagesla",
                                "height": 53,
                                "id": "39e688c0-02e5-11ee-8d4d-65992a7b968b",
                                "index": 1,
                                "listId": "swtuqptgvs-20ca76d0-02e5-11ee-8d4d-65992a7b968b",
                                "sectionItemType": "field",
                                "startCol": 0
                            },
                            {
                                "endCol": 2,
                                "fieldId": "remediationsla",
                                "height": 53,
                                "id": "37bf6300-02e5-11ee-8d4d-65992a7b968b",
                                "index": 2,
                                "sectionItemType": "field",
                                "startCol": 0
                            },
                            {
                                "dropEffect": "move",
                                "endCol": 2,
                                "fieldId": "detectionsla",
                                "height": 53,
                                "id": "361116c0-02e5-11ee-8d4d-65992a7b968b",
                                "index": 0,
                                "listId": "swtuqptgvs-20ca76d0-02e5-11ee-8d4d-65992a7b968b",
                                "sectionItemType": "field",
                                "startCol": 1
                            }
                        ],
                        "maxW": 3,
                        "minH": 1,
                        "moved": false,
                        "name": "Incident SLAs",
                        "static": false,
                        "w": 1,
                        "x": 2,
                        "y": 12
>>>>>>> a56da0f6
                    }
                ],
                "type": "custom"
            },
            {
                "hidden": false,
                "id": "fn7ljmkjwi",
                "name": "Investigation",
                "sections": [
                    {
                        "description": "Headers extracted from the original email.",
                        "displayType": "ROW",
                        "h": 5,
                        "hideItemTitleOnlyOne": true,
                        "hideName": false,
                        "i": "swtuqptgvs-12668f30-a903-11ec-8585-0dac7af6e9b0",
                        "items": [
                            {
                                "endCol": 4,
                                "fieldId": "emailheaders",
                                "height": 106,
                                "id": "1b9a3610-a903-11ec-8585-0dac7af6e9b0",
                                "index": 0,
                                "sectionItemType": "field",
                                "startCol": 0
                            }
                        ],
                        "maxW": 3,
                        "minH": 1,
                        "moved": false,
                        "name": "Email Headers",
                        "static": false,
                        "w": 2,
                        "x": 0,
                        "y": 0
                    },
                    {
                        "description": "Analysis of SPF, DKIM, DMARC and Microsoft anti-spam headers.\n\nFor Microsoft anti-spam headers, please click on each item for the relevant documentation:\n[PCL](https://docs.microsoft.com/en-us/exchange/antispam-and-antimalware/antispam-protection/antispam-stamps?view=exchserver-2019) - Phishing Confidence Level.\n[BCL](https://docs.microsoft.com/en-us/microsoft-365/security/office-365-security/bulk-complaint-level-values?view=o365-worldwide) - Bulk Complaint Level.\n[SCL](https://docs.microsoft.com/en-us/microsoft-365/security/office-365-security/spam-confidence-levels?view=o365-worldwide) - Spam Confidence Level.\n`Note`: The default value is 0, but it can be changed when the \"Process Microsoft's Email Headers\" playbook runs.",
                        "displayType": "CARD",
                        "h": 3,
                        "hideName": false,
                        "i": "swtuqptgvs-2f561750-a903-11ec-8585-0dac7af6e9b0",
                        "items": [
                            {
                                "dropEffect": "move",
                                "endCol": 1,
                                "fieldId": "emailauthenticitycheck",
                                "height": 53,
                                "id": "e81fede0-a905-11ec-8585-0dac7af6e9b0",
                                "index": 0,
                                "listId": "swtuqptgvs-2f561750-a903-11ec-8585-0dac7af6e9b0",
                                "sectionItemType": "field",
                                "startCol": 0
                            },
                            {
                                "dropEffect": "move",
                                "endCol": 1,
                                "fieldId": "phishingbclscore",
                                "height": 53,
                                "id": "753052e0-a903-11ec-8585-0dac7af6e9b0",
                                "index": 1,
                                "listId": "swtuqptgvs-2f561750-a903-11ec-8585-0dac7af6e9b0",
                                "sectionItemType": "field",
                                "startCol": 0
                            },
                            {
                                "dropEffect": "move",
                                "endCol": 2,
                                "fieldId": "phishingsclscore",
                                "height": 53,
                                "id": "738f2600-a903-11ec-8585-0dac7af6e9b0",
                                "index": 0,
                                "listId": "swtuqptgvs-2f561750-a903-11ec-8585-0dac7af6e9b0",
                                "sectionItemType": "field",
                                "startCol": 1
                            },
                            {
                                "dropEffect": "move",
                                "endCol": 2,
                                "fieldId": "phishingpclscore",
                                "height": 53,
                                "id": "779062f0-a903-11ec-8585-0dac7af6e9b0",
                                "index": 2,
                                "listId": "swtuqptgvs-2f561750-a903-11ec-8585-0dac7af6e9b0",
                                "sectionItemType": "field",
                                "startCol": 1
                            }
                        ],
                        "maxW": 3,
                        "minH": 1,
                        "moved": false,
                        "name": "Headers Analysis",
                        "static": false,
                        "w": 1,
                        "x": 2,
                        "y": 0
                    },
                    {
                        "description": "Results of machine-learning checks on the email using a pretrained model.",
                        "displayType": "CARD",
                        "h": 3,
                        "hideName": false,
                        "i": "swtuqptgvs-84947d50-a904-11ec-8585-0dac7af6e9b0",
                        "items": [
                            {
                                "dropEffect": "move",
                                "endCol": 1,
                                "fieldId": "dbotpredictionprobability",
                                "height": 53,
                                "id": "e9282b90-a904-11ec-8585-0dac7af6e9b0",
                                "index": 0,
                                "listId": "swtuqptgvs-84947d50-a904-11ec-8585-0dac7af6e9b0",
                                "sectionItemType": "field",
                                "startCol": 0
                            },
                            {
                                "dropEffect": "move",
                                "endCol": 1,
                                "fieldId": "dbotprediction",
                                "height": 53,
                                "id": "e4e7c2c0-a904-11ec-8585-0dac7af6e9b0",
                                "index": 1,
                                "listId": "swtuqptgvs-84947d50-a904-11ec-8585-0dac7af6e9b0",
                                "sectionItemType": "field",
                                "startCol": 0
                            },
                            {
                                "dropEffect": "move",
                                "endCol": 2,
                                "fieldId": "dbottextsuggestionhighlighted",
                                "height": 106,
                                "id": "fa1f2070-a904-11ec-8585-0dac7af6e9b0",
                                "index": 2,
                                "listId": "swtuqptgvs-84947d50-a904-11ec-8585-0dac7af6e9b0",
                                "sectionItemType": "field",
                                "startCol": 0
                            }
                        ],
                        "maxW": 3,
                        "minH": 1,
                        "moved": false,
                        "name": "ML Prediction For The Email",
                        "static": false,
                        "w": 1,
                        "x": 0,
                        "y": 8
                    },
                    {
                        "description": "The category of the email. In case of a phishing email, also shows the phishing sub-type.",
                        "displayType": "ROW",
                        "h": 3,
                        "hideName": false,
                        "i": "swtuqptgvs-4b078f40-a905-11ec-8585-0dac7af6e9b0",
                        "items": [
                            {
                                "endCol": 2,
                                "fieldId": "emailclassification",
                                "height": 22,
                                "id": "6f45aa90-a905-11ec-8585-0dac7af6e9b0",
                                "index": 0,
                                "sectionItemType": "field",
                                "startCol": 0
                            },
                            {
                                "endCol": 4,
                                "fieldId": "phishingsubtype",
                                "height": 22,
                                "id": "79e23040-a905-11ec-8585-0dac7af6e9b0",
                                "index": 2,
                                "sectionItemType": "field",
                                "startCol": 2
                            }
                        ],
                        "maxW": 3,
                        "minH": 1,
                        "moved": false,
                        "name": "Email Type Information",
                        "static": false,
                        "w": 1,
                        "x": 2,
                        "y": 6
                    },
                    {
                        "displayType": "ROW",
                        "h": 5,
                        "hideItemTitleOnlyOne": true,
                        "hideName": false,
                        "i": "swtuqptgvs-86ec81a0-a905-11ec-8585-0dac7af6e9b0",
                        "items": [
                            {
                                "endCol": 4,
                                "fieldId": "emailhtml",
                                "height": 44,
                                "id": "b3eb0fa0-a905-11ec-8585-0dac7af6e9b0",
                                "index": 0,
                                "sectionItemType": "field",
                                "startCol": 0
                            }
                        ],
                        "maxW": 3,
                        "minH": 1,
                        "moved": false,
                        "name": "Raw Email HTML",
                        "static": false,
                        "w": 2,
                        "x": 0,
                        "y": 11
                    },
                    {
                        "displayType": "ROW",
                        "h": 2,
                        "hideItemTitleOnlyOne": true,
                        "hideName": false,
                        "i": "swtuqptgvs-8b9776a0-a906-11ec-8585-0dac7af6e9b0",
                        "items": [
                            {
                                "dropEffect": "move",
                                "endCol": 2,
                                "fieldId": "emailkeywordsfound",
                                "height": 22,
                                "id": "2a056410-fedc-11ed-80a2-5b21992c1654",
                                "index": 0,
                                "listId": "swtuqptgvs-8b9776a0-a906-11ec-8585-0dac7af6e9b0",
                                "sectionItemType": "field",
                                "startCol": 0
                            },
                            {
                                "endCol": 2,
                                "fieldId": "domainsquattingresult",
                                "height": 44,
                                "id": "9aca7460-a906-11ec-8585-0dac7af6e9b0",
                                "index": 1,
                                "sectionItemType": "field",
                                "startCol": 0
                            }
                        ],
                        "maxW": 3,
                        "minH": 1,
                        "moved": false,
                        "name": "Spear Phishing Investigation",
                        "static": false,
                        "w": 1,
                        "x": 2,
                        "y": 3
                    },
                    {
                        "description": "Provides machine-learning based detection of phishing URLs (shows only malicious detections).",
                        "h": 3,
                        "i": "swtuqptgvs-d2300fd0-b5a1-11ec-9a46-87b4f35ed7e4",
                        "items": [],
                        "maxW": 3,
                        "minH": 1,
                        "moved": false,
                        "name": "ML Prediction for URLs",
                        "query": {
                            "notTags": [],
                            "tags": [
                                "DBOT_URL_PHISHING_MALICIOUS"
                            ]
                        },
                        "queryType": "warRoomFilter",
                        "static": false,
                        "type": "invTimeline",
                        "w": 1,
                        "x": 1,
                        "y": 8
                    },
                    {
                        "description": "In case a macro code was found in any of the attachments, the source code will appear here.",
                        "displayType": "CARD",
                        "h": 8,
                        "hideName": false,
                        "i": "swtuqptgvs-2b388350-4a26-11ed-9b10-cf167480534f",
                        "items": [
                            {
                                "endCol": 2,
                                "fieldId": "macrosourcecode",
                                "height": 22,
                                "id": "59b96b90-4a26-11ed-9b10-cf167480534f",
                                "index": 0,
                                "sectionItemType": "field",
                                "startCol": 0
                            }
                        ],
                        "maxW": 3,
                        "minH": 1,
                        "moved": false,
                        "name": "Macro Source Code",
                        "static": false,
                        "w": 1,
                        "x": 2,
                        "y": 9
                    },
                    {
                        "description": "In case there were URLs in the email with a score of 3 or above which the user clicked for the email investigated in this incident, they will appear in the **Clicked URLs** table. **Total Malicious URLs Clicks** represents the number of clicks in all emails (other emails as well) associated with any of the malicious URLs found in this email. **Malicious URL Viewed** will be **True** if the click was allowed or the user clicked through, in case it was blocked.",
                        "displayType": "CARD",
                        "h": 3,
                        "hideName": false,
                        "i": "swtuqptgvs-791f4a20-5d1a-11ed-936b-2d907795e2cc",
                        "items": [
                            {
                                "endCol": 1,
                                "fieldId": "maliciousurlclicked",
                                "height": 53,
                                "id": "c0b24f80-8b4c-11ed-8d12-ef934cb7154e",
                                "index": 0,
                                "sectionItemType": "field",
                                "startCol": 0
                            },
                            {
                                "endCol": 4,
                                "fieldId": "clickedurls",
                                "height": 106,
                                "id": "e4f91d60-8b4c-11ed-8d12-ef934cb7154e",
                                "index": 1,
                                "sectionItemType": "field",
                                "startCol": 0
                            },
                            {
                                "endCol": 2,
                                "fieldId": "maliciousurlviewed",
                                "height": 53,
                                "id": "e9800930-8c09-11ed-bd41-2b7339c8983d",
                                "index": 0,
                                "sectionItemType": "field",
                                "startCol": 1
                            },
                            {
                                "endCol": 3,
                                "fieldId": "totalmaliciousurlsclicks",
                                "height": 53,
                                "id": "409da7d0-8b4d-11ed-8d12-ef934cb7154e",
                                "index": 1,
                                "sectionItemType": "field",
                                "startCol": 2
                            }
                        ],
                        "maxW": 3,
                        "minH": 1,
                        "moved": false,
                        "name": "Malicious Clicked URLs information",
                        "static": false,
                        "w": 2,
                        "x": 0,
                        "y": 5
                    },
                    {
                        "description": "",
                        "displayType": "ROW",
                        "h": 1,
                        "hideName": false,
                        "i": "swtuqptgvs-fn7ljmkjwi-swtuqptgvs-fn7ljmkjwi-swtuqptgvs-ed6ea880-fec8-11ed-8c2c-79dd47ae5c19",
                        "items": [
                            {
                                "endCol": 2,
                                "fieldId": "relatedcampaign",
                                "height": 22,
                                "id": "02a542e0-fec9-11ed-8c2c-79dd47ae5c19",
                                "index": 0,
                                "sectionItemType": "field",
                                "startCol": 0
                            },
                            {
                                "endCol": 2,
                                "fieldId": "relatedreport",
                                "height": 22,
                                "id": "07dc19a0-fec9-11ed-8c2c-79dd47ae5c19",
                                "index": 1,
                                "sectionItemType": "field",
                                "startCol": 0
                            }
                        ],
                        "maxW": 3,
                        "minH": 1,
                        "moved": false,
                        "name": "Threat Intelligence Analysis",
                        "static": false,
                        "w": 1,
                        "x": 2,
                        "y": 5
                    }
                ],
                "type": "custom"
            },
            {
                "id": "warRoom",
                "name": "War Room",
                "type": "warRoom"
            },
            {
                "id": "workPlan",
                "name": "Work Plan",
                "type": "workPlan"
            },
            {
                "id": "evidenceBoard",
                "name": "Evidence Board",
                "type": "evidenceBoard"
            },
            {
                "id": "relatedIncidents",
                "name": "Related Incidents",
                "type": "relatedIncidents"
            },
            {
                "id": "canvas",
                "name": "Canvas",
                "type": "canvas"
            }
        ]
    },
    "edit": {
        "sections": [
            {
                "description": "Trigger the incident based on a phishing email attachment.\n\nPlease fill in:\n1. A name of the incident.\n2. The email address for which you're making the report (optional).\n3. An EML or MSG file representing the phishing email, or containing another EML or MSG file of the phishing email within it.\n\nIf the reporter email address is left blank - user engagement will be skipped in the playbook.",
                "fields": [
                    {
                        "fieldId": "incident_name",
                        "isVisible": true
                    },
                    {
                        "fieldId": "incident_reporteremailaddress",
                        "isVisible": true
                    },
                    {
                        "fieldId": "incident_attachment",
                        "isVisible": true
                    }
                ],
                "isVisible": true,
                "name": "Add a phishing email",
                "query": null,
                "queryType": "",
                "readOnly": false,
                "type": ""
            },
            {
                "description": "Optional - details regarding the incident itself (not specific to phishing).",
                "fields": [
                    {
                        "fieldId": "incident_occurred",
                        "isVisible": true
                    },
                    {
                        "fieldId": "incident_owner",
                        "isVisible": true
                    },
                    {
                        "fieldId": "incident_type",
                        "isVisible": true
                    },
                    {
                        "fieldId": "incident_severity",
                        "isVisible": true
                    },
                    {
                        "fieldId": "incident_playbookid",
                        "isVisible": true
                    },
                    {
                        "fieldId": "incident_details",
                        "isVisible": true
                    }
                ],
                "isVisible": true,
                "name": "Incident Metadata",
                "query": null,
                "queryType": "",
                "readOnly": false,
                "type": ""
            }
        ]
    },
    "group": "incident",
    "id": "Phishing Incident v3",
    "mobile": {
        "sections": [
            {
                "description": "General information about the incident.",
                "fields": [
                    {
                        "fieldId": "incident_type",
                        "isVisible": true
                    },
                    {
                        "fieldId": "incident_severity",
                        "isVisible": true
                    },
                    {
                        "fieldId": "incident_owner",
                        "isVisible": true
                    },
                    {
                        "fieldId": "incident_dbotstatus",
                        "isVisible": true
                    },
                    {
                        "fieldId": "incident_sourcebrand",
                        "isVisible": true
                    },
                    {
                        "fieldId": "incident_sourceinstance",
                        "isVisible": true
                    },
                    {
                        "fieldId": "incident_playbookid",
                        "isVisible": true
                    },
                    {
                        "fieldId": "incident_phase",
                        "isVisible": true
                    },
                    {
                        "fieldId": "incident_roles",
                        "isVisible": true
                    }
                ],
                "isVisible": true,
                "name": "Incident Information",
                "query": null,
                "queryType": "",
                "readOnly": false,
                "type": ""
            },
            {
                "description": "Information about the phishing email that was received.",
                "fields": [
                    {
                        "fieldId": "incident_emailfrom",
                        "isVisible": true
                    },
                    {
                        "fieldId": "incident_emailto",
                        "isVisible": true
                    },
                    {
                        "fieldId": "incident_emailcc",
                        "isVisible": true
                    },
                    {
                        "fieldId": "incident_reporteremailaddress",
                        "isVisible": true
                    },
                    {
                        "fieldId": "incident_emailsubject",
                        "isVisible": true
                    },
                    {
                        "fieldId": "incident_emailbody",
                        "isVisible": true
                    },
                    {
                        "fieldId": "incident_emailhtml",
                        "isVisible": true
                    },
                    {
                        "fieldId": "incident_emailauthenticitycheck",
                        "isVisible": true
                    },
                    {
                        "fieldId": "incident_emailinreplyto",
                        "isVisible": true
                    },
                    {
                        "fieldId": "incident_emailreturnpath",
                        "isVisible": true
                    }
                ],
                "isVisible": true,
                "name": "Email",
                "query": null,
                "queryType": "",
                "readOnly": false,
                "type": ""
            },
            {
                "description": "Information about file attachments in the phishing email.",
                "fields": [
                    {
                        "fieldId": "incident_attachmentname",
                        "isVisible": true
                    },
                    {
                        "fieldId": "incident_attachmenttype",
                        "isVisible": true
                    },
                    {
                        "fieldId": "incident_attachmentsize",
                        "isVisible": true
                    }
                ],
                "isVisible": true,
                "name": "Attachments",
                "query": null,
                "queryType": "",
                "readOnly": false,
                "type": ""
            },
            {
                "description": "Time information about the incident.",
                "fields": [
                    {
                        "fieldId": "incident_occurred",
                        "isVisible": true
                    },
                    {
                        "fieldId": "incident_dbotcreated",
                        "isVisible": true
                    },
                    {
                        "fieldId": "incident_dbotduedate",
                        "isVisible": true
                    },
                    {
                        "fieldId": "incident_dbotmodified",
                        "isVisible": true
                    },
                    {
                        "fieldId": "incident_dbottotaltime",
                        "isVisible": true
                    },
                    {
                        "fieldId": "incident_detectionsla",
                        "isVisible": true
                    },
                    {
                        "fieldId": "incident_remediationsla",
                        "isVisible": true
                    },
                    {
                        "fieldId": "incident_timetoassignment",
                        "isVisible": true
                    }
                ],
                "isVisible": true,
                "name": "Timeline \u0026 SLA",
                "query": null,
                "queryType": "",
                "readOnly": false,
                "type": ""
            },
            {
                "description": "",
                "fields": [
                    {
                        "fieldId": "incident_labels",
                        "isVisible": true
                    }
                ],
                "isVisible": true,
                "name": "Labels",
                "query": null,
                "queryType": "",
                "readOnly": true,
                "type": "labels"
            }
        ]
    },
    "name": "Phishing Incident v3",
    "quickView": {
        "sections": [
            {
                "description": "Information about the phishing email that was received.",
                "fields": [
                    {
                        "fieldId": "incident_emailfrom",
                        "isVisible": true
                    },
                    {
                        "fieldId": "incident_emailto",
                        "isVisible": true
                    },
                    {
                        "fieldId": "incident_reporteremailaddress",
                        "isVisible": true
                    },
                    {
                        "fieldId": "incident_emailsubject",
                        "isVisible": true
                    },
                    {
                        "fieldId": "incident_emailbody",
                        "isVisible": true
                    },
                    {
                        "fieldId": "incident_attachmentname",
                        "isVisible": true
                    },
                    {
                        "fieldId": "incident_attachmenttype",
                        "isVisible": true
                    },
                    {
                        "fieldId": "incident_attachmentsize",
                        "isVisible": true
                    }
                ],
                "isVisible": true,
                "name": "Email Information",
                "query": null,
                "queryType": "",
                "readOnly": false,
                "type": ""
            },
            {
                "description": "",
                "fields": [
                    {
                        "fieldId": "incident_dbotcreated",
                        "isVisible": true
                    },
                    {
                        "fieldId": "incident_occurred",
                        "isVisible": true
                    },
                    {
                        "fieldId": "incident_dbotduedate",
                        "isVisible": true
                    },
                    {
                        "fieldId": "incident_dbotmodified",
                        "isVisible": true
                    },
                    {
                        "fieldId": "incident_dbottotaltime",
                        "isVisible": true
                    }
                ],
                "isVisible": true,
                "name": "Timeline Information",
                "query": null,
                "queryType": "",
                "readOnly": false,
                "type": ""
            },
            {
                "description": "Information about Service Level Agreements (SLAs).",
                "fields": [
                    {
                        "fieldId": "incident_detectionsla",
                        "isVisible": true
                    },
                    {
                        "fieldId": "incident_remediationsla",
                        "isVisible": true
                    },
                    {
                        "fieldId": "incident_timetoassignment",
                        "isVisible": true
                    }
                ],
                "isVisible": true,
                "name": "SLA",
                "query": null,
                "queryType": "",
                "readOnly": false,
                "type": ""
            },
            {
                "description": "",
                "fields": [
                    {
                        "fieldId": "incident_labels",
                        "isVisible": true
                    }
                ],
                "isVisible": true,
                "name": "Labels",
                "query": null,
                "queryType": "",
                "readOnly": true,
                "type": "labels"
            }
        ]
    },
    "system": false,
    "version": -1,
    "fromVersion": "6.1.0",
    "description": "",
    "marketplaces": ["xsoar"]
}<|MERGE_RESOLUTION|>--- conflicted
+++ resolved
@@ -183,10 +183,6 @@
                         "minH": 1,
                         "moved": false,
                         "name": "Incident Files",
-                        "static": false,
-                        "w": 3,
-                        "x": 0,
-                        "y": 14,
                         "query": {
                             "categories": [
                                 "attachments"
@@ -200,15 +196,11 @@
                         },
                         "queryType": "warRoomFilter",
                         "readOnly": true,
-<<<<<<< HEAD
-                        "type": "invTimeline"
-=======
                         "static": false,
                         "type": "invTimeline",
                         "w": 2,
                         "x": 0,
                         "y": 14
->>>>>>> a56da0f6
                     },
                     {
                         "displayType": "ROW",
@@ -276,6 +268,7 @@
                         "y": 0
                     },
                     {
+                        "description": "",
                         "h": 1,
                         "hideName": true,
                         "i": "swtuqptgvs-field-changed-swtuqptgvs-1vduzkpmlh-swtuqptgvs-1vduzkpmlh-swtuqptgvs-044bccb0-befa-11eb-b351-7bcfe92e5e24",
@@ -290,8 +283,7 @@
                         "type": "dynamic",
                         "w": 1,
                         "x": 2,
-                        "y": 5,
-                        "description": ""
+                        "y": 5
                     },
                     {
                         "h": 2,
@@ -308,7 +300,9 @@
                         "y": 6
                     },
                     {
+                        "displayType": "ROW",
                         "h": 2,
+                        "hideName": false,
                         "i": "swtuqptgvs-field-changed-swtuqptgvs-1vduzkpmlh-93d51e60-a8fe-11ec-927e-2bbbcff3899b",
                         "items": [
                             {
@@ -389,9 +383,7 @@
                         "static": false,
                         "w": 1,
                         "x": 2,
-                        "y": 8,
-                        "displayType": "ROW",
-                        "hideName": false
+                        "y": 8
                     },
                     {
                         "displayType": "ROW",
@@ -428,17 +420,6 @@
                         "y": 10
                     },
                     {
-                        "h": 2,
-                        "i": "swtuqptgvs-field-changed-swtuqptgvs-8f724f40-6b37-11ed-b7c0-2904efd8f7fb",
-                        "items": [],
-                        "maxW": 3,
-                        "minH": 1,
-                        "moved": false,
-                        "name": "Linked Incidents",
-                        "static": false,
-                        "w": 3,
-                        "x": 0,
-                        "y": 18,
                         "columns": [
                             {
                                 "displayed": true,
@@ -486,9 +467,6 @@
                                 "width": 300
                             }
                         ],
-<<<<<<< HEAD
-                        "type": "linkedIncidents"
-=======
                         "h": 2,
                         "i": "swtuqptgvs-field-changed-swtuqptgvs-8f724f40-6b37-11ed-b7c0-2904efd8f7fb",
                         "items": [],
@@ -501,9 +479,9 @@
                         "w": 3,
                         "x": 0,
                         "y": 16
->>>>>>> a56da0f6
-                    },
-                    {
+                    },
+                    {
+                        "description": "Indicators selected to be blocked.",
                         "h": 2,
                         "i": "swtuqptgvs-1a52c090-c187-11ed-a413-1fc9f082fba8",
                         "items": [],
@@ -511,18 +489,13 @@
                         "minH": 1,
                         "moved": false,
                         "name": "Selected indicators to block",
+                        "query": "tags:\"Blocked Indicator In Systems\"",
+                        "queryType": "input",
                         "static": false,
                         "type": "indicators",
                         "w": 1,
                         "x": 2,
-<<<<<<< HEAD
-                        "y": 10,
-                        "description": "Indicators selected to be blocked.",
-                        "query": "tags:\"Blocked Indicator In Systems\"",
-                        "queryType": "input"
-=======
                         "y": 14
->>>>>>> a56da0f6
                     },
                     {
                         "description": "",
@@ -540,8 +513,6 @@
                         "w": 2,
                         "x": 0,
                         "y": 8
-<<<<<<< HEAD
-=======
                     },
                     {
                         "displayType": "CARD",
@@ -589,7 +560,6 @@
                         "w": 1,
                         "x": 2,
                         "y": 12
->>>>>>> a56da0f6
                     }
                 ],
                 "type": "custom"
