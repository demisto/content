--- conflicted
+++ resolved
@@ -2,11 +2,7 @@
     "name": "Phishing",
     "description": "Phishing emails still hooking your end users? This Content Pack can drastically reduce the time your security team spends on phishing alerts.",
     "support": "xsoar",
-<<<<<<< HEAD
-    "currentVersion": "3.6.0",
-=======
     "currentVersion": "3.6.19",
->>>>>>> 90cf3b88
     "serverMinVersion": "6.0.0",
     "videos": [
         "https://www.youtube.com/watch?v=SY-3L348PoY"
@@ -40,13 +36,10 @@
         "MicrosoftExchangeOnPremise": {
             "mandatory": false,
             "display_name": "Microsoft Exchange On-Premise"
-<<<<<<< HEAD
-=======
         },
         "MicrosoftExchangeOnline": {
             "mandatory": false,
             "display_name": "Microsoft Exchange Online"
->>>>>>> 90cf3b88
         },
         "MicrosoftGraphListener": {
             "mandatory": false,
