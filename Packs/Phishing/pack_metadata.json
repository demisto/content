--- conflicted
+++ resolved
@@ -24,19 +24,16 @@
         "Phishing"
     ],
     "keywords": [],
-<<<<<<< HEAD
-        "dependencies": {
-            "EWS": {
-                "mandatory": false,
-                "display_name": "EWS"
-            },
-            "Gmail": {
-                "mandatory": false,
-                "display_name": "Gmail"
-            }
+    "dependencies": {
+        "EWS": {
+            "mandatory": false,
+            "display_name": "EWS"
         },
-=======
->>>>>>> 4cb6f46c
+        "Gmail": {
+            "mandatory": false,
+            "display_name": "Gmail"
+        }
+    },
     "marketplaces": [
         "xsoar",
         "marketplacev2"
