--- conflicted
+++ resolved
@@ -109,11 +109,7 @@
 - phishing
 timeout: 600ns
 type: python
-<<<<<<< HEAD
-dockerimage: demisto/sklearn:1.0.0.78931
-=======
 dockerimage: demisto/sklearn:1.0.0.92988
->>>>>>> 90cf3b88
 tests:
 - No tests (auto formatted)
 fromversion: 5.0.0
