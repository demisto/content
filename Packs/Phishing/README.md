--- conflicted
+++ resolved
@@ -6,11 +6,7 @@
 This content pack includes playbooks that:
 - Facilitate analyst investigation by automating phishing alert response and custom phishing incident fields, views, and layouts. 
 - Orchestrate across multiple products, including cross-referencing against your external threat databases.
-<<<<<<< HEAD
-The pack also leverages machine learning to intelligently identify phishing campaigns targeting multiple users in the organization, linking them together and allowing full interaction and control over the campaign from within the incident layout.
-=======
 On Cortex XSOAR, the pack also leverages machine learning to intelligently identify phishing campaigns targeting multiple users in the organization, linking them together and allowing full interaction and control over the campaign from within the incident layout.
->>>>>>> 90cf3b88
 
  
 ##### What does this pack do?
@@ -20,11 +16,7 @@
 - Analyzes files and provides reputation using your sandbox and threat intelligence integrations.
 - Generates a screenshot of the email and embedded links, and calculates reputation for all indicators involved.
 - Runs checks for SSL certificates of URLs, email address breach involvement, domain-squatting and email authenticity using SPF, DKIM and DMARC checks.
-<<<<<<< HEAD
-- Identifies similar phishing incidents belonging to the same campaign, providing visibility and manual or automatic actions to respond to such incidents.
-=======
 - Identifies similar phishing incidents belonging to the same campaign, providing visibility and manual or automatic actions to respond to such incidents (supported on Cortex XSOAR only).
->>>>>>> 90cf3b88
 - Calculates severity for the incident based on the provided initial severity, indicator reputations, email authenticity check, and critical assets if any are involved.
 - Remediates the incident by blocking malicious indicators, searching for and deleting malicious emails upon analyst approval.
 - Engages with the end user regarding the incident such as notifying them of receipt of email and providing further instructions if an email is found to be malicious.
