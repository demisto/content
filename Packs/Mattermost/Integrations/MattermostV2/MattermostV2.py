import asyncio
import concurrent
from typing import Any
from urllib.parse import urlparse

import aiohttp
import demistomock as demisto  # noqa: F401
import urllib3
from CommonServerPython import *  # noqa: F401

from CommonServerUserPython import *  # noqa

# Disable insecure warnings
urllib3.disable_warnings()


""" CONSTANTS """
DATE_FORMAT = "%Y-%m-%dT%H:%M:%SZ"  # ISO8601 format with UTC, default in XSOAR
DEFAULT_PAGE_NUMBER = 0
DEFAULT_PAGE_SIZE = 50
DEFAULT_LIMIT = 50
PLAYGROUND_INVESTIGATION_TYPE = 9
SECRET_TOKEN: str
BASE_URL: str
PROXY = False
VERIFY = False
SSL_CONTEXT: Optional[ssl.SSLContext]
PROXIES = {}
PROXY_URL: str
DEMISTO_URL: str
WEBSOCKET_URL: str
MAX_SAMPLES = 10
INCIDENT_TYPE: str
ALLOW_INCIDENTS: bool
PORT: int
MIRRORING_ENABLED: bool
LONG_RUNNING: bool
CACHED_INTEGRATION_CONTEXT: dict
VERIFY_CERT: bool
CACHE_EXPIRY: float
MESSAGE_FOOTER = "\n**From Mattermost**"
MIRROR_TYPE = "mirrorEntry"
OBJECTS_TO_KEYS = {
    "mirrors": "investigation_id",
    "messages": "entitlement",
}
DEFAULT_OPTIONS: Dict[str, Any] = {
    "timeout": 100,
    "request_timeout": None,
    "mfa_token": None,
    "auth": None,
    "keepalive": False,
    "keepalive_delay": 5,
    "websocket_kw_args": {},
    "debug": False,
    "http2": False,
}
GUID_REGEX = r"(\{){0,1}[0-9a-fA-F]{8}\-[0-9a-fA-F]{4}\-[0-9a-fA-F]{4}\-[0-9a-fA-F]{4}\-[0-9a-fA-F]{12}(\}){0,1}"
ENTITLEMENT_REGEX = rf"{GUID_REGEX}@(({GUID_REGEX})|(?:[\d_]+))_*(\|\S+)?\b"
PERMITTED_NOTIFICATION_TYPES: list[str]
INCIDENT_NOTIFICATION_CHANNEL = "incidentNotificationChannel"
""" CLIENT CLASS """


class WebSocketClient:  # pragma: no cover
    def __init__(self, base_url: str, token: str, verify: bool, proxy: bool):
        self.base_url = base_url
        self.token = token
        self.alive = False
        self.last_msg = 0.0
        self.verify = verify
        self.proxy = proxy
        self.options = DEFAULT_OPTIONS.copy()

    async def connect(self, event_handler):
        """
        Connect to the websocket and authenticate it.
        When the authentication has finished, start the loop listening for messages,
        sending a ping to the server to keep the connection alive.

        :param event_handler: Every websocket event will be passed there. Takes one argument.
        :type event_handler: Function(message)
        :return:
        """
        if "https://" in self.base_url:
            uri = self.base_url.replace("https://", "wss://", 1)
        else:
            uri = self.base_url.replace("http://", "ws://", 1)
        uri += "/api/v4/websocket"
        url = self.base_url + "/api/v4/websocket"
        demisto.debug(f"MM: The uri for the websocket is {uri}, the url is {url}")

        self.alive = True

        while True:
            try:
                async with (
                    aiohttp.ClientSession() as session,
                    session.ws_connect(
                        uri,
                        ssl=SSL_CONTEXT,  # type: ignore[arg-type]
                        proxy=PROXY_URL,
                    ) as websocket,
                ):
                    demisto.debug("MM: starting to authenticate")
                    await self.authenticate(websocket, event_handler)
                    while self.alive:
                        try:
                            await self.start_loop(websocket, event_handler)
                        except aiohttp.ClientError:
                            break
                    if (not self.options["keepalive"]) or (not self.alive):
                        break
            except Exception as e:
                demisto.info(f"MM: Failed to establish websocket connection: {type(e)} thrown - {e!s}")
                await asyncio.sleep(float("inf"))

    async def start_loop(self, websocket, event_handler):
        """
        We will listen for websockets events, sending a heartbeats on a timer.
        If we don't the webserver would close the idle connection,
        forcing us to reconnect.
        """
        demisto.debug("MM: Starting websocket loop")
        keep_alive = asyncio.ensure_future(self.heartbeat(websocket))
        demisto.debug("MM: Waiting for messages on websocket")
        while self.alive:
            message = await websocket.receive_str()
            self.last_msg = time.time()
            demisto.debug(f"MM: {message=}")
            await event_handler(self, message)
        demisto.debug("MM: Cancelling heartbeat task")
        keep_alive.cancel()
        try:
            await keep_alive
        except asyncio.CancelledError:
            pass

    async def heartbeat(self, websocket):
        """
        Pongs the server if did not get a message within the timeframe
        """
        timeout: float = self.options["timeout"]
        while True:
            since_last_msg: float = time.time() - self.last_msg
            next_timeout: float = timeout - since_last_msg if since_last_msg <= timeout else timeout
            await asyncio.sleep(next_timeout)
            if time.time() - self.last_msg >= timeout:
                await websocket.pong()
                self.last_msg = time.time()

    def disconnect(self):
        """Sets `self.alive` to False so the loop in `self.start_loop` will finish."""
        demisto.debug("Disconnecting websocket")
        self.alive = False

    async def authenticate(self, websocket, event_handler):
        """
        Sends a authentication challenge over a websocket.
        """
        demisto.debug("MM: Authenticating websocket")
        json_data = json.dumps({"seq": 1, "action": "authentication_challenge", "data": {"token": self.token}})
        await websocket.send_str(json_data)
        while True:
            message = await websocket.receive_str()
            status = json.loads(message)
            demisto.debug(f"MM: The status is: {status}")
            await event_handler(self, message)
            if ("event" in status and status["event"] == "hello") and ("seq" in status and status["seq"] == 0):
                demisto.debug("MM: Websocket authentification OK")
                return True
            demisto.error("MM: Websocket authentification failed")


class HTTPClient(BaseClient):
    """Client class to interact with the MatterMost API"""

    def __init__(
        self,
        base_url: str,
        headers: dict,
        personal_access_token: str,
        bot_access_token: str,
        team_name: str,
        notification_channel: str | None = None,
        verify: bool = True,
        proxy: bool = False,
    ):
        super().__init__(base_url, verify, proxy, headers=headers)
        self.bot_access_token = bot_access_token
        self.personal_access_token = personal_access_token
        self.team_name = team_name
        self.notification_channel = notification_channel

    def get_team_request(self, team_name: str) -> dict[str, str]:
        """Gets a team details based on its name"""
        response = self._http_request(method="GET", url_suffix=f"/api/v4/teams/name/{team_name}")

        return response

    def list_channel_request(self, team_id: str, params: dict, get_private: bool = False) -> list[dict[str, Any]]:
        """lists channels in a specific team"""
        if get_private:
            response = self._http_request(method="GET", url_suffix=f"/api/v4/teams/{team_id}/channels/private", params=params)
        else:
            response = self._http_request(method="GET", url_suffix=f"/api/v4/teams/{team_id}/channels", params=params)

        return response

    def list_channels_for_user_request(self, team_id: str, user: str) -> list[dict[str, Any]]:
        """lists channels by user in a specific team"""
        response = self._http_request(method='GET', url_suffix=f'/api/v4/users/{user}/teams/{team_id}/channels')
        return response

    def create_channel_request(self, params: dict) -> dict[str, str]:
        """Creates a channel"""
        response = self._http_request(method="POST", url_suffix="/api/v4/channels", json_data=params)

        return response

    def get_channel_by_name_and_team_name_request(self, team_name: str, channel_name: str) -> dict[str, Any]:
        """Gets a channel based on name and team name"""
        response = self._http_request(method="GET", url_suffix=f"/api/v4/teams/name/{team_name}/channels/name/{channel_name}")

        return response

    def set_channel_role_request(self, channel_id: str, user_id: str, roles: str) -> dict[str, str]:
        """Set a channel role for channel member"""
        data = {"roles": roles}
        response = self._http_request(
            method='PUT', url_suffix=f'/api/v4/channels/{channel_id}/members/{user_id}/roles', json_data=data)

        return response

    def add_channel_member_request(self, channel_id: str, data: dict) -> dict[str, str]:
        """Adds a channel member"""
        response = self._http_request(method="POST", url_suffix=f"/api/v4/channels/{channel_id}/members", json_data=data)

        return response

    def remove_channel_member_request(self, channel_id: str, user_id: str) -> dict[str, str]:
        """Removes a channel member"""
        response = self._http_request(method="DELETE", url_suffix=f"/api/v4/channels/{channel_id}/members/{user_id}")

        return response

    def list_users_request(self, params: dict) -> list[dict[str, Any]]:
        """lists users"""
        response = self._http_request(method="GET", url_suffix="/api/v4/users", params=params)

        return response

    def close_channel_request(self, channel_id: str) -> list[dict[str, Any]]:
        """Closes a channel"""
        response = self._http_request(method="DELETE", url_suffix=f"/api/v4/channels/{channel_id}")

        return response

    def send_file_request(self, file_info: dict, params: dict) -> dict[str, Any]:
        "Sends a file"
        files = {"file": (file_info["name"], open(file_info["path"], "rb"))}

        response = self._http_request(
            method="POST",
            url_suffix="/api/v4/files",
            files=files,
            params=params,
            json_data={"channel_id": params.get("channel_id")},
        )
        return response

    def create_post_with_file_request(self, data: dict) -> list[dict[str, Any]]:
        """Creates a post with a file request"""
        response = self._http_request(method="POST", url_suffix="/api/v4/posts", json_data=data)

        return response

    def update_channel_request(self, channel_id: str, params: dict) -> list[dict[str, Any]]:
        """Updates a channel"""
        response = self._http_request(method="PUT", url_suffix=f"/api/v4/channels/{channel_id}", json_data=params)

        return response

    def get_user_request(self, user_id: str = "", bot_user: bool = False) -> dict[str, Any]:
        """Gets a user"""
        if not user_id:
            user_id = "me"
        if bot_user:
            response = self._http_request(
                method="GET", url_suffix=f"/api/v4/users/{user_id}", headers={"authorization": f"Bearer {self.bot_access_token}"}
            )
        else:
            response = self._http_request(method="GET", url_suffix=f"/api/v4/users/{user_id}")

        return response

    def send_notification_request(
        self, channel_id: str, message: str, file_ids: list[str] = [], root_id: str = "", props: dict = {}
    ) -> dict[str, Any]:  # noqa: E501
        "Sends a notification"
        data = {
            "channel_id": channel_id,
            "message": message,
            "props": props,
            "root_id": root_id,
            "file_ids": file_ids,
        }
        remove_nulls_from_dictionary(data)
        response = self._http_request(
            method="POST",
            url_suffix="/api/v4/posts",
            json_data=data,
            headers={"authorization": f"Bearer {self.bot_access_token}"},
        )

        return response

    def update_post_request(self, message: str, root_id: str) -> dict[str, Any]:  # noqa: E501
        "Sends a notification"
        data = {
            "message": message,
            "id": root_id,
        }
        demisto.debug(f"MM: {data=}")
        remove_nulls_from_dictionary(data)
        response = self._http_request(
            method="PUT",
            url_suffix=f"/api/v4/posts/{root_id}",
            json_data=data,
            headers={"authorization": f"Bearer {self.bot_access_token}"},
        )

        demisto.debug(f"MM: response fom update message. {response=}")
        return response

    def get_user_by_email_request(self, user_email: str) -> dict[str, Any]:
        "Gets a user by email"
        response = self._http_request(method="GET", url_suffix=f"/api/v4/users/email/{user_email}")

        return response

    def get_user_by_username_request(self, username: str) -> dict[str, Any]:
        "Gets a user by username"
        response = self._http_request(method="GET", url_suffix=f"/api/v4/users/username/{username}")

        return response

    def create_direct_channel_request(self, user_id: list, bot_id: str) -> dict[str, Any]:
        "creates a direct channel"
<<<<<<< HEAD
        user_id.append(bot_id)
        url_suffix = '/api/v4/channels/direct' if len(user_id) == 2 else '/api/v4/channels/group'
        response = self._http_request(method='POST', url_suffix=url_suffix, json_data=user_id)

        return response

    def list_groups_request(self, params: dict) -> list[dict[str, Any]]:
        """lists groups in a specific team"""
        response = self._http_request(method='GET', url_suffix='/api/v4/groups', params=params)

        return response

    def list_group_members_request(self, group_id: str, params: dict[str, Any]) -> dict[str, Any]:
        """list group members based on group id"""
        response = self._http_request(method='GET', url_suffix=f'/api/v4/groups/{group_id}/members', params=params)

        return response

    def add_group_member_request(self, group_id: str, data: dict) -> dict[str, str]:
        """Adds a group member"""
        response = self._http_request(method='POST', url_suffix=f'/api/v4/groups/{group_id}/members', json_data=data)

        return response

    def remove_group_member_request(self, group_id: str, data: dict) -> dict[str, str]:
        """Removes a group member"""
        response = self._http_request(method='DELETE', url_suffix=f'/api/v4/groups/{group_id}/members', json_data=data)
=======
        response = self._http_request(method="POST", url_suffix="/api/v4/channels/direct", json_data=[bot_id, user_id])
>>>>>>> 09bfbcac

        return response


CLIENT: HTTPClient

""" HELPER FUNCTIONS """


def get_war_room_url(url: str, incident_id: str = "") -> str:
    # a workaround until this bug is resolved: https://jira-dc.paloaltonetworks.com/browse/CRTX-107526
    if is_xsiam():
        if not incident_id:
            incident_id = demisto.callingContext.get("context", {}).get("Inv", {}).get("id")
        incident_url = urlparse(url)
        war_room_url = f"{incident_url.scheme}://{incident_url.netloc}/incidents"
        # executed from the incident War Room
        if incident_id and incident_id.startswith("INCIDENT-"):
            war_room_url += f"/war_room?caseId={incident_id.split('-')[-1]}"
        # executed from the alert War Room
        else:
            war_room_url += f"/alerts_and_insights?caseId={incident_id}&action:openAlertDetails={incident_id}-warRoom"

        return war_room_url

    return url


def next_expiry_time() -> float:
    """
    Returns:
        A float representation of a new expiry time with an offset of 5 seconds
    """
    return (datetime.now(timezone.utc) + timedelta(seconds=5)).timestamp()


def get_current_utc_time() -> datetime:
    """
    Returns:
        The current UTC time.
    """
    return datetime.utcnow()


async def check_and_handle_entitlement(answer_text: str, root_id: str, user_name: str) -> str:  # pragma: no cover
    """
    Handles an entitlement message (a reply to a question)
    Args:
    Returns:
        If the message contains entitlement, return a reply.
    """
    integration_context = fetch_context(force_refresh=True)
    messages = integration_context.get("messages", [])
    reply = ""
    if not messages:
        return reply
    messages = json.loads(messages)
    demisto.debug(f"MM: messages with entitlements. {messages=}")
    message_filter = list(filter(lambda q: q.get("root_id") == root_id, messages))
    if message_filter:
        demisto.debug("MM: Found correct message")
        message = message_filter[0]
        entitlement = message.get("entitlement")
        reply = message.get("reply")
        guid, incident_id, task_id = extract_entitlement(entitlement)
        demisto.handleEntitlementForUser(incident_id, guid, user_name, answer_text, task_id)
        demisto.debug(f"MM: Handled entitlement for {incident_id=}, {task_id=} with {answer_text=}")
        message["remove"] = True
        set_to_integration_context_with_retries({"messages": messages}, OBJECTS_TO_KEYS)
    return reply


def run_long_running():  # pragma: no cover
    """
    Starts the long running thread.
    """
    try:
        asyncio.run(start_listening())
    except Exception as e:
        demisto.error(f"MM: The Loop has failed to run {e!s}")
    finally:
        loop = asyncio.get_running_loop()
        try:
            loop.stop()
            loop.close()
        except Exception as e_:
            demisto.error(f"MM: Failed to gracefully close the loop - {e_}")


async def start_listening():  # pragma: no cover
    """
    Starts a Slack SocketMode client and checks for mirrored incidents.
    """
    try:
        demisto.debug("MM: Starting to listen")
        executor = concurrent.futures.ThreadPoolExecutor(max_workers=1)
        loop = asyncio.new_event_loop()
        asyncio.set_event_loop(loop)
        loop.run_in_executor(executor, long_running_loop)
        await mattermost_loop()
    except Exception as e:
        demisto.error(f"An error has occurred while gathering the loop tasks. {e}")


async def mattermost_loop():  # pragma: no cover
    try:
        exception_await_seconds = 1
        while True:
            ws_client = WebSocketClient(BASE_URL, SECRET_TOKEN, VERIFY, PROXY)

            try:
                demisto.debug("MM: Trying to connect")
                await ws_client.connect(event_handler)
                # After successful connection, we reset the backoff time.
                exception_await_seconds = 1
                await asyncio.sleep(float("inf"))
            except Exception as e:
                demisto.debug(f"MM: Exception in long running loop, waiting {exception_await_seconds} - {e}")
                await asyncio.sleep(exception_await_seconds)
                exception_await_seconds *= 2
            finally:
                try:
                    ws_client.disconnect()
                except Exception as e:
                    demisto.debug(f"MM: Failed to close client. - {e}")
    except Exception as e:
        demisto.error(f"MM: An error has occurred while trying to create the socket client. {e}")


def long_running_loop():  # pragma: no cover
    global MIRRORING_ENABLED
    tts = 30 if MIRRORING_ENABLED else 60
    while True:
        error = ""
        try:
            check_for_unanswered_messages()
            time.sleep(tts)
        except requests.exceptions.ConnectionError as e:
            error = f"Could not connect to the MatterMost endpoint: {e!s}"
        except Exception as e:
            error = f"An error occurred: {e}"
        finally:
            demisto.updateModuleHealth("")
            if error:
                demisto.error(error)
                demisto.updateModuleHealth(error)


def check_for_unanswered_messages():
    integration_context = fetch_context()
    messages = integration_context.get("messages")
    if messages:
        messages = json.loads(messages)
        now = datetime.utcnow()
        updated_messages = []

        for message in messages:
            if message.get("expiry"):
                # Check if the question expired - if it did, answer it with the default response
                # and remove it
                expiry = datetime.strptime(message["expiry"], DATE_FORMAT)
                if expiry < now:
                    demisto.debug(f"MM: message expired: {message}, answering it with the default response")
                    answer_question(message.get("default_response"), message, email="")
                    message["remove"] = True
                    updated_messages.append(message)
                    continue
            updated_messages.append(message)

        if updated_messages:
            set_to_integration_context_with_retries({"messages": messages}, OBJECTS_TO_KEYS)


async def event_handler(client: WebSocketClient, req: str):
    """Handling the events coming from the websocket"""
    demisto.debug(f"MM: Got events: {req} - with type {type(req)}")
    payload = json.loads(req)

    if "error" in payload:
        error = payload.get("error", {})
        error_code = error.get("id")
        error_msg = error.get("message")
        await handle_listen_error(f"MatterMost API has thrown an error. Code: {error_code}, Message: {error_msg}.")
        return

    if payload.get("event") == "hello" or payload.get("seq_reply") == 1:
        # we handle hello and authentication events afterwards
        return

    if payload.get("event") == "posted":
        await handle_posts(payload)
        return


def is_bot_message(payload: dict) -> bool:
    """
    Determines if the message received was created by a bot or not.
    :param payload: dict: The payload sent with the message
    :return: bool: True indicates the message was from a Bot, False indicates it was from an individual
    """
    global CLIENT
    from_bot = payload.get("props", {}).get("from_bot", "")
    bot_id = get_user_id_from_token(CLIENT, bot_user=True)
    post = json.loads(payload.get("data", {}).get("post"))

    if bot_id and bot_id == post.get("user_id", ""):
        return True
    elif from_bot:
        return True
    return False


def is_dm(payload: dict):
    """
    Takes the channel type and will see if it's 'D'. If so, we know it's from a direct message.
    :param channel: str: The channel ID to check.
    :return: bool: Boolean indicating if the channel is a DM or not.
    """
    channel_type = payload.get("data", {}).get("channel_type")
    return channel_type == "D"


def is_thread(post: dict):
    """
    Takes the root ID and will see if its not empty. If so, we know it's from a direct message.
    :param post: str: The post to check.
    :return: bool: Boolean indicating if the post is part of a thread or not.
    """
    root_id = post.get("root_id", "")
    return root_id != ""


def get_user_id_from_token(client: HTTPClient, bot_user: bool = False) -> str:
    """
    Gets the user id from the token
    :return: str: The id of the user
    """
    result = client.get_user_request(bot_user=bot_user)

    return result.get("id", "")


def get_user_id_by_email(client: HTTPClient, email: str) -> str:
    """
    Gets a user ID from the email
    :param email: str: The email of the user
    :return: str: The id of the user
    """
    result = client.get_user_by_email_request(email)
    return result.get("id", "")


def get_user_id_by_username(client: HTTPClient, username: str) -> str:
    """
    Gets a user ID from the email
    :param email: str: The email of the user
    :return: str: The id of the user
    """
    result = client.get_user_by_username_request(username)
    return result.get("id", "")


def get_username_by_email(client: HTTPClient, email: str) -> str:
    """
    Gets a username from the email
    :param email: str: The email of the user
    :return: str: The username of the user
    """
    result = client.get_user_by_email_request(email)
    return result.get("username", "")


def get_username_by_id(client: HTTPClient, user_id: str) -> str:
    """
    Gets a username from the id
    :param email: str: The email of the user
    :return: str: The username of the user
    """
    result = client.get_user_request(user_id)
    return result.get("username", "")


def get_team_id_from_team_name(client: HTTPClient, team_name: str):
    """
    Gets a id from the team_name
    :param email: str: The email of the user
    :return: str: The username of the user
    """
    result = client.get_team_request(team_name)
    return result.get("id", "")


def fetch_context(force_refresh: bool = False) -> dict:
    """
    Fetches the integration instance context from the server if the CACHE_EXPIRY is smaller than the current epoch time
    In the event that the cache is not expired, we return a cached copy of the context which has been stored in memory.
    We can force the retrieval of the updated context by setting the force_refresh flag to True.
    :param force_refresh: bool: Indicates if the context should be refreshed regardless of the expiry time.
    :return: dict: Either a cached copy of the integration context, or the context itself.
    """
    global CACHED_INTEGRATION_CONTEXT, CACHE_EXPIRY
    now = int(datetime.now(timezone.utc).timestamp())
    if (now >= CACHE_EXPIRY) or force_refresh:
        demisto.debug(
            f"Cached context has expired or forced refresh. forced refresh value is {force_refresh}. Fetching new context"
        )
        CACHE_EXPIRY = next_expiry_time()
        CACHED_INTEGRATION_CONTEXT = get_integration_context()

    return CACHED_INTEGRATION_CONTEXT


def get_channel_id_from_context(channel_name: str = "", investigation_id=None):
    """
    Retrieves a MatterMost channel ID based on the provided criteria.

    :param channel_name: The name of the channel to get the ID for.
    :param investigation_id: The Demisto investigation ID to search for a mirrored channel.

    :return: The requested channel ID or None if not found.
    """
    if not channel_name and not investigation_id:
        return None
    integration_context = fetch_context()
    mirrors = json.loads(integration_context.get("mirrors", "[]"))

    # Filter mirrors based on the provided criteria.
    if investigation_id:
        mirrored_channel_filter = next((m for m in mirrors if m["investigation_id"] == investigation_id), None)
    else:
        mirrored_channel_filter = next((m for m in mirrors if m["channel_name"] == channel_name), None)
    if mirrored_channel_filter:
        return mirrored_channel_filter.get("channel_id")
    return None


def get_channel_id_to_send_notif(client: HTTPClient, to: list, channel_name: str | None, investigation_id: str) -> str:
    """
    Gets a channel ID for the correct channel to send the notification to
    :return: str: The channel id of the channel
    """
    channel_id = ""
    if to:
        # resolve users to list
        users = []
        for user in to:
            if re.match(emailRegex, user):
                uid = get_user_id_by_email(client, user)
            else:
                uid = get_user_id_by_username(client, user)
            users.append(uid)

        bot_id = get_user_id_from_token(client, bot_user=True)
<<<<<<< HEAD
        channel_object = client.create_direct_channel_request(users, bot_id)
        channel_id = channel_object.get('id', '')
        demisto.debug(f'MM: Created a new direct channel to: {users} with channel_id: {channel_id}')
=======
        channel_object = client.create_direct_channel_request(to, bot_id)
        channel_id = channel_object.get("id", "")
        demisto.debug(f"MM: Created a new direct channel to: {to} with channel_id: {channel_id}")
>>>>>>> 09bfbcac

    elif channel_name:  # if channel name provided and the channel was mirrored
        channel_id = get_channel_id_from_context(channel_name, investigation_id)

        if not channel_id:
            try:
                channel_details = client.get_channel_by_name_and_team_name_request(client.team_name, channel_name)
                channel_id = channel_details.get("id", "")
            except Exception as e:
                if channel_name == INCIDENT_NOTIFICATION_CHANNEL:
                    try:
                        demisto.debug(f"MM: Creating a {INCIDENT_NOTIFICATION_CHANNEL} channel to send notification to.")
                        params = {
                            "team_id": get_team_id_from_team_name(client, client.team_name),
                            "name": INCIDENT_NOTIFICATION_CHANNEL.lower(),
                            "display_name": INCIDENT_NOTIFICATION_CHANNEL,
                            "type": "O",
                        }
                        channel_details = client.create_channel_request(params)
                        channel_id = channel_details.get("id", "")
                    except Exception as sec_e:
                        if "Channel does not exist." in str(sec_e):
                            hr = (
                                "Could not create a new channel. An archived channel with the same name may exist"
                                "in the provided team, choose a different name."
                            )
                            raise DemistoException(hr)
                        else:
                            raise sec_e
                else:
                    raise DemistoException(
                        f"Did not find channel with name {channel_name}. Make sure it exists or choose a "
                        f"different one to send notifications to. Error: {e}"
                    )

    return channel_id


def save_entitlement(entitlement, message_id, reply, expiry, default_response, to_id):
    """
    Saves an entitlement

    Args:
        entitlement: The entitlement
        message_id: The message_id
        reply: The reply to send to the user.
        expiry: The question expiration date.
        default_response: The response to send if the question times out.
        to_id: the user id the message was sent to
    """
    integration_context = get_integration_context()
    messages = integration_context.get("messages", [])
    if messages:
        messages = json.loads(integration_context["messages"])
    messages.append(
        {
            "root_id": message_id,
            "entitlement": entitlement,
            "reply": reply,
            "expiry": expiry,
            "sent": datetime.strftime(datetime.utcnow(), DATE_FORMAT),
            "default_response": default_response,
            "to_id": to_id,
        }
    )
    set_to_integration_context_with_retries({"messages": messages}, OBJECTS_TO_KEYS)


def extract_entitlement(entitlement: str) -> tuple[str, str, str]:
    """
    Extracts entitlement components from an entitlement string
    Args:
        entitlement: The entitlement itself

    Returns:
        Entitlement components
    """
    parts = entitlement.split("@")
    if len(parts) < 2:
        raise DemistoException("Entitlement cannot be parsed")
    guid = parts[0]
    id_and_task = parts[1].split("|")
    incident_id = id_and_task[0]
    task_id = ""

    if len(id_and_task) > 1:
        task_id = id_and_task[1]

    return guid, incident_id, task_id


def answer_question(text: str, message: dict, email: str = ""):
    """Answers a question from MattermostAskUser"""
    global CLIENT
    entitlement = message.get("entitlement", "")
    root_id = message.get("root_id", "")
    guid, incident_id, task_id = extract_entitlement(entitlement)
    try:
        demisto.handleEntitlementForUser(incident_id, guid, email, text, task_id)
        process_entitlement_reply(text, root_id)
        demisto.debug(f"MM: Handled question for {incident_id=}, {task_id=} with {text=}")
    except Exception as e:
        demisto.error(f"Failed handling entitlement {entitlement}: {e!s}")
    message["remove"] = True
    return incident_id


async def send_notification_async(client: HTTPClient, channel_id, message, root_id=""):
    client.send_notification_request(channel_id, message, root_id=root_id)


async def update_post_async(client: HTTPClient, message, root_id):
    client.update_post_request(message, root_id)


def process_entitlement_reply(  # pragma: no cover
    entitlement_reply: str,
    root_id: str = "",
    user_name: str | None = None,
    answer_text: str | None = None,
):
    """
    Triggered when an entitlement reply is found, this function will update the original message with the reply message.
    :param entitlement_reply: str: The text to update the asking question with.
    :param user_name: str: name of the user who answered the entitlement
    :param answer_text: str: The text attached to the button, used for string replacement.
    :return: None
    """
    global CLIENT
    if "{user}" in entitlement_reply:
        entitlement_reply = entitlement_reply.replace("{user}", str(user_name))
    if "{response}" in entitlement_reply and answer_text:
        entitlement_reply = entitlement_reply.replace("{response}", str(answer_text))
    demisto.debug(f"MM: process entitlement reply with {entitlement_reply} for {root_id}")
    CLIENT.update_post_request(entitlement_reply, root_id)


async def handle_text_received_from_mm(investigation_id: str, text: str, operator_email: str, operator_name: str):
    """
    Handles text received from MatterMost

    Args:
        investigation_id: The mirrored investigation ID
        text: The received text
        operator_email: The sender email
        operator_name: The sender name
    """
    if text:
        demisto.addEntry(id=investigation_id, entry=text, username=operator_name, email=operator_email, footer=MESSAGE_FOOTER)


async def handle_posts(payload):
    """
    handle posts from the Mattermost that have been identified as possible mirrored messages
    If we find one, we will update the mirror object and send
    the message to the corresponding investigation's war room as an entry.
    :param payload: str: The request payload from mattermost
    :return: None
    """
    global CLIENT
    post = json.loads(payload.get("data", {}).get("post"))
    message = post.get("message", {})
    channel_id = post.get("channel_id")
    user_id = post.get("user_id")
    if not channel_id:
        return

    if is_bot_message(payload):
        demisto.debug("MM: Got a bot message. Will not mirror.")
        return

    # If a thread, we will check if it is a reply to a MattermostAsk task.
    if is_thread(post):
        demisto.debug(f"MM: Got a thread message. {payload=}")
        username = get_username_by_id(CLIENT, user_id)
        answer_text = post.get("message", "")
        root_id = post.get("root_id", "")
        entitlement_reply = await check_and_handle_entitlement(answer_text, root_id, username)
        demisto.debug(f"MM: Got {entitlement_reply=}")
        if entitlement_reply:
            process_entitlement_reply(entitlement_reply, root_id, username, answer_text)

        reset_listener_health()
        return

    # Check if the message is being sent directly to our bot.
    if is_dm(payload):
        demisto.debug(f"MM: Got a dm message. {payload=}")
        await handle_dm(user_id, message, channel_id, CLIENT)
        reset_listener_health()
        return

    integration_context = fetch_context()
    if not integration_context or "mirrors" not in integration_context:
        return
    mirrors = json.loads(integration_context["mirrors"])
    mirror_filter = list(filter(lambda m: m["channel_id"] == channel_id, mirrors))

    if not mirror_filter:
        return
    for mirror in mirror_filter:
        if mirror["mirror_direction"] == "FromDemisto" or mirror["mirror_type"] == "none":
            return
        if not mirror["mirrored"]:
            # In case the investigation is not mirrored yet
            mirror = mirrors.pop(mirrors.index(mirror))
            if mirror["mirror_direction"] and mirror["mirror_type"]:
                investigation_id = mirror["investigation_id"]
                mirror_type = mirror["mirror_type"]
                auto_close = mirror["auto_close"]
                direction = mirror["mirror_direction"]
                demisto.mirrorInvestigation(investigation_id, f"{mirror_type}:{direction}", auto_close)
                mirror["mirrored"] = True
                mirrors.append(mirror)
                set_to_integration_context_with_retries({"mirrors": mirrors}, OBJECTS_TO_KEYS)

        user_details = CLIENT.get_user_request(user_id)
        operator_name = user_details.get("username", "")
        operator_email = user_details.get("email", "")
        investigation_id = mirror["investigation_id"]
        await handle_text_received_from_mm(investigation_id, message, operator_email, operator_name)


async def handle_listen_error(error: str):
    """
    Logs an error and updates the module health accordingly.

    Args:
        error: The error string.
    """
    demisto.error(error)
    demisto.updateModuleHealth(error)


async def handle_dm(user_id: str, text: str, channel_id: str, client: HTTPClient):
    """
    Handles a direct message sent to the bot

    Args:
        user: The user who sent the message
        text: The message text
        client: The Slack client

    Returns:
        Text to return to the user
    """
    message: str = text.lower()
    user_details = client.get_user_request(user_id)
    user_name = user_details.get("username", "")
    user_email = user_details.get("email", "")
    if message.find("incident") != -1 and (
        message.find("create") != -1 or message.find("open") != -1 or message.find("new") != -1
    ):
        demisto_user = demisto.findUser(email=user_email) if user_email else demisto.findUser(username=user_name)

        if not demisto_user and not ALLOW_INCIDENTS:
            data = "You are not allowed to create incidents."
        else:
            try:
                data = await translate_create(text, user_name, user_email, demisto_user)
            except Exception as e:
                data = f"Failed creating incidents: {e!s}"
    else:
        try:
            data = demisto.directMessage(text, user_name, user_email, ALLOW_INCIDENTS)
        except Exception as e:
            data = str(e)

    if not data:
        data = "Sorry, I could not perform the selected operation."

    await send_notification_async(client, channel_id, data)


async def translate_create(message: str, user_name: str, user_email: str, demisto_user: dict) -> str:  # pragma: no cover
    """
    Processes an incident creation message
    Args:
        message: The creation message
        user_name: The name of the user in Slack
        user_email: The email of the user in Slack
        demisto_user: The demisto user associated with the request (if exists)

    Returns:
        Creation result
    """
    json_pattern = r"(?<=json=).*"
    name_pattern = r"(?<=name=).*"
    type_pattern = r"(?<=type=).*"
    message = message.replace("\n", "").replace("`", "")
    json_match = re.search(json_pattern, message)
    created_incident = None
    data = ""
    user_demisto_id = ""
    request_fields = {"ReporterEmail": user_email, "Message": message}
    incidents = []
    if demisto_user:
        user_demisto_id = demisto_user.get("id", "")

    if json_match:
        if re.search(name_pattern, message) or re.search(type_pattern, message):
            data = "No other properties other than json should be specified."
        else:
            incidents_json = json_match.group()
            incidents = json.loads(incidents_json.replace("“", '"').replace("”", '"'))
            if not isinstance(incidents, list):
                incidents = [incidents]
            add_req_data_to_incidents(incidents, request_fields)
            created_incident = await create_incidents(incidents, user_name, user_email, user_demisto_id)

            if not created_incident:
                data = "Failed creating incidents."
    else:
        name_match = re.search(name_pattern, message)
        if not name_match:
            data = "Please specify arguments in the following manner: name=<name> type=[type] or json=<json>."
        else:
            incident_name = re.sub("type=.*", "", name_match.group()).strip()
            incident_type = ""

            type_match = re.search(type_pattern, message)
            if type_match:
                incident_type = re.sub("name=.*", "", type_match.group()).strip()

            incident = {"name": incident_name}

            incident_type = incident_type or INCIDENT_TYPE
            if incident_type:
                incident["type"] = incident_type
            incidents = add_req_data_to_incidents([incident], request_fields)
            created_incident = await create_incidents([incident], user_name, user_email, user_demisto_id)
            if not created_incident:
                data = "Failed creating incidents."

    if created_incident:
        demisto.debug(f"Created {len(incidents)} incidents")
        update_integration_context_samples(incidents)
        if isinstance(created_incident, list):
            created_incident = created_incident[0]
        server_links = demisto.demistoUrls()
        server_link = server_links.get("server")
        incident_name = created_incident["name"]
        incident_id = created_incident["id"]
        incident_url = get_war_room_url(f"{server_link}#/WarRoom/{incident_id}", incident_id)
        data = f"Successfully created incident {incident_name}.\n View it on: {incident_url}"

    return data


def add_req_data_to_incidents(incidents: list, request_fields: dict) -> list:  # pragma: no cover
    """
    Adds the request_fields as a rawJSON to every created incident for further information on the incident
    """
    for incident in incidents:
        incident["rawJSON"] = json.dumps(request_fields)
    return incidents


async def create_incidents(incidents: list, user_name: str, user_email: str, user_demisto_id: str = ""):
    """
    Creates incidents according to a provided JSON object
    Args:
        incidents: The incidents JSON
        user_name: The name of the user in MatterMost
        user_email: The email of the user in MattermOST
        user_demisto_id: The id of demisto user associated with the request (if exists)

    Returns:
        The creation result
    """

    for incident in incidents:
        # Add relevant labels to context
        labels = incident.get("labels", [])
        keys = [label.get("type") for label in labels]
        if "Reporter" not in keys:
            labels.append({"type": "Reporter", "value": user_name})
        if "ReporterEmail" not in keys:
            labels.append({"type": "ReporterEmail", "value": user_email})
        if "Source" not in keys:
            labels.append({"type": "Source", "value": "Slack"})
        incident["labels"] = labels

    data = demisto.createIncidents(incidents, userID=user_demisto_id) if user_demisto_id else demisto.createIncidents(incidents)

    return data


def update_integration_context_samples(incidents: list, max_samples: int = MAX_SAMPLES):  # pragma: no cover
    """
    Updates the integration context samples with the newly created incident.
    If the size of the samples has reached `MAX_SAMPLES`, will pop out the latest sample.
    Args:
        incidents (list): The list of the newly created incidents.
        max_samples (int): Max samples size.
    """
    ctx = get_integration_context()
    updated_samples_list: List[Dict] = incidents + ctx.get("samples", [])
    ctx["samples"] = updated_samples_list[:max_samples]
    set_integration_context(ctx)


def reset_listener_health():
    demisto.updateModuleHealth("MatterMost V2 - Event handled successfully.")
    demisto.info("MatterMost V2 - Event handled successfully.")


def find_mirror_by_investigation() -> dict:
    """
    Finds a mirrored channel by the mirrored investigation

    Returns:
        The mirror object
    """
    mirror: dict = {}
    investigation = demisto.investigation()
    if investigation:
        integration_context = get_integration_context()
        if integration_context.get("mirrors"):
            mirrors = json.loads(integration_context["mirrors"])
            investigation_filter = list(filter(lambda m: investigation.get("id") == m["investigation_id"], mirrors))
            if investigation_filter:
                mirror = investigation_filter[0]

    return mirror


""" COMMAND FUNCTIONS """


def test_module(client: HTTPClient) -> str:  # pragma: no cover
    """Tests connectivity with the client."""
    try:
        client.get_user_request(user_id="me", bot_user=False)  # Validating the Personal Access Token
    except Exception as e:
        demisto.debug(str(e))
        if "Invalid or expired session, please login again." in str(e):
            raise DemistoException("Invalid or expired session. Make sure the Personal Access Token is configured properly.")
        else:
            raise e

    try:
        client.get_user_request(user_id="me", bot_user=True)  # Validating the Bot Access Token
    except Exception as e:
        demisto.debug(str(e))
        if "Invalid or expired session, please login again." in str(e):
            raise DemistoException("Invalid or expired session. Make sure the Bot Access Token is configured properly.")
        else:
            raise e

    try:
        if client.notification_channel and client.team_name:
            # Validating the default team and channel exists
            channel_details = client.get_channel_by_name_and_team_name_request(client.team_name, client.notification_channel)
            client.send_notification_request(channel_details.get("id", ""), "Hi there! This is a test message from XSOAR.")

    except Exception as e:
        demisto.debug(str(e))
        if "Unable to find the existing team" in str(e):
            raise DemistoException("Could not find the team, make sure it is valid and/or exists.")
        elif "Channel does not exist" in str(e):
            raise DemistoException("Channel does not exist or archived, choose a different channel to send notifications to")
        else:
            raise e

    return "ok"


def get_team_command(client: HTTPClient, args: dict[str, Any]) -> CommandResults:
    """Gets a team"""
    team_name = args.get("team_name", client.team_name)

    team_details = client.get_team_request(team_name)

    hr = tableToMarkdown("Team details:", team_details, headers=["name", "display_name", "type", "id"])
    return CommandResults(
        outputs_prefix="Mattermost.Team",
        outputs_key_field="name",
        outputs=team_details,
        readable_output=hr,
    )


def list_channels_command(client: HTTPClient, args: dict[str, Any]) -> CommandResults:
    """Lists channels"""
    team_name = args.get("team", client.team_name)
    include_private_channels = argToBoolean(args.get("include_private_channels", False))
    page = arg_to_number(args.get("page", DEFAULT_PAGE_NUMBER))
    page_size = arg_to_number(args.get("page_size", DEFAULT_PAGE_SIZE))
    limit = args.get("limit", "")
    channel_details = []
    if limit:
        page = DEFAULT_PAGE_NUMBER
        page_size = limit

    team_details = client.get_team_request(team_name)

    params = {"page": page, "per_page": page_size}
    channel_details = client.list_channel_request(team_details.get("id", ""), params)

    if include_private_channels:
        channel_details.extend(client.list_channel_request(team_details.get("id", ""), params, get_private=True))

    hr = tableToMarkdown("Channels:", channel_details, headers=["name", "display_name", "type", "id"])
    return CommandResults(
        outputs_prefix="Mattermost.Channel",
        outputs_key_field="name",
        outputs=channel_details,
        readable_output=hr,
    )


def list_private_channels_for_user_command(client: HTTPClient, args: dict[str, Any]) -> CommandResults:
    """
    Lists all private channels which belong to team_name and user is member
    """
    team_name = args.get('team_name', client.team_name)
    user_id = args.get('user_id', '')

    team_details = client.get_team_request(team_name)

    channels = client.list_channels_for_user_request(team_details.get('id', ''), user_id)
    # filter for private channels only
    channels = list(filter(lambda x: x.get("type", "O") == 'P', channels))

    user_details = client.get_user_request(user_id)

    hr = tableToMarkdown(f'Channels for {user_details.get("username", user_id)}:',
                         channels, headers=['name', 'display_name', 'type', 'id'])
    return CommandResults(
        outputs_prefix='Mattermost.User',
        outputs_key_field='id',
        outputs={
            'id': user_id,
            'channels': channels
        },
        raw_response=channels,
        readable_output=hr,
    )


def create_channel_command(client: HTTPClient, args: dict[str, Any]) -> CommandResults:
    """Creates a channel"""
    team_name = args.get("team", client.team_name)
    channel_name = args.get("name", "")
    channel_display_name = args.get("display_name")
    channel_type = "O" if args.get("type") == "public" else "P"
    purpose = args.get("purpose", "")
    header = args.get("header", "")

    team_details = client.get_team_request(team_name)

    params = {
        "team_id": team_details.get("id", ""),
        "name": channel_name,
        "display_name": channel_display_name,
        "type": channel_type,
        "purpose": purpose,
        "header": header,
    }

    remove_nulls_from_dictionary(params)

    try:
        channel_details = client.create_channel_request(params)
        hr = f'The channel {channel_display_name} was created successfully, with channel ID: {channel_details.get("id")}'
    except Exception as e:
        if "A channel with that name already exists" in str(e):
            try:
                channel_details = client.get_channel_by_name_and_team_name_request(team_name, channel_name)
                hr = f"Channel {channel_display_name} already exists."
            except Exception as sec_e:
                if "Channel does not exist." in str(sec_e):
                    hr = (
                        "Could not create a new channel. An archived channel with the same name may exist"
                        "in the provided team. Please choose a different name."
                    )
                    raise DemistoException(hr)
                else:
                    raise sec_e
        else:
            raise e

    return CommandResults(
        outputs_prefix="Mattermost.Channel", outputs_key_field="id", outputs=channel_details, readable_output=hr
    )


def add_channel_member_command(client: HTTPClient, args: dict[str, Any]) -> CommandResults:
    """Adds a channel member"""
    team_name = args.get("team", client.team_name)
    channel_name = args.get("channel", "")
    user_id = args.get("user_id", "")

    channel_details = client.get_channel_by_name_and_team_name_request(team_name, channel_name)

    data = {"user_id": user_id}
    client.add_channel_member_request(channel_details.get("id", ""), data)

    user_details = client.get_user_request(user_id)

    hr = f'The member {user_details.get("username", user_id)} was added to the channel successfully, with channel ID: {channel_details.get("id")}'  # noqa: E501
    return CommandResults(readable_output=hr)


def remove_channel_member_command(client: HTTPClient, args: dict[str, Any]) -> CommandResults:
    """Removes a channel member"""
    team_name = args.get("team", client.team_name)
    channel_name = args.get("channel", "")
    user_id = args.get("user_id", "")

    channel_details = client.get_channel_by_name_and_team_name_request(team_name, channel_name)

    client.remove_channel_member_request(channel_details.get("id", ""), user_id)

    user_details = client.get_user_request(user_id)

    hr = f'The member {user_details.get("username", user_id)} was removed from the channel successfully.'
    return CommandResults(readable_output=hr)


def close_channel_command(client: HTTPClient, args: dict[str, Any]) -> CommandResults:
    """Closes a channels"""
    team_name = args.get("team_name", client.team_name)
    channel_name = args.get("channel", "")

    channel_details = {}
    channel_id = ""
    if channel_name:
        try:
            channel_details = client.get_channel_by_name_and_team_name_request(team_name, channel_name)
        except Exception as e:
            if "Channel does not exist." in str(e):
                hr = f"The channel {channel_name} was not found. It may have been already deleted, or not in the team provided."
                return CommandResults(readable_output=hr)
            else:
                raise e

    try:
        client.close_channel_request(channel_details.get("id", "") or channel_id)
        hr = f"The channel {channel_name} was delete successfully."
    except Exception as e:
        if "Channel does not exist." in str(e):
            hr = f"The channel {channel_name} was already deleted."
        else:
            raise e

    mirror = find_mirror_by_investigation()
    integration_context = get_integration_context()
    if mirror:
        demisto.debug("MM: Found mirrored channel to close.")
        channel_id = mirror.get("channel_id", "")
        mirrors = json.loads(integration_context["mirrors"])
        # Check for mirrors on the archived channel
        channel_mirrors = list(filter(lambda m: channel_id == m["channel_id"], mirrors))
        for mirror in channel_mirrors:
            mirror["remove"] = True
            demisto.mirrorInvestigation(mirror["investigation_id"], f'none:{mirror["mirror_direction"]}', mirror["auto_close"])

        set_to_integration_context_with_retries({"mirrors": mirrors}, OBJECTS_TO_KEYS)

    return CommandResults(readable_output=hr)


def list_users_command(client: HTTPClient, args: dict[str, Any]) -> CommandResults:
    """Lists users"""
    team_name = args.get("team_name", "")
    channel_name = args.get("channel", "")
    page = arg_to_number(args.get("page", DEFAULT_PAGE_NUMBER))
    page_size = arg_to_number(args.get("page_size", DEFAULT_PAGE_SIZE))
    limit = arg_to_number(args.get("limit", ""))

    if limit:
        page = DEFAULT_PAGE_NUMBER
        page_size = limit

    team_id = ""
    if team_name:
        team_details = client.get_team_request(team_name)
        team_id = team_details.get("id", "")

    channel_id = ""
    if channel_name:
        if not team_name:
            raise DemistoException("Must provide a team name if a channel name was provided.")
        channel_details = client.get_channel_by_name_and_team_name_request(team_name, channel_name)
        channel_id = channel_details.get("id", "")
        team_id = ""  # The search in Mattermost is done with an OR operator

    params = {"page": page, "per_page": page_size, "in_team": team_id, "in_channel": channel_id}
    remove_nulls_from_dictionary(params)

    users = client.list_users_request(params)

    hr = tableToMarkdown("Users:", users, headers=["username", "email", "role", "id"])
    return CommandResults(
        outputs_prefix="Mattermost.User",
        outputs_key_field="id",
        outputs=users,
        readable_output=hr,
    )


def send_file_command(client: HTTPClient, args) -> CommandResults:
    """Sends a file"""
    channel_name = args.get("channel", "")
    team_name = args.get("team_name", client.team_name)
    message = args.get("message")
    entry_id = args.get("entry_id") or args.get("file")
    to = args.get("to", "")

    demisto.debug(f"{to=}, {channel_name=}")

    if to and channel_name:
        raise DemistoException("Cannot use both to and channel_name arguments")

    if not to and not channel_name:
        raise DemistoException("You must provide an to or channel_name arguments")

    if to:
        # create a new direct channel and send the message there
        if re.match(emailRegex, to):
            to = get_user_id_by_email(client, to)
        else:
            to = get_user_id_by_username(client, to)

        bot_id = get_user_id_from_token(client, bot_user=True)
        channel_details = client.create_direct_channel_request([to], bot_id)
        demisto.debug(f'MM: Created a new direct channel to: {to} with channel_id: {channel_details.get("id")}')
    else:
        channel_details = client.get_channel_by_name_and_team_name_request(team_name, channel_name)

    file_info = demisto.getFilePath(entry_id)
    params = {"channel_id": channel_details.get("id"), "filename": file_info["name"]}

    upload_response = client.send_file_request(file_info, params)
    demisto.debug("MM: Uploaded the file successfully to mattermost")

    data = {
        "channel_id": channel_details.get("id"),
        "message": message,
        "file_ids": [upload_response.get("file_infos", [])[0].get("id", "")],
    }  # always uploading a single file
    remove_nulls_from_dictionary(params)

    client.create_post_with_file_request(data)

    return CommandResults(readable_output=f'file {file_info["name"]} was successfully sent to channel {channel_name}')


def mirror_investigation(client: HTTPClient, **args) -> CommandResults:
    """
    Updates the integration context with a new or existing mirror.
    """
    if not MIRRORING_ENABLED:
        raise DemistoException("Couldn't mirror investigation, Mirroring is disabled")
    if not LONG_RUNNING:
        raise DemistoException(
            "Mirroring is enabled, however long running is disabled. For mirrors to work correctly,"
            " long running must be enabled."
        )
    client = client
    mirror_type = args.get("type", "all")
    direction = args.get("direction", "Both")
    channel_name = args.get("channel", "")
    team_name = args.get("team_name", client.team_name)
    mirror_to = args.get("mirrorTo", "group")

    autoclose = argToBoolean(args.get("autoclose", True))
    send_first_message = False
    kick_admin = argToBoolean(args.get("kickAdmin", False))

    investigation = demisto.investigation()
    investigation_id = str(investigation.get("id"))
    if investigation.get("type") == PLAYGROUND_INVESTIGATION_TYPE:
        raise DemistoException("This action cannot be performed in the playground.")

    integration_context = get_integration_context()
    if not integration_context or not integration_context.get("mirrors", []):
        mirrors: list = []
        current_mirror = []
    else:
        mirrors = json.loads(integration_context["mirrors"])
        current_mirror = list(filter(lambda m: m["investigation_id"] == investigation_id, mirrors))

    demisto.debug(f"MM: {mirrors=}")
    demisto.debug(f"MM: {current_mirror=}")
    # get admin user id from token
    admin_user_id = get_user_id_from_token(client)

    channel_filter: list = []
    channel_id = ""
    if channel_name:
        # check if channel already exists
        channel_filter = list(filter(lambda m: m["channel_name"] == channel_name, mirrors))

    if not current_mirror:
        channel_name = channel_name or f"incident-{investigation_id}"
        if not channel_filter:
            channel_details: dict = {}
            try:
                channel_details = client.get_channel_by_name_and_team_name_request(team_name, channel_name)
                send_first_message = False
            except Exception as e:
                if "404" in str(e):
                    # create new channel
                    demisto.debug(f"MM: Creating a new channel for mirroring with name: {channel_name}")
                    channel_type = "public" if mirror_to == "channel" else "private"
                    args = {
                        "team_name": team_name,
                        "name": channel_name.lower(),
                        "display_name": channel_name,
                        "type": channel_type,
                    }
                    result = create_channel_command(client=client, args=args)
                    channel_details = result.outputs  # type: ignore
                    send_first_message = True
                else:
                    raise e

            channel_id = channel_details.get("id", "")
            channel_team_id = channel_details.get("team_id")
        else:
            mirrored_channel = channel_filter[0]
            channel_team_id = mirrored_channel["channel_team_id"]
            channel_id = mirrored_channel["channel_id"]
            channel_name = mirrored_channel["channel_name"]

        mirror = {
            "channel_team_id": channel_team_id,
            "channel_id": channel_id,
            "channel_name": channel_name,
            "investigation_id": investigation.get("id"),
            "mirror_type": mirror_type,
            "mirror_direction": direction,
            "auto_close": bool(autoclose),
            "mirrored": True,
        }
    else:
        mirror = mirrors.pop(mirrors.index(current_mirror[0]))
        channel_id = mirror["channel_id"]
        if mirror_type:
            mirror["mirror_type"] = mirror_type
        if autoclose:
            mirror["auto_close"] = autoclose
        if direction:
            mirror["mirror_direction"] = direction
        if channel_name:
            # update channel name if needed
            demisto.debug(f"MM: Updating channel name to {channel_name}")
            params = {"name": channel_name, "display_name": channel_name, "id": channel_id}
            client.update_channel_request(channel_id=channel_id, params=params)
            mirror["channel_name"] = channel_name
        channel_name = mirror["channel_name"]
        mirror["mirrored"] = True
    demisto.mirrorInvestigation(investigation_id, f"{mirror_type}:{direction}", autoclose)

    mirrors.append(mirror)
    set_to_integration_context_with_retries({"mirrors": mirrors}, OBJECTS_TO_KEYS)

    if send_first_message:
        server_links = demisto.demistoUrls()
        server_link = server_links.get("server")
        incident_url = get_war_room_url(f"{server_link}#/WarRoom/{investigation_id}", investigation_id)
        message_to_send = f"This channel was created to mirror incident {investigation_id}. \n View it on: {incident_url}"

        client.send_notification_request(channel_id, message_to_send)
    if kick_admin:
        try:
            client.remove_channel_member_request(channel_id, admin_user_id)
        except Exception as e:
            demisto.debug(f"Could not kick admin from channel. Error: {e}")

    return CommandResults(
        readable_output=f"Investigation mirrored successfully with mirror type {mirror_type},\n channel name: {channel_name}"
    )


def send_notification(client: HTTPClient, **args):
    """
    Sends notification for a MatterMost channel
    """
<<<<<<< HEAD
    demisto.debug(f'MM: Sending notification with {args=}')
    to = argToList(args.get('to', ''))
    entry = args.get('entry')
    channel_name = args.get('channel', '')
=======
    demisto.debug(f"MM: Sending notification with {args=}")
    to = args.get("to", "")
    entry = args.get("entry")
    channel_name = args.get("channel", "")
>>>>>>> 09bfbcac
    message_to_send = args.get("message", "")
    ignore_add_url = argToBoolean(args.get("ignoreAddURL", False))
    mattermost_ask = argToBoolean(args.get("mattermost_ask", False))
    entitlement = ""
    reply = ""
    expiry = ""
    default_response = ""

    if mattermost_ask:
        parsed_message = json.loads(args.get("message", ""))
        entitlement = parsed_message.get("entitlement", "")
        expiry = parsed_message.get("expiry", "")
        default_response = parsed_message.get("default_response", "")
        reply = parsed_message.get("reply", "")
        message_to_send = parsed_message.get("message", "")

    message_type = args.get("messageType", "")  # From server
    original_message = args.get("originalMessage", "")  # From server
    entry_object = args.get("entryObject")  # From server
    investigation_id = ""
    poll: dict = {}

    if to and channel_name:
        raise DemistoException("Cannot use both to and channel_name arguments")

    channel_name = channel_name or client.notification_channel

    if entry_object:
        investigation_id = entry_object.get("investigationId")  # From server, available from demisto v6.1 and above

    if message_type and (message_type not in PERMITTED_NOTIFICATION_TYPES) and message_type != MIRROR_TYPE:
        demisto.debug(f"MM: Will not mirror the message type: {message_type}")
        return f"Message type is not in permitted options. Received: {message_type}"

    if message_type and message_type == MIRROR_TYPE and original_message.find(MESSAGE_FOOTER) != -1:
        # return so there will not be a loop of messages
        return "Message already mirrored"

    if channel_name == INCIDENT_NOTIFICATION_CHANNEL:
        if client.notification_channel:
            # change the notification channel to the one in the configuration
            channel_name = client.notification_channel
        else:
            demisto.debug(
                f"MM: No notification channel was configured, will send notification to {INCIDENT_NOTIFICATION_CHANNEL}"
            )

    if not ignore_add_url:
        investigation = demisto.investigation()
        server_links = demisto.demistoUrls()
        if investigation:
            if investigation.get("type") != PLAYGROUND_INVESTIGATION_TYPE:
                link = server_links.get("warRoom")
                if link:
                    link = get_war_room_url(link)
                    if entry:
                        link += "/" + entry
                    message_to_send += f"\nView it on: {link}"
            else:
                link = server_links.get("server", "")
                if link:
                    message_to_send += f"\nView it on: {link}#/home"
    channel_id = get_channel_id_to_send_notif(client, to, channel_name, investigation_id)

    raw_data = client.send_notification_request(channel_id, message_to_send, props=poll)
    message_id = raw_data.get("id")
    demisto.debug(f"MM: Got replay from post: {raw_data}")
    if entitlement:
        demisto.debug(f"MM: Found entitlement, saving message to context: {entitlement}")
        save_entitlement(entitlement, message_id, reply, expiry, default_response, to if to else channel_id)
<<<<<<< HEAD
    return CommandResults(
        readable_output=f'Message sent to MatterMost successfully. Message ID is: {message_id}',
        raw_response=raw_data
    )


def list_groups_command(client: HTTPClient, args: dict[str, Any]) -> CommandResults:
    """ Lists groups """
    page = arg_to_number(args.get('page', DEFAULT_PAGE_NUMBER))
    page_size = arg_to_number(args.get('page_size', DEFAULT_PAGE_SIZE))
    limit = arg_to_number(args.get('limit', ''))
    q = args.get('group', '')
    group_details: list[Any] = []
    if limit:
        page = DEFAULT_PAGE_NUMBER
        page_size = limit

    params = {'page': page, 'per_page': page_size}
    if q:
        params['q'] = q
    group_details = client.list_groups_request(params)

    hr = tableToMarkdown('Groups:', group_details, headers=['name', 'display_name', 'description', 'id'])
    return CommandResults(
        outputs_prefix='Mattermost.Groups',
        outputs_key_field='id',
        outputs=group_details,
        raw_response=group_details,
        readable_output=hr,
    )


def list_group_members_command(client: HTTPClient, args: dict[str, Any]) -> CommandResults:
    """ List the members of a group """
    group_id = args.get('group_id', '')
    page = arg_to_number(args.get('page', DEFAULT_PAGE_NUMBER))
    page_size = arg_to_number(args.get('page_size', DEFAULT_PAGE_SIZE))
    limit = arg_to_number(args.get('limit', ''))
    member_details = {}
    if limit:
        page = DEFAULT_PAGE_NUMBER
        page_size = limit

    params = {'page': page, 'per_page': page_size}
    member_details = client.list_group_members_request(group_id, params)
    member_details['id'] = group_id

    hr = tableToMarkdown(f'Group {group_id} members ({len(member_details.get("members",[]))}/'
                         f'{member_details.get("total_member_count", "Unknown")}):', member_details.get("members"),
                         headers=['username', 'email', 'id'])
    return CommandResults(
        outputs_prefix='Mattermost.Groups',
        outputs_key_field='id',
        outputs=member_details,
        readable_output=hr,
        raw_response=member_details
    )


def add_group_member_command(client: HTTPClient, args: dict[str, Any]) -> CommandResults:
    """ Adds member(s) to a group """
    group_id = args.get('group_id', '')
    user_ids = argToList(args.get('user_ids', ''))

    data = {'user_ids': user_ids}
    try:
        response = client.add_group_member_request(group_id, data)
    except Exception as ex:
        if '"status_code": 500' in str(ex):
            raise DemistoException("invalid user id")
        raise ex

    hr = []
    for user in user_ids:
        user_details = client.get_user_request(user)
        hr.append(f'The member {user_details.get("username", user)} was added to the group successfully, with group ID: '
                  f'{group_id}')

    return CommandResults(
        readable_output="\n".join(hr),
        raw_response=response
    )


def remove_group_member_command(client: HTTPClient, args: dict[str, Any]) -> CommandResults:
    """ Removes member(s) form a group """
    group_id = args.get('group_id', '')
    user_ids = argToList(args.get('user_ids', ''))

    data = {'user_ids': user_ids}
    try:
        response = client.remove_group_member_request(group_id, data)
    except Exception as ex:
        if '"status_code": 500' in str(ex):
            raise DemistoException("invalid user id or user id not in group")
        raise ex

    hr = []
    for user in user_ids:
        user_details = client.get_user_request(user)
        hr.append(f'The member {user_details.get("username", user)} was removed from the group successfully, with group ID:'
                  f' {group_id}')

    return CommandResults(
        readable_output="\n".join(hr),
        raw_response=response
    )


def set_channel_role_command(client: HTTPClient, args: dict[str, Any]) -> CommandResults:
    """ Set channel role for a channel member """
    channel_id = args.get('channel_id', '')
    user_id = args.get('user_id', '')
    channel_role = "channel_user" + (" channel_admin" if args.get("role", "member").lower() == "admin" else "")

    raw_response = client.set_channel_role_request(channel_id, user_id, channel_role)

    user_details = client.get_user_request(user_id)
    hr = f'Set channel role for {user_details.get("username", user_id)} successfully to ' \
         f'{"Admin" if args.get("role", "admin").lower() == "admin" else "Member"}.'

    return CommandResults(
        readable_output=hr,
        raw_response=raw_response
    )
=======
    return CommandResults(readable_output=f"Message sent to MatterMost successfully. Message ID is: {message_id}")
>>>>>>> 09bfbcac


""" MAIN FUNCTION """


def handle_global_parameters(params: dict):  # pragma: no cover
    """Initializing the global parameters"""
    url = params.get("url", "")
    bot_access_token = params.get("bot_access_token", {}).get("password")
    personal_access_token = params.get("personal_access_token", {}).get("password")
    proxy = params.get("proxy", False)

    # Initializing global variables
    global SECRET_TOKEN, LONG_RUNNING, MIRRORING_ENABLED, CACHE_EXPIRY, CACHED_INTEGRATION_CONTEXT, DEMISTO_URL
    global BASE_URL, PROXY, SSL_CONTEXT, VERIFY_CERT, PROXIES, ALLOW_INCIDENTS, INCIDENT_TYPE, PROXY_URL
    global WEBSOCKET_URL, PORT, PERMITTED_NOTIFICATION_TYPES
    LONG_RUNNING = params.get("longRunning", False)
    MIRRORING_ENABLED = params.get("mirroring", False)
    SECRET_TOKEN = personal_access_token
    BASE_URL = url
    PROXY = proxy
    demisto_urls = demisto.demistoUrls()
    DEMISTO_URL = demisto_urls.get("server", "")
    PROXIES, _ = handle_proxy_for_long_running()
    PROXY_URL = PROXIES.get("http", "")  # aiohttp only supports http proxy
    ALLOW_INCIDENTS = params.get("allow_incidents", True)
    INCIDENT_TYPE = params.get("incidentType", "Unclassified")
    default_permitted_notification_types = ["externalAskSubmit", "externalFormSubmit"]
    custom_permitted_notification_types = demisto.params().get("permitted_notifications", [])
    PERMITTED_NOTIFICATION_TYPES = default_permitted_notification_types + custom_permitted_notification_types
    VERIFY_CERT = not params.get("insecure", False)
    if not VERIFY_CERT:
        SSL_CONTEXT = ssl.create_default_context()
        SSL_CONTEXT.check_hostname = False
        SSL_CONTEXT.verify_mode = ssl.CERT_NONE
    else:
        # Use default SSL context
        SSL_CONTEXT = None

    if "https://" in url:
        uri = url.replace("https://", "wss://", 1)
    else:
        uri = url.replace("http://", "ws://", 1)
    uri += "/api/v4/websocket"
    WEBSOCKET_URL = uri

    # Pull initial Cached context and set the Expiry
    CACHE_EXPIRY = next_expiry_time()
    CACHED_INTEGRATION_CONTEXT = get_integration_context()

    if MIRRORING_ENABLED and (not LONG_RUNNING or not bot_access_token):
        raise DemistoException("""Mirroring is enabled, however long running is disabled
or the necessary bot authentication parameters are missing.
For mirrors to work correctly, long running must be enabled and you must provide all
the mattermost-bot following parameters:
Bot Access Token""")


def main():  # pragma: no cover
    params = demisto.params()
    args = demisto.args()
    url = params.get("url", "")
    bot_access_token = params.get("bot_access_token", {}).get("password")
    personal_access_token = params.get("personal_access_token", {}).get("password")
    team_name = params.get("team_name", "")
    notification_channel = params.get("notification_channel")
    verify_certificate = not params.get("insecure", False)
    proxy = params.get("proxy", False)

    handle_global_parameters(params)

    command = demisto.command()
    try:
        global CLIENT

        headers = {"Authorization": f"Bearer {personal_access_token}"}
        client = HTTPClient(
            base_url=url,
            headers=headers,
            verify=verify_certificate,
            proxy=proxy,
            bot_access_token=bot_access_token,
            personal_access_token=personal_access_token,
            team_name=team_name,
            notification_channel=notification_channel,
        )
        CLIENT = client
        demisto.debug(f"Command being called is {command}")
        if command == "test-module":
            return_results(test_module(client))
        elif command == "mirror-investigation":
            return_results(mirror_investigation(client, **args))
        elif command == "mattermost-mirror-investigation":
            return_results(mirror_investigation(client, **args))
        elif command == "send-notification":
            return_results(send_notification(client, **args))
        elif command == "long-running-execution":
            run_long_running()
        elif command == "mattermost-get-team":
            return_results(get_team_command(client, args))
        elif command == "mattermost-list-channels":
            return_results(list_channels_command(client, args))
<<<<<<< HEAD
        elif command == 'mattermost-list-private-channels-for-user':
            return_results(list_private_channels_for_user_command(client, args))
        elif command == 'mattermost-create-channel':
=======
        elif command == "mattermost-create-channel":
>>>>>>> 09bfbcac
            return_results(create_channel_command(client, args))
        elif command == "mattermost-add-channel-member":
            return_results(add_channel_member_command(client, args))
        elif command == "mattermost-remove-channel-member":
            return_results(remove_channel_member_command(client, args))
        elif command == "mattermost-list-users":
            return_results(list_users_command(client, args))
        elif command == "mattermost-close-channel":
            return_results(close_channel_command(client, args))
        elif command == "close-channel":
            return_results(close_channel_command(client, args))
        elif command == "mattermost-send-file":
            return_results(send_file_command(client, args))
        elif command == 'mattermost-list-groups':
            return_results(list_groups_command(client, args))
        elif command == 'mattermost-list-group-members':
            return_results(list_group_members_command(client, args))
        elif command == 'mattermost-add-group-member':
            return_results(add_group_member_command(client, args))
        elif command == 'mattermost-remove-group-member':
            return_results(remove_group_member_command(client, args))
        elif command == 'mattermost-set-channel-role':
            return_results(set_channel_role_command(client, args))
        else:
            raise DemistoException("Unrecognized command: " + demisto.command())

    except Exception as e:
        # For any other integration command exception, return an error
        return_error(f"Failed to execute {command} command. Error: {e!s}.")


""" ENTRY POINT """


if __name__ in ("__main__", "__builtin__", "builtins"):
    main()<|MERGE_RESOLUTION|>--- conflicted
+++ resolved
@@ -347,7 +347,6 @@
 
     def create_direct_channel_request(self, user_id: list, bot_id: str) -> dict[str, Any]:
         "creates a direct channel"
-<<<<<<< HEAD
         user_id.append(bot_id)
         url_suffix = '/api/v4/channels/direct' if len(user_id) == 2 else '/api/v4/channels/group'
         response = self._http_request(method='POST', url_suffix=url_suffix, json_data=user_id)
@@ -375,9 +374,6 @@
     def remove_group_member_request(self, group_id: str, data: dict) -> dict[str, str]:
         """Removes a group member"""
         response = self._http_request(method='DELETE', url_suffix=f'/api/v4/groups/{group_id}/members', json_data=data)
-=======
-        response = self._http_request(method="POST", url_suffix="/api/v4/channels/direct", json_data=[bot_id, user_id])
->>>>>>> 09bfbcac
 
         return response
 
@@ -731,15 +727,9 @@
             users.append(uid)
 
         bot_id = get_user_id_from_token(client, bot_user=True)
-<<<<<<< HEAD
         channel_object = client.create_direct_channel_request(users, bot_id)
         channel_id = channel_object.get('id', '')
         demisto.debug(f'MM: Created a new direct channel to: {users} with channel_id: {channel_id}')
-=======
-        channel_object = client.create_direct_channel_request(to, bot_id)
-        channel_id = channel_object.get("id", "")
-        demisto.debug(f"MM: Created a new direct channel to: {to} with channel_id: {channel_id}")
->>>>>>> 09bfbcac
 
     elif channel_name:  # if channel name provided and the channel was mirrored
         channel_id = get_channel_id_from_context(channel_name, investigation_id)
@@ -1622,17 +1612,10 @@
     """
     Sends notification for a MatterMost channel
     """
-<<<<<<< HEAD
     demisto.debug(f'MM: Sending notification with {args=}')
     to = argToList(args.get('to', ''))
     entry = args.get('entry')
     channel_name = args.get('channel', '')
-=======
-    demisto.debug(f"MM: Sending notification with {args=}")
-    to = args.get("to", "")
-    entry = args.get("entry")
-    channel_name = args.get("channel", "")
->>>>>>> 09bfbcac
     message_to_send = args.get("message", "")
     ignore_add_url = argToBoolean(args.get("ignoreAddURL", False))
     mattermost_ask = argToBoolean(args.get("mattermost_ask", False))
@@ -1703,7 +1686,6 @@
     if entitlement:
         demisto.debug(f"MM: Found entitlement, saving message to context: {entitlement}")
         save_entitlement(entitlement, message_id, reply, expiry, default_response, to if to else channel_id)
-<<<<<<< HEAD
     return CommandResults(
         readable_output=f'Message sent to MatterMost successfully. Message ID is: {message_id}',
         raw_response=raw_data
@@ -1829,9 +1811,6 @@
         readable_output=hr,
         raw_response=raw_response
     )
-=======
-    return CommandResults(readable_output=f"Message sent to MatterMost successfully. Message ID is: {message_id}")
->>>>>>> 09bfbcac
 
 
 """ MAIN FUNCTION """
@@ -1934,13 +1913,9 @@
             return_results(get_team_command(client, args))
         elif command == "mattermost-list-channels":
             return_results(list_channels_command(client, args))
-<<<<<<< HEAD
         elif command == 'mattermost-list-private-channels-for-user':
             return_results(list_private_channels_for_user_command(client, args))
         elif command == 'mattermost-create-channel':
-=======
-        elif command == "mattermost-create-channel":
->>>>>>> 09bfbcac
             return_results(create_channel_command(client, args))
         elif command == "mattermost-add-channel-member":
             return_results(add_channel_member_command(client, args))
