--- conflicted
+++ resolved
@@ -1,5 +1,4 @@
 import json
-<<<<<<< HEAD
 from MattermostV2 import (get_team_command, list_channels_command, create_channel_command, add_channel_member_command,
                           remove_channel_member_command, list_users_command, close_channel_command, send_file_command,
                           get_channel_id_to_send_notif, event_handler, handle_text_received_from_mm, get_channel_id_from_context,
@@ -9,8 +8,6 @@
                           add_group_member_command, remove_group_member_command, set_channel_role_command)
 import pytest
 import demistomock as demisto
-=======
->>>>>>> 09bfbcac
 from unittest.mock import patch
 
 import demistomock as demisto
@@ -65,13 +62,9 @@
         return util_load_json("test_data/get_team_response.json")
     elif url_suffix == "/api/v4/teams/team_id/channels" or url_suffix == "/api/v4/teams/team_id/channels/private":
         return util_load_json("test_data/list_channels_response.json")
-<<<<<<< HEAD
     elif url_suffix == '/api/v4/users/user_id/teams/team_id/channels':
         return util_load_json("test_data/list_channel_memberships_for_user.json")
     elif url_suffix == '/api/v4/channels':
-=======
-    elif url_suffix == "/api/v4/channels":
->>>>>>> 09bfbcac
         return util_load_json("test_data/create_channel_response.json")
     elif url_suffix == "/api/v4/users":
         return util_load_json("test_data/list_users_response.json")
@@ -84,18 +77,12 @@
         or url_suffix == "/api/v4/users/user_id"
     ):
         return util_load_json("test_data/list_users_response.json")[0]
-<<<<<<< HEAD
     elif url_suffix == '/api/v4/users/username/username2':
         return util_load_json("test_data/list_users_response.json")[1]
     elif url_suffix == '/api/v4/channels/direct':
         channel = util_load_json("test_data/create_channel_response.json")
         channel["id"] = "direct_id"
         channel["type"] = 'D'
-=======
-    elif url_suffix == "/api/v4/channels/direct":
-        channel = util_load_json("test_data/create_channel_response.json")
-        channel["type"] = "D"
->>>>>>> 09bfbcac
         return channel
     elif url_suffix == '/api/v4/channels/group':
         channel = util_load_json("test_data/create_channel_response.json")
@@ -334,13 +321,8 @@
     When: Running get_channel_id_to_send_notif for two users.
     Then: Ensure we get the result.
     """
-<<<<<<< HEAD
     results = get_channel_id_to_send_notif(http_client, ['username', 'username2'], 'channel_name', 'investigation_id')
     assert results == 'group_id'
-=======
-    results = get_channel_id_to_send_notif(http_client, "username", "channel_name", "investigation_id")
-    assert results == "id"
->>>>>>> 09bfbcac
 
 
 def test_get_channel_id_from_context(mocker):
