Mattermost is an open-source, self-hostable online chat service with file sharing, search, and integrations. It is designed as an internal chat for organizations and companies.
This integration was integrated and tested with version 4.0.0 of Mattermost API.

<<<<<<< HEAD
Some changes have been made that might affect your existing content.
If you are upgrading from a previous version of this integration, see [Breaking Changes](#breaking-changes-from-the-previous-version-of-this-integration---mattermost-v2).
=======
Some changes have been made that might affect your existing content. 
If you are upgrading from a previous version of this integration, see [Breaking Changes](#breaking-changes-from-the-previous-version-of-this-integration-mattermost---v2).
>>>>>>> 915385ca

## Configure Mattermost v2 in Cortex

| **Parameter** | **Description** | **Required** |
| --- | --- | --- |
| Server URL |  | True |
| Bot Access Token | The Bot Access Token to use for connection. | True |
| Personal Access Token | The Personal Access Token to use for connection. | True |
| Team Name |  | True |
| Default Notifications Channel | If Notifications Channel name is not specified, will send notification to incidentNotificationChannel channel. | False |
| Enable Incident Mirroring |  | False |
| Allow external users to create incidents via DM. |  | False |
| Types of Notifications to Send | Notifications of type 'externalAskSubmit' or 'externalFormSubmit' are not configurable because they are required to allow Ask tasks to be sent correctly. | False |
| Long running instance. Required for investigation mirroring and direct messages. |  | False |
| Trust any certificate (not secure) |  | False |
| Use system proxy settings |  | False |

## Commands

You can execute these commands from the CLI, as part of an automation, or in a playbook.
After you successfully execute a command, a DBot message appears in the War Room with the command details.

### mattermost-get-team

***
Gets a team's details.

#### Required Permissions

Must be authenticated and have the view_team permission.

#### Base Command

`mattermost-get-team`

#### Input

| **Argument Name** | **Description** | **Required** |
| --- | --- | --- |
| team_name | The name of the team to retrieve. | Required |

#### Context Output

| **Path** | **Type** | **Description** |
| --- | --- | --- |
| Mattermost.Team.id | String | The ID of the team. |
| Mattermost.Team.create_at | Unknown | When was the team created. |
| Mattermost.Team.update_at | Unknown | When was the team updated. |
| Mattermost.Team.delete_at | Unknown | When was the team deleted. |
| Mattermost.Team.display_name | String | The display name of the team. |
| Mattermost.Team.name | String | The name of the team. |
| Mattermost.Team.description | String | The description of the team. |
| Mattermost.Team.email | String | The email of the team. |
| Mattermost.Team.type | String | The type of the team. |
| Mattermost.Team.company_name | String | The company name of the team. |
| Mattermost.Team.allowed_domains | String | The allowed domains of the team. |
| Mattermost.Team.invite_id | String | The allowed domains of the team. |
| Mattermost.Team.allow_open_invite | Unknown | Does the team allow open invites. |
| Mattermost.Team.scheme_id | String | The scheme ID of the team. |
| Mattermost.Team.policy_id | String | The policy ID of the team. |

#### Command example

```!mattermost-get-team team_name=panw```

#### Context Example

```json
{
    "Mattermost": {
        "Team": {
            "allow_open_invite": false,
            "allowed_domains": "",
            "cloud_limits_archived": false,
            "company_name": "",
            "create_at": 1696486762638,
            "delete_at": 0,
            "description": "",
            "display_name": "PANW",
            "email": "rrapoport@paloaltonetworks.com",
            "group_constrained": false,
            "id": "6ie46zmi4fdqiqqe7p5gfki9hr",
            "invite_id": "ocoh4fcrw7dzxgfu5bdtqpy7cr",
            "name": "panw",
            "policy_id": null,
            "scheme_id": "",
            "type": "O",
            "update_at": 1696486762638
        }
    }
}
```

#### Human Readable Output

>### Team details

>|allow_open_invite|allowed_domains|cloud_limits_archived|company_name|create_at|delete_at|description|display_name|email|group_constrained|id|invite_id|name|policy_id|scheme_id|type|update_at|
>|---|---|---|---|---|---|---|---|---|---|---|---|---|---|---|---|---|
>| false |  | false |  | 1696486762638 | 0 |  | PANW | email | false | id | id | panw |  |  | O | 1696486762638 |

### mattermost-list-channels

***
Lists channels.

#### Required Permissions

manage_system

#### Base Command

`mattermost-list-channels`

#### Input

| **Argument Name** | **Description** | **Required** |
| --- | --- | --- |
| team | The name of the team to list channels from. Default is the team name from the integration configuration. | Optional |
| include_private_channels | Whether to include private channels. Default is false. Possible values are: true, false. | Optional |
| page | The page number to retrieve. Default value is 0. | Optional |
| page_size | The size of the page to retrieve. Default value is 50. | Optional |
| limit | How many results to retrieve. Will override the page and page_size arguments if given. | Optional |

#### Context Output

| **Path** | **Type** | **Description** |
| --- | --- | --- |
| Mattermost.Channel.id | String | The ID of the channel. |
| Mattermost.Channel.create_at | Unknown | When was the channel created. |
| Mattermost.Channel.update_at | Unknown | When was the channel updated. |
| Mattermost.Channel.delete_at | Unknown | When was the channel deleted. |
| Mattermost.Channel.display_name | String | The display name of the channel. |
| Mattermost.Channel.name | String | The name of the channel. |
| Mattermost.Channel.description | String | The description of the channel. |
| Mattermost.Channel.header | String | The header of the channel. |
| Mattermost.Channel.purpose | String | The purpose of the channel. |
| Mattermost.Channel.last_post_at | Unknown | When was the last post to the channel made. |
| Mattermost.Channel.total_msg_count | Unknown | The total massage count of the channel. |
| Mattermost.Channel.extra_update_at | Unknown | When was the channel updated. |
| Mattermost.Channel.creator_id | String | The creator ID of the channel. |

#### Command example

```!mattermost-list-channels limit=2 include_private_channels=true```

#### Context Example

```json
{
    "Mattermost": {
        "Channel": [
            {
                "create_at": 1697024204532,
                "creator_id": "creator_id",
                "delete_at": 0,
                "display_name": "Name",
                "extra_update_at": 0,
                "group_constrained": null,
                "header": "",
                "id": "id",
                "last_post_at": 1712503619042,
                "last_root_post_at": 1712503619042,
                "name": "name",
                "policy_id": null,
                "props": null,
                "purpose": "",
                "scheme_id": null,
                "shared": null,
                "team_id": "team_id",
                "total_msg_count": 58,
                "total_msg_count_root": 56,
                "type": "O",
                "update_at": 1697024204532
            },
            {
                "create_at": 1696486762650,
                "creator_id": "",
                "delete_at": 0,
                "display_name": "Off-Topic",
                "extra_update_at": 0,
                "group_constrained": null,
                "header": "",
                "id": "id",
                "last_post_at": 1712501916866,
                "last_root_post_at": 1712501916866,
                "name": "off-topic",
                "policy_id": null,
                "props": null,
                "purpose": "",
                "scheme_id": null,
                "shared": null,
                "team_id": "team_id",
                "total_msg_count": 4,
                "total_msg_count_root": 4,
                "type": "O",
                "update_at": 1696486762650
            }
        ]
    }
}
```

#### Human Readable Output

>### Channels

>|name|display_name|type|id|
>|---|---|---|---|
>| name | Display_Name | O | id |
>| off-topic | Off-Topic | O | id |

<<<<<<< HEAD
=======
### mattermost-list-private-channels-for-user

***
Get all the private channels on a team for a user.

#### Required Permissions

Logged in as the user, or have edit_other_users permission, and view_team permission for the team.

#### Base Command

`mattermost-list-private-channels-for-user`

#### Input

| **Argument Name** | **Description** | **Required** |
| --- | --- | --- |
| team_name | The name of the team to list channels from. Default is the team name from the integration configuration. | Optional | 
| user_id | User ID to get channel memberships for. | Required | 

#### Context Output

| **Path** | **Type** | **Description** |
| --- | --- | --- |
| Mattermost.User.Channels | Unknown | List of channels where the user is member of. | 
| Mattermost.User.id | String | The ID of the user. | 

#### Command example

```!mattermost-list-private-channels-for-user user_id=user_id team_name=panw```

#### Context Example

```json
{
    "Mattermost": {
        "User": [
            {
                "channel_id": "channel_id",
                "user_id": "user_id",
                "roles": "Admin",
                "last_viewed_at": 0,
                "msg_count": 0,
                "mention_count": 0,
                "notify_props": {},
                "last_update_at": 0
            }
        ]
    }
}
```

#### Human Readable Output

>### Channels for UserName:

>|name|display_name|type|id|
>|---|---|---|---|
>| name | Display_Name | O | channel_id |

>>>>>>> 915385ca
### mattermost-create-channel

***
Creates a channel.

#### Required Permissions

If creating a public channel, create_public_channel permission is required. If creating a private channel, create_private_channel permission is required.

#### Base Command

`mattermost-create-channel`

#### Input

| **Argument Name** | **Description** | **Required** |
| --- | --- | --- |
| display_name | The display name of the channel to create. | Required |
| name | The name of the channel to create. | Required |
| type | The type of the channel to create. Possible values are: public, private. Default is public. | Optional |
| purpose | The purpose of the channel to create. | Optional |
| header | The header of the channel to create. | Optional |
| team | The team name of the channel to create. Default is the team name from the integration configuration. | Optional |

#### Context Output

| **Path** | **Type** | **Description** |
| --- | --- | --- |
| Mattermost.Channel.id | String | The ID of the channel. |
| Mattermost.Channel.create_at | Unknown | When was the channel created. |
| Mattermost.Channel.update_at | Unknown | When was the channel updated. |
| Mattermost.Channel.delete_at | Unknown | When was the channel deleted. |
| Mattermost.Channel.display_name | String | The display name of the channel. |
| Mattermost.Channel.name | String | The name of the channel. |
| Mattermost.Channel.description | String | The description of the channel. |
| Mattermost.Channel.header | String | The header of the channel. |
| Mattermost.Channel.purpose | String | The purpose of the channel. |
| Mattermost.Channel.last_post_at | Unknown | When was the last post to the channel made. |
| Mattermost.Channel.total_msg_count | Unknown | The total massage count of the channel. |
| Mattermost.Channel.extra_update_at | Unknown | When was the channel updated. |
| Mattermost.Channel.creator_id | String | The creator ID of the channel. |
| Mattermost.Channel.scheme_id | String | The scheme ID of the channel. |

#### Command example

```!mattermost-create-channel display_name=channel_name name=channel_name type=Private```

#### Context Example

```json
{
    "Mattermost": {
        "Channel": {
            "create_at": 1712649608411,
            "creator_id": "creator_id",
            "delete_at": 0,
            "display_name": "channel_name",
            "extra_update_at": 0,
            "group_constrained": null,
            "header": "",
            "id": "id",
            "last_post_at": 1712649608426,
            "last_root_post_at": 1712649608426,
            "name": "channel_name",
            "policy_id": null,
            "props": null,
            "purpose": "",
            "scheme_id": null,
            "shared": null,
            "team_id": "team_id",
            "total_msg_count": 0,
            "total_msg_count_root": 0,
            "type": "P",
            "update_at": 1712649608411
        }
    }
}
```

#### Human Readable Output

>Channel channel_name was created successfully.

### mattermost-add-channel-member

***
Adds a channel member.

#### Required Permissions

No permissions required.

#### Base Command

`mattermost-add-channel-member`

#### Input

| **Argument Name** | **Description** | **Required** |
| --- | --- | --- |
| team | The team name of the channel to add the user to. Default is the team name from the integration configuration. | Optional |
| channel | The name of the channel to add the user to. | Required |
| user_id | The ID of the user to add. Use the command 'mattermost-list-users' to fetch the user ID. | Required |

#### Context Output

There is no context output for this command.

### mattermost-remove-channel-member

***
Removes a channel member.

#### Required Permissions

manage_public_channel_members permission if the channel is public. manage_private_channel_members permission if the channel is private.

#### Base Command

`mattermost-remove-channel-member`

#### Input

| **Argument Name** | **Description** | **Required** |
| --- | --- | --- |
| team | The team name of the channel to add the user to. Default is the team name from the integration configuration. | Optional |
| channel | The channel name of the channel to remove the user from. | Required |
| user_id | The ID of the user to remove. Use the command 'mattermost-list-users' to fetch the user ID. | Required |

#### Context Output

There is no context output for this command.

### mattermost-list-users

***
Lists users.

#### Required Permissions

Requires an active session and (if specified) membership to the channel or team being selected from.

#### Base Command

`mattermost-list-users`

#### Input

| **Argument Name** | **Description** | **Required** |
| --- | --- | --- |
| team_name | The name of the team to filter users by. | Optional |
| channel | The name of the channel to filters users by. If mentioned, a team name must be mentioned as well. | Optional |
| page | The page number to retrieve. Should be provided with the page_size argument. Default value is 0. | Optional |
| page_size | The size of the page to retrieve. Should be provided with the page argument. Default value is 50. | Optional |
| limit | How many results to retrieve. If provided, overrides the page and page_size arguments. | Optional |

#### Context Output

| **Path** | **Type** | **Description** |
| --- | --- | --- |
| Mattermost.User.id | String | The ID of the user. |
| Mattermost.User.create_at | Unknown | When was the user created. |
| Mattermost.User.update_at | Unknown | When was the user updated. |
| Mattermost.User.delete_at | Unknown | When was the user deleted. |
| Mattermost.User.username | String | The username of the user. |
| Mattermost.User.auth_data | String | The authorization data of the user. |
| Mattermost.User.auth_service | String | The authorization service of the user. |
| Mattermost.User.email | String | The email of the user. |
| Mattermost.User.nickname | String | The nickname of the user. |
| Mattermost.User.first_name | Unknown | The first name of the user. |
| Mattermost.User.last_name | Unknown | The last name of the user. |
| Mattermost.User.position | Unknown | The position of the user. |
| Mattermost.User.roles | String | The roles of the channel. |
| Mattermost.User.locale | String | The locale of the channel. |
| Mattermost.User.timezone | Unknown | The timezone of the user. |

#### Command example

```!mattermost-list-users limit=2 team_name=panw```

#### Context Example

```json
{
    "Mattermost": {
        "User": [
            {
                "auth_data": "",
                "auth_service": "",
                "create_at": 1696486752272,
                "delete_at": 0,
                "disable_welcome_email": false,
                "email": "email",
                "first_name": "",
                "id": "id",
                "last_name": "",
                "locale": "en",
                "nickname": "",
                "position": "",
                "roles": "system_admin system_user",
                "timezone": {
                    "automaticTimezone": "Asia/Jerusalem",
                    "manualTimezone": "",
                    "useAutomaticTimezone": "true"
                },
                "update_at": 1696486762658,
                "username": "admin"
            },
            {
                "auth_data": "",
                "auth_service": "",
                "create_at": 1696500307646,
                "delete_at": 0,
                "disable_welcome_email": false,
                "email": "email",
                "first_name": "",
                "id": "id",
                "last_name": "",
                "locale": "en",
                "nickname": "",
                "position": "",
                "roles": "system_user system_admin",
                "timezone": {
                    "automaticTimezone": "Asia/Jerusalem",
                    "manualTimezone": "",
                    "useAutomaticTimezone": "true"
                },
                "update_at": 1697354262697,
                "username": "username"
            }
        ]
    }
}
```

#### Human Readable Output

>### Users

>|username|email|role|id|
>|---|---|---|---|
>| admin | admin@admin.com |  | 8a6t7whumbdbxrawretujh6rre |
>| dev | admin@ddev.com |  | o9hpcwz73fdwxe9adue8jxo16o |

### mattermost-send-file

***
Sends a file.

#### Required Permissions

Must have upload_file permission.

#### Base Command

`mattermost-send-file`

#### Command example

```!mattermost-send-file message=check entry_id=85@109 channel=test```

#### Input

| **Argument Name** | **Description** | **Required** |
| --- | --- | --- |
| team_name | The team name of the channel to send the file to. Default is the team name from the integration configuration. | Optional |
| channel | The channel name of the channel to send the file to. Cannot be combined with the to argument. | Optional |
| message | The message to send to the channel along with the file. | Required |
| entry_id | The entry ID of the file. | Required |
| to | The username or email of the user to send the file to. | Optional |

#### Context Output

There is no context output for this command.

#### Human Readable Output

file test.txt was successfully sent to channel test

### send-notification

***
Send a message using a chatbot app.

#### Required Permissions

Must have create_post permission for the channel the post is being created in.

#### Base Command

`send-notification`

#### Input

| **Argument Name** | **Description** | **Required** |
| --- | --- | --- |
| message | The message to send. | Required |
| channel | The channel name to send the notification to. Default value is the channel configuration parameter. | Optional |
| entry | An entry ID to send as a link. | Optional |
| to | The username or email of the user to send the file to. | Optional |
| ignoreAddURL | Adds the War Room link to the message. Possible values are: true, false. | Optional |
| mattermost_ask | The message as a JSON for asking questions to the user. Default value is false. Possible values are: true, false. | Optional |

#### Context Output

There is no context output for this command.

### mattermost-close-channel

***
Closes a channel.

#### Required Permissions

delete_public_channel permission if the channel is public. delete_private_channel permission if the channel is private, or has manage_system permission.

#### Base Command

`mattermost-close-channel`

#### Input

| **Argument Name** | **Description** | **Required** |
| --- | --- | --- |
| team_name | The team name of the channel to close. Default value is the team name from the integration configuration. | Optional |
| channel | The channel name of the channel to close. If not provided, the mirrored investigation channel is archived (if the channel exists). | Optional |

#### Context Output

There is no context output for this command.

### close-channel

***
Closes a mirrored MatterMost channel. If not provided, the mirrored investigation channel is archived (if the channel exists).

#### Required Permissions

delete_public_channel permission if the channel is public. delete_private_channel permission if the channel is private, or has manage_system permission.

#### Base Command

`close-channel`

#### Input

| **Argument Name** | **Description** | **Required** |
| --- | --- | --- |
| team_name | The team name of the channel to delete. Default value is the team name from the integration configuration. | Optional |
| channel | The channel name of the channel to close. | Optional |

#### Context Output

There is no context output for this command.

### mirror-investigation

***
Mirrors the investigation between Mattermost and the Cortex XSOAR War Room.

#### Required Permissions

No permissions required.

#### Base Command

`mirror-investigation`

#### Input

| **Argument Name** | **Description** | **Required** |
| --- | --- | --- |
| type | The mirroring type. Can be "all", which mirrors everything, "chat", which mirrors only chats (not commands), or "none", which stops all mirroring. Possible values are: all, chat, none. Default is all. | Optional |
| autoclose | Whether the channel is auto-closed when an investigation is closed. Possible values are: true, false. Default is true. | Optional |
| direction | The mirroring direction. Possible values are: Both, FromDemisto, ToDemisto. Default is Both. | Optional |
| channel | The name of the channel. The default is "incident-&lt;incidentID&gt;". | Optional |
| kickAdmin | Whether to remove the admin from the newly created channel. Default value is false. Possible values are: true, false. Default is false. | Optional |
| mirrorTo | Mirrors the investigation to a group (private channel) or a public channel. Default is group. Possible values are: group, channel. Default is group. | Optional |

#### Context Output

There is no context output for this command.

### close-channel

***
Closes a mirrored Mattermost channel. If not provided, the mirrored investigation channel is archived (if the channel exists).

#### Base Command

`close-channel`

#### Input

| **Argument Name** | **Description** | **Required** |
| --- | --- | --- |
| team_name | The team name of the channel to delete. Default value is the team name from the integration configuration. | Optional |
| channel_name | The channel name of the channel to delete. | Optional |

#### Context Output

There is no context output for this command.

### mattermost-mirror-investigation

***
Mirrors the investigation between Mattermost and the Cortex XSOAR War Room.

#### Required Permissions

No permissions channel.

#### Base Command

`mattermost-mirror-investigation`

#### Input

| **Argument Name** | **Description** | **Required** |
| --- | --- | --- |
| type | The mirroring type. Can be "all", which mirrors everything, "chat", which mirrors only chats (not commands), or "none", which stops all mirroring. Possible values are: all, chat, none. Default is all. | Optional |
| autoclose | Whether the channel is auto-closed when an investigation is closed. Possible values are: true, false. Default is true. | Optional |
| direction | The mirroring direction. Possible values are: Both, FromDemisto, ToDemisto. Default is Both. | Optional |
| channel | The name of the channel. The default is "incident-&lt;incidentID&gt;". | Optional |
| kickAdmin | Whether to remove the admin from the newly created channel. Default value is false. Possible values are: true, false. Default is false. | Optional |
| mirrorTo | Mirrors the investigation to a group (private channel) or a public channel. Possible values are: group, channel. Default is group. | Optional |

#### Context Output

There is no context output for this command.

### mattermost-list-groups

***
Lists groups. Groups are available on Enterprise and Professional plans. Minimum server version: 5.11

#### Required Permissions

No permissions required.

#### Base Command

`mattermost-list-groups`

#### Input

| **Argument Name** | **Description** | **Required** |
| --- | --- | --- |
| page | The page number to retrieve. Default value is 0. | Optional | 
| page_size | The size of the page to retrieve. Default value is 50. | Optional | 
| limit | How many results to retrieve. Will override the page and page_size arguments if given. | Optional | 
| group | Search for a specific user by this pattern. | Optional | 

#### Context Output

| **Path** | **Type** | **Description** |
| --- | --- | --- |
| Mattermost.Groups.id | String | The ID of the group. | 
| Mattermost.Groups.create_at | Unknown | The datetime the group was created. | 
| Mattermost.Groups.update_at | Unknown | The datetime the group was updated. | 
| Mattermost.Groups.delete_at | Unknown | The datetime the group was deleted. | 
| Mattermost.Groups.display_name | String | The display name of the group. | 
| Mattermost.Groups.name | String | The name of the group. | 
| Mattermost.Groups.description | String | The description of the group. | 
| Mattermost.Groups.source | String | The source of the group. | 
| Mattermost.Groups.remote_id | String | The remote ID of the group. | 
| Mattermost.Groups.has_syncables | boolean | If the group has any syncables. | 

#### Command example

```!mattermost-list-groups```

#### Context Example

```json
{
    "Mattermost": {
        "Groups": [
            {
                "id": "0815xyz",
                "name": "name",
                "display_name": "display name",
                "description": "description",
                "source": "custom",
                "remote_id": null,
                "create_at": 0,
                "update_at": 0,
                "delete_at": 0,
                "has_syncables": false
            },
            {
                "id": "0815abc",
                "name": "name",
                "display_name": "display name",
                "description": "",
                "source": "custom",
                "remote_id": null,
                "create_at": 0,
                "update_at": 0,
                "delete_at": 0,
                "has_syncables": false
            }
        ]
    }
}
```

#### Human Readable Output

>### Groups:

>|name|display_name|description|id|
>|---|---|---|---|
>| name | display name |  | 0815abc |
>| name | display name | description | 0815xyz |

### mattermost-list-group-members

***
Lists group members. Groups are available on Enterprise and Professional plans. Minimum server version: 5.11

#### Required Permissions

Must have manage_system permission.

#### Base Command

`mattermost-list-group-members`

#### Input

| **Argument Name** | **Description** | **Required** |
| --- | --- | --- |
| page | The page number to retrieve. Default value is 0. | Optional | 
| page_size | The size of the page to retrieve. Default value is 50. | Optional | 
| limit | How many results to retrieve. Will override the page and page_size arguments if given. | Optional | 
| group_id | The group ID of the user group to list members for. Use the command 'mattermost-list-groups' to fetch the group ID. | Required | 

#### Context Output

| **Path** | **Type** | **Description** |
| --- | --- | --- |
| Mattermost.Members.id | String | The ID of the group member. | 
| Mattermost.Members.first_name | String | The first name of the group member. | 
| Mattermost.Members.last_name | String | The last name of the group member. | 
| Mattermost.Members.username | String | The username of the group member. |

#### Command example

```!mattermost-list-group-members group_id=group_id```

#### Human Readable Output

>### Group moi9ygz8qby1pr1xgkcfuqww9r members (2/2):

>|username|email|id|
>|---|---|---|
>| username1 | admin@admin.com | 8a6t7whumbdbxrawretujh6rre |
>| username2 | admin@ddev.com | o9hpcwz73fdwxe9adue8jxo16o |

### mattermost-add-group-member

***
Add group member(s). Groups are available on Enterprise and Professional plans. Minimum server version: 6.3

#### Required Permissions

Must have custom_group_manage_members permission for the given group.

#### Base Command

`mattermost-add-group-member`

#### Input

| **Argument Name** | **Description** | **Required** |
| --- | --- | --- |
| group_id | The group ID of the user group to list members for. Use the command 'mattermost-list-groups' to fetch the group ID. | Required | 
| user_ids | A comma-separated list of IDs of the users to add. Use the command 'mattermost-list-users' to fetch the user ID(s). | Required | 

#### Context Output

There is no context output for this command.

#### Command example

```!mattermost-add-group-member group_id=group_id user_ids=user_ids```

#### Human Readable Output

>The member username was added to the group successfully, with group ID: moi9ygz8qby1pr1xgkcfuqww9r

### mattermost-remove-group-member

***
Remove group member(s). Groups are available on Enterprise and Professional plans. Minimum server version: 6.3

#### Required Permissions

Must have custom_group_manage_members permission for the given group.

#### Base Command

`mattermost-remove-group-member`

#### Input

| **Argument Name** | **Description** | **Required** |
| --- | --- | --- |
| group_id | The group ID of the user group to list members for. Use the command 'mattermost-list-groups' to fetch the group ID. | Required | 
| user_ids | A comma-separated list of IDs of the users to remove. Use the command 'mattermost-list-users' to fetch the user ID(s). | Required | 

#### Context Output

There is no context output for this command.

#### Command example

```!mattermost-remove-group-member group_id=group_id user_ids=user_ids```

#### Human Readable Output

The member username was removed from group successfully, with group ID: moi9ygz8qby1pr1xgkcfuqww9r

### mattermost-set-channel-role

***
Update a user's roles for a channel. The user has to already be a member of the channel.

#### Required Permissions

Must have manage_channel_roles permission for the channel.

#### Base Command

`mattermost-set-channel-role`

#### Input

| **Argument Name** | **Description** | **Required** |
| --- | --- | --- |
| channel_id | The channel ID to set the role in. Use the command 'mattermost-list-channels' to fetch the channel ID. | Required | 
| user_id | The ID of the user to set role for. Use the command 'mattermost-list-users' to fetch the user ID. | Required | 
| role | The role to set for the user. Possible values are: Admin, Member. Default is Member. | Optional | 

#### Context Output

There is no context output for this command.

## Breaking changes from the previous version of this integration - Mattermost v2

A new required configuration parameters was added: *Bot Access Token*.<|MERGE_RESOLUTION|>--- conflicted
+++ resolved
@@ -1,13 +1,8 @@
 Mattermost is an open-source, self-hostable online chat service with file sharing, search, and integrations. It is designed as an internal chat for organizations and companies.
 This integration was integrated and tested with version 4.0.0 of Mattermost API.
 
-<<<<<<< HEAD
 Some changes have been made that might affect your existing content.
-If you are upgrading from a previous version of this integration, see [Breaking Changes](#breaking-changes-from-the-previous-version-of-this-integration---mattermost-v2).
-=======
-Some changes have been made that might affect your existing content. 
 If you are upgrading from a previous version of this integration, see [Breaking Changes](#breaking-changes-from-the-previous-version-of-this-integration-mattermost---v2).
->>>>>>> 915385ca
 
 ## Configure Mattermost v2 in Cortex
 
@@ -220,8 +215,6 @@
 >| name | Display_Name | O | id |
 >| off-topic | Off-Topic | O | id |
 
-<<<<<<< HEAD
-=======
 ### mattermost-list-private-channels-for-user
 
 ***
@@ -282,7 +275,6 @@
 >|---|---|---|---|
 >| name | Display_Name | O | channel_id |
 
->>>>>>> 915385ca
 ### mattermost-create-channel
 
 ***
