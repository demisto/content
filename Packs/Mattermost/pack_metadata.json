{
    "name": "Mattermost",
    "description": "Send messages and notifications to your Mattermost Team.",
    "support": "xsoar",
<<<<<<< HEAD
    "currentVersion": "2.1.0",
=======
    "currentVersion": "2.0.8",
>>>>>>> 09bfbcac
    "author": "Cortex XSOAR",
    "url": "https://www.paloaltonetworks.com/cortex",
    "email": "",
    "created": "2020-06-01T18:03:06Z",
    "categories": [
        "Utilities"
    ],
    "tags": [],
    "useCases": [],
    "keywords": [],
    "marketplaces": [
        "xsoar",
        "marketplacev2",
        "platform"
    ],
    "supportedModules": [
        "X1",
        "X3",
        "X5",
        "ENT_PLUS"
    ]
}<|MERGE_RESOLUTION|>--- conflicted
+++ resolved
@@ -2,11 +2,7 @@
     "name": "Mattermost",
     "description": "Send messages and notifications to your Mattermost Team.",
     "support": "xsoar",
-<<<<<<< HEAD
     "currentVersion": "2.1.0",
-=======
-    "currentVersion": "2.0.8",
->>>>>>> 09bfbcac
     "author": "Cortex XSOAR",
     "url": "https://www.paloaltonetworks.com/cortex",
     "email": "",
