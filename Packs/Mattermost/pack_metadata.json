--- conflicted
+++ resolved
@@ -2,11 +2,7 @@
     "name": "Mattermost",
     "description": "Send messages and notifications to your Mattermost Team.",
     "support": "xsoar",
-<<<<<<< HEAD
-    "currentVersion": "1.0.6",
-=======
     "currentVersion": "1.0.7",
->>>>>>> 9d6c5180
     "author": "Cortex XSOAR",
     "url": "https://www.paloaltonetworks.com/cortex",
     "email": "",
