--- conflicted
+++ resolved
@@ -2,11 +2,7 @@
     "name": "Mattermost",
     "description": "Send messages and notifications to your Mattermost Team.",
     "support": "xsoar",
-<<<<<<< HEAD
-    "currentVersion": "2.0.9",
-=======
     "currentVersion": "2.1.0",
->>>>>>> cec3e481
     "author": "Cortex XSOAR",
     "url": "https://www.paloaltonetworks.com/cortex",
     "email": "",
