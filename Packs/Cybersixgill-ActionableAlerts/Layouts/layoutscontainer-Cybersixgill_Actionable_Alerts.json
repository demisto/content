{
    "detailsV2": {
        "tabs": [
            {
                "hidden": false,
                "id": "1vduzkpmlh",
                "name": "Incident Info",
                "sections": [
                    {
                        "displayType": "ROW",
                        "h": 2,
                        "hideName": false,
                        "i": "1vduzkpmlh-fce71720-98b0-11e9-97d7-ed26ef9e46c8",
                        "isVisible": true,
                        "items": [
                            {
                                "dropEffect": "move",
                                "endCol": 2,
                                "fieldId": "type",
                                "height": 22,
                                "id": "1cc0c4a0-9bd7-11e9-ba23-8723b1f1df6b",
                                "index": 0,
                                "listId": "fce71720-98b0-11e9-97d7-ed26ef9e46c8",
                                "sectionItemType": "field",
                                "startCol": 0
                            },
                            {
                                "endCol": 2,
                                "fieldId": "dbotsource",
                                "height": 22,
                                "id": "87e18ad0-9bd7-11e9-ba23-8723b1f1df6b",
                                "index": 1,
                                "sectionItemType": "field",
                                "startCol": 0
                            },
                            {
                                "dropEffect": "move",
                                "endCol": 2,
                                "fieldId": "severity",
                                "height": 22,
                                "id": "20430d90-9bd7-11e9-ba23-8723b1f1df6b",
                                "index": 2,
                                "listId": "fce71720-98b0-11e9-97d7-ed26ef9e46c8",
                                "sectionItemType": "field",
                                "startCol": 0
                            },
                            {
                                "dropEffect": "move",
                                "endCol": 2,
                                "fieldId": "owner",
                                "height": 22,
                                "id": "4fd2b640-a7d6-11e9-8433-9f52f2917950",
                                "index": 3,
                                "listId": "fce71720-98b0-11e9-97d7-ed26ef9e46c8",
                                "sectionItemType": "field",
                                "startCol": 0
                            },
                            {
                                "endCol": 2,
                                "fieldId": "playbookid",
                                "height": 22,
                                "id": "930bb7a0-a866-11e9-aeb8-c3448b5d692d",
                                "index": 4,
                                "sectionItemType": "field",
                                "startCol": 0
                            },
                            {
                                "endCol": 2,
                                "fieldId": "sourceinstance",
                                "height": 22,
                                "id": "43cfe2d0-9bee-11e9-9a3f-8b4b2158e260",
                                "index": 6,
                                "sectionItemType": "field",
                                "startCol": 0
                            },
                            {
                                "dropEffect": "move",
                                "endCol": 2,
                                "fieldId": "sourcebrand",
                                "height": 22,
                                "id": "42f03130-9bee-11e9-9a3f-8b4b2158e260",
                                "index": 7,
                                "listId": "fce71720-98b0-11e9-97d7-ed26ef9e46c8",
                                "sectionItemType": "field",
                                "startCol": 0
                            },
                            {
                                "endCol": 2,
                                "fieldId": "cybersixgillposturl",
                                "height": 53,
                                "id": "aff39d50-9809-11ee-8cb8-c9b8d635ed4b",
                                "index": 4,
                                "sectionItemType": "field",
                                "startCol": 0
                            }
                        ],
                        "maxW": 3,
                        "minH": 1,
                        "minW": 1,
                        "moved": false,
                        "name": "Case Details",
                        "static": false,
                        "w": 1,
                        "x": 0,
                        "y": 0
                    },
                    {
                        "displayType": "ROW",
                        "h": 2,
                        "hideName": false,
                        "i": "1vduzkpmlh-61263cc0-98b1-11e9-97d7-ed26ef9e46c8",
                        "isVisible": true,
                        "items": [],
                        "maxW": 3,
                        "minH": 1,
                        "minW": 1,
                        "moved": false,
                        "name": "Notes",
                        "readOnly": true,
                        "static": false,
                        "type": "notes",
                        "w": 1,
                        "x": 1,
                        "y": 6
                    },
                    {
                        "displayType": "ROW",
                        "h": 2,
                        "hideName": false,
                        "i": "1vduzkpmlh-842632c0-98b1-11e9-97d7-ed26ef9e46c8",
                        "isVisible": true,
                        "items": [],
                        "maxW": 3,
                        "minH": 1,
                        "minW": 1,
                        "moved": false,
                        "name": "Child Incidents",
                        "readOnly": true,
                        "static": false,
                        "type": "childInv",
                        "w": 1,
                        "x": 2,
                        "y": 6
                    },
                    {
                        "displayType": "ROW",
                        "h": 2,
                        "hideName": false,
                        "i": "1vduzkpmlh-4a31afa0-98ba-11e9-a519-93a53c759fe0",
                        "isVisible": true,
                        "items": [],
                        "maxW": 3,
                        "minH": 1,
                        "minW": 1,
                        "moved": false,
                        "name": "Evidence",
                        "readOnly": true,
                        "static": false,
                        "type": "evidence",
                        "w": 1,
                        "x": 0,
                        "y": 8
                    },
                    {
                        "displayType": "ROW",
                        "h": 2,
                        "hideName": false,
                        "i": "1vduzkpmlh-7717e580-9bed-11e9-9a3f-8b4b2158e260",
                        "isVisible": true,
                        "items": [],
                        "maxW": 3,
                        "minH": 1,
                        "minW": 1,
                        "moved": false,
                        "name": "Team Members",
                        "readOnly": true,
                        "static": false,
                        "type": "team",
                        "w": 1,
                        "x": 1,
                        "y": 8
                    },
                    {
                        "displayType": "ROW",
                        "h": 2,
                        "hideName": false,
                        "i": "1vduzkpmlh-c9b7ded0-a863-11e9-aeb8-c3448b5d692d",
                        "isVisible": true,
                        "items": [
                            {
                                "dropEffect": "move",
                                "endCol": 2,
                                "fieldId": "dbotcreated",
                                "height": 24,
                                "id": "930bf0a0-a864-11e9-aeb8-c3448b5d692d",
                                "index": 0,
                                "listId": "c9b7ded0-a863-11e9-aeb8-c3448b5d692d",
                                "startCol": 0
                            },
                            {
                                "endCol": 2,
                                "fieldId": "occurred",
                                "height": 24,
                                "id": "e92b52b0-a863-11e9-aeb8-c3448b5d692d",
                                "index": 1,
                                "startCol": 0
                            },
                            {
                                "endCol": 2,
                                "fieldId": "dbotmodified",
                                "height": 24,
                                "id": "99cbd860-a864-11e9-aeb8-c3448b5d692d",
                                "index": 2,
                                "startCol": 0
                            },
                            {
                                "dropEffect": "move",
                                "endCol": 2,
                                "fieldId": "dbotclosed",
                                "height": 24,
                                "id": "a1a67ef0-a864-11e9-aeb8-c3448b5d692d",
                                "index": 3,
                                "listId": "c9b7ded0-a863-11e9-aeb8-c3448b5d692d",
                                "startCol": 0
                            },
                            {
                                "dropEffect": "move",
                                "endCol": 2,
                                "fieldId": "remediationsla",
                                "height": 24,
                                "id": "6cd9de10-9bee-11e9-9a3f-8b4b2158e260",
                                "index": 4,
                                "listId": "24257a20-98b1-11e9-97d7-ed26ef9e46c8",
                                "startCol": 0
                            },
                            {
                                "endCol": 2,
                                "fieldId": "detectionsla",
                                "height": 24,
                                "id": "6b72acf0-9bee-11e9-9a3f-8b4b2158e260",
                                "index": 5,
                                "startCol": 0
                            },
                            {
                                "dropEffect": "move",
                                "endCol": 2,
                                "fieldId": "dbotduedate",
                                "height": 24,
                                "id": "551d6320-a7d6-11e9-8433-9f52f2917950",
                                "index": 6,
                                "listId": "c9b7ded0-a863-11e9-aeb8-c3448b5d692d",
                                "startCol": 0
                            }
                        ],
                        "maxW": 3,
                        "minH": 1,
                        "minW": 1,
                        "moved": false,
                        "name": "Timeline Information",
                        "static": false,
                        "w": 1,
                        "x": 1,
                        "y": 2
                    },
                    {
                        "displayType": "ROW",
                        "h": 2,
                        "hideName": false,
                        "i": "1vduzkpmlh-e462ffc0-a864-11e9-aeb8-c3448b5d692d",
                        "isVisible": true,
                        "items": [
                            {
                                "dropEffect": "move",
                                "endCol": 2,
                                "fieldId": "dbotclosed",
                                "height": 24,
                                "id": "427bf020-a866-11e9-aeb8-c3448b5d692d",
                                "index": 0,
                                "listId": "e462ffc0-a864-11e9-aeb8-c3448b5d692d",
                                "startCol": 0
                            },
                            {
                                "endCol": 2,
                                "fieldId": "closereason",
                                "height": 24,
                                "id": "f23f6e30-a864-11e9-aeb8-c3448b5d692d",
                                "index": 1,
                                "startCol": 0
                            },
                            {
                                "endCol": 2,
                                "fieldId": "closinguserid",
                                "height": 24,
                                "id": "f387a5a0-a864-11e9-aeb8-c3448b5d692d",
                                "index": 2,
                                "startCol": 0
                            },
                            {
                                "endCol": 2,
                                "fieldId": "closenotes",
                                "height": 48,
                                "id": "f579ffc0-a864-11e9-aeb8-c3448b5d692d",
                                "index": 3,
                                "startCol": 0
                            }
                        ],
                        "maxW": 3,
                        "minH": 1,
                        "minW": 1,
                        "moved": false,
                        "name": "Closing Information",
                        "static": false,
                        "w": 1,
                        "x": 2,
                        "y": 4
                    },
                    {
                        "displayType": "CARD",
                        "h": 2,
                        "hideName": false,
                        "i": "1vduzkpmlh-d8316060-ac70-11e9-a30b-53d47e1ea7d7",
                        "items": [
                            {
                                "endCol": 2,
                                "fieldId": "incidentlink",
                                "height": 53,
                                "id": "21a4a950-4c65-11ec-9b4f-d370b97e00c8",
                                "index": 0,
                                "sectionItemType": "field",
                                "startCol": 0
                            },
                            {
                                "dropEffect": "move",
                                "endCol": 1,
                                "fieldId": "cybersixgillstatus",
                                "height": 53,
                                "id": "3bf8dc80-4617-11ec-a3e6-073e7f7f29fa",
                                "index": 1,
                                "listId": "1vduzkpmlh-d8316060-ac70-11e9-a30b-53d47e1ea7d7",
                                "sectionItemType": "field",
                                "startCol": 0
                            },
                            {
                                "dropEffect": "move",
                                "endCol": 1,
                                "fieldId": "cybersixgilltriggeredassets",
                                "height": 53,
                                "id": "96c217b0-46ff-11ec-a87f-9f90967a78ae",
                                "index": 2,
                                "listId": "1vduzkpmlh-d8316060-ac70-11e9-a30b-53d47e1ea7d7",
                                "sectionItemType": "field",
                                "startCol": 0
                            },
                            {
                                "endCol": 2,
                                "fieldId": "cybersixgillthreatlevel",
                                "height": 53,
                                "id": "3ec2aae0-4617-11ec-a3e6-073e7f7f29fa",
                                "index": 1,
                                "sectionItemType": "field",
                                "startCol": 1,
                                "dropEffect": "move",
                                "listId": "1vduzkpmlh-d8316060-ac70-11e9-a30b-53d47e1ea7d7"
                            },
                            {
                                "dropEffect": "move",
                                "endCol": 2,
                                "fieldId": "cybersixgillthreattype",
                                "height": 53,
                                "id": "3fbe48f0-4617-11ec-a3e6-073e7f7f29fa",
                                "index": 2,
                                "listId": "1vduzkpmlh-d8316060-ac70-11e9-a30b-53d47e1ea7d7",
                                "sectionItemType": "field",
                                "startCol": 1
                            }
                        ],
                        "maxW": 3,
                        "minH": 1,
                        "minW": 1,
                        "moved": false,
                        "name": "Cybersixgill Alert Information",
                        "static": false,
                        "w": 1,
                        "x": 1,
                        "y": 0
                    },
                    {
                        "displayType": "ROW",
                        "h": 4,
                        "hideName": false,
                        "i": "1vduzkpmlh-a1d27840-4617-11ec-a3e6-073e7f7f29fa",
                        "items": [
                            {
                                "dropEffect": "move",
                                "endCol": 2,
                                "fieldId": "cybersixgillsite",
                                "height": 22,
                                "id": "2abe92a0-46ff-11ec-a87f-9f90967a78ae",
                                "index": 1,
                                "listId": "1vduzkpmlh-a1d27840-4617-11ec-a3e6-073e7f7f29fa",
                                "sectionItemType": "field",
                                "startCol": 0
                            },
                            {
                                "dropEffect": "move",
                                "endCol": 2,
                                "fieldId": "cybersixgillactor",
                                "height": 22,
                                "id": "34185f20-46ff-11ec-a87f-9f90967a78ae",
                                "index": 1,
                                "listId": "1vduzkpmlh-a1d27840-4617-11ec-a3e6-073e7f7f29fa",
                                "sectionItemType": "field",
                                "startCol": 0
                            },
                            {
                                "endCol": 2,
                                "fieldId": "details",
                                "height": 44,
                                "id": "bb70d990-4617-11ec-a3e6-073e7f7f29fa",
                                "index": 3,
                                "sectionItemType": "field",
                                "startCol": 0
                            }
                        ],
                        "maxW": 3,
                        "minH": 1,
                        "minW": 1,
                        "moved": false,
                        "name": "Investigation Data",
                        "static": false,
                        "w": 1,
                        "x": 0,
                        "y": 2
                    },
                    {
                        "h": 3,
                        "i": "1vduzkpmlh-0905b090-4618-11ec-a3e6-073e7f7f29fa",
                        "items": [],
                        "maxW": 3,
                        "minH": 1,
                        "minW": 3,
                        "moved": false,
                        "name": "Indicators",
                        "query": "",
                        "queryType": "input",
                        "static": false,
                        "type": "indicators",
                        "w": 3,
                        "x": 0,
                        "y": 10
                    },
                    {
                        "displayType": "CARD",
                        "h": 4,
                        "hideName": false,
                        "i": "1vduzkpmlh-43d0e090-46ff-11ec-a87f-9f90967a78ae",
                        "items": [
                            {
                                "endCol": 2,
                                "fieldId": "cybersixgillassessment",
                                "height": 106,
                                "id": "5ba50930-46ff-11ec-a87f-9f90967a78ae",
                                "index": 0,
                                "sectionItemType": "field",
                                "startCol": 0
                            },
                            {
                                "endCol": 2,
                                "fieldId": "cybersixgillrecommendations",
                                "height": 22,
                                "id": "5d864c50-46ff-11ec-a87f-9f90967a78ae",
                                "index": 1,
                                "sectionItemType": "field",
                                "startCol": 0
                            }
                        ],
                        "maxW": 3,
                        "minH": 1,
                        "minW": 1,
                        "moved": false,
                        "name": "Cybersixgill Assessment and Recommendations",
                        "static": false,
                        "w": 1,
                        "x": 2,
                        "y": 0
                    },
                    {
                        "h": 2,
                        "i": "1vduzkpmlh-6a8c8470-aa67-11ec-99a4-873a879bfdf2",
                        "items": [],
                        "maxW": 3,
                        "minH": 1,
                        "minW": 1,
                        "moved": false,
                        "name": "War Room Entries",
                        "query": null,
                        "queryType": "warRoomFilter",
                        "static": false,
                        "type": "invTimeline",
                        "w": 1,
                        "x": 0,
                        "y": 6
                    },
                    {
                        "displayType": "ROW",
                        "h": 2,
                        "hideName": false,
                        "i": "1vduzkpmlh-f284d860-b664-11ec-80cd-0f1330d55686",
                        "items": [
                            {
                                "endCol": 2,
                                "fieldId": "cve",
                                "height": 22,
                                "id": "2b1dfb20-b665-11ec-80cd-0f1330d55686",
                                "index": 0,
                                "sectionItemType": "field",
                                "startCol": 0
                            },
                            {
                                "dropEffect": "move",
                                "endCol": 2,
                                "fieldId": "cybersixgilldvescore",
                                "height": 22,
                                "id": "4f0f8770-a52a-11ec-8e55-0dece3c5f18c",
                                "index": 1,
                                "listId": "1vduzkpmlh-f284d860-b664-11ec-80cd-0f1330d55686",
                                "sectionItemType": "field",
                                "startCol": 0
                            },
                            {
                                "dropEffect": "move",
                                "endCol": 2,
                                "fieldId": "cybersixgillcvss20",
                                "height": 22,
                                "id": "4d78e1e0-a52a-11ec-8e55-0dece3c5f18c",
                                "index": 2,
                                "listId": "1vduzkpmlh-f284d860-b664-11ec-80cd-0f1330d55686",
                                "sectionItemType": "field",
                                "startCol": 0
                            },
                            {
                                "dropEffect": "move",
                                "endCol": 2,
                                "fieldId": "cybersixgillcvss31",
                                "height": 22,
                                "id": "43a810a0-a52a-11ec-8e55-0dece3c5f18c",
                                "index": 3,
                                "listId": "1vduzkpmlh-f284d860-b664-11ec-80cd-0f1330d55686",
                                "sectionItemType": "field",
                                "startCol": 0
                            },
                            {
                                "endCol": 2,
                                "fieldId": "cybersixgillattributes",
                                "height": 44,
                                "id": "36562ef0-a52a-11ec-8e55-0dece3c5f18c",
                                "index": 4,
                                "sectionItemType": "field",
                                "startCol": 0
                            }
                        ],
                        "maxW": 3,
                        "minH": 1,
                        "minW": 1,
                        "moved": false,
                        "name": "CVE Details",
                        "static": false,
                        "w": 1,
                        "x": 1,
                        "y": 4
                    }
                ],
                "type": "custom"
            },
            {
                "id": "warRoom",
                "name": "War Room",
                "type": "warRoom"
            },
            {
                "id": "workPlan",
                "name": "Work Plan",
                "type": "workPlan"
            },
            {
                "id": "evidenceBoard",
                "name": "Evidence Board",
                "type": "evidenceBoard"
            },
            {
                "id": "relatedIncidents",
                "name": "Related Incidents",
                "type": "relatedIncidents"
            },
            {
                "id": "canvas",
                "name": "Canvas",
                "type": "canvas"
            }
        ]
    },
    "id": "Cybersixgill Actionable Alerts",
    "name": "Cybersixgill Actionable Alerts",
    "version": -1,
    "group": "incident",
    "system": false,
    "fromVersion": "6.0.0",
<<<<<<< HEAD
    "description": "",
    "marketplaces": ["xsoar"]
=======
    "marketplaces": [
        "xsoar"
    ],
    "description": ""
>>>>>>> 9d6c5180
}<|MERGE_RESOLUTION|>--- conflicted
+++ resolved
@@ -605,13 +605,8 @@
     "group": "incident",
     "system": false,
     "fromVersion": "6.0.0",
-<<<<<<< HEAD
-    "description": "",
-    "marketplaces": ["xsoar"]
-=======
     "marketplaces": [
         "xsoar"
     ],
     "description": ""
->>>>>>> 9d6c5180
 }