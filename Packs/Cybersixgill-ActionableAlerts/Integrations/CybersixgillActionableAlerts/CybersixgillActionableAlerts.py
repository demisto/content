import demistomock as demisto
from CommonServerPython import *
from CommonServerUserPython import *

''' IMPORTS '''

import json
import copy
import requests
import urllib3

from sixgill.sixgill_request_classes.sixgill_auth_request import SixgillAuthRequest
from sixgill.sixgill_actionable_alert_client import SixgillActionableAlertClient

# Disable insecure warnings
urllib3.disable_warnings()

''' GLOBALS/PARAMS '''

CHANNEL_CODE = '7698e8287dfde53dcd13082be750a85a'
MAX_INCIDENTS = 25
DEFAULT_INCIDENTS = '25'
MAX_DAYS_BACK = 30
DEFAULT_DAYS_BACK = '1'
DATETIME_FORMAT = '%Y-%m-%d %H:%M:%S'
DEMISTO_DATETIME_FORMAT = '%Y-%m-%dT%H:%M:%S.%fZ'
THREAT_LEVEL_TO_SEVERITY = {
    'imminent': 3,
    'emerging': 2,
    'unknown': 0
}
TO_DEMISTO_STATUS = {
    'in_treatment': 1,
    'resolved': 2,
    'treatment_required': 0
}
VERIFY = not demisto.params().get("insecure", True)
SESSION = requests.Session()

''' HELPER FUNCTIONS '''


def get_incident_init_params():
    params_dict = {
        'threat_level': demisto.params().get('threat_level', None),
        'threat_type': demisto.params().get('threat_type', None)
    }
    return {param_k: param_v for param_k, param_v in params_dict.items() if param_v}


def item_to_incidents(item_info, sixgill_alerts_client):
    incident: Dict[str, Any] = {}
    incidents = []
    items = []
    # get fields that are shared in case of sub alerts
    add_sub_alerts_shared_fields(incident, item_info)
    sub_alerts = item_info.pop('sub_alerts', None)
    if sub_alerts:
        # add any sub alert as incident
        for sub_alert in sub_alerts:
            sub_item = copy.deepcopy(item_info)
            sub_item.update(sub_alert)
            items.append(sub_item)
    else:
        items.append(item_info)
    for item in items:
        sub_incident = copy.deepcopy(incident)
        # add all other fields
        add_sub_alerts_fields(sub_incident, item, sixgill_alerts_client)
        sub_incident['rawJSON'] = json.dumps(item)
        incidents.append(sub_incident)
    return incidents


def add_sub_alerts_shared_fields(incident, item_info):
    incident['name'] = item_info.get('title', 'Cybersixgill Alert')
    incident_date = datetime.strptime(item_info.get('date'), DATETIME_FORMAT)
    incident['occurred'] = incident_date.strftime(DEMISTO_DATETIME_FORMAT)
    incident['severity'] = THREAT_LEVEL_TO_SEVERITY[item_info.get('threat_level', 'unknown')]
    incident['CustomFields'] = {
        'cybersixgillthreatlevel': item_info.get('threat_level', 'unknown'),
        'cybersixgillthreattype': item_info.get('threats', []),
        'cybersixgillassessment': item_info.get('assessment', None),
        'cybersixgillrecommendations': '\n\n-----------\n\n'.join(item_info.get('recommendations', [])),
        'incidentlink': f"https://portal.cybersixgill.com/#/?actionable_alert={item_info.get('id', '')}",
        'cve': None,
        'cybersixgillattributes': None
    }


def add_sub_alerts_fields(incident, item_info, sixgill_alerts_client):
    status = item_info.get('status', {}).get('name', 'treatment_required')
    incident['status'] = TO_DEMISTO_STATUS[status]

    content_item = {'creator': None, 'title': '', 'content': '', 'description': item_info.get('description', '')}
    try:
        get_alert_content(content_item, item_info, incident, sixgill_alerts_client)
    except Exception as e:
        demisto.error(f"Could not get alert content: {e}")
    incident['details'] = f"{content_item.get('description', '')}\n\n{content_item.get('title', '')}\n" \
                          f"\n{content_item.get('content', '')}\n{content_item.get('Repository Name', '')}" \
                          f"\n{content_item.get('Customer Keywords', '')}\n{content_item.get('GitURL', '')}" \
                          f"\n{content_item.get('Actor', '')}\n{content_item.get('BIN', '')}" \
                          f"\n{content_item.get('Site', '')}\n{content_item.get('Text', '')}" \
                          f"\n{content_item.get('Detection time', '')}\n{content_item.get('IP addresses', '')}" \
                          f"\n{content_item.get('Suspicious domain', '')}\n{content_item.get('Triggered domain', '')}" \
                          f"\n{content_item.get('Already Seen', '')}\n{content_item.get('Breach Date', '')}" \
                          f"\n{content_item.get('Description', '')}\n{content_item.get('Email', '')}" \
                          f"\n{content_item.get('Created Time', '')}"
    triggered_assets = []
    for key, value in item_info.get('additional_info', {}).items():
        if 'matched_' in key:
            triggered_assets.extend(value)
    incident['CustomFields'].update({
        'cybersixgillstatus': status.replace('_', ' ').title(),
        'cybersixgillsite': item_info.get('site', None),
        'cybersixgillactor': content_item.get('creator', None),
        'cybersixgilltriggeredassets': triggered_assets
    })


def get_alert_content(content_item, item_info, incident, sixgill_alerts_client):
    # cve alert
    cve_id = item_info.get('additional_info').get('cve_id')
    es_id = item_info.get('es_id')
    if cve_id:
        content_item['content'] = f'https://portal.cybersixgill.com/#/cve/{cve_id}'
        additional_info = item_info.get("additional_info", {})
        incident['CustomFields']['cve'] = cve_id
<<<<<<< HEAD
        cybersixgillcvss31 = additional_info.get("nvd", {}).get("v3", {}).get("current")
        cybersixgillcvss20 = additional_info.get("nvd", {}).get("v2", {}).get("current")
        incident['CustomFields']['cybersixgillcvss31'] = cybersixgillcvss31 or -1
        incident['CustomFields']['cybersixgillcvss20'] = cybersixgillcvss20 or -1
        incident['CustomFields']['cybersixgilldvescore'] = additional_info.get("score", {}).get("current")
=======
>>>>>>> 5cfcc708
        attributes = []
        for attribute in additional_info.get("attributes", []):
            if attribute.get("value", False):
                attributes.append(additional_info.get("description"))
        attributes = '\n\n-----------\n\n'.join(attributes)
        incident['CustomFields']['cybersixgillattributes'] = attributes
    elif es_id == "Not Applicable":
        content = sixgill_alerts_client.get_actionable_alert_content(actionable_alert_id=item_info.get('id'),
                                                                     fetch_only_current_item=True,
                                                                     organization_id=demisto.params().get('org_id', None))
        content_items = content.get('items')
        if content_items:
            for item in content_items:
                additional_keywords = item.get('Additional Keywords')  # for Github Alert
                alert_actor = item.get('Actor')  # For Compromised Alerts
                alert_detection = item.get('Detection time')  # For Phishing Alerts
                breach_date = item.get('breach_date')
                if additional_keywords is not None:
                    content_item['Repository name'] = "Repository name: " + item.get("Repository name", "")
                    content_item['Customer Keywords'] = "Customer Keywords: " + item.get("Customer Keywords", "")
                    content_item['GitURL'] = "GitURL: " + item.get("URL", "")
                elif alert_actor is not None:
                    content_item['Actor'] = "Actor: " + alert_actor
                    content['BIN'] = "BIN: " + item.get("BIN", "")
                    content_item['Site'] = "Site: " + item.get("Site", "")
                    content_item['Text'] = "Text: " + item.get("Text", "")
                elif alert_detection is not None:
                    content_item['Detection time'] = "Detection time: " + alert_detection
                    content_item['IP addresses'] = "IP addresses: " + item.get("IP addresses", "")
                    content_item['Suspicious domain'] = "Suspicious domain: " + item.get("Suspicious domain", "")
                    content_item['Triggered domain'] = "Triggered domain: " + item.get("Triggered domain", "")
                elif breach_date is not None:
                    content_item['Already Seen'] = "Already Seen: " + item.get("already_seen", "")
                    content_item['Breach Date'] = "Breach Date: " + breach_date
                    content_item['Description'] = "Description: " + item.get("description", "")
                    content_item['Email'] = "Email: " + item.get("email", "")
                    content_item['Created Time'] = "Created Time: " + item.get("create_time", "")
    else:
        aggregate_alert_id = item_info.get('aggregate_alert_id', None)
        if not isinstance(aggregate_alert_id, int):
            aggregate_alert_id = None
        content = sixgill_alerts_client.get_actionable_alert_content(actionable_alert_id=item_info.get('id'),
                                                                     aggregate_alert_id=aggregate_alert_id,
                                                                     fetch_only_current_item=True,
                                                                     organization_id=demisto.params().get('org_id', None))
        # get item full content
        content = content.get('items', None)
        if content and content[0].get('_id'):
            es_items = content[0].get('_source')
            if es_items:
                content_item['title'] = es_items.get('title')
                content_item['content'] = es_items.get('content')
                content_item['creator'] = es_items.get('creator')


''' COMMANDS + REQUESTS FUNCTIONS '''


def test_module():
    """
    Performs basic Auth request
    """
    response = SESSION.send(request=SixgillAuthRequest(demisto.params()['client_id'],
                                                       demisto.params()['client_secret'],
                                                       CHANNEL_CODE).prepare(), verify=VERIFY)
    if not response.ok:
        raise Exception("Auth request failed - please verify client_id, and client_secret.")


def fetch_incidents():
    last_run = demisto.getLastRun()

    if 'last_fetch_time' in last_run:
        last_fetch_time = last_run['last_fetch_time']
        demisto.info(f'Found last run, fetching new alerts from {last_fetch_time}')
    else:
        days_back = int(demisto.params().get('first_fetch_days', DEFAULT_DAYS_BACK))
        if days_back > MAX_DAYS_BACK:
            demisto.info(f'Days back({days_back}) is larger than the maximum, setting to {MAX_DAYS_BACK}')
            days_back = MAX_DAYS_BACK
        last_fetch_time = (datetime.now() - timedelta(days=days_back)).strftime(DATETIME_FORMAT)
        demisto.info(f'First run, fetching alerts from {last_fetch_time}')

    max_incidents_to_return = int(demisto.params().get('max_fetch', DEFAULT_INCIDENTS))
    if max_incidents_to_return > MAX_INCIDENTS:
        demisto.info(f'Max incidents({max_incidents_to_return}) is larger than the maximum, setting to {MAX_INCIDENTS}')
        max_incidents_to_return = MAX_INCIDENTS

    sixgill_alerts_client = SixgillActionableAlertClient(client_id=demisto.params()['client_id'],
                                                         client_secret=demisto.params()['client_secret'],
                                                         channel_id=CHANNEL_CODE,
                                                         logger=demisto,
                                                         session=SESSION,
                                                         verify=VERIFY,
                                                         num_of_attempts=3)

    filter_alerts_kwargs = get_incident_init_params()
    items = sixgill_alerts_client.get_actionable_alerts_bulk(limit=max_incidents_to_return, from_date=last_fetch_time,
                                                             sort_order='asc', **filter_alerts_kwargs,
                                                             organization_id=demisto.params().get('org_id', None))
    if len(items) > 0:
        demisto.info(f'Found {len(items)} new alerts since {last_fetch_time}')

        # getting more info about oldest ~max_incidents_to_return(can be more because of sub alerts)
        newest_incident_date = items[-1].get('date')
        incidents = []
        for item in items:
            try:
                item_info = sixgill_alerts_client.get_actionable_alert(actionable_alert_id=item.get('id'),
                                                                       organization_id=demisto.params().get('org_id', None))
                item_info['date'] = item.get('date')
                new_incidents = item_to_incidents(item_info, sixgill_alerts_client)
                incidents.extend(new_incidents)
                # can increase because of sub alerts
                if len(incidents) >= max_incidents_to_return:
                    newest_incident_date = item.get('date')
                    break
            except Exception as e:
                demisto.error(f"Could not get alert info: {e}")

        if len(incidents) > 0:
            demisto.info(f'Adding {len(incidents)} to demisto')
            demisto.incidents(incidents)

            demisto.info(f'Update last fetch time to: {newest_incident_date}')
            demisto.setLastRun({
                'last_fetch_time': newest_incident_date
            })
    else:
        demisto.info(f'No new alerts since {last_fetch_time}')
        demisto.incidents([])


def update_alert_status():
    """
    Updates the actionable alert status.
    """
    args = demisto.args()
    alert_status = args.get('alert_status')
    alert_id = args.get('alert_id')
    aggregate_alert_id = args.get('aggregate_alert_id')
    demisto.info("update_alert_status: status - {}, alert_id - {}, aggregate_alert_id - {}".
                 format(alert_status, alert_id, aggregate_alert_id))
    aggregate_alert_id = [int(aggregate_alert_id)] if aggregate_alert_id else aggregate_alert_id
    alert_body = {
        "status": {
            "status": alert_status
        }
    }

    sixgill_alerts_client = SixgillActionableAlertClient(client_id=demisto.params()['client_id'],
                                                         client_secret=demisto.params()['client_secret'],
                                                         channel_id=CHANNEL_CODE,
                                                         logger=demisto,
                                                         session=SESSION,
                                                         verify=VERIFY)

    res = sixgill_alerts_client.update_actionable_alert(actionable_alert_id=alert_id, json_body=alert_body,
                                                        sub_alert_indexes=aggregate_alert_id,
                                                        organization_id=demisto.params().get('org_id', None))

    if res.get('status') == 200:
        demisto.results("Actionable alert status updated")


''' COMMANDS MANAGER / SWITCH PANEL '''

if __name__ in ('__main__', '__builtin__', 'builtins'):
    try:
        SESSION.proxies = handle_proxy()
        command = demisto.command()

        if command == 'test-module':
            test_module()
            demisto.results('ok')

        elif command == "fetch-incidents":
            fetch_incidents()

        elif command == "cybersixgill-update-alert-status":
            update_alert_status()

    except Exception as e:
        return_error(f"Failed to execute {demisto.command()} command. Error: {str(e)}")<|MERGE_RESOLUTION|>--- conflicted
+++ resolved
@@ -127,14 +127,6 @@
         content_item['content'] = f'https://portal.cybersixgill.com/#/cve/{cve_id}'
         additional_info = item_info.get("additional_info", {})
         incident['CustomFields']['cve'] = cve_id
-<<<<<<< HEAD
-        cybersixgillcvss31 = additional_info.get("nvd", {}).get("v3", {}).get("current")
-        cybersixgillcvss20 = additional_info.get("nvd", {}).get("v2", {}).get("current")
-        incident['CustomFields']['cybersixgillcvss31'] = cybersixgillcvss31 or -1
-        incident['CustomFields']['cybersixgillcvss20'] = cybersixgillcvss20 or -1
-        incident['CustomFields']['cybersixgilldvescore'] = additional_info.get("score", {}).get("current")
-=======
->>>>>>> 5cfcc708
         attributes = []
         for attribute in additional_info.get("attributes", []):
             if attribute.get("value", False):
