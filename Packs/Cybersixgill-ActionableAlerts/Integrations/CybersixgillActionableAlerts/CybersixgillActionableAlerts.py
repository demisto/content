import demistomock as demisto
from CommonServerPython import *
from CommonServerUserPython import *

""" IMPORTS """

import json
import copy
import requests
import urllib3

from sixgill.sixgill_request_classes.sixgill_auth_request import SixgillAuthRequest
from sixgill.sixgill_actionable_alert_client import SixgillActionableAlertClient

# Disable insecure warnings
urllib3.disable_warnings()

""" GLOBALS/PARAMS """

CHANNEL_CODE = "7698e8287dfde53dcd13082be750a85a"
MAX_INCIDENTS = 25
DEFAULT_INCIDENTS = "25"
MAX_DAYS_BACK = 30
DEFAULT_DAYS_BACK = "1"
DATETIME_FORMAT = "%Y-%m-%d %H:%M:%S"
DEMISTO_DATETIME_FORMAT = "%Y-%m-%dT%H:%M:%S.%fZ"
THREAT_LEVEL_TO_SEVERITY = {"imminent": 3, "emerging": 2, "unknown": 0}
TO_DEMISTO_STATUS = {"in_treatment": 1, "resolved": 2, "treatment_required": 0}
VERIFY = not demisto.params().get("insecure", True)
SESSION = requests.Session()

""" HELPER FUNCTIONS """


def get_incident_init_params():
    params_dict = {
        "threat_level": demisto.params().get("threat_level", None),
        "threat_type": demisto.params().get("threat_type", None),
    }
    return {param_k: param_v for param_k, param_v in params_dict.items() if param_v}


def item_to_incidents(item_info, sixgill_alerts_client):
    incident: Dict[str, Any] = {}
    incidents = []
    items = []
    # get fields that are shared in case of sub alerts
    add_sub_alerts_shared_fields(incident, item_info)
    sub_alerts = item_info.pop("sub_alerts", None)
    if sub_alerts:
        # add any sub alert as incident
        for sub_alert in sub_alerts:
            sub_item = copy.deepcopy(item_info)
            sub_item.update(sub_alert)
            items.append(sub_item)
    else:
        items.append(item_info)
    for item in items:
        sub_incident = copy.deepcopy(incident)
        # add all other fields
        add_sub_alerts_fields(sub_incident, item, sixgill_alerts_client)
        sub_incident["rawJSON"] = json.dumps(item)
        incidents.append(sub_incident)
    return incidents


def add_sub_alerts_shared_fields(incident, item_info):
<<<<<<< HEAD
    incident["name"] = item_info.get("title", "Cybersixgill Alert")
    incident_date = datetime.strptime(item_info.get("date"), DATETIME_FORMAT)
    incident["occurred"] = incident_date.strftime(DEMISTO_DATETIME_FORMAT)
    incident["severity"] = THREAT_LEVEL_TO_SEVERITY[
        item_info.get("threat_level", "unknown")
    ]
    incident["CustomFields"] = {
        "cybersixgillthreatlevel": item_info.get("threat_level", "unknown"),
        "cybersixgillthreattype": item_info.get("threats", []),
        "cybersixgillassessment": item_info.get("assessment", None),
        "cybersixgillrecommendations": "\n\n-----------\n\n".join(
            item_info.get("recommendations", [])
        ),
        "incidentlink": f"https://portal.cybersixgill.com/#/?actionable_alert={item_info.get('id', '')}",
        "cybersixgillcvss31": -1,
        "cybersixgillcvss20": -1,
        "cybersixgilldvescore": -1,
        "cve": None,
        "cybersixgillattributes": None,
=======
    incident['name'] = item_info.get('title', 'Cybersixgill Alert')
    incident_date = datetime.strptime(item_info.get('date'), DATETIME_FORMAT)
    incident['occurred'] = incident_date.strftime(DEMISTO_DATETIME_FORMAT)
    incident['severity'] = THREAT_LEVEL_TO_SEVERITY[item_info.get('threat_level', 'unknown')]
    incident['CustomFields'] = {
        'cybersixgillthreatlevel': item_info.get('threat_level', 'unknown'),
        'cybersixgillthreattype': item_info.get('threats', []),
        'cybersixgillassessment': item_info.get('assessment', None),
        'cybersixgillrecommendations': '\n\n-----------\n\n'.join(item_info.get('recommendations', [])),
        'incidentlink': f"https://portal.cybersixgill.com/#/?actionable_alert={item_info.get('id', '')}",
        'cve': None,
        'cybersixgillattributes': None
>>>>>>> ae29a2fc
    }


def add_sub_alerts_fields(incident, item_info, sixgill_alerts_client):
    status = item_info.get("status", {}).get("name", "treatment_required")
    incident["status"] = TO_DEMISTO_STATUS[status]
    # aggregate_alert_id = item_info.get('aggregate_alert_id')
    # organization_id = demisto.params().get('org_id', None) or item_info.get('user_id')
    # parent_alert_id = item_info.get('id')
    # trigger_the_alerts = []
    # for key, value in item_info.get('matched_assets', {}).items():
    #     # if 'domain_names' in key:
    #     trigger_the_alerts.extend(value)
    # mention_triggered_the_alert = trigger_the_alerts[0] if trigger_the_alerts else ''
    # post_id = item_info.get('es_id')
    # post_site = item_info.get('site')
    # post_url= genrate_post_uri(
    # aggregate_alert_id,
    # organization_id,
    # parent_alert_id,
    # mention_triggered_the_alert,
    # post_id,
    # post_site,
    # )
    # demisto.debug(f'post url {post_url}')

    content_item = {
        "creator": None,
        "title": "",
        "content": "",
        "description": item_info.get("description", ""),
    }
    try:
        get_alert_content(content_item, item_info, incident, sixgill_alerts_client)
    except Exception as e:
        demisto.error(f"Could not get alert content: {e}")
    incident["details"] = (
        f"{content_item.get('description', '')}\n\n{content_item.get('title', '')}\n"
        f"\n{content_item.get('content', '')}\n{content_item.get('Repository Name', '')}"
        f"\n{content_item.get('Customer Keywords', '')}\n{content_item.get('GitURL', '')}"
        f"\n{content_item.get('Actor', '')}\n{content_item.get('BIN', '')}"
        f"\n{content_item.get('Site', '')}\n{content_item.get('Text', '')}"
        f"\n{content_item.get('Detection time', '')}\n{content_item.get('IP addresses', '')}"
        f"\n{content_item.get('Suspicious domain', '')}\n{content_item.get('Triggered domain', '')}"
        f"\n{content_item.get('Already Seen', '')}\n{content_item.get('Breach Date', '')}"
        f"\n{content_item.get('Description', '')}\n{content_item.get('Email', '')}"
        f"\n{content_item.get('Created Time', '')}"
    )
    triggered_assets = []
    for key, value in item_info.get("additional_info", {}).items():
        if "matched_" in key:
            triggered_assets.extend(value)
    incident["CustomFields"].update(
        {
            "cybersixgillstatus": status.replace("_", " ").title(),
            "cybersixgillsite": item_info.get("site", None),
            "cybersixgillactor": content_item.get("creator", None),
            "cybersixgilltriggeredassets": triggered_assets,
        }
    )
    if item_info.get("sub_alerts_length"):
        post_url = f"https://portal.cybersixgill.com/#/alerts?\
        actionable_alert_content_id={item_info.get('id')}&\
        aggregatedIndex={item_info.get('aggregate_alert_id')}\
        &filters.alert_id={item_info.get('id')}"
        incident["CustomFields"].update({"cybersixgillposturl": post_url})


def get_alert_content(content_item, item_info, incident, sixgill_alerts_client):
    # cve alert
    cve_id = item_info.get("additional_info").get("cve_id")
    es_id = item_info.get("es_id")
    if cve_id:
        content_item["content"] = f"https://portal.cybersixgill.com/#/cve/{cve_id}"
        additional_info = item_info.get("additional_info", {})
<<<<<<< HEAD
        incident["CustomFields"]["cve"] = cve_id
        cybersixgillcvss31 = additional_info.get("nvd", {}).get("v3", {}).get("current")
        cybersixgillcvss20 = additional_info.get("nvd", {}).get("v2", {}).get("current")
        incident["CustomFields"]["cybersixgillcvss31"] = cybersixgillcvss31 or -1
        incident["CustomFields"]["cybersixgillcvss20"] = cybersixgillcvss20 or -1
        incident["CustomFields"]["cybersixgilldvescore"] = additional_info.get(
            "score", {}
        ).get("current")
=======
        incident['CustomFields']['cve'] = cve_id
>>>>>>> ae29a2fc
        attributes = []
        for attribute in additional_info.get("attributes", []):
            if attribute.get("value", False):
                attributes.append(additional_info.get("description"))
        attributes = "\n\n-----------\n\n".join(attributes)
        incident["CustomFields"]["cybersixgillattributes"] = attributes
    elif es_id == "Not Applicable":
        content = sixgill_alerts_client.get_actionable_alert_content(
            actionable_alert_id=item_info.get("id"),
            fetch_only_current_item=True,
            organization_id=demisto.params().get("org_id", None),
        )
        content_items = content.get("items")
        if content_items:
            for item in content_items:
                additional_keywords = item.get(
                    "Additional Keywords"
                )  # for Github Alert
                alert_actor = item.get("Actor")  # For Compromised Alerts
                alert_detection = item.get("Detection time")  # For Phishing Alerts
                breach_date = item.get("breach_date")
                if additional_keywords is not None:
                    content_item["Repository name"] = "Repository name: " + item.get(
                        "Repository name", ""
                    )
                    content_item[
                        "Customer Keywords"
                    ] = "Customer Keywords: " + item.get("Customer Keywords", "")
                    content_item["GitURL"] = "GitURL: " + item.get("URL", "")
                elif alert_actor is not None:
                    content_item["Actor"] = "Actor: " + alert_actor
                    content["BIN"] = "BIN: " + item.get("BIN", "")
                    content_item["Site"] = "Site: " + item.get("Site", "")
                    content_item["Text"] = "Text: " + item.get("Text", "")
                elif alert_detection is not None:
                    content_item["Detection time"] = (
                        "Detection time: " + alert_detection
                    )
                    content_item["IP addresses"] = "IP addresses: " + item.get(
                        "IP addresses", ""
                    )
                    content_item[
                        "Suspicious domain"
                    ] = "Suspicious domain: " + item.get("Suspicious domain", "")
                    content_item["Triggered domain"] = "Triggered domain: " + item.get(
                        "Triggered domain", ""
                    )
                elif breach_date is not None:
                    content_item["Already Seen"] = "Already Seen: " + item.get(
                        "already_seen", ""
                    )
                    content_item["Breach Date"] = "Breach Date: " + breach_date
                    content_item["Description"] = "Description: " + item.get(
                        "description", ""
                    )
                    content_item["Email"] = "Email: " + item.get("email", "")
                    content_item["Created Time"] = "Created Time: " + item.get(
                        "create_time", ""
                    )
    else:
        aggregate_alert_id = item_info.get("aggregate_alert_id", None)
        if not isinstance(aggregate_alert_id, int):
            aggregate_alert_id = None
        content = sixgill_alerts_client.get_actionable_alert_content(
            actionable_alert_id=item_info.get("id"),
            aggregate_alert_id=aggregate_alert_id,
            fetch_only_current_item=True,
            organization_id=demisto.params().get("org_id", None),
        )
        # get item full content
        content = content.get("items", None)
        if content and content[0].get("_id"):
            es_items = content[0].get("_source")
            if es_items:
                content_item["title"] = es_items.get("title")
                content_item["content"] = es_items.get("content")
                content_item["creator"] = es_items.get("creator")


""" COMMANDS + REQUESTS FUNCTIONS """


def test_module():
    """
    Performs basic Auth request
    """
    response = SESSION.send(
        request=SixgillAuthRequest(
            demisto.params()["client_id"],
            demisto.params()["client_secret"],
            CHANNEL_CODE,
        ).prepare(),
        verify=VERIFY,
    )
    if not response.ok:
        raise Exception(
            "Auth request failed - please verify client_id, and client_secret."
        )


def fetch_incidents():
    last_run = demisto.getLastRun()

    if "last_fetch_time" in last_run:
        last_fetch_time = last_run["last_fetch_time"]
        demisto.info(f"Found last run, fetching new alerts from {last_fetch_time}")
    else:
        days_back = int(demisto.params().get("first_fetch_days", DEFAULT_DAYS_BACK))
        if days_back > MAX_DAYS_BACK:
            demisto.info(
                f"Days back({days_back}) is larger than the maximum, setting to {MAX_DAYS_BACK}"
            )
            days_back = MAX_DAYS_BACK
        last_fetch_time = (datetime.now() - timedelta(days=days_back)).strftime(
            DATETIME_FORMAT
        )
        demisto.info(f"First run, fetching alerts from {last_fetch_time}")

    max_incidents_to_return = int(demisto.params().get("max_fetch", DEFAULT_INCIDENTS))
    if max_incidents_to_return > MAX_INCIDENTS:
        demisto.info(
            f"Max incidents({max_incidents_to_return}) is larger than the maximum, setting to {MAX_INCIDENTS}"
        )
        max_incidents_to_return = MAX_INCIDENTS

    sixgill_alerts_client = SixgillActionableAlertClient(
        client_id=demisto.params()["client_id"],
        client_secret=demisto.params()["client_secret"],
        channel_id=CHANNEL_CODE,
        logger=demisto,
        session=SESSION,
        verify=VERIFY,
        num_of_attempts=3,
    )

    filter_alerts_kwargs = get_incident_init_params()
    items = sixgill_alerts_client.get_actionable_alerts_bulk(
        limit=max_incidents_to_return,
        from_date=last_fetch_time,
        sort_order="asc",
        **filter_alerts_kwargs,
        organization_id=demisto.params().get("org_id", None),
    )
    if len(items) > 0:
        demisto.info(f"Found {len(items)} new alerts since {last_fetch_time}")

        # getting more info about oldest ~max_incidents_to_return(can be more because of sub alerts)
        newest_incident_date = items[-1].get("date")
        incidents = []
        for item in items:
            try:
                item_info = sixgill_alerts_client.get_actionable_alert(
                    actionable_alert_id=item.get("id"),
                    organization_id=demisto.params().get("org_id", None),
                )
                item_info["date"] = item.get("date")
                new_incidents = item_to_incidents(item_info, sixgill_alerts_client)
                incidents.extend(new_incidents)
                # can increase because of sub alerts
                if len(incidents) >= max_incidents_to_return:
                    newest_incident_date = item.get("date")
                    break
            except Exception as e:
                demisto.error(f"Could not get alert info: {e}")

        if len(incidents) > 0:
            demisto.info(f"Adding {len(incidents)} to demisto")
            demisto.incidents(incidents)

            demisto.info(f"Update last fetch time to: {newest_incident_date}")
            demisto.setLastRun({"last_fetch_time": newest_incident_date})
    else:
        demisto.info(f"No new alerts since {last_fetch_time}")
        demisto.incidents([])


def update_alert_status():
    """
    Updates the actionable alert status.
    """
    args = demisto.args()
    alert_status = args.get("alert_status")
    alert_id = args.get("alert_id")
    aggregate_alert_id = args.get("aggregate_alert_id")
    demisto.info(
        "update_alert_status: status - {}, alert_id - {}, aggregate_alert_id - {}".format(
            alert_status, alert_id, aggregate_alert_id
        )
    )
    aggregate_alert_id = (
        [int(aggregate_alert_id)] if aggregate_alert_id else aggregate_alert_id
    )
    alert_body = {"status": {"status": alert_status}}

    sixgill_alerts_client = SixgillActionableAlertClient(
        client_id=demisto.params()["client_id"],
        client_secret=demisto.params()["client_secret"],
        channel_id=CHANNEL_CODE,
        logger=demisto,
        session=SESSION,
        verify=VERIFY,
    )

    res = sixgill_alerts_client.update_actionable_alert(
        actionable_alert_id=alert_id,
        json_body=alert_body,
        sub_alert_indexes=aggregate_alert_id,
        organization_id=demisto.params().get("org_id", None),
    )

    if res.get("status") == 200:
        demisto.results("Actionable alert status updated")


""" COMMANDS MANAGER / SWITCH PANEL """

if __name__ in ("__main__", "__builtin__", "builtins"):
    try:
        SESSION.proxies = handle_proxy()
        command = demisto.command()

        if command == "test-module":
            test_module()
            demisto.results("ok")

        elif command == "fetch-incidents":
            fetch_incidents()

        elif command == "cybersixgill-update-alert-status":
            update_alert_status()

    except Exception as e:
        return_error(f"Failed to execute {demisto.command()} command. Error: {str(e)}")<|MERGE_RESOLUTION|>--- conflicted
+++ resolved
@@ -65,27 +65,6 @@
 
 
 def add_sub_alerts_shared_fields(incident, item_info):
-<<<<<<< HEAD
-    incident["name"] = item_info.get("title", "Cybersixgill Alert")
-    incident_date = datetime.strptime(item_info.get("date"), DATETIME_FORMAT)
-    incident["occurred"] = incident_date.strftime(DEMISTO_DATETIME_FORMAT)
-    incident["severity"] = THREAT_LEVEL_TO_SEVERITY[
-        item_info.get("threat_level", "unknown")
-    ]
-    incident["CustomFields"] = {
-        "cybersixgillthreatlevel": item_info.get("threat_level", "unknown"),
-        "cybersixgillthreattype": item_info.get("threats", []),
-        "cybersixgillassessment": item_info.get("assessment", None),
-        "cybersixgillrecommendations": "\n\n-----------\n\n".join(
-            item_info.get("recommendations", [])
-        ),
-        "incidentlink": f"https://portal.cybersixgill.com/#/?actionable_alert={item_info.get('id', '')}",
-        "cybersixgillcvss31": -1,
-        "cybersixgillcvss20": -1,
-        "cybersixgilldvescore": -1,
-        "cve": None,
-        "cybersixgillattributes": None,
-=======
     incident['name'] = item_info.get('title', 'Cybersixgill Alert')
     incident_date = datetime.strptime(item_info.get('date'), DATETIME_FORMAT)
     incident['occurred'] = incident_date.strftime(DEMISTO_DATETIME_FORMAT)
@@ -98,7 +77,6 @@
         'incidentlink': f"https://portal.cybersixgill.com/#/?actionable_alert={item_info.get('id', '')}",
         'cve': None,
         'cybersixgillattributes': None
->>>>>>> ae29a2fc
     }
 
 
@@ -160,10 +138,11 @@
         }
     )
     if item_info.get("sub_alerts_length"):
-        post_url = f"https://portal.cybersixgill.com/#/alerts?\
-        actionable_alert_content_id={item_info.get('id')}&\
-        aggregatedIndex={item_info.get('aggregate_alert_id')}\
-        &filters.alert_id={item_info.get('id')}"
+        url = "https://portal.cybersixgill.com/#/alerts?"
+        content = f"actionable_alert_content_id={item_info.get('id')}&"
+        index = f"aggregatedIndex={item_info.get('aggregate_alert_id')}&"
+        aleid = f"filters.alert_id={item_info.get('id')}"
+        post_url = f"{url}{content}{index}{aleid}"
         incident["CustomFields"].update({"cybersixgillposturl": post_url})
 
 
@@ -174,18 +153,7 @@
     if cve_id:
         content_item["content"] = f"https://portal.cybersixgill.com/#/cve/{cve_id}"
         additional_info = item_info.get("additional_info", {})
-<<<<<<< HEAD
-        incident["CustomFields"]["cve"] = cve_id
-        cybersixgillcvss31 = additional_info.get("nvd", {}).get("v3", {}).get("current")
-        cybersixgillcvss20 = additional_info.get("nvd", {}).get("v2", {}).get("current")
-        incident["CustomFields"]["cybersixgillcvss31"] = cybersixgillcvss31 or -1
-        incident["CustomFields"]["cybersixgillcvss20"] = cybersixgillcvss20 or -1
-        incident["CustomFields"]["cybersixgilldvescore"] = additional_info.get(
-            "score", {}
-        ).get("current")
-=======
         incident['CustomFields']['cve'] = cve_id
->>>>>>> ae29a2fc
         attributes = []
         for attribute in additional_info.get("attributes", []):
             if attribute.get("value", False):
