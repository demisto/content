--- conflicted
+++ resolved
@@ -2,11 +2,7 @@
     "name": "Azure Risky Users",
     "description": "Azure Risky Users provides access to all at-risk users and risk detections in Azure AD environment.",
     "support": "xsoar",
-<<<<<<< HEAD
-    "currentVersion": "1.1.26",
-=======
     "currentVersion": "1.1.29",
->>>>>>> 5cfcc708
     "author": "Cortex XSOAR",
     "url": "https://www.paloaltonetworks.com/cortex",
     "email": "",
