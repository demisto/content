{
    "name": "mnemonic MDR",
    "description": "Rapidly detect, analyse and respond to security threats with mnemonic's leading Managed Detection and Response (MDR) service.",
    "support": "partner",
    "certification": "certified",
<<<<<<< HEAD
    "currentVersion": "1.1.10",
=======
    "currentVersion": "1.1.11",
>>>>>>> 90cf3b88
    "author": "mnemonic",
    "url": "https://mnemonic.no",
    "email": "contact@mnemonic.no",
    "created": "2020-10-01T14:15:52Z",
    "categories": [
        "Forensics & Malware Analysis"
    ],
    "tags": [],
    "useCases": [],
    "keywords": [
        "mnemonic",
        "Argus",
        "MDR"
    ],
    "githubUser": [
        "konraduh"
    ],
    "marketplaces": [
        "xsoar",
        "marketplacev2"
    ]
}<|MERGE_RESOLUTION|>--- conflicted
+++ resolved
@@ -3,11 +3,7 @@
     "description": "Rapidly detect, analyse and respond to security threats with mnemonic's leading Managed Detection and Response (MDR) service.",
     "support": "partner",
     "certification": "certified",
-<<<<<<< HEAD
-    "currentVersion": "1.1.10",
-=======
     "currentVersion": "1.1.11",
->>>>>>> 90cf3b88
     "author": "mnemonic",
     "url": "https://mnemonic.no",
     "email": "contact@mnemonic.no",
