--- conflicted
+++ resolved
@@ -4,13 +4,7 @@
 Taking advantage of big data analytics, machine learning, and a complex event-processing framework, Argus provides the advanced threat prevention ecosystem needed to see the big threat picture in real-time and protect our customers against advanced persistent threats, zero days and targeted attacks.
 As part of our leading Managed Detection and Response (MDR) services, Argus is tightly incorporated with our customers' processes, frameworks and workflows, and will serve as an integral component in the detection and response workflows we establish together with our customers’ CSIRTs.
 
-<<<<<<< HEAD
-# What does this content pack do?
+## What does this content pack do?
 
 The playbook included in this Pack offers a streamlined integration between the mnemonic’s Argus Managed Defence MDR service and Palo Alto Networks XSOAR.
-This integration enables automated enrichment into XSOAR by pulling metadata, attachments, comments, tags and events related to Argus cases for later use.
-=======
-## What does this content pack do?
-The playbook included in this Pack offers a streamlined integration between the mnemonic’s Argus Managed Defence MDR service and Palo Alto Networks XSOAR. 
-This integration enables automated enrichment into XSOAR by pulling metadata, attachments, comments, tags and events related to Argus cases for later use. 
->>>>>>> 4e1de81f
+This integration enables automated enrichment into XSOAR by pulling metadata, attachments, comments, tags and events related to Argus cases for later use.