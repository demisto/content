--- conflicted
+++ resolved
@@ -7,11 +7,7 @@
         "name": "Argus Case",
         "prevName": "Argus Case",
         "color": "#ff7500",
-<<<<<<< HEAD
-        "playbookId": "Argus Pull Case",
-=======
         "playbookId": "Pull Case Metadata - Argus Managed Defence",
->>>>>>> 8ebb0670
         "hours": 0,
         "days": 0,
         "weeks": 0,
@@ -21,11 +17,7 @@
         "system": false,
         "readonly": false,
         "default": false,
-<<<<<<< HEAD
-        "autorun": true,
-=======
         "autorun": false,
->>>>>>> 8ebb0670
         "disabled": false,
         "reputationCalc": 0,
         "layout": "Argus Case",
