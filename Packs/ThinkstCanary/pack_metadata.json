--- conflicted
+++ resolved
@@ -2,11 +2,7 @@
     "name": "Thinkst Canary",
     "description": "By presenting itself as an apparently benign and legitimate service(s), the Canary draws the attention of unwanted activity. When someone trips one of the Canary's triggers, an alert is sent to notify the responsible parties so that action can be taken before valuable systems in your network are compromised.",
     "support": "xsoar",
-<<<<<<< HEAD
-    "currentVersion": "1.0.20",
-=======
     "currentVersion": "1.0.21",
->>>>>>> 90cf3b88
     "author": "Cortex XSOAR",
     "url": "https://www.paloaltonetworks.com/cortex",
     "email": "",
