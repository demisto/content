--- conflicted
+++ resolved
@@ -2329,10 +2329,6 @@
   script: "-"
   type: python
   subtype: python3
-<<<<<<< HEAD
-  dockerimage: demisto/python3:3.10.12.63474
-=======
   dockerimage: demisto/python3:3.10.13.86272
->>>>>>> 90cf3b88
 tests:
 - Test_Bitbucket