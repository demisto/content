category: Utilities
commonfields:
  id: Bitbucket
  version: -1
name: Bitbucket
display: Bitbucket
fromversion: 6.5.0
description: Bitbucket Cloud is a Git-based code and CI/CD tool optimized for teams using Jira.
configuration:
- name: workspace
  display: Workspace
  required: true
  defaultvalue:
  type: 0
  additionalinfo:
- name: server_url
  display: Server URL
  required: true
  defaultvalue: https://api.bitbucket.org/2.0
  type: 0
  additionalinfo:
- display: User Name
  name: credentials
  required: true
  type: 9
  displaypassword: App Password
- name: repository
  display: Repository
  defaultvalue:
  type: 0
  additionalinfo:
- name: insecure
  display: Trust any certificate (not secure)
  type: 8
  additionalinfo:
- name: proxy
  display: Use system proxy settings
  type: 8
  additionalinfo:
script:
  commands:
  - name: bitbucket-project-list
    description: If a project_key is given, returns the requested project. Else, returns a list of the projects in the workspace.
    arguments:
    - name: project_key
      description: The "id" of the project. Must be uppercase.
    - name: limit
      description: The maximum number of projects to return. The default value is 50.
    - name: page
      description: The specific result page to display.
    - name: partial_response
      auto: PREDEFINED
      defaultValue: true
      description: Return a partial response if true, else return the full API response.
      predefined:
      - 'true'
      - 'false'
    outputs:
    - contextPath: Bitbucket.Project.type
      description: The type of the object.
      type: String
    - contextPath: Bitbucket.Project.owner.display_name
      description: The project owner name.
      type: String
    - contextPath: Bitbucket.Project.owner.links
      description: Links with information about the project owner.
      type: String
    - contextPath: Bitbucket.Project.owner.type
      description: The type of the project owner.
      type: String
    - contextPath: Bitbucket.Project.owner.uuid
      description: The project owner universal unique ID.
      type: String
    - contextPath: Bitbucket.Project.owner.account_id
      description: The project owner account ID.
      type: String
    - contextPath: Bitbucket.Project.owner.nickname
      description: The project owner nickname.
      type: String
    - contextPath: Bitbucket.Project.workspace.type
      description: The type of the workspace.
      type: String
    - contextPath: Bitbucket.Project.workspace.uuid
      description: The project workspace universal unique ID.
      type: String
    - contextPath: Bitbucket.Project.workspace.name
      description: The name of the project workspace.
      type: String
    - contextPath: Bitbucket.Project.workspace.slug
      description: The slug of the project workspace.
      type: String
    - contextPath: Bitbucket.Project.workspace.links
      description: Links to information about the workspace.
      type: String
    - contextPath: Bitbucket.Project.key
      description: The project key.
      type: String
    - contextPath: Bitbucket.Project.uuid
      description: The project universal unique ID.
      type: String
    - contextPath: Bitbucket.Project.is_private
      description: Whether the project is private.
      type: Boolean
    - contextPath: Bitbucket.Project.name
      description: The project name.
      type: String
    - contextPath: Bitbucket.Project.description
      description: The project description.
      type: String
    - contextPath: Bitbucket.Project.links
      description: Links to information about the project.
      type: String
    - contextPath: Bitbucket.Project.created_on
      description: The date the project was created.
      type: String
    - contextPath: Bitbucket.Project.updated_on
      description: The date the project was updated.
      type: String
    - contextPath: Bitbucket.Project.has_publicly_visible_repos
      description: Whether the project has publicly visible repositories.
      type: Boolean
  - name: bitbucket-open-branch-list
    description: Returns a list of the open branches.
    arguments:
    - name: repo
      description: The repository name or slug.
    - name: limit
      description: The maximum number of items in the list. The default value is 50.
    - name: page
      description: The specific result page to display.
    - name: partial_response
      auto: PREDEFINED
      defaultValue: true
      description: Return a partial response if true, else return the full API response.
      predefined:
      - 'true'
      - 'false'
    outputs:
    - contextPath: Bitbucket.Branch.name
      description: The branch name.
      type: String
    - contextPath: Bitbucket.Branch.target.type
      description: The type of the last action in the branch.
      type: String
    - contextPath: Bitbucket.Branch.target.hash
      description: The hash of the last action in the branch.
      type: String
    - contextPath: Bitbucket.Branch.target.date
      description: The creation date of the last action in the branch.
      type: Date
    - contextPath: Bitbucket.Branch.target.author.type
      description: The type of the author of the last action.
      type: String
    - contextPath: Bitbucket.Branch.target.author.raw
      description: The raw information about the author of the last action.
      type: String
    - contextPath: Bitbucket.Branch.target.author.user.display_name
      description: The display name of the author of the last action.
      type: String
    - contextPath: Bitbucket.Branch.target.author.user.links
      description: Links to information about the user.
      type: String
    - contextPath: Bitbucket.Branch.target.author.user.type
      description: The user type of the user who made the last action in the branch.
      type: String
    - contextPath: Bitbucket.Branch.target.author.user.uuid
      description: The unique user ID of the user who made the last action in the branch.
      type: String
    - contextPath: Bitbucket.Branch.target.author.user.account_id
      description: The account ID of the user who made the last action in the branch.
      type: String
    - contextPath: Bitbucket.Branch.target.author.user.nickname
      description: The nickname of the user who made the last action in the branch.
      type: String
    - contextPath: Bitbucket.Branch.target.message
      description: The message assigned to the last action in the branch.
      type: String
    - contextPath: Bitbucket.Branch.target.links
      description: The links associated with this command.
      type: String
    - contextPath: Bitbucket.Branch.target.parents.type
      description: The type of the parent who created the branch.
      type: String
    - contextPath: Bitbucket.Branch.target.parents.hash
      description: The hash of the parent who created the branch.
      type: String
    - contextPath: Bitbucket.Branch.target.parents.links
      description: The links associated with the parents of the command.
      type: String
    - contextPath: Bitbucket.Branch.target.repository.type
      description: The repository type.
      type: String
    - contextPath: Bitbucket.Branch.target.repository.full_name
      description: The full name of the repository.
      type: String
    - contextPath: Bitbucket.Branch.target.repository.links
      description: Links with information about the relevant repository.
      type: String
    - contextPath: Bitbucket.Branch.target.repository.name
      description: The name of the repository
      type: String
    - contextPath: Bitbucket.Branch.target.repository.uuid
      description: The repository unique ID.
      type: String
    - contextPath: Bitbucket.Branch.links
      description: Links with information about the branch.
      type: String
    - contextPath: Bitbucket.Branch.type
      description: The type of the branch.
      type: String
    - contextPath: Bitbucket.Branch.merge_strategies
      description: The merge strategy of the branch.
      type: String
    - contextPath: Bitbucket.Branch.default_merge_strategy
      description: The default merge strategy in the branch.
      type: String
  - name: bitbucket-branch-get
    description: Returns the information of the requested branch.
    arguments:
    - name: repo
      description: The repository name. Should be given here or in the instance arguments.
    - name: branch_name
      required: true
      description: The name of the branch for which to retrieve the information.
    - name: partial_response
      auto: PREDEFINED
      defaultValue: true
      description: Return a partial response if true, else return the full API response.
      predefined:
      - 'true'
      - 'false'
    outputs:
    - contextPath: Bitbucket.Branch.name
      description: The name of the branch.
      type: String
    - contextPath: Bitbucket.Branch.target.type
      description: The last action type.
      type: String
    - contextPath: Bitbucket.Branch.target.hash
      description: The hash of the last action in the branch.
      type: String
    - contextPath: Bitbucket.Branch.target.date
      description: The date of the last action in the branch.
      type: Date
    - contextPath: Bitbucket.Branch.target.author.type
      description: The type of the author.
      type: String
    - contextPath: Bitbucket.Branch.target.author.raw
      description: The raw information about the author of the last action in the branch.
      type: String
    - contextPath: Bitbucket.Branch.target.author.user.display_name
      description: The display name of the author of the last action in the branch.
      type: String
    - contextPath: Bitbucket.Branch.target.author.user.links
      description: Links about the author of the last action in the branch.
      type: String
    - contextPath: Bitbucket.Branch.target.author.user.type
      description: The user type of the author of the last action in the branch.
      type: String
    - contextPath: Bitbucket.Branch.target.author.user.uuid
      description: The unique universal ID of the author of the last action in the branch.
      type: String
    - contextPath: Bitbucket.Branch.target.author.user.account_id
      description: The account ID of the author of the last action in the branch.
      type: String
    - contextPath: Bitbucket.Branch.target.author.user.nickname
      description: The nickname of the author of the last action in the branch.
      type: String
    - contextPath: Bitbucket.Branch.target.message
      description: The message associated with the last action in the branch.
      type: String
    - contextPath: Bitbucket.Branch.target.links
      description: The links of the last action in the branch.
      type: String
    - contextPath: Bitbucket.Branch.target.parents.type
      description: The type of the parents of the last action in the branch.
      type: String
    - contextPath: Bitbucket.Branch.target.parents.hash
      description: The hash of the parents of the last action in the branch.
      type: String
    - contextPath: Bitbucket.Branch.target.parents.links
      description: The link associated with the parents of the last action in the branch.
      type: String
    - contextPath: Bitbucket.Branch.target.repository.type
      description: The type of the branch repository.
      type: String
    - contextPath: Bitbucket.Branch.target.repository.full_name
      description: The name of the branch repository.
      type: String
    - contextPath: Bitbucket.Branch.target.repository.links
      description: Links with information about the branch repository.
      type: String
    - contextPath: Bitbucket.Branch.target.repository.name
      description: The name of the repository.
      type: String
    - contextPath: Bitbucket.Branch.target.repository.uuid
      description: The unique ID of the repository.
      type: String
    - contextPath: Bitbucket.Branch.links
      description: Links with information about the branch.
      type: String
    - contextPath: Bitbucket.Branch.type
      description: The type of the branch.
      type: String
    - contextPath: Bitbucket.Branch.merge_strategies
      description: The merge strategy of the branch.
      type: String
    - contextPath: Bitbucket.Branch.default_merge_strategy
      description: The default merge strategy.
      type: String
  - name: bitbucket-branch-create
    description: Creates a new branch in Bitbucket.
    arguments:
    - name: repo
      description: The repository name or slug.
    - name: name
      required: true
      description: The name of the new branch.
    - name: target_branch
      required: true
      description: The name of the branch from which the new branch will be created.
    - name: partial_response
      auto: PREDEFINED
      defaultValue: true
      description: Return a partial response if true, else return the full API response.
      predefined:
      - 'true'
      - 'false'
    outputs:
    - contextPath: Bitbucket.Branch.name
      description: The name of the new branch.
      type: String
    - contextPath: Bitbucket.Branch.target.type
      description: The type of the last action in the target branch.
      type: String
    - contextPath: Bitbucket.Branch.target.hash
      description: The hash of the last action in the target branch.
      type: String
    - contextPath: Bitbucket.Branch.target.date
      description: The date of the last action in the target branch.
      type: Date
    - contextPath: Bitbucket.Branch.target.author.type
      description: The type of the author of the last action in the target branch.
      type: String
    - contextPath: Bitbucket.Branch.target.author.raw
      description: The raw information about the author of the last action in the target branch.
      type: String
    - contextPath: Bitbucket.Branch.target.author.user.display_name
      description: The display name of the author of the last action in the target branch.
      type: String
    - contextPath: Bitbucket.Branch.target.author.user.links
      description: The links with the information about the author of the last action in the target branch.
      type: String
    - contextPath: Bitbucket.Branch.target.author.user.type
      description: The user type of the author of the last action in the target branch.
      type: String
    - contextPath: Bitbucket.Branch.target.author.user.uuid
      description: The unique ID of the author of the last action in the target branch.
      type: String
    - contextPath: Bitbucket.Branch.target.author.user.account_id
      description: The account ID of the author of the last action in the target branch.
      type: String
    - contextPath: Bitbucket.Branch.target.author.user.nickname
      description: The nickname of the author of the last action in the target branch.
      type: String
    - contextPath: Bitbucket.Branch.target.message
      description: The message in the last action in the target branch.
      type: String
    - contextPath: Bitbucket.Branch.target.links
      description: The links with the information about the target branch.
      type: String
    - contextPath: Bitbucket.Branch.target.parents.type
      description: The type of the parent action of the last action in the target branch.
      type: String
    - contextPath: Bitbucket.Branch.target.parents.hash
      description: The hash of the parent action of the last action in the target branch.
      type: String
    - contextPath: Bitbucket.Branch.target.parents.links
      description: The links associated with the parents of the command.
      type: String
    - contextPath: Bitbucket.Branch.target.repository.type
      description: The type of the repository of the target branch.
      type: String
    - contextPath: Bitbucket.Branch.target.repository.full_name
      description: The full name of the repository of the target branch.
      type: String
    - contextPath: Bitbucket.Branch.target.repository.links
      description: The links with the information about the repository of the target branch.
      type: String
    - contextPath: Bitbucket.Branch.target.repository.name
      description: The name of the repository of the target branch.
      type: String
    - contextPath: Bitbucket.Branch.target.repository.uuid
      description: The unique ID of the repository of the target branch.
      type: String
    - contextPath: Bitbucket.Branch.links
      description: The links with the information about the new branch.
      type: String
    - contextPath: Bitbucket.Branch.type
      description: The type of the new branch.
      type: String
    - contextPath: Bitbucket.Branch.merge_strategies
      description: The merge strategies of the new branch.
      type: String
    - contextPath: Bitbucket.Branch.default_merge_strategy
      description: The default merge strategy in the new branch.
      type: String
  - name: bitbucket-branch-delete
    description: Deletes the given branch from Bitbucket.
    arguments:
    - name: repo
      description: The repository name or slug.
    - name: branch_name
      required: true
      description: The name of the branch to delete.
  - name: bitbucket-commit-create
    description: Creates a new commit in Bitbucket.
    arguments:
    - name: repo
      description: The repository name or slug.
    - name: message
      required: true
      description: Commit a message with the file.
    - name: branch
      required: true
      description: This branch will be associated with the committed file.
    - name: file_name
      description: The name of the file to commit.
    - name: file_content
      description: The content of the file to commit.
    - name: entry_id
      description: The entry_id of the file to commit. This is the EntryId from uploading a file to the War Room.
    - name: author_name
      description: The name of the author of the file.
    - name: author_email
      description: The email of the author of the file.
  - name: bitbucket-commit-list
    description: Returns a list of the commit in accordance with the included and excluded branches.
    arguments:
    - name: repo
      description: The repository name or slug.
    - name: file_path
      description: Will limit the results to commits that affect that path.
    - name: excluded_branches
      description: A comma-separated list of branches to exclude from the commits that are returned.
    - name: included_branches
      description: A comma-separated list of branches to include in the commits that are returned.
    - name: limit
      description: The maximum number of items in the list. The default value is 50.
    - name: page
      description: The specific result page to display.
    - name: partial_response
      auto: PREDEFINED
      defaultValue: true
      description: Return a partial response if true, else return the full API response.
      predefined:
      - 'true'
      - 'false'
    outputs:
    - contextPath: Bitbucket.Commit.type
      description: The type of the commit.
      type: String
    - contextPath: Bitbucket.Commit.hash
      description: The commit hash.
      type: String
    - contextPath: Bitbucket.Commit.date
      description: The creation date of the commit.
      type: Date
    - contextPath: Bitbucket.Commit.author.type
      description: The type of the author.
      type: String
    - contextPath: Bitbucket.Commit.author.raw
      description: The raw information about the author, including the display name and user email.
      type: String
    - contextPath: Bitbucket.Commit.author.user.display_name
      description: The display name of the author.
      type: String
    - contextPath: Bitbucket.Commit.author.user.links
      description: Links with information about the author.
      type: String
    - contextPath: Bitbucket.Commit.author.user.type
      description: The user type of the author.
      type: String
    - contextPath: Bitbucket.Commit.author.user.uuid
      description: The user unique key of the author.
      type: String
    - contextPath: Bitbucket.Commit.author.user.account_id
      description: The user account ID of the author.
      type: String
    - contextPath: Bitbucket.Commit.author.user.nickname
      description: The user nickname of the author.
      type: String
    - contextPath: Bitbucket.Commit.message
      description: The commit message.
      type: String
    - contextPath: Bitbucket.Commit.summary.type
      description: The type of the summary.
      type: String
    - contextPath: Bitbucket.Commit.summary.raw
      description: The raw summary of the commit.
      type: String
    - contextPath: Bitbucket.Commit.summary.markup
      description: The text styling type, such as markdown.
      type: String
    - contextPath: Bitbucket.Commit.summary.html
      description: The summary in HTML format.
      type: String
    - contextPath: Bitbucket.Commit.links
      description: Links with information about the commit.
      type: String
    - contextPath: Bitbucket.Commit.parents.type
      description: The type of the commit parents.
      type: String
    - contextPath: Bitbucket.Commit.parents.hash
      description: The hash of the commit parents.
      type: String
    - contextPath: Bitbucket.Commit.parents.links
      description: Links with information about the parents.
      type: String
    - contextPath: Bitbucket.Commit.repository.type
      description: The type of the repository.
      type: String
    - contextPath: Bitbucket.Commit.repository.full_name
      description: The full name of the repository.
      type: String
    - contextPath: Bitbucket.Commit.repository.links.self.href
      description: Links with information about the repository.
      type: String
    - contextPath: Bitbucket.Commit.repository.name
      description: The name of the repository.
      type: String
    - contextPath: Bitbucket.Commit.repository.uuid
      description: The unique ID of the repository.
      type: String
  - name: bitbucket-file-delete
    description: Deletes the given file from Bitbucket.
    arguments:
    - name: repo
      description: The repository name or slug.
    - name: message
      required: true
      description: Commit a message with the file.
    - name: branch
      required: true
      description: The branch of the file to delete.
    - name: file_name
      required: true
      description: The name of the file to delete.
    - name: author_name
      description: The name of the author of the file.
    - name: author_email
      description: The email of the author of the file.
  - name: bitbucket-raw-file-get
    description: Returns the content of the given file, along with the option to download it.
    arguments:
    - name: repo
      description: The repository name or slug.
    - name: file_path
      required: true
      description: The path of the needed file.
    - name: branch
      description: The branch of the file. If a branch isn't given, by default the command will return the content of the last edited file with the same file_path.
    outputs:
    - contextPath: Bitbucket.RawFile.file_path
      description: The path of the file.
      type: String
    - contextPath: Bitbucket.RawFile.file_content
      description: The content of the file.
      type: String
    - contextPath: InfoFile.Size
      description: The size of the file.
      type: Number
    - contextPath: InfoFile.Name
      description: The name of the file.
      type: String
    - contextPath: InfoFile.EntryID
      description: The entry ID of the file.
      type: String
    - contextPath: InfoFile.Info
      description: File information.
      type: String
    - contextPath: InfoFile.Type
      description: The file type.
      type: String
  - name: bitbucket-issue-create
    description: Creates an issue in Bitbucket. To perform this command, create an issue tracker by clicking on the relevant repo > Repository settings > Issue tracker.
    arguments:
    - name: repo
      description: The repository name or slug.
    - name: title
      required: true
      description: The title of the new issue.
    - name: state
      auto: PREDEFINED
      defaultValue: new
      description: The state of the issues to create.
      predefined:
      - new
      - open
      - resolved
      - on hold
      - invalid
      - duplicate
      - wontfix
      - closed
    - name: type
      auto: PREDEFINED
      defaultValue: bug
      description: The type of the issues to create.
      predefined:
      - bug
      - enhancement
      - proposal
      - task
    - name: priority
      auto: PREDEFINED
      defaultValue: major
      description: The priority of the issues to create.
      predefined:
      - trivial
      - minor
      - major
      - critical
      - blocker
    - name: content
      description: The content of the issue to create.
    - name: assignee_id
      description: The ID of the assignee of the issue to create. To get the assignee_id, use the !bitbucket-workspace-member-list command, and use the field AccountId.
    - name: assignee_user_name
      description: The user name of the assignee of the issue to create.
    - name: partial_response
      auto: PREDEFINED
      defaultValue: true
      description: Return a partial response if true, else return the full API response.
      predefined:
      - 'true'
      - 'false'
    outputs:
    - contextPath: Bitbucket.Issue.type
      description: The action type.
      type: String
    - contextPath: Bitbucket.Issue.id
      description: The ID of the issue.
      type: Number
    - contextPath: Bitbucket.Issue.repository.type
      description: The type of the repository.
      type: String
    - contextPath: Bitbucket.Issue.repository.full_name
      description: The full name of the repository.
      type: String
    - contextPath: Bitbucket.Issue.repository.links
      description: Links with information about the repository related to the issue.
      type: String
    - contextPath: Bitbucket.Issue.repository.name
      description: The name of the repository.
      type: String
    - contextPath: Bitbucket.Issue.repository.uuid
      description: The unique ID of the repository.
      type: String
    - contextPath: Bitbucket.Issue.links.self.href
      description: An API link to the issue.
      type: String
    - contextPath: Bitbucket.Issue.title
      description: The title of the issue
      type: String
    - contextPath: Bitbucket.Issue.content.type
      description: The type of the content.
      type: String
    - contextPath: Bitbucket.Issue.content.raw
      description: The content of the issue.
      type: String
    - contextPath: Bitbucket.Issue.content.markup
      description: The type of markup (like markdown).
      type: String
    - contextPath: Bitbucket.Issue.content.html
      description: The content of the issue in HTML format.
      type: String
    - contextPath: Bitbucket.Issue.reporter.display_name
      description: The display name of the reporter of the issue.
      type: String
    - contextPath: Bitbucket.Issue.reporter.links
      description: Links with information about the reporter.
      type: String
    - contextPath: Bitbucket.Issue.reporter.type
      description: The type of the reporter.
      type: String
    - contextPath: Bitbucket.Issue.reporter.uuid
      description: The unique ID of the reporter
      type: String
    - contextPath: Bitbucket.Issue.reporter.account_id
      description: The account ID of the reporter.
      type: String
    - contextPath: Bitbucket.Issue.reporter.nickname
      description: The nickname of the reporter.
      type: String
    - contextPath: Bitbucket.Issue.assignee.display_name
      description: The display name of the assignee to the issue.
      type: String
    - contextPath: Bitbucket.Issue.assignee.links
      description: Links with information about the assignee.
      type: String
    - contextPath: Bitbucket.Issue.assignee.type
      description: The type of the assignee.
      type: String
    - contextPath: Bitbucket.Issue.assignee.uuid
      description: The unique ID of the assignee.
      type: String
    - contextPath: Bitbucket.Issue.assignee.account_id
      description: The account ID of the assignee.
      type: String
    - contextPath: Bitbucket.Issue.assignee.nickname
      description: The nickname of the assignee.
      type: String
    - contextPath: Bitbucket.Issue.created_on
      description: The creation date of the issue.
      type: String
    - contextPath: Bitbucket.Issue.edited_on
      description: The edit date of the issue.
      type: Unknown
    - contextPath: Bitbucket.Issue.updated_on
      description: The update date of the issue.
      type: String
    - contextPath: Bitbucket.Issue.state
      description: The state of the issue.
      type: String
    - contextPath: Bitbucket.Issue.kind
      description: The kind of the issue.
      type: String
    - contextPath: Bitbucket.Issue.milestone
      description: The milestones in the issue.
      type: Unknown
    - contextPath: Bitbucket.Issue.component
      description: The different components of the issue.
      type: Unknown
    - contextPath: Bitbucket.Issue.priority
      description: The priority of the issue.
      type: String
    - contextPath: Bitbucket.Issue.version
      description: The version of the issue.
      type: Unknown
    - contextPath: Bitbucket.Issue.votes
      description: The votes of approval of the issue.
      type: Number
    - contextPath: Bitbucket.Issue.watches
      description: The watchers of the issue.
      type: Unknown
  - name: bitbucket-issue-list
    description: If an issue_id is given, returns the information about it. Otherwise, returns a list of all the issues, according to the limit parameter.
    arguments:
    - name: repo
      description: The repository name or slug.
    - name: issue_id
      description: The ID of the requested issue. To get the issue_id, use the !bitbucket-issue-list command.
    - name: limit
      description: The maximum number of items in the list. The default value is 50.
    - name: page
      description: The specific result page to display.
    - name: partial_response
      auto: PREDEFINED
      defaultValue: true
      description: Return a partial response if true, else return the full API response.
      predefined:
      - 'true'
      - 'false'
    outputs:
    - contextPath: Bitbucket.Issue.type
      description: The action type.
      type: String
    - contextPath: Bitbucket.Issue.id
      description: The ID of the issue.
      type: Number
    - contextPath: Bitbucket.Issue.repository.type
      description: The type of the repository.
      type: String
    - contextPath: Bitbucket.Issue.repository.full_name
      description: The full name of the repository.
      type: String
    - contextPath: Bitbucket.Issue.repository.links
      description: Links with information about the repository related to the issue.
      type: String
    - contextPath: Bitbucket.Issue.repository.name
      description: The name of the repository.
      type: String
    - contextPath: Bitbucket.Issue.repository.uuid
      description: The unique ID of the repository.
      type: String
    - contextPath: Bitbucket.Issue.links
      description: Links with information about the issue.
      type: String
    - contextPath: Bitbucket.Issue.title
      description: The title of the issue.
      type: String
    - contextPath: Bitbucket.Issue.content.type
      description: The type of the content.
      type: String
    - contextPath: Bitbucket.Issue.content.raw
      description: The content of the issue.
      type: String
    - contextPath: Bitbucket.Issue.content.markup
      description: The type of markup (like markdown).
      type: String
    - contextPath: Bitbucket.Issue.content.html
      description: The content of the issue in HTML format.
      type: String
    - contextPath: Bitbucket.Issue.reporter.display_name
      description: The display name of the reporter of the issue.
      type: String
    - contextPath: Bitbucket.Issue.reporter.links
      description: Links with information about the reporter.
      type: String
    - contextPath: Bitbucket.Issue.reporter.type
      description: The type of the reporter.
      type: String
    - contextPath: Bitbucket.Issue.reporter.uuid
      description: The unique ID of the reporter
      type: String
    - contextPath: Bitbucket.Issue.reporter.account_id
      description: The account ID of the reporter.
      type: String
    - contextPath: Bitbucket.Issue.reporter.nickname
      description: The nickname of the reporter.
      type: String
    - contextPath: Bitbucket.Issue.assignee.display_name
      description: The display name of the assignee to the issue.
      type: String
    - contextPath: Bitbucket.Issue.assignee.links
      description: Links with information about the assignee.
      type: String
    - contextPath: Bitbucket.Issue.assignee.type
      description: The type of the assignee.
      type: String
    - contextPath: Bitbucket.Issue.assignee.uuid
      description: The unique ID of the assignee.
      type: String
    - contextPath: Bitbucket.Issue.assignee.account_id
      description: The account ID of the assignee.
      type: String
    - contextPath: Bitbucket.Issue.assignee.nickname
      description: The nickname of the assignee.
      type: String
    - contextPath: Bitbucket.Issue.created_on
      description: The creation date of the issue.
      type: String
    - contextPath: Bitbucket.Issue.edited_on
      description: The edit date of the issue.
      type: Unknown
    - contextPath: Bitbucket.Issue.updated_on
      description: The update date of the issue.
      type: String
    - contextPath: Bitbucket.Issue.state
      description: The state ID of the issue.
      type: String
    - contextPath: Bitbucket.Issue.kind
      description: The kind of the issue.
      type: String
    - contextPath: Bitbucket.Issue.milestone
      description: The milestones in the issue.
      type: Unknown
    - contextPath: Bitbucket.Issue.component
      description: The different components of the issue.
      type: Unknown
    - contextPath: Bitbucket.Issue.priority
      description: The priority of the issue.
      type: String
    - contextPath: Bitbucket.Issue.version
      description: The version of the issue.
      type: Unknown
    - contextPath: Bitbucket.Issue.votes
      description: The votes of approval of the issue.
      type: Number
    - contextPath: Bitbucket.Issue.watches
      description: The watchers of the issue.
      type: Number
  - name: bitbucket-issue-update
    description: Updates an issue in Bitbucket. To perform this command, create an issue tracker by clicking on the relevant repo > Repository settings > Issue tracker.
    arguments:
    - name: repo
      description: The repository name or slug.
    - name: title
      required: true
      description: The title of the new issue.
    - name: issue_id
      required: true
      description: The ID of the issue to update. To get the issue_id, use the !bitbucket-issue-list command.
    - name: state
      auto: PREDEFINED
      description: The state of the issues to create.
      predefined:
      - new
      - open
      - resolved
      - on hold
      - invalid
      - duplicate
      - wontfix
      - closed
    - name: type
      auto: PREDEFINED
      description: The type of the issues to create.
      predefined:
      - bug
      - enhancement
      - proposal
      - task
    - name: priority
      auto: PREDEFINED
      description: The priority of the issues to create.
      predefined:
      - trivial
      - minor
      - major
      - critical
      - blocker
    - name: content
      description: The content of the issue to create.
    - name: assignee_id
      description: The ID of the assignee of the issue to create. To get the assignee_id, use the !bitbucket-workspace-member-list command, and use the field AccountId.
    - name: assignee_user_name
      description: The user name of the assignee of the issue to create.
    - name: partial_response
      auto: PREDEFINED
      defaultValue: true
      description: Return a partial response if true, else return the full API response.
      predefined:
      - 'true'
      - 'false'
    outputs:
    - contextPath: Bitbucket.Issue.type
      description: The action type.
      type: String
    - contextPath: Bitbucket.Issue.id
      description: The ID of the issue.
      type: Number
    - contextPath: Bitbucket.Issue.repository.type
      description: The type of the repository.
      type: String
    - contextPath: Bitbucket.Issue.repository.full_name
      description: The full name of the repository.
      type: String
    - contextPath: Bitbucket.Issue.repository.links
      description: Links with information about the repository related to the issue.
      type: String
    - contextPath: Bitbucket.Issue.repository.name
      description: The name of the repository.
      type: String
    - contextPath: Bitbucket.Issue.repository.uuid
      description: The unique ID of the repository.
      type: String
    - contextPath: Bitbucket.Issue.links
      description: Links with information about the issue.
      type: String
    - contextPath: Bitbucket.Issue.title
      description: The title of the issue.
      type: String
    - contextPath: Bitbucket.Issue.content.type
      description: The type of the content.
      type: String
    - contextPath: Bitbucket.Issue.content.raw
      description: The content of the issue.
      type: String
    - contextPath: Bitbucket.Issue.content.markup
      description: The type of markup (like markdown).
      type: String
    - contextPath: Bitbucket.Issue.content.html
      description: The content of the issue in HTML format.
      type: String
    - contextPath: Bitbucket.Issue.reporter.display_name
      description: The display name of the reporter of the issue.
      type: String
    - contextPath: Bitbucket.Issue.reporter.links
      description: Links with information about the reporter.
      type: String
    - contextPath: Bitbucket.Issue.reporter.type
      description: The type of the reporter.
      type: String
    - contextPath: Bitbucket.Issue.reporter.uuid
      description: The unique ID of the reporter.
      type: String
    - contextPath: Bitbucket.Issue.reporter.account_id
      description: The account ID of the reporter.
      type: String
    - contextPath: Bitbucket.Issue.reporter.nickname
      description: The nickname of the reporter.
      type: String
    - contextPath: Bitbucket.Issue.assignee.display_name
      description: The display name of the assignee to the issue.
      type: String
    - contextPath: Bitbucket.Issue.assignee.links
      description: Links with information about the assignee.
      type: String
    - contextPath: Bitbucket.Issue.assignee.type
      description: The type of the assignee.
      type: String
    - contextPath: Bitbucket.Issue.assignee.uuid
      description: The unique ID of the assignee.
      type: String
    - contextPath: Bitbucket.Issue.assignee.account_id
      description: The account ID of the assignee.
      type: String
    - contextPath: Bitbucket.Issue.assignee.nickname
      description: The nickname of the assignee.
      type: String
    - contextPath: Bitbucket.Issue.created_on
      description: The creation date of the issue.
      type: String
    - contextPath: Bitbucket.Issue.edited_on
      description: The edit date of the issue.
      type: Unknown
    - contextPath: Bitbucket.Issue.updated_on
      description: The update date of the issue.
      type: String
    - contextPath: Bitbucket.Issue.state
      description: The state ID of the issue.
      type: String
    - contextPath: Bitbucket.Issue.kind
      description: The kind of the issue.
      type: String
    - contextPath: Bitbucket.Issue.milestone
      description: The milestones in the issue.
      type: Unknown
    - contextPath: Bitbucket.Issue.component
      description: The different components of the issue.
      type: Unknown
    - contextPath: Bitbucket.Issue.priority
      description: The priority of the issue.
      type: String
    - contextPath: Bitbucket.Issue.version
      description: The version of the issue.
      type: Unknown
    - contextPath: Bitbucket.Issue.votes
      description: The votes of approval of the issue.
      type: Number
    - contextPath: Bitbucket.Issue.watches
      description: The watchers of the issue.
      type: Number
  - name: bitbucket-pull-request-create
    description: Creates a pull request in Bitbucket.
    arguments:
    - name: repo
      description: The repository name or slug.
    - name: title
      required: true
      description: The title of the new pull request.
    - name: source_branch
      required: true
      description: The branch that contains the proposed changes.
    - name: destination_branch
      description: The branch that will contain the changes after the merge process.
    - name: reviewer_id
      description: A comma-separated list of account_ids of the person to review the pull request. To get the reviewer_id, use the !bitbucket-workspace-member-list command, and use the field AccountId.
    - name: description
      description: A description of the pull request.
    - name: close_source_branch
      auto: PREDEFINED
      description: Whether the source branch should be closed after the pull request.
      predefined:
      - yes
      - no
    - name: partial_response
      auto: PREDEFINED
      defaultValue: true
      description: Return a partial response if true, else return the full API response.
      predefined:
      - 'true'
      - 'false'
    outputs:
    - contextPath: Bitbucket.PullRequest.comment_count
      description: The number of comments there are in the pull request.
      type: Number
    - contextPath: Bitbucket.PullRequest.task_count
      description: The number of tasks there are in the pull request.
      type: Number
    - contextPath: Bitbucket.PullRequest.type
      description: The type of the request.
      type: String
    - contextPath: Bitbucket.PullRequest.id
      description: The pull request ID.
      type: Number
    - contextPath: Bitbucket.PullRequest.title
      description: The title of the pull request.
      type: String
    - contextPath: Bitbucket.PullRequest.description
      description: The description of the pull request.
      type: String
    - contextPath: Bitbucket.PullRequest.rendered.title.type
      description: The type of the title of the request.
      type: String
    - contextPath: Bitbucket.PullRequest.rendered.title.raw
      description: The content of the rendered title.
      type: String
    - contextPath: Bitbucket.PullRequest.rendered.title.markup
      description: The text styling type, such as markdown.
      type: String
    - contextPath: Bitbucket.PullRequest.rendered.title.html
      description: The HTML format of the pull request title.
      type: String
    - contextPath: Bitbucket.PullRequest.rendered.description.type
      description: The type of the pull request description
      type: String
    - contextPath: Bitbucket.PullRequest.rendered.description.raw
      description: The content of the description of the pull request.
      type: String
    - contextPath: Bitbucket.PullRequest.rendered.description.markup
      description: The text styling type, such as markdown.
      type: String
    - contextPath: Bitbucket.PullRequest.rendered.description.html
      description: HTML format of the description content.
      type: String
    - contextPath: Bitbucket.PullRequest.state
      description: The status of the pull request.
      type: String
    - contextPath: Bitbucket.PullRequest.merge_commit
      description: Whether it is a merge commit.
      type: Unknown
    - contextPath: Bitbucket.PullRequest.close_source_branch
      description: Whether the branch should be closed after the merge.
      type: Boolean
    - contextPath: Bitbucket.PullRequest.closed_by
      description: The user who closed the pull request.
      type: Unknown
    - contextPath: Bitbucket.PullRequest.author.display_name
      description: The display name of the author of the pull request.
      type: String
    - contextPath: Bitbucket.PullRequest.author.links
      description: Links with information about the author of the pull request.
      type: String
    - contextPath: Bitbucket.PullRequest.author.type
      description: The type of the author
      type: String
    - contextPath: Bitbucket.PullRequest.author.uuid
      description: The unique universal ID of the author.
      type: String
    - contextPath: Bitbucket.PullRequest.author.account_id
      description: The account ID of the author of the pull request.
      type: String
    - contextPath: Bitbucket.PullRequest.author.nickname
      description: The nickname of the author.
      type: String
    - contextPath: Bitbucket.PullRequest.reason
      description: The reason to create the request.
      type: String
    - contextPath: Bitbucket.PullRequest.created_on
      description: The creation date of the request.
      type: String
    - contextPath: Bitbucket.PullRequest.updated_on
      description: The date of the last update of the pull request.
      type: String
    - contextPath: Bitbucket.PullRequest.destination.branch.name
      description: The name of the destination branch. This is the branch to merge to.
      type: String
    - contextPath: Bitbucket.PullRequest.destination.commit.type
      description: The type of the commit.
      type: String
    - contextPath: Bitbucket.PullRequest.destination.commit.hash
      description: The hash of the commit.
      type: String
    - contextPath: Bitbucket.PullRequest.destination.commit.links
      description: Links with information about the commit.
      type: String
    - contextPath: Bitbucket.PullRequest.destination.repository.type
      description: The type of the repository.
      type: String
    - contextPath: Bitbucket.PullRequest.destination.repository.full_name
      description: The full name of the repository of the destination branch.
      type: String
    - contextPath: Bitbucket.PullRequest.destination.repository.links
      description: Links with information about the repository of the destination branch.
      type: String
    - contextPath: Bitbucket.PullRequest.destination.repository.name
      description: The name of the repository.
      type: String
    - contextPath: Bitbucket.PullRequest.destination.repository.uuid
      description: The unique ID of the repository.
      type: String
    - contextPath: Bitbucket.PullRequest.source.branch.name
      description: The name of the source branch. This is the branch with the changes that will be merged.
      type: String
    - contextPath: Bitbucket.PullRequest.source.commit.type
      description: The type of the commit in the source branch.
      type: String
    - contextPath: Bitbucket.PullRequest.source.commit.hash
      description: The hash of the commit in the source branch
      type: String
    - contextPath: Bitbucket.PullRequest.source.commit.links
      description: Links with information about the commit in the source branch.
      type: String
    - contextPath: Bitbucket.PullRequest.source.repository.type
      description: The type of the repository of the source branch.
      type: String
    - contextPath: Bitbucket.PullRequest.source.repository.full_name
      description: The full name of the repository of the source branch.
      type: String
    - contextPath: Bitbucket.PullRequest.source.repository.links.self.href
      description: Links with information about the repository of the source branch.
      type: String
    - contextPath: Bitbucket.PullRequest.source.repository.links
      description: Links with information about the repository of the source branch.
      type: String
    - contextPath: Bitbucket.PullRequest.source.repository.name
      description: The name of the repository of the source branch.
      type: String
    - contextPath: Bitbucket.PullRequest.source.repository.uuid
      description: The unique ID of the repository of the source branch.
      type: String
    - contextPath: Bitbucket.PullRequest.reviewers.display_name
      description: The display name of the reviewer.
      type: String
    - contextPath: Bitbucket.PullRequest.reviewers.links
      description: Links with information about the reviewer.
      type: String
    - contextPath: Bitbucket.PullRequest.reviewers.type
      description: The type of the reviewer
      type: String
    - contextPath: Bitbucket.PullRequest.reviewers.uuid
      description: The unique id of the reviewer.
      type: String
    - contextPath: Bitbucket.PullRequest.reviewers.account_id
      description: The account_id of the reviewer.
      type: String
    - contextPath: Bitbucket.PullRequest.reviewers.nickname
      description: The nickname of the reviewer.
      type: String
    - contextPath: Bitbucket.PullRequest.participants.type
      description: The type of the participant.
      type: String
    - contextPath: Bitbucket.PullRequest.participants.user.display_name
      description: The display name of the participant.
      type: String
    - contextPath: Bitbucket.PullRequest.participants.user.links
      description: Links with information about the user.
      type: String
    - contextPath: Bitbucket.PullRequest.participants.user.type
      description: The type of the participant.
      type: String
    - contextPath: Bitbucket.PullRequest.participants.user.uuid
      description: The unique id of the participant.
      type: String
    - contextPath: Bitbucket.PullRequest.participants.user.account_id
      description: The account id of the participant.
      type: String
    - contextPath: Bitbucket.PullRequest.participants.user.nickname
      description: The nickname of the participant.
      type: String
    - contextPath: Bitbucket.PullRequest.participants.role
      description: The role of the participant.
      type: String
    - contextPath: Bitbucket.PullRequest.participants.approved
      description: The approval status of the pull request.
      type: Boolean
    - contextPath: Bitbucket.PullRequest.participants.state
      description: The state of the participant.
      type: String
    - contextPath: Bitbucket.PullRequest.participants.participated_on
      description: The date of participation.
      type: String
    - contextPath: Bitbucket.PullRequest.links
      description: Links to information about the pull request.
      type: String
    - contextPath: Bitbucket.PullRequest.summary.type
      description: The type of the pull request.
      type: String
    - contextPath: Bitbucket.PullRequest.summary.raw
      description: The description of the pull request.
      type: String
    - contextPath: Bitbucket.PullRequest.summary.markup
      description: The text styling type, such as markdown.
      type: String
    - contextPath: Bitbucket.PullRequest.summary.html
      description: The description of the pull request in HTML format.
      type: String
  - name: bitbucket-pull-request-update
    description: Updates a pull request in Bitbucket.
    arguments:
    - name: repo
      description: The repository name or slug.
    - name: pull_request_id
      required: true
      description: The ID of the pull request to update. To get the pull_request_id, use the !bitbucket-pull-request-list command.
    - name: title
      description: The title of the new pull request.
    - name: source_branch
      description: The branch that contains the proposed changes.
    - name: destination_branch
      description: The branch that will contain the changes after the merge process.
    - name: reviewer_id
      description: The ID of the account of the person to review the pull request. To get the reviewer_id, use the bitbucket-workspace-member-list command, and use the field AccountId.
    - name: description
      description: A description of the pull request.
    - name: close_source_branch
      auto: PREDEFINED
      description: Whether the source branch should be closed after the pull request.
      predefined:
      - yes
      - no
    - name: partial_response
      auto: PREDEFINED
      defaultValue: true
      description: Return a partial response if true, else return the full API response.
      predefined:
      - 'true'
      - 'false'
    outputs:
    - contextPath: Bitbucket.PullRequest.comment_count
      description: The number of comments in the pull request.
      type: Number
    - contextPath: Bitbucket.PullRequest.task_count
      description: The number of tasks in the pull request.
      type: Number
    - contextPath: Bitbucket.PullRequest.type
      description: The type of the request.
      type: String
    - contextPath: Bitbucket.PullRequest.id
      description: The pull request ID.
      type: Number
    - contextPath: Bitbucket.PullRequest.title
      description: The title of the pull request.
      type: String
    - contextPath: Bitbucket.PullRequest.description
      description: The description of the pull request.
      type: String
    - contextPath: Bitbucket.PullRequest.rendered.title.type
      description: The type of the title of the request.
      type: String
    - contextPath: Bitbucket.PullRequest.rendered.title.raw
      description: The content of the rendered title.
      type: String
    - contextPath: Bitbucket.PullRequest.rendered.title.markup
      description: The text styling type, such as markdown.
      type: String
    - contextPath: Bitbucket.PullRequest.rendered.title.html
      description: The HTML format of the pull request title.
      type: String
    - contextPath: Bitbucket.PullRequest.rendered.description.type
      description: The type of the pull request description.
      type: String
    - contextPath: Bitbucket.PullRequest.rendered.description.raw
      description: The content of the description of the pull request.
      type: String
    - contextPath: Bitbucket.PullRequest.rendered.description.markup
      description: The text styling type, such as markdown.
      type: String
    - contextPath: Bitbucket.PullRequest.rendered.description.html
      description: HTML format of the description content.
      type: String
    - contextPath: Bitbucket.PullRequest.state
      description: The status of the pull request.
      type: String
    - contextPath: Bitbucket.PullRequest.merge_commit
      description: Whether it is a merge commit.
      type: Unknown
    - contextPath: Bitbucket.PullRequest.close_source_branch
      description: Whether the branch should be closed after the merge.
      type: Boolean
    - contextPath: Bitbucket.PullRequest.closed_by
      description: The user who closed the pull request.
      type: Unknown
    - contextPath: Bitbucket.PullRequest.author.display_name
      description: The display name of the author of the pull request.
      type: String
    - contextPath: Bitbucket.PullRequest.author.links
      description: Links with information about the author of the pull request.
      type: String
    - contextPath: Bitbucket.PullRequest.author.type
      description: The type of the author.
      type: String
    - contextPath: Bitbucket.PullRequest.author.uuid
      description: The unique universal ID of the author.
      type: String
    - contextPath: Bitbucket.PullRequest.author.account_id
      description: The account ID of the author of the pull request.
      type: String
    - contextPath: Bitbucket.PullRequest.author.nickname
      description: The nickname of the author.
      type: String
    - contextPath: Bitbucket.PullRequest.reason
      description: The reason to create the request.
      type: String
    - contextPath: Bitbucket.PullRequest.created_on
      description: The creation date of the request.
      type: String
    - contextPath: Bitbucket.PullRequest.updated_on
      description: The date of the last update of the pull request.
      type: String
    - contextPath: Bitbucket.PullRequest.destination.branch.name
      description: The name of the destination branch. This is the branch to merge to.
      type: String
    - contextPath: Bitbucket.PullRequest.destination.commit.type
      description: The type of the commit.
      type: String
    - contextPath: Bitbucket.PullRequest.destination.commit.hash
      description: The hash of the commit.
      type: String
    - contextPath: Bitbucket.PullRequest.destination.commit.links
      description: Links with information about the commit.
      type: String
    - contextPath: Bitbucket.PullRequest.destination.repository.type
      description: The type of the repository of the destination branch.
      type: String
    - contextPath: Bitbucket.PullRequest.destination.repository.full_name
      description: The full name of the repository of the destination branch.
      type: String
    - contextPath: Bitbucket.PullRequest.destination.repository.links
      description: Links with information about the repository of the destination branch.
      type: String
    - contextPath: Bitbucket.PullRequest.destination.repository.name
      description: The name of the repository of the destination branch.
      type: String
    - contextPath: Bitbucket.PullRequest.destination.repository.uuid
      description: The unique ID of the repository of the destination branch.
      type: String
    - contextPath: Bitbucket.PullRequest.source.branch.name
      description: The name of the source branch. That is the branch with the changes that will be merged.
      type: String
    - contextPath: Bitbucket.PullRequest.source.commit.type
      description: The type of the commit in the source branch.
      type: String
    - contextPath: Bitbucket.PullRequest.source.commit.hash
      description: The hash of the commit in the source branch.
      type: String
    - contextPath: Bitbucket.PullRequest.source.commit.links
      description: Links with information about the commit in the source branch.
      type: String
    - contextPath: Bitbucket.PullRequest.source.repository.type
      description: The type of the repository of the source branch.
      type: String
    - contextPath: Bitbucket.PullRequest.source.repository.full_name
      description: The full name of the repository of the source branch.
      type: String
    - contextPath: Bitbucket.PullRequest.source.repository.links
      description: Links with information about the repository of the source branch.
      type: String
    - contextPath: Bitbucket.PullRequest.source.repository.name
      description: The name of the repository of the source branch.
      type: String
    - contextPath: Bitbucket.PullRequest.source.repository.uuid
      description: The unique ID of the repository of the source branch.
      type: String
    - contextPath: Bitbucket.PullRequest.reviewers.display_name
      description: The display name of the reviewer.
      type: String
    - contextPath: Bitbucket.PullRequest.reviewers.links
      description: Links with information about the reviewer.
      type: String
    - contextPath: Bitbucket.PullRequest.reviewers.type
      description: The type of the reviewer
      type: String
    - contextPath: Bitbucket.PullRequest.reviewers.uuid
      description: The unique id of the reviewer.
      type: String
    - contextPath: Bitbucket.PullRequest.reviewers.account_id
      description: The account_id of the reviewer.
      type: String
    - contextPath: Bitbucket.PullRequest.reviewers.nickname
      description: The nickname of the reviewer.
      type: String
    - contextPath: Bitbucket.PullRequest.participants.type
      description: The type of the participant.
      type: String
    - contextPath: Bitbucket.PullRequest.participants.user.display_name
      description: The display name of the participant.
      type: String
    - contextPath: Bitbucket.PullRequest.participants.user.links
      description: Links with information about the user.
      type: String
    - contextPath: Bitbucket.PullRequest.participants.user.type
      description: The type of the participant.
      type: String
    - contextPath: Bitbucket.PullRequest.participants.user.uuid
      description: The unique id of the participant.
      type: String
    - contextPath: Bitbucket.PullRequest.participants.user.account_id
      description: The account id of the participant.
      type: String
    - contextPath: Bitbucket.PullRequest.participants.user.nickname
      description: The nickname of the participant.
      type: String
    - contextPath: Bitbucket.PullRequest.participants.role
      description: The role of the participant.
      type: String
    - contextPath: Bitbucket.PullRequest.participants.approved
      description: The approval status of the pull request.
      type: Boolean
    - contextPath: Bitbucket.PullRequest.participants.state
      description: The state of the participant.
      type: Unknown
    - contextPath: Bitbucket.PullRequest.participants.participated_on
      description: The date of participation.
      type: String
    - contextPath: Bitbucket.PullRequest.links
      description: Links to information about the pull request.
      type: String
    - contextPath: Bitbucket.PullRequest.summary.type
      description: The type of the pull request.
      type: String
    - contextPath: Bitbucket.PullRequest.summary.raw
      description: The description of the pull request.
      type: String
    - contextPath: Bitbucket.PullRequest.summary.markup
      description: The text styling type, such as markdown.
      type: String
    - contextPath: Bitbucket.PullRequest.summary.html
      description: The description of the pull request in HTML format.
      type: String
  - name: bitbucket-pull-request-list
    description: Returns a list of the pull requests. If a state is provided than the list will contain only PRs with the wanted status. If a state is not provided, by default a list of the open pull requests will return.
    arguments:
    - name: repo
      description: The repository name or slug.
    - name: pull_request_id
      description: The ID of the pull request to update. To get the pull_request_id, use the !bitbucket-pull-request-list command.
    - name: state
      auto: PREDEFINED
      description: The state of the pull requests to see.
      predefined:
      - OPEN
      - MERGED
      - DECLINED
      - SUPERSEDED
      - ALL
    - name: limit
      description: The maximum number of items in the list. The default value is 50.
    - name: page
      description: The specific result page to display.
    - name: partial_response
      auto: PREDEFINED
      defaultValue: true
      description: Return a partial response if true, else return the full API response.
      predefined:
      - 'true'
      - 'false'
    outputs:
    - contextPath: Bitbucket.PullRequest.comment_count
      description: The number of comments in the pull request.
      type: Number
    - contextPath: Bitbucket.PullRequest.task_count
      description: The number of tasks in the pull request.
      type: Number
    - contextPath: Bitbucket.PullRequest.type
      description: The type of the request.
      type: String
    - contextPath: Bitbucket.PullRequest.id
      description: The pull request ID.
      type: Number
    - contextPath: Bitbucket.PullRequest.title
      description: The title of the pull request.
      type: String
    - contextPath: Bitbucket.PullRequest.description
      description: The description of the pull request.
      type: String
    - contextPath: Bitbucket.PullRequest.state
      description: The status of the pull request.
      type: String
    - contextPath: Bitbucket.PullRequest.merge_commit.type
      description: The type of the merge commit.
      type: String
    - contextPath: Bitbucket.PullRequest.merge_commit.hash
      description: The hash of the merged commit.
      type: String
    - contextPath: Bitbucket.PullRequest.merge_commit.links
      description: Links with information about the merged commit.
      type: String
    - contextPath: Bitbucket.PullRequest.close_source_branch
      description: Whether the branch should be closed after the merge.
      type: Boolean
    - contextPath: Bitbucket.PullRequest.closed_by.display_name
      description: The display name of the user who closed the pull request.
      type: String
    - contextPath: Bitbucket.PullRequest.closed_by.links
      description: Links with information about the user who closed the pull request.
      type: String
    - contextPath: Bitbucket.PullRequest.closed_by.type
      description: The type of user who closed the pull request.
      type: String
    - contextPath: Bitbucket.PullRequest.closed_by.uuid
      description: The unique ID of the user who closed the pull request.
      type: String
    - contextPath: Bitbucket.PullRequest.closed_by.account_id
      description: The account ID of the user who closed the pull request.
      type: String
    - contextPath: Bitbucket.PullRequest.closed_by.nickname
      description: The nickname of the user who closed the pull request.
      type: String
    - contextPath: Bitbucket.PullRequest.author.display_name
      description: The display name of the author of the pull request.
      type: String
    - contextPath: Bitbucket.PullRequest.author.links.self.href
      description: Links with information about the author of the pull request.
      type: String
    - contextPath: Bitbucket.PullRequest.author.type
      description: The type of the author.
      type: String
    - contextPath: Bitbucket.PullRequest.author.uuid
      description: The unique universal ID of the author.
      type: String
    - contextPath: Bitbucket.PullRequest.author.account_id
      description: The account ID of the author of the pull request.
      type: String
    - contextPath: Bitbucket.PullRequest.author.nickname
      description: The nickname of the author.
      type: String
    - contextPath: Bitbucket.PullRequest.reason
      description: The reason to create the request.
      type: String
    - contextPath: Bitbucket.PullRequest.created_on
      description: The creation date of the request.
      type: String
    - contextPath: Bitbucket.PullRequest.updated_on
      description: The date of the last update of the pull request.
      type: String
    - contextPath: Bitbucket.PullRequest.destination.branch.name
      description: The name of the destination branch. That is the branch to merge to.
      type: String
    - contextPath: Bitbucket.PullRequest.destination.commit.type
      description: The type of the commit.
      type: String
    - contextPath: Bitbucket.PullRequest.destination.commit.hash
      description: The hash of the commit.
      type: String
    - contextPath: Bitbucket.PullRequest.destination.commit.links
      description: Links with information about the commit.
      type: String
    - contextPath: Bitbucket.PullRequest.destination.repository.type
      description: The type of the repository of the destination branch.
      type: String
    - contextPath: Bitbucket.PullRequest.destination.repository.full_name
      description: The full name of the repository of the destination branch.
      type: String
    - contextPath: Bitbucket.PullRequest.destination.repository.links
      description: Links with information about the repository of the destination branch.
      type: String
    - contextPath: Bitbucket.PullRequest.destination.repository.name
      description: The name of the repository of the destination branch.
      type: String
    - contextPath: Bitbucket.PullRequest.destination.repository.uuid
      description: The unique ID of the repository of the destination branch.
      type: String
    - contextPath: Bitbucket.PullRequest.source.branch.name
      description: The name of the source branch. The branch with the changes that will be merged.
      type: String
    - contextPath: Bitbucket.PullRequest.source.commit.type
      description: The type of the commit in the source branch.
      type: String
    - contextPath: Bitbucket.PullRequest.source.commit.hash
      description: The hash of the commit in the source branch.
      type: String
    - contextPath: Bitbucket.PullRequest.source.commit.links
      description: Links with information about the commit in the source branch.
      type: String
    - contextPath: Bitbucket.PullRequest.source.repository.type
      description: The type of the repository of the source branch.
      type: String
    - contextPath: Bitbucket.PullRequest.source.repository.full_name
      description: The full name of the repository of the source branch.
      type: String
    - contextPath: Bitbucket.PullRequest.source.repository.links
      description: Links with information about the repository of the source branch.
      type: String
    - contextPath: Bitbucket.PullRequest.source.repository.name
      description: The name of the repository of the source branch.
      type: String
    - contextPath: Bitbucket.PullRequest.source.repository.uuid
      description: The unique ID of the repository of the source branch.
      type: String
    - contextPath: Bitbucket.PullRequest.reviewers.display_name
      description: The display name of the reviewer.
      type: String
    - contextPath: Bitbucket.PullRequest.reviewers.links
      description: Links with information about the reviewer.
      type: String
    - contextPath: Bitbucket.PullRequest.reviewers.type
      description: The type of the reviewer.
      type: String
    - contextPath: Bitbucket.PullRequest.reviewers.uuid
      description: The unique id of the reviewer.
      type: String
    - contextPath: Bitbucket.PullRequest.reviewers.account_id
      description: The account id of the reviewer.
      type: String
    - contextPath: Bitbucket.PullRequest.reviewers.nickname
      description: The nickname of the reviewer.
      type: String
    - contextPath: Bitbucket.PullRequest.participants.type
      description: The type of the participant.
      type: String
    - contextPath: Bitbucket.PullRequest.participants.user.display_name
      description: The display name of the participant.
      type: String
    - contextPath: Bitbucket.PullRequest.participants.user.links
      description: Links with information about the user.
      type: String
    - contextPath: Bitbucket.PullRequest.participants.user.type
      description: The type of the participant.
      type: String
    - contextPath: Bitbucket.PullRequest.participants.user.uuid
      description: The unique id of the participant.
      type: String
    - contextPath: Bitbucket.PullRequest.participants.user.account_id
      description: The account id of the participant.
      type: String
    - contextPath: Bitbucket.PullRequest.participants.user.nickname
      description: The nickname of the participant.
      type: String
    - contextPath: Bitbucket.PullRequest.participants.role
      description: The role of the participant.
      type: String
    - contextPath: Bitbucket.PullRequest.participants.approved
      description: The approval status of the pull request.
      type: Boolean
    - contextPath: Bitbucket.PullRequest.participants.state
      description: The state of the participant.
      type: Unknown
    - contextPath: Bitbucket.PullRequest.participants.participated_on
      description: The date of participation.
      type: String
    - contextPath: Bitbucket.PullRequest.links
      description: Links to information about the pull request.
      type: String
    - contextPath: Bitbucket.PullRequest.summary.type
      description: The type of the pull request.
      type: String
    - contextPath: Bitbucket.PullRequest.summary.raw
      description: The description of the pull request.
      type: String
    - contextPath: Bitbucket.PullRequest.summary.markup
      description: The text styling type, such as markdown.
      type: String
    - contextPath: Bitbucket.PullRequest.summary.html
      description: The description of the pull request in HTML format.
      type: String
  - name: bitbucket-issue-comment-create
    description: Creates a comment on an issue in Bitbucket.
    arguments:
    - name: repo
      description: The repository name or slug.
    - name: issue_id
      required: true
      description: The ID of the issue to comment on. To get the issue_id, use the !bitbucket-issue-list command.
    - name: content
      required: true
      description: The content of the comment.
    - name: partial_response
      auto: PREDEFINED
      defaultValue: true
      description: Return a partial response if true, else return the full API response.
      predefined:
      - 'true'
      - 'false'
    outputs:
    - contextPath: Bitbucket.IssueComment.type
      description: The action type.
      type: String
    - contextPath: Bitbucket.IssueComment.id
      description: The ID of the comment on the issue.
      type: Number
    - contextPath: Bitbucket.IssueComment.created_on
      description: The creation date of the comment.
      type: String
    - contextPath: Bitbucket.IssueComment.updated_on
      description: When the comment was updated.
      type: Unknown
    - contextPath: Bitbucket.IssueComment.content.type
      description: The type of the content.
      type: String
    - contextPath: Bitbucket.IssueComment.content.raw
      description: The content of the comment.
      type: String
    - contextPath: Bitbucket.IssueComment.content.markup
      description: The text styling type, such as markdown.
      type: String
    - contextPath: Bitbucket.IssueComment.content.html
      description: The content of the comment in HTML format.
      type: String
    - contextPath: Bitbucket.IssueComment.user.display_name
      description: The display name of the user who created the comment.
      type: String
    - contextPath: Bitbucket.IssueComment.user.links
      description: Links with information about the user who created the comment.
      type: String
    - contextPath: Bitbucket.IssueComment.user.type
      description: The type of the user who created the comment.
      type: String
    - contextPath: Bitbucket.IssueComment.user.uuid
      description: The unique ID of the user who created the comment.
      type: String
    - contextPath: Bitbucket.IssueComment.user.account_id
      description: The account ID of the user who created the comment.
      type: String
    - contextPath: Bitbucket.IssueComment.user.nickname
      description: The nickname of the user who created the comment.
      type: String
    - contextPath: Bitbucket.IssueComment.issue.type
      description: The type of the issue.
      type: String
    - contextPath: Bitbucket.IssueComment.issue.id
      description: The ID of the issue.
      type: Number
    - contextPath: Bitbucket.IssueComment.issue.repository.type
      description: The type of the repository connected to the relevant issue.
      type: String
    - contextPath: Bitbucket.IssueComment.issue.repository.full_name
      description: The full name of the repository connected to the relevant issue.
      type: String
    - contextPath: Bitbucket.IssueComment.issue.repository.links
      description: Links to information about the relevant repository.
      type: String
    - contextPath: Bitbucket.IssueComment.issue.repository.name
      description: The name of the relevant repository.
      type: String
    - contextPath: Bitbucket.IssueComment.issue.repository.uuid
      description: The unique ID of the relevant repository.
      type: String
    - contextPath: Bitbucket.IssueComment.issue.links
      description: Links with information about the issue.
      type: String
    - contextPath: Bitbucket.IssueComment.issue.title
      description: The title of the issue.
      type: String
    - contextPath: Bitbucket.IssueComment.links
      description: Links to information about the comment.
      type: String
  - name: bitbucket-issue-comment-delete
    description: Deletes a comment on an issue in Bitbucket.
    arguments:
    - name: repo
      description: The repository name or slug.
    - name: issue_id
      required: true
      description: The ID of the issue to comment on. To get the issue_id, use the !bitbucket-issue-list command.
    - name: comment_id
      required: true
      description: The ID of the comment to delete. To get the comment_id, use the !bitbucket-issue-comment-list command.
  - name: bitbucket-issue-comment-list
    description: Returns a list of comments on a specific issue. If a comment_id is given it will return information only about the specific comment.
    arguments:
    - name: repo
      description: The repository name or slug.
    - name: issue_id
      required: true
      description: The ID of the issue to comment on. To get the issue_id, use the bitbucket-issue-list command.
    - name: comment_id
      description: The ID of the comment to delete. To get the comment_id, use the !bitbucket-issue-comment-list command without any parameters.
    - name: limit
      description: The maximum number of items in the list. The default value is 50.
    - name: page
      description: The specific result page to display.
    - name: partial_response
      auto: PREDEFINED
      defaultValue: true
      description: Return a partial response if true, else return the full API response.
      predefined:
      - 'true'
      - 'false'
    outputs:
    - contextPath: Bitbucket.IssueComment.type
      description: The action type.
      type: String
    - contextPath: Bitbucket.IssueComment.id
      description: The ID of comment on the issue.
      type: Number
    - contextPath: Bitbucket.IssueComment.created_on
      description: The creation date of the comment.
      type: String
    - contextPath: Bitbucket.IssueComment.updated_on
      description: When the comment was updated.
      type: Unknown
    - contextPath: Bitbucket.IssueComment.content.type
      description: The type of the content.
      type: String
    - contextPath: Bitbucket.IssueComment.content.raw
      description: The content of the comment.
      type: String
    - contextPath: Bitbucket.IssueComment.content.markup
      description: The text styling type, such as markdown.
      type: String
    - contextPath: Bitbucket.IssueComment.content.html
      description: The content of the comment in HTML format.
      type: String
    - contextPath: Bitbucket.IssueComment.user.display_name
      description: The display name of the user who created the comment.
      type: String
    - contextPath: Bitbucket.IssueComment.user.links
      description: Links with information about the user who created the comment.
      type: String
    - contextPath: Bitbucket.IssueComment.user.type
      description: The type of the user who created the comment.
      type: String
    - contextPath: Bitbucket.IssueComment.user.uuid
      description: The unique ID of the user who created the comment.
      type: String
    - contextPath: Bitbucket.IssueComment.user.account_id
      description: The account ID of the user who created the comment.
      type: String
    - contextPath: Bitbucket.IssueComment.user.nickname
      description: The nickname of the user who created the comment.
      type: String
    - contextPath: Bitbucket.IssueComment.issue.type
      description: The type of the issue.
      type: String
    - contextPath: Bitbucket.IssueComment.issue.id
      description: The ID of the issue.
      type: Number
    - contextPath: Bitbucket.IssueComment.issue.repository.type
      description: The type of the repository connected to the relevant issue.
      type: String
    - contextPath: Bitbucket.IssueComment.issue.repository.full_name
      description: The full name of the repository connected to the relevant issue.
      type: String
    - contextPath: Bitbucket.IssueComment.issue.repository.links
      description: Links to information about the relevant repository.
      type: String
    - contextPath: Bitbucket.IssueComment.issue.repository.name
      description: The name of the relevant repository.
      type: String
    - contextPath: Bitbucket.IssueComment.issue.repository.uuid
      description: The unique ID of the relevant repository.
      type: String
    - contextPath: Bitbucket.IssueComment.issue.links
      description: Links with information about the issue.
      type: String
    - contextPath: Bitbucket.IssueComment.issue.title
      description: The title of the issue.
      type: String
    - contextPath: Bitbucket.IssueComment.links
      description: Links to information about the comment.
      type: String
  - name: bitbucket-issue-comment-update
    description: Updates a specific comment on a given issue.
    arguments:
    - name: repo
      description: The repository name or slug.
    - name: issue_id
      required: true
      description: The ID of the issue to comment on. To get the issue_id, use the !bitbucket-issue-list command.
    - name: comment_id
      required: true
      description: The ID of the comment to delete. To get the issue_id, use the !bitbucket-issue-comment-list command.
    - name: content
      required: true
      description: The new content of the comment.
    - name: partial_response
      auto: PREDEFINED
      defaultValue: true
      description: Return a partial response if true, else return the full API response.
      predefined:
      - 'true'
      - 'false'
    outputs:
    - contextPath: Bitbucket.IssueComment.type
      description: The action type.
      type: String
    - contextPath: Bitbucket.IssueComment.id
      description: The ID of the comment on the issue.
      type: Number
    - contextPath: Bitbucket.IssueComment.created_on
      description: The creation date of the comment.
      type: String
    - contextPath: Bitbucket.IssueComment.updated_on
      description: When the comment was updated.
      type: Unknown
    - contextPath: Bitbucket.IssueComment.content.type
      description: The type of the content.
      type: String
    - contextPath: Bitbucket.IssueComment.content.raw
      description: The content of the comment.
      type: String
    - contextPath: Bitbucket.IssueComment.content.markup
      description: The text styling type, such as markdown.
      type: String
    - contextPath: Bitbucket.IssueComment.content.html
      description: The content of the comment in HTML format.
      type: String
    - contextPath: Bitbucket.IssueComment.user.display_name
      description: The display name of the user who created the comment.
      type: String
    - contextPath: Bitbucket.IssueComment.user.links
      description: Links with information about the user who created the comment.
      type: String
    - contextPath: Bitbucket.IssueComment.user.type
      description: The type of the user who created the comment.
      type: String
    - contextPath: Bitbucket.IssueComment.user.uuid
      description: The unique ID of the user who created the comment.
      type: String
    - contextPath: Bitbucket.IssueComment.user.account_id
      description: The account ID of the user who created the comment.
      type: String
    - contextPath: Bitbucket.IssueComment.user.nickname
      description: The nickname of the user who created the comment.
      type: String
    - contextPath: Bitbucket.IssueComment.issue.type
      description: The type of the issue.
      type: String
    - contextPath: Bitbucket.IssueComment.issue.id
      description: The ID of the issue.
      type: Number
    - contextPath: Bitbucket.IssueComment.issue.repository.type
      description: The type of the repository connected to the relevant issue.
      type: String
    - contextPath: Bitbucket.IssueComment.issue.repository.full_name
      description: The full name of the repository connected to the relevant issue.
      type: String
    - contextPath: Bitbucket.IssueComment.issue.repository.links
      description: Links to information about the relevant repository.
      type: String
    - contextPath: Bitbucket.IssueComment.issue.repository.name
      description: The name of the relevant repository.
      type: String
    - contextPath: Bitbucket.IssueComment.issue.repository.uuid
      description: The unique ID of the relevant repository.
      type: String
    - contextPath: Bitbucket.IssueComment.issue.links
      description: Links with information about the issue.
      type: String
    - contextPath: Bitbucket.IssueComment.issue.title
      description: The title of the issue.
      type: String
    - contextPath: Bitbucket.IssueComment.links
      description: Links to information about the comment.
      type: String
  - name: bitbucket-pull-request-comment-create
    description: Creates a new comment on a pull request.
    arguments:
    - name: repo
      description: The repository name or slug.
    - name: pull_request_id
      required: true
      description: The ID of the pull request to comment on. To get the pull request ID, use the  !bitbucket-pull-request-list command.
    - name: content
      required: true
      description: The content of the comment.
    - name: partial_response
      auto: PREDEFINED
      defaultValue: true
      description: Return a partial response if true, else return the full API response.
      predefined:
      - 'true'
      - 'false'
    outputs:
    - contextPath: Bitbucket.PullRequestComment.id
      description: The ID of the comment in the pull request.
      type: Number
    - contextPath: Bitbucket.PullRequestComment.created_on
      description: The creation date of the pull request comment.
      type: String
    - contextPath: Bitbucket.PullRequestComment.updated_on
      description: The update date of the pull request comment.
      type: String
    - contextPath: Bitbucket.PullRequestComment.content.type
      description: The type of the content, such as rendered.
      type: String
    - contextPath: Bitbucket.PullRequestComment.content.raw
      description: The actual content of the comment.
      type: String
    - contextPath: Bitbucket.PullRequestComment.content.markup
      description: The text styling type, such as markdown.
      type: String
    - contextPath: Bitbucket.PullRequestComment.content.html
      description: The content of the comment in HTML format.
      type: String
    - contextPath: Bitbucket.PullRequestComment.user.display_name
      description: The display name of the user who created the comment.
      type: String
    - contextPath: Bitbucket.PullRequestComment.user.links
      description: Links to information about the user
      type: String
    - contextPath: Bitbucket.PullRequestComment.user.type
      description: The type of the user.
      type: String
    - contextPath: Bitbucket.PullRequestComment.user.uuid
      description: The unique ID of the user.
      type: String
    - contextPath: Bitbucket.PullRequestComment.user.account_id
      description: The account ID of the user.
      type: String
    - contextPath: Bitbucket.PullRequestComment.user.nickname
      description: The nickname of the user.
      type: String
    - contextPath: Bitbucket.PullRequestComment.deleted
      description: Whether the comment was deleted.
      type: Boolean
    - contextPath: Bitbucket.PullRequestComment.type
      description: The type of the action.
      type: String
    - contextPath: Bitbucket.PullRequestComment.links
      description: Links to information about the pull request.
      type: String
    - contextPath: Bitbucket.PullRequestComment.pullrequest.type
      description: The type of the pull request.
      type: String
    - contextPath: Bitbucket.PullRequestComment.pullrequest.id
      description: The ID of the pull request.
      type: Number
    - contextPath: Bitbucket.PullRequestComment.pullrequest.title
      description: The title of the pull request.
      type: String
    - contextPath: Bitbucket.PullRequestComment.pullrequest.links
      description: Links to information about the pull request.
      type: String
  - name: bitbucket-pull-request-comment-list
    description: Returns a list of comments of a specific pull request.
    arguments:
    - name: repo
      description: The repository name or slug.
    - name: pull_request_id
      required: true
      description: The ID of the pull request. To get the pull_request_id, use the !bitbucket-pull-request-list command.
    - name: comment_id
      description: The ID of the comment. To get the comment_id, use the !bitbucket-pull-request-comment-list command.
    - name: limit
      description: The maximum number of items in the list. The default value is 50.
    - name: page
      description: The specific result page to display.
    - name: partial_response
      auto: PREDEFINED
      defaultValue: true
      description: Return a partial response if true, else return the full API response.
      predefined:
      - 'true'
      - 'false'
    outputs:
    - contextPath: Bitbucket.PullRequestComment.id
      description: The ID of the comment in the pull request.
      type: Number
    - contextPath: Bitbucket.PullRequestComment.created_on
      description: The creation date of the pull request comment.
      type: String
    - contextPath: Bitbucket.PullRequestComment.updated_on
      description: The update date of the pull request comment.
      type: String
    - contextPath: Bitbucket.PullRequestComment.content.type
      description: The type of the content, such as rendered.
      type: String
    - contextPath: Bitbucket.PullRequestComment.content.raw
      description: The actual content of the comment.
      type: String
    - contextPath: Bitbucket.PullRequestComment.content.markup
      description: The text styling type, such as markdown.
      type: String
    - contextPath: Bitbucket.PullRequestComment.content.html
      description: The content of the comment in HTML format.
      type: String
    - contextPath: Bitbucket.PullRequestComment.user.display_name
      description: The display name of the user who created the comment.
      type: String
    - contextPath: Bitbucket.PullRequestComment.user.links
      description: Links to information about the user.
      type: String
    - contextPath: Bitbucket.PullRequestComment.user.type
      description: The type of the user.
      type: String
    - contextPath: Bitbucket.PullRequestComment.user.uuid
      description: The unique ID of the user.
      type: String
    - contextPath: Bitbucket.PullRequestComment.user.account_id
      description: The account ID of the user.
      type: String
    - contextPath: Bitbucket.PullRequestComment.user.nickname
      description: The nickname of the user.
      type: String
    - contextPath: Bitbucket.PullRequestComment.deleted
      description: Whether the comment was deleted.
      type: Boolean
    - contextPath: Bitbucket.PullRequestComment.type
      description: The type of the action.
      type: String
    - contextPath: Bitbucket.PullRequestComment.links
      description: Links to information about the pull request.
      type: String
    - contextPath: Bitbucket.PullRequestComment.pullrequest.type
      description: The type of the pull request.
      type: String
    - contextPath: Bitbucket.PullRequestComment.pullrequest.id
      description: The ID of the pull request.
      type: Number
    - contextPath: Bitbucket.PullRequestComment.pullrequest.title
      description: The title of the pull request.
      type: String
    - contextPath: Bitbucket.PullRequestComment.pullrequest.links
      description: Links to information about the pull request.
      type: String
  - name: bitbucket-pull-request-comment-update
    description: Updates a specific comment in a specific pull request.
    arguments:
    - name: repo
      description: The repository name or slug.
    - name: pull_request_id
      required: true
      description: The ID of the pull request. To get the pull request_id use, the !bitbucket-pull-request-list command.
    - name: comment_id
      required: true
      description: The ID of the comment. To get the comment_id, use the !bitbucket-pull-request-comment-list command.
    - name: content
      required: true
      description: The ID of the comment.
    - name: partial_response
      auto: PREDEFINED
      defaultValue: true
      description: Return a partial response if true, else return the full API response.
      predefined:
      - 'true'
      - 'false'
    outputs:
    - contextPath: Bitbucket.PullRequestComment.id
      description: The ID of the comment in the pull request.
      type: Number
    - contextPath: Bitbucket.PullRequestComment.created_on
      description: The creation date of the pull request comment.
      type: String
    - contextPath: Bitbucket.PullRequestComment.updated_on
      description: The update date of the pull request comment.
      type: String
    - contextPath: Bitbucket.PullRequestComment.content.type
      description: The type of the content, such as rendered.
      type: String
    - contextPath: Bitbucket.PullRequestComment.content.raw
      description: The actual content of the comment.
      type: String
    - contextPath: Bitbucket.PullRequestComment.content.markup
      description: The text styling type, such as markdown.
      type: String
    - contextPath: Bitbucket.PullRequestComment.content.html
      description: The content of the comment in HTML format.
      type: String
    - contextPath: Bitbucket.PullRequestComment.user.display_name
      description: The display name of the user who created the comment.
      type: String
    - contextPath: Bitbucket.PullRequestComment.user.links
      description: Links to information about the user.
      type: String
    - contextPath: Bitbucket.PullRequestComment.user.type
      description: The type of the user.
      type: String
    - contextPath: Bitbucket.PullRequestComment.user.uuid
      description: The unique ID of the user.
      type: String
    - contextPath: Bitbucket.PullRequestComment.user.account_id
      description: The account ID of the user.
      type: String
    - contextPath: Bitbucket.PullRequestComment.user.nickname
      description: The nickname of the user.
      type: String
    - contextPath: Bitbucket.PullRequestComment.deleted
      description: Whether the comment was deleted.
      type: Boolean
    - contextPath: Bitbucket.PullRequestComment.type
      description: The type of the action.
      type: String
    - contextPath: Bitbucket.PullRequestComment.links
      description: Links to information about the pull request.
      type: String
    - contextPath: Bitbucket.PullRequestComment.pullrequest.type
      description: The type of the pull request.
      type: String
    - contextPath: Bitbucket.PullRequestComment.pullrequest.id
      description: The ID of the pull request.
      type: Number
    - contextPath: Bitbucket.PullRequestComment.pullrequest.title
      description: The title of the pull request.
      type: String
    - contextPath: Bitbucket.PullRequestComment.pullrequest.links
      description: Links to information about the pull request.
      type: String
  - name: bitbucket-pull-request-comment-delete
    description: Deletes a specific comment in a specific pull request.
    arguments:
    - name: repo
      description: The repository name or slug.
    - name: pull_request_id
      required: true
      description: The ID of the pull request. To get the pull_request_id, use the !bitbucket-pull-request-list command.
    - name: comment_id
      required: true
      description: The ID of the comment. To get the comment_id, use the !bitbucket-pull-request-comment-list command.
  - name: bitbucket-workspace-member-list
    description: Returns a list of all the members in the workspace.
    arguments:
    - name: limit
      description: The maximum number of items in the list. The default value is 50.
    - name: page
      description: The specific result page to display.
    - name: partial_response
      auto: PREDEFINED
      defaultValue: true
      description: Return a partial response if true, else return the full API response.
      predefined:
      - 'true'
      - 'false'
    outputs:
    - contextPath: Bitbucket.WorkspaceMember.type
      description: The action type.
      type: String
    - contextPath: Bitbucket.WorkspaceMember.user.display_name
      description: The display name of the user.
      type: String
    - contextPath: Bitbucket.WorkspaceMember.user.links
      description: Links with information about the user.
      type: String
    - contextPath: Bitbucket.WorkspaceMember.user.type
      description: The type of the user.
      type: String
    - contextPath: Bitbucket.WorkspaceMember.user.uuid
      description: The unique ID of the user.
      type: String
    - contextPath: Bitbucket.WorkspaceMember.user.account_id
      description: The account ID of the user.
      type: String
    - contextPath: Bitbucket.WorkspaceMember.user.nickname
      description: The nickname of the user.
      type: String
    - contextPath: Bitbucket.WorkspaceMember.workspace.type
      description: The type of the workspace.
      type: String
    - contextPath: Bitbucket.WorkspaceMember.workspace.uuid
      description: The unique ID of the workspace.
      type: String
    - contextPath: Bitbucket.WorkspaceMember.workspace.name
      description: The name of the workspace.
      type: String
    - contextPath: Bitbucket.WorkspaceMember.workspace.slug
      description: The slug of the workspace.
      type: String
    - contextPath: Bitbucket.WorkspaceMember.workspace.links
      description: Links to information about the workspace.
      type: String
<<<<<<< HEAD
=======
  runonce: false
>>>>>>> 9ddafcfd
  script: "-"
  type: python
  subtype: python3
  dockerimage: demisto/python3:3.10.11.54132
tests:
- Test_Bitbucket<|MERGE_RESOLUTION|>--- conflicted
+++ resolved
@@ -2322,10 +2322,7 @@
     - contextPath: Bitbucket.WorkspaceMember.workspace.links
       description: Links to information about the workspace.
       type: String
-<<<<<<< HEAD
-=======
   runonce: false
->>>>>>> 9ddafcfd
   script: "-"
   type: python
   subtype: python3
