--- conflicted
+++ resolved
@@ -54,11 +54,7 @@
 name: OpenPhish_v2
 display: OpenPhish v2
 script:
-<<<<<<< HEAD
-  dockerimage: demisto/python3:3.10.14.101217
-=======
   dockerimage: demisto/python3:3.11.10.113941
->>>>>>> 2dbcb689
   commands:
   - name: url
     arguments:
