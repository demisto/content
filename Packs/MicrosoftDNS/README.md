--- conflicted
+++ resolved
@@ -25,14 +25,10 @@
 When configuring the instance, you should use a yml file that configures the vendor and product, as shown in the below configuration for the Microsoft DNS product.
 
 **Pay Attention**:
-<<<<<<< HEAD
-When using this pack there are two integrations available for it.
-=======
 * There are two integrations available in this content pack.
 * Timestamp log ingestion is supported in either of the following formats in UTC (00:00) time.
    - *%m/%d/%Y %I:%M:%S %p*
    - *%d/%m/%Y %H:%M:%S*
->>>>>>> 90cf3b88
 
 * ***As enrichment, forwarding DNS Audit logs is supported via Winlogbeat***
 
