category: Utilities
commonfields:
  id: SMIME Messaging
  version: -1
configuration:
- display: Public Key
  name: public_key
  required: true
  type: 12
- display: Private Key
  name: private_key
  required: true
  type: 14
description: Use the S/MIME (Secure Multipurpose Internet Mail Extensions) integration to send and receive secure MIME data.
display: SMIME Messaging
name: SMIME Messaging
script:
  commands:
  - arguments:
    - default: false
      description: The message body to send.
      isArray: false
      name: message_body
      required: true
      secret: false
    - auto: PREDEFINED
      description: Set 'true' to use content transfer encoding.
      name: use_transport_encoding
      predefined:
      - 'false'
      - 'true'
    deprecated: false
    description: Retrieves items from the service.
    execution: false
    name: smime-sign-email
    outputs:
    - contextPath: SMIME.Signed.Message
      description: The signed message body.
      type: String
    - contextPath: SMIME.Signed.Headers
      description: The S/MIME signing headers.
      type: String
  - arguments:
    - default: false
      description: The message body to encrypt.
      isArray: false
      name: message
      required: true
      secret: false
    deprecated: false
    description: Encrypts an email message with S/MIME protocol by using a public RSA certificate.
    execution: false
    name: smime-encrypt-email-body
    outputs:
    - contextPath: SMIME.Encrypted.Message
      description: The encrypted message.
      type: String
    - contextPath: SMIME.Encrypted.Headers
      description: The encryption headers.
      type: String
  - arguments:
    - default: false
      description: The signed email with .p7 extension.
      isArray: false
      name: signed_message
      required: true
      secret: false
    deprecated: false
    description: Verifies the signature.
    execution: false
    name: smime-verify-sign
  - arguments:
    - default: false
      description: The encrypted message with .p7 extension.
      isArray: false
      name: encrypt_message
      required: true
      secret: false
    - default: false
      description: The encoding code to use when decode the message body, e.g 'ISO-8859-2''
      isArray: false
      name: encoding
      required: false
      secret: false
    deprecated: false
    description: Decrypts the message body.
    execution: false
    name: smime-decrypt-email-body
    outputs:
    - contextPath: SMIME.Decrypted.Message
      description: The decrypted message.
      type: String
  - arguments:
    - default: false
      description: The message body to encrypt and sign.
      isArray: false
      name: message
      required: true
      secret: false
    deprecated: false
    description: Encrypts and signs an email message with S/MIME protocol by using a public RSA certificate.
    execution: false
    name: smime-sign-and-encrypt
    outputs:
    - contextPath: SMIME.SignedAndEncrypted.Message
      description: The raw message to send.
      type: String
<<<<<<< HEAD
  dockerimage: demisto/m2crypto:1.0.0.61133
=======
  dockerimage: demisto/m2crypto:1.0.0.63715
>>>>>>> a56da0f6
  isfetch: false
  longRunning: false
  longRunningPort: false
  runonce: false
  script: '-'
  type: python
  subtype: python3
tests:
- EWS V2 Send Mail Test 3
fromversion: 5.0.0<|MERGE_RESOLUTION|>--- conflicted
+++ resolved
@@ -105,11 +105,7 @@
     - contextPath: SMIME.SignedAndEncrypted.Message
       description: The raw message to send.
       type: String
-<<<<<<< HEAD
-  dockerimage: demisto/m2crypto:1.0.0.61133
-=======
   dockerimage: demisto/m2crypto:1.0.0.63715
->>>>>>> a56da0f6
   isfetch: false
   longRunning: false
   longRunningPort: false
