--- conflicted
+++ resolved
@@ -77,10 +77,7 @@
       description: The raw message to send.
       type: String
   dockerimage: demisto/m2crypto:1.0.0.63715
-<<<<<<< HEAD
-=======
   runonce: false
->>>>>>> 9ddafcfd
   script: '-'
   type: python
   subtype: python3
