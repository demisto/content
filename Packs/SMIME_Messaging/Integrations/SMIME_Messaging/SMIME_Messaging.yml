category: Utilities
commonfields:
  id: SMIME Messaging
  version: -1
configuration:
- display: Public Key
  name: public_key
  required: true
  type: 12
- display: Private Key
  name: private_key
  required: true
  type: 14
description: Use the S/MIME (Secure Multipurpose Internet Mail Extensions) integration to send and receive secure MIME data.
display: SMIME Messaging
name: SMIME Messaging
script:
  commands:
  - arguments:
    - default: false
      description: The message body to send.
      isArray: false
      name: message_body
      required: true
      secret: false
    deprecated: false
    description: Retrieves items from the service.
    execution: false
    name: smime-sign-email
    outputs:
    - contextPath: SMIME.Signed.Message
      description: The signed message body.
      type: String
    - contextPath: SMIME.Signed.Headers
      description: The S/MIME signing headers.
      type: String
  - arguments:
    - default: false
      description: The message body to encrypt.
      isArray: false
      name: message
      required: true
      secret: false
    deprecated: false
    description: Encrypts an email message with S/MIME protocol by using a public RSA certificate.
    execution: false
    name: smime-encrypt-email-body
    outputs:
    - contextPath: SMIME.Encrypted.Message
      description: The encrypted message.
      type: String
    - contextPath: SMIME.Encrypted.Headers
      description: The encryption headers.
      type: String
  - arguments:
    - default: false
      description: The signed email with .p7 extension.
      isArray: false
      name: signed_message
      required: true
      secret: false
    deprecated: false
    description: Verifies the signature.
    execution: false
    name: smime-verify-sign
  - arguments:
    - default: false
      description: The encrypted message with .p7 extension.
      isArray: false
      name: encrypt_message
      required: true
      secret: false
    - default: false
      description: The encoding code to use when decode the message body, e.g 'ISO-8859-2''
      isArray: false
      name: encoding
      required: false
      secret: false
    deprecated: false
    description: Decrypts the message body.
    execution: false
    name: smime-decrypt-email-body
    outputs:
    - contextPath: SMIME.Decrypted.Message
      description: The decrypted message.
      type: String
  - arguments:
    - default: false
      description: The message body to encrypt and sign.
      isArray: false
      name: message
      required: true
      secret: false
    deprecated: false
    description: Encrypts and signs an email message with S/MIME protocol by using a public RSA certificate.
    execution: false
    name: smime-sign-and-encrypt
    outputs:
    - contextPath: SMIME.SignedAndEncrypted.Message
      description: The raw message to send.
      type: String
<<<<<<< HEAD
  dockerimage: demisto/m2crypto:1.0.0.41179
=======
  dockerimage: demisto/m2crypto:1.0.0.43208
>>>>>>> c27321b7
  isfetch: false
  longRunning: false
  longRunningPort: false
  runonce: false
  script: '-'
  type: python
  subtype: python3
tests:
- EWS Mail Sender Test 3
fromversion: 5.0.0<|MERGE_RESOLUTION|>--- conflicted
+++ resolved
@@ -99,11 +99,7 @@
     - contextPath: SMIME.SignedAndEncrypted.Message
       description: The raw message to send.
       type: String
-<<<<<<< HEAD
-  dockerimage: demisto/m2crypto:1.0.0.41179
-=======
   dockerimage: demisto/m2crypto:1.0.0.43208
->>>>>>> c27321b7
   isfetch: false
   longRunning: false
   longRunningPort: false
