import demistomock as demisto
from CommonServerPython import *
from CommonServerUserPython import *

''' IMPORTS '''

from M2Crypto import BIO, SMIME, X509, m2
from typing import Dict, Tuple
from tempfile import NamedTemporaryFile

from charset_normalizer import from_bytes
<<<<<<< HEAD
import quopri
=======
>>>>>>> 81a841a0

''' HELPER FUNCTIONS '''


def makebuf(text):
    return BIO.MemoryBuffer(text)


class Client:
    def __init__(self, private_key, public_key):
        self.smime = SMIME.SMIME()

        public_key_file = NamedTemporaryFile(delete=False)
        public_key_file.write(bytes(public_key, 'utf-8'))
        self.public_key_file = public_key_file.name
        public_key_file.close()

        private_key_file = NamedTemporaryFile(delete=False)
        private_key_file.write(bytes(private_key, 'utf-8'))
        self.private_key_file = private_key_file.name
        private_key_file.close()


''' COMMANDS '''


def sign_email(client: Client, args: Dict):
    """
    send a S/MIME-signed message via SMTP.
    """
    use_transport_encoding: bool = argToBoolean(args.get('use_transport_encoding','false'))
    if use_transport_encoding:
        message_body = (
            b'Content-Type: text/plain;  charset="utf-8"\nContent-Transfer-Encoding: quoted-printable\n\n'
            + quopri.encodestring(args.get('message_body', '').encode("utf-8"))
        )
        buf = makebuf(message_body)

        client.smime.load_key(client.private_key_file, client.public_key_file)
        p7 = client.smime.sign(buf, SMIME.PKCS7_DETACHED)

        buf = makebuf(message_body)
        out = BIO.MemoryBuffer()

        client.smime.write(out, p7, buf)
    else:
        message_body = args.get('message_body', '')
        buf = makebuf(message_body.encode())

        client.smime.load_key(client.private_key_file, client.public_key_file)
        p7 = client.smime.sign(buf, SMIME.PKCS7_DETACHED)

        buf = makebuf(message_body.encode())
        out = BIO.MemoryBuffer()

        client.smime.write(out, p7, buf, SMIME.PKCS7_TEXT)
    signed = out.read().decode('utf-8')
    signed_message = signed.split('\n\n')
    headers = signed_message[0].replace(': ', '=').replace('\n', ',')
    context = {
        'SMIME.Signed': {
            'Message': signed,
            'Headers': headers
        }
    }

    return signed, context


def encrypt_email_body(client: Client, args: Dict):
    """ generate an S/MIME-encrypted message

    Args:
        client: Client
        args: Dict

    """
    message_body = args.get('message', '').encode('utf-8')
    buf = makebuf(message_body)

    x509 = X509.load_cert(client.public_key_file)
    sk = X509.X509_Stack()
    sk.push(x509)
    client.smime.set_x509_stack(sk)
    client.smime.set_cipher(SMIME.Cipher('des_ede3_cbc'))
    p7 = client.smime.encrypt(buf)
    out = BIO.MemoryBuffer()

    client.smime.write(out, p7)
    encrypted_message = out.read().decode('utf-8')
    message = encrypted_message.split('\n\n')
    headers = message[0]
    new_headers = headers.replace(': ', '=').replace('\n', ',')

    entry_context = {
        'SMIME.Encrypted': {
            'Message': encrypted_message,
            'Headers': new_headers
        }
    }
    return encrypted_message, entry_context


def verify(client: Client, args: Dict):
    """ Verify the signature

    Args:
        client: Client
        args: Dict

    """
    signed_message = demisto.getFilePath(args.get('signed_message'))

    x509 = X509.load_cert(client.public_key_file)
    sk = X509.X509_Stack()
    sk.push(x509)
    client.smime.set_x509_stack(sk)

    st = X509.X509_Store()
    st.load_info(client.public_key_file)
    client.smime.set_x509_store(st)
    try:
        p7, data = SMIME.smime_load_pkcs7(signed_message['path'])
        v = client.smime.verify(p7, data, flags=SMIME.PKCS7_NOVERIFY)
        human_readable = f'The signature verified\n\n{v}'

    except SMIME.SMIME_Error as e:

        if str(e) == 'no content type':  # If no content type; see if we can process as DER format
            with open(signed_message['path'], "rb") as message_file:
                p7data = message_file.read()
            p7bio = BIO.MemoryBuffer(p7data)
            p7 = SMIME.PKCS7(m2.pkcs7_read_bio_der(p7bio._ptr()))
            v = client.smime.verify(p7, flags=SMIME.PKCS7_NOVERIFY)
            return_results(fileResult('unwrapped-' + signed_message.get('name'), v))
            human_readable = 'The signature verified\n\n'

    return human_readable, {}


def decode_str(decrypted_text: bytes, encoding: str) -> Tuple[str, str]:
    """
    Detect encoding type using chardet, if the confidence of the detected encoding is lower than 0.9 we will add a
    message indicates it. If encoding is given, will use it.
    """
    msg = ''
    out = ''
    if not encoding:
        with warnings.catch_warnings(record=True) as e:
            charset_match = from_bytes(decrypted_text)
            if len(charset_match):
                out = str(charset_match[0])
                demisto.debug(f"Decode decrypted text using {charset_match[0].encoding} encoding")
            if e:
                msg = f'Note: encoding detection ended with warning: {e[0].message} Characters may be missing.' \
                      ' You can try running this command again and pass the encoding code as argument.\n'
    else:
        out = decrypted_text.decode(encoding)

    return out, msg


def decrypt_email_body(client: Client, args: Dict, file_path=None):
    """ Decrypt the message

    Args:
        client: Client
        args: Dict
        file_path: relevant for the test module
    """
    if file_path:
        encrypt_message = file_path
    else:
        encrypt_message = demisto.getFilePath(args.get('encrypt_message'))

    encoding = args.get('encoding', '')
    msg = ''
    client.smime.load_key(client.private_key_file, client.public_key_file)
    try:
        p7, data = SMIME.smime_load_pkcs7(encrypt_message['path'])
        decrypted_text = client.smime.decrypt(p7)
        out, msg = decode_str(decrypted_text, encoding)

    except SMIME.SMIME_Error as e:

        if str(e) == 'no content type':  # If no content type; see if we can process as DER format
            with open(encrypt_message['path'], "rb") as message_file:
                p7data = message_file.read()
            p7bio = BIO.MemoryBuffer(p7data)
            p7 = SMIME.PKCS7(m2.pkcs7_read_bio_der(p7bio._ptr()))
            decrypted_text = client.smime.decrypt(p7, flags=SMIME.PKCS7_NOVERIFY)
            out, msg = decode_str(decrypted_text, encoding)

        else:
            raise

    entry_context = {
        'SMIME.Decrypted': {
            'Message': out
        }
    }
    human_readable = f'{msg}The decrypted message is: \n{out}'

    return human_readable, entry_context


def sign_and_encrypt(client: Client, args: Dict):

    message = args.get('message', '').encode('utf-8')
    msg_bio = BIO.MemoryBuffer(message)
    sign = client.private_key_file
    encrypt = client.public_key_file

    if sign:
        client.smime.load_key(client.private_key_file, client.public_key_file)
        if encrypt:
            p7 = client.smime.sign(msg_bio, flags=SMIME.PKCS7_TEXT)
        else:
            p7 = client.smime.sign(msg_bio, flags=SMIME.PKCS7_TEXT | SMIME.PKCS7_DETACHED)
        msg_bio = BIO.MemoryBuffer(message)  # Recreate coz sign() has consumed it.

    if encrypt:
        x509 = X509.load_cert(client.public_key_file)
        sk = X509.X509_Stack()
        sk.push(x509)
        client.smime.set_x509_stack(sk)

        client.smime.set_cipher(SMIME.Cipher('des_ede3_cbc'))
        tmp_bio = BIO.MemoryBuffer()
        if sign:
            client.smime.write(tmp_bio, p7)
        else:
            tmp_bio.write(message)
        p7 = client.smime.encrypt(tmp_bio)

    out = BIO.MemoryBuffer()
    if encrypt:
        client.smime.write(out, p7)
    else:
        if sign:
            client.smime.write(out, p7, msg_bio, SMIME.PKCS7_TEXT)
        else:
            out.write('\r\n')
            out.write(message)

    msg = out.read().decode('utf-8')
    entry_context = {
        'SMIME.SignedAndEncrypted': {
            'Message': msg
        }
    }

    return msg, entry_context


def test_module(client, *_):
    message_body = 'testing'
    try:
        encrypt_message = encrypt_email_body(client, {'message': message_body})
        if encrypt_message:
            test_file = NamedTemporaryFile(delete=False)
            test_file.write(bytes(encrypt_message[0], 'utf-8'))
            test_file.close()
            decrypt_message = decrypt_email_body(client, {}, file_path={'path': test_file.name})
            if decrypt_message:
                demisto.results('ok')
    except Exception:
        return_error('Verify that you provided valid keys.')
    finally:
        os.unlink(test_file.name)


def main():

    public_key: str = demisto.params().get('public_key', '')
    private_key: str = demisto.params().get('private_key', '')

    client = Client(private_key, public_key)
    LOG(f'Command being called is {demisto.command()}')
    commands = {
        'test-module': test_module,
        'smime-sign-email': sign_email,
        'smime-encrypt-email-body': encrypt_email_body,
        'smime-verify-sign': verify,
        'smime-decrypt-email-body': decrypt_email_body,
        'smime-sign-and-encrypt': sign_and_encrypt
    }
    try:
        command = demisto.command()
        if command in commands:
            return_outputs(*commands[command](client, demisto.args()))  # type: ignore

    except Exception as e:
        return_error(str(e))

    finally:
        if client.private_key_file:
            os.unlink(client.private_key_file)
        if client.public_key_file:
            os.unlink(client.public_key_file)


if __name__ in ['__main__', 'builtin', 'builtins']:
    main()<|MERGE_RESOLUTION|>--- conflicted
+++ resolved
@@ -9,10 +9,8 @@
 from tempfile import NamedTemporaryFile
 
 from charset_normalizer import from_bytes
-<<<<<<< HEAD
 import quopri
-=======
->>>>>>> 81a841a0
+
 
 ''' HELPER FUNCTIONS '''
 
