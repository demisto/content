{
    "name": "SMIME Messaging",
    "description": "Use the S/MIME (Secure Multipurpose Internet Mail Extensions) integration to send and receive secure MIME data.",
    "support": "xsoar",
<<<<<<< HEAD
    "currentVersion": "1.0.5",
=======
    "currentVersion": "1.0.7",
>>>>>>> c27321b7
    "author": "Cortex XSOAR",
    "url": "https://www.paloaltonetworks.com/cortex",
    "email": "",
    "created": "2020-04-14T00:00:00Z",
    "categories": [
        "Utilities"
    ],
    "tags": [],
    "useCases": [],
    "keywords": [],
    "marketplaces": [
        "xsoar",
        "marketplacev2"
    ]
}<|MERGE_RESOLUTION|>--- conflicted
+++ resolved
@@ -2,11 +2,7 @@
     "name": "SMIME Messaging",
     "description": "Use the S/MIME (Secure Multipurpose Internet Mail Extensions) integration to send and receive secure MIME data.",
     "support": "xsoar",
-<<<<<<< HEAD
-    "currentVersion": "1.0.5",
-=======
     "currentVersion": "1.0.7",
->>>>>>> c27321b7
     "author": "Cortex XSOAR",
     "url": "https://www.paloaltonetworks.com/cortex",
     "email": "",
