--- conflicted
+++ resolved
@@ -342,11 +342,7 @@
       description: The visitor’s phone number.
       type: String
   - arguments:
-<<<<<<< HEAD
-    - description: ID of the session to disconnect
-=======
     - description: ID of the session to disconnect.
->>>>>>> 90cf3b88
       name: session_id
       required: true
     description: Disconnect active session.
@@ -358,11 +354,7 @@
     - contextPath: HPEArubaClearPass.Sessions.Response_message
       description: Describes the result of the disconnected operation.
       type: String
-<<<<<<< HEAD
-  dockerimage: demisto/python3:3.10.13.72123
-=======
   dockerimage: demisto/python3:3.10.13.84405
->>>>>>> 90cf3b88
   script: '-'
   subtype: python3
   type: python
