category: Endpoint
commonfields:
  id: Fidelis EDR
  version: -1
configuration:
- display: Server URL (e.g. https://abcde.fideliscloud.com/)
  name: url
  required: true
  type: 0
- display: Username
  name: credentials
  required: true
  type: 9
- display: Incident type
  name: incidentType
  type: 13
- display: Fetch incidents
  name: isFetch
  type: 8
- defaultvalue: 3 days
  display: First fetch timestamp (<number> <time unit>, e.g., 12 hours, 7 days, 3 months, 1 year)
  name: fetch_time
  type: 0
- defaultvalue: '50'
  display: Fetch limit (minimum 5)
  name: fetch_limit
  type: 0
- display: Trust any certificate (not secure)
  name: insecure
  type: 8
- display: Use system proxy settings
  name: proxy
  type: 8
description: Use the Fidelis Endpoint integration for advanced endpoint detection and response (EDR) across Windows, Mac and Linux OSes for faster threat remediation.
display: Fidelis EDR
name: Fidelis EDR
script:
  commands:
  - arguments:
    - defaultValue: '50'
      description: The maximum number of alerts to return.
      name: limit
    - description: |-
        Sorts the result before applying take and skip.
        Can be any property name of the alert object.
        For example: "insertionDate Descending"
      name: sort
    - description: 'The start of the time range of returned values in UTC format. For example: 0001-01-01T00:00:00Z'
      name: start_date
    - description: 'The end of the time range of returned values in UTC format. For example: 0001-01-01T00:00:00Z'
      name: end_date
    description: Returns all alerts in the system.
    name: fidelis-endpoint-list-alerts
    outputs:
    - contextPath: FidelisEndpoint.Alert.EndpointName
      description: Endpoint name.
      type: String
    - contextPath: FidelisEndpoint.Alert.IntelName
      description: Intel name.
      type: String
    - contextPath: FidelisEndpoint.Alert.HasJob
      description: Whether the alert has an open job.
      type: Boolean
    - contextPath: FidelisEndpoint.Alert.EventTime
      description: Alert event time.
      type: Date
    - contextPath: FidelisEndpoint.Alert.ActionsTaken
      description: The actions taken for this alert.
      type: String
    - contextPath: FidelisEndpoint.Alert.CreateDate
      description: Alert creation date.
      type: Date
    - contextPath: FidelisEndpoint.Alert.ParentEventID
      description: Parent event ID.
      type: String
    - contextPath: FidelisEndpoint.Alert.Name
      description: Alert name.
      type: String
    - contextPath: FidelisEndpoint.Alert.ReportID
      description: Report ID.
      type: String
    - contextPath: FidelisEndpoint.Alert.EndpointID
      description: Endpoint ID.
      type: String
    - contextPath: FidelisEndpoint.Alert.IntelID
      description: Intel ID.
      type: String
    - contextPath: FidelisEndpoint.Alert.Name
      description: Alert Name.
      type: String
    - contextPath: FidelisEndpoint.Alert.EventType
      description: Event Type.
      type: Number
    - contextPath: FidelisEndpoint.Alert.EventID
      description: Event ID.
      type: String
    - contextPath: FidelisEndpoint.Alert.SourceType
      description: Source type.
      type: Number
    - contextPath: FidelisEndpoint.Alert.AgentTag
      description: Agent tag.
      type: String
    - contextPath: FidelisEndpoint.Alert.EventIndex
      description: Event index.
      type: Number
    - contextPath: FidelisEndpoint.Alert.Telemetry
      description: Telemetry data.
      type: String
    - contextPath: FidelisEndpoint.Alert.Source
      description: Alert source.
      type: String
    - contextPath: FidelisEndpoint.Alert.ID
      description: Alert ID.
      type: Number
    - contextPath: FidelisEndpoint.Alert.ValidatedDate
      description: Validation date.
      type: Date
    - contextPath: FidelisEndpoint.Alert.Description
      description: Alert description.
      type: String
    - contextPath: FidelisEndpoint.Alert.InsertionDate
      description: Alert insertion date.
      type: Date
    - contextPath: FidelisEndpoint.Alert.Severity
      description: Alert severity.
      type: Number
    - contextPath: FidelisEndpoint.Alert.ArtifactName
      description: Artifact name.
      type: String
  - arguments:
    - description: The IP address to search for.
      name: ip_address
    - description: The host name to search for.
      name: host
    description: Searches for endpoints based on an IP address or hostname.
    name: fidelis-endpoint-host-info
    outputs:
    - contextPath: FidelisEndpoint.Host.AgentVersion
      description: The agent version.
      type: String
    - contextPath: FidelisEndpoint.Host.MacAddress
      description: Host MAC address.
      type: String
    - contextPath: FidelisEndpoint.Host.OS
      description: Endpoint OS.
      type: String
    - contextPath: FidelisEndpoint.Host.IPAddress
      description: Endpoint IP address.
      type: String
    - contextPath: FidelisEndpoint.Host.Isolated
      description: Whether the endpoint is isolated.
      type: Boolean
    - contextPath: FidelisEndpoint.Host.AV_Enabled
      description: Whether AV is enabled.
      type: Boolean
    - contextPath: FidelisEndpoint.Host.Hostname
      description: Host name.
      type: String
    - contextPath: FidelisEndpoint.Host.AgentInstalled
      description: Whether an agent was installed.
      type: Boolean
    - contextPath: FidelisEndpoint.Host.Groups
      description: Endpoint groups.
      type: String
    - contextPath: FidelisEndpoint.Host.LastContactDate
      description: Host last contact date.
      type: Date
    - contextPath: FidelisEndpoint.Host.ID
      description: Host ID.
      type: String
    - contextPath: FidelisEndpoint.Host.ProcessorName
      description: Processor name.
      type: String
    - contextPath: FidelisEndpoint.Host.OnNetwork
      description: Whether the host is on the network.
      type: Boolean
  - arguments:
    - description: A comma-separated list of hosts in which to search for the specified file.
      isArray: true
      name: host
    - description: A comma-separated list MD5 hashes to search for. Get the hashes from the queries commands.
      isArray: true
      name: md5
      required: true
    - description: The file extension.
      name: file_extension
    - description: The file path (recommended to lower the search time).
      name: file_path
    - defaultValue: '100'
      description: The file size greater than. The default is 100.
      name: file_size
    description: Searches for files on multiple hosts, using file hash, file extension, file size, and other search criteria.
    name: fidelis-endpoint-file-search
    outputs:
    - contextPath: FidelisEndpoint.FileSearch.JobID
      description: The job ID.
      type: String
    - contextPath: FidelisEndpoint.FileSearch.JobResultID
      description: The job result ID.
      type: String
  - arguments:
    - description: The job ID. Get the ID from the file-search command.
      name: job_id
      required: true
    - description: The job result ID. Get the ID from the file-search command.
      name: job_result_id
      required: true
    description: Gets the file search job status.
    name: fidelis-endpoint-file-search-status
    outputs:
    - contextPath: FidelisEndpoint.FileSearch.JobID
      description: The file search job ID.
      type: String
    - contextPath: FidelisEndpoint.FileSearch.JobResultID
      description: Job result ID.
      type: String
    - contextPath: FidelisEndpoint.FileSearch.Status
      description: Job status.
      type: String
  - arguments:
    - description: The job ID. Get the job ID from the file-search command.
      name: job_id
      required: true
    - description: The job result ID. Get the job result ID from the file-search command.
      name: job_result_id
      required: true
    description: Gets the job results metadata. The maximum is 50 results.
    name: fidelis-endpoint-file-search-result-metadata
    outputs:
    - contextPath: FidelisEndpoint.File.AgentID
      description: Agent ID.
      type: String
    - contextPath: FidelisEndpoint.File.FileName
      description: File name.
      type: String
    - contextPath: FidelisEndpoint.File.FilePath
      description: File path.
      type: String
    - contextPath: FidelisEndpoint.File.FileSize
      description: File size.
      type: Number
    - contextPath: FidelisEndpoint.File.HostIP
      description: Host IP address.
      type: String
    - contextPath: FidelisEndpoint.File.HostName
      description: Host name.
      type: String
    - contextPath: FidelisEndpoint.File.ID
      description: File ID.
      type: String
    - contextPath: FidelisEndpoint.File.MD5Hash
      description: File MD5 hash.
      type: String
    - contextPath: File.Path
      description: The file path.
      type: String
    - contextPath: File.Hostname
      description: The name of the host where the file was found.
      type: String
    - contextPath: File.MD5
      description: The MD5 hash of the file.
      type: String
    - contextPath: File.Name
      description: The full file name (including file extension).
      type: String
    - contextPath: File.Size
      description: The size of the file in bytes.
      type: Number
  - arguments:
    - description: The file ID. Get the ID from the file-search-result-metadata command.
      name: file_id
      required: true
    - description: The file name to download (including extension). Get the file name from the file-search-result-metadata command. command).
      name: file_name
      required: true
    description: Gets the file stream and download the file.
    name: fidelis-endpoint-get-file
    outputs:
    - contextPath: File.Size
      description: The size of the file in bytes.
      type: Number
    - contextPath: File.SHA1
      description: The SHA1 hash of the file.
      type: String
    - contextPath: File.SHA256
      description: The SHA256 hash of the file.
      type: String
    - contextPath: File.Name
      description: The full file name (including file extension).
      type: String
    - contextPath: File.SSDeep
      description: The ssdeep hash of the file (same as displayed in file entries).
      type: String
    - contextPath: File.EntryID
      description: The ID for locating the file in the War Room.
      type: String
    - contextPath: File.Info
      description: The file information.
      type: String
    - contextPath: File.Type
      description: The file type, as determined by libmagic (same as displayed in file entries).
      type: String
    - contextPath: File.MD5
      description: The MD5 hash of the file.
      type: String
  - arguments:
    - description: The job ID. Get the job ID from the file-search command.
      name: job_id
      required: true
    description: Removes the job to free up space on the server.
    name: fidelis-endpoint-delete-file-search-job
  - description: Gets a list of all script packages.
    name: fidelis-endpoint-list-scripts
    outputs:
    - contextPath: FidelisEndpoint.Script.Description
      description: The script description.
      type: String
    - contextPath: FidelisEndpoint.Script.ID
      description: Script ID.
      type: String
    - contextPath: FidelisEndpoint.Script.Name
      description: Script name.
      type: String
  - arguments:
    - description: The script ID. Get the script ID from the list-scripts command.
      name: script_id
      required: true
    description: Gets the script manifest.
    name: fidelis-endpoint-get-script-manifest
    outputs:
    - contextPath: FidelisEndpoint.Script.ResultColumns
      description: The script results columns.
      type: String
    - contextPath: FidelisEndpoint.Script.Priority
      description: Script priority.
      type: String
    - contextPath: FidelisEndpoint.Script.ImpersonationUser
      description: Impersonation user.
      type: String
    - contextPath: FidelisEndpoint.Script.Name
      description: Script name.
      type: String
    - contextPath: FidelisEndpoint.Script.Command
      description: The script commands.
      type: String
    - contextPath: FidelisEndpoint.Script.Questions
      description: Script questions.
      type: String
    - contextPath: FidelisEndpoint.Script.WizardOverridePassword
      description: Wizard override password.
      type: Boolean
    - contextPath: FidelisEndpoint.Script.Platform
      description: Scripts platforms (only true).
      type: String
    - contextPath: FidelisEndpoint.Script.ImpersonationPassword
      description: Impersonation password.
      type: String
    - contextPath: FidelisEndpoint.Script.ID
      description: Script ID.
      type: String
    - contextPath: FidelisEndpoint.Script.Description
      description: The script description.
      type: String
    - contextPath: FidelisEndpoint.Script.TimeoutSeconds
      description: Script timeout in seconds.
      type: Number
  - arguments:
    - description: The endpoint IP. Get the endpoint IP from the host-info command.
      isArray: true
      name: endpoint_ip
    - auto: PREDEFINED
      description: Ths system OS. Can be "Windows", "Linux", or "macOS".
      name: operating_system
      predefined:
      - Windows
      - Linux
      - macOS
      required: true
    - defaultValue: '300'
      description: Script time out in seconds. The default is 300.
      name: time_out
    - description: The endpoint name.
      name: endpoint_name
    description: Gets a list all processes according to the OS system.
    name: fidelis-endpoint-list-processes
    outputs:
    - contextPath: FidelisEndpoint.Process.JobID
      description: Job ID.
      type: String
    - contextPath: FidelisEndpoint.Process.ID
      description: Script ID.
      type: String
  - arguments:
    - description: 'The script execution job ID. Get the ID the following commands: script-execution, file-search, list-processes, kill-process-by-pid, delete-file, network-isolation, remove-network-isolation.'
      name: job_id
      required: true
    description: Gets script job results.
    name: fidelis-endpoint-get-script-result
    outputs:
    - contextPath: FidelisEndpoint.ScriptResult.EndpointName
      description: Endpoint name.
      type: String
    - contextPath: FidelisEndpoint.ScriptResult.ParentPID
      description: Parent process ID.
      type: String
    - contextPath: FidelisEndpoint.ScriptResult.Path
      description: File path.
      type: String
    - contextPath: FidelisEndpoint.ScriptResult.SHA1
      description: File SHA1 hash.
      type: String
    - contextPath: FidelisEndpoint.ScriptResult.PID
      description: Process ID.
      type: String
    - contextPath: FidelisEndpoint.ScriptResult.Name
      description: Process name.
      type: String
    - contextPath: FidelisEndpoint.ScriptResult.User
      description: Script user.
      type: String
    - contextPath: FidelisEndpoint.ScriptResult.StartTime
      description: Script start time.
      type: Date
    - contextPath: FidelisEndpoint.ScriptResult.EndpointID
      description: Endpoint ID.
      type: String
    - contextPath: FidelisEndpoint.ScriptResult.Matches
      description: Script matches.
      type: Number
    - contextPath: FidelisEndpoint.ScriptResult.IsHidden
      description: Whether the endpoint is hidden.
      type: String
    - contextPath: FidelisEndpoint.ScriptResult.GroupID
      description: Group ID.
      type: String
    - contextPath: FidelisEndpoint.ScriptResult.Tags
      description: Script tags.
      type: String
    - contextPath: FidelisEndpoint.ScriptResult.ID
      description: Script result ID.
      type: String
    - contextPath: FidelisEndpoint.ScriptResult.WorkingDirectory
      description: Working directory.
      type: String
    - contextPath: FidelisEndpoint.ScriptResult.MD5
      description: File MD5 hash.
      type: String
    - contextPath: FidelisEndpoint.ScriptResult.CommandLine
      description: Command line.
      type: String
  - arguments:
    - description: The endpoint IP address.
      name: endpoint_ip
    - defaultValue: '300'
      description: Script time out (in seconds). The default is 300.
      name: time_out
    - auto: PREDEFINED
      description: System OS. Can be "Windows", "Linux", or "macOS".
      name: operating_system
      predefined:
      - Windows
      - Linux
      - macOS
      required: true
    - description: Process ID. Get the PID from the script-manifest command.
      name: pid
      required: true
    - description: The name of the endpoint.
      name: endpoint_name
    description: Terminates the process that matches the required parameter's process ID.
    name: fidelis-endpoint-kill-process
    outputs:
    - contextPath: FidelisEndpoint.Process.JobID
      description: Script job ID.
      type: String
    - contextPath: FidelisEndpoint.Process.ID
      description: Script ID.
      type: String
  - arguments:
    - description: Endpoint IP address.
      name: endpoint_ip
    - defaultValue: '300'
      description: Script time out (in seconds). The default is 300.
      name: time_out
    - auto: PREDEFINED
      description: System OS. Can be "Windows", "Linux", or "macOS".
      name: operating_system
      predefined:
      - Windows
      - Linux
      - macOS
      required: true
    - description: The path of the file to delete.
      name: file_path
      required: true
    - description: The name of the endpoint.
      name: endpoint_name
    description: Deletes a file at the specified path.
    name: fidelis-endpoint-delete-file
    outputs:
    - contextPath: FidelisEndpoint.Script.ID
      description: Script ID.
      type: String
    - contextPath: FidelisEndpoint.Script.JobID
      description: Script job ID.
      type: String
  - arguments:
    - description: The endpoint IP address to isolate.
      name: endpoint_ip
    - defaultValue: '300'
      description: Script timeout (in seconds). The default is 300.
      name: time_out
    - auto: PREDEFINED
      description: The system OS. Can be "Windows", "Linux", or "macOS".
      name: operating_system
      predefined:
      - Windows
      - Linux
      - macOS
      required: true
    - description: 'The server IP address that can communicate with the isolated endpoint. For example: 2.2.2.2.'
      name: allowed_server
      required: true
    - description: The name of the endpoint.
      name: endpoint_name
    description: Quarantines an endpoint. While isolated, the endpoint's network communication is restricted to only the allowed servers.
    name: fidelis-endpoint-isolate-network
    outputs:
    - contextPath: FidelisEndpoint.Isolation.ID
      description: Script ID.
      type: String
    - contextPath: FidelisEndpoint.Isolation.JobID
      description: Script job ID.
      type: String
  - arguments:
    - description: The isolated endpoint IP address.
      name: endpoint_ip
    - defaultValue: '300'
      description: Script timeout (in seconds). The default is 300.
      name: time_out
    - auto: PREDEFINED
      description: System OS. Can be "Windows", "Linux", or "macOS".
      name: operating_system
      predefined:
      - Windows
      - Linux
      - macOS
      required: true
    - description: The name of the endpoint.
      name: endpoint_name
    description: Removes the endpoint from isolation.
    name: fidelis-endpoint-remove-network-isolation
    outputs:
    - contextPath: FidelisEndpoint.Isolation.ID
      description: Script ID.
      type: String
    - contextPath: FidelisEndpoint.Isolation.JobID
      description: Script job ID.
      type: String
  - arguments:
    - description: 'The script execution job result ID. Get the ID from the following commands: script-execution, file-search, list-processes, kill-process-by-pid, delete-file, network-isolation, remove-network-isolation.'
      name: job_result_id
      required: true
    description: Gets the script execution status.
    name: fidelis-endpoint-script-job-status
    outputs:
    - contextPath: FidelisEndpoint.ScriptResult.JobName
      description: The job name.
      type: String
    - contextPath: FidelisEndpoint.ScriptResult.JobResultID
      description: Job result ID.
      type: String
    - contextPath: FidelisEndpoint.ScriptResult.Name
      description: Target name.
      type: String
    - contextPath: FidelisEndpoint.ScriptResult.Status
      description: Script execution status.
      type: String
  - arguments:
    - description: Script ID. Get the script ID from the list-scripts command.
      name: script_id
      required: true
    - defaultValue: '300'
      description: Script time out (in seconds). The default is 300.
      name: time_out
    - description: Endpoint IP address on which to run the script.
      name: endpoint_ip
    - description: The script to run. Get the answer from the script-manifest command.
      name: answer
      required: true
    - description: The name of the endpoint.
      name: endpoint_name
    description: Executes a script package from Fidelis endpoint packages.
    name: fidelis-endpoint-execute-script
    outputs:
    - contextPath: FidelisEndpoint.Script.ID
      description: Script ID.
      type: String
    - contextPath: FidelisEndpoint.Script.JobID
      description: Script job ID.
      type: String
  - arguments:
    - description: |-
        The start time of the event in the system in UTC format.
        Supported values: "2019-10-21T23:45:00" (date).
      name: start_time
    - description: |-
        The end time of the event in the system in UTC format.
        Supported values:"2019-10-21T23:45:00" (date).
      name: end_time
    - auto: PREDEFINED
      description: The logic of the query. Can be "and" or "or".
      name: logic
      predefined:
      - and
      - or
      required: true
    - description: The MD5 file hash to search for.
      name: file_hash
      required: true
    - defaultValue: '50'
      description: The maximum number of results to return. The default is 50.
      name: limit
    description: Queries a file by file hash.
    name: fidelis-endpoint-query-file
    outputs:
    - contextPath: FidelisEndpoint.Query.ProcessStartTime
      description: The process start time.
      type: Date
    - contextPath: FidelisEndpoint.Query.EndpointName
      description: Endpoint name.
      type: String
    - contextPath: FidelisEndpoint.Query.CertificateSubjectName
      description: Certificate subject name.
      type: String
    - contextPath: FidelisEndpoint.Query.Size
      description: File size.
      type: Number
    - contextPath: FidelisEndpoint.Query.FileExtension
      description: File extension.
      type: String
    - contextPath: FidelisEndpoint.Query.Path
      description: File path.
      type: String
    - contextPath: FidelisEndpoint.Query.CertificatePublisher
      description: Certificate publisher.
      type: String
    - contextPath: FidelisEndpoint.Query.ParentID
      description: Process parent ID.
      type: String
    - contextPath: FidelisEndpoint.Query.EventTime
      description: Event time.
      type: Date
    - contextPath: FidelisEndpoint.Query.SignedTime
      description: Signed time.
      type: Date
    - contextPath: FidelisEndpoint.Query.Name
      description: File name.
      type: String
    - contextPath: FidelisEndpoint.Query.TargetID
      description: Target ID.
      type: String
    - contextPath: FidelisEndpoint.Query.Hash
      description: File hash.
      type: String
    - contextPath: FidelisEndpoint.Query.StartTime
      description: Event start time.
      type: Date
    - contextPath: FidelisEndpoint.Query.HashSHA1
      description: File SHA1 hash.
      type: String
    - contextPath: FidelisEndpoint.Query.EventType
      description: Event type.
      type: Number
    - contextPath: FidelisEndpoint.Query.HashSHA256
      description: File SHA256 hash.
      type: String
    - contextPath: FidelisEndpoint.Query.ParentName
      description: Process parent name.
      type: String
    - contextPath: FidelisEndpoint.Query.FileType
      description: File type.
      type: Number
    - contextPath: FidelisEndpoint.Query.Signature
      description: File signature.
      type: Number
    - contextPath: FidelisEndpoint.Query.EventIndex
      description: Event index.
      type: Number
    - contextPath: FidelisEndpoint.Query.FileCategory
      description: File category.
      type: Number
    - contextPath: FidelisEndpoint.Query.CertificateIssuerName
      description: Certificate issuer name.
      type: String
    - contextPath: FidelisEndpoint.Query.FileVersion
      description: File version.
      type: String
    - contextPath: FidelisEndpoint.Query.IndexingTime
      description: Indexing time.
      type: Date
    - contextPath: FidelisEndpoint.Query.EntityType
      description: Entity type.
      type: Number
    - contextPath: File.Name
      description: The full file name (including file extension).
      type: String
    - contextPath: File.Size
      description: The size of the file in bytes.
      type: Number
    - contextPath: File.MD5
      description: The MD5 hash of the file.
      type: String
    - contextPath: File.Extension
      description: 'The file extension, for example: "txt".'
      type: String
    - contextPath: File.Type
      description: The file type, as determined by libmagic (same as displayed in file entries).
      type: Number
    - contextPath: File.Path
      description: The path where the file is located.
      type: String
    - contextPath: File.Hostname
      description: The name of the host where the file was found.
      type: String
    - contextPath: File.SHA1
      description: The SHA1 hash of the file.
      type: String
    - contextPath: File.SHA256
      description: The SHA256 hash of the file.
      type: String
    - contextPath: File.FileVersion
      description: The file version.
      type: String
  - arguments:
    - description: |-
        The start time of the event in the system in UTC format.
        Supported values: "2019-10-21T23:45:00" (date).
      name: start_time
    - description: |-
        The end time of the event in the system in UTC format.
        Supported values:"2019-10-21T23:45:00" (date).
      name: end_time
    - auto: PREDEFINED
      description: The logic of the query. Can be "and" or "or".
      name: logic
      predefined:
      - and
      - or
      required: true
    - description: The process name to query.
      name: process_name
      required: true
    - defaultValue: '50'
      description: The maximum number of results to return. The default is 50.
      name: limit
    description: Query process.
    name: fidelis-endpoint-query-process
    outputs:
    - contextPath: FidelisEndpoint.Query.ProcessStartTime
      description: Process start time.
      type: String
    - contextPath: FidelisEndpoint.Query.EndpointName
      description: Endpoint name.
      type: String
    - contextPath: FidelisEndpoint.Query.Path
      description: The path of the process.
      type: String
    - contextPath: FidelisEndpoint.Query.ParentID
      description: Process parent ID.
      type: String
    - contextPath: FidelisEndpoint.Query.EventTime
      description: Event time.
      type: Date
    - contextPath: FidelisEndpoint.Query.PID
      description: Process ID.
      type: String
    - contextPath: FidelisEndpoint.Query.Name
      description: Process name.
      type: String
    - contextPath: FidelisEndpoint.Query.User
      description: The user of the system.
      type: String
    - contextPath: FidelisEndpoint.Query.TargetID
      description: Process target ID.
      type: String
    - contextPath: FidelisEndpoint.Query.Hash
      description: File hash.
      type: String
    - contextPath: FidelisEndpoint.Query.StartTime
      description: Process start time.
      type: Date
    - contextPath: FidelisEndpoint.Query.EventType
      description: Event type.
      type: Number
    - contextPath: FidelisEndpoint.Query.ParentName
      description: Process parent name.
      type: String
    - contextPath: FidelisEndpoint.Query.IndexingTime
      description: Indexing time.
      type: Date
    - contextPath: FidelisEndpoint.Query.EntityType
      description: Entity type.
      type: Number
  - arguments:
    - description: |-
        The start time of the event in the system in UTC format.
        Supported values: "2019-10-21T23:45:00" (date).
      name: start_time
    - description: |-
        The end time of the event in the system in UTC format.
        Supported values:"2019-10-21T23:45:00" (date).
      name: end_time
    - auto: PREDEFINED
      description: The logic of the query. Can be "and" or "or".
      name: logic
      predefined:
      - and
      - or
      required: true
    - description: The remote IP address on which to query.
      name: remote_ip
      required: true
    - defaultValue: '50'
      description: The maximum number of results to return. The default is 50.
      name: limit
    description: Queries a connection by remote IP address.
    name: fidelis-endpoint-query-connection-by-remote-ip
    outputs:
    - contextPath: FidelisEndpoint.Query.ProcessStartTime
      description: Process start time.
      type: Date
    - contextPath: FidelisEndpoint.Query.EndpointName
      description: Endpoint name.
      type: String
    - contextPath: FidelisEndpoint.Query.ParentID
      description: Process parent ID.
      type: String
    - contextPath: FidelisEndpoint.Query.EventTime
      description: Event time.
      type: Date
    - contextPath: FidelisEndpoint.Query.RemotePort
      description: Remote port.
      type: Number
    - contextPath: FidelisEndpoint.Query.LocalPort
      description: Local port.
      type: Number
    - contextPath: FidelisEndpoint.Query.TargetID
      description: Target ID.
      type: String
    - contextPath: FidelisEndpoint.Query.RemoteIP
      description: Remote IP address.
      type: String
    - contextPath: FidelisEndpoint.Query.StartTime
      description: Event start time.
      type: Date
    - contextPath: FidelisEndpoint.Query.EndpointID
      description: Endpoint ID.
      type: String
    - contextPath: FidelisEndpoint.Query.NetworkDirection
      description: Network direction.
      type: Number
    - contextPath: FidelisEndpoint.Query.LastEventTime
      description: Last event time.
      type: Date
    - contextPath: FidelisEndpoint.Query.LocalIP
      description: Local IP address.
      type: String
    - contextPath: FidelisEndpoint.Query.EventType
      description: Event type.
      type: Number
    - contextPath: FidelisEndpoint.Query.ParentName
      description: Parent name.
      type: String
    - contextPath: FidelisEndpoint.Query.FirstEventTime
      description: First event time.
      type: Date
    - contextPath: FidelisEndpoint.Query.EventIndex
      description: Event Index.
      type: Number
    - contextPath: FidelisEndpoint.Query.Protocol
      description: Protocol.
      type: String
    - contextPath: FidelisEndpoint.Query.PPID
      description: Process parent ID.
      type: Number
    - contextPath: FidelisEndpoint.Query.EntityType
      description: Entity type.
      type: Number
    - contextPath: FidelisEndpoint.Query.ParentHashSHA1
      description: Parent SHA1 hash.
      type: String
  - arguments:
    - description: |-
        The start time of the event in the system in UTC format.
        Supported values: "2019-10-21T23:45:00" (date).
      name: start_time
    - description: |-
        The end time of the event in the system in UTC format.
        Supported values:"2019-10-21T23:45:00" (date).
      name: end_time
    - auto: PREDEFINED
      description: The logic of the query. Can be "and" or "or".
      name: logic
      predefined:
      - and
      - or
      required: true
    - description: URL or domain on which to query.
      name: url
      required: true
    - defaultValue: '50'
      description: The maximum number of results to return. The default is 50.
      name: limit
    description: Queries by DNS request.
    name: fidelis-endpoint-query-by-dns
    outputs:
    - contextPath: FidelisEndpoint.Query.ProcessStartTime
      description: Process start time.
      type: Date
    - contextPath: FidelisEndpoint.Query.EndpointName
      description: Endpoint name.
      type: String
    - contextPath: FidelisEndpoint.Query.ParentID
      description: Parent ID.
      type: String
    - contextPath: FidelisEndpoint.Query.EventTime
      description: Event time.
      type: Date
    - contextPath: FidelisEndpoint.Query.RemotePort
      description: Remote port.
      type: Number
    - contextPath: FidelisEndpoint.Query.DnsAnswer
      description: The DNS answer.
      type: String
    - contextPath: FidelisEndpoint.Query.LocalPort
      description: Local port.
      type: Number
    - contextPath: FidelisEndpoint.Query.TargetID
      description: The target ID.
      type: String
    - contextPath: FidelisEndpoint.Query.RemoteIP
      description: Remote IP address.
      type: String
    - contextPath: FidelisEndpoint.Query.DnsQuestion
      description: The DNS question.
      type: String
    - contextPath: FidelisEndpoint.Query.StartTime
      description: Event start time.
      type: Date
    - contextPath: FidelisEndpoint.Query.NetworkDirection
      description: Network direction.
      type: Number
    - contextPath: FidelisEndpoint.Query.LocalIP
      description: Local IP address.
      type: String
    - contextPath: FidelisEndpoint.Query.EventType
      description: Event type.
      type: Number
    - contextPath: FidelisEndpoint.Query.EventIndex
      description: Event index.
      type: Number
    - contextPath: FidelisEndpoint.Query.IndexingTime
      description: Indexing time.
      type: Date
    - contextPath: FidelisEndpoint.Query.EntityType
      description: Entity type.
      type: Number
  - arguments:
    - description: |-
        The start time of the event in the system in UTC format.
        Supported values: "2019-10-21T23:45:00" (date).
      name: start_time
    - description: |-
        The end time of the event in the system in UTC format.
        Supported values:"2019-10-21T23:45:00" (date).
      name: end_time
    - auto: PREDEFINED
      description: The logic of the query. Can be "and" or "or".
      name: logic
      predefined:
      - and
      - or
      required: true
    - description: The remote IP on which to query.
      name: remote_ip
      required: true
    - defaultValue: '50'
      description: The maximum number of results to return. The default is 50.
      name: limit
    description: Queries DNS by server IP address.
    name: fidelis-endpoint-query-dns-by-server-ip
    outputs:
    - contextPath: FidelisEndpoint.Query.ProcessStartTime
      description: Process start time.
      type: Date
    - contextPath: FidelisEndpoint.Query.EndpointName
      description: Endpoint name.
      type: String
    - contextPath: FidelisEndpoint.Query.ParentID
      description: Parent ID.
      type: String
    - contextPath: FidelisEndpoint.Query.EventTime
      description: Event time.
      type: Date
    - contextPath: FidelisEndpoint.Query.RemotePort
      description: Remote port.
      type: Number
    - contextPath: FidelisEndpoint.Query.DnsAnswer
      description: The DNS answer.
      type: String
    - contextPath: FidelisEndpoint.Query.LocalPort
      description: Local port.
      type: Number
    - contextPath: FidelisEndpoint.Query.TargetID
      description: The target ID.
      type: String
    - contextPath: FidelisEndpoint.Query.RemoteIP
      description: Remote IP address.
      type: String
    - contextPath: FidelisEndpoint.Query.DnsQuestion
      description: The DNS question.
      type: String
    - contextPath: FidelisEndpoint.Query.StartTime
      description: Event start time.
      type: Date
    - contextPath: FidelisEndpoint.Query.NetworkDirection
      description: Network direction.
      type: Number
    - contextPath: FidelisEndpoint.Query.LocalIP
      description: Local IP address.
      type: String
    - contextPath: FidelisEndpoint.Query.EventType
      description: Event type.
      type: Number
    - contextPath: FidelisEndpoint.Query.EventIndex
      description: Event index.
      type: Number
    - contextPath: FidelisEndpoint.Query.IndexingTime
      description: Indexing time.
      type: Date
    - contextPath: FidelisEndpoint.Query.EntityType
      description: Entity type.
      type: Number
  - arguments:
    - description: |-
        The start time of the event in the system in UTC format.
        Supported values: "2019-10-21T23:45:00" (date).
      name: start_time
    - description: |-
        The end time of the event in the system in UTC format.
        Supported values:"2019-10-21T23:45:00" (date).
      name: end_time
    - auto: PREDEFINED
      description: The logic of the query. Can be "and" or "or".
      name: logic
      predefined:
      - and
      - or
      required: true
    - description: The source IP address to query.
      name: source_ip
      required: true
    - description: The domain to query.
      name: domain
    - defaultValue: '50'
      description: The maximum number of results to return. The default is 50.
      name: limit
    description: Queries DNS by source IP address.
    name: fidelis-endpoint-query-dns-by-source-ip
    outputs:
    - contextPath: FidelisEndpoint.Query.ProcessStartTime
      description: Process start time.
      type: Date
    - contextPath: FidelisEndpoint.Query.EndpointName
      description: Endpoint name.
      type: String
    - contextPath: FidelisEndpoint.Query.ParentID
      description: Parent ID.
      type: String
    - contextPath: FidelisEndpoint.Query.EventTime
      description: Event time.
      type: Date
    - contextPath: FidelisEndpoint.Query.RemotePort
      description: Remote port.
      type: Number
    - contextPath: FidelisEndpoint.Query.DnsAnswer
      description: The DNS answer.
      type: String
    - contextPath: FidelisEndpoint.Query.LocalPort
      description: Local port.
      type: Number
    - contextPath: FidelisEndpoint.Query.TargetID
      description: The target ID.
      type: String
    - contextPath: FidelisEndpoint.Query.RemoteIP
      description: Remote IP address.
      type: String
    - contextPath: FidelisEndpoint.Query.DnsQuestion
      description: The DNS question.
      type: String
    - contextPath: FidelisEndpoint.Query.StartTime
      description: Event start time.
      type: Date
    - contextPath: FidelisEndpoint.Query.NetworkDirection
      description: Network direction.
      type: Number
    - contextPath: FidelisEndpoint.Query.LocalIP
      description: Local IP address.
      type: String
    - contextPath: FidelisEndpoint.Query.EventType
      description: Event type.
      type: Number
    - contextPath: FidelisEndpoint.Query.EventIndex
      description: Event index.
      type: Number
    - contextPath: FidelisEndpoint.Query.IndexingTime
      description: Indexing time.
      type: Date
    - contextPath: FidelisEndpoint.Query.EntityType
      description: Entity type.
      type: Number
  - arguments:
    - description: |-
        The start time of the event in the system in UTC format.
        Supported values: "2019-10-21T23:45:00" (date).
      name: start_time
    - description: |-
        The end time of the event in the system in UTC format.
        Supported values:"2019-10-21T23:45:00" (date).
      name: end_time
    - auto: PREDEFINED
      description: The logic of the query. Can be "and" or "or".
      name: logic
      predefined:
      - and
      - or
      required: true
    - auto: PREDEFINED
      description: Query entity type. Can be "antiMalware", "dns", "file", "network", "process", "registry", "remoteThread", "script", "usb", or "windowsevent".
      name: entity_type
      predefined:
      - antiMalware
      - dns
      - file
      - network
      - process
      - registry
      - remoteThread
      - script
      - usb
      - windowsevent
      required: true
    - description: 'Column to query. For example: hash, name, remoteIP, dnsQuestion, localIP.'
      name: column
      required: true
    - description: The value to query. Can be an IP address, file hash, file path, and so on.
      name: value
      required: true
    - description: 'The operator, which describes how the "value" relates to the "field" (for example: "=", "!=", ">", "<").'
      name: operator
      required: true
    - defaultValue: '50'
      description: The maximum number of results to return. The default is 50.
      name: limit
    - description: 'An additional filter to use in the query. For example: pid = 1234, pid > 1233.'
      name: additional_filter
    description: Queries events.
    name: fidelis-endpoint-query-events
    outputs:
    - contextPath: FidelisEndpoint.Query.ProcessStartTime
      description: Process start time.
      type: Date
    - contextPath: FidelisEndpoint.Query.EndpointName
      description: Endpoint name.
      type: String
    - contextPath: FidelisEndpoint.Query.Path
      description: File path.
      type: String
    - contextPath: FidelisEndpoint.Query.ParentID
      description: Parent ID.
      type: String
    - contextPath: FidelisEndpoint.Query.EventTime
      description: Event time.
      type: Date
    - contextPath: FidelisEndpoint.Query..RemotePort
      description: Remote port.
      type: Number
    - contextPath: FidelisEndpoint.Query.DnsAnswer
      description: DNS answer.
      type: String
    - contextPath: FidelisEndpoint.Query.PID
      description: Process ID.
      type: Number
    - contextPath: FidelisEndpoint.Query.Name
      description: Process name.
      type: String
    - contextPath: FidelisEndpoint.Query.User
      description: Endpoint user.
      type: String
    - contextPath: FidelisEndpoint.Query.LocalPort
      description: Local port.
      type: Number
    - contextPath: FidelisEndpoint.Query.TargetID
      description: Target ID.
      type: String
    - contextPath: FidelisEndpoint.Query.RemoteIP
      description: Remote IP address.
      type: String
    - contextPath: FidelisEndpoint.Query.Hash
      description: File hash.
      type: String
    - contextPath: FidelisEndpoint.Query.DnsQuestion
      description: DNS question.
      type: String
    - contextPath: FidelisEndpoint.Query.StartTime
      description: Start time of the event.
      type: Date
    - contextPath: FidelisEndpoint.Query.Entropy
      description: Entropy.
      type: Number
    - contextPath: FidelisEndpoint.Query.LocalIP
      description: Local IP address.
      type: String
    - contextPath: FidelisEndpoint.Query.EventType
      description: Event type.
      type: Number
    - contextPath: FidelisEndpoint.Query.ParentName
      description: Parent name.
      type: String
    - contextPath: FidelisEndpoint.Query.EventIndex
      description: Event index.
      type: Number
    - contextPath: FidelisEndpoint.Query.IndexingTime
      description: Indexing time.
      type: Date
    - contextPath: FidelisEndpoint.Query.EntityType
      description: Entity type.
      type: Number
  dockerimage: demisto/python3:3.10.9.42476
  isfetch: true
<<<<<<< HEAD
=======
  runonce: false
>>>>>>> 9ddafcfd
  script: '-'
  type: python
  subtype: python3
tests:
- no tests test is in non-cricle Fidelis Endpoint - Test
fromversion: 5.0.0<|MERGE_RESOLUTION|>--- conflicted
+++ resolved
@@ -1239,10 +1239,7 @@
       type: Number
   dockerimage: demisto/python3:3.10.9.42476
   isfetch: true
-<<<<<<< HEAD
-=======
   runonce: false
->>>>>>> 9ddafcfd
   script: '-'
   type: python
   subtype: python3
