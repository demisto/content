--- conflicted
+++ resolved
@@ -59,11 +59,7 @@
   type: 8
   section: Collect
   required: false
-<<<<<<< HEAD
-description: Query and update violations in Gamma
-=======
 description: Query and update violations in Gamma.
->>>>>>> 90cf3b88
 display: Gamma
 name: Gamma
 script:
@@ -74,17 +70,10 @@
       name: minimum_violation
       required: true
     - defaultValue: '10'
-<<<<<<< HEAD
-      description: 'Upper limit for retrieving violations (max: 100)'
-      name: limit
-      required: true
-    description: Get a list of violations
-=======
       description: 'Upper limit for retrieving violations (max: 100).'
       name: limit
       required: true
     description: Get a list of violations.
->>>>>>> 90cf3b88
     name: gamma-get-violation-list
     outputs:
     - contextPath: GammaViolation.violation_id
@@ -115,17 +104,10 @@
       description: Name of the application where the violation is found.
       type: String
   - arguments:
-<<<<<<< HEAD
-    - description: Violation ID to retrieve
-      name: violation
-      required: true
-    description: Get a specific violation
-=======
     - description: Violation ID to retrieve.
       name: violation
       required: true
     description: Get a specific violation.
->>>>>>> 90cf3b88
     name: gamma-get-violation
     outputs:
     - contextPath: GammaViolation.violation_id
@@ -156,19 +138,11 @@
       description: Name of the application where the violation is found.
       type: String
   - arguments:
-<<<<<<< HEAD
-    - description: Violation ID to update
-      name: violation
-      required: true
-    - auto: PREDEFINED
-      description: Status of the violation
-=======
     - description: Violation ID to update.
       name: violation
       required: true
     - auto: PREDEFINED
       description: Status of the violation.
->>>>>>> 90cf3b88
       name: status
       predefined:
       - OPEN
@@ -179,15 +153,9 @@
       defaultValue: None
       description: Any notes to add to a violation. It will overwrite existing notes.
       name: notes
-<<<<<<< HEAD
-    description: Update a specific violation
-    name: gamma-update-violation
-  dockerimage: demisto/python3:3.10.12.66339
-=======
     description: Update a specific violation.
     name: gamma-update-violation
   dockerimage: demisto/python3:3.10.13.84405
->>>>>>> 90cf3b88
   isfetch: true
   runonce: false
   script: '-'
