--- conflicted
+++ resolved
@@ -2,11 +2,7 @@
     "name": "CaseManagement-Generic",
     "description": "Case Management - Generic\n\nBuilt by the Cortex Customer Success Team to provide quick deployment of Case Management with XSOAR",
     "support": "community",
-<<<<<<< HEAD
-    "currentVersion": "1.4.6",
-=======
     "currentVersion": "1.4.7",
->>>>>>> 90cf3b88
     "author": "Cortex XSOAR Customer Success",
     "url": "",
     "email": "",
