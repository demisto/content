{
    "name": "CaseManagement-Generic",
    "description": "Case Management - Beta\n\nBuilt by the Cortex Customer Success Team to provide quick deployment of Case Management with XSOAR",
    "support": "community",
<<<<<<< HEAD
    "currentVersion": "1.3.2",
=======
    "currentVersion": "1.4.1",
>>>>>>> d3585c0f
    "author": "Cortex XSOAR Customer Success",
    "url": "",
    "email": "",
    "created": "2020-08-20T14:37:35Z",
    "categories": [
        "Case Management"
    ],
    "tags": [],
    "useCases": [
        "Case Management"
    ],
    "keywords": [
        "Case Management",
        "SIEM"
    ],
    "beta": true,
    "marketplaces": [
        "xsoar"
    ]
}<|MERGE_RESOLUTION|>--- conflicted
+++ resolved
@@ -2,11 +2,7 @@
     "name": "CaseManagement-Generic",
     "description": "Case Management - Beta\n\nBuilt by the Cortex Customer Success Team to provide quick deployment of Case Management with XSOAR",
     "support": "community",
-<<<<<<< HEAD
-    "currentVersion": "1.3.2",
-=======
     "currentVersion": "1.4.1",
->>>>>>> d3585c0f
     "author": "Cortex XSOAR Customer Success",
     "url": "",
     "email": "",
