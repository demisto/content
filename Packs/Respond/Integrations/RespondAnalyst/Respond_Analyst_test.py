--- conflicted
+++ resolved
@@ -483,7 +483,6 @@
     assert res == expected_result
 
 
-<<<<<<< HEAD
 def test_update_remote_system_command(mocker, requests_mock):
     from RespondAnalyst import update_remote_system_command, RestClient
     args = {
@@ -494,30 +493,16 @@
         "status": "status val",
         "delta": {"title": "title val", "responddescription": "description val"}
     }
-=======
-def test_get_escalations_no_new(requests_mock, mocker):
-    from RespondAnalyst import get_escalations_command, RestClient
-    escalation_query_response = {'data': {'newEscalations': []}}
-    requests_mock.post(
-        f'{BASE_URL}/graphql?tenantId=dev1',
-        json=escalation_query_response
-    )
-    args = {'tenant_id': 'Tenant 1', 'incident_id': '1'}
->>>>>>> df7b1daf
-    rest_client = RestClient(
-        base_url='https://localhost:6078',
-        auth=('un', 'pw'),
-        verify=False
-    )
-<<<<<<< HEAD
-    get_all_users_response = load_test_data('test_data/users.json')
-=======
->>>>>>> df7b1daf
+    rest_client = RestClient(
+        base_url='https://localhost:6078',
+        auth=('un', 'pw'),
+        verify=False
+    )
+    get_all_users_response = load_test_data('test_data/users.json')
     requests_mock.get(
         f'{BASE_URL}/session/tenantIdMapping',
         json={'dev1': 'Tenant 1', 'dev1_tenant2': 'Tenant 2'}
     )
-<<<<<<< HEAD
     requests_mock.get(
         f'{BASE_URL}/api/v0/users',
         json=get_all_users_response
@@ -544,9 +529,26 @@
         'feedback comments': 'the user assigned outcome of a closed incident',
         'title': 'incident title', 'feedback outcome': 'the outcome of the incident close'}}]
     assert res.extract_mapping() == expected
-=======
+
+
+def test_get_escalations_no_new(requests_mock, mocker):
+    from RespondAnalyst import get_escalations_command, RestClient
+    escalation_query_response = {'data': {'newEscalations': []}}
+    requests_mock.post(
+        f'{BASE_URL}/graphql?tenantId=dev1',
+        json=escalation_query_response
+    )
+    args = {'tenant_id': 'Tenant 1', 'incident_id': '1'}
+    rest_client = RestClient(
+        base_url='https://localhost:6078',
+        auth=('un', 'pw'),
+        verify=False
+    )
+    requests_mock.get(
+        f'{BASE_URL}/session/tenantIdMapping',
+        json={'dev1': 'Tenant 1', 'dev1_tenant2': 'Tenant 2'}
+    )
     escalations_spy = mocker.spy(rest_client, 'construct_and_send_new_escalations_query')
     res = get_escalations_command(rest_client, args)
     assert res == [{'Type': 1, 'Contents': 'No new escalations', 'ContentsFormat': 'text'}]
     assert escalations_spy.call_count == 1
->>>>>>> df7b1daf
