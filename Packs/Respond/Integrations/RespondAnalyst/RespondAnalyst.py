import demistomock as demisto
from CommonServerPython import *  # noqa: F401
import json
from datetime import datetime, timedelta
import dateparser

# Disable insecure warnings
requests.packages.urllib3.disable_warnings()

''' CONSTANTS/GLOBALS '''
TIME_FORMAT = "%Y-%m-%dT%H:%M:%S"
INTEGRATION_CONTEXT_BRAND = 'RespondSoftwareAnalyst'
BASE_URL = demisto.params().get('base_url')
USERNAME = demisto.params().get('username')
PASSWORD = demisto.params().get('password')
VERIFY_CERT = not demisto.params().get('insecure', False)


def convert_epoch_to_milli(timestamp):
    if timestamp is None:
        return None
    if 9 < len(str(timestamp)) < 13:
        timestamp = int(timestamp) * 1000
    return int(timestamp)


def convert_datetime_to_epoch(the_time=0):
    if the_time is None:
        return None
    try:
        if isinstance(the_time, datetime):
            return int(the_time.strftime('%s'))
    except Exception as err:
        demisto.error(err)
        return 0


def convert_datetime_to_epoch_millis(the_time=0):
    return convert_epoch_to_milli(convert_datetime_to_epoch(the_time=the_time))

def arg_to_timestamp(arg, arg_name: str, required: bool = False):
    if arg is None:
        if required is True:
            raise ValueError(f'Missing "{arg_name}"')
        return None

    if isinstance(arg, str) and arg.isdigit():
        # timestamp that str - we just convert it to int
        return int(arg)
    if isinstance(arg, str):
        # if the arg is string of date format 2019-10-23T00:00:00 or "3 days", etc
        date = dateparser.parse(arg, settings={'TIMEZONE': 'UTC'})
        if date is None:
            # if d is None it means dateparser failed to parse it
            raise ValueError(f'Invalid date: {arg_name}')

        return int(date.timestamp() * 1000)
    if isinstance(arg, (int, float)):
        return arg


# helper function gets incident ids from Respond into array format
def extract_id(incident_id_map):
    return int(incident_id_map.get('id'))


class RestClient(BaseClient):
    def get_tenant_mappings(self):
        # need to send one request to big-monolith service to get the external tenant id
        return self._http_request(
            method='GET',
            url_suffix='/session/tenantIdMapping',
            retries=3
        )

    def get_current_user(self):
        return self._http_request(
            method='GET',
            url_suffix='/session/activeUser',
            retries=3
        )

    def get_all_users(self):
        return self._http_request(
            method='GET',
            url_suffix='/api/v0/users',
            retries=3
        )

    # sadly the linting process will fail if the format below is not used. Hard to read
    def construct_and_send_full_incidents_query(self, tenant_id, incident_ids):
        query = {"query": "query { fullIncidents(ids: " + str(incident_ids) + ") { "
                                                                              "id "
                                                                              "dateCreated "
                                                                              "eventCount "
                                                                              "firstEventTime "
                                                                              "lastEventTime "
                                                                              "title "
                                                                              "attackStage "
                                                                              "assetClass "
                                                                              "probabilityBucket "
                                                                              "status "
                                                                              "priority "
                                                                              "internalSystems{ "
                                                                              "hostname "
                                                                              "} "
                                                                              "internalSystemsCount "
                                                                              "feedback { "
                                                                              "newStatus "
                                                                              "status "
                                                                              "newSelectedOptions{ "
                                                                              "id "
                                                                              "key "
                                                                              "value "
                                                                              "} "
                                                                              "timeGiven "
                                                                              "optionalText "
                                                                              "userId "
                                                                              "closedAt "
                                                                              "closedBy "
                                                                              "} "
                                                                              "userIds "
                                                                              "tags { "
                                                                              "label "
                                                                              "} "
                                                                              "} }"
                 }
        res = self._http_request(
            method='POST',
            url_suffix='/graphql?tenantId=' + tenant_id,
            retries=3,
            json_data=query
        )
        return res.get('data').get('fullIncidents')

    def construct_and_send_get_incident_ids_query(self, tenant_id, from_time_str):
        if from_time_str == '':
            query = {"query": "query { incidents( statusFilters: [ { incidentStatus: Open } { "
                              "incidentStatus: Closed } ] ){ id } }"}
        else:
            query = {"query": "query { incidents( createdAfter:\"" + from_time_str + "\" ){ id } }"}
        res = self._http_request(
            method='POST',
            url_suffix='/graphql?tenantId=' + tenant_id,
            retries=3,
            json_data=query
        )
        return res.get('data').get('incidents')

    def construct_and_send_close_incident_mutation(self, tenant_id, feedback_status,
                                                   feedback_selected_options,
                                                   feedback_optional_text, incident_id, user):
        if feedback_selected_options is None:
            feedback_selected_options = []

        # sadly the linting process will fail if the format below is not used. Hard to read
        data = {"query": "mutation closeIncident( "
                         "$incidentId: ID! "
                         "$user: User! "
                         "$feedbackStatus: FeedbackStatus! "
                         "$newFeedbackSelectedOptions: [FeedbackSelectionInput!] "
                         "$feedbackOptionalText: String ){ "
                         "closeIncident( "
                         "incidentId: $incidentId "
                         "user: $user "
                         "feedbackStatus: $feedbackStatus "
                         "newFeedbackSelectedOptions: $newFeedbackSelectedOptions "
                         "feedbackOptionalText: $feedbackOptionalText "
                         ") { "
                         "id "
                         "status "
                         "feedback { "
                         "userId "
                         "newStatus "
                         "timeGiven "
                         "newSelectedOptions{ "
                         "id "
                         "key "
                         "value "
                         "} "
                         "optionalText "
                         "} "
                         "} "
                         "}",
                "variables": {"incidentId": incident_id, "user": user,
                              "feedbackStatus": feedback_status,
                              "newFeedbackSelectedOptions": feedback_selected_options,
                              "feedbackOptionalText": feedback_optional_text}
                }
        res = self._http_request(
            method='POST',
            url_suffix='/graphql?tenantId=' + tenant_id,
            retries=3,
            json_data=data
        )
        return res.get('data').get('closeIncident')

    def construct_and_send_add_user_to_incident_mutation(self, tenant_id, user_id, incident_id):
        data = {"query": "mutation addUserToIncident($id: ID! $userId: String!) { "
                         "addUserToIncident(incidentId: $id userId: $userId) { "
                         "id "
                         "userIds "
                         "} "
                         "}",
                "variables": {"id": incident_id, "userId": user_id}
                }

        res = self._http_request(
            method='POST',
            url_suffix='/graphql?tenantId=' + tenant_id,
            retries=3,
            json_data=data
        )
        return res.get('data').get('addUserToIncident')

    def construct_and_send_remove_user_from_incident_mutation(self, tenant_id, user_id,
                                                              incident_id):
        data = {"query": "mutation removeUserFromIncident($id: ID! $userId: String!) { "
                         "removeUserFromIncident(incidentId: $id userId: $userId) { "
                         "id "
                         "userIds "
                         "} "
                         "}",
                "variables": {"id": incident_id, "userId": user_id}
                }

        res = self._http_request(
            method='POST',
            url_suffix='/graphql?tenantId=' + tenant_id,
            retries=3,
            json_data=data
        )
        return res.get('data').get('removeUserFromIncident')


def test_module(client):
    """
    Returning 'ok' indicates that the integration works like it is supposed to. Connection to the service is successful.

    Returns:
        'ok' if test passed, anything else will fail the test.
    """
    response = client.construct_and_send_get_incident_ids_query(
        convert_datetime_to_epoch_millis(datetime.now() - timedelta(hours=1)))
    id_list = list(map(extract_id, response))
    client.construct_and_send_full_incidents_query(id_list)
    return 'ok'


def fetch_incidents_for_tenant(rest_client, respond_tenant_id, external_tenant_id, from_time):
    # first time fetch is handled in query
    try:
        response = rest_client.construct_and_send_get_incident_ids_query(respond_tenant_id,
                                                                         from_time)
        id_list = list(map(extract_id, response))
        raw_incidents = rest_client.construct_and_send_full_incidents_query(respond_tenant_id,
                                                                            id_list)
    except Exception as err:
        # log error but continue getting incidents for other tenants
        demisto.error(
            'Exception thrown retrieving incidents for tenant ' + external_tenant_id + ': \n ' + str(
                err))
        return []
    return raw_incidents


def format_raw_incident(raw_incident, external_tenant_id, respond_tenant_id):
    # convert graphql response to standardized JSON output for an incident
    # only format feedback if exists
    if raw_incident.get('feedback') is not None:
        standardized_feedback = {
            'timeUpdated': raw_incident.get('feedback').get('timeGiven'),
            'userId': raw_incident.get('feedback').get('userId'),
            'outcome': raw_incident.get('feedback').get('newStatus'),
            'comments': raw_incident.get('feedback').get('optionalText'),
        }
    else:
        standardized_feedback = {}

    standardized_incident = {
        'incidentId': raw_incident.get('id'),
        'timeGenerated': timestamp_to_datestring(raw_incident.get('dateCreated'),
                                                 TIME_FORMAT + 'Z'),
        'eventCount': raw_incident.get('eventCount'),
        'firstEventTime': timestamp_to_datestring(raw_incident.get('firstEventTime'),
                                                  TIME_FORMAT + 'Z'),
        'lastEventTime': timestamp_to_datestring(raw_incident.get('lastEventTime'),
                                                 TIME_FORMAT + 'Z'),
        'URL': BASE_URL + '/secure/incidents/' + raw_incident.get(
            'id') + '?tenantId=' + respond_tenant_id,
        'closeURL': BASE_URL + '/secure/incidents/feedback/' + raw_incident.get(
            'id') + '?tenantId=' + respond_tenant_id,
        'title': raw_incident.get('title'),
        'status': raw_incident.get('status'),
        'severity': raw_incident.get('priority'),
        'probability': raw_incident.get('probabilityBucket'),
        'attackStage': raw_incident.get('attackStage'),
        'attackTactic': raw_incident.get('attackTactic'),
        'assetCriticality': raw_incident.get('assetClass'),
        'internalSystemsCount': raw_incident.get('internalSystemsCount'),
        'internalSystems': raw_incident.get('internalSystems'),
        'escalationReasons': raw_incident.get('tags'),  # todo only get the labels with a mapping
        'assignedUsers': raw_incident.get('userIds'),
        'feedback': standardized_feedback,
        'tenantIdRespond': respond_tenant_id,
        'tenantId': external_tenant_id
    }
    # add tenant ids and incident URLs to incidents (cannot get them with gql query)
    raw_incident['tenantId'] = external_tenant_id
    raw_incident['incidentURL'] = BASE_URL + '/secure/incidents/' + raw_incident[
        'id'] + '?tenantId=' + respond_tenant_id
    raw_incident['incidentCloseURL'] = BASE_URL + '/secure/incidents/feedback/' + raw_incident[
        'id'] + '?tenantId=' + respond_tenant_id

    occurred = standardized_incident.get('timeGenerated')
    new_incident = {
        'name': external_tenant_id + ': ' + raw_incident['id'],  # or maybe this should be title?
        'occurred': occurred,
        'rawJSON': json.dumps(standardized_incident)
    }
    return new_incident


def get_respond_tenant_from_mapping_with_external(tenant_mappings, external_tenant_id):
    """
    finds the respond tenant id that matches the external tenant id provided, if exists and accessible
    :param tenant_mappings: dictionary where (k,v) -> (respond_tenant_id,external_tenant_id)
    :param external_tenant_id:
    :return:
    """
    for curr_respond_tid, curr_external_tid in tenant_mappings.items():
        if external_tenant_id == curr_external_tid:
            return curr_respond_tid
    demisto.error(
        'no respond tenant matches external tenant: ' + external_tenant_id + 'or user does not have '
                                                                             'permission to access tenant')
    raise Exception(
        'no respond tenant matches external tenant: ' + external_tenant_id + 'or user does not have '
                                                                             'permission to access tenant')


def get_tenant_map_if_single_tenant(user_tenant_mappings):
    """
    returns respond tenant id and external tenant id if the user is single tenant, otherwise raises exception
    :param user_tenant_mappings: list of user mappings. expect length 1
    :return: respond_tenant_id, external_tenant_id
    """
    if len(user_tenant_mappings) > 1:
        demisto.error(
            'multi-tenant users must specify a tenant id in params, but no tenant id was found')
        raise Exception(
            'multi-tenant users must specify a tenant id in params, but no tenant id was found')
    if len(user_tenant_mappings) == 0:
        demisto.error('no tenants found for user')
        raise Exception('no tenants found for user')
    return list(user_tenant_mappings.items())[0]


def get_user_id_from_email(email, users):
    """
    given an email address and a list of Respond users, find the user id of the user with the provided email,
    and raise an exception if no user is found
    :param email: valid email for a user
    :param users: list of Respond Users
    :return: user id (string) of the user with email provided
    """
    # find the user id that matches the email provided in user_to_add field
    for user in users:
        if user.get('email') == email:
            return user.get('userId')

    raise Exception('no user found with email ' + email)


def remove_user_command(rest_client, args):
    external_tenant_id = args.get('tenant_id')
    incident_id = int(args['incident_id'])
    user_to_remove = args['username']
    user_tenant_mappings = rest_client.get_tenant_mappings()

    if external_tenant_id is None:
        respond_tenant_id, external_tenant_id = get_tenant_map_if_single_tenant(
            user_tenant_mappings)
    else:
        respond_tenant_id = get_respond_tenant_from_mapping_with_external(user_tenant_mappings,
                                                                          external_tenant_id)

    try:
        users = rest_client.get_all_users()
    except Exception as err:
        demisto.error('error adding user to incident: ' + str(err))
        raise Exception('error adding user to incident: ' + str(err))

    valid_user = False
    for user in users:
        if user.get('email') == user_to_remove:
            valid_user = True
            break

    if valid_user is False:
        demisto.error('no user found with email ' + user_to_remove)
        raise Exception('no user found with email ' + user_to_remove)

    try:
        res = rest_client.construct_and_send_remove_user_from_incident_mutation(respond_tenant_id,
                                                                                user_to_remove,
                                                                                incident_id)
        return 'user with email: ' + user_to_remove + ' removed from incident with id ' + res[
            'id'] + ' on tenant ' + str(external_tenant_id)
    except Exception as err:
        demisto.error('error removing user from incident: ' + str(err))
        raise Exception('error removing user from incident: ' + str(err))


def assign_user_command(rest_client, args):
    incident_id = int(args['incident_id'])
    user_to_add = args['username']
    external_tenant_id = args.get('tenant_id')
    user_tenant_mappings = rest_client.get_tenant_mappings()

    if external_tenant_id is None:
        respond_tenant_id, external_tenant_id = get_tenant_map_if_single_tenant(
            user_tenant_mappings)
    else:
        respond_tenant_id = get_respond_tenant_from_mapping_with_external(user_tenant_mappings,
                                                                          external_tenant_id)

    try:
        users = rest_client.get_all_users()
    except Exception as err:
        demisto.error('error adding user to incident: ' + str(err))
        raise Exception('error adding user to incident: ' + str(err))

    valid_user = False
    for user in users:
        if user.get('email') == user_to_add:
            valid_user = True
            break

    if valid_user is False:
        demisto.error('no user found with email ' + user_to_add)
        raise Exception('no user found with email ' + user_to_add)

    try:
        res = rest_client.construct_and_send_add_user_to_incident_mutation(respond_tenant_id,
                                                                           user_to_add,
                                                                           incident_id)
        return 'user with email: ' + user_to_add + ' added to incident with id ' + res.get('id') + \
               ' on tenant ' + str(external_tenant_id)
    except Exception as err:
        demisto.error('error adding user to incident: ' + str(err))
        raise Exception('error adding user to incident: ' + str(err))


def close_incident_command(rest_client, args):
    """
    :param rest_client: REST client
    :param args: parameters include: user_to_add:email, user_to_remove:email,
    feedback_status:string, feedback_selected_options:[{id, key, value}], feedback_optional_text:string
    :return: ??
    """
    respond_user = rest_client.get_current_user()
    user_tenant_mappings = rest_client.get_tenant_mappings()
    incident_id = int(args['incident_id'])
    external_tenant_id = args.get('tenant_id')

    if external_tenant_id is None:
        respond_tenant_id, external_tenant_id = get_tenant_map_if_single_tenant(
            user_tenant_mappings)
    else:
        respond_tenant_id = get_respond_tenant_from_mapping_with_external(user_tenant_mappings,
                                                                          external_tenant_id)

    feedback_status = args['incident_feedback']
    feedback_selected_options = args.get('feedback_selected_options')
    feedback_optional_text = args.get('incident_comments')
    try:
        incident = \
            rest_client.construct_and_send_full_incidents_query(respond_tenant_id, [incident_id])[0]
        if feedback_status is None:
            if incident.get('status') == 'Open':
                demisto.error('cannot close an incident without providing feedback status')
                raise Exception('cannot close an incident without providing feedback status')
            feedback_status = incident.get('feedback').get('newStatus')
        if incident.get('feedback') is not None:
            if feedback_selected_options is None:
                feedback_selected_options = incident.get('feedback').get('newSelectedOptions')
            if feedback_optional_text is None:
                feedback_optional_text = incident.get('feedback').get('optionalText')

        # get user info with rest client and construct user object
        respond_graphql_formatted_user = {
            'userId': respond_user['email'],
            'firstname': respond_user['firstname'],
            'lastname': respond_user['lastname']
        }
        res = rest_client.construct_and_send_close_incident_mutation(respond_tenant_id,
                                                                     feedback_status,
                                                                     feedback_selected_options,
                                                                     feedback_optional_text,
                                                                     incident_id,
                                                                     respond_graphql_formatted_user)
        return ('incident closed and/or feedback updated for incident with id ' + str(incident_id)
                + ' on tenant ' + external_tenant_id + ':\n' + str(res))
    except Exception as err:
        demisto.error('error closing incident and/or updating feedback: ' + str(err))
        raise Exception('error closing incident and/or updating feedback: ' + str(err))


def get_incident_command(rest_client, args):
    external_tenant_id = args.get('tenant_id')
    user_tenant_mappings = rest_client.get_tenant_mappings()

    if external_tenant_id is None:
        respond_tenant_id, external_tenant_id = get_tenant_map_if_single_tenant(
            user_tenant_mappings)
    else:
        respond_tenant_id = get_respond_tenant_from_mapping_with_external(user_tenant_mappings,
                                                                          external_tenant_id)

    incident_id = int(args['incident_id'])

    raw_incident = \
<<<<<<< HEAD
    rest_client.construct_and_send_full_incidents_query(respond_tenant_id, [incident_id])[0]
    return format_raw_incident(raw_incident, external_tenant_id, respond_tenant_id)


def get_remote_data_command(client, args):
    remote_args = GetRemoteDataArgs(args)
    incident_data = {}
    try:
        incident_data = get_incident_command(client, args)
        incident_data['id'] = incident_data.get('incidentId')
        demisto.debug(f"Respond incident {remote_args.remote_incident_id}\n"  
                      f"modified time: {int(incident_data.get('modification_time'))}\n"
                      f"update time:   {arg_to_timestamp(remote_args.last_update, 'last_update')}")

        # todo PaloAltoNetworks_XDR.py file is the only working example of v6 right now and they
        #  use a 'modification_time' field to determine whether or not an event should be updated
        #  we should change this to check against that field before trying to update. For now,
        #  assume every field needs to be updated

        #todo do we need to add feedback entries or are they already there as null
        #  for the case when an incident was closed in respond but initially was open

        return GetRemoteDataResponse(
            mirrored_object=incident_data,
            entries=None # for now, but this is where we would add close incident fields
        )

    except Exception as e:
        demisto.debug(f'Error in Respond incoming mirror for incident {remote_args.remote_incident_id} \n'
                      f'Error message: {str(e)}')
=======
        rest_client.construct_and_send_full_incidents_query(respond_tenant_id, [incident_id])[0]
    return format_raw_incident(raw_incident, external_tenant_id, respond_tenant_id)
>>>>>>> b92d03b3


def fetch_incidents(rest_client, last_run=dict()):
    """
    This function will execute each interval (default is 1 minute).

    Args:
        rest_client (Client): Demisto BaseClient
        last_run (dict): Information about the last successful execution of fetch incidents
        If last_run is None then fetch all open incidents

    Returns:
        next_run: This will be last_run in the next fetch-incidents
        incidents: Incidents that will be created in Demisto
    """
    if last_run is None:
        last_run = dict()

    # get tenant ids
    tenant_mappings = rest_client.get_tenant_mappings()

    if len(tenant_mappings) == 0:
        demisto.error('no tenants found for user')
        raise Exception('no tenants found for user')

    incidents = []
    next_run = last_run

    # get incidents for each tenant
    for respond_tenant_id, external_tenant_id in tenant_mappings.items():
        # Get the last fetch time for tenant, if exists, which will be used as the 'search from here onward' time
        if last_run.get(external_tenant_id):
            latest_time = last_run.get(external_tenant_id).get('time')
            # latest_time+1 (ms) to prevent duplicates
            from_time = datetime.utcfromtimestamp((int(latest_time) + 1) / 1000).strftime(
                '%Y-%m-%d %H:%M:%S.%f')
        else:
            latest_time = None
            from_time = ''
        # convert to utc datetime for incidents filter
        raw_incidents = fetch_incidents_for_tenant(rest_client, respond_tenant_id,
                                                   external_tenant_id, from_time)

        raw_incidents.sort(key=lambda x: x.get('dateCreated'))
        for raw_incident in raw_incidents:
            try:
                incidents.append(
                    format_raw_incident(raw_incident, external_tenant_id, respond_tenant_id))
                if latest_time is None or raw_incident['dateCreated'] > latest_time:
                    latest_time = raw_incident['dateCreated']
            except Exception as err:
                demisto.error(
                    'Exception thrown collecting specific incident for tenant: ' + external_tenant_id + str(
                        err) + '\n incident: ' + str(raw_incident))
                break
        # store
        if external_tenant_id in next_run:
            next_run[external_tenant_id]['time'] = latest_time
        else:
            next_run[external_tenant_id] = {'time': latest_time}

    return next_run, incidents


def main():
    """
    Executes an integration command
    """
    LOG('Command being called is ' + demisto.command())

    """
        PARSE AND VALIDATE INTEGRATION PARAMS
    """

    rest_client = RestClient(
        base_url=BASE_URL,
        verify=VERIFY_CERT,
        auth=(USERNAME, PASSWORD),
        proxy=True
    )

    try:
        if demisto.command() == 'test-module':
            # todo
            demisto.results('ok')

        elif demisto.command() == 'fetch-incidents':
            # get all tenant ids
            next_run, incidents = fetch_incidents(rest_client, demisto.getLastRun())
            demisto.setLastRun(next_run)
            demisto.incidents(incidents)

        elif demisto.command() == 'respond-close-incident':
            return_outputs(close_incident_command(rest_client, demisto.args()))

        elif demisto.command() == 'respond-assign-user':
            return_outputs(assign_user_command(rest_client, demisto.args()))

        elif demisto.command() == 'respond-remove-user':
            return_outputs(remove_user_command(rest_client, demisto.args()))

        elif demisto.command() == 'respond-get-incident':
            return_outputs(get_incident_command(rest_client, demisto.args()))

        elif demisto.command() == 'get-remote-data':
            return_results(get_remote_data_command(rest_client, demisto.args()))

    except Exception as err:
        if demisto.command() == 'fetch-incidents':
            LOG(str(err))
            raise
        demisto.error("Uncaught exception: " + str(err))
        return_error(str(err))


if __name__ in ('__main__', '__builtin__', 'builtins'):
    main()<|MERGE_RESOLUTION|>--- conflicted
+++ resolved
@@ -521,7 +521,6 @@
     incident_id = int(args['incident_id'])
 
     raw_incident = \
-<<<<<<< HEAD
     rest_client.construct_and_send_full_incidents_query(respond_tenant_id, [incident_id])[0]
     return format_raw_incident(raw_incident, external_tenant_id, respond_tenant_id)
 
@@ -552,10 +551,6 @@
     except Exception as e:
         demisto.debug(f'Error in Respond incoming mirror for incident {remote_args.remote_incident_id} \n'
                       f'Error message: {str(e)}')
-=======
-        rest_client.construct_and_send_full_incidents_query(respond_tenant_id, [incident_id])[0]
-    return format_raw_incident(raw_incident, external_tenant_id, respond_tenant_id)
->>>>>>> b92d03b3
 
 
 def fetch_incidents(rest_client, last_run=dict()):
