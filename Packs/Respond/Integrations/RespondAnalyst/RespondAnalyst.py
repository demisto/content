--- conflicted
+++ resolved
@@ -549,21 +549,8 @@
         raise Exception('error closing incident and/or updating feedback: ' + str(err))
 
 
-<<<<<<< HEAD
 def get_incident_command(rest_client, args):
     respond_tenant_id, external_tenant_id = get_tenant_ids(rest_client, args)
-=======
-def get_incident_command(rest_client, args, format=True):
-    external_tenant_id = args.get('tenant_id')
-    user_tenant_mappings = rest_client.get_tenant_mappings()
-
-    if external_tenant_id is None:
-        respond_tenant_id, external_tenant_id = get_tenant_map_if_single_tenant(
-            user_tenant_mappings)
-    else:
-        respond_tenant_id = get_respond_tenant_from_mapping_with_external(user_tenant_mappings,
-                                                                          external_tenant_id)
->>>>>>> ed05420f
 
     incident_id = int(args['incident_id'])
 
@@ -724,14 +711,12 @@
         elif demisto.command() == 'respond-get-incident':
             return_outputs(get_incident_command(rest_client, demisto.args()))
 
-<<<<<<< HEAD
         elif demisto.command() == 'update-remote-system':
             return_results(update_remote_system_command(rest_client, demisto.args()))
-=======
+
         elif demisto.command() == 'get-remote-data':
             demisto.debug('remote data called')
             return_results(get_remote_data_command(rest_client, demisto.args()))
->>>>>>> ed05420f
 
     except Exception as err:
         if demisto.command() == 'fetch-incidents':
