--- conflicted
+++ resolved
@@ -2,11 +2,7 @@
     "name": "Mandiant Automated Defense",
     "description": "Mandiant Automated Defense Pack",
     "support": "partner",
-<<<<<<< HEAD
-    "currentVersion": "1.0.6",
-=======
     "currentVersion": "1.0.7",
->>>>>>> 90cf3b88
     "author": "Mandiant",
     "url": "https://www.mandiant.com/support",
     "email": "customersupport@mandiant.com",
