--- conflicted
+++ resolved
@@ -1427,11 +1427,7 @@
 outputs: []
 tests:
 - No tests (auto formatted)
-<<<<<<< HEAD
-marketplaces: ["marketplacev2", "platform"]
-=======
 marketplaces: 
 - marketplacev2
 - platform
->>>>>>> d8be3e3a
 fromversion: 6.8.0