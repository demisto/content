--- conflicted
+++ resolved
@@ -541,11 +541,7 @@
   type: string
 tests:
 - No tests (auto formatted)
-<<<<<<< HEAD
-marketplaces: ["marketplacev2", "platform"]
-=======
 marketplaces: 
 - marketplacev2
 - platform
->>>>>>> d8be3e3a
 fromversion: 6.6.0