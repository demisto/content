id: Cloud IAM User Access Investigation
version: -1
contentitemexportablefields:
  contentitemfields: {}
name: Cloud IAM User Access Investigation
description: |-
  Investigate and respond to Cortex XSIAM alerts where a Cloud IAM user access key is used suspiciously to access the cloud environment.
  The following alerts are supported for AWS, Azure, and GCP environments.
  Penetration testing tool attempt
  Penetration testing tool activity
  Suspicious API call from a Tor exit node
starttaskid: "0"
tasks:
  "0":
    id: "0"
    taskid: 40b4c735-392d-4c86-8ab3-6d49441a813d
    type: start
    task:
      id: 40b4c735-392d-4c86-8ab3-6d49441a813d
      version: -1
      name: ""
      iscommand: false
      brand: ""
      description: ''
    nexttasks:
      '#none#':
      - "61"
    separatecontext: false
    continueonerrortype: ""
    view: |-
      {
        "position": {
          "x": 550,
          "y": -30
        }
      }
    note: false
    timertriggers: []
    ignoreworker: false
    skipunavailable: false
    quietmode: 0
    isoversize: false
    isautoswitchedtoquietmode: false
  "8":
    id: "8"
    taskid: c48a2862-f3e1-4dd3-89b7-8590f645298b
    type: title
    task:
      id: c48a2862-f3e1-4dd3-89b7-8590f645298b
      version: -1
      name: 'Remediation '
      type: title
      iscommand: false
      brand: ""
      description: ''
    nexttasks:
      '#none#':
      - "81"
      - "87"
    separatecontext: false
    continueonerrortype: ""
    view: |-
      {
        "position": {
          "x": 550,
          "y": 1790
        }
      }
    note: false
    timertriggers: []
    ignoreworker: false
    skipunavailable: false
    quietmode: 0
    isoversize: false
    isautoswitchedtoquietmode: false
  "19":
    id: "19"
    taskid: 1e498a1e-df55-4805-8fa9-973ba6554ac1
    type: title
    task:
      id: 1e498a1e-df55-4805-8fa9-973ba6554ac1
      version: -1
      name: Done
      type: title
      iscommand: false
      brand: ""
      description: ''
    separatecontext: false
    continueonerrortype: ""
    view: |-
      {
        "position": {
          "x": 550,
          "y": 2620
        }
      }
    note: false
    timertriggers: []
    ignoreworker: false
    skipunavailable: false
    quietmode: 0
    isoversize: false
    isautoswitchedtoquietmode: false
  "21":
    id: "21"
    taskid: 08cf3974-ddc8-4694-8a1a-e737b3e69973
    type: condition
    task:
      id: 08cf3974-ddc8-4694-8a1a-e737b3e69973
      version: -1
      name: Manual verdict decision
      description: Based on the collected data investigation, select the verdict of the alert.
      type: condition
      iscommand: false
      brand: ""
    nexttasks:
      False Positive:
      - "64"
      True positive:
      - "83"
    separatecontext: false
    continueonerrortype: ""
    view: |-
      {
        "position": {
          "x": 880,
          "y": 1080
        }
      }
    note: false
    timertriggers: []
    ignoreworker: false
    skipunavailable: false
    quietmode: 2
    isoversize: false
    isautoswitchedtoquietmode: false
  "22":
    id: "22"
    taskid: 043b96c8-7870-4754-823d-3a0658690cf2
    type: title
    task:
      id: 043b96c8-7870-4754-823d-3a0658690cf2
      version: -1
      name: False Positive
      type: title
      iscommand: false
      brand: ""
      description: ''
    separatecontext: false
    continueonerrortype: ""
    view: |-
      {
        "position": {
          "x": 1220,
          "y": 1425
        }
      }
    note: false
    timertriggers: []
    ignoreworker: false
    skipunavailable: false
    quietmode: 0
    isoversize: false
    isautoswitchedtoquietmode: false
  "50":
    id: "50"
    taskid: cee3b559-fdae-4404-863c-39f9dd375566
    type: title
    task:
      id: cee3b559-fdae-4404-863c-39f9dd375566
      version: -1
      name: Verdict
      type: title
      iscommand: false
      brand: ""
      description: ''
    nexttasks:
      '#none#':
      - "66"
    separatecontext: false
    continueonerrortype: ""
    view: |-
      {
        "position": {
          "x": 550,
          "y": 600
        }
      }
    note: false
    timertriggers: []
    ignoreworker: false
    skipunavailable: false
    quietmode: 0
    isoversize: false
    isautoswitchedtoquietmode: false
  "57":
    id: "57"
    taskid: 9bc32470-1e47-447a-8a0b-f41a4049394c
    type: condition
    task:
      id: 9bc32470-1e47-447a-8a0b-f41a4049394c
      version: -1
      name: Close the alert automatically after remediation?
      description: Close the alert and finish the investigation?
      type: condition
      iscommand: false
      brand: ""
    nexttasks:
      '#default#':
      - "65"
      "yes":
      - "58"
    separatecontext: false
    conditions:
    - label: "yes"
      condition:
      - - operator: isEqualString
          left:
            value:
              simple: inputs.ShouldCloseAutomatically
            iscontext: true
          right:
            value:
              simple: "True"
          ignorecase: true
    continueonerrortype: ""
    view: |-
      {
        "position": {
          "x": 550,
          "y": 2280
        }
      }
    note: false
    timertriggers: []
    ignoreworker: false
    skipunavailable: false
    quietmode: 0
    isoversize: false
    isautoswitchedtoquietmode: false
  "58":
    id: "58"
    taskid: 2c77b9cd-84ff-48cc-86cd-a3cb3f439314
    type: regular
    task:
      id: 2c77b9cd-84ff-48cc-86cd-a3cb3f439314
      version: -1
      name: Close the alert automatically
      description: commands.local.cmd.close.inv
      script: Builtin|||closeInvestigation
      type: regular
      iscommand: true
      brand: Builtin
    nexttasks:
      '#none#':
      - "19"
    scriptarguments:
      closeReason:
        simple: Resolved - True positive
    separatecontext: false
    continueonerrortype: ""
    view: |-
      {
        "position": {
          "x": 770,
          "y": 2450
        }
      }
    note: false
    timertriggers: []
    ignoreworker: false
    skipunavailable: false
    quietmode: 0
    isoversize: false
    isautoswitchedtoquietmode: false
  "61":
    id: "61"
    taskid: 8634ca8c-2535-4d70-857f-d5e77b87b09e
    type: regular
    task:
      id: 8634ca8c-2535-4d70-857f-d5e77b87b09e
      version: -1
      name: Fetch alert extra data
      description: Returns information about each alert ID.
      script: '|||core-get-cloud-original-alerts'
      type: regular
      iscommand: true
      brand: ""
    nexttasks:
      '#none#':
      - "68"
    scriptarguments:
      alert_ids:
        complex:
          root: alert
          accessor: id
      extend-context:
        simple: alertData=
    separatecontext: false
    continueonerrortype: ""
    view: |-
      {
        "position": {
          "x": 550,
          "y": 110
        }
      }
    note: false
    timertriggers: []
    ignoreworker: false
    skipunavailable: false
    quietmode: 0
    isoversize: false
    isautoswitchedtoquietmode: false
  "64":
    id: "64"
    taskid: 8eded0e7-c70b-40a6-8515-6a3215682533
    type: playbook
    task:
      id: 8eded0e7-c70b-40a6-8515-6a3215682533
      version: -1
      name: Handle False Positive Alerts
      description: |
        This playbook handles false positive alerts.
      playbookName: Handle False Positive Alerts
      type: playbook
      iscommand: false
      brand: ""
    nexttasks:
      '#none#':
      - "22"
    scriptarguments:
      ShouldCloseAutomatically:
        complex:
          root: inputs.ShouldCloseAutomatically
      alertName:
        complex:
          root: alert
          accessor: name
      sourceIP:
        complex:
          root: alert
          accessor: hostip
      username:
        complex:
          root: alert
          accessor: username
    separatecontext: true
    continueonerrortype: ""
    loop:
      iscommand: false
      exitCondition: ""
      wait: 1
      max: 100
    view: |-
      {
        "position": {
          "x": 1220,
          "y": 1250
        }
      }
    note: false
    timertriggers: []
    ignoreworker: false
    skipunavailable: false
    quietmode: 0
    isoversize: false
    isautoswitchedtoquietmode: false
  "65":
    id: "65"
    taskid: 62cfaa81-81fb-4166-8f73-e3e903c5e3c5
    type: regular
    task:
      id: 62cfaa81-81fb-4166-8f73-e3e903c5e3c5
      version: -1
      name: Close the alert manually
      description: Continue the investigation.
      type: regular
      iscommand: false
      brand: ""
    nexttasks:
      '#none#':
      - "19"
    separatecontext: false
    continueonerrortype: ""
    view: |-
      {
        "position": {
          "x": 320,
          "y": 2450
        }
      }
    note: false
    timertriggers: []
    ignoreworker: false
    skipunavailable: false
    quietmode: 0
    isoversize: false
    isautoswitchedtoquietmode: false
  "66":
    id: "66"
    taskid: cfb35229-4702-4fa4-8b8b-f9d86778c329
    type: condition
    task:
      id: cfb35229-4702-4fa4-8b8b-f9d86778c329
      version: -1
      name: Is activity malicious?
      description: Checks whether the alert is malicious based on either one of the following:<br>- Source IP address with a malicious DBot score.<br>- A Tor IP address.
      type: condition
      iscommand: false
      brand: ""
    nexttasks:
      '#default#':
      - "73"
      "yes":
      - "83"
    separatecontext: false
    conditions:
    - label: "yes"
      condition:
      - - operator: containsGeneral
          left:
            value:
              simple: alert.name
            iscontext: true
          right:
            value:
              simple: Suspicious API call from a Tor exit node
        - operator: isEqualNumber
          left:
            value:
              complex:
                root: DBotScore
                filters:
                - - operator: isEqualString
                    left:
                      value:
                        simple: DBotScore.Indicator
                      iscontext: true
                    right:
                      value:
                        simple: alert.hostip
                      iscontext: true
                    ignorecase: true
                accessor: Score
            iscontext: true
          right:
            value:
              simple: "3"
          ignorecase: true
    continueonerrortype: ""
    view: |-
      {
        "position": {
          "x": 550,
          "y": 750
        }
      }
    note: false
    timertriggers: []
    ignoreworker: false
    skipunavailable: false
    quietmode: 0
    isoversize: false
    isautoswitchedtoquietmode: false
  "68":
    id: "68"
    taskid: 3d769696-08fc-4298-880f-a47793a9a3f2
    type: title
    task:
      id: 3d769696-08fc-4298-880f-a47793a9a3f2
      version: -1
      name: Analysis
      type: title
      iscommand: false
      brand: ""
      description: ''
    nexttasks:
      '#none#':
      - "80"
      - "82"
    separatecontext: false
    continueonerrortype: ""
    view: |-
      {
        "position": {
          "x": 550,
          "y": 280
        }
      }
    note: false
    timertriggers: []
    ignoreworker: false
    skipunavailable: false
    quietmode: 0
    isoversize: false
    isautoswitchedtoquietmode: false
  "73":
    id: "73"
    taskid: 6e5634a7-7393-4cfa-8bb4-b2beca7a782e
    type: regular
    task:
      id: 6e5634a7-7393-4cfa-8bb4-b2beca7a782e
      version: -1
      name: Investigate collected data
      description: 'To determine if this is a true positive event, review the operations performed by the access key and the user in the recent time frame.<br>Search for the following items:<br>-Investigate the operation performed by the access key and examine the executed operations, by who it was executed, on which resource, and the operation status.<br>-Investigate operations performed by the user and examine the executed operations, by who it was executed, on which resource, and the operation status.<br>-Look at any persistence, for example - a new user creation or key, etc.<br>-Look at any lateral movement operations. For example, an operation can be = AsumeRole.<br>As an extra validation step, it is recommended to query the user and/or the user’s manager regarding the investigated suspicious activity.'
      type: regular
      iscommand: false
      brand: ""
    nexttasks:
      '#none#':
      - "21"
    separatecontext: false
    continueonerrortype: ""
    view: |-
      {
        "position": {
          "x": 880,
          "y": 920
        }
      }
    note: false
    timertriggers: []
    ignoreworker: false
    skipunavailable: false
    quietmode: 2
    isoversize: false
    isautoswitchedtoquietmode: false
  "80":
    id: "80"
    taskid: 3e6e0a3b-c353-46a8-895c-e46d5fcb4efe
    type: playbook
    task:
      id: 3e6e0a3b-c353-46a8-895c-e46d5fcb4efe
      version: -1
      name: Enrichment for Verdict
      description: This playbook checks prior alert closing reasons and performs enrichment and prevalence checks on different IOC types. It then returns the information needed to establish the alert's verdict.
      playbookName: Enrichment for Verdict
      type: playbook
      iscommand: false
      brand: ""
    nexttasks:
      '#none#':
      - "50"
    scriptarguments:
      CloseReason:
        simple: Resolved - False Positive,Resolved - Duplicate Incident,Resolved - Known Issue
      Domain:
        complex:
          root: alert
          accessor: domainname
      FileSHA256:
        complex:
          root: alert
          accessor: initiatorsha256
      IP:
        complex:
          root: alert
          accessor: hostip
      URL:
        complex:
          root: alert
          accessor: url
      User:
        complex:
          root: alert
          accessor: username
      query:
        simple: sourceBrand:"${alert.sourceBrand}" and name:"${alert.name}" and username:"${alert.username}" and hostip:"${alert.hostip}"
      threshold:
        simple: "2"
    separatecontext: true
    continueonerrortype: ""
    loop:
      iscommand: false
      exitCondition: ""
      wait: 1
      max: 100
    view: |-
      {
        "position": {
          "x": 760,
          "y": 430
        }
      }
    note: false
    timertriggers: []
    ignoreworker: false
    skipunavailable: false
    quietmode: 2
    isoversize: false
    isautoswitchedtoquietmode: false
  "81":
    id: "81"
    taskid: c74e0107-fdaa-4a6a-8d3b-f4ab5f4ddeff
    type: playbook
    task:
      id: c74e0107-fdaa-4a6a-8d3b-f4ab5f4ddeff
      version: -1
      name: Cloud Response - Generic
      description: |-
        This playbook provides response playbooks for:
        - AWS
        - Azure
        - GCP

        The response actions available are:
        - Terminate/Shut down/Power off an instance
        - Delete/Disable a user
        - Delete/Revoke/Disable credentials
        - Block indicators
      playbookName: Cloud Response - Generic
      type: playbook
      iscommand: false
      brand: ""
    nexttasks:
      '#none#':
      - "57"
    scriptarguments:
      AWS-accessKeyRemediationType:
        complex:
          root: inputs.AWS-accessKeyRemediationType
      AWS-resourceRemediationType:
        simple: Stop
      AWS-userRemediationType:
        complex:
          root: inputs.AWS-userRemediationType
      Azure-resourceRemediationType:
        simple: Poweroff
      Azure-userRemediationType:
        complex:
          root: inputs.Azure-userRemediationType
      GCP-accessKeyRemediationType:
        complex:
          root: inputs.GCP-accessKeyRemediationType
      GCP-resourceRemediationType:
        simple: Stop
      GCP-userRemediationType:
        complex:
          root: inputs.GCP-userRemediationType
      accessKeyId:
        simple: ${Core.OriginalAlert.event.identity_orig.accessKeyId}
      autoAccessKeyRemediation:
        complex:
          root: inputs.autoAccessKeyRemediation
      autoBlockIndicators:
        complex:
          root: inputs.autoBlockIndicators
      autoResourceRemediation:
        simple: "False"
      autoUserRemediation:
        complex:
          root: inputs.autoUserRemediation
      cloudProvider:
        complex:
          root: alert
          accessor: cloudprovider
      region:
        simple: ${alert.region}
      resourceGroup:
        complex:
          root: Core.OriginalAlert.event
          accessor: referenced_resource
          transformers:
          - operator: Cut
            args:
              delimiter:
                value:
                  simple: /
              fields:
                value:
                  simple: "5"
      resourceName:
        simple: ${Core.OriginalAlert.event.referenced_resource_name}
      resourceZone:
        simple: ${Core.OriginalAlert.event.zone}
      username:
        simple: ${alert.username}
    separatecontext: false
    continueonerrortype: ""
    loop:
      iscommand: false
      exitCondition: ""
      wait: 1
      max: 100
    view: |-
      {
        "position": {
          "x": 800,
          "y": 1930
        }
      }
    note: false
    timertriggers: []
    ignoreworker: false
    skipunavailable: false
    quietmode: 0
    isoversize: false
    isautoswitchedtoquietmode: false
  "82":
    id: "82"
    taskid: 47581c50-b254-476b-8458-b375454cd095
    type: playbook
    task:
      id: 47581c50-b254-476b-8458-b375454cd095
      version: -1
      name: Cloud IAM Enrichment - Generic
      description: This playbook is responsible for collecting and enriching data on Identity Access Management (IAM) in cloud environments (AWS, Azure, and GCP).
      playbookName: Cloud IAM Enrichment - Generic
      type: playbook
      iscommand: false
      brand: ""
    nexttasks:
      '#none#':
      - "50"
    scriptarguments:
      GCPProjectName:
        complex:
          root: alert
          accessor: cloudproject
      cloudIdentityType:
        complex:
          root: alert
          accessor: cloudidentitytype
      cloudProvider:
        complex:
          root: alert
          accessor: cloudprovider
      username:
        complex:
          root: alert
          accessor: username
    separatecontext: true
    continueonerrortype: ""
    loop:
      iscommand: false
      exitCondition: ""
      wait: 1
      max: 0
    view: |-
      {
        "position": {
          "x": 340,
          "y": 430
        }
      }
    note: false
    timertriggers: []
    ignoreworker: false
    skipunavailable: true
    quietmode: 2
    isoversize: false
    isautoswitchedtoquietmode: false
  "83":
    id: "83"
    taskid: 03fb2c84-97c4-4a5e-86d9-14eaffeb57bb
    type: regular
    task:
      id: 03fb2c84-97c4-4a5e-86d9-14eaffeb57bb
      version: -1
      name: Set Incident Severity to High
      description: commands.local.cmd.set.parent.incident.field
      script: Builtin|||setParentIncidentFields
      type: regular
      iscommand: true
      brand: Builtin
    nexttasks:
      '#none#':
      - "84"
    scriptarguments:
      manual_severity:
        simple: high
    separatecontext: false
    continueonerrortype: ""
    view: |-
      {
        "position": {
          "x": 550,
          "y": 1250
        }
      }
    note: false
    timertriggers: []
    ignoreworker: false
    skipunavailable: true
    quietmode: 2
    isoversize: false
    isautoswitchedtoquietmode: false
  "84":
    id: "84"
    taskid: 9741fe58-9cdb-4b1d-81c4-da1c0eed30d3
    type: condition
    task:
      id: 9741fe58-9cdb-4b1d-81c4-da1c0eed30d3
      version: -1
      name: Should open a ticket automatically in a ticketing system?
      description: Checks whether to open a ticket automatically in a ticketing system.
      type: condition
      iscommand: false
      brand: ""
    nexttasks:
      '#default#':
      - "8"
      "yes":
      - "85"
    separatecontext: false
    conditions:
    - label: "yes"
      condition:
      - - operator: isEqualString
          left:
            value:
              complex:
                root: inputs.ShouldOpenTicket
            iscontext: true
          right:
            value:
              simple: "True"
          ignorecase: true
    continueonerrortype: ""
    view: |-
      {
        "position": {
          "x": 550,
          "y": 1410
        }
      }
    note: false
    timertriggers: []
    ignoreworker: false
    skipunavailable: false
    quietmode: 0
    isoversize: false
    isautoswitchedtoquietmode: false
  "85":
    id: "85"
    taskid: a374d6fc-7d50-4b69-81d1-d26498ece1e3
    type: playbook
    task:
      id: a374d6fc-7d50-4b69-81d1-d26498ece1e3
      version: -1
      name: Ticket Management - Generic
      description: "`Ticket Management - Generic` allows you to open new tickets or
        update comments to the existing ticket in the following ticketing systems:\n-ServiceNow
        \n-Zendesk \nusing the following sub-playbooks:\n-`ServiceNow - Ticket Management`\n-`Zendesk
        - Ticket Management`\n"
      playbookName: Ticket Management - Generic
      type: playbook
      iscommand: false
      brand: ""
    nexttasks:
      '#none#':
      - "8"
    scriptarguments:
      CommentToAdd:
        complex:
          root: inputs.CommentToAdd
      ZendeskAssigne:
        complex:
          root: inputs.ZendeskAssigne
      ZendeskCollaborators:
        complex:
          root: inputs.ZendeskCollaborators
      ZendeskPriority:
        complex:
          root: inputs.ZendeskPriority
      ZendeskRequester:
        complex:
          root: inputs.ZendeskRequester
      ZendeskStatus:
        complex:
          root: inputs.ZendeskStatus
      ZendeskSubject:
        complex:
          root: inputs.ZendeskSubject
      ZendeskTags:
        complex:
          root: inputs.ZendeskTags
      ZendeskType:
        complex:
          root: inputs.ZendeskType
      addCommentPerEndpoint:
        complex:
          root: inputs.addCommentPerEndpoint
      description:
        complex:
          root: inputs.description
      serviceNowAssignmentGroup:
        complex:
          root: inputs.serviceNowAssignmentGroup
      serviceNowCategory:
        complex:
          root: inputs.serviceNowCategory
      serviceNowImpact:
        complex:
          root: inputs.serviceNowImpact
      serviceNowSeverity:
        complex:
          root: inputs.serviceNowSeverity
      serviceNowShortDescription:
        complex:
          root: inputs.serviceNowShortDescription
      serviceNowTicketType:
        complex:
          root: inputs.serviceNowTicketType
      serviceNowUrgency:
        complex:
          root: inputs.serviceNowUrgency
    separatecontext: true
    continueonerrortype: ""
    loop:
      iscommand: false
      exitCondition: ""
      wait: 1
      max: 100
    view: |-
      {
        "position": {
          "x": 290,
          "y": 1610
        }
      }
    note: false
    timertriggers: []
    ignoreworker: false
    skipunavailable: true
    quietmode: 0
    isoversize: false
    isautoswitchedtoquietmode: false
  "86":
    id: "86"
    taskid: 8aaeb2be-7a3c-43a4-8702-fe8d7c7cde2c
    type: playbook
    task:
      id: 8aaeb2be-7a3c-43a4-8702-fe8d7c7cde2c
      version: -1
      name: Cloud Credentials Rotation - Generic
      description: |-
        ## **Cloud Credentials Rotation - Generic**

        This comprehensive playbook combines the remediation steps from AWS, Azure, and GCP sub-playbooks into a single, cohesive guide. Regardless of which Cloud Service Provider (CSP) you're working with, this playbook will direct you to the relevant steps, ensuring swift and effective response.

        The primary objective is to offer an efficient way to address compromised credentials across different cloud platforms. By consolidating the key steps from AWS, Azure, and GCP, it minimizes the time spent searching for platform-specific procedures and accelerates the remediation process, ensuring the highest level of security for your cloud environments.

        ## **Integrations for Each Sub-Playbook**

        In order to seamlessly execute the actions mentioned in each sub-playbook, specific integrations are essential. These integrations facilitate the automated tasks and processes that the playbook carries out. Here are the required integrations for each sub-playbook:

        ### **AWS Sub-Playbook:**
        1. [**AWS - IAM**](https://xsoar.pan.dev/docs/reference/integrations/aws---iam): Used to manage AWS Identity and Access Management.
        2. [**AWS - EC2**](https://xsoar.pan.dev/docs/reference/integrations/aws---ec2): Essential for managing Amazon Elastic Compute Cloud (EC2) instances.

        ### **GCP Sub-Playbook:**
        1. [**Google Workspace Admin**](https://xsoar.pan.dev/docs/reference/integrations/g-suite-admin): Manages users, groups, and other entities within Google Workspace.
        2. [**GCP-IAM**](https://xsoar.pan.dev/docs/reference/integrations/gcp-iam): Ensures management and control of GCP's Identity and Access Management.

        ### **Azure Sub-Playbook:**
        1. [**Microsoft Graph Users**](https://xsoar.pan.dev/docs/reference/integrations/microsoft-graph-user): Manages users and related entities in Microsoft Graph.
        2. [**Microsoft Graph Applications**](https://xsoar.pan.dev/docs/reference/integrations/microsoft-graph-applications): Manages applications within Microsoft Graph.
      playbookName: Cloud Credentials Rotation - Generic
      type: playbook
      iscommand: false
      brand: ""
    nexttasks:
      '#none#':
      - "57"
    scriptarguments:
      AWS-accessKeyID:
        simple: ${Core.OriginalAlert.event.identity_orig.accessKeyId}
      AWS-instanceID:
        complex:
          root: alert.username
          filters:
          - - operator: containsGeneral
              left:
                value:
                  simple: alert.username
                iscontext: true
              right:
                value:
                  simple: i-
          transformers:
          - operator: Cut
            args:
              delimiter:
                value:
                  simple: /
              fields:
                value:
                  simple: "2"
      AWS-newInstanceProfileName:
        simple: ${inputs.AWS-newInstanceProfileName}
      AWS-newRoleName:
        simple: ${inputs.AWS-newRoleName}
      AWS-roleNameToRestrict:
        simple: ${inputs.AWS-roleNameToRestrict}
      AWS-userID:
        simple: ${alert.username}
      Azure-AppID:
        simple: ${Core.OriginalAlert.event.identity_orig.claims.appid}
      Azure-ObjectID:
        complex:
          root: Core.OriginalAlert.event.identity_orig
          accessor: claims
          transformers:
          - operator: Stringify
          - operator: RegexExtractAll
            args:
              error_if_no_match: {}
              ignore_case: {}
              multi_line: {}
              period_matches_newline: {}
              regex:
                value:
                  simple: http://schemas.microsoft.com/identity/claims/objectidentifier":"\w{8}\-\w{4}\-\w{4}\-\w{4}\-\w{12}
              unpack_matches: {}
          - operator: ExtractInbetween
            args:
              from:
                value:
                  simple: http://schemas.microsoft.com/identity/claims/objectidentifier":"
              to:
                value:
                  simple: '"'
      Azure-userID:
        simple: ${alert.username}
      GCP-SAEmail:
        simple: ${Core.OriginalAlert.event.identity_orig.principalEmail}
      GCP-cloudProject:
        simple: ${alert.cloudproject}
      GCP-userID:
        simple: ${alert.username}
      GCP-zone:
        simple: ${Core.OriginalAlert.event.zone}
      RemediationType:
        simple: ${inputs.credentialsRemediationType}
      cloudProvider:
        simple: ${alert.cloudprovider}
      identityType:
        simple: ${alert.cloudidentitytype}
      shouldCloneSA:
        simple: ${inputs.shouldCloneSA}
    separatecontext: true
    continueonerrortype: ""
    loop:
      iscommand: false
      exitCondition: ""
      wait: 1
      max: 100
    view: |-
      {
        "position": {
          "x": 290,
          "y": 2110
        }
      }
    note: false
    timertriggers: []
    ignoreworker: false
    skipunavailable: false
    quietmode: 0
    isoversize: false
    isautoswitchedtoquietmode: false
  "87":
    id: "87"
    taskid: 2b02d21a-eb90-431d-8f12-e22e2ef89007
    type: condition
    task:
      id: 2b02d21a-eb90-431d-8f12-e22e2ef89007
      version: -1
      name: Should rotate the credentials automatically?
      description: Whether to rotate the credentials automatically.
      type: condition
      iscommand: false
      brand: ""
    nexttasks:
      '#default#':
      - "57"
      "yes":
      - "86"
    separatecontext: false
    conditions:
    - label: "yes"
      condition:
      - - operator: isEqualString
          left:
            value:
              simple: inputs.autoAccessKeyRemediation
            iscontext: true
          right:
            value:
              simple: "true"
          ignorecase: true
        - operator: isEqualString
          left:
            value:
              simple: inputs.autoUserRemediation
            iscontext: true
          right:
            value:
              simple: "true"
          ignorecase: true
    continueonerrortype: ""
    view: |-
      {
        "position": {
          "x": 290,
          "y": 1930
        }
      }
    note: false
    timertriggers: []
    ignoreworker: false
    skipunavailable: false
    quietmode: 0
    isoversize: false
    isautoswitchedtoquietmode: false
view: |-
  {
    "linkLabelsPosition": {
      "21_64_False Positive": 0.54,
      "87_57_#default#": 0.76,
      "87_86_yes": 0.42
    },
    "paper": {
      "dimensions": {
        "height": 2715,
        "width": 1310,
        "x": 290,
        "y": -30
      }
    }
  }
inputs:
- key: ShouldCloseAutomatically
  value:
    simple: "False"
  required: false
  description: Whether to close alerts automatically as a false positive. (True/False).
  playbookInputQuery:
- key: autoAccessKeyRemediation
  value:
    simple: "False"
  required: false
  description: Whether to execute the user remediation flow automatically.
  playbookInputQuery:
- key: autoBlockIndicators
  value:
    simple: "True"
  required: false
  description: Whether to block the indicators automatically.
  playbookInputQuery:
- key: autoUserRemediation
  value:
    simple: "False"
  required: false
  description: Whether to execute the user remediation flow automatically.
  playbookInputQuery:
- key: AWS-accessKeyRemediationType
  value:
    simple: Disable
  required: false
  description: |-
    Choose the remediation type for the user's access key.

    AWS available types:
    Disable - for disabling the user's access key.
    Delete - for deleting the user's access key.
  playbookInputQuery:
- key: AWS-userRemediationType
  value:
    simple: Revoke
  required: false
  description: |-
    Choose the remediation type for the user involved.

    AWS available types:
    Delete - for deleting the user.
    Revoke - for revoking the user's credentials.
  playbookInputQuery:
- key: Azure-userRemediationType
  value:
    simple: Disable
  required: false
  description: |-
    Choose the remediation type for the user involved.

    Azure available types:
    Disable - for disabling the user.
    Delete - for deleting the user.
  playbookInputQuery:
- key: GCP-accessKeyRemediationType
  value:
    simple: Disable
  required: false
  description: |-
    Choose the remediation type for the user's access key.

    GCP available types:
    Disable - For disabling the user's access key.
    Delete - For deleting the user's access key.
  playbookInputQuery:
- key: GCP-userRemediationType
  value:
    simple: Disable
  required: false
  description: |-
    Choose the remediation type for the user involved.

    GCP available types:
    Delete - For deleting the user.
    Disable - For disabling the user.
  playbookInputQuery:
- key: ShouldOpenTicket
  value:
    simple: "False"
  required: false
  description: Whether to open a ticket automatically in a ticketing system. (True/False).
  playbookInputQuery:
- key: description
  value:
    simple: ${parentIncidentFields.description}. ${parentIncidentFields.xdr_url}
  required: false
<<<<<<< HEAD
  description: Whether to open a ticket automatically in a ticketing system. (True/False).
=======
  description: The ticket description.
  playbookInputQuery:
- key: CommentToAdd
  value:
    simple: '${alert.name}. Alert ID: ${alert.id}'
  required: false
  description: Comment for the ticket.
  playbookInputQuery:
- key: addCommentPerEndpoint
  value:
    simple: "True"
  required: false
  description: 'Whether to append a new comment to the ticket for each endpoint in the incident. Possible values: True/False.'
>>>>>>> d8d74931
  playbookInputQuery:
- key: serviceNowShortDescription
  value:
    simple: XSIAM Incident ID - ${parentIncidentFields.incident_id}
  required: false
  description: A short description of the ticket.
  playbookInputQuery:
- key: serviceNowImpact
  value: {}
  required: false
  description: The impact for the new ticket. Leave empty for ServiceNow default impact.
  playbookInputQuery:
- key: serviceNowUrgency
  value: {}
  required: false
  description: The urgency of the new ticket. Leave empty for ServiceNow default urgency.
  playbookInputQuery:
- key: serviceNowSeverity
  value: {}
  required: false
  description: The severity of the new ticket. Leave empty for ServiceNow default severity.
  playbookInputQuery:
- key: serviceNowTicketType
  value: {}
  required: false
  description: The ServiceNow ticket type. Options are "incident", "problem", "change_request", "sc_request", "sc_task", or "sc_req_item". Default is "incident".
  playbookInputQuery:
- key: serviceNowCategory
  value: {}
  required: false
  description: The category of the ServiceNow ticket.
  playbookInputQuery:
- key: serviceNowAssignmentGroup
  value: {}
  required: false
  description: The group to which to assign the new ticket.
  playbookInputQuery:
- key: ZendeskPriority
  value: {}
  required: false
  description: The urgency with which the ticket should be addressed. Allowed values are "urgent", "high", "normal", or "low".
  playbookInputQuery:
- key: ZendeskRequester
  value: {}
  required: false
  description: The user who requested this ticket.
  playbookInputQuery:
- key: ZendeskStatus
  value: {}
  required: false
  description: The state of the ticket. Allowed values are "new", "open", "pending", "hold", "solved", or "closed".
  playbookInputQuery:
- key: ZendeskSubject
  value:
    simple: XSIAM Incident ID - ${parentIncidentFields.incident_id}
  required: false
  description: The value of the subject field for this ticket.
  playbookInputQuery:
- key: ZendeskTags
  value: {}
  required: false
  description: The array of tags applied to this ticket.
  playbookInputQuery:
- key: ZendeskType
  value: {}
  required: false
  description: The type of this ticket. Allowed values are "problem", "incident", "question", or "task".
  playbookInputQuery:
- key: ZendeskAssigne
  value: {}
  required: false
  description: The agent currently assigned to the ticket.
  playbookInputQuery:
- key: ZendeskCollaborators
  value: {}
  required: false
  description: The users currently CC'ed on the ticket.
  playbookInputQuery:
<<<<<<< HEAD
- key: description
  value:
    simple: ${parentIncidentFields.description}. ${parentIncidentFields.xdr_url}
  required: false
  description: The ticket description.
  playbookInputQuery:
- key: addCommentPerEndpoint
  value:
    simple: "True"
  required: false
  description: 'Whether to append a new comment to the ticket for each endpoint in the incident. Possible values: True/False.'
  playbookInputQuery:
- key: CommentToAdd
  value:
    simple: '${alert.name}. Alert ID: ${alert.id}'
  required: false
  description: Comment for the ticket.
  playbookInputQuery:
- key: AWS-newInstanceProfileName
  value: {}
  required: false
  description: The new instance profile name to assign in the clone service account flow.
  playbookInputQuery:
- key: AWS-newRoleName
  value: {}
  required: false
  description: The new role name to assign in the clone service account flow.
  playbookInputQuery:
- key: AWS-roleNameToRestrict
  value: {}
  required: false
  description: If provided, the role will be attached with a deny policy without the compute instance analysis flow.
  playbookInputQuery:
- key: shouldCloneSA
  value:
    simple: "False"
  required: false
  description: |-
    Whether to clone the compromised SA before putting a deny policy to it.
    Supports: AWS.
    True/False
  playbookInputQuery:
- key: credentialsRemediationType
  value:
    simple: Reset
  required: false
  description: |-
    The response playbook provides the following remediation actions using AWS, MSGraph Users, GCP and GSuite Admin:

    Reset: By entering "Reset" in the input, the playbook will execute password reset.
    Supports: AWS, MSGraph Users, GCP and GSuite Admin.

    Revoke: By entering "Revoke" in the input, the GCP will revoke the access key, GSuite Admin will revoke the access token and the MSGraph Users will revoke the session.
    Supports: GCP, GSuite Admin and MSGraph Users.

    Deactivate - By entering "Deactivate" in the input, the playbook will execute access key deactivation.
    Supports: AWS.

    ALL: By entering "ALL" in the input, the playbook will execute the all remediation actions provided for each CSP.
  playbookInputQuery:
=======
inputSections:
- inputs:
  - ShouldCloseAutomatically
  name: Alert Management
  description: Alert management settings and data, including escalation processes, user engagements, and ticketing methods.
- inputs:
  - autoAccessKeyRemediation
  - autoBlockIndicators
  - autoUserRemediation
  name: Remediation
  description: Remediation settings and data, including containment, eradication, and recovery.
- inputs:
  - AWS-accessKeyRemediationType
  - AWS-userRemediationType
  name: AWS Remediation
  description: AWS Remediation settings and data, including containment, eradication, and recovery.
- inputs:
  - Azure-userRemediationType
  name: Azure Remediation
  description: Azure Remediation settings and data, including containment, eradication, and recovery.
- inputs:
  - GCP-accessKeyRemediationType
  - GCP-userRemediationType
  name: GCP Remediation
  description: GCP Remediation settings and data, including containment, eradication, and recovery.
- inputs:
  - ShouldOpenTicket
  - description
  - CommentToAdd
  - addCommentPerEndpoint
  - serviceNowShortDescription
  - serviceNowImpact
  - serviceNowUrgency
  - serviceNowSeverity
  - serviceNowTicketType
  - serviceNowCategory
  - serviceNowAssignmentGroup
  - ZendeskPriority
  - ZendeskRequester
  - ZendeskStatus
  - ZendeskSubject
  - ZendeskTags
  - ZendeskType
  - ZendeskAssigne
  - ZendeskCollaborators
  name: Ticket Management
  description: Ticket management settings and data.
outputSections:
- outputs: []
  name: General (Outputs group)
  description: Generic group for outputs
>>>>>>> d8d74931
outputs: []
tests:
- No tests (auto formatted)
marketplaces: ["marketplacev2"]
fromversion: 6.6.0<|MERGE_RESOLUTION|>--- conflicted
+++ resolved
@@ -1221,9 +1221,6 @@
   value:
     simple: ${parentIncidentFields.description}. ${parentIncidentFields.xdr_url}
   required: false
-<<<<<<< HEAD
-  description: Whether to open a ticket automatically in a ticketing system. (True/False).
-=======
   description: The ticket description.
   playbookInputQuery:
 - key: CommentToAdd
@@ -1237,7 +1234,6 @@
     simple: "True"
   required: false
   description: 'Whether to append a new comment to the ticket for each endpoint in the incident. Possible values: True/False.'
->>>>>>> d8d74931
   playbookInputQuery:
 - key: serviceNowShortDescription
   value:
@@ -1316,68 +1312,6 @@
   required: false
   description: The users currently CC'ed on the ticket.
   playbookInputQuery:
-<<<<<<< HEAD
-- key: description
-  value:
-    simple: ${parentIncidentFields.description}. ${parentIncidentFields.xdr_url}
-  required: false
-  description: The ticket description.
-  playbookInputQuery:
-- key: addCommentPerEndpoint
-  value:
-    simple: "True"
-  required: false
-  description: 'Whether to append a new comment to the ticket for each endpoint in the incident. Possible values: True/False.'
-  playbookInputQuery:
-- key: CommentToAdd
-  value:
-    simple: '${alert.name}. Alert ID: ${alert.id}'
-  required: false
-  description: Comment for the ticket.
-  playbookInputQuery:
-- key: AWS-newInstanceProfileName
-  value: {}
-  required: false
-  description: The new instance profile name to assign in the clone service account flow.
-  playbookInputQuery:
-- key: AWS-newRoleName
-  value: {}
-  required: false
-  description: The new role name to assign in the clone service account flow.
-  playbookInputQuery:
-- key: AWS-roleNameToRestrict
-  value: {}
-  required: false
-  description: If provided, the role will be attached with a deny policy without the compute instance analysis flow.
-  playbookInputQuery:
-- key: shouldCloneSA
-  value:
-    simple: "False"
-  required: false
-  description: |-
-    Whether to clone the compromised SA before putting a deny policy to it.
-    Supports: AWS.
-    True/False
-  playbookInputQuery:
-- key: credentialsRemediationType
-  value:
-    simple: Reset
-  required: false
-  description: |-
-    The response playbook provides the following remediation actions using AWS, MSGraph Users, GCP and GSuite Admin:
-
-    Reset: By entering "Reset" in the input, the playbook will execute password reset.
-    Supports: AWS, MSGraph Users, GCP and GSuite Admin.
-
-    Revoke: By entering "Revoke" in the input, the GCP will revoke the access key, GSuite Admin will revoke the access token and the MSGraph Users will revoke the session.
-    Supports: GCP, GSuite Admin and MSGraph Users.
-
-    Deactivate - By entering "Deactivate" in the input, the playbook will execute access key deactivation.
-    Supports: AWS.
-
-    ALL: By entering "ALL" in the input, the playbook will execute the all remediation actions provided for each CSP.
-  playbookInputQuery:
-=======
 inputSections:
 - inputs:
   - ShouldCloseAutomatically
@@ -1429,7 +1363,6 @@
 - outputs: []
   name: General (Outputs group)
   description: Generic group for outputs
->>>>>>> d8d74931
 outputs: []
 tests:
 - No tests (auto formatted)
