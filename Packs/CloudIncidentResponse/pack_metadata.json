{
    "name": "Cloud Incident Response",
    "description": "This content Pack helps you automate collection, investigation, and remediation of incidents related to cloud infrastructure activities in AWS, Azure, and GCP.",
    "support": "xsoar",
<<<<<<< HEAD
    "currentVersion": "1.0.29",
=======
    "currentVersion": "1.0.28",
>>>>>>> 3168e2c0
    "author": "Cortex XSOAR",
    "url": "https://www.paloaltonetworks.com/cortex",
    "email": "",
    "categories": [
        "Data Enrichment & Threat Intelligence",
        "Cloud Security"
    ],
    "tags": [
        "Incident Response",
        "Security"
    ],
    "useCases": [
        "Incident Response"
    ],
    "keywords": [
        "Cloud",
        "IR",
        "Incident Response",
        "Token Theft",
        "Credentials",
        "XDR",
        "XCloud",
        "Response"
    ],
    "marketplaces": [
        "marketplacev2",
        "xsoar",
        "platform"
    ],
    "supportedModules": [
        "X1",
        "X3",
        "X5",
        "ENT_PLUS",
        "agentix",
        "xsiam"
    ]
}<|MERGE_RESOLUTION|>--- conflicted
+++ resolved
@@ -2,11 +2,7 @@
     "name": "Cloud Incident Response",
     "description": "This content Pack helps you automate collection, investigation, and remediation of incidents related to cloud infrastructure activities in AWS, Azure, and GCP.",
     "support": "xsoar",
-<<<<<<< HEAD
     "currentVersion": "1.0.29",
-=======
-    "currentVersion": "1.0.28",
->>>>>>> 3168e2c0
     "author": "Cortex XSOAR",
     "url": "https://www.paloaltonetworks.com/cortex",
     "email": "",
