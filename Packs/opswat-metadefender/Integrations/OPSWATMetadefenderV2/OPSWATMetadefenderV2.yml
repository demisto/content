--- conflicted
+++ resolved
@@ -86,11 +86,7 @@
       default: true
       description: OPSWAT scan id.
     description: Get OPSWAT sanitization result (Requires CDR feature).
-<<<<<<< HEAD
-  dockerimage: demisto/python3:3.10.13.75921
-=======
   dockerimage: demisto/python3:3.10.13.84405
->>>>>>> 90cf3b88
   subtype: python3
 tests:
 - No tests - no instance
