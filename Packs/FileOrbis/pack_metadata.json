{
    "name": "FileOrbis",
    "description": "FileOrbis XSOAR integration.",
    "support": "partner",
<<<<<<< HEAD
    "currentVersion": "1.0.3",
=======
    "currentVersion": "1.0.4",
>>>>>>> 90cf3b88
    "author": "FileOrbis",
    "url": "https://www.fileorbis.com/",
    "email": "info@fileorbis.com",
    "categories": [
        "IT Services"
    ],
    "tags": [],
    "useCases": [],
    "keywords": [
        "Offboarding",
        "IT"
    ],
    "githubUser": [],
    "marketplaces": [
        "xsoar",
        "marketplacev2"
    ]
}<|MERGE_RESOLUTION|>--- conflicted
+++ resolved
@@ -2,11 +2,7 @@
     "name": "FileOrbis",
     "description": "FileOrbis XSOAR integration.",
     "support": "partner",
-<<<<<<< HEAD
-    "currentVersion": "1.0.3",
-=======
     "currentVersion": "1.0.4",
->>>>>>> 90cf3b88
     "author": "FileOrbis",
     "url": "https://www.fileorbis.com/",
     "email": "info@fileorbis.com",
