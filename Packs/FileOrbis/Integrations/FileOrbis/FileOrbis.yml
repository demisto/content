category: IT Services
commonfields:
  id: FileOrbis
  version: -1
configuration:
- additionalinfo: FileOrbis Url.
  display: Url
  name: url
  required: true
  type: 0
- additionalinfo: Client id from FileOrbis XSOAR settings.
  display: Client Id
  name: client_id
  required: true
  type: 0
- additionalinfo: Client secret from FileOrbis XSOAR settings.
  display: Client Secret
  name: client_secret
  required: true
  type: 4
- display: Trust any certificate (not secure)
  name: insecure
  type: 8
  required: false
- display: Use system proxy settings
  name: proxy
  type: 8
  required: false
description: Manage FileOrbis operations.
display: FileOrbis
name: FileOrbis
script:
  commands:
  - arguments:
    - description: Id of the user whose status is to be changed
      name: user_id
      required: true
    - auto: PREDEFINED
      description: New status of the user ( 0 = Passive, 1 = Active, 2 = Deleted )
      name: status
      predefined:
      - '0'
      - '1'
      - '2'
      required: true
    description: Changes user status
    name: fileorbis-change-user-status
    outputs:
    - contextPath: FileOrbis.UserStatus.UserID
      description: User Id to change its status.
      type: String
    - contextPath: FileOrbis.UserStatus.Success
      description: True if operation completed successfully
      type: Boolean
    - contextPath: FileOrbis.UserStatus.Status
      description: Result code of the operation
      type: Number
    - contextPath: FileOrbis.UserStatus.Message
      description: User friendly result message of the operation
      type: String
<<<<<<< HEAD
  dockerimage: demisto/python3:3.10.12.63474
=======
  dockerimage: demisto/python3:3.10.14.90585
>>>>>>> 90cf3b88
  runonce: false
  script: '-'
  subtype: python3
  type: python
tests:
- No tests (auto formatted)
fromversion: 6.0.0<|MERGE_RESOLUTION|>--- conflicted
+++ resolved
@@ -58,11 +58,7 @@
     - contextPath: FileOrbis.UserStatus.Message
       description: User friendly result message of the operation
       type: String
-<<<<<<< HEAD
-  dockerimage: demisto/python3:3.10.12.63474
-=======
   dockerimage: demisto/python3:3.10.14.90585
->>>>>>> 90cf3b88
   runonce: false
   script: '-'
   subtype: python3
