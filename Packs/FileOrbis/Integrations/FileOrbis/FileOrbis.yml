category: IT Services
commonfields:
  id: FileOrbis
  version: -1
configuration:
- additionalinfo: FileOrbis Url.
  display: Url
  name: url
  required: true
  type: 0
- additionalinfo: Client id from FileOrbis XSOAR settings.
  display: Client Id
  name: client_id
  required: true
  type: 0
- additionalinfo: Client secret from FileOrbis XSOAR settings.
  display: Client Secret
  name: client_secret
  required: true
  type: 4
- display: Trust any certificate (not secure)
  name: insecure
  type: 8
- display: Use system proxy settings
  name: proxy
  type: 8
description: Manage FileOrbis operations.
display: FileOrbis
name: FileOrbis
script:
  commands:
  - arguments:
    - description: Id of the user whose status is to be changed
      name: user_id
      required: true
    - auto: PREDEFINED
      description: New status of the user ( 0 = Passive, 1 = Active, 2 = Deleted )
      name: status
      predefined:
      - '0'
      - '1'
      - '2'
      required: true
    description: Changes user status
    name: fileorbis-change-user-status
    outputs:
    - contextPath: FileOrbis.UserStatus.UserID
      description: User Id to change its status.
      type: String
    - contextPath: FileOrbis.UserStatus.Success
      description: True if operation completed successfully
      type: Boolean
    - contextPath: FileOrbis.UserStatus.Status
      description: Result code of the operation
      type: Number
    - contextPath: FileOrbis.UserStatus.Message
      description: User friendly result message of the operation
      type: String
  dockerimage: demisto/python3:3.9.8.24399
<<<<<<< HEAD
=======
  runonce: false
>>>>>>> 9ddafcfd
  script: '-'
  subtype: python3
  type: python
tests:
- No tests (auto formatted)
fromversion: 6.0.0<|MERGE_RESOLUTION|>--- conflicted
+++ resolved
@@ -57,10 +57,7 @@
       description: User friendly result message of the operation
       type: String
   dockerimage: demisto/python3:3.9.8.24399
-<<<<<<< HEAD
-=======
   runonce: false
->>>>>>> 9ddafcfd
   script: '-'
   subtype: python3
   type: python
