category: IT Services
commonfields:
  id: FileOrbis
  version: -1
configuration:
- additionalinfo: FileOrbis Url.
  display: Url
  name: url
  required: true
  type: 0
- additionalinfo: Client id from FileOrbis XSOAR settings.
  display: Client Id
  name: client_id
  required: true
  type: 0
- additionalinfo: Client secret from FileOrbis XSOAR settings.
  display: Client Secret
  name: client_secret
  required: true
  type: 4
- display: Trust any certificate (not secure)
  name: insecure
  type: 8
- display: Use system proxy settings
  name: proxy
  type: 8
description: Manage FileOrbis operations.
display: FileOrbis
name: FileOrbis
script:
  commands:
  - arguments:
    - description: Id of the user whose status is to be changed
      name: user_id
      required: true
    - auto: PREDEFINED
      description: New status of the user ( 0 = Passive, 1 = Active, 2 = Deleted )
      name: status
      predefined:
      - '0'
      - '1'
      - '2'
      required: true
    description: Changes user status
    name: fileorbis-change-user-status
    outputs:
    - contextPath: FileOrbis.UserStatus.UserID
      description: User Id to change its status.
      type: String
    - contextPath: FileOrbis.UserStatus.Success
      description: True if operation completed successfully
      type: Boolean
    - contextPath: FileOrbis.UserStatus.Status
      description: Result code of the operation
      type: Number
    - contextPath: FileOrbis.UserStatus.Message
      description: User friendly result message of the operation
      type: String
<<<<<<< HEAD
  dockerimage: demisto/python3:3.9.8.24399
=======
  dockerimage: demisto/python3:3.10.12.63474
  feed: false
  isfetch: false
  longRunning: false
  longRunningPort: false
>>>>>>> ad185257
  runonce: false
  script: '-'
  subtype: python3
  type: python
tests:
- No tests (auto formatted)
fromversion: 6.0.0<|MERGE_RESOLUTION|>--- conflicted
+++ resolved
@@ -56,15 +56,11 @@
     - contextPath: FileOrbis.UserStatus.Message
       description: User friendly result message of the operation
       type: String
-<<<<<<< HEAD
-  dockerimage: demisto/python3:3.9.8.24399
-=======
   dockerimage: demisto/python3:3.10.12.63474
   feed: false
   isfetch: false
   longRunning: false
   longRunningPort: false
->>>>>>> ad185257
   runonce: false
   script: '-'
   subtype: python3
