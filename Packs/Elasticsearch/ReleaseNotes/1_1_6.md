--- conflicted
+++ resolved
@@ -1,9 +1,5 @@
 
 #### Integrations
 ##### Elasticsearch v2
-<<<<<<< HEAD
-- Fixed a problem with the new timeout parameter.
-- Updated the Docker image to: *demisto/elasticsearch:1.0.0.20431*.
-=======
-- Fixed an issue where the *Request time* integration parameter did not work properly.
->>>>>>> 181af791
+- Fixed an issue where the *Request timeout* integration parameter did not work properly.
+- Updated the Docker image to: *demisto/elasticsearch:1.0.0.20431*.