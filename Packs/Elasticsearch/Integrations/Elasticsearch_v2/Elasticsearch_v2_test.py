--- conflicted
+++ resolved
@@ -7,7 +7,6 @@
 import dateparser
 import demistomock as demisto
 import Elasticsearch_v2
-import json
 import pytest
 import requests
 
@@ -72,35 +71,6 @@
     "values": [["karl@test.io"]],
 }
 
-<<<<<<< HEAD
-ES_V8_RESPONSE = {
-    "took": 8,
-    "timed_out": False,
-    "_shards": {"total": 1, "successful": 1, "skipped": 0, "failed": 0},
-    "hits": {
-        "total": {"value": 9, "relation": "eq"},
-        "max_score": 0.8,
-        "hits": [
-            {
-                "_index": "customer",
-                "_type": "doc",
-                "_id": "888",
-                "_score": 0.8,
-                "_source": {"Date": "2024-08-27T18:00:00Z"},
-            },
-            {
-                "_index": "customer",
-                "_type": "doc",
-                "_id": "999",
-                "_score": 0.79,
-                "_source": {"Date": "2024-08-27T18:01:25.343212Z"},
-            },
-        ],
-    },
-}
-
-=======
->>>>>>> 8d6fd7c9
 MOCK_ES7_SEARCH_CONTEXT = str(
     {
         "Server": "",
@@ -466,18 +436,6 @@
     },
 ]
 
-PARAMS_V8 = {
-    "client_type": "Elasticsearch_v8",
-    "fetch_index": "customer",
-    "fetch_time_field": "Date",
-    "time_method": "Simple-Date",
-    "map_labels": True,
-    "credentials": {
-        "identifier": "mock",
-        "password": "demisto",
-    },
-}
-
 
 @pytest.mark.parametrize("params", MOCK_PARAMS)
 def test_context_creation_es7(params, mocker):
@@ -824,34 +782,22 @@
 
     Then
      - make sure that the index is being taken from the command arguments and not from integration parameters
-     - make sure that the size / page arguments are getting applied when using query_dsl
+     - make sure that the size / page arguments are getting called when using query_dsl
     """
     import Elasticsearch_v2
 
     Elasticsearch_v2.FETCH_INDEX = "index from parameter"
     index_from_arg = "index from arg"
-    mocker.patch.object(
-        demisto,
-        "args",
-        return_value={"index": index_from_arg, "query_dsl": '{"query": {"match": {"name": "test"}}}', "size": "5", "page": "0"},
-    )
+    mocker.patch.object(demisto, "args", return_value={"index": index_from_arg, "query_dsl": "test", "size": "5", "page": "0"})
     search_mock = mocker.patch.object(Elasticsearch_v2.Elasticsearch, "search", return_value=ES_V7_RESPONSE)
     mocker.patch.object(Elasticsearch_v2.Elasticsearch, "__init__", return_value=None)
     Elasticsearch_v2.search_command({})
-    assert search_mock.call_args.kwargs["index"] == [index_from_arg]
-    assert search_mock.call_args.kwargs["body"] == {"query": {"match": {"name": "test"}}, "size": 5, "from": 0}
-
-
-@pytest.mark.parametrize(
-    "raw_query_body",
-    [
-        ({"query": {"match": {"name": "test"}}, "size": 2, "from": 1}),
-        ({"query": {"match": {"name": "test"}}, "size": 2}),
-        ({"query": {"match": {"name": "test"}}, "from": 3}),
-        ({"query": {"match": {"name": "test"}}}),
-    ],
-)
-def test_execute_raw_query(mocker, raw_query_body):
+    assert search_mock.call_args.kwargs["index"] == index_from_arg
+    assert search_mock.call_args.kwargs["size"] == 5
+    assert search_mock.call_args.kwargs["from_"] == 0
+
+
+def test_execute_raw_query(mocker):
     """
     Given
       - index and elastic search objects
@@ -869,50 +815,7 @@
     mocker.patch.object(Elasticsearch_v2.Elasticsearch, "search", return_value=ES_V7_RESPONSE)
     mocker.patch.object(Elasticsearch_v2.Elasticsearch, "__init__", return_value=None)
     es = Elasticsearch_v2.elasticsearch_builder({})
-    assert Elasticsearch_v2.execute_raw_query(es, json.dumps(raw_query_body)) == ES_V7_RESPONSE
-
-
-@patch.dict("os.environ", {"DEMISTO_PARAMS": str(PARAMS_V8)})
-@pytest.mark.parametrize(
-    "raw_query_body",
-    [
-        ({"query": {"match": {"name": "test"}}, "size": 2, "from": 1}),
-        ({"query": {"match": {"name": "test"}}, "size": 2}),
-        ({"query": {"match": {"name": "test"}}, "from": 3}),
-        ({"query": {"match": {"name": "test"}}}),
-    ],
-)
-def test_execute_raw_query_v8(mocker, raw_query_body):
-    """
-    Given
-      - index and elastic search objects
-      - instance configured to v8
-
-    When
-    - executing execute_raw_query function with query_dsl body
-
-    Then
-     - make sure that no exception was raised from the function.
-     - make sure the response came back correctly.
-     - make sure the query body can be serialized an does not throw errors.
-    """
-    import Elasticsearch_v2
-    from elastic_transport import RequestsHttpNode
-
-    Elasticsearch_v2.RequestsHttpNode = RequestsHttpNode
-
-    class CustomExecute:
-        def to_dict():  # type: ignore
-            return ES_V8_RESPONSE
-
-    mocker.patch.object(Elasticsearch_v2, "ELASTIC_SEARCH_CLIENT", Elasticsearch_v2.ELASTICSEARCH_V8)
-    mocker.patch.object(Elasticsearch_v2.Elasticsearch, "search", return_value=ES_V7_RESPONSE)
-    mocker.patch.object(Elasticsearch_v2.Search, "execute", return_value=CustomExecute)
-    mocker.patch.object(Elasticsearch_v2.Elasticsearch, "__init__", return_value=None)
-    mocker.patch.object(RequestsHttpNode, "__init__", return_value=None)
-
-    es = Elasticsearch_v2.elasticsearch_builder({})
-    assert Elasticsearch_v2.execute_raw_query(es, json.dumps(raw_query_body)) == ES_V8_RESPONSE
+    assert Elasticsearch_v2.execute_raw_query(es, "dsadf") == ES_V7_RESPONSE
 
 
 @pytest.mark.parametrize(
