--- conflicted
+++ resolved
@@ -229,10 +229,7 @@
 > ### Indexed document
 >|ID|Index name|Version|Result|
 >|---|---|---|---|
-<<<<<<< HEAD
 >| 1234 | test-xsoar | 1 | created | 
-=======
->| 1234 | test-xsoar | 1 | created | 
 
 
 ### es-integration-health-check
@@ -248,5 +245,4 @@
 
 #### Context Output
 
-There is no context output for this command.
->>>>>>> 90cf3b88
+There is no context output for this command.