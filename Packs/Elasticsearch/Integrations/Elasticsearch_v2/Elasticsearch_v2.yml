category: Database
commonfields:
  id: Elasticsearch v2
  version: -1
configuration:
- display: Server URL
  name: url
  required: true
  type: 0
- additionalinfo: Provide Username + Passoword instead of API key + API ID
  display: Username for server login
  name: credentials
  required: false
  type: 9
- defaultvalue: 'false'
  display: Trust any certificate (not secure)
  name: insecure
  required: false
  type: 8
- display: Use system proxy settings
  name: proxy
  required: false
  type: 8
- display: Index from which to fetch incidents (CSV)
  name: fetch_index
  required: false
  type: 0
- display: Query by which to fetch incidents (Lucene syntax)
  name: fetch_query
  required: false
  type: 0
- display: Index time field (for sorting sort and limiting data)
  name: fetch_time_field
  required: false
  type: 0
- defaultvalue: Simple-Date
  display: Time field type
  name: time_method
  options:
  - Simple-Date
  - Timestamp-Seconds
  - Timestamp-Milliseconds
  required: false
  type: 15
- defaultvalue: 3 days
  display: First fetch timestamp (<number> <time unit>, e.g., 12 hours, 7 days)
  name: fetch_time
  required: false
  type: 0
- defaultvalue: '50'
  display: The maximum number of results to return per fetch. The default is 50.
  name: fetch_size
  required: false
  type: 0
- display: Incident type
  name: incidentType
  required: false
  type: 13
- display: Fetch incidents
  name: isFetch
  required: false
  type: 8
description: "Search for and analyze data in real time. \n Supports version 6 and later."
display: Elasticsearch v2
name: Elasticsearch v2
script:
  commands:
  - arguments:
    - default: false
      description: The index in which to perform a search.
      isArray: false
      name: index
      required: true
      secret: false
    - default: false
      description: The string to query (in Lucene syntax).
      isArray: false
      name: query
      predefined:
      - ''
      required: true
      secret: false
    - default: false
      description: A comma-separated list of document fields to fetch. If empty, the entire document is fetched.
      isArray: true
      name: fields
      required: false
      secret: false
    - auto: PREDEFINED
      default: false
      defaultValue: 'false'
      description: Calculates an explanation of a score for a query. Default is "false". For example, "value:1.6943597".
      isArray: false
      name: explain
      predefined:
      - 'true'
      - 'false'
      required: false
      secret: false
    - default: false
      defaultValue: '0'
      description: The page number from which to start a search. The default is "0".
      isArray: false
      name: page
      required: false
      secret: false
    - default: false
      defaultValue: '100'
      description: The number of documents displayed per page. Can be an integer between "1" and "10,000". The default is "100".
      isArray: false
      name: size
      required: false
      secret: false
    - default: false
      description: The field by which to sort the results table. The supported result types are boolean, numeric, date, and keyword fields. Keyword fields require the doc_values parameter to be set to "true" from the Elasticsearch server.
      isArray: false
      name: sort-field
      predefined:
      - ''
      required: false
      secret: false
    - auto: PREDEFINED
      default: false
      defaultValue: asc
      description: The order by which to sort the results table. The results tables can only be sorted if a sort-field is defined.
      isArray: false
      name: sort-order
      predefined:
      - asc
      - desc
      required: false
      secret: false
    deprecated: false
    description: Queries an index.
    execution: false
    name: es-search
    outputs:
    - contextPath: Elasticsearch.Search.Results._index
      description: The index to which the document belongs.
      type: String
    - contextPath: Elasticsearch.Search.Results._id
      description: The ID of the document.
      type: String
    - contextPath: Elasticsearch.Search.Results._type
      description: The mapping type of the document.
      type: String
    - contextPath: Elasticsearch.Search.max_score
      description: The maximum relevance score of a query.
      type: Number
    - contextPath: Elasticsearch.Search.Query
      description: The query performed in the search.
      type: String
    - contextPath: Elasticsearch.Search.total.value
      description: The number of search results.
      type: Number
    - contextPath: Elasticsearch.Search.Results._score
      description: The relevance score of the search result.
      type: Number
    - contextPath: Elasticsearch.Search.Index
      description: The index in which the search was performed.
      type: String
    - contextPath: Elasticsearch.Search.Server
      description: The server on which the search was performed.
      type: String
    - contextPath: Elasticsearch.Search.timed_out
      description: Whether the search stopped due to a time out.
      type: Boolean
    - contextPath: Elasticsearch.Search.took
      description: The time in milliseconds taken for the search to complete.
      type: Number
    - contextPath: Elasticsearch.Search.Page
      description: The page number from which the search started.
      type: Number
    - contextPath: Elasticsearch.Search.Size
      description: The maximum number of scores that a search can return.
      type: Number
  - arguments:
    - default: false
      description: The index in which to perform a search.
      isArray: false
      name: index
      required: true
      secret: false
    - default: false
      description: The string to query (in Lucene syntax).
      isArray: false
      name: query
      predefined:
      - ''
      required: true
      secret: false
    - default: false
      description: A comma-separated list of document fields to fetch. If empty, fetches the entire document.
      isArray: true
      name: fields
      required: false
      secret: false
    - auto: PREDEFINED
      default: false
      defaultValue: 'false'
      description: Calculates an explanation of a score for a query. Default is "false". For example, "value:1.6943597".
      isArray: false
      name: explain
      predefined:
      - 'true'
      - 'false'
      required: false
      secret: false
    - default: false
      defaultValue: '0'
      description: The page number from which to start a search. The default is "0".
      isArray: false
      name: page
      required: false
      secret: false
    - default: false
      defaultValue: '100'
      description: The number of documents displayed per page. Can be an integer between "1" and "10,000". The default is "100".
      isArray: false
      name: size
      required: false
      secret: false
    - default: false
      description: The field by which to sort the results table. The supported result types are boolean, numeric, date, and keyword fields. Keyword fields require the doc_values parameter to be set to "true" from the Elasticsearch server.
      isArray: false
      name: sort-field
      predefined:
      - ''
      required: false
      secret: false
    - auto: PREDEFINED
      default: false
      defaultValue: asc
      description: The order by which to sort the results table. The results tables can only be sorted if a sort-field is defined.
      isArray: false
      name: sort-order
      predefined:
      - asc
      - desc
      required: false
      secret: false
    deprecated: false
    description: Searches an index.
    execution: false
    name: search
    outputs:
    - contextPath: Elasticsearch.Search.Results._index
      description: The index to which the document belongs.
      type: String
    - contextPath: Elasticsearch.Search.Results._id
      description: The ID of the document.
      type: String
    - contextPath: Elasticsearch.Search.Results._type
      description: The mapping type of the document.
      type: String
    - contextPath: Elasticsearch.Search.max_score
      description: The maximum relevance score of a query.
      type: Number
    - contextPath: Elasticsearch.Search.Query
      description: The query performed in the search.
      type: String
    - contextPath: Elasticsearch.Search.total.value
      description: The number of search results.
      type: Number
    - contextPath: Elasticsearch.Search.Results._score
      description: The relevance score of the search result.
      type: Number
    - contextPath: Elasticsearch.Search.Index
      description: The index in which the search was performed.
      type: String
    - contextPath: Elasticsearch.Search.Server
      description: The server on which the search was performed.
      type: String
    - contextPath: Elasticsearch.Search.timed_out
      description: Whether the search stopped due to a time out.
      type: Boolean
    - contextPath: Elasticsearch.Search.took
      description: The time in milliseconds taken for the search to complete.
      type: Number
    - contextPath: Elasticsearch.Search.Page
      description: The page number from which the search started.
      type: Number
    - contextPath: Elasticsearch.Search.Size
      description: The maximum number of scores that a search can return.
      type: Number
<<<<<<< HEAD
  dockerimage: demisto/elasticsearch:1.0.0.11003
=======
  - deprecated: false
    execution: false
    name: get-mapping-fields
    description: Returns the schema of the index to fetch from. This commmand should be used for debugging purposes.
  dockerimage: demisto/elasticsearch:1.0.0.12410
>>>>>>> 835c80cc
  feed: false
  isfetch: true
  longRunning: false
  longRunningPort: false
  runonce: false
  script: '-'
  subtype: python3
  type: python
  ismappable: true
fromversion: 5.0.0<|MERGE_RESOLUTION|>--- conflicted
+++ resolved
@@ -283,15 +283,11 @@
     - contextPath: Elasticsearch.Search.Size
       description: The maximum number of scores that a search can return.
       type: Number
-<<<<<<< HEAD
-  dockerimage: demisto/elasticsearch:1.0.0.11003
-=======
   - deprecated: false
     execution: false
     name: get-mapping-fields
     description: Returns the schema of the index to fetch from. This commmand should be used for debugging purposes.
   dockerimage: demisto/elasticsearch:1.0.0.12410
->>>>>>> 835c80cc
   feed: false
   isfetch: true
   longRunning: false
