category: Database
sectionOrder:
- Connect
- Collect
commonfields:
  id: Elasticsearch v2
  version: -1
configuration:
- display: Server URL
  name: url
  required: true
  type: 0
  additionalinfo: The Elasticsearch server to which the integration connects. Ensure that the URL includes the correct Elasticsearch port. By default this is 9200.
  section: Connect
- additionalinfo: Provide Username + Passoword instead of API key + API ID
  display: Username for server login
  name: credentials
  required: false
  type: 9
  section: Connect
- display: Trust any certificate (not secure)
  name: insecure
  required: false
  type: 8
  section: Connect
  advanced: true
- display: Use system proxy settings
  name: proxy
  required: false
  type: 8
  section: Connect
  advanced: true
- defaultvalue: Elasticsearch
  additionalinfo: In some hosted ElasticSearch environments, the standard ElasticSearch client is not supported. If you encounter any related client issues, please consider using the OpenSearch client type.
  display: Client type
  name: client_type
  options:
  - Elasticsearch
  - OpenSearch
  required: false
  type: 15
  section: Connect
  advanced: true
- display: Index from which to fetch incidents (CSV)
  name: fetch_index
  required: false
  type: 0
  section: Collect
- display: Query String
  name: fetch_query
  required: false
  type: 0
  additionalinfo: The query will be used when fetching incidents. Index time field will be used as a filter in the query.
  section: Collect
  advanced: true
- display: Index time field (for sorting sort and limiting data)
  name: fetch_time_field
  required: false
  type: 0
  section: Collect
  advanced: true
- display: Raw Query
  name: raw_query
  required: false
  type: 12
  additionalinfo: Will override the 'Query String' Lucene syntax string. Results will not be filtered.
  hidden: false
  section: Collect
  advanced: true
- display: Time field type
  defaultvalue: 'Simple-Date'
  name: time_method
  required: false
  type: 15
  options:
  - Simple-Date
  - Timestamp-Seconds
  - Timestamp-Milliseconds
  section: Collect
  advanced: true
- defaultvalue: 'true'
  display: Map JSON fields into labels
  name: map_labels
  required: false
  type: 8
  section: Collect
  advanced: true
- defaultvalue: '3 days'
  display: First fetch timestamp (<number> <time unit>, e.g., 12 hours, 7 days)
  name: fetch_time
  required: false
  type: 0
  section: Collect
- defaultvalue: '50'
  display: The maximum number of results to return per fetch.
  name: fetch_size
  required: false
  type: 0
  section: Collect
- display: Request timeout (in seconds).
  name: timeout
  required: false
  type: 0
  defaultvalue: '60'
  section: Connect
  advanced: true
- display: Incident type
  name: incidentType
  required: false
  type: 13
  section: Connect
- display: Fetch incidents
  name: isFetch
  required: false
  type: 8
  section: Collect
description: "Search for and analyze data in real time. \n Supports version 6 and later."
display: Elasticsearch v2
name: Elasticsearch v2
script:
  commands:
  - arguments:
    - default: false
      description: The index in which to perform a search.
      isArray: false
      name: index
      required: true
      secret: false
    - default: false
      description: The string to query (in Lucene syntax).
      isArray: false
      name: query
      predefined:
      - ''
      required: false
      secret: false
    - default: false
      description: A comma-separated list of document fields to fetch. If empty, the entire document is fetched.
      isArray: true
      name: fields
      required: false
      secret: false
    - auto: PREDEFINED
      default: false
      defaultValue: 'false'
      description: Calculates an explanation of a score for a query. For example, "value:1.6943597".
      isArray: false
      name: explain
      predefined:
      - 'true'
      - 'false'
      required: false
      secret: false
    - default: false
      defaultValue: '0'
      description: The page number from which to start a search.
      isArray: false
      name: page
      required: false
      secret: false
    - default: false
      defaultValue: '100'
      description: The number of documents displayed per page. Can be an integer between "1" and "10,000".
      isArray: false
      name: size
      required: false
      secret: false
    - default: false
      description: The field by which to sort the results table. The supported result types are boolean, numeric, date, and keyword fields. Keyword fields require the doc_values parameter to be set to "true" from the Elasticsearch server.
      isArray: false
      name: sort-field
      predefined:
      - ''
      required: false
      secret: false
    - auto: PREDEFINED
      default: false
      defaultValue: asc
      description: The order by which to sort the results table. The results tables can only be sorted if a sort-field is defined.
      isArray: false
      name: sort-order
      predefined:
      - asc
      - desc
      required: false
      secret: false
    - default: false
      description: Will overwrite the ‘query' arguments.
      isArray: false
      name: query_dsl
      required: false
      secret: false
    - default: false
      description: The starting time of the time range.
      isArray: false
      name: timestamp_range_start
      required: false
      secret: false
    - default: false
      description: The ending time of the time range.
      isArray: false
      name: timestamp_range_end
      required: false
      secret: false
    - default: false
      description: Timestamp field name.
      defaultValue: "@timestamp"
      isArray: false
      name: timestamp_field
      required: false
      secret: false
    deprecated: false
    description: Queries an index.
    execution: false
    name: es-search
    outputs:
    - contextPath: Elasticsearch.Search.Results._index
      description: The index to which the document belongs.
      type: String
    - contextPath: Elasticsearch.Search.Results._id
      description: The ID of the document.
      type: String
    - contextPath: Elasticsearch.Search.Results._type
      description: The mapping type of the document.
      type: String
    - contextPath: Elasticsearch.Search.max_score
      description: The maximum relevance score of a query.
      type: Number
    - contextPath: Elasticsearch.Search.Query
      description: The query performed in the search.
      type: String
    - contextPath: Elasticsearch.Search.total.value
      description: The number of search results.
      type: Number
    - contextPath: Elasticsearch.Search.Results._score
      description: The relevance score of the search result.
      type: Number
    - contextPath: Elasticsearch.Search.Index
      description: The index in which the search was performed.
      type: String
    - contextPath: Elasticsearch.Search.Server
      description: The server on which the search was performed.
      type: String
    - contextPath: Elasticsearch.Search.timed_out
      description: Whether the search stopped due to a timeout.
      type: Boolean
    - contextPath: Elasticsearch.Search.took
      description: The time in milliseconds taken for the search to complete.
      type: Number
    - contextPath: Elasticsearch.Search.Page
      description: The page number from which the search started.
      type: Number
    - contextPath: Elasticsearch.Search.Size
      description: The maximum number of scores that a search can return.
      type: Number
  - arguments:
    - default: false
      description: The index in which to perform a search.
      isArray: false
      name: index
      required: true
      secret: false
    - default: false
      description: The string to query (in Lucene syntax).
      isArray: false
      name: query
      predefined:
      - ''
      required: false
      secret: false
    - default: false
      description: A comma-separated list of document fields to fetch. If empty, fetches the entire document.
      isArray: true
      name: fields
      required: false
      secret: false
    - auto: PREDEFINED
      default: false
      defaultValue: 'false'
      description: Calculates an explanation of a score for a query. For example, "value:1.6943597".
      isArray: false
      name: explain
      predefined:
      - 'true'
      - 'false'
      required: false
      secret: false
    - default: false
      defaultValue: '0'
      description: The page number from which to start a search.
      isArray: false
      name: page
      required: false
      secret: false
    - default: false
      defaultValue: '100'
      description: The number of documents displayed per page. Can be an integer between "1" and "10,000".
      isArray: false
      name: size
      required: false
      secret: false
    - default: false
      description: The field by which to sort the results table. The supported result types are boolean, numeric, date, and keyword fields. Keyword fields require the doc_values parameter to be set to "true" from the Elasticsearch server.
      isArray: false
      name: sort-field
      predefined:
      - ''
      required: false
      secret: false
    - auto: PREDEFINED
      default: false
      defaultValue: asc
      description: The order by which to sort the results table. The results tables can only be sorted if a sort-field is defined.
      isArray: false
      name: sort-order
      predefined:
      - asc
      - desc
      required: false
      secret: false
    - default: false
      description: Timestamp field name.
      defaultValue: "@timestamp"
      isArray: false
      name: timestamp_field
      required: false
      secret: false
    deprecated: false
    description: Searches an index.
    execution: false
    name: search
    outputs:
    - contextPath: Elasticsearch.Search.Results._index
      description: The index to which the document belongs.
      type: String
    - contextPath: Elasticsearch.Search.Results._id
      description: The ID of the document.
      type: String
    - contextPath: Elasticsearch.Search.Results._type
      description: The mapping type of the document.
      type: String
    - contextPath: Elasticsearch.Search.max_score
      description: The maximum relevance score of a query.
      type: Number
    - contextPath: Elasticsearch.Search.Query
      description: The query performed in the search.
      type: String
    - contextPath: Elasticsearch.Search.total.value
      description: The number of search results.
      type: Number
    - contextPath: Elasticsearch.Search.Results._score
      description: The relevance score of the search result.
      type: Number
    - contextPath: Elasticsearch.Search.Index
      description: The index in which the search was performed.
      type: String
    - contextPath: Elasticsearch.Search.Server
      description: The server on which the search was performed.
      type: String
    - contextPath: Elasticsearch.Search.timed_out
      description: Whether the search stopped due to a time out.
      type: Boolean
    - contextPath: Elasticsearch.Search.took
      description: The time in milliseconds taken for the search to complete.
      type: Number
    - contextPath: Elasticsearch.Search.Page
      description: The page number from which the search started.
      type: Number
    - contextPath: Elasticsearch.Search.Size
      description: The maximum number of scores that a search can return.
      type: Number
  - deprecated: false
    execution: false
    name: get-mapping-fields
    description: Returns the schema of the index to fetch from. This commmand should be used for debugging purposes.
  - deprecated: false
    description: Search using EQL query
    execution: false
    name: es-eql-search
    arguments:
    - default: false
      description: The index in which to perform a search.
      isArray: false
      name: index
      required: true
      secret: false
    - default: false
      description: The string to query (in Lucene syntax).
      isArray: false
      name: query
      required: true
      secret: false
    - default: false
      description: A comma-separated list of document fields to fetch. If empty, fetches the entire document.
      isArray: true
      name: fields
      required: false
      secret: false
    - default: false
      description: If two or more events share the same timestamp, Elasticsearch uses a tiebreaker field value to sort the events in ascending order.
      isArray: false
      name: sort-tiebreaker
      required: false
      secret: false
    - default: false
      description: Filter using query DSL.
      isArray: false
      name: filter
      required: false
      secret: false
    - default: false
      defaultValue: event.category
      description: The event category field.
      isArray: false
      name: event_category_field
      required: false
      secret: false
    - default: false
      defaultValue: '100'
      description: The number of documents displayed per page. Can be an integer between "1" and "10,000".
      isArray: false
      name: size
      required: false
      secret: false
    - default: false
      description: The starting time of the time range.
      isArray: false
      name: timestamp_range_start
      required: false
      secret: false
    - default: false
      description: The ending time of the time range.
      isArray: false
      name: timestamp_range_end
      required: false
      secret: false
    - default: false
      description: Timestamp field name.
      defaultValue: "@timestamp"
      isArray: false
      name: timestamp_field
      required: false
      secret: false
    outputs:
    - contextPath: Elasticsearch.Search.Results._index
      description: The index to which the document belongs.
      type: String
    - contextPath: Elasticsearch.Search.Results._id
      description: The ID of the document.
      type: String
    - contextPath: Elasticsearch.Search.Results._type
      description: The mapping type of the document.
      type: String
    - contextPath: Elasticsearch.Search.max_score
      description: The maximum relevance score of a query.
      type: Number
    - contextPath: Elasticsearch.Search.Query
      description: The query performed in the search.
      type: String
    - contextPath: Elasticsearch.Search.total.value
      description: The number of search results.
      type: Number
    - contextPath: Elasticsearch.Search.Results._score
      description: The relevance score of the search result.
      type: Number
    - contextPath: Elasticsearch.Search.Index
      description: The index in which the search was performed.
      type: String
    - contextPath: Elasticsearch.Search.Server
      description: The server on which the search was performed.
      type: String
    - contextPath: Elasticsearch.Search.timed_out
      description: Whether the search stopped due to a timeout.
      type: Boolean
    - contextPath: Elasticsearch.Search.took
      description: The time in milliseconds taken for the search to complete.
      type: Number
    - contextPath: Elasticsearch.Search.Page
      description: The page number from which the search started.
      type: Number
    - contextPath: Elasticsearch.Search.Size
      description: The maximum number of scores that a search can return.
      type: Number
<<<<<<< HEAD
  dockerimage: demisto/py3-tools:1.0.0.43697
=======
  dockerimage: demisto/py3-tools:1.0.0.44868
>>>>>>> ec1f5e29
  feed: false
  isfetch: true
  longRunning: false
  longRunningPort: false
  runonce: false
  script: '-'
  subtype: python3
  type: python
  ismappable: true
fromversion: 5.0.0
defaultmapperin: Elasticsearch - Incoming Mapper
tests:
- No tests (auto formatted)<|MERGE_RESOLUTION|>--- conflicted
+++ resolved
@@ -481,11 +481,7 @@
     - contextPath: Elasticsearch.Search.Size
       description: The maximum number of scores that a search can return.
       type: Number
-<<<<<<< HEAD
-  dockerimage: demisto/py3-tools:1.0.0.43697
-=======
   dockerimage: demisto/py3-tools:1.0.0.44868
->>>>>>> ec1f5e29
   feed: false
   isfetch: true
   longRunning: false
