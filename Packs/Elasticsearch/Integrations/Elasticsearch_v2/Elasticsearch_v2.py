import demistomock as demisto  # noqa: F401
from CommonServerPython import *  # noqa: F401
import re

from CommonServerUserPython import *

'''IMPORTS'''
from datetime import datetime
import json
import requests
import warnings
from dateutil.parser import parse
import urllib3

# Disable insecure warnings
urllib3.disable_warnings()
warnings.filterwarnings(action="ignore", message='.*using SSL with verify_certs=False is insecure.')

ELASTIC_SEARCH_CLIENT = demisto.params().get('client_type')
if ELASTIC_SEARCH_CLIENT == 'OpenSearch':
    from opensearchpy import OpenSearch as Elasticsearch, RequestsHttpConnection, NotFoundError
    from opensearch_dsl import Search
    from opensearch_dsl.query import QueryString
else:
    from elasticsearch import Elasticsearch, RequestsHttpConnection, NotFoundError
    from elasticsearch_dsl import Search
    from elasticsearch_dsl.query import QueryString

ES_DEFAULT_DATETIME_FORMAT = 'yyyy-MM-dd HH:mm:ss.SSSSSS'
PYTHON_DEFAULT_DATETIME_FORMAT = '%Y-%m-%d %H:%M:%S.%f'
API_KEY_PREFIX = '_api_key_id:'
SERVER = demisto.params().get('url', '').rstrip('/')
USERNAME = demisto.params().get('credentials', {}).get('identifier')
PASSWORD = demisto.params().get('credentials', {}).get('password')
API_KEY_ID = USERNAME[len(API_KEY_PREFIX):] if USERNAME and USERNAME.startswith(API_KEY_PREFIX) else None
if API_KEY_ID:
    USERNAME = None
    API_KEY = (API_KEY_ID, PASSWORD)
PROXY = demisto.params().get('proxy')
HTTP_ERRORS = {
    400: '400 Bad Request - Incorrect or invalid parameters',
    401: '401 Unauthorized - Incorrect or invalid username or password',
    403: '403 Forbidden - The account does not support performing this task',
    404: '404 Not Found - Elasticsearch server was not found',
    408: '408 Timeout - Check port number or Elasticsearch server credentials',
    410: '410 Gone - Elasticsearch server no longer exists in the service',
    500: '500 Internal Server Error - Internal error',
    503: '503 Service Unavailable'
}

'''VARIABLES FOR FETCH INCIDENTS'''
param = demisto.params()
TIME_FIELD = param.get('fetch_time_field', '')
FETCH_INDEX = param.get('fetch_index', '')
FETCH_QUERY_PARM = param.get('fetch_query', '')
RAW_QUERY = param.get('raw_query', '')
FETCH_TIME = param.get('fetch_time', '3 days')
FETCH_SIZE = int(param.get('fetch_size', 50))
INSECURE = not param.get('insecure', False)
TIME_METHOD = param.get('time_method', 'Simple-Date')
TIMEOUT = int(param.get('timeout') or 60)
MAP_LABELS = param.get('map_labels', True)

FETCH_QUERY = RAW_QUERY or FETCH_QUERY_PARM


def convert_date_to_timestamp(date):
    """converts datetime to the relevant timestamp format.

    Args:
        date(datetime): A datetime object setting up the last fetch time

    Returns:
        (num | str): The formatted timestamp
    """
    # this theoretically shouldn't happen but just in case
    if str(date).isdigit():
        return int(date)

    if TIME_METHOD == 'Timestamp-Seconds':
        return int(date.timestamp())

    if TIME_METHOD == 'Timestamp-Milliseconds':
        return int(date.timestamp() * 1000)

    # In case of 'Simple-Date'.
    return datetime.strftime(date, PYTHON_DEFAULT_DATETIME_FORMAT)


def timestamp_to_date(timestamp_string):
    """Converts a timestamp string to a datetime object.

    Args:
        timestamp_string(string): A string with a timestamp in it.

    Returns:
        (datetime).represented by the timestamp in the format '%Y-%m-%d %H:%M:%S.%f'
    """
    # find timestamp in form of more than seconds since epoch: 1572164838000
    if TIME_METHOD == 'Timestamp-Milliseconds':
        timestamp_number = float(int(timestamp_string) / 1000)

    # find timestamp in form of seconds since epoch: 1572164838
    elif TIME_METHOD == 'Timestamp-Seconds':
        timestamp_number = float(timestamp_string)

    # convert timestamp (a floating point number representing time since epoch) to datetime
    return datetime.utcfromtimestamp(timestamp_number)


def get_api_key_header_val(api_key):
    """
    Check the type of the passed api_key and return the correct header value
    for the `API Key authentication
    <https://www.elastic.co/guide/en/elasticsearch/reference/current/security-api-create-api-key.html>`
    :arg api_key, either a tuple or a base64 encoded string
    """
    if isinstance(api_key, tuple | list):
        s = f"{api_key[0]}:{api_key[1]}".encode()
        return "ApiKey " + base64.b64encode(s).decode('utf-8')
    return "ApiKey " + api_key


def elasticsearch_builder(proxies):
    """Builds an Elasticsearch obj with the necessary credentials, proxy settings and secure connection."""
    connection_args = {
        "hosts": [SERVER],
        "connection_class": RequestsHttpConnection,
        "proxies": proxies,
        "verify_certs": INSECURE,
        "timeout": TIMEOUT,
    }
    if API_KEY_ID:
        connection_args["api_key"] = API_KEY
    elif USERNAME:
        connection_args["http_auth"] = (USERNAME, PASSWORD)

    es = Elasticsearch(**connection_args)
    # this should be passed as api_key via Elasticsearch init, but this code ensures it'll be set correctly
    if API_KEY_ID and hasattr(es, 'transport'):
        es.transport.get_connection().session.headers['authorization'] = get_api_key_header_val(API_KEY)

    return es


def get_hit_table(hit):
    """Create context for a single hit in the search.

    Args:
        hit(Dict): a dictionary representing a single hit in the search.

    Returns:
        (dict).The hit context.
        (list).the headers of the hit.
    """
    table_context = {
        '_index': hit.get('_index'),
        '_id': hit.get('_id'),
        '_type': hit.get('_type'),
        '_score': hit.get('_score'),
    }
    headers = ['_index', '_id', '_type', '_score']
    if hit.get('_source') is not None:
        for source_field in hit.get('_source'):
            table_context[str(source_field)] = hit.get('_source').get(str(source_field))
            headers.append(source_field)

    return table_context, headers


def results_to_context(index, query, base_page, size, total_dict, response, event=False):
    """Creates context for the full results of a search.

    Args:
        index(str): the index in which the search was made.
        query(str): the query of the search.
        base_page(int): the base page from which the search is made.
        size(int): the amount of results to return.
        total_dict(dict): a dictionary containing the info about thenumber of total results found
        response(Dict): the raw response of the results.

    Returns:
        (dict).The full context for the search results.
        (list).The metadata headers of the search.
        (list).the context for the hits.
        (list).the headers of the hits.
    """
    search_context = {
        'Server': SERVER,
        'Index': index,
        'Query': query,
        'Page': base_page,
        'Size': size,
        'total': total_dict,
        'max_score': response.get('hits').get('max_score'),
        'took': response.get('took'),
        'timed_out': response.get('timed_out')
    }

    if aggregations := response.get('aggregations'):
        search_context['aggregations'] = aggregations

    hit_headers = []  # type: List
    hit_tables = []
    if total_dict.get('value') > 0:
        if not event:
            results = response.get('hits').get('hits', [])
        else:
            results = response.get('hits').get('events', [])

        for hit in results:
            single_hit_table, single_header = get_hit_table(hit)
            hit_tables.append(single_hit_table)
            hit_headers = list(set(single_header + hit_headers) - {'_id', '_type', '_index', '_score'})
        hit_headers = ['_id', '_index', '_type', '_score'] + hit_headers

    search_context['Results'] = response.get('hits').get('hits')
    meta_headers = ['Query', 'took', 'timed_out', 'total', 'max_score', 'Server', 'Page', 'Size', 'aggregations']
    return search_context, meta_headers, hit_tables, hit_headers


def get_total_results(response_dict):
    """Creates a dictionary with all for the number of total results found

    Args:
        response_dict(dict): the raw response from elastic search.

    Returns:
        (dict).The total results info for the context.
        (num).The number of total results.
    """
    total_results = response_dict.get('hits', {}).get('total')
    if not str(total_results).isdigit():
        # if in version 7 - total number of hits has value field
        total_results = total_results.get('value')
        total_dict = response_dict.get('hits').get('total')

    else:
        total_dict = {
            'value': total_results,
        }

    return total_dict, total_results


def search_command(proxies):
    """Performs a search in Elasticsearch."""
    index = demisto.args().get('index')
    query = demisto.args().get('query')
    fields = demisto.args().get('fields')  # fields to display
    explain = demisto.args().get('explain', 'false').lower() == 'true'
    base_page = int(demisto.args().get('page'))
    size = int(demisto.args().get('size'))
    sort_field = demisto.args().get('sort-field')
    sort_order = demisto.args().get('sort-order')
    query_dsl = demisto.args().get('query_dsl')
    timestamp_field = demisto.args().get('timestamp_field')
    timestamp_range_start = demisto.args().get('timestamp_range_start')
    timestamp_range_end = demisto.args().get('timestamp_range_end')

    if query and query_dsl:
        return_error("Both query and query_dsl are configured. Please choose between query or query_dsl.")

    es = elasticsearch_builder(proxies)
    time_range_dict = None
    if timestamp_range_end or timestamp_range_start:
        time_range_dict = get_time_range(time_range_start=timestamp_range_start, time_range_end=timestamp_range_end,
                                         time_field=timestamp_field,
                                         )

    if query_dsl:
        response = execute_raw_query(es, query_dsl, index, size, base_page)

    else:
        que = QueryString(query=query)
        search = Search(using=es, index=index).query(que)[base_page:base_page + size]
        if explain:
            # if 'explain parameter is set to 'true' - adds explanation section to search results
            search = search.extra(explain=True)

        if time_range_dict:
            search = search.filter(time_range_dict)

        if fields is not None:
            fields = fields.split(',')
            search = search.source(fields)

        if sort_field is not None:
            search = search.sort({sort_field: {'order': sort_order}})

        response = search.execute().to_dict()

    total_dict, total_results = get_total_results(response)
    search_context, meta_headers, hit_tables, hit_headers = results_to_context(index, query_dsl or query, base_page,
                                                                               size, total_dict, response)
    search_human_readable = tableToMarkdown('Search Metadata:', search_context, meta_headers, removeNull=True)
    hits_human_readable = tableToMarkdown('Hits:', hit_tables, hit_headers, removeNull=True)
    total_human_readable = search_human_readable + '\n' + hits_human_readable
    full_context = {
        'Elasticsearch.Search(val.Query == obj.Query && val.Index == obj.Index '
        '&& val.Server == obj.Server && val.Page == obj.Page && val.Size == obj.Size)': search_context
    }

    return_outputs(total_human_readable, full_context, response)


def fetch_params_check():
    """If is_fetch is ticked, this function checks that all the necessary parameters for the fetch are entered."""
    str_error = []  # type:List
    if (TIME_FIELD == '' or TIME_FIELD is None) and not RAW_QUERY:
        str_error.append("Index time field is not configured.")

    if not FETCH_QUERY:
        str_error.append("Query by which to fetch incidents is not configured.")

    if RAW_QUERY and FETCH_QUERY_PARM:
        str_error.append("Both Query and Raw Query are configured. Please choose between Query or Raw Query.")

    if len(str_error) > 0:
        return_error("Got the following errors in test:\nFetches incidents is enabled.\n" + '\n'.join(str_error))


def test_query_to_fetch_incident_index(es):
    """Test executing query in fetch index.

    Notes:
        if is_fetch it ticked, this function runs a generay query to Elasticsearch just to make sure we get a response
        from the FETCH_INDEX.

    Args:
        es(Elasticsearch): an Elasticsearch object to which we run the test.
    """
    try:
        query = QueryString(query='*')
        search = Search(using=es, index=FETCH_INDEX).query(query)[0:1]
        response = search.execute().to_dict()
        _, total_results = get_total_results(response)

    except NotFoundError as e:
        return_error("Fetch incidents test failed.\nError message: {}.".format(str(e).split(',')[2][2:-1]))


def test_general_query(es):
    """Test executing query to all available indexes.

    Args:
        es(Elasticsearch): an Elasticsearch object to which we run the test.
    """
    try:
        query = QueryString(query='*')
        search = Search(using=es, index='*').query(query)[0:1]
        response = search.execute().to_dict()
        get_total_results(response)

    except NotFoundError as e:
        return_error("Failed executing general search command - please check the Server URL and port number "
                     "and the supplied credentials.\nError message: {}.".format(str(e)))


def test_time_field_query(es):
    """Test executing query of fetch time field.

    Notes:
        if is_fetch is ticked, this function checks if the entered TIME_FIELD returns results.

    Args:
        es(Elasticsearch): an Elasticsearch object to which we run the test.

    Returns:
        (dict).The results of the query if they are returned.
    """
    query = QueryString(query=TIME_FIELD + ':*')
    search = Search(using=es, index=FETCH_INDEX).query(query)[0:1]
    response = search.execute().to_dict()
    _, total_results = get_total_results(response)

    if total_results == 0:
        # failed in getting the TIME_FIELD
        raise Exception(f"Fetch incidents test failed.\nDate field value incorrect [{TIME_FIELD}].")

    else:
        return response


def test_fetch_query(es):
    """Test executing fetch query.

    Notes:
        if is_fetch is ticked, this function checks if the FETCH_QUERY returns results.

    Args:
        es(Elasticsearch): an Elasticsearch object to which we run the test.

    Returns:
        (dict).The results of the query if they are returned.
    """
    query = QueryString(query=str(TIME_FIELD) + ":* AND " + FETCH_QUERY)
    search = Search(using=es, index=FETCH_INDEX).query(query)[0:1]
    response = search.execute().to_dict()
    _, total_results = get_total_results(response)

    if total_results > 0:
        return response

    else:
        # failed to get the TIME_FIELD with the FETCH_QUERY
        # this can happen and not be an error if the FETCH_QUERY doesn't have results yet.
        # Thus this does not return an error message
        return None


def test_timestamp_format(timestamp):
    """if is_fetch is ticked and the TIME_METHOD chosen is a type of timestamp - this function checks that
        the timestamp is in the correct format.

    Args:
        timestamp(sting): a timestamp string.
    """
    timestamp_in_seconds_len = len(str(int(time.time())))

    if TIME_METHOD == 'Timestamp-Seconds':
        if not timestamp.isdigit():
            return_error(f"The time field does not contain a standard timestamp.\nFetched: {timestamp}")

        elif len(timestamp) > timestamp_in_seconds_len:
            return_error(f"Fetched timestamp is not in seconds since epoch.\nFetched: {timestamp}")

    elif TIME_METHOD == 'Timestamp-Milliseconds':
        if not timestamp.isdigit():
            return_error(f"The timestamp fetched is not in milliseconds.\nFetched: {timestamp}")

        elif len(timestamp) <= timestamp_in_seconds_len:
            return_error(f"Fetched timestamp is not in milliseconds since epoch.\nFetched: {timestamp}")


def test_connectivity_auth(proxies):
    headers = {
        'Content-Type': "application/json"
    }
    if API_KEY_ID:
        headers['authorization'] = get_api_key_header_val(API_KEY)

    try:
        if USERNAME:
            res = requests.get(SERVER, auth=(USERNAME, PASSWORD), verify=INSECURE, headers=headers)

        else:
            res = requests.get(SERVER, verify=INSECURE, headers=headers)

        if res.status_code >= 400:
            try:
                res.raise_for_status()

            except requests.exceptions.HTTPError as e:
                if HTTP_ERRORS.get(res.status_code) is not None:
                    # if it is a known http error - get the message form the preset messages
                    return_error("Failed to connect. "
                                 "The following error occurred: {}".format(HTTP_ERRORS.get(res.status_code)))

                else:
                    # if it is unknown error - get the message from the error itself
                    return_error(f"Failed to connect. The following error occurred: {e}")

    except requests.exceptions.RequestException as e:
        return_error("Failed to connect. Check Server URL field and port number.\nError message: " + str(e))


def test_func(proxies):
    test_connectivity_auth(proxies)
    demisto.results('ok')


def integration_health_check(proxies):
    test_connectivity_auth(proxies)
    # build general Elasticsearch class
    es = elasticsearch_builder(proxies)

    if demisto.params().get('isFetch'):
        # check the existence of all necessary fields for fetch
        fetch_params_check()

        try:

            # test if FETCH_INDEX exists
            test_query_to_fetch_incident_index(es)

            # test if TIME_FIELD in index exists
            response = test_time_field_query(es)

            # try to get response from FETCH_QUERY - if exists check the time field from that query
            if RAW_QUERY:
                raw_query = RAW_QUERY
                try:
                    raw_query = json.loads(raw_query)
                except Exception as e:
                    demisto.info(f"unable to convert raw query to dictionary, use it as a string\n{e}")

                temp = es.search(index=FETCH_INDEX, body={"query": raw_query})
            else:
                temp = test_fetch_query(es)

            if temp:
                response = temp

            # get the value in the time field
            hit_date = str(response.get('hits', {}).get('hits')[0].get('_source').get(str(TIME_FIELD)))

            # if not a timestamp test the conversion to datetime object
            if 'Timestamp' not in TIME_METHOD:
                parse(str(hit_date))

            # test timestamp format and conversion to date
            else:
                test_timestamp_format(hit_date)
                timestamp_to_date(hit_date)

        except ValueError as e:
            return_error("Inserted time format is incorrect.\n" + str(e) + '\n' + TIME_FIELD + ' fetched: ' + hit_date)

    else:
        # check that we can reach any indexes in the supplied server URL
        test_general_query(es)
    return "Testing was successful."


def incident_label_maker(source):
    """Creates labels for the created incident.

    Args:
        source(dict): the _source fields of a hit.

    Returns:
        (list).The labels.
    """
    labels = []
    for field, value in source.items():
        encoded_value = value if isinstance(value, str) else json.dumps(value)
        labels.append({'type': str(field), 'value': encoded_value})

    return labels


def results_to_incidents_timestamp(response, last_fetch):
    """Converts the current results into incidents.

    Args:
        response(dict): the raw search results from Elasticsearch.
        last_fetch(num): the date or timestamp of the last fetch before this fetch
        - this will hold the last date of the incident brought by this fetch.

    Returns:
        (list).The incidents.
        (num).The date of the last incident brought by this fetch.
    """
    current_fetch = last_fetch
    incidents = []
    for hit in response.get('hits', {}).get('hits'):
        if hit.get('_source') is not None and hit.get('_source').get(str(TIME_FIELD)) is not None:
            # if timestamp convert to iso format date and save the timestamp
            hit_date = timestamp_to_date(str(hit.get('_source')[str(TIME_FIELD)]))
            hit_timestamp = int(hit.get('_source')[str(TIME_FIELD)])

            if hit_timestamp > last_fetch:
                last_fetch = hit_timestamp

            # avoid duplication due to weak time query
            if hit_timestamp > current_fetch:
                inc = {
                    'name': 'Elasticsearch: Index: ' + str(hit.get('_index')) + ", ID: " + str(hit.get('_id')),
                    'rawJSON': json.dumps(hit),
                    'occurred': hit_date.isoformat() + 'Z',
                    'dbotMirrorId': hit.get('_id')
                }

                if MAP_LABELS:
                    inc['labels'] = incident_label_maker(hit.get('_source'))

                incidents.append(inc)

    return incidents, last_fetch


def results_to_incidents_datetime(response, last_fetch):
    """Converts the current results into incidents.

    Args:
        response(dict): the raw search results from Elasticsearch.
        last_fetch(datetime): the date or timestamp of the last fetch before this fetch or parameter default fetch time
        - this will hold the last date of the incident brought by this fetch.

    Returns:
        (list).The incidents.
        (datetime).The date of the last incident brought by this fetch.
    """
    last_fetch = dateparser.parse(last_fetch)
    last_fetch_timestamp = int(last_fetch.timestamp() * 1000)  # type:ignore[union-attr]
    current_fetch = last_fetch_timestamp
    incidents = []

    for hit in response.get('hits', {}).get('hits'):
        if hit.get('_source') is not None and hit.get('_source').get(str(TIME_FIELD)) is not None:
            hit_date = parse(str(hit.get('_source')[str(TIME_FIELD)]))
            hit_timestamp = int(hit_date.timestamp() * 1000)

            if hit_timestamp > last_fetch_timestamp:
                last_fetch = hit_date
                last_fetch_timestamp = hit_timestamp

            # avoid duplication due to weak time query
            if hit_timestamp > current_fetch:
                inc = {
                    'name': 'Elasticsearch: Index: ' + str(hit.get('_index')) + ", ID: " + str(hit.get('_id')),
                    'rawJSON': json.dumps(hit),
                    # parse function returns iso format sometimes as YYYY-MM-DDThh:mm:ss+00:00
                    # and sometimes as YYYY-MM-DDThh:mm:ss
                    # we want to return format: YYYY-MM-DDThh:mm:ssZ in our incidents
                    'occurred': format_to_iso(hit_date.isoformat()),
                    'dbotMirrorId': hit.get('_id')
                }

                if MAP_LABELS:
                    inc['labels'] = incident_label_maker(hit.get('_source'))

                incidents.append(inc)

    return incidents, last_fetch.isoformat()  # type:ignore[union-attr]


def format_to_iso(date_string):
    """Formatting function to make sure the date string is in YYYY-MM-DDThh:mm:ssZ format.

    Args:
        date_string(str): a date string in ISO format could be like: YYYY-MM-DDThh:mm:ss+00:00 or: YYYY-MM-DDThh:mm:ss

    Returns:
        str. A date string in the format: YYYY-MM-DDThh:mm:ssZ
    """
    if '.' in date_string:
        date_string = date_string.split('.')[0]

    if len(date_string) > 19 and not date_string.endswith('Z'):
        date_string = date_string[:-6]

    if not date_string.endswith('Z'):
        date_string = date_string + 'Z'

    return date_string


def get_time_range(last_fetch: Union[str, None] = None, time_range_start=FETCH_TIME,
                   time_range_end=None, time_field=TIME_FIELD) -> Dict:
    """
    Creates the time range filter's dictionary based on the last fetch and given params.
    The filter is using timestamps with the following logic:
        start date (gt) - if this is the first fetch: use time_range_start param if provided, else use fetch time param.
                          if this is not the fetch: use the last fetch provided
        end date (lt) - use the given time range end param.
        When the `time_method` parameter is set to `Simple-Date` in order to avoid being related to the field datetime format,
            we add the format key to the query dict.
    Args:

        last_fetch (str): last fetch time stamp
        time_range_start (str): start of time range
        time_range_end (str): end of time range
        time_field (str): The field on which the filter the results


    Returns:
        dictionary (Ex. {"range":{'gt': 1000 'lt': 1001}})
    """
    range_dict = {}
    if not last_fetch and time_range_start:  # this is the first fetch
        start_date = dateparser.parse(time_range_start)

        start_time = convert_date_to_timestamp(start_date)
    else:
        start_time = last_fetch

    if start_time:
        range_dict['gt'] = start_time

    if time_range_end:
        end_date = dateparser.parse(time_range_end)
        end_time = convert_date_to_timestamp(end_date)
        range_dict['lt'] = end_time

    if TIME_METHOD == 'Simple-Date':
        range_dict['format'] = ES_DEFAULT_DATETIME_FORMAT

    return {'range': {time_field: range_dict}}


def execute_raw_query(es, raw_query, index=None, size=None, page=None):
    try:
        raw_query = json.loads(raw_query)
        if raw_query.get('query'):
            demisto.debug('query provided already has a query field. Sending as is')
            body = raw_query
        else:
            body = {'query': raw_query}
    except (ValueError, TypeError) as e:
        body = {'query': raw_query}
        demisto.info(f"unable to convert raw query to dictionary, use it as a string\n{e}")

    requested_index = index or FETCH_INDEX
    return es.search(index=requested_index, body=body, size=size, from_=page)


def fetch_incidents(proxies):
    last_run = demisto.getLastRun()
    last_fetch = last_run.get('time') or FETCH_TIME

    es = elasticsearch_builder(proxies)
    time_range_dict = get_time_range(time_range_start=last_fetch)

    if RAW_QUERY:
        response = execute_raw_query(es, RAW_QUERY)
    else:
        query = QueryString(query=FETCH_QUERY + " AND " + TIME_FIELD + ":*")
        # Elastic search can use epoch timestamps (in milliseconds) as date representation regardless of date format.
        search = Search(using=es, index=FETCH_INDEX).filter(time_range_dict)
        search = search.sort({TIME_FIELD: {'order': 'asc'}})[0:FETCH_SIZE].query(query)
        response = search.execute().to_dict()
    _, total_results = get_total_results(response)

    incidents = []  # type: List

    if total_results > 0:
        if 'Timestamp' in TIME_METHOD:
            incidents, last_fetch = results_to_incidents_timestamp(response, last_fetch)
            demisto.setLastRun({'time': last_fetch})

        else:
            incidents, last_fetch = results_to_incidents_datetime(response, last_fetch or FETCH_TIME)
            demisto.setLastRun({'time': str(last_fetch)})

        demisto.info(f'extracted {len(incidents)} incidents')
    demisto.incidents(incidents)


def parse_subtree(my_map):
    """
    param: my_map - tree element for the schema
    return: tree elements under each branch
    """
    # Recursive search in order to retrieve the elements under the branches in the schema
    res = {}
    for k in my_map:
        if 'properties' in my_map[k]:
            res[k] = parse_subtree(my_map[k]['properties'])
        else:
            res[k] = "type: " + my_map[k].get('type', "")
    return res


def update_elastic_mapping(res_json, elastic_mapping, key):
    """
    A helper function for get_mapping_fields_command, updates the elastic mapping.
    """
    my_map = res_json[key]['mappings']['properties']
    elastic_mapping[key] = {"_id": "doc_id", "_index": key}
    elastic_mapping[key]["_source"] = parse_subtree(my_map)


def get_mapping_fields_command():
    """
    Maps a schema from a given index
    return: Elasticsearch schema structure
    """
    indexes = FETCH_INDEX.split(',')
    elastic_mapping = {}  # type:ignore[var-annotated]
    for index in indexes:
        if index == '':
            res = requests.get(SERVER + '/_mapping', auth=(USERNAME, PASSWORD), verify=INSECURE)
        else:
            res = requests.get(SERVER + '/' + index + '/_mapping', auth=(USERNAME, PASSWORD), verify=INSECURE)
        res_json = res.json()

        # To get mappings for all data streams and indices in a cluster,
        # use _all or * for <target> or omit the <target> parameter - from Elastic API
        if index in ['*', '_all', '']:
            for key in res_json:
                if 'mappings' in res_json[key] and 'properties' in res_json[key]['mappings']:
                    update_elastic_mapping(res_json, elastic_mapping, key)

        elif index.endswith('*'):
            prefix_index = re.compile(index.rstrip('*'))
            for key in res_json:
                if prefix_index.match(key):
                    update_elastic_mapping(res_json, elastic_mapping, key)

        else:
            update_elastic_mapping(res_json, elastic_mapping, index)

    return elastic_mapping


def build_eql_body(query, fields, size, tiebreaker_field, timestamp_field, event_category_field, filter):
    body = {}
    if query is not None:
        body["query"] = query
    if event_category_field is not None:
        body["event_category_field"] = event_category_field
    if fields is not None:
        body["fields"] = fields
    if filter is not None:
        body["filter"] = filter
    if size is not None:
        body["size"] = size
    if tiebreaker_field is not None:
        body["tiebreaker_field"] = tiebreaker_field
    if timestamp_field is not None:
        body["timestamp_field"] = timestamp_field
    return body


def search_eql_command(args, proxies):
    index = args.get('index')
    query = args.get('query')
    fields = args.get('fields')  # fields to display
    size = int(args.get('size', '10'))
    timestamp_field = args.get('timestamp_field')
    event_category_field = args.get('event_category_field')
    sort_tiebreaker = args.get('sort_tiebreaker')
    query_filter = args.get('filter')

    es = elasticsearch_builder(proxies)
    body = build_eql_body(query=query, fields=fields, size=size, tiebreaker_field=sort_tiebreaker,
                          timestamp_field=timestamp_field, event_category_field=event_category_field,
                          filter=query_filter)

    response = es.eql.search(index=index, body=body)

    total_dict, _ = get_total_results(response)
    search_context, meta_headers, hit_tables, hit_headers = results_to_context(index, query, 0,
                                                                               size, total_dict, response, event=True)
    search_human_readable = tableToMarkdown('Search Metadata:', search_context, meta_headers, removeNull=True)
    hits_human_readable = tableToMarkdown('Hits:', hit_tables, hit_headers, removeNull=True)
    total_human_readable = search_human_readable + '\n' + hits_human_readable

    return CommandResults(
        readable_output=total_human_readable,
        outputs_prefix='Elasticsearch.Search',
        outputs=search_context
    )


def index_document(args, proxies):
    """
    Indexes a given document into an Elasticsearch index.
    return: Result returned from elasticsearch lib
    """
    index = args.get('index_name')
    doc = args.get('document')
    doc_id = args.get('id', '')
    es = elasticsearch_builder(proxies)
    # Because of using elasticsearch lib <8 'document' param is called 'body'
    if doc_id:
        response = es.index(index=index, id=doc_id, body=doc)
    else:
        response = es.index(index=index, body=doc)
    return response


def index_document_command(args, proxies):
    resp = index_document(args, proxies)
    index_context = {
        'id': resp.get('_id', ''),
        'index': resp.get('_index', ''),
        'version': resp.get('_version', ''),
        'result': resp.get('result', '')
    }
    human_readable = {
        'ID': index_context.get('id'),
        'Index name': index_context.get('index'),
        'Version': index_context.get('version'),
        'Result': index_context.get('result')
    }
    headers = [str(k) for k in human_readable]
    readable_output = tableToMarkdown(
        name="Indexed document",
        t=human_readable,
        removeNull=True,
        headers=headers
    )
    return CommandResults(
        readable_output=readable_output,
        outputs_prefix='Elasticsearch.Index',
        outputs=index_context,
        raw_response=resp,
        outputs_key_field='id'
    )


def main():
    proxies = handle_proxy()
    proxies = proxies if proxies else None
    try:
        LOG(f'command is {demisto.command()}')
        if demisto.command() == 'test-module':
            test_func(proxies)
        elif demisto.command() == 'fetch-incidents':
            fetch_incidents(proxies)
        elif demisto.command() in ['search', 'es-search']:
            search_command(proxies)
        elif demisto.command() == 'get-mapping-fields':
            return_results(get_mapping_fields_command())
        elif demisto.command() == 'es-eql-search':
            return_results(search_eql_command(demisto.args(), proxies))
        elif demisto.command() == 'es-index':
            return_results(index_document_command(demisto.args(), proxies))
<<<<<<< HEAD
=======
        elif demisto.command() == 'es-integration-health-check':
            return_results(integration_health_check(proxies))
>>>>>>> 90cf3b88
    except Exception as e:
        if 'The client noticed that the server is not a supported distribution of Elasticsearch' in str(e):
            return_error('Failed executing {}. Seems that the client does not support the server\'s distribution, '
                         'Please try using the Open Search client in the instance configuration.'
                         '\nError message: {}'.format(demisto.command(), str(e)), error=e)
        if 'failed to parse date field' in str(e):
            return_error(f'Failed to execute the {demisto.command()} command. Make sure the `Time field type` is correctly set.',
                         error=e)
        return_error(f"Failed executing {demisto.command()}.\nError message: {e}", error=e)


if __name__ in ('__main__', 'builtin', 'builtins'):
    main()<|MERGE_RESOLUTION|>--- conflicted
+++ resolved
@@ -909,11 +909,8 @@
             return_results(search_eql_command(demisto.args(), proxies))
         elif demisto.command() == 'es-index':
             return_results(index_document_command(demisto.args(), proxies))
-<<<<<<< HEAD
-=======
         elif demisto.command() == 'es-integration-health-check':
             return_results(integration_health_check(proxies))
->>>>>>> 90cf3b88
     except Exception as e:
         if 'The client noticed that the server is not a supported distribution of Elasticsearch' in str(e):
             return_error('Failed executing {}. Seems that the client does not support the server\'s distribution, '
