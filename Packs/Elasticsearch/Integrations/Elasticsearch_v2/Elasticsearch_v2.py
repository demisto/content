import re

import demistomock as demisto  # noqa: F401
from CommonServerPython import *  # noqa: F401

from CommonServerUserPython import *

"""IMPORTS"""
import json
import warnings
from datetime import datetime

import requests
import urllib3
from dateutil.parser import parse

# Disable insecure warnings
urllib3.disable_warnings()
warnings.filterwarnings(action="ignore", message=".*using SSL with verify_certs=False is insecure.")

ELASTICSEARCH_V8 = "Elasticsearch_v8"
ELASTICSEARCH_V9 = "Elasticsearch_v9"
OPEN_SEARCH = "OpenSearch"
ELASTIC_SEARCH_CLIENT = demisto.params().get("client_type")
if ELASTIC_SEARCH_CLIENT == OPEN_SEARCH:
    from opensearch_dsl import Search
    from opensearch_dsl.query import QueryString
    from opensearchpy import NotFoundError, RequestsHttpConnection
    from opensearchpy import OpenSearch as Elasticsearch
elif ELASTIC_SEARCH_CLIENT in [ELASTICSEARCH_V8, ELASTICSEARCH_V9]:
    from elastic_transport import RequestsHttpNode
    from elasticsearch import Elasticsearch, NotFoundError  # type: ignore[assignment,misc]
    from elasticsearch_dsl import Search
    from elasticsearch_dsl.query import QueryString
elif ELASTIC_SEARCH_CLIENT == ELASTICSEARCH_V9:
    from elastic_transport import RequestsHttpNode
    from elasticsearch import Elasticsearch, NotFoundError  # type: ignore[assignment]
    from elasticsearch_dsl import Search
    from elasticsearch_dsl.query import QueryString
else:  # Elasticsearch (<= v7)
    from elasticsearch7 import Elasticsearch, NotFoundError, RequestsHttpConnection  # type: ignore[assignment,misc]
    from elasticsearch_dsl import Search
    from elasticsearch_dsl.query import QueryString


ES_DEFAULT_DATETIME_FORMAT = "yyyy-MM-dd HH:mm:ss.SSSSSS"
PYTHON_DEFAULT_DATETIME_FORMAT = "%Y-%m-%d %H:%M:%S.%f"
API_KEY_PREFIX = "_api_key_id:"
SERVER = demisto.params().get("url", "").rstrip("/")
USERNAME: str = demisto.params().get("credentials", {}).get("identifier")
PASSWORD: str = demisto.params().get("credentials", {}).get("password")
API_KEY_ID = USERNAME[len(API_KEY_PREFIX) :] if USERNAME and USERNAME.startswith(API_KEY_PREFIX) else None
if API_KEY_ID:
    USERNAME = ""
    API_KEY = (API_KEY_ID, PASSWORD)
PROXY = demisto.params().get("proxy")
HTTP_ERRORS = {
    400: "400 Bad Request - Incorrect or invalid parameters",
    401: "401 Unauthorized - Incorrect or invalid username or password",
    403: "403 Forbidden - The account does not support performing this task",
    404: "404 Not Found - Elasticsearch server was not found",
    408: "408 Timeout - Check port number or Elasticsearch server credentials",
    410: "410 Gone - Elasticsearch server no longer exists in the service",
    500: "500 Internal Server Error - Internal error",
    503: "503 Service Unavailable",
}

"""VARIABLES FOR FETCH INCIDENTS"""
param = demisto.params()
TIME_FIELD = param.get("fetch_time_field", "")
FETCH_INDEX = param.get("fetch_index", "")
FETCH_QUERY_PARM = param.get("fetch_query", "")
RAW_QUERY = param.get("raw_query", "")
FETCH_TIME = param.get("fetch_time", "3 days")
FETCH_SIZE = int(param.get("fetch_size", 50))
INSECURE = not param.get("insecure", False)
TIME_METHOD = param.get("time_method", "Simple-Date")
TIMEOUT = int(param.get("timeout") or 60)
MAP_LABELS = param.get("map_labels", True)

FETCH_QUERY = RAW_QUERY or FETCH_QUERY_PARM


def get_value_by_dot_notation(dictionary, key):
    """
    Get dictionary value by key using dot notation.

    Args:
        dictionary (dict): The dictionary to search within.
        key (str): The key in dot notation.

    Returns:
        The value corresponding to the key if found, otherwise None.
    """
    value = dictionary
    demisto.debug("Trying to get value by dot notation")
    for k in key.split("."):
        if isinstance(value, dict):
            value = value.get(k)
        else:
            demisto.debug(f"Last value is not a dict, returning None. {value=}")
            return None
    return value


def convert_date_to_timestamp(date):
    """converts datetime to the relevant timestamp format.

    Args:
        date(datetime): A datetime object setting up the last fetch time

    Returns:
        (num | str): The formatted timestamp
    """
    demisto.debug(f"Converting date to timestamp: {date}")
    # this theoretically shouldn't happen but just in case
    if str(date).isdigit():
        return int(date)

    if TIME_METHOD == "Timestamp-Seconds":
        return int(date.timestamp())

    if TIME_METHOD == "Timestamp-Milliseconds":
        return int(date.timestamp() * 1000)

    # In case of 'Simple-Date'.
    return datetime.strftime(date, PYTHON_DEFAULT_DATETIME_FORMAT)


def timestamp_to_date(timestamp_string):
    """Converts a timestamp string to a datetime object.

    Args:
        timestamp_string(string): A string with a timestamp in it.

    Returns:
        (datetime).represented by the timestamp in the format '%Y-%m-%d %H:%M:%S.%f'
    """
    timestamp_number: float
    # find timestamp in form of more than seconds since epoch: 1572164838000
    if TIME_METHOD == "Timestamp-Milliseconds":
        timestamp_number = float(int(timestamp_string) / 1000)

    # find timestamp in form of seconds since epoch: 1572164838
    else:  # TIME_METHOD == 'Timestamp-Seconds':
        demisto.debug(f"{TIME_METHOD=}. Should be Timestamp-Seconds.")
        timestamp_number = float(timestamp_string)

    # convert timestamp (a floating point number representing time since epoch) to datetime
    return datetime.utcfromtimestamp(timestamp_number)


def get_api_key_header_val(api_key):
    """
    Check the type of the passed api_key and return the correct header value
    for the `API Key authentication
    <https://www.elastic.co/guide/en/elasticsearch/reference/current/security-api-create-api-key.html>`
    :arg api_key, either a tuple or a base64 encoded string
    """
    if isinstance(api_key, tuple | list):
        s = f"{api_key[0]}:{api_key[1]}".encode()
        return "ApiKey " + base64.b64encode(s).decode("utf-8")
    return "ApiKey " + api_key


def elasticsearch_builder(proxies):
    """Builds an Elasticsearch obj with the necessary credentials, proxy settings and secure connection."""

    connection_args: Dict[str, Union[bool, int, str, list, tuple[str, str], RequestsHttpConnection]] = {
        "hosts": [SERVER],
        "verify_certs": INSECURE,
        "timeout": TIMEOUT,
    }
    demisto.debug(f"Building Elasticsearch client with args: {connection_args}")
    if ELASTIC_SEARCH_CLIENT not in [ELASTICSEARCH_V9, ELASTICSEARCH_V8]:
        # Adding the proxy related parameters to the Elasticsearch client v7 and below or OpenSearch (BC)
        connection_args["connection_class"] = RequestsHttpConnection  # type: ignore[assignment]
        connection_args["proxies"] = proxies

    else:
        # Adding the proxy related parameter to the Elasticsearch client v8/v9
        # Reference- https://github.com/elastic/elastic-transport-python/issues/53#issuecomment-1447903214
        class CustomHttpNode(RequestsHttpNode):  # pylint: disable=E0601
            def __init__(self, *args, **kwargs):
                super().__init__(*args, **kwargs)
                self.session.proxies = proxies

        connection_args["node_class"] = CustomHttpNode  # type: ignore[assignment]

    if API_KEY_ID:
        connection_args["api_key"] = API_KEY

    elif USERNAME:
        if ELASTIC_SEARCH_CLIENT in [ELASTICSEARCH_V9, ELASTICSEARCH_V8]:
            connection_args["basic_auth"] = (USERNAME, PASSWORD)
        else:  # Elasticsearch version v7 and below or OpenSearch (BC)
            connection_args["http_auth"] = (USERNAME, PASSWORD)

    es = Elasticsearch(**connection_args)  # type: ignore[arg-type]
    # this should be passed as api_key via Elasticsearch init, but this code ensures it'll be set correctly
    # In some versions of the ES library, the transport object does not have a get_session func
    if API_KEY_ID and hasattr(es, "transport") and hasattr(es.transport, "get_connection"):
        es.transport.get_connection().session.headers["authorization"] = get_api_key_header_val(  # type: ignore[attr-defined]
            API_KEY
        )

    return es


def get_hit_table(hit):
    """Create context for a single hit in the search.

    Args:
        hit(Dict): a dictionary representing a single hit in the search.

    Returns:
        (dict).The hit context.
        (list).the headers of the hit.
    """
    table_context = {
        "_index": hit.get("_index"),
        "_id": hit.get("_id"),
        "_type": hit.get("_type"),
        "_score": hit.get("_score"),
    }
    headers = ["_index", "_id", "_type", "_score"]
    if hit.get("_source") is not None:
        for source_field in hit.get("_source"):
            table_context[str(source_field)] = hit.get("_source").get(str(source_field))
            headers.append(source_field)

    return table_context, headers


def results_to_context(index, query, base_page, size, total_dict, response, event=False):
    """Creates context for the full results of a search.

    Args:
        index(str): the index in which the search was made.
        query(str): the query of the search.
        base_page(int): the base page from which the search is made.
        size(int): the amount of results to return.
        total_dict(dict): a dictionary containing the info about thenumber of total results found
        response(Dict): the raw response of the results.

    Returns:
        (dict).The full context for the search results.
        (list).The metadata headers of the search.
        (list).the context for the hits.
        (list).the headers of the hits.
    """
    search_context = {
        "Server": SERVER,
        "Index": index,
        "Query": query,
        "Page": base_page,
        "Size": size,
        "total": total_dict,
        "max_score": response.get("hits").get("max_score"),
        "took": response.get("took"),
        "timed_out": response.get("timed_out"),
    }

    if aggregations := response.get("aggregations"):
        search_context["aggregations"] = aggregations

    hit_headers = []  # type: List
    hit_tables = []
    if total_dict.get("value") > 0:
        if not event:
            results = response.get("hits").get("hits", [])
        else:
            results = response.get("hits").get("events", [])

        for hit in results:
            single_hit_table, single_header = get_hit_table(hit)
            hit_tables.append(single_hit_table)
            hit_headers = list(set(single_header + hit_headers) - {"_id", "_type", "_index", "_score"})
        hit_headers = ["_id", "_index", "_type", "_score"] + hit_headers

    search_context["Results"] = response.get("hits").get("hits")
    meta_headers = ["Query", "took", "timed_out", "total", "max_score", "Server", "Page", "Size", "aggregations"]
    return search_context, meta_headers, hit_tables, hit_headers


def get_total_results(response_dict):
    """Creates a dictionary with all for the number of total results found

    Args:
        response_dict(dict): the raw response from elastic search.

    Returns:
        (dict).The total results info for the context.
        (num).The number of total results.
    """
    total_results = response_dict.get("hits", {}).get("total")
    if not str(total_results).isdigit():
        # if in version 7 - total number of hits has value field
        total_results = total_results.get("value")
        total_dict = response_dict.get("hits").get("total")

    else:
        total_dict = {
            "value": total_results,
        }

    return total_dict, total_results


def search_command(proxies):
    """Performs a search in Elasticsearch."""

    if ELASTIC_SEARCH_CLIENT == ELASTICSEARCH_V9:
        return_error("Elasticsearch 9 does not support this command. Please use EQL (es-eql-search) or ES|QL (es-esql-search).")

    index = demisto.args().get("index")
    query = demisto.args().get("query")
    fields = demisto.args().get("fields")  # fields to display
    explain = demisto.args().get("explain", "false").lower() == "true"
    base_page = int(demisto.args().get("page"))
    size = int(demisto.args().get("size"))
    sort_field = demisto.args().get("sort-field")
    sort_order = demisto.args().get("sort-order")
    query_dsl = demisto.args().get("query_dsl")
    timestamp_field = demisto.args().get("timestamp_field")
    timestamp_range_start = demisto.args().get("timestamp_range_start")
    timestamp_range_end = demisto.args().get("timestamp_range_end")

    if query and query_dsl:
        return_error("Both query and query_dsl are configured. Please choose between query or query_dsl.")

    es = elasticsearch_builder(proxies)
    time_range_dict = None
    if timestamp_range_end or timestamp_range_start:
        time_range_dict = get_time_range(
            time_range_start=timestamp_range_start,
            time_range_end=timestamp_range_end,
            time_field=timestamp_field,
        )
    demisto.debug(f"Executing search with index={index}, query={query}, query_dsl={query_dsl}")

    if query_dsl:
        query_dsl = query_string_to_dict(query_dsl)
        if query_dsl.get("size", False) or query_dsl.get("page", False):
            response = execute_raw_query(es, query_dsl, index)
        else:
            response = execute_raw_query(es, query_dsl, index, size, base_page)

    else:
        que = QueryString(query=query)
        search = Search(using=es, index=index).query(que)[base_page : base_page + size]
        if explain:
            # if 'explain parameter is set to 'true' - adds explanation section to search results
            search = search.extra(explain=True)

        if time_range_dict:
            search = search.filter(time_range_dict)

        if fields is not None:
            fields = fields.split(",")
            search = search.source(fields)

        if sort_field is not None:
            search = search.sort({sort_field: {"order": sort_order}})

        if ELASTIC_SEARCH_CLIENT in [ELASTICSEARCH_V8, OPEN_SEARCH]:
            response = search.execute().to_dict()

        else:  # Elasticsearch v7 and below
            # maintain BC by using the ES client directly (avoid using the elasticsearch_dsl library here)
            response = es.search(index=search._index, body=search.to_dict(), **search._params)

    demisto.debug(f"Search response: {response}")
    total_dict, total_results = get_total_results(response)
    search_context, meta_headers, hit_tables, hit_headers = results_to_context(
        index, query_dsl or query, base_page, size, total_dict, response
    )
    search_human_readable = tableToMarkdown("Search Metadata:", search_context, meta_headers, removeNull=True)
    hits_human_readable = tableToMarkdown("Hits:", hit_tables, hit_headers, removeNull=True)
    total_human_readable = search_human_readable + "\n" + hits_human_readable
    full_context = {
        "Elasticsearch.Search(val.Query == obj.Query && val.Index == obj.Index "
        "&& val.Server == obj.Server && val.Page == obj.Page && val.Size == obj.Size)": search_context
    }

    return_outputs(total_human_readable, full_context, response)


def fetch_params_check():
    """If is_fetch is ticked, this function checks that all the necessary parameters for the fetch are entered."""
    str_error = []  # type:List
    if (TIME_FIELD == "" or TIME_FIELD is None) and not RAW_QUERY:
        str_error.append("Index time field is not configured.")

    if not FETCH_QUERY:
        str_error.append("Query by which to fetch incidents is not configured.")

    if RAW_QUERY and FETCH_QUERY_PARM:
        str_error.append("Both Query and Raw Query are configured. Please choose between Query or Raw Query.")

    if len(str_error) > 0:
        return_error("Got the following errors in test:\nFetches incidents is enabled.\n" + "\n".join(str_error))


def test_query_to_fetch_incident_index(es):
    """Test executing query in fetch index.

    Notes:
        if is_fetch it ticked, this function runs a general query to Elasticsearch just to make sure we get a response
        from the FETCH_INDEX.

    Args:
        es(Elasticsearch): an Elasticsearch object to which we run the test.
    """
    try:
        query = QueryString(query="*")
        search = Search(using=es, index=FETCH_INDEX).query(query)[0:1]

        if ELASTIC_SEARCH_CLIENT in [ELASTICSEARCH_V9, ELASTICSEARCH_V8]:
            response = search.execute().to_dict()

        else:  # Elasticsearch v7 and below or OpenSearch
            # maintain BC by using the ES client directly (avoid using the elasticsearch_dsl library here)
            response = es.search(index=search._index, body=search.to_dict(), **search._params)

        demisto.debug(f"Test query to fetch incident index response: {response}")
        _, total_results = get_total_results(response)

    except NotFoundError as e:
        return_error("Fetch incidents test failed.\nError message: {}.".format(str(e).split(",")[2][2:-1]))


def test_general_query(es):
    """Test executing query to all available indexes.

    Args:
        es(Elasticsearch): an Elasticsearch object to which we run the test.
    """
    try:
        query = QueryString(query="*")
        search = Search(using=es, index="*").query(query)[0:1]

        if ELASTIC_SEARCH_CLIENT in [ELASTICSEARCH_V9, ELASTICSEARCH_V8, OPEN_SEARCH]:
            response = search.execute().to_dict()

        else:  # Elasticsearch v7 and below
            # maintain BC by using the ES client directly (avoid using the elasticsearch_dsl library here)
            response = es.search(index=search._index, body=search.to_dict(), **search._params)

        demisto.debug(f"Test general query response: {response}")
        get_total_results(response)

    except NotFoundError as e:
        return_error(
            f"Failed executing general search command - please check the Server URL and port number "
            f"and the supplied credentials.\nError message: {e!s}."
        )


def test_time_field_query(es):
    """Test executing query of fetch time field.

    Notes:
        if is_fetch is ticked, this function checks if the entered TIME_FIELD returns results.

    Args:
        es(Elasticsearch): an Elasticsearch object to which we run the test.

    Returns:
        (dict).The results of the query if they are returned.
    """
    query = QueryString(query=TIME_FIELD + ":*")
    search = Search(using=es, index=FETCH_INDEX).query(query)[0:1]

    if ELASTIC_SEARCH_CLIENT in [ELASTICSEARCH_V9, ELASTICSEARCH_V8, OPEN_SEARCH]:
        response = search.execute().to_dict()

    else:  # Elasticsearch v7 and below
        # maintain BC by using the ES client directly (avoid using the elasticsearch_dsl library here)
        response = es.search(index=search._index, body=search.to_dict(), **search._params)

    demisto.debug(f"Test time field query response: {response}")
    _, total_results = get_total_results(response)

    if total_results == 0:
        # failed in getting the TIME_FIELD
        raise Exception(f"Fetch incidents test failed.\nDate field value incorrect [{TIME_FIELD}].")

    else:
        return response


def test_fetch_query(es):
    """Test executing fetch query.

    Notes:
        if is_fetch is ticked, this function checks if the FETCH_QUERY returns results.

    Args:
        es(Elasticsearch): an Elasticsearch object to which we run the test.

    Returns:
        (dict).The results of the query if they are returned.
    """
    query = QueryString(query=str(TIME_FIELD) + ":* AND " + FETCH_QUERY)
    search = Search(using=es, index=FETCH_INDEX).query(query)[0:1]

    if ELASTIC_SEARCH_CLIENT in [ELASTICSEARCH_V9, ELASTICSEARCH_V8, OPEN_SEARCH]:
        response = search.execute().to_dict()

    else:  # Elasticsearch v7 and below
        # maintain BC by using the ES client directly (avoid using the elasticsearch_dsl library here)
        response = es.search(index=search._index, body=search.to_dict(), **search._params)

    demisto.debug(f"Test fetch query response: {response}")
    return response


def test_timestamp_format(timestamp):
    """if is_fetch is ticked and the TIME_METHOD chosen is a type of timestamp - this function checks that
        the timestamp is in the correct format.

    Args:
        timestamp(sting): a timestamp string.
    """
    timestamp_in_seconds_len = len(str(int(time.time())))

    if TIME_METHOD == "Timestamp-Seconds":
        if not timestamp.isdigit():
            return_error(f"The time field does not contain a standard timestamp.\nFetched: {timestamp}")

        elif len(timestamp) > timestamp_in_seconds_len:
            return_error(f"Fetched timestamp is not in seconds since epoch.\nFetched: {timestamp}")

    elif TIME_METHOD == "Timestamp-Milliseconds":
        if not timestamp.isdigit():
            return_error(f"The timestamp fetched is not in milliseconds.\nFetched: {timestamp}")

        elif len(timestamp) <= timestamp_in_seconds_len:
            return_error(f"Fetched timestamp is not in milliseconds since epoch.\nFetched: {timestamp}")


def test_connectivity_auth(proxies):
<<<<<<< HEAD
    #test will not work through proxies - variable not used
=======
    # test will not work through proxies - variable not used
>>>>>>> 8d6fd7c9
    headers = {"Content-Type": "application/json"}
    if API_KEY_ID:
        headers["authorization"] = get_api_key_header_val(API_KEY)

    try:
        if USERNAME:
            res = requests.get(SERVER, auth=(USERNAME, PASSWORD), verify=INSECURE, headers=headers)

        else:
            res = requests.get(SERVER, verify=INSECURE, headers=headers)

        if res.status_code >= 400:
            try:
                res.raise_for_status()

            except requests.exceptions.HTTPError as e:
                if HTTP_ERRORS.get(res.status_code) is not None:
                    # if it is a known http error - get the message form the preset messages
                    return_error(f"Failed to connect. The following error occurred: {HTTP_ERRORS.get(res.status_code)}")

                else:
                    # if it is unknown error - get the message from the error itself
                    return_error(f"Failed to connect. The following error occurred: {e}")

        elif res.status_code == 200:
            verify_es_server_version(res.json())

    except requests.exceptions.RequestException as e:
        return_error("Failed to connect. Check Server URL field and port number.\nError message: " + str(e))


def verify_es_server_version(res):
    """
    Gets the requests.get raw response, extracts the elasticsearch server version,
    and verifies that the client type parameter is configured accordingly.
    Raises exceptions for server version miss configuration issues.

    Args:
        res(dict): requests.models.Response object including information regarding the elasticsearch server.
    """
    es_server_version = res.get("version", {}).get("number", "")
    demisto.debug(f"Elasticsearch server version is: {es_server_version}")
    if es_server_version:
        major_version = es_server_version.split(".")[0]
        if major_version:
            if int(major_version) >= 8 and ELASTIC_SEARCH_CLIENT not in [ELASTICSEARCH_V9, ELASTICSEARCH_V8, OPEN_SEARCH]:
                raise ValueError(
                    f"Configuration Error: Your Elasticsearch server is version {es_server_version}. "
                    f"Please ensure that the client type is set to {ELASTICSEARCH_V9}, {ELASTICSEARCH_V8} or {OPEN_SEARCH}. "
                    f"For more information please see the integration documentation."
                )
            elif int(major_version) <= 7 and ELASTIC_SEARCH_CLIENT not in [OPEN_SEARCH, "Elasticsearch"]:
                raise ValueError(
                    f"Configuration Error: Your Elasticsearch server is version {es_server_version}. "
                    f"Please ensure that the client type is set to Elasticsearch or {OPEN_SEARCH}. "
                    f"For more information please see the integration documentation."
                )


def test_func(proxies):
    """
    Tests API connectivity to the Elasticsearch server.
    Tests the existence of all necessary fields for fetch.

    Due to load considerations, the test module doesn't check the validity of the fetch-incident - to test that the fetch works
    as excepted the user should run the es-integration-health-check command.

    """
    test_connectivity_auth(proxies)
    if demisto.params().get("isFetch"):
        # check the existence of all necessary fields for fetch
        fetch_params_check()
    demisto.results("ok")


def integration_health_check(proxies):
    test_connectivity_auth(proxies)
    # build general Elasticsearch class
    es = elasticsearch_builder(proxies)

    if demisto.params().get("isFetch"):
        # check the existence of all necessary fields for fetch
        fetch_params_check()

        try:
            # test if FETCH_INDEX exists
            test_query_to_fetch_incident_index(es)

            # test if TIME_FIELD in index exists
            response = test_time_field_query(es)

            # get the value in the time field
            source = response.get("hits", {}).get("hits")[0].get("_source", {})
            hit_date = str(get_value_by_dot_notation(source, str(TIME_FIELD)))

            demisto.debug(f"Hit date received: {hit_date}")
            # if not a timestamp test the conversion to datetime object
            if "Timestamp" not in TIME_METHOD:
                parse(str(hit_date))

            # test timestamp format and conversion to date
            else:
                test_timestamp_format(hit_date)
                timestamp_to_date(hit_date)

        except ValueError as e:
            return_error("Inserted time format is incorrect.\n" + str(e) + "\n" + TIME_FIELD + " fetched: " + hit_date)

        # try to get response from FETCH_QUERY or RAW_QUERY
        try:
            if RAW_QUERY:
                fetch_result = execute_raw_query(es, RAW_QUERY)
            else:
                fetch_result = test_fetch_query(es)

            # validate that the response actually returned results and did not time out
            if fetch_result and isinstance(fetch_result.get("timed_out"), bool):
                if fetch_result.get("timed_out"):
                    return_error(f"Elasticsearch fetching has timed out. Fetching response was:\n{str(fetch_result)}")
                _, total_results = get_total_results(fetch_result)
                if total_results == 0:
                    demisto.info("Elasticsearch fetching test returned 0 hits, but this might be expected.")
            else:
                return_error(
                    "Elasticsearch fetching was unsuccessful. Fetching returned the following invalid object:\n"
                    + str(fetch_result)
                )
        except Exception as ex:
            return_error(f"An exception has been thrown trying to test Elasticsearch fetching:\n{str(ex)}", error=str(ex))

    else:
        # check that we can reach any indexes in the supplied server URL
        test_general_query(es)
    return "Testing was successful."


def incident_label_maker(source):
    """Creates labels for the created incident.

    Args:
        source(dict): the _source fields of a hit.

    Returns:
        (list).The labels.
    """
    labels = []
    for field, value in source.items():
        encoded_value = value if isinstance(value, str) else json.dumps(value)
        labels.append({"type": str(field), "value": encoded_value})

    return labels


def results_to_incidents_timestamp(response, last_fetch):
    """Converts the current results into incidents.

    Args:
        response(dict): the raw search results from Elasticsearch.
        last_fetch(num): the date or timestamp of the last fetch before this fetch
        - this will hold the last date of the incident brought by this fetch.

    Returns:
        (list).The incidents.
        (num).The date of the last incident brought by this fetch.
    """
    current_fetch = last_fetch
    incidents = []
    for hit in response.get("hits", {}).get("hits"):
        source = hit.get("_source")
        if source is not None:
            time_field_value = get_value_by_dot_notation(source, str(TIME_FIELD))

            if time_field_value is not None:
                # if timestamp convert to iso format date and save the timestamp
                hit_date = timestamp_to_date(str(time_field_value))
                hit_timestamp = int(time_field_value)

                if hit_timestamp > last_fetch:
                    last_fetch = hit_timestamp

                # avoid duplication due to weak time query
                if hit_timestamp > current_fetch:
                    inc = {
                        "name": "Elasticsearch: Index: " + str(hit.get("_index")) + ", ID: " + str(hit.get("_id")),
                        "rawJSON": json.dumps(hit),
                        "occurred": hit_date.isoformat() + "Z",
                    }
                    if hit.get("_id"):
                        inc["dbotMirrorId"] = hit.get("_id")

                    if MAP_LABELS:
                        inc["labels"] = incident_label_maker(hit.get("_source"))

                    incidents.append(inc)

    return incidents, last_fetch


def results_to_incidents_datetime(response, last_fetch):
    """Converts the current results into incidents.

    Args:
        response(dict): the raw search results from Elasticsearch.
        last_fetch(datetime): the date or timestamp of the last fetch before this fetch or parameter default fetch time
        - this will hold the last date of the incident brought by this fetch.

    Returns:
        (list).The incidents.
        (datetime).The date of the last incident brought by this fetch.
    """
    last_fetch = dateparser.parse(last_fetch)
    last_fetch_timestamp = int(last_fetch.timestamp() * 1000)  # type:ignore[union-attr]
    current_fetch = last_fetch_timestamp
    incidents = []

    for hit in response.get("hits", {}).get("hits"):
        source = hit.get("_source")
        if source is not None:
            time_field_value = get_value_by_dot_notation(source, str(TIME_FIELD))
            if time_field_value is not None:
                hit_date = parse(str(time_field_value))
                hit_timestamp = int(hit_date.timestamp() * 1000)

                if hit_timestamp > last_fetch_timestamp:
                    last_fetch = hit_date
                    last_fetch_timestamp = hit_timestamp

                # avoid duplication due to weak time query
                if hit_timestamp > current_fetch:
                    inc = {
                        "name": "Elasticsearch: Index: " + str(hit.get("_index")) + ", ID: " + str(hit.get("_id")),
                        "rawJSON": json.dumps(hit),
                        # parse function returns iso format sometimes as YYYY-MM-DDThh:mm:ss+00:00
                        # and sometimes as YYYY-MM-DDThh:mm:ss
                        # we want to return format: YYYY-MM-DDThh:mm:ssZ in our incidents
                        "occurred": format_to_iso(hit_date.isoformat()),
                    }
                    if hit.get("_id"):
                        inc["dbotMirrorId"] = hit.get("_id")

                    if MAP_LABELS:
                        inc["labels"] = incident_label_maker(hit.get("_source"))

                    incidents.append(inc)

    return incidents, last_fetch.isoformat()  # type:ignore[union-attr]


def format_to_iso(date_string):
    """Formatting function to make sure the date string is in YYYY-MM-DDThh:mm:ssZ format.

    Args:
        date_string(str): a date string in ISO format could be like: YYYY-MM-DDThh:mm:ss+00:00 or: YYYY-MM-DDThh:mm:ss

    Returns:
        str. A date string in the format: YYYY-MM-DDThh:mm:ssZ
    """
    if "." in date_string:
        date_string = date_string.split(".")[0]

    if len(date_string) > 19 and not date_string.endswith("Z"):
        date_string = date_string[:-6]

    if not date_string.endswith("Z"):
        date_string = date_string + "Z"

    return date_string


def get_time_range(
    last_fetch: Union[str, None] = None, time_range_start=FETCH_TIME, time_range_end=None, time_field=TIME_FIELD
) -> Dict:
    """
    Creates the time range filter's dictionary based on the last fetch and given params.
    The filter is using timestamps with the following logic:
        start date (gt) - if this is the first fetch: use time_range_start param if provided, else use fetch time param.
                          if this is not the fetch: use the last fetch provided
        end date (lt) - use the given time range end param.
        When the `time_method` parameter is set to `Simple-Date` in order to avoid being related to the field datetime format,
            we add the format key to the query dict.
    Args:

        last_fetch (str): last fetch time stamp
        time_range_start (str): start of time range
        time_range_end (str): end of time range
        time_field (str): The field on which the filter the results


    Returns:
        dictionary (Ex. {"range":{'gt': 1000 'lt': 1001}})
    """
    range_dict = {}
    if not last_fetch and time_range_start:  # this is the first fetch
        start_date = dateparser.parse(time_range_start)

        start_time = convert_date_to_timestamp(start_date)
    else:
        start_time = last_fetch

    demisto.debug(f"Time range start time: {start_time}")
    if start_time:
        range_dict["gt"] = start_time

    if time_range_end:
        end_date = dateparser.parse(time_range_end)
        end_time = convert_date_to_timestamp(end_date)
        range_dict["lt"] = end_time

    if TIME_METHOD == "Simple-Date":
        range_dict["format"] = ES_DEFAULT_DATETIME_FORMAT

    demisto.debug(f"Time range dictionary created: {range_dict}")
    return {"range": {time_field: range_dict}}


def query_string_to_dict(raw_query) -> Dict:
    """Parses a query_dsl string or bytearray into a Dict to make its fields accessible"""
    try:
        if not isinstance(raw_query, Dict):
            raw_query = json.loads(raw_query)
        if raw_query.get("query"):
            demisto.debug("Query provided already has a query field. Sending as is.")
            body = raw_query
        else:
            body = {"query": raw_query}
    except (ValueError, TypeError) as e:
        body = {"query": raw_query}
        demisto.info(f"unable to convert raw query to dictionary, use it as a string\n{e}")
    return body


def execute_raw_query(es, raw_query, index=None, size=None, page=None):
    body = query_string_to_dict(raw_query)

    requested_index = index or FETCH_INDEX

<<<<<<< HEAD
    # update parameters if given
    if isinstance(size, int):
        body["size"] = size
    if isinstance(page, int):
        body["from"] = page

    search = Search(using=es, index=requested_index).update_from_dict(body)
=======
    if ELASTIC_SEARCH_CLIENT in [ELASTICSEARCH_V9, ELASTICSEARCH_V8]:
        search = Search(using=es, index=requested_index).query(body.get("query"))
        if size and isinstance(page, int):
            search = search[page : page + size]
        response = search.execute().to_dict()
>>>>>>> 8d6fd7c9

    if ELASTIC_SEARCH_CLIENT in [ELASTICSEARCH_V8, OPEN_SEARCH]:
        response = search.execute().to_dict()
    else:  # Elasticsearch v7 and below
        # maintain BC by using the ES client directly (avoid using the elasticsearch_dsl library here)
        response = es.search(index=search._index, body=search.to_dict(), **search._params)

    demisto.debug(f"Raw query response: {response}")
    return response


def fetch_incidents(proxies):
    last_run = demisto.getLastRun()
    last_fetch = last_run.get("time") or FETCH_TIME

    es = elasticsearch_builder(proxies)
    time_range_dict = get_time_range(time_range_start=last_fetch)

    if RAW_QUERY:
        response = execute_raw_query(es, RAW_QUERY)
    else:
        query = QueryString(query=FETCH_QUERY + " AND " + TIME_FIELD + ":*")
        # Elastic search can use epoch timestamps (in milliseconds) as date representation regardless of date format.
        search = Search(using=es, index=FETCH_INDEX).filter(time_range_dict)
        search = search.sort({TIME_FIELD: {"order": "asc"}})[0:FETCH_SIZE].query(query)

        if ELASTIC_SEARCH_CLIENT in [ELASTICSEARCH_V9, ELASTICSEARCH_V8, OPEN_SEARCH]:
            response = search.execute().to_dict()

        else:  # Elasticsearch v7 and below
            # maintain BC by using the ES client directly (avoid using the elasticsearch_dsl library here)
            response = es.search(index=search._index, body=search.to_dict(), **search._params)

    demisto.debug(f"Fetch incidents response: {response}")
    _, total_results = get_total_results(response)

    incidents = []  # type: List

    if total_results > 0:
        if "Timestamp" in TIME_METHOD:
            incidents, last_fetch = results_to_incidents_timestamp(response, last_fetch)
            demisto.setLastRun({"time": last_fetch})

        else:
            incidents, last_fetch = results_to_incidents_datetime(response, last_fetch or FETCH_TIME)
            demisto.setLastRun({"time": str(last_fetch)})

        demisto.info(f"Extracted {len(incidents)} incidents.")
    demisto.incidents(incidents)


def parse_subtree(my_map):
    """
    param: my_map - tree element for the schema
    return: tree elements under each branch
    """
    # Recursive search in order to retrieve the elements under the branches in the schema
    res = {}
    for k in my_map:
        if "properties" in my_map[k]:
            res[k] = parse_subtree(my_map[k]["properties"])
        else:
            res[k] = "type: " + my_map[k].get("type", "")
    return res


def update_elastic_mapping(res_json, elastic_mapping, key):
    """
    A helper function for get_mapping_fields_command, updates the elastic mapping.
    """
    my_map = res_json[key]["mappings"]["properties"]
    elastic_mapping[key] = {"_id": "doc_id", "_index": key}
    elastic_mapping[key]["_source"] = parse_subtree(my_map)


def get_mapping_fields_command():
    """
    Maps a schema from a given index
    return: Elasticsearch schema structure
    """
    indexes = FETCH_INDEX.split(",")
    elastic_mapping = {}  # type:ignore[var-annotated]
    for index in indexes:
        if index == "":
            res = requests.get(SERVER + "/_mapping", auth=(USERNAME, PASSWORD), verify=INSECURE)
        else:
            res = requests.get(SERVER + "/" + index + "/_mapping", auth=(USERNAME, PASSWORD), verify=INSECURE)
        res_json = res.json()

        # To get mappings for all data streams and indices in a cluster,
        # use _all or * for <target> or omit the <target> parameter - from Elastic API
        if index in ["*", "_all", ""]:
            for key in res_json:
                if "mappings" in res_json[key] and "properties" in res_json[key]["mappings"]:
                    update_elastic_mapping(res_json, elastic_mapping, key)

        elif index.endswith("*"):
            prefix_index = re.compile(index.rstrip("*"))
            for key in res_json:
                if prefix_index.match(key):
                    update_elastic_mapping(res_json, elastic_mapping, key)

        else:
            update_elastic_mapping(res_json, elastic_mapping, index)

    return elastic_mapping


def build_eql_body(query, fields, size, tiebreaker_field, timestamp_field, event_category_field, filter):
    body = {}
    if query is not None:
        body["query"] = query
    if event_category_field is not None:
        body["event_category_field"] = event_category_field
    if fields is not None:
        body["fields"] = fields
    if filter is not None:
        body["filter"] = filter
    if size is not None:
        body["size"] = size
    if tiebreaker_field is not None:
        body["tiebreaker_field"] = tiebreaker_field
    if timestamp_field is not None:
        body["timestamp_field"] = timestamp_field
    return body


def search_eql_command(args, proxies):
    index = args.get("index")
    query = args.get("query")
    fields = args.get("fields")  # fields to display
    size = int(args.get("size", "10"))
    timestamp_field = args.get("timestamp_field")
    event_category_field = args.get("event_category_field")
    sort_tiebreaker = args.get("sort_tiebreaker")
    query_filter = args.get("filter")

    es = elasticsearch_builder(proxies)
    body = build_eql_body(
        query=query,
        fields=fields,
        size=size,
        tiebreaker_field=sort_tiebreaker,
        timestamp_field=timestamp_field,
        event_category_field=event_category_field,
        filter=query_filter,
    )

    demisto.debug(f"EQL search body: {body}")
    response = es.eql.search(index=index, body=body)

    total_dict, _ = get_total_results(response)
    search_context, meta_headers, hit_tables, hit_headers = results_to_context(
        index, query, 0, size, total_dict, response, event=True
    )
    search_human_readable = tableToMarkdown("Search Metadata:", search_context, meta_headers, removeNull=True)
    hits_human_readable = tableToMarkdown("Hits:", hit_tables, hit_headers, removeNull=True)
    total_human_readable = search_human_readable + "\n" + hits_human_readable

    return CommandResults(readable_output=total_human_readable, outputs_prefix="Elasticsearch.Search", outputs=search_context)


def search_esql_command(args, proxies):
    query = args.get("query")
    limit = args.get("limit")

    es = elasticsearch_builder(proxies)

    if limit:
<<<<<<< HEAD
        query = {
            "query": query + f"| LIMIT {limit}"
        }
    else:
        query = {
            "query": query
        }

    if ELASTIC_SEARCH_CLIENT == ELASTICSEARCH_V9:
        headers = {
            "Content-Type": "application/vnd.elasticsearch+json; compatible-with=9",
            "Accept": "application/vnd.elasticsearch+json; compatible-with=9"
        }
    elif ELASTIC_SEARCH_CLIENT == ELASTICSEARCH_V8:
        headers = {
            "Content-Type": "application/vnd.elasticsearch+json; compatible-with=8",
            "Accept": "application/vnd.elasticsearch+json; compatible-with=8"
=======
        query = {"query": query + f"| LIMIT {limit}"}
    else:
        query = {"query": query}

    if ELASTIC_SEARCH_CLIENT in [ELASTICSEARCH_V8, ELASTICSEARCH_V9]:
        compatible_with = 8 if ELASTIC_SEARCH_CLIENT == ELASTICSEARCH_V8 else 9
        headers = {
            "Content-Type": f"application/vnd.elasticsearch+json; compatible-with={compatible_with}",
            "Accept": f"application/vnd.elasticsearch+json; compatible-with={compatible_with}",
>>>>>>> 8d6fd7c9
        }
    else:
        return_error("ES|QL Search is only supported in Elasticsearch 8.11 and above.")
        return None

    demisto.debug(f"ES|QL search body: {query}")
<<<<<<< HEAD
    res = es.perform_request(
        method="POST",
        path="/_query?format=json",
        headers=headers,
        body=query
    )

    human_output_columns = [col['name'] for col in res['columns']]
    human_output_rows = res['values']
=======
    res = es.perform_request(method="POST", path="/_query?format=json", headers=headers, body=query)

    human_output_columns = [col["name"] for col in res["columns"]]
    human_output_rows = res["values"]
>>>>>>> 8d6fd7c9
    human_output = []

    for row in human_output_rows:
        row_dict = {}
        for i in range(len(human_output_columns)):
            row_dict[human_output_columns[i]] = row[i]
        human_output.append(row_dict)

<<<<<<< HEAD
    search_human_readable = tableToMarkdown("Search query:", [{"Query": query.get("query"),
                                                               "Total": str(len(human_output_rows))}], removeNull=True)
=======
    search_human_readable = tableToMarkdown(
        "Search query:", [{"Query": query.get("query"), "Total": str(len(human_output_rows))}], removeNull=True
    )
>>>>>>> 8d6fd7c9
    hits_human_readable = tableToMarkdown("Results:", human_output, removeNull=True)
    total_human_readable = search_human_readable + "\n" + hits_human_readable

    return CommandResults(
<<<<<<< HEAD
        readable_output= total_human_readable,
        outputs_prefix="Elasticsearch.Search",
=======
        readable_output=total_human_readable,
        outputs_prefix="Elasticsearch.ESQLSearch",
>>>>>>> 8d6fd7c9
        outputs=human_output
    )


def index_document(args, proxies):
    """
    Indexes a given document into an Elasticsearch index.
    return: Result returned from elasticsearch lib
    """
    index = args.get("index_name")
    doc = args.get("document")
    doc_id = args.get("id", "")
    es = elasticsearch_builder(proxies)

    demisto.debug(f"Indexing document in index {index} with ID {doc_id}")
    if ELASTIC_SEARCH_CLIENT in [ELASTICSEARCH_V9, ELASTICSEARCH_V8]:
        if doc_id:
            response = es.index(index=index, id=doc_id, document=doc)  # pylint: disable=E1123,E1120
        else:
            response = es.index(index=index, document=doc)  # pylint: disable=E1123,E1120

    else:  # Elasticsearch version v7 or below, OpenSearch (BC)
        # In elasticsearch lib <8 'document' param is called 'body'
        if doc_id:
            response = es.index(index=index, id=doc_id, body=doc)
        else:
            response = es.index(index=index, body=doc)

    demisto.debug(f"Index document response: {response}")
    return response


def index_document_command(args, proxies):
    resp = index_document(args, proxies)
    index_context = {
        "id": resp.get("_id", ""),
        "index": resp.get("_index", ""),
        "version": resp.get("_version", ""),
        "result": resp.get("result", ""),
    }
    human_readable = {
        "ID": index_context.get("id"),
        "Index name": index_context.get("index"),
        "Version": index_context.get("version"),
        "Result": index_context.get("result"),
    }
    headers = [str(k) for k in human_readable]
    readable_output = tableToMarkdown(name="Indexed document", t=human_readable, removeNull=True, headers=headers)

    if ELASTIC_SEARCH_CLIENT in [ELASTICSEARCH_V9, ELASTICSEARCH_V8]:
        resp = resp.body

    result = CommandResults(
        readable_output=readable_output,
        outputs_prefix="Elasticsearch.Index",
        outputs=index_context,
        raw_response=resp,
        outputs_key_field="id",
    )
    return result


def get_indices_statistics(client):
    """
    Returns raw statistics and information of all the Elasticsearch indices.
    Args:
        client : The Elasticsearch client

    Returns:
        dict: raw statistics and information of all the Elasticsearch indices.
    """
    stats = client.indices.stats()
    raw_indices_data = stats.get("indices")

    return raw_indices_data


def get_indices_statistics_command(args, proxies):
    """
    Returns statistics and information of the Elasticsearch indices.

    return: A List with Elasticsearch indices info and statistics.
    API reference: https://www.elastic.co/guide/en/elasticsearch/reference/current/indices-stats.html
    """
    limit = arg_to_number(args.get("limit", 50))
    all_results = argToBoolean(args.get("all_results", False))
    indices = []
    es = elasticsearch_builder(proxies)

    demisto.debug("Retrieving indices statistics")
    # Fetch the statistics for all indices
    raw_indices_data = get_indices_statistics(es)
    for index, index_data in raw_indices_data.items():
        index_stats = {
            "Name": index,
            "Status": index_data.get("status", ""),
            "Health": index_data.get("health", ""),
            "UUID": index_data.get("uuid", ""),
            "Documents Count": index_data.get("total", {}).get("docs", {}).get("count", ""),
            "Documents Deleted": index_data.get("total", {}).get("docs", {}).get("deleted", ""),
        }
        indices.append(index_stats)

    if not all_results:
        indices = indices[:limit]

    readable_output = tableToMarkdown(
        name="Indices Statistics:", t=indices, removeNull=True, headers=[str(k) for k in indices[0]]
    )

    result = CommandResults(
        readable_output=readable_output,
        outputs_prefix="Elasticsearch.IndexStatistics",
        outputs=indices,
        outputs_key_field="UUID",
        raw_response=raw_indices_data,
    )
    return result


def main():  # pragma: no cover
    proxies = handle_proxy()
    proxies = proxies if proxies else None
    args = demisto.args()
    try:
        LOG(f"command is {demisto.command()}")
        if demisto.command() == "test-module":
            test_func(proxies)
        elif demisto.command() == "fetch-incidents":
            fetch_incidents(proxies)
        elif demisto.command() in ["search", "es-search"]:
            search_command(proxies)
        elif demisto.command() == "get-mapping-fields":
            return_results(get_mapping_fields_command())
        elif demisto.command() == "es-eql-search":
            return_results(search_eql_command(args, proxies))
        elif demisto.command() == "es-esql-search":
            return_results(search_esql_command(args, proxies))
        elif demisto.command() == "es-index":
            return_results(index_document_command(args, proxies))
        elif demisto.command() == "es-integration-health-check":
            return_results(integration_health_check(proxies))
        elif demisto.command() == "es-get-indices-statistics":
            return_results(get_indices_statistics_command(args, proxies))

    except Exception as e:
        if "The client noticed that the server is not a supported distribution of Elasticsearch" in str(e):
            return_error(
                f"Failed executing {demisto.command()}. Seems that the client does not support the server's "
                f"distribution, Please try using the Open Search client in the instance configuration."
                f"\nError message: {e!s}",
                error=str(e),
            )
        if "failed to parse date field" in str(e):
            return_error(
                f"Failed to execute the {demisto.command()} command. Make sure the `Time field type` is correctly set.",
                error=str(e),
            )
        return_error(f"Failed executing {demisto.command()}.\nError message: {e}", error=str(e))


if __name__ in ("__main__", "builtin", "builtins"):
    main()<|MERGE_RESOLUTION|>--- conflicted
+++ resolved
@@ -29,16 +29,11 @@
     from opensearchpy import OpenSearch as Elasticsearch
 elif ELASTIC_SEARCH_CLIENT in [ELASTICSEARCH_V8, ELASTICSEARCH_V9]:
     from elastic_transport import RequestsHttpNode
-    from elasticsearch import Elasticsearch, NotFoundError  # type: ignore[assignment,misc]
-    from elasticsearch_dsl import Search
-    from elasticsearch_dsl.query import QueryString
-elif ELASTIC_SEARCH_CLIENT == ELASTICSEARCH_V9:
-    from elastic_transport import RequestsHttpNode
     from elasticsearch import Elasticsearch, NotFoundError  # type: ignore[assignment]
     from elasticsearch_dsl import Search
     from elasticsearch_dsl.query import QueryString
 else:  # Elasticsearch (<= v7)
-    from elasticsearch7 import Elasticsearch, NotFoundError, RequestsHttpConnection  # type: ignore[assignment,misc]
+    from elasticsearch7 import Elasticsearch, NotFoundError, RequestsHttpConnection  # type: ignore[assignment]
     from elasticsearch_dsl import Search
     from elasticsearch_dsl.query import QueryString
 
@@ -340,11 +335,7 @@
     demisto.debug(f"Executing search with index={index}, query={query}, query_dsl={query_dsl}")
 
     if query_dsl:
-        query_dsl = query_string_to_dict(query_dsl)
-        if query_dsl.get("size", False) or query_dsl.get("page", False):
-            response = execute_raw_query(es, query_dsl, index)
-        else:
-            response = execute_raw_query(es, query_dsl, index, size, base_page)
+        response = execute_raw_query(es, query_dsl, index, size, base_page)
 
     else:
         que = QueryString(query=query)
@@ -513,7 +504,16 @@
         response = es.search(index=search._index, body=search.to_dict(), **search._params)
 
     demisto.debug(f"Test fetch query response: {response}")
-    return response
+    _, total_results = get_total_results(response)
+
+    if total_results > 0:
+        return response
+
+    else:
+        # failed to get the TIME_FIELD with the FETCH_QUERY
+        # this can happen and not be an error if the FETCH_QUERY doesn't have results yet.
+        # Thus this does not return an error message
+        return None
 
 
 def test_timestamp_format(timestamp):
@@ -541,11 +541,7 @@
 
 
 def test_connectivity_auth(proxies):
-<<<<<<< HEAD
-    #test will not work through proxies - variable not used
-=======
     # test will not work through proxies - variable not used
->>>>>>> 8d6fd7c9
     headers = {"Content-Type": "application/json"}
     if API_KEY_ID:
         headers["authorization"] = get_api_key_header_val(API_KEY)
@@ -637,6 +633,21 @@
             # test if TIME_FIELD in index exists
             response = test_time_field_query(es)
 
+            # try to get response from FETCH_QUERY - if exists check the time field from that query
+            if RAW_QUERY:
+                raw_query = RAW_QUERY
+                try:
+                    raw_query = json.loads(raw_query)
+                except Exception as e:
+                    demisto.info(f"unable to convert raw query to dictionary, use it as a string\n{e}")
+
+                temp = es.search(index=FETCH_INDEX, body={"query": raw_query})
+            else:
+                temp = test_fetch_query(es)
+
+            if temp:
+                response = temp
+
             # get the value in the time field
             source = response.get("hits", {}).get("hits")[0].get("_source", {})
             hit_date = str(get_value_by_dot_notation(source, str(TIME_FIELD)))
@@ -653,28 +664,6 @@
 
         except ValueError as e:
             return_error("Inserted time format is incorrect.\n" + str(e) + "\n" + TIME_FIELD + " fetched: " + hit_date)
-
-        # try to get response from FETCH_QUERY or RAW_QUERY
-        try:
-            if RAW_QUERY:
-                fetch_result = execute_raw_query(es, RAW_QUERY)
-            else:
-                fetch_result = test_fetch_query(es)
-
-            # validate that the response actually returned results and did not time out
-            if fetch_result and isinstance(fetch_result.get("timed_out"), bool):
-                if fetch_result.get("timed_out"):
-                    return_error(f"Elasticsearch fetching has timed out. Fetching response was:\n{str(fetch_result)}")
-                _, total_results = get_total_results(fetch_result)
-                if total_results == 0:
-                    demisto.info("Elasticsearch fetching test returned 0 hits, but this might be expected.")
-            else:
-                return_error(
-                    "Elasticsearch fetching was unsuccessful. Fetching returned the following invalid object:\n"
-                    + str(fetch_result)
-                )
-        except Exception as ex:
-            return_error(f"An exception has been thrown trying to test Elasticsearch fetching:\n{str(ex)}", error=str(ex))
 
     else:
         # check that we can reach any indexes in the supplied server URL
@@ -861,11 +850,9 @@
     return {"range": {time_field: range_dict}}
 
 
-def query_string_to_dict(raw_query) -> Dict:
-    """Parses a query_dsl string or bytearray into a Dict to make its fields accessible"""
+def execute_raw_query(es, raw_query, index=None, size=None, page=None):
     try:
-        if not isinstance(raw_query, Dict):
-            raw_query = json.loads(raw_query)
+        raw_query = json.loads(raw_query)
         if raw_query.get("query"):
             demisto.debug("Query provided already has a query field. Sending as is.")
             body = raw_query
@@ -874,35 +861,17 @@
     except (ValueError, TypeError) as e:
         body = {"query": raw_query}
         demisto.info(f"unable to convert raw query to dictionary, use it as a string\n{e}")
-    return body
-
-
-def execute_raw_query(es, raw_query, index=None, size=None, page=None):
-    body = query_string_to_dict(raw_query)
 
     requested_index = index or FETCH_INDEX
 
-<<<<<<< HEAD
-    # update parameters if given
-    if isinstance(size, int):
-        body["size"] = size
-    if isinstance(page, int):
-        body["from"] = page
-
-    search = Search(using=es, index=requested_index).update_from_dict(body)
-=======
     if ELASTIC_SEARCH_CLIENT in [ELASTICSEARCH_V9, ELASTICSEARCH_V8]:
         search = Search(using=es, index=requested_index).query(body.get("query"))
         if size and isinstance(page, int):
             search = search[page : page + size]
         response = search.execute().to_dict()
->>>>>>> 8d6fd7c9
-
-    if ELASTIC_SEARCH_CLIENT in [ELASTICSEARCH_V8, OPEN_SEARCH]:
-        response = search.execute().to_dict()
-    else:  # Elasticsearch v7 and below
-        # maintain BC by using the ES client directly (avoid using the elasticsearch_dsl library here)
-        response = es.search(index=search._index, body=search.to_dict(), **search._params)
+
+    else:  # Elasticsearch v7 and below or OpenSearch
+        response = es.search(index=requested_index, body=body, size=size, from_=page)
 
     demisto.debug(f"Raw query response: {response}")
     return response
@@ -1066,25 +1035,6 @@
     es = elasticsearch_builder(proxies)
 
     if limit:
-<<<<<<< HEAD
-        query = {
-            "query": query + f"| LIMIT {limit}"
-        }
-    else:
-        query = {
-            "query": query
-        }
-
-    if ELASTIC_SEARCH_CLIENT == ELASTICSEARCH_V9:
-        headers = {
-            "Content-Type": "application/vnd.elasticsearch+json; compatible-with=9",
-            "Accept": "application/vnd.elasticsearch+json; compatible-with=9"
-        }
-    elif ELASTIC_SEARCH_CLIENT == ELASTICSEARCH_V8:
-        headers = {
-            "Content-Type": "application/vnd.elasticsearch+json; compatible-with=8",
-            "Accept": "application/vnd.elasticsearch+json; compatible-with=8"
-=======
         query = {"query": query + f"| LIMIT {limit}"}
     else:
         query = {"query": query}
@@ -1094,29 +1044,16 @@
         headers = {
             "Content-Type": f"application/vnd.elasticsearch+json; compatible-with={compatible_with}",
             "Accept": f"application/vnd.elasticsearch+json; compatible-with={compatible_with}",
->>>>>>> 8d6fd7c9
         }
     else:
         return_error("ES|QL Search is only supported in Elasticsearch 8.11 and above.")
         return None
 
     demisto.debug(f"ES|QL search body: {query}")
-<<<<<<< HEAD
-    res = es.perform_request(
-        method="POST",
-        path="/_query?format=json",
-        headers=headers,
-        body=query
-    )
-
-    human_output_columns = [col['name'] for col in res['columns']]
-    human_output_rows = res['values']
-=======
     res = es.perform_request(method="POST", path="/_query?format=json", headers=headers, body=query)
 
     human_output_columns = [col["name"] for col in res["columns"]]
     human_output_rows = res["values"]
->>>>>>> 8d6fd7c9
     human_output = []
 
     for row in human_output_rows:
@@ -1125,25 +1062,15 @@
             row_dict[human_output_columns[i]] = row[i]
         human_output.append(row_dict)
 
-<<<<<<< HEAD
-    search_human_readable = tableToMarkdown("Search query:", [{"Query": query.get("query"),
-                                                               "Total": str(len(human_output_rows))}], removeNull=True)
-=======
     search_human_readable = tableToMarkdown(
         "Search query:", [{"Query": query.get("query"), "Total": str(len(human_output_rows))}], removeNull=True
     )
->>>>>>> 8d6fd7c9
     hits_human_readable = tableToMarkdown("Results:", human_output, removeNull=True)
     total_human_readable = search_human_readable + "\n" + hits_human_readable
 
     return CommandResults(
-<<<<<<< HEAD
-        readable_output= total_human_readable,
-        outputs_prefix="Elasticsearch.Search",
-=======
         readable_output=total_human_readable,
         outputs_prefix="Elasticsearch.ESQLSearch",
->>>>>>> 8d6fd7c9
         outputs=human_output
     )
 
