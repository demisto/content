
<<<<<<< HEAD
#### Playbooks
##### New: CVE-2021-1675 - PrintNightmare
CVE-2021-1675 is a vulnerability dubbed “PrintNightmare” which allows remote code execution on Windows Print Spooler. Microsoft patched the vulnerability in June but an exploit POC and complete technical analysis were made publicly available online. This playbook includes the following tasks:
- Manual actions to mitigate the exploit
- Search Vulnerable Devices using the CVE
- Search Vulnerable Devices using the SIEM

[More details on the vulnerability](https://nvd.nist.gov/vuln/detail/CVE-2021-1675)
** Note: This is a beta playbook, which lets you implement and test pre-release software. Since the playbook is beta, it might contain bugs. Updates to the pack during the beta phase might include non-backward compatible features. We appreciate your feedback on the quality and usability of the pack to help us identify issues, fix them, and continually improve.
=======
#### Scripts
##### RapidBreachResponseParseBlog
Deprecated. Use **ParseHTMLIndicators** instead.
>>>>>>> 810218b5
<|MERGE_RESOLUTION|>--- conflicted
+++ resolved
@@ -1,16 +1,4 @@
 
-<<<<<<< HEAD
-#### Playbooks
-##### New: CVE-2021-1675 - PrintNightmare
-CVE-2021-1675 is a vulnerability dubbed “PrintNightmare” which allows remote code execution on Windows Print Spooler. Microsoft patched the vulnerability in June but an exploit POC and complete technical analysis were made publicly available online. This playbook includes the following tasks:
-- Manual actions to mitigate the exploit
-- Search Vulnerable Devices using the CVE
-- Search Vulnerable Devices using the SIEM
-
-[More details on the vulnerability](https://nvd.nist.gov/vuln/detail/CVE-2021-1675)
-** Note: This is a beta playbook, which lets you implement and test pre-release software. Since the playbook is beta, it might contain bugs. Updates to the pack during the beta phase might include non-backward compatible features. We appreciate your feedback on the quality and usability of the pack to help us identify issues, fix them, and continually improve.
-=======
 #### Scripts
 ##### RapidBreachResponseParseBlog
-Deprecated. Use **ParseHTMLIndicators** instead.
->>>>>>> 810218b5
+Deprecated. Use **ParseHTMLIndicators** instead.