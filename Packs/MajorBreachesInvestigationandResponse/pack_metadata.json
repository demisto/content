{
    "name": "Rapid Breach Response",
    "description": "This content Pack helps you collect, investigate, and remediate incidents related to major breaches.",
    "support": "xsoar",
<<<<<<< HEAD
    "currentVersion": "1.6.19",
=======
    "currentVersion": "1.6.21",
>>>>>>> 13005ccd
    "author": "Cortex XSOAR",
    "url": "https://www.paloaltonetworks.com/cortex",
    "email": "",
    "created": "2020-12-16T14:11:20Z",
    "categories": [],
    "tags": [
        "Breach",
        "TIM",
        "Incident Response"
    ],
    "itemPrefix": ["Completed", "Source", "Playbook", "Remaining", "Remediation", "Total", "Hunting", "Mitigation",
    "Eradication"],
    "useCases": [
        "Hunting",
        "Incident Response"
    ],
    "keywords": [
        "SolarStorm",
        "SunBurst",
        "SolarWinds",
        "Hafnium",
        "zero-day",
        "0-day",
        "zero day",
        "Exchange"
    ],
    "dependencies": {
        "CommonPlaybooks": {
            "mandatory": true,
            "display_name": "Common Playbooks"
        },
        "PANWComprehensiveInvestigation": {
            "mandatory": false,
            "display_name": "PANW Comprehensive Investigation"
        },
        "CommonScripts": {
            "mandatory": true,
            "display_name": "Common Scripts"
        },
        "ExpanseV2": {
            "mandatory": false,
            "display_name": "Expanse v2"
        },
        "PAN-OS": {
            "mandatory": false,
            "display_name": "PAN-OS"
        },
        "MicrosoftPolicyAndCompliance": {
            "display_name": "Microsoft Policy And Compliance",
            "mandatory": false
        }
    }
}<|MERGE_RESOLUTION|>--- conflicted
+++ resolved
@@ -2,11 +2,7 @@
     "name": "Rapid Breach Response",
     "description": "This content Pack helps you collect, investigate, and remediate incidents related to major breaches.",
     "support": "xsoar",
-<<<<<<< HEAD
-    "currentVersion": "1.6.19",
-=======
     "currentVersion": "1.6.21",
->>>>>>> 13005ccd
     "author": "Cortex XSOAR",
     "url": "https://www.paloaltonetworks.com/cortex",
     "email": "",
@@ -17,8 +13,17 @@
         "TIM",
         "Incident Response"
     ],
-    "itemPrefix": ["Completed", "Source", "Playbook", "Remaining", "Remediation", "Total", "Hunting", "Mitigation",
-    "Eradication"],
+    "itemPrefix": [
+        "Completed",
+        "Source",
+        "Playbook",
+        "Remaining",
+        "Remediation",
+        "Total",
+        "Hunting",
+        "Mitigation",
+        "Eradication"
+    ],
     "useCases": [
         "Hunting",
         "Incident Response"
