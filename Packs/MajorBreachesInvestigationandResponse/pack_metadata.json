--- conflicted
+++ resolved
@@ -13,12 +13,8 @@
         "TIM",
         "Incident Response"
     ],
-<<<<<<< HEAD
-    "itemPrefix": ["MajorBreach"],
-=======
     "itemPrefix": ["Completed", "Source", "Playbook", "Remaining", "Remediation", "Total", "Hunting", "Mitigation",
     "Eradication"],
->>>>>>> 4921df29
     "useCases": [
         "Hunting",
         "Incident Response"
