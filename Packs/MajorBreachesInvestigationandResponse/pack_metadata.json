--- conflicted
+++ resolved
@@ -2,11 +2,7 @@
     "name": "Rapid Breach Response",
     "description": "This content Pack helps you collect, investigate, and remediate incidents related to major breaches.",
     "support": "xsoar",
-<<<<<<< HEAD
-    "currentVersion": "1.6.32",
-=======
     "currentVersion": "1.6.33",
->>>>>>> 0760a8d6
     "author": "Cortex XSOAR",
     "url": "https://www.paloaltonetworks.com/cortex",
     "email": "",
