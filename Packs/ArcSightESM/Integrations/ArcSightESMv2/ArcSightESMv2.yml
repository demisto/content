--- conflicted
+++ resolved
@@ -17,44 +17,30 @@
   name: viewerId
   type: 0
   required: false
-<<<<<<< HEAD
-=======
-  section: Collect
->>>>>>> 6f77591c
+  section: Collect
 - display: Fetch cases as incidents via Query Viewer ID. Mandatory fields for query are "Create Time" and "ID".
   name: casesQueryViewerId
   type: 0
   required: false
-<<<<<<< HEAD
-=======
-  section: Collect
->>>>>>> 6f77591c
+  section: Collect
 - defaultvalue: '2000'
   display: The maximum number of unique IDs expected to be fetched.
   name: max_unique
   type: 0
   required: false
-<<<<<<< HEAD
-=======
-  section: Collect
-  advanced: true
->>>>>>> 6f77591c
+  section: Collect
+  advanced: true
 - defaultvalue: '50'
   display: The maximum number of incidents to fetch each time. Default is 50, maximum is 300.
   name: fetch_chunk_size
   type: 0
   required: false
-<<<<<<< HEAD
-=======
-  section: Collect
-  advanced: true
->>>>>>> 6f77591c
+  section: Collect
+  advanced: true
 - display: Fetch incidents
   name: isFetch
   type: 8
   required: false
-<<<<<<< HEAD
-=======
   section: Collect
 - display: Incidents Fetch Interval
   name: incidentFetchInterval
@@ -63,14 +49,9 @@
   required: false
   section: Collect
   advanced: true
->>>>>>> 6f77591c
 - display: Use REST Endpoints
   name: use_rest
   type: 8
-<<<<<<< HEAD
-  additionalinfo: Use REST endpoints for the commands related to 'entries' instead of the default legacy SOAP endpoints.
-  required: false
-=======
   required: false
   defaultvalue: "false"
   additionalinfo: Use REST endpoints for the commands related to 'entries' instead of the default legacy SOAP endpoints.
@@ -83,34 +64,24 @@
   - 7.4 and above
   additionalinfo: Different versions requires to use a different API.
   section: Connect
->>>>>>> 6f77591c
 - display: Incident type
   name: incidentType
   type: 13
   required: false
-<<<<<<< HEAD
-=======
-  section: Collect
->>>>>>> 6f77591c
+  section: Collect
 - display: Trust any certificate (not secure)
   name: insecure
   type: 8
   required: false
-<<<<<<< HEAD
-=======
-  section: Connect
-  advanced: true
->>>>>>> 6f77591c
+  section: Connect
+  advanced: true
 - defaultvalue: 'false'
   display: Use system proxy settings
   name: proxy
   type: 8
   required: false
-<<<<<<< HEAD
-=======
-  section: Connect
-  advanced: true
->>>>>>> 6f77591c
+  section: Connect
+  advanced: true
 description: ArcSight ESM SIEM by Micro Focus (Formerly HPE Software).
 display: ArcSight ESM v2
 name: ArcSight ESM v2
@@ -124,20 +95,12 @@
       type: Unknown
   - arguments:
     - default: true
-<<<<<<< HEAD
-      description: Resource ID of the case to get information for
-=======
       description: Resource ID of the case to get information for.
->>>>>>> 6f77591c
       name: resourceId
       required: true
     - auto: PREDEFINED
       defaultValue: 'false'
-<<<<<<< HEAD
-      description: If "true", then will return case and base events of that case
-=======
       description: If "true", then will return case and base events of that case.
->>>>>>> 6f77591c
       name: withBaseEvents
       predefined:
       - 'true'
@@ -222,11 +185,7 @@
       type: string
   - arguments:
     - default: true
-<<<<<<< HEAD
-      description: Resource ID of a query viewer
-=======
       description: Resource ID of a query viewer.
->>>>>>> 6f77591c
       name: id
       required: true
     - auto: PREDEFINED
@@ -236,15 +195,6 @@
       predefined:
       - 'true'
       - 'false'
-<<<<<<< HEAD
-    description: Retrieves query viewer results (query viewer must be configured to be refreshed every minute, see documentation)
-    name: as-get-matrix-data
-  - arguments:
-    - description: Resource ID of the Active List
-      name: resourceId
-      required: true
-    - description: 'Entries are in JSON format. JSON must be an array of entries. Each entry must contain the same columns as they appear in the Active List, e.g., [{ "UserName": "john", "IP":"19.12.13.11"},{ "UserName": "bob", "IP":"22.22.22.22"}]'
-=======
     description: Retrieves query viewer results (query viewer must be configured to be refreshed every minute, see documentation).
     name: as-get-matrix-data
   - arguments:
@@ -252,7 +202,6 @@
       name: resourceId
       required: true
     - description: 'Entries are in JSON format. JSON must be an array of entries. Each entry must contain the same columns as they appear in the Active List, e.g., [{ "UserName": "john", "IP":"19.12.13.11"},{ "UserName": "bob", "IP":"22.22.22.22"}].'
->>>>>>> 6f77591c
       isArray: true
       name: entries
       required: true
@@ -260,32 +209,19 @@
     execution: true
     name: as-add-entries
   - arguments:
-<<<<<<< HEAD
-    - description: Resource ID of a specific Active List
-=======
     - description: Resource ID of a specific Active List.
->>>>>>> 6f77591c
       name: resourceId
       required: true
     description: Deletes all entries in the Active List.
     execution: true
     name: as-clear-entries
   - arguments:
-<<<<<<< HEAD
-    - description: Resource ID of a specific Active List
-      name: resourceId
-      required: true
-    - description: Filters the entries, e.g., entryFilter="moo:moo1"
-      name: entryFilter
-    description: Returns all entries in the Active List
-=======
     - description: Resource ID of a specific Active List.
       name: resourceId
       required: true
     - description: Filters the entries, e.g., entryFilter="moo:moo1".
       name: entryFilter
     description: Returns all entries in the Active List.
->>>>>>> 6f77591c
     name: as-get-entries
     outputs:
     - contextPath: ArcSightESM.ActiveList
@@ -298,15 +234,6 @@
       description: Active List is a map of active list resource id => active list.
       type: Unknown
   - arguments:
-<<<<<<< HEAD
-    - description: 'ID or multiple ids separated by comma of security events. Event ID is ArcSight is always a number. Example: 13906590'
-      isArray: true
-      name: ids
-      required: true
-    - description: Query last events. Format follows 'number date_range_unit', e.g., 2 hours, 4 minutes, 6 month, 1 day
-      name: lastDateRange
-    description: Returns the security event details
-=======
     - description: 'ID or multiple ids separated by comma of security events. Event ID is ArcSight is always a number. Example: 13906590.'
       isArray: true
       name: ids
@@ -314,7 +241,6 @@
     - description: Query last events. Format follows 'number date_range_unit', e.g., 2 hours, 4 minutes, 6 month, 1 day.
       name: lastDateRange
     description: Returns the security event details.
->>>>>>> 6f77591c
     name: as-get-security-events
     outputs:
     - contextPath: ArcSightESM.SecurityEvents
@@ -342,20 +268,12 @@
       description: Start time in milliseconds.
       type: date
   - arguments:
-<<<<<<< HEAD
-    - description: Case ID, e.g., 7e6LEbF8BABCfA-dlp1rl1A==
-=======
     - description: Case ID, e.g., 7e6LEbF8BABCfA-dlp1rl1A==.
->>>>>>> 6f77591c
       name: caseId
       required: true
     - auto: PREDEFINED
       defaultValue: 'false'
-<<<<<<< HEAD
-      description: If "true", then will return case and correlated events
-=======
       description: If "true", then will return case and correlated events.
->>>>>>> 6f77591c
       name: withCorrelatedEvents
       predefined:
       - 'true'
@@ -374,11 +292,7 @@
       name: caseId
       required: true
     - auto: PREDEFINED
-<<<<<<< HEAD
-      description: Stage the case is in
-=======
       description: Stage the case is in.
->>>>>>> 6f77591c
       name: stage
       predefined:
       - CLOSED
@@ -387,11 +301,7 @@
       - FOLLOW_UP
       - INITIAL
     - auto: PREDEFINED
-<<<<<<< HEAD
-      description: Ticket consequence Severity
-=======
       description: Ticket consequence Severity.
->>>>>>> 6f77591c
       name: severity
       predefined:
       - NONE
@@ -422,17 +332,10 @@
       description: List of all query viewer IDs.
       type: Unknown
   - arguments:
-<<<<<<< HEAD
-    - description: Resource ID of the case
-      name: caseId
-      required: true
-    description: Deletes a case
-=======
     - description: Resource ID of the case.
       name: caseId
       required: true
     description: Deletes a case.
->>>>>>> 6f77591c
     execution: true
     name: as-case-delete
     outputs:
@@ -443,11 +346,7 @@
       description: Boolean flag. "True" if deleted.
       type: boolean
   - arguments:
-<<<<<<< HEAD
-    - description: Resource ID of the query viewer
-=======
     - description: Resource ID of the query viewer.
->>>>>>> 6f77591c
       name: id
       required: true
     - auto: PREDEFINED
@@ -457,28 +356,13 @@
       predefined:
       - 'true'
       - 'false'
-<<<<<<< HEAD
-    description: Retrieves query viewer results (query viewer must be configured to be refreshed every minute, see documentation)
-=======
     description: Retrieves query viewer results (query viewer must be configured to be refreshed every minute, see documentation).
->>>>>>> 6f77591c
     name: as-get-query-viewer-results
     outputs:
     - contextPath: ArcSight.QueryViewerResults
       description: Query viewer results.
       type: Unknown
   - arguments:
-<<<<<<< HEAD
-    - description: Last run to start fetching incidents from
-      name: last_run
-    description: Fetches incidents
-    name: as-fetch-incidents
-  - arguments:
-    - description: Resource ID of the Active List
-      name: resourceId
-      required: true
-    - description: 'Entries are in JSON format. JSON must be an array of entries. Each entry must contain the same columns as they appear in the Active List, e.g., [{ "UserName": "john", "IP":"19.12.13.11"},{ "UserName": "bob", "IP":"22.22.22.22"}]'
-=======
     - description: Last run to start fetching incidents from.
       name: last_run
     description: Fetches incidents.
@@ -488,7 +372,6 @@
       name: resourceId
       required: true
     - description: 'Entries are in JSON format. JSON must be an array of entries. Each entry must contain the same columns as they appear in the Active List, e.g., [{ "UserName": "john", "IP":"19.12.13.11"},{ "UserName": "bob", "IP":"22.22.22.22"}].'
->>>>>>> 6f77591c
       name: entries
       required: true
     description: Delete entries from the Active List.
@@ -497,11 +380,7 @@
   runonce: false
   script: '-'
   subtype: python3
-<<<<<<< HEAD
-  dockerimage: demisto/python3:3.10.12.63474
-=======
   dockerimage: demisto/python3:3.10.13.78960
->>>>>>> 6f77591c
   type: python
 tests:
 - ArcSight ESM v2 Test
