category: Analytics & SIEM
commonfields:
  id: ArcSight ESM v2
  version: -1
configuration:
- display: Server full URL (e.g., https://192.168.0.1:8443)
  name: server
  required: true
  type: 0
- display: Credentials
  name: credentials
  required: true
  type: 9
- display: Fetch events as incidents via Query Viewer ID. Mandatory fields for query are "Start Time" and "Event ID".
  name: viewerId
  required: false
  type: 0
- display: Fetch cases as incidents via Query Viewer ID. Mandatory fields for query are "Create Time" and "ID".
  name: casesQueryViewerId
  required: false
  type: 0
- defaultvalue: '2000'
  display: The maximum number of unique IDs expected to be fetched.
  name: max_unique
  required: false
  type: 0
- defaultvalue: '50'
  display: The maximum number of incidents to fetch each time. Default is 50, maximum is 300.
  name: fetch_chunk_size
  required: false
  type: 0
- display: Fetch incidents
  name: isFetch
  required: false
  type: 8
- display: Use REST Endpoints
  name: use_rest
  defaultvalue: "false"
  type: 8
  required: false
  additionalinfo: Use REST endpoints for the commands related to 'entries' instead of the default legacy SOAP endpoints.
- display: Incident type
  name: incidentType
  required: false
  type: 13
- display: Trust any certificate (not secure)
  name: insecure
  required: false
  type: 8
- defaultvalue: 'false'
  display: Use system proxy settings
  name: proxy
  required: false
  type: 8
description: ArcSight ESM SIEM by Micro Focus (Formerly HPE Software).
display: ArcSight ESM v2
name: ArcSight ESM v2
script:
  commands:
  - deprecated: false
    description: (Deprecated) Retrieves all case resource IDs.
    execution: false
    name: as-get-all-cases
    outputs:
    - contextPath: ArcSightESM.AllCaseIDs
      description: All case resource IDs
      type: Unknown
  - arguments:
    - default: true
      description: Resource ID of the case to get information for
      isArray: false
      name: resourceId
      required: true
      secret: false
    - auto: PREDEFINED
      default: false
      defaultValue: 'false'
      description: If "true", then will return case and base events of that case
      isArray: false
      name: withBaseEvents
      predefined:
      - 'true'
      - 'false'
      required: false
      secret: false
    deprecated: false
    description: Gets information about a single case.
    execution: false
    name: as-get-case
    outputs:
    - contextPath: ArcSightESM.Cases.resourceid
      description: Case ID
      type: string
    - contextPath: ArcSightESM.Cases.name
      description: Case name
      type: string
    - contextPath: ArcSightESM.Cases.eventIDs
      description: Related base event IDs
      type: Unknown
    - contextPath: ArcSightESM.Cases.createdTimestamp
      description: Time the case was created (in milliseconds)
      type: number
    - contextPath: ArcSightESM.Cases.createdTime
      description: Created time (dd-mm-yyyyTHH:MM:SS.SSS timezone)
      type: string
    - contextPath: ArcSightESM.Cases.modifiedTimestamp
      description: Modified timestamp (in milliseconds)
      type: number
    - contextPath: ArcSightESM.Cases.modifiedTime
      description: Modified time (dd-mm-yyyyTHH:MM:SS.SSS timezone)
      type: date
    - contextPath: ArcSightESM.Cases.action
      description: Action (e.g., BLOCK_OR_SHUTDOWN)
      type: string
    - contextPath: ArcSightESM.Cases.associatedImpact
      description: Associated impact (e.g., AVAILABILITY)
      type: string
    - contextPath: ArcSightESM.Cases.attackAgent
      description: Attack agent (e.g., INSIDER)
      type: string
    - contextPath: ArcSightESM.Cases.attackMechanism
      description: Attack mechanism (e.g., PHYSICAL)
      type: string
    - contextPath: ArcSightESM.Cases.consequenceSeverity
      description: Consequence severity (e.g., NONE)
      type: string
    - contextPath: ArcSightESM.Cases.detectionTime
      description: Detection time (dd-mm-yyyyTHH:MM:SS.SSS timezone)
      type: date
    - contextPath: ArcSightESM.Cases.displayID
      description: Display ID
      type: number
    - contextPath: ArcSightESM.Cases.estimatedStartTime
      description: Estimated start time (dd-mm-yyyyTHH:MM:SS.SSS timezone)
      type: date
    - contextPath: ArcSightESM.Cases.eventIDs
      description: Base event IDs
      type: unknown
    - contextPath: ArcSightESM.Cases.frequency
      description: Frequency (e.g., NEVER_OR_ONCE)
      type: string
    - contextPath: ArcSightESM.Cases.history
      description: History (e.g., KNOWN_OCCURENCE)
      type: Unknown
    - contextPath: ArcSightESM.Cases.numberOfOccurences
      description: Number Of Occurences
      type: number
    - contextPath: ArcSightESM.Cases.resistance
      description: Resistance (e.g., HIGH)
      type: string
    - contextPath: ArcSightESM.Cases.securityClassification
      description: Security Classification (e.g., UNCLASSIFIED)
      type: string
    - contextPath: ArcSightESM.Cases.sensitivity
      description: Sensitivity (e.g., UNCLASSIFIED)
      type: string
    - contextPath: ArcSightESM.Cases.stage
      description: Stage (e.g., QUEUED,INITIAL,FOLLOW_UP,FINAL,CLOSED)
      type: string
    - contextPath: ArcSightESM.Cases.ticketType
      description: Ticket type (e.g., INTERNAL,CLIENT,INCIDENT)
      type: string
    - contextPath: ArcSightESM.Cases.vulnerability
      description: Vulnerability (e.g., DESIGN)
      type: string
  - arguments:
    - default: true
      description: Resource ID of a query viewer
      isArray: false
      name: id
      required: true
      secret: false
    - auto: PREDEFINED
      default: false
      defaultValue: 'true'
      description: If "true", will return only the columns of the query. If "false", will return the column headers and all query results.
      isArray: false
      name: onlyColumns
      predefined:
      - 'true'
      - 'false'
      required: false
      secret: false
    deprecated: false
    description: Retrieves query viewer results (query viewer must be configured to be refreshed every minute, see documentation)
    execution: false
    name: as-get-matrix-data
  - arguments:
    - default: false
      description: Resource ID of the Active List
      isArray: false
      name: resourceId
      required: true
      secret: false
    - default: false
      description: 'Entries are in JSON format. JSON must be an array of entries. Each entry must contain the same columns as they appear in the Active List, e.g., [{ "UserName": "john", "IP":"19.12.13.11"},{ "UserName": "bob", "IP":"22.22.22.22"}]'
      isArray: true
      name: entries
      required: true
      secret: false
    deprecated: false
    description: Adds new entries to the Active List.
    execution: true
    name: as-add-entries
  - arguments:
    - default: false
      description: Resource ID of a specific Active List
      isArray: false
      name: resourceId
      required: true
      secret: false
    deprecated: false
    description: Deletes all entries in the Active List.
    execution: true
    name: as-clear-entries
  - arguments:
    - default: false
      description: Resource ID of a specific Active List
      isArray: false
      name: resourceId
      required: true
      secret: false
    - default: false
      description: Filters the entries, e.g., entryFilter="moo:moo1"
      isArray: false
      name: entryFilter
      required: false
      secret: false
    deprecated: false
    description: Returns all entries in the Active List
    execution: false
    name: as-get-entries
    outputs:
    - contextPath: ArcSightESM.ActiveList
      description: Active List is a map of active list resource id => active list entries
      type: Unknown
    - contextPath: ArcSightESM.ActiveList.ListID
      description: The ActiveList ID
      type: list
    - contextPath: ArcSightESM.ActiveList.Entries
      description: Active List is a map of active list resource id => active list
      type: Unknown
  - arguments:
    - default: false
      description: 'ID or multiple ids separated by comma of security events. Event ID is ArcSight is always a number. Example: 13906590'
      isArray: true
      name: ids
      required: true
      secret: false
    - default: false
      description: Query last events. Format follows 'number date_range_unit', e.g., 2 hours, 4 minutes, 6 month, 1 day
      isArray: false
      name: lastDateRange
      required: false
      secret: false
    deprecated: false
    description: Returns the security event details
    execution: false
    name: as-get-security-events
    outputs:
    - contextPath: ArcSightESM.SecurityEvents
      description: List of security events
      type: Unknown
    - contextPath: ArcSightESM.SecurityEvents.name
      description: Event name
      type: string
    - contextPath: ArcSightESM.SecurityEvents.eventId
      description: Event ID
      type: string
    - contextPath: ArcSightESM.SecurityEvents.type
      description: Event type (e.g., CORRELATION)
      type: string
    - contextPath: ArcSightESM.SecurityEvents.baseEventIds
      description: Base event IDs
      type: string
    - contextPath: ArcSightESM.SecurityEvents.source.address
      description: Event source address
      type: Unknown
    - contextPath: ArcSightESM.SecurityEvents.destination.address
      description: Event destination address
      type: Unknown
    - contextPath: ArcSightESM.SecurityEvents.startTime
      description: Start time in milliseconds
      type: date
  - arguments:
    - default: false
      description: Case ID, e.g., 7e6LEbF8BABCfA-dlp1rl1A==
      isArray: false
      name: caseId
      required: true
      secret: false
    - auto: PREDEFINED
      default: false
      defaultValue: 'false'
      description: If "true", then will return case and correlated events
      isArray: false
      name: withCorrelatedEvents
      predefined:
      - 'true'
      - 'false'
      required: false
      secret: false
    deprecated: false
    description: Returns all case event IDs.
    execution: false
    name: as-get-case-event-ids
    outputs:
    - contextPath: ArcSightESM.CaseEvents
      description: Map of caseId => related event ids
      type: Unknown
    - contextPath: ArcSightESM.CaseEvents.LatestResult
      description: Event IDs of the last execution of this command
      type: Unknown
  - arguments:
    - default: false
      description: Case resource ID to update. The case must be unlocked, and the user should have edit permissions.
      isArray: false
      name: caseId
      required: true
      secret: false
    - auto: PREDEFINED
      default: false
      description: Stage the case is in
      isArray: false
      name: stage
      predefined:
      - CLOSED
      - QUEUED
      - FINAL
      - FOLLOW_UP
      - INITIAL
      required: false
      secret: false
    - auto: PREDEFINED
      default: false
      description: Ticket consequence Severity
      isArray: false
      name: severity
      predefined:
      - NONE
      - INSIGNIFICANT
      - MARGINAL
      - CRITICAL
      - CATASTROPHIC
      required: false
      secret: false
    deprecated: false
    description: Updates a specific case.
    execution: true
    name: as-update-case
    outputs:
    - contextPath: ArcSightESM.Cases
      description: List of cases
      type: unknown
    - contextPath: ArcSightESM.Cases.resourceid
      description: Case resource ID
      type: string
    - contextPath: ArcSightESM.Cases.stage
      description: 'Case stage '
      type: string
    - contextPath: ArcSightESM.Cases.consequenceSeverity
      description: Case severity
      type: string
  - deprecated: false
    description: Returns all the query viewer IDs.
    execution: false
    name: as-get-all-query-viewers
    outputs:
    - contextPath: ArcSightESM.AllQueryViewers
      description: List of all query viewer IDs
      type: Unknown
  - arguments:
    - default: false
      description: Resource ID of the case
      isArray: false
      name: caseId
      required: true
      secret: false
    deprecated: false
    description: Deletes a case
    execution: true
    name: as-case-delete
    outputs:
    - contextPath: ArcSightESM.Cases.resourceid
      description: Resource ID of case
      type: string
    - contextPath: ArcSightESM.Cases.Deleted
      description: Boolean flag. "True" if deleted.
      type: boolean
  - arguments:
    - default: false
      description: Resource ID of the query viewer
      isArray: false
      name: id
      required: true
      secret: false
    - auto: PREDEFINED
      default: false
      defaultValue: 'false'
      description: If "true", will return only the columns of the query. If "false", will return the column headers and all query results.
      isArray: false
      name: onlyColumns
      predefined:
      - 'true'
      - 'false'
      required: false
      secret: false
    deprecated: false
    description: Retrieves query viewer results (query viewer must be configured to be refreshed every minute, see documentation)
    execution: false
    name: as-get-query-viewer-results
    outputs:
    - contextPath: ArcSight.QueryViewerResults
      description: Query viewer results
      type: Unknown
  - arguments:
    - default: false
      description: Last run to start fetching incidents from
      isArray: false
      name: last_run
      required: false
      secret: false
    deprecated: false
    description: Fetches incidents
    execution: false
    name: as-fetch-incidents
  - arguments:
    - default: false
      description: Resource ID of the Active List
      isArray: false
      name: resourceId
      required: true
      secret: false
    - default: false
      description: 'Entries are in JSON format. JSON must be an array of entries. Each entry must contain the same columns as they appear in the Active List, e.g., [{ "UserName": "john", "IP":"19.12.13.11"},{ "UserName": "bob", "IP":"22.22.22.22"}]'
      isArray: false
      name: entries
      required: true
      secret: false
    deprecated: false
    description: Delete entries from the Active List.
    execution: false
    name: as-delete-entries
  feed: false
  isfetch: true
  longRunning: false
  longRunningPort: false
  runonce: false
  script: '-'
  subtype: python3
<<<<<<< HEAD
  dockerimage: demisto/python3:3.10.10.50695
=======
  dockerimage: demisto/python3:3.10.11.54132
>>>>>>> dbe65efc
  type: python
tests:
- ArcSight ESM v2 Test
fromversion: 5.0.0<|MERGE_RESOLUTION|>--- conflicted
+++ resolved
@@ -448,11 +448,7 @@
   runonce: false
   script: '-'
   subtype: python3
-<<<<<<< HEAD
-  dockerimage: demisto/python3:3.10.10.50695
-=======
   dockerimage: demisto/python3:3.10.11.54132
->>>>>>> dbe65efc
   type: python
 tests:
 - ArcSight ESM v2 Test
