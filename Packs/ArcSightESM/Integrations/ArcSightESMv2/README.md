--- conflicted
+++ resolved
@@ -48,13 +48,7 @@
     
 6.Save the Query Viewer resource ID integration configuration in Cortex XSOAR.
 
-<<<<<<< HEAD
-# Configure ArcSight ESM on Cortex XSOAR
-
-=======
-
 ## Configure ArcSight ESM on Cortex XSOAR
->>>>>>> 4e1de81f
 1. Navigate to Settings>Integrations>Servers & Services.
 2. Search for ArcSight ESM.
 3. Click **Add instance** to create and configure a new integration instance.
