# ArcSight ESM

ArcSight ESM is a security information and event management (SIEM) product.
It collects security log data from an enterprise’s security technologies, operating systems, applications and other log sources, and analyzes that data for signs of compromise, attacks or other malicious activity.
The product generates cases to security administrators and analysts.

##### NOTE

ArcSight XML is no longer supported. Use the ArcSight ESM integration instead.

## Use Cases

1. Fetching events and cases based on a query viewer.
2. Getting additional information by event or case ID.
3. Searching for events.
4. Updating a case or deleting it.
5. Getting all entries from an active list, updating an entry and clearing the list.

## Set up ArcSight ESM to work with Cortex XSOAR

The set up for using ArcSight ESM to work with Cortex XSOAR depends on whether you will be using the integration to fetch events or cases.

#### For fetching Events/Cases

1. Create an Event/Case query.

2. Add a row limit (1000).

3. Add a start time limit (e.g. $Now-10m).

4. Go to the following fields and add conditions if needed:

    - Select the Event ID and Start Time fields for Events (mandatory).
    - Select the ID and Create Time fields for Cases (mandatory).
    - Select additional fields of your choice.
    - Add conditions if needed (malicious/suspicious behavior such as malware found, failed login,
      access to a known malicious site and/or conditions like severity, criticality, assets etc).

#### Note

Cortex XSOAR is designed for an automatic response, so make sure to define conditions for actionable/sever/critical events only.

5.Create a query viewer based on the query.

    - In your ArcSight ESM environment, navigate to the Query Viewer > Attributes tab.
    - Set the Refresh Data After parameter to 1.
    - Configure the rest of the query viewer as necessary.
    
6.Save the Query Viewer resource ID integration configuration in Cortex XSOAR.

<<<<<<< HEAD

=======
>>>>>>> 032a7012
## Configure ArcSight ESM on Cortex XSOAR
1. Navigate to Settings>Integrations>Servers & Services.
2. Search for ArcSight ESM.
3. Click **Add instance** to create and configure a new integration instance.
    - **Name**: a textual name for the integration instance.
    - **Server URL (e.g. https://192.168.0.1:8443)**: The hostname or IP address of the appliance being used, for example, `https://your_arcsight_esm:port`.
    - **Credentials and Password**: Use the username and password used to access the ArcSight ESM account. By default, a user with the admin role will have all the necessary permissions to run all integration commands. For more granular authorization, refer to the ESM documentation on how to create custom roles.
    - **Fetch Events as incidents via Query Viewer ID**: Must have Start Time and Event ID fields.
    - **Fetch Cases as incidents via Query Viewer ID**: Must have Create Time and ID fields.
    - **The maximum number of unique IDs expected to be fetched**: If unique IDs exceeds the maximum, duplicates will be fetched.
    - **Do not validate server certificate (unsecured)**: Select to avoid server certification validation. You may want to do this in case Cortex XSOAR cannot validate the integration server certificate (due to missing CA certificate).
    - **Use system proxy settings**: Select whether to communicate via the system proxy server or not.
    - **Fetch incidents**: Mark the Fetch incidents checkbox to automatically create Cortex XSOAR incidents from this integration instance.
    - **Incident type**: Select the incident type to trigger.
    - **Product Version**: Select the ArcSight ESM version. 7.4 above using the new Swagger detect-api. Note - not all the commands are using the new API at the moment.
    - **Use REST Endpoints**: Mark this checkbox to use REST endpoints for the commands related to 'entries' instead of the default legacy SOAP endpoints.
4. Click **Test** to validate the URLs, token, and connection.
    If you are experiencing issues with the service configuration, please contact Cortex XSOAR support at support@paloaltonetworks.com.
5. After completing the test successfully, press the ‘Done’ button.

## Use-Cases

- **Fetch events** - New events that match the predefined condition will be fetched to Cortex XSOAR as an incident and will trigger playbooks for automation and response. Such events could be any kind of security events.
- **Fetch cases** - New cases that match the predefined condition will be fetched to Cortex XSOAR as an incident and will trigger playbooks for automation and response. Such cases could include any kind of security events. The final step of the playbook could be updating, closing or deleting the case.
- **Search events** - Query specific events based on an existing query viewer.
- **Getting active** list entries - Returning active list entries (such as “Block list IPS”, “Malicious MD5s”, etc) by using as-get-entries and providing the resource ID of the active list. The entries can be added as a list in Cortex XSOAR for cross-platform usage, additional automation, and data enrichment.

## Fetched Incidents Data

The integration can fetch events and cases.

- When first turned on, the integration fetches all events/cases from the query viewer.
- The fetched incidents are later filtered by timestamp (start time/create time).
- In case of slowness, timeouts or crashes try reducing the max fetch parameter.

## Commands

You can execute these commands from the Cortex XSOAR CLI, as part of automation, or in a playbook.
After you successfully execute a command, a DBot message appears in the War Room with the command details.

1. (Deprecated) Get all case resource IDs: as-get-all-cases
2. Get information for a single case: as-get-case
3. Get query viewer results: as-get-matrix-data
4. Add entries to the Active List: as-add-entries
5. Delete all entries from the Active List: as-clear-entries
6. Get all entries on the Active List: as-get-entries
7. Get details for security event: as-get-security-events
8. Get all case event IDs: as-get-case-event-ids
9. Update a single case: as-update-case
10. Get all query viewer IDs: as-get-all-query-viewers
11. Delete a single case: as-case-delete
12. Get all query viewer results: as-get-query-viewer-results
13. Fetches incidents: as-fetch-incidents
14. Delete entries from the Active List: as-delete-entries

### as-get-all-cases

***
(Deprecated) Retrieves all case resource IDs.

#### Base Command

`as-get-all-cases`

#### Input

There are no input arguments for this command.

#### Context Output

| **Path** | **Type** | **Description** |
| --- | --- | --- |
| ArcSightESM.AllCaseIDs | Unknown | All case resource IDs |

#### Command Example

```!as-get-all-cases```

#### Context Example

```
{
    "ArcSightESM": {
        "AllCaseIDs": [
            "1234DfGkBABCenF0601F2Ww==",
            "456mUEWcBABD6cSFwTn5Fog==",
            "789pEo2gBABCBcJbK9kU04Q==",
        ]
    }
}
```

#### Human Readable Output

>### All cases
>
>|caseID|
>|---|
>| 1234DfGkBABCenF0601F2Ww== |
>| 456mUEWcBABD6cSFwTn5Fog== |
>| 789pEo2gBABCBcJbK9kU04Q== |

### as-get-case

***
Gets information about a single case.

#### Base Command

`as-get-case`

#### Input

| **Argument Name** | **Description** | **Required** |
| --- | --- | --- |
| resourceId | Resource ID of the case to get information for | Required |
| withBaseEvents | If "true", then will return case and base events of that case | Optional |

#### Context Output

| **Path** | **Type** | **Description** |
| --- | --- | --- |
| ArcSightESM.Cases.resourceid | string | Case ID |
| ArcSightESM.Cases.name | string | Case name |
| ArcSightESM.Cases.eventIDs | Unknown | Related base event IDs |
| ArcSightESM.Cases.createdTimestamp | number | Time the case was created \(in milliseconds\) |
| ArcSightESM.Cases.createdTime | string | Created time \(dd\-mm\-yyyyTHH:MM:SS.SSS timezone\) |
| ArcSightESM.Cases.modifiedTimestamp | number | Modified timestamp \(in milliseconds\) |
| ArcSightESM.Cases.modifiedTime | date | Modified time \(dd\-mm\-yyyyTHH:MM:SS.SSS timezone\) |
| ArcSightESM.Cases.action | string | Action \(e.g., BLOCK\_OR\_SHUTDOWN\) |
| ArcSightESM.Cases.associatedImpact | string | Associated impact \(e.g., AVAILABILITY\) |
| ArcSightESM.Cases.attackAgent | string | Attack agent \(e.g., INSIDER\) |
| ArcSightESM.Cases.attackMechanism | string | Attack mechanism \(e.g., PHYSICAL\) |
| ArcSightESM.Cases.consequenceSeverity | string | Consequence severity \(e.g., NONE\) |
| ArcSightESM.Cases.detectionTime | date | Detection time \(dd\-mm\-yyyyTHH:MM:SS.SSS timezone\) |
| ArcSightESM.Cases.displayID | number | Display ID |
| ArcSightESM.Cases.estimatedStartTime | date | Estimated start time \(dd\-mm\-yyyyTHH:MM:SS.SSS timezone\) |
| ArcSightESM.Cases.eventIDs | unknown | Base event IDs |
| ArcSightESM.Cases.frequency | string | Frequency \(e.g., NEVER\_OR\_ONCE\) |
| ArcSightESM.Cases.history | Unknown | History \(e.g., KNOWN\_OCCURENCE\) |
| ArcSightESM.Cases.numberOfOccurences | number | Number Of Occurences |
| ArcSightESM.Cases.resistance | string | Resistance \(e.g., HIGH\) |
| ArcSightESM.Cases.securityClassification | string | Security Classification \(e.g., UNCLASSIFIED\) |
| ArcSightESM.Cases.sensitivity | string | Sensitivity \(e.g., UNCLASSIFIED\) |
| ArcSightESM.Cases.stage | string | Stage \(e.g., QUEUED,INITIAL,FOLLOW\_UP,FINAL,CLOSED\) |
| ArcSightESM.Cases.ticketType | string | Ticket type \(e.g., INTERNAL,CLIENT,INCIDENT\) |
| ArcSightESM.Cases.vulnerability | string | Vulnerability \(e.g., DESIGN\) |

#### Command Example

```!as-get-case resourceId="12ax-uGgBABCWb2puJdY8ZA=="```

#### Context Example

```
{
    "ArcSightESM": {
        "Cases": {
            "URI": "/All Cases/All Cases/Downloads/test",
            "action": "BLOCK_OR_SHUTDOWN",
            "associatedImpact": "AVAILABILITY",
            "attackAgent": "INSIDER",
            "attackMechanism": "PHYSICAL",
            "attributeInitializationInProgress": false,
            "consequenceSeverity": "INSIGNIFICANT",
            "createdDate": "2019-02-04T12:33:21.000Z",
            "createdTime": {
                "day": 4,
                "hour": 7,
                "milliSecond": 646,
                "minute": 33,
                "month": 1,
                "second": 21,
                "timezoneID": "America/New_York",
                "year": 2019
            },
            "createdTimestamp": 1549283601646,
            "creatorName": "admin",
            "deprecated": false,
            "detectionTime": {
                "day": 5,
                "hour": 4,
                "milliSecond": 986,
                "minute": 20,
                "month": 1,
                "second": 41,
                "timezoneID": "America/New_York",
                "year": 2019
            },
            "disabled": false,
            "displayID": 10017,
            "estimatedStartTime": {
                "day": 5,
                "hour": 4,
                "milliSecond": 525,
                "minute": 19,
                "month": 1,
                "second": 55,
                "timezoneID": "America/New_York",
                "year": 2019
            },
            "eventIDs": [
                12395741,
                45696713,
                78996719
            ],
            "frequency": "NEVER_OR_ONCE",
            "history": "KNOWN_OCCURENCE",
            "inCache": false,
            "inactive": false,
            "initialized": true,
            "isAdditionalLoaded": false,
            "localID": 30064771012,
            "modificationCount": 1462,
            "modifiedDate": "2020-05-10T10:42:34.000Z",
            "modifiedTime": {
                "day": 10,
                "hour": 6,
                "milliSecond": 194,
                "minute": 42,
                "month": 4,
                "second": 34,
                "timezoneID": "America/New_York",
                "year": 2020
            },
            "modifiedTimestamp": 1589107354194,
            "modifierName": "admin",
            "name": "test",
            "numberOfOccurences": 0,
            "operationalImpact": "NO_IMPACT",
            "reference": {
                "id": "12ax-uGgBABCWb2puJdY8ZA==",
                "isModifiable": true,
                "managerID": "A1xxqmYBABCAXZPTkLg+BA==",
                "referenceName": "Case",
                "referenceString": "<Resource URI=\"/All Cases/All Cases/Downloads/test\" ID=\"12ax-uGgBABCWb2puJdY8ZA==\"/>",
                "referenceType": 7,
                "uri": "/All Cases/All Cases/Downloads/test"
            },
            "reportingLevel": 1,
            "resistance": "HIGH",
            "resourceid": "12ax-uGgBABCWb2puJdY8ZA==",
            "securityClassification": "UNCLASSIFIED",
            "securityClassificationCode": "P I   D U A B ",
            "sensitivity": "UNCLASSIFIED",
            "stage": "QUEUED",
            "state": 2,
            "ticketType": "INTERNAL",
            "type": 7,
            "typeName": "Case",
            "vulnerability": "DESIGN",
            "vulnerabilityType1": "ACCIDENTAL",
            "vulnerabilityType2": "EMI_RFI"
        }
    }
}
```

#### Human Readable Output

>### Case 12ax-uGgBABCWb2puJdY8ZA==
>
>|Action|CaseID|CreatedTime|EventIDs|Name|Severity|Stage|
>|---|---|---|---|---|---|---|
>| BLOCK_OR_SHUTDOWN | 12ax-uGgBABCWb2puJdY8ZA== | 2019-02-04 12:33:21 | 12395741, 45696713, 7896719 | test | INSIGNIFICANT | QUEUED |

### as-get-matrix-data

***
Retrieves query viewer results (query viewer must be configured to be refreshed every minute, see documentation)

#### Base Command

`as-get-matrix-data`

#### Input

| **Argument Name** | **Description** | **Required** |
| --- | --- | --- |
| id | Resource ID of a query viewer | Required |
| onlyColumns | If "true", will return only the columns of the query. If "false", will return the column headers and all query results. | Optional |

#### Context Output

There is no context output for this command.

#### Command Example

```!as-get-matrix-data id=aBBnu5XEBABCJHuGRQA-nwg==```

#### Context Example

```
{
  "ArcSightESM.QueryViewerResults": [
    {
      "Alias": null,
      "Create Time": "1582763229550",
      "Display ID": "30001",
      "Event-Name": null,
      "ID": "123nu5XEBABCJHuGRQA-nwg==",
      "Name": "test1",
      "Originator": null
    },
    {
      "Alias": null,
      "Create Time": "1589103446811",
      "Display ID": "30003",
      "Event-Name": null,
      "ID": "123gfy-XEBABCAD7Y9AVwrTA==",
      "Name": "test2",
      "Originator": null
    },
    {
      "Alias": null,
      "Create Time": "1588004035004",
      "Display ID": "30002",
      "Event-Name": "Login succeeded for user name 'admin'",
      "ID": "123lqvHEBABDmMHb-MM+jnA==",
      "Name": "test3",
      "Originator": null
    },
    {
      "Alias": null,
      "Create Time": "1588004035004",
      "Display ID": "30002",
      "Event-Name": "ArcSight User Login",
      "ID": "123lqvHEBABDmMHb-MM+jnA==",
      "Name": "test4",
      "Originator": null
    }
  ]
}
```

#### Human Readable Output

|Column Headers|
|---|
| Name |
| ID |
| Create Time |
| Event-Name |
| Originator |
| Alias |
| Display ID |

### Query Viewer Results: aBBnu5XEBABCJHuGRQA-nwg==

|**Create Time** | **Display ID** | **Event-Name** | **ID** | **Name** |
|---|---|---|---|---|
| 1582763229550 | 30001 |  | 123nu5XEBABCJHuGRQA-nwg== | test1 |
| 1589103446811 | 30003 |  | 123gfy-XEBABCAD7Y9AVwrTA== | test2 |
| 1588004035004 | 30002 | Login succeeded for user name 'admin' | 123lqvHEBABDmMHb-MM+jnA== | test3 |
| 1588004035004 | 30002 | ArcSight User Login | 123lqvHEBABDmMHb-MM+jnA== | test4 |

### as-add-entries

***
Adds new entries to the Active List.

#### Base Command

`as-add-entries`

#### Input

| **Argument Name** | **Description** | **Required** |
| --- | --- | --- |
| resourceId | Resource ID of the Active List | Required |
| entries | Entries are in JSON format. JSON must be an array of entries. Each entry must contain the same columns as they appear in the Active List, e.g., [{ "UserName": "john", "IP":"19.12.13.11"},{ "UserName": "bob", "IP":"22.22.22.22"}] | Required |

#### Context Output

There is no context output for this command.

#### Command Example

```!as-add-entries resourceId="A1LvlmWgBABCA5+HbRyHZoQ==" entries="[{\"name\": \"t3\", \"EventID\": \"9\"},{\"name\": \"t4\", \"EventID\": \"9\"}]"```

#### Context Example

```
{}
```

#### Human Readable Output

>Success

### as-clear-entries

***
Deletes all entries in the Active List.

#### Base Command

`as-clear-entries`

#### Input

| **Argument Name** | **Description** | **Required** |
| --- | --- | --- |
| resourceId | Resource ID of a specific Active List | Required |

#### Context Output

There is no context output for this command.

#### Command Example

```!as-clear-entries resourceId="A1LvlmWgBABCA5+HbRyHZoQ=="```

#### Context Example

```
{}
```

#### Human Readable Output

>Success

### as-get-entries

***
Returns all entries in the Active List

### Limitations

Returns up to 2000 entries.

#### Base Command

`as-get-entries`

#### Input

| **Argument Name** | **Description** | **Required** |
| --- | --- | --- |
| resourceId | Resource ID of a specific Active List | Required |
| entryFilter | Filters the entries, e.g., entryFilter="moo:moo1" | Optional |

#### Context Output

| **Path** | **Type** | **Description** |
| --- | --- | --- |
| ArcSightESM.ActiveList | Unknown | Active List is a map of active list resource id =&gt; active list entries |
| ArcSightESM.ActiveList.ListID | list | The ActiveList ID |
| ArcSightESM.ActiveList.Entries | Unknown | Active List is a map of active list resource id =&gt; active list |

#### Command Example

```!as-get-entries resourceId=A1LvlmWgBABCA5+HbRyHZoQ==```

#### Context Example

```
{
    "ArcSightESM": {
        "ActiveList": {
            "A1LvlmWgBABCA5+HbRyHZoQ==": [
                {
                    "eventId": "9", 
                    "startDate": "None", 
                    "name": "T4", 
                    "startTime": "31 Dec 1969 19:00:00 EST"
                }, 
                {
                    "eventId": "9", 
                    "startDate": "None", 
                    "name": "T3", 
                    "startTime": "31 Dec 1969 19:00:00 EST"
                }
            ]
        }
    }
}
```

#### Human Readable Output

>|Columns|
>|---|
>| eventId |
>| name |
>| startTime |
>Active List has no entries

### as-get-security-events

***
Returns the security event details

#### Base Command

`as-get-security-events`

#### Input

| **Argument Name** | **Description** | **Required** |
| --- | --- | --- |
| ids | ID or multiple ids separated by comma of security events. Event ID is ArcSight is always a number. Example: 13906590 | Required |
| lastDateRange | Query last events. Format follows 'number date_range_unit', e.g., 2 hours, 4 minutes, 6 month, 1 day | Optional |

#### Context Output

| **Path** | **Type** | **Description** |
| --- | --- | --- |
| ArcSightESM.SecurityEvents | Unknown | List of security events |
| ArcSightESM.SecurityEvents.name | string | Event name |
| ArcSightESM.SecurityEvents.eventId | number | Event ID |
| ArcSightESM.SecurityEvents.type | string | Event type \(e.g., CORRELATION\) |
| ArcSightESM.SecurityEvents.baseEventIds | Unknown | Base event IDs |
| ArcSightESM.SecurityEvents.source.address | Unknown | Event source address |
| ArcSightESM.SecurityEvents.destination.address | Unknown | Event destination address |
| ArcSightESM.SecurityEvents.startTime | date | Start time in milliseconds |

#### Command Example

```!as-get-security-events ids=12352349,45652798```

#### Context Example

```
{
    "ArcSightESM": {
        "SecurityEvents": [
            {
                "agent": {
                    "address": "1.1.1.1",
                    "addressAsBytes": "abgBRQ==",
                    "assetId": "123xxqmYBABCAWiGUuYaX-w==",
                    "assetLocalId": 17179869185,
                    "assetName": "xsoar-example",
                    "decodedAddress": "1.1.1.1",
                    "hostName": "xsoar-example",
                    "id": "123xxqmYBABCAY8SQ92zN9g==",
                    "mutable": true,
                    "name": "Manager Internal Agent",
                    "type": "arcsight_security_manager",
                    "version": "7.0.0.2436.1",
                    "zone": {
                        "id": "12332AABABCDVFpYAT3UdQ==",
                        "isModifiable": false,
                        "managerID": "123xqmYBABCAXZPTkLg+BA==",
                        "referenceID": 1102,
                        "referenceName": "Zone",
                        "referenceString": "<Resource URI=\"/All Zones/ArcSight System/Private Address Space Zones/RFC1918: 192.168.0.0-192.168.255.255\" ID=\"123U32AABABCDVFpYAT3UdQ==\"/>",
                        "referenceType": 29,
                        "uri": "/All Zones/ArcSight System/Private Address Space Zones/RFC1918: 192.168.0.0-192.168.255.255"
                    }
                },
                "agentSeverity": 1,
                "aggregatedEventCount": 1,
                "assetCriticality": 0,
                "baseEventCount": 0,
                "category": {
                    "behavior": "/Execute/Response",
                    "deviceGroup": "/Application",
                    "mutable": true,
                    "object": "/Host/Application",
                    "outcome": "/Success",
                    "significance": "/Informational"
                },
                "concentratorAgents": {
                    "address": "1.1.1.1",
                    "addressAsBytes": "abgBRQ==",
                    "assetId": "123xxqmYBABCAWiGUuYaX-w==",
                    "assetLocalId": 17179869185,
                    "assetName": "xsoar-example",
                    "decodedAddress": "1.1.1.1",
                    "hostName": "xsoar-example",
                    "id": "123xxqmYBABCAY8SQ92zN9g==",
                    "mutable": true,
                    "name": "Manager Internal Agent",
                    "type": "arcsight_security_manager",
                    "version": "7.0.0.2436.1",
                    "zone": {
                        "id": "12332AABABCDVFpYAT3UdQ==",
                        "isModifiable": false,
                        "managerID": "123xqmYBABCAXZPTkLg+BA==",
                        "referenceID": 1102,
                        "referenceName": "Zone",
                        "referenceString": "<Resource URI=\"/All Zones/ArcSight System/Private Address Space Zones/RFC1918: 192.168.0.0-192.168.255.255\" ID=\"12U32AABABCDVFpYAT3UdQ==\"/>",
                        "referenceType": 29,
                        "uri": "/All Zones/ArcSight System/Private Address Space Zones/RFC1918: 192.168.0.0-192.168.255.255"
                    }
                },
                "concentratorDevices": {
                    "address": "1.1.1.1",
                    "addressAsBytes": "abgBRQ==",
                    "assetId": "126xxqmYBABCAWiGUuYaX-w==",
                    "assetLocalId": 17179869185,
                    "assetName": "xsoar-example",
                    "decodedAddress": "1.1.1.1",
                    "hostName": "xsoar-example",
                    "mutable": true,
                    "product": "ArcSight",
                    "vendor": "ArcSight",
                    "version": "7.0.0.2436.1",
                    "zone": {
                        "id": "12U32AABABCDVFpYAT3UdQ==",
                        "isModifiable": false,
                        "managerID": "12xxqmYBABCAXZPTkLg+BA==",
                        "referenceID": 1102,
                        "referenceName": "Zone",
                        "referenceString": "<Resource URI=\"/All Zones/ArcSight System/Private Address Space Zones/RFC1918: 192.168.0.0-192.168.255.255\" ID=\"12fU32AABABCDVFpYAT3UdQ==\"/>",
                        "referenceType": 29,
                        "uri": "/All Zones/ArcSight System/Private Address Space Zones/RFC1918: 192.168.0.0-192.168.255.255"
                    }
                },
                "correlatedEventCount": 0,
                "destination": {
                    "address": "1.1.1.1",
                    "addressAsBytes": "abgBRQ==",
                    "assetId": "126xxqmYBABCAWiGUuYaX-w==",
                    "assetLocalId": 17179869185,
                    "assetName": "xsoar-example",
                    "decodedAddress": "1.1.1.1",
                    "geo": {
                        "latitude": 0,
                        "latitudeLong": 0,
                        "longitude": 0,
                        "longitudeLong": 0,
                        "mutable": true
                    },
                    "hostName": "xsoar-example",
                    "mutable": true,
                    "zone": {
                        "id": "12U32AABABCDVFpYAT3UdQ==",
                        "isModifiable": false,
                        "managerID": "12xxqmYBABCAXZPTkLg+BA==",
                        "referenceID": 1102,
                        "referenceName": "Zone",
                        "referenceString": "<Resource URI=\"/All Zones/ArcSight System/Private Address Space Zones/RFC1918: 192.168.0.0-192.168.255.255\" ID=\"12U32AABABCDVFpYAT3UdQ==\"/>",
                        "referenceType": 29,
                        "uri": "/All Zones/ArcSight System/Private Address Space Zones/RFC1918: 192.168.0.0-192.168.255.255"
                    }
                },
                "device": {
                    "address": "1.1.1.1",
                    "addressAsBytes": "abgBRQ==",
                    "assetId": "126xxqmYBABCAWiGUuYaX-w==",
                    "assetLocalId": 17179869185,
                    "assetName": "xsoar-example",
                    "decodedAddress": "1.1.1.1",
                    "hostName": "xsoar-example",
                    "mutable": true,
                    "product": "ArcSight",
                    "vendor": "ArcSight",
                    "version": "7.0.0.2436.1",
                    "zone": {
                        "id": "12fU32AABABCDVFpYAT3UdQ==",
                        "isModifiable": false,
                        "managerID": "12xxqmYBABCAXZPTkLg+BA==",
                        "referenceID": 1102,
                        "referenceName": "Zone",
                        "referenceString": "<Resource URI=\"/All Zones/ArcSight System/Private Address Space Zones/RFC1918: 192.168.0.0-192.168.255.255\" ID=\"12fU32AABABCDVFpYAT3UdQ==\"/>",
                        "referenceType": 29,
                        "uri": "/All Zones/ArcSight System/Private Address Space Zones/RFC1918: 192.168.0.0-192.168.255.255"
                    }
                },
                "deviceCustom": {
                    "mutable": true,
                    "number1Label": "Temporary Active list usage (Percent)",
                    "string1Label": "Unit",
                    "string2Label": "Time Frame"
                },
                "deviceCustomNumber1": 0,
                "deviceCustomString1": "Percent",
                "deviceCustomString2": "current value",
                "deviceEventCategory": "/Monitor/ActiveLists/TemporaryPercentageUsed",
                "deviceEventClassId": "monitor:121",
                "deviceReceiptDate": "2020-05-07T14:43:00.000Z",
                "deviceReceiptTime": 1588862580001,
                "deviceSeverity": "Warning",
                "endDate": "2020-05-07T14:43:00.000Z",
                "endTime": 1588862580001,
                "eventAnnotation": {
                    "auditTrail": "1,1589114529805,root,Queued,,,,",
                    "endDate": "2020-05-07T14:43:00.000Z",
                    "endTime": 1588862580001,
                    "eventId": 12352349,
                    "flags": 0,
                    "managerReceiptDate": "2020-05-07T14:43:00.000Z",
                    "managerReceiptTime": 1588862580001,
                    "modificationDate": "2020-05-07T14:43:00.000Z",
                    "modificationTime": 1588862580001,
                    "stage": {
                        "id": "123HiNfoAABCASsxbPIxG0g==",
                        "isModifiable": false,
                        "managerID": "123qmYBABCAXZPTkLg+BA==",
                        "referenceID": 2209,
                        "referenceName": "Stage",
                        "referenceString": "<Resource URI=\"/All Stages/Queued\" ID=\"12MHiNfoAABCASsxbPIxG0g==\"/>",
                        "referenceType": 34,
                        "uri": "/All Stages/Queued"
                    },
                    "stageUpdateDate": "2020-05-07T14:43:00.000Z",
                    "stageUpdateTime": 1588862580001,
                    "version": 1
                },
                "eventId": 12352349,
                "finalDevice": {
                    "address": "1.1.1.1",
                    "addressAsBytes": "abgBRQ==",
                    "assetId": "123xxqmYBABCAWiGUuYaX-w==",
                    "assetLocalId": 17179869185,
                    "assetName": "xsoar-example",
                    "decodedAddress": "1.1.1.1",
                    "hostName": "xsoar-example",
                    "mutable": true,
                    "product": "ArcSight",
                    "vendor": "ArcSight",
                    "version": "7.0.0.2436.1",
                    "zone": {
                        "id": "123U32AABABCDVFpYAT3UdQ==",
                        "isModifiable": false,
                        "managerID": "123xqmYBABCAXZPTkLg+BA==",
                        "referenceID": 1102,
                        "referenceName": "Zone",
                        "referenceString": "<Resource URI=\"/All Zones/ArcSight System/Private Address Space Zones/RFC1918: 192.168.0.0-192.168.255.255\" ID=\"123U32AABABCDVFpYAT3UdQ==\"/>",
                        "referenceType": 29,
                        "uri": "/All Zones/ArcSight System/Private Address Space Zones/RFC1918: 192.168.0.0-192.168.255.255"
                    }
                },
                "locality": 0,
                "managerId": -128,
                "managerReceiptDate": "2020-05-07T14:43:00.000Z",
                "managerReceiptTime": 1588862580001,
                "modelConfidence": 4,
                "name": "Monitor Event",
                "originalAgent": {
                    "address": "1.1.1.1",
                    "addressAsBytes": "abgBRQ==",
                    "assetId": "123xxqmYBABCAWiGUuYaX-w==",
                    "assetLocalId": 17179869185,
                    "assetName": "xsoar-example",
                    "decodedAddress": "1.1.1.1",
                    "hostName": "xsoar-example",
                    "id": "123xxqmYBABCAY8SQ92zN9g==",
                    "mutable": true,
                    "name": "Manager Internal Agent",
                    "type": "arcsight_security_manager",
                    "version": "7.0.0.2436.1",
                    "zone": {
                        "id": "123U32AABABCDVFpYAT3UdQ==",
                        "isModifiable": false,
                        "managerID": "123xqmYBABCAXZPTkLg+BA==",
                        "referenceID": 1102,
                        "referenceName": "Zone",
                        "referenceString": "<Resource URI=\"/All Zones/ArcSight System/Private Address Space Zones/RFC1918: 192.168.0.0-192.168.255.255\" ID=\"123U32AABABCDVFpYAT3UdQ==\"/>",
                        "referenceType": 29,
                        "uri": "/All Zones/ArcSight System/Private Address Space Zones/RFC1918: 192.168.0.0-192.168.255.255"
                    }
                },
                "originator": "SOURCE",
                "priority": 3,
                "relevance": 10,
                "severity": 0,
                "startDate": "2020-05-07T14:43:00.000Z",
                "startTime": 1588862580001,
                "ttl": 10,
                "type": "BASE"
            },
            {
                "agent": {
                    "address": "1.1.1.1",
                    "addressAsBytes": "abgBRQ==",
                    "assetId": "123xxqmYBABCAWiGUuYaX-w==",
                    "assetLocalId": 17179869185,
                    "assetName": "xsoar-example",
                    "decodedAddress": "1.1.1.1",
                    "hostName": "xsoar-example",
                    "id": "123xxqmYBABCAY8SQ92zN9g==",
                    "mutable": true,
                    "name": "Manager Internal Agent",
                    "type": "arcsight_security_manager",
                    "version": "7.0.0.2436.1",
                    "zone": {
                        "id": "12332AABABCDVFpYAT3UdQ==",
                        "isModifiable": false,
                        "managerID": "123xqmYBABCAXZPTkLg+BA==",
                        "referenceID": 1102,
                        "referenceName": "Zone",
                        "referenceString": "<Resource URI=\"/All Zones/ArcSight System/Private Address Space Zones/RFC1918: 192.168.0.0-192.168.255.255\" ID=\"123U32AABABCDVFpYAT3UdQ==\"/>",
                        "referenceType": 29,
                        "uri": "/All Zones/ArcSight System/Private Address Space Zones/RFC1918: 192.168.0.0-192.168.255.255"
                    }
                },
                "agentSeverity": 1,
                "aggregatedEventCount": 1,
                "assetCriticality": 0,
                "baseEventCount": 0,
                "category": {
                    "behavior": "/Authentication/Verify",
                    "deviceGroup": "/Application",
                    "mutable": true,
                    "object": "/Host/Application",
                    "outcome": "/Success",
                    "significance": "/Normal"
                },
                "concentratorAgents": {
                    "address": "1.1.1.1",
                    "addressAsBytes": "abgBRQ==",
                    "assetId": "123xxqmYBABCAWiGUuYaX-w==",
                    "assetLocalId": 17179869185,
                    "assetName": "xsoar-example",
                    "decodedAddress": "1.1.1.1",
                    "hostName": "xsoar-example",
                    "id": "123xxqmYBABCAY8SQ92zN9g==",
                    "mutable": true,
                    "name": "Manager Internal Agent",
                    "type": "arcsight_security_manager",
                    "version": "7.0.0.2436.1",
                    "zone": {
                        "id": "123U32AABABCDVFpYAT3UdQ==",
                        "isModifiable": false,
                        "managerID": "123xqmYBABCAXZPTkLg+BA==",
                        "referenceID": 1102,
                        "referenceName": "Zone",
                        "referenceString": "<Resource URI=\"/All Zones/ArcSight System/Private Address Space Zones/RFC1918: 192.168.0.0-192.168.255.255\" ID=\"123U32AABABCDVFpYAT3UdQ==\"/>",
                        "referenceType": 29,
                        "uri": "/All Zones/ArcSight System/Private Address Space Zones/RFC1918: 192.168.0.0-192.168.255.255"
                    }
                },
                "concentratorDevices": {
                    "address": "1.1.1.1",
                    "addressAsBytes": "abgBRQ==",
                    "assetId": "123xxqmYBABCAWiGUuYaX-w==",
                    "assetLocalId": 17179869185,
                    "assetName": "xsoar-example",
                    "decodedAddress": "1.1.1.1",
                    "hostName": "xsoar-example",
                    "mutable": true,
                    "product": "ArcSight",
                    "vendor": "ArcSight",
                    "version": "7.0.0.2436.1",
                    "zone": {
                        "id": "123U32AABABCDVFpYAT3UdQ==",
                        "isModifiable": false,
                        "managerID": "123xqmYBABCAXZPTkLg+BA==",
                        "referenceID": 1102,
                        "referenceName": "Zone",
                        "referenceString": "<Resource URI=\"/All Zones/ArcSight System/Private Address Space Zones/RFC1918: 192.168.0.0-192.168.255.255\" ID=\"123U32AABABCDVFpYAT3UdQ==\"/>",
                        "referenceType": 29,
                        "uri": "/All Zones/ArcSight System/Private Address Space Zones/RFC1918: 192.168.0.0-192.168.255.255"
                    }
                },
                "correlatedEventCount": 0,
                "destination": {
                    "address": "1.1.1.1",
                    "addressAsBytes": "abgBRQ==",
                    "assetId": "123xxqmYBABCAWiGUuYaX-w==",
                    "assetLocalId": 17179869185,
                    "assetName": "xsoar-example",
                    "decodedAddress": "1.1.1.1",
                    "geo": {
                        "latitude": 0,
                        "latitudeLong": 0,
                        "longitude": 0,
                        "longitudeLong": 0,
                        "mutable": true
                    },
                    "hostName": "xsoar-example",
                    "mutable": true,
                    "port": 8443,
                    "userId": "123FwqmYBABCA23X2wprUSg==",
                    "userName": "admin",
                    "zone": {
                        "id": "12332AABABCDVFpYAT3UdQ==",
                        "isModifiable": false,
                        "managerID": "123xqmYBABCAXZPTkLg+BA==",
                        "referenceID": 1102,
                        "referenceName": "Zone",
                        "referenceString": "<Resource URI=\"/All Zones/ArcSight System/Private Address Space Zones/RFC1918: 192.168.0.0-192.168.255.255\" ID=\"12332AABABCDVFpYAT3UdQ==\"/>",
                        "referenceType": 29,
                        "uri": "/All Zones/ArcSight System/Private Address Space Zones/RFC1918: 192.168.0.0-192.168.255.255"
                    }
                },
                "device": {
                    "address": "1.1.1.1",
                    "addressAsBytes": "abgBRQ==",
                    "assetId": "123xxqmYBABCAWiGUuYaX-w==",
                    "assetLocalId": 17179869185,
                    "assetName": "xsoar-example",
                    "decodedAddress": "1.1.1.1",
                    "hostName": "xsoar-example",
                    "mutable": true,
                    "product": "ArcSight",
                    "vendor": "ArcSight",
                    "version": "7.0.0.2436.1",
                    "zone": {
                        "id": "123U32AABABCDVFpYAT3UdQ==",
                        "isModifiable": false,
                        "managerID": "123xqmYBABCAXZPTkLg+BA==",
                        "referenceID": 1102,
                        "referenceName": "Zone",
                        "referenceString": "<Resource URI=\"/All Zones/ArcSight System/Private Address Space Zones/RFC1918: 192.168.0.0-192.168.255.255\" ID=\"123U32AABABCDVFpYAT3UdQ==\"/>",
                        "referenceType": 29,
                        "uri": "/All Zones/ArcSight System/Private Address Space Zones/RFC1918: 192.168.0.0-192.168.255.255"
                    }
                },
                "deviceCustom": {
                    "mutable": true,
                    "string2Label": "Configuration Resource",
                    "string3Label": "Login Type",
                    "string4Label": "Session ID",
                    "string5Label": "Client Version",
                    "string6Label": "Client ID"
                },
                "deviceCustomString2": "<Resource URI=\"/All Users/Administrators/admin\" ID=\"12GFwqmYBABCA23X2wprUSg==\"/>",
                "deviceCustomString3": "password based login",
                "deviceCustomString4": "acsfxxxx",
                "deviceCustomString5": "7.0.0.2436.1",
                "deviceCustomString6": "Service",
                "deviceEventCategory": "/Authentication/Login/User?Success",
                "deviceEventClassId": "authentication:100",
                "deviceReceiptDate": "2020-05-07T14:48:54.000Z",
                "deviceReceiptTime": 1588862934523,
                "deviceSeverity": "Warning",
                "endDate": "2020-05-07T14:48:54.000Z",
                "endTime": 1588862934523,
                "eventAnnotation": {
                    "auditTrail": "1,1589114529805,root,Queued,,,,",
                    "endDate": "2020-05-07T14:48:54.000Z",
                    "endTime": 1588862934523,
                    "eventId": 45652798,
                    "flags": 0,
                    "managerReceiptDate": "2020-05-07T14:48:54.000Z",
                    "managerReceiptTime": 1588862934523,
                    "modificationDate": "2020-05-07T14:48:54.000Z",
                    "modificationTime": 1588862934523,
                    "stage": {
                        "id": "123HiNfoAABCASsxbPIxG0g==",
                        "isModifiable": false,
                        "managerID": "123xqmYBABCAXZPTkLg+BA==",
                        "referenceID": 2209,
                        "referenceName": "Stage",
                        "referenceString": "<Resource URI=\"/All Stages/Queued\" ID=\"123HiNfoAABCASsxbPIxG0g==\"/>",
                        "referenceType": 34,
                        "uri": "/All Stages/Queued"
                    },
                    "stageUpdateDate": "2020-05-07T14:48:54.000Z",
                    "stageUpdateTime": 1588862934523,
                    "version": 1
                },
                "eventId": 45652798,
                "file": {
                    "name": "admin",
                    "path": "/All Users/Administrators/admin",
                    "type": "User"
                },
                "finalDevice": {
                    "address": "1.1.1.1",
                    "addressAsBytes": "abgBRQ==",
                    "assetId": "123xxqmYBABCAWiGUuYaX-w==",
                    "assetLocalId": 17179869185,
                    "assetName": "xsoar-example",
                    "decodedAddress": "1.1.1.1",
                    "hostName": "xsoar-example",
                    "mutable": true,
                    "product": "ArcSight",
                    "vendor": "ArcSight",
                    "version": "7.0.0.2436.1",
                    "zone": {
                        "id": "123U32AABABCDVFpYAT3UdQ==",
                        "isModifiable": false,
                        "managerID": "123xqmYBABCAXZPTkLg+BA==",
                        "referenceID": 1102,
                        "referenceName": "Zone",
                        "referenceString": "<Resource URI=\"/All Zones/ArcSight System/Private Address Space Zones/RFC1918: 192.168.0.0-192.168.255.255\" ID=\"123U32AABABCDVFpYAT3UdQ==\"/>",
                        "referenceType": 29,
                        "uri": "/All Zones/ArcSight System/Private Address Space Zones/RFC1918: 192.168.0.0-192.168.255.255"
                    }
                },
                "locality": 0,
                "managerId": -128,
                "managerReceiptDate": "2020-05-07T14:48:54.000Z",
                "managerReceiptTime": 1588862934523,
                "modelConfidence": 4,
                "name": "Login succeeded for user name 'admin'",
                "originalAgent": {
                    "address": "1.1.1.1",
                    "addressAsBytes": "abgBRQ==",
                    "assetId": "123xxqmYBABCAWiGUuYaX-w==",
                    "assetLocalId": 17179869185,
                    "assetName": "xsoar-example",
                    "decodedAddress": "1.1.1.1",
                    "hostName": "xsoar-example",
                    "id": "123xxqmYBABCAY8SQ92zN9g==",
                    "mutable": true,
                    "name": "Manager Internal Agent",
                    "type": "arcsight_security_manager",
                    "version": "7.0.0.2436.1",
                    "zone": {
                        "id": "123U32AABABCDVFpYAT3UdQ==",
                        "isModifiable": false,
                        "managerID": "123xqmYBABCAXZPTkLg+BA==",
                        "referenceID": 1102,
                        "referenceName": "Zone",
                        "referenceString": "<Resource URI=\"/All Zones/ArcSight System/Private Address Space Zones/RFC1918: 192.168.0.0-192.168.255.255\" ID=\"123U32AABABCDVFpYAT3UdQ==\"/>",
                        "referenceType": 29,
                        "uri": "/All Zones/ArcSight System/Private Address Space Zones/RFC1918: 192.168.0.0-192.168.255.255"
                    }
                },
                "originator": "SOURCE",
                "priority": 3,
                "relevance": 10,
                "severity": 0,
                "source": {
                    "address": "2.2.2.2",
                    "addressAsBytes": "ABCIDg==",
                    "decodedAddress": "2.2.2.2",
                    "geo": {
                        "countryCode": "IE",
                        "latitude": 53.3331,
                        "latitudeLong": 533331000000,
                        "locationInfo": "Dublin",
                        "longitude": -6.2489,
                        "longitudeLong": -62489000000,
                        "mutable": true,
                        "postalCode": "D02",
                        "regionCode": "L"
                    },
                    "hostName": "ec2.eu.compute-1.amazonaws.com",
                    "mutable": true,
                    "zone": {
                        "externalID": "E.I. duPont de Nemours and Co. Inc.",
                        "id": "123TU5fsAABCCerv-GNArfg==",
                        "isModifiable": false,
                        "managerID": "123xqmYBABCAXZPTkLg+BA==",
                        "referenceID": 2178,
                        "referenceName": "Zone",
                        "referenceString": "<Resource URI=\"/All Zones/ArcSight System/Public Address Space Zones/E.I. duPont de Nemours and Co. Inc.\" ID=\"123TU5fsAABCCerv-GNArfg==\" ExternalID=\"E.I. duPont de Nemours and Co. Inc.\"/>",
                        "referenceType": 29,
                        "uri": "/All Zones/ArcSight System/Public Address Space Zones/E.I. duPont de Nemours and Co. Inc."
                    }
                },
                "startDate": "2020-05-07T14:48:54.000Z",
                "startTime": 1588862934523,
                "ttl": 10,
                "type": "BASE"
            }
        ]
    }
}
```

#### Human Readable Output

>|Destination Address|Event ID|Name|Source Address|Time|
>|---|---|---|---|---|
>| 1.1.1.1 | 12352349 | Monitor Event |  | 2020-05-07, 14:43:00 |
>| 1.1.1.1 | 45652798 | Login succeeded for user name 'admin' | 2.2.2.2 | 2020-05-07, 14:48:54 |

### as-get-case-event-ids

***
Returns all case event IDs.

#### Base Command

`as-get-case-event-ids`

#### Input

| **Argument Name** | **Description** | **Required** |
| --- | --- | --- |
| caseId | Case ID, e.g., 7e6LEbF8BABCfA-dlp1rl1A== | Required |
| withCorrelatedEvents | If "true", then will return case and correlated events | Optional |

#### Context Output

| **Path** | **Type** | **Description** |
| --- | --- | --- |
| ArcSightESM.CaseEvents | Unknown | Map of caseId =&gt; related event ids |
| ArcSightESM.CaseEvents.LatestResult | Unknown | Event IDs of the last execution of this command |

#### Command Example

```!as-get-case-event-ids caseId="12ax-uGgBABCWb2puJdY8ZA==" withCorrelatedEvents="true"```

#### Context Example

```
{
    "ArcSightESM": {
        "CaseEvents": [
            12396713,
            45695741,
            78996719
        ]
    }
}
```

#### Human Readable Output

>|Case 12ax-uGgBABCWb2puJdY8ZA== Event IDs|
>|---|
>| 12396713 |
>| 45695741 |
>| 78996719 |

### as-update-case

***
Updates a specific case.

#### Base Command

`as-update-case`

#### Input

| **Argument Name** | **Description** | **Required** |
| --- | --- | --- |
| caseId | Case resource ID to update. The case must be unlocked, and the user should have edit permissions. | Required |
| stage | Stage the case is in | Optional |
| severity | Ticket consequence Severity | Optional |

#### Context Output

| **Path** | **Type** | **Description** |
| --- | --- | --- |
| ArcSightESM.Cases | unknown | List of cases |
| ArcSightESM.Cases.resourceid | string | Case resource ID |
| ArcSightESM.Cases.stage | string | Case stage  |
| ArcSightESM.Cases.consequenceSeverity | string | Case severity |

#### Command Example

```!as-update-case caseId="12ax-uGgBABCWb2puJdY8ZA==" stage="QUEUED" severity="INSIGNIFICANT"```

#### Context Example

```
{
    "ArcSightESM": {
        "Cases": {
            "URI": "/All Cases/All Cases/Downloads/test",
            "action": "BLOCK_OR_SHUTDOWN",
            "associatedImpact": "AVAILABILITY",
            "attackAgent": "INSIDER",
            "attackMechanism": "PHYSICAL",
            "attributeInitializationInProgress": false,
            "consequenceSeverity": "INSIGNIFICANT",
            "createdDate": "2019-02-04T12:33:21.000Z",
            "createdTime": {
                "day": 4,
                "hour": 7,
                "milliSecond": 646,
                "minute": 33,
                "month": 1,
                "second": 21,
                "timezoneID": "America/New_York",
                "year": 2019
            },
            "createdTimestamp": 1549283601646,
            "creatorName": "admin",
            "deprecated": false,
            "detectionTime": {
                "day": 5,
                "hour": 4,
                "milliSecond": 986,
                "minute": 20,
                "month": 1,
                "second": 41,
                "timezoneID": "America/New_York",
                "year": 2019
            },
            "disabled": false,
            "displayID": 12017,
            "estimatedStartTime": {
                "day": 5,
                "hour": 4,
                "milliSecond": 525,
                "minute": 19,
                "month": 1,
                "second": 55,
                "timezoneID": "America/New_York",
                "year": 2019
            },
            "eventIDs": [
                12395741,
                45696713,
                78996719
            ],
            "frequency": "NEVER_OR_ONCE",
            "history": "KNOWN_OCCURENCE",
            "inCache": false,
            "inactive": false,
            "initialized": true,
            "isAdditionalLoaded": false,
            "localID": 12064771092,
            "modificationCount": 1462,
            "modifiedDate": "2020-05-10T10:42:34.000Z",
            "modifiedTime": {
                "day": 10,
                "hour": 6,
                "milliSecond": 194,
                "minute": 42,
                "month": 4,
                "second": 34,
                "timezoneID": "America/New_York",
                "year": 2020
            },
            "modifiedTimestamp": 1589107354194,
            "modifierName": "admin",
            "name": "test",
            "numberOfOccurences": 0,
            "operationalImpact": "NO_IMPACT",
            "reference": {
                "id": "12ax-uGgBABCWb2puJdY8ZA==",
                "isModifiable": true,
                "managerID": "12xxqmYBABCAXZPTkLg+BA==",
                "referenceName": "Case",
                "referenceString": "<Resource URI=\"/All Cases/All Cases/Downloads/test\" ID=\"12ax-uGgBABCWb2puJdY8ZA==\"/>",
                "referenceType": 7,
                "uri": "/All Cases/All Cases/Downloads/test"
            },
            "reportingLevel": 1,
            "resistance": "HIGH",
            "resourceid": "12ax-uGgBABCWb2puJdY8ZA==",
            "securityClassification": "UNCLASSIFIED",
            "securityClassificationCode": "P I   D U A B ",
            "sensitivity": "UNCLASSIFIED",
            "stage": "QUEUED",
            "state": 2,
            "ticketType": "INTERNAL",
            "type": 7,
            "typeName": "Case",
            "vulnerability": "DESIGN",
            "vulnerabilityType1": "ACCIDENTAL",
            "vulnerabilityType2": "EMI_RFI"
        }
    }
}
```

#### Human Readable Output

>### Case 12ax-uGgBABCWb2puJdY8ZA==
>
>|Action|CaseID|CreatedTime|EventIDs|Name|Severity|Stage|
>|---|---|---|---|---|---|---|
>| BLOCK_OR_SHUTDOWN | 12ax-uGgBABCWb2puJdY8ZA== | 2019-02-04 12:33:21 | 12395741, 45696713, 78996719 | test | INSIGNIFICANT | QUEUED |

### as-get-all-query-viewers

***
Returns all the query viewer IDs.

#### Base Command

`as-get-all-query-viewers`

#### Input

There are no input arguments for this command.

#### Context Output

| **Path** | **Type** | **Description** |
| --- | --- | --- |
| ArcSightESM.AllQueryViewers | Unknown | List of all query viewer IDs |

#### Command Example

```!as-get-all-query-viewers```

#### Context Example

```
{
    "ArcSightESM": {
        "AllQueryViewers": [
            "123457WYBABCw9lZRkCjVIQ==",
            "54321rlkBABCJREkQ7PrIRg==",
            "56789py4BABCN9NYml6MSoA==",
        ]
    }
}
```

#### Human Readable Output

>|Query Viewers|
>|---|
>| 123457WYBABCw9lZRkCjVIQ== |
>| 54321rlkBABCJREkQ7PrIRg== |
>| 56789py4BABCN9NYml6MSoA== |

### as-case-delete

***
Deletes a case

#### Base Command

`as-case-delete`

#### Input

| **Argument Name** | **Description** | **Required** |
| --- | --- | --- |
| caseId | Resource ID of the case | Required |

#### Context Output

| **Path** | **Type** | **Description** |
| --- | --- | --- |
| ArcSightESM.Cases.resourceid | string | Resource ID of case |
| ArcSightESM.Cases.Deleted | boolean | Boolean flag. "True" if deleted. |

#### Command Example

```!as-case-delete caseId=123WHEWcBABD6VdKLNcKE2Q==```

#### Context Example

```
{
    "ArcSightESM": {
        "Cases": {
            "deleted": "True",
            "resourceid": "123WHEWcBABD6VdKLNcKE2Q=="
        }
    }
}
```

#### Human Readable Output

>Case 123WHEWcBABD6VdKLNcKE2Q== successfully deleted

### as-get-query-viewer-results

***
Retrieves query viewer results (query viewer must be configured to be refreshed every minute, see documentation)

#### Base Command

`as-get-query-viewer-results`

#### Input

| **Argument Name** | **Description** | **Required** |
| --- | --- | --- |
| id | Resource ID of the query viewer | Required |
| onlyColumns | If "true", will return only the columns of the query. If "false", will return the column headers and all query results. | Optional |

#### Context Output

| **Path** | **Type** | **Description** |
| --- | --- | --- |
| ArcSight.QueryViewerResults | Unknown | Query viewer results |

#### Command Example

```!as-get-query-viewer-results id="123457WYBABCw9lZRkCjVIQ=="```

#### Context Example

```
{
    "ArcSightESM": {
        "QueryViewerResults": [
            {
                "Attacker Address": "1.1.1.1",
                "Attacker Zone URI": "/All Zones/ArcSight System/Public Address Space Zones/E.I. duPont de Nemours and Co. Inc.",
                "End Time": "1589028174502",
                "Event ID": "12345678",
                "Name": "Login succeeded for user name 'admin'",
                "Start Time": "1589028174502"
            },
            {
                "Attacker Address": "2.2.2.2",
                "Attacker Zone URI": "/All Zones/ArcSight System/Public Address Space Zones/E.I. duPont de Nemours and Co. Inc.",
                "End Time": "1589028234536",
                "Event ID": "87654321",
                "Name": "Login succeeded for user name 'admin'",
                "Start Time": "1589028234536"
            },
            {
                "Attacker Address": "3.3.3.3",
                "Attacker Zone URI": "/All Zones/ArcSight System/Public Address Space Zones/E.I. duPont de Nemours and Co. Inc.",
                "End Time": "1589028294471",
                "Event ID": "14725836",
                "Name": "Login succeeded for user name 'admin'",
                "Start Time": "1589028294471"
            }
        ]
    }
}
```

#### Human Readable Output

>|Column Headers|
>|---|
>| Name |
>| End Time |
>| Attacker Zone URI |
>| Attacker Address |
>| Event ID |
>| Start Time |
>
>### Query Viewer Results: 123457WYBABCw9lZRkCjVIQ==
>
>|Attacker Address|Attacker Zone URI|End Time|Event ID|Name|Start Time|
>|---|---|---|---|---|---|
>| 1.1.1.1 | /All Zones/ArcSight System/Public Address Space Zones/E.I. duPont de Nemours and Co. Inc. | 1589028174502 | 12345678 | Login succeeded for user name 'admin' | 1589028174502 |
>| 2.2.2.2 | /All Zones/ArcSight System/Public Address Space Zones/E.I. duPont de Nemours and Co. Inc. | 1589028234536 | 87654321 | Login succeeded for user name 'admin' | 1589028234536 |
>| 3.3.3.3 | /All Zones/ArcSight System/Public Address Space Zones/E.I. duPont de Nemours and Co. Inc. | 1589028294471 | 14725836 | Login succeeded for user name 'admin' | 1589028294471 |

### as-fetch-incidents

***
Fetches incidents

#### Base Command

`as-fetch-incidents`

#### Input

| **Argument Name** | **Description** | **Required** |
| --- | --- | --- |
| last_run | Last run to start fetching incidents from | Optional |

#### Context Output

There is no context output for this command.

#### Command Example

```!as-fetch-incidents```

#### Context Example

```
{}
```

### as-delete-entries

***
Delete entries from the Active List.

#### Base Command

`as-delete-entries`

#### Input

| **Argument Name** | **Description** | **Required** |
| --- | --- | --- |
| resourceId | Resource ID of the Active List | Required |
| entries | Entries are in JSON format. JSON must be an array of entries. Each entry must contain the same columns as they appear in the Active List, e.g., [{ "UserName": "john", "IP":"19.12.13.11"},{ "UserName": "bob", "IP":"22.22.22.22"}] | Required |

#### Context Output

There is no context output for this command.

#### Command Example

```!as-delete-entries resourceId="A1LvlmWgBABCA5+HbRyHZoQ==" entries="[{\"name\": \"t3\", \"EventID\": \"9\"},{\"name\": \"t4\", \"EventID\": \"9\"}]"```

#### Context Example

```
{}
```

#### Human Readable Output

>Success<|MERGE_RESOLUTION|>--- conflicted
+++ resolved
@@ -48,10 +48,6 @@
     
 6.Save the Query Viewer resource ID integration configuration in Cortex XSOAR.
 
-<<<<<<< HEAD
-
-=======
->>>>>>> 032a7012
 ## Configure ArcSight ESM on Cortex XSOAR
 1. Navigate to Settings>Integrations>Servers & Services.
 2. Search for ArcSight ESM.
